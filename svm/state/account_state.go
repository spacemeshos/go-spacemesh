package state

import (
	"fmt"
	"io"
	"math/big"
	"sync"

	"github.com/spacemeshos/go-spacemesh/common/types"
	"github.com/spacemeshos/go-spacemesh/crypto"
	"github.com/spacemeshos/go-spacemesh/rlp"
)

// AccountState is the interface defined to query a single account state
type AccountState interface {
	GetBalance() uint64
	GetNonce() uint64
	SetNonce(newNonce uint64)
	AddBalance(amount uint64)
	SubBalance(amount uint64)
	SetBalance(amount uint64)
	GetAddress() types.Address
}

// Object is the struct in which account information is stored. It contains account info such as nonce and balance
// and also the accounts address, address hash and a reference to this structs containing database
type Object struct {
	mu       sync.RWMutex
	address  types.Address
	addrHash types.Hash32
	account  types.AccountState
	db       *DB
}

// newObject creates a state object.
func newObject(db *DB, address types.Address, data types.AccountState) *Object {
	return &Object{
		db:       db,
		address:  address,
		addrHash: crypto.Keccak256Hash(address[:]),
		account:  data,
	}
}

// EncodeRLP implements rlp.Encoder.
func (state *Object) EncodeRLP(w io.Writer) error {
<<<<<<< HEAD
	state.mu.RLock()
	defer state.mu.RUnlock()

	return rlp.Encode(w, state.account)
=======
	if err := rlp.Encode(w, state.account); err != nil {
		return fmt.Errorf("encode RLP: %w", err)
	}

	return nil
>>>>>>> 30c72d45
}

// AddBalance removes amount from c's balance.
// It is used to add funds to the destination account of a transfer.
func (state *Object) AddBalance(amount uint64) {
	// EIP158: We must check emptiness for the objects such that the account
	// clearing (0,0,0 objects) can take effect.
	if amount == 0 {
		if state.empty() {
			state.touch()
		}
		return
	}
	state.SetBalance(state.Balance() + amount)
}

func (state *Object) touch() {
	state.db.makeDirtyObj(state)
}

// empty returns whether the account is considered empty.
func (state *Object) empty() bool {
	state.mu.RLock()
	defer state.mu.RUnlock()

	return state.account.Nonce == 0 && state.account.Balance == 0
}

// SubBalance removes amount from c's balance.
// It is used to remove funds from the origin account of a transfer.
func (state *Object) SubBalance(amount uint64) {
	if amount == 0 {
		return
	}
	state.SetBalance(state.Balance() - amount)
}

// SetBalance sets the balance for current account
func (state *Object) SetBalance(amount uint64) {
	state.setBalance(amount)
	state.db.makeDirtyObj(state)
}

func (state *Object) setBalance(amount uint64) {
	state.mu.Lock()
	defer state.mu.Unlock()

	state.account.Balance = amount
}

// ReturnGas Return the gas back to the origin. Used by the Virtual machine or Closures
func (state *Object) ReturnGas(gas *big.Int) {}

func (state *Object) deepCopy(db *DB) *Object {
	StateObj := newObject(db, state.address, state.account)

	return StateObj
}

//
// Attribute accessors
//

// Address returns the address of the contract/account
func (state *Object) Address() types.Address {
	state.mu.RLock()
	defer state.mu.RUnlock()

	return state.address
}

// SetNonce sets the nonce to be nonce for this Object
func (state *Object) SetNonce(nonce uint64) {
	state.setNonce(nonce)
	state.db.makeDirtyObj(state)
}

func (state *Object) setNonce(nonce uint64) {
	state.mu.Lock()
	defer state.mu.Unlock()

	state.account.Nonce = nonce
}

// Balance returns the account current balance
func (state *Object) Balance() uint64 {
	state.mu.RLock()
	defer state.mu.RUnlock()

	return state.account.Balance
}

// Nonce returns the accounts current nonce
func (state *Object) Nonce() uint64 {
	state.mu.RLock()
	defer state.mu.RUnlock()

	return state.account.Nonce
}

// Value Never called, but must be present to allow Object to be used
// as a vm.Account interface that also satisfies the vm.ContractRef
// interface. Interfaces are awesome.
func (state *Object) Value() *big.Int {
	panic("Value on Object should never be called")
}<|MERGE_RESOLUTION|>--- conflicted
+++ resolved
@@ -44,18 +44,14 @@
 
 // EncodeRLP implements rlp.Encoder.
 func (state *Object) EncodeRLP(w io.Writer) error {
-<<<<<<< HEAD
 	state.mu.RLock()
 	defer state.mu.RUnlock()
 
-	return rlp.Encode(w, state.account)
-=======
 	if err := rlp.Encode(w, state.account); err != nil {
 		return fmt.Errorf("encode RLP: %w", err)
 	}
 
 	return nil
->>>>>>> 30c72d45
 }
 
 // AddBalance removes amount from c's balance.
