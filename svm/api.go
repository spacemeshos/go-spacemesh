--- conflicted
+++ resolved
@@ -91,7 +91,6 @@
 	return svm.state.GetStateRoot()
 }
 
-<<<<<<< HEAD
 // Rewind loads the given layer state from persistent storage. On success, it
 // also returns the current state root hash *after* rewinding.
 func (svm *SVM) Rewind(layer types.LayerID) (types.Hash32, error) {
@@ -100,14 +99,6 @@
 		return types.Hash32{}, fmt.Errorf("SVM couldn't rewind back to layer %d: %w", layer.Uint32(), err)
 	}
 	return svm.state.GetStateRoot(), err
-=======
-// LoadState loads the last state from persistent storage.
-func (svm *SVM) LoadState(layer types.LayerID) error {
-	if err := svm.state.LoadState(layer); err != nil {
-		return fmt.Errorf("SVM couldn't recover the state at layer %d: %w", layer.Uint32(), err)
-	}
-	return nil
->>>>>>> 6ddfa345
 }
 
 // GetBalance Retrieve the balance from the given address or 0 if object not found.
@@ -148,8 +139,6 @@
 		return fmt.Errorf("SVM couldn't validate and/or add transaction to mempool: %w", err)
 	}
 	return nil
-<<<<<<< HEAD
-=======
 }
 
 // HandleGossipTransaction handles data received on the transactions gossip channel.
@@ -207,5 +196,4 @@
 	}
 	svm.state.AddTxToPool(tx.Transaction)
 	return nil
->>>>>>> 6ddfa345
 }