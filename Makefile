--- conflicted
+++ resolved
@@ -110,10 +110,7 @@
 .PHONY: $(PLATFORMS)
 
 
-<<<<<<< HEAD
-arm6:
-=======
-docker-local-build: genproto
+docker-local-build:
 	GOOS=linux GOARCH=amd64 go build ${LDFLAGS} -o $(BIN_DIR)/$(BINARY)
 	cd cmd/hare ; GOOS=linux GOARCH=amd64 go build -o $(BIN_DIR)/go-hare
 	cd cmd/p2p ; GOOS=linux GOARCH=amd64 go build -o $(BIN_DIR)/go-p2p
@@ -123,8 +120,7 @@
 .PHONY: docker-local-build
 
 
-arm6: genproto
->>>>>>> 21acf374
+arm6:
 	GOOS=linux GOARCH=arm GOARM=6 go build ${LDFLAGS} -o $(CURR_DIR)/$(BINARY)
 .PHONY: pi
 
