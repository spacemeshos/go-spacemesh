all: install build
.PHONY: all

LDFLAGS = -ldflags "-X main.version=${VERSION} -X main.commit=${COMMIT} -X main.branch=${BRANCH}"
include Makefile-gpu.Inc
# TODO(nkryuchkov): uncomment when go-svm is imported
#include Makefile-svm.Inc

DOCKER_HUB ?= spacemeshos
TEST_LOG_LEVEL ?=

COMMIT = $(shell git rev-parse HEAD)
SHA = $(shell git rev-parse --short HEAD)
BRANCH ?= $(shell git rev-parse --abbrev-ref HEAD)

export GO111MODULE := on
export CGO_ENABLED := 1
PKGS = $(shell go list ./...)

# These commands cause problems on Windows
ifeq ($(OS),Windows_NT)
  # Just assume we're in interactive mode on Windows
  INTERACTIVE = 1
  VERSION ?= $(shell type version.txt)
else
  INTERACTIVE := $(shell [ -t 0 ] && echo 1)
  VERSION ?= $(shell cat version.txt)
endif

# Add an indicator to the branch name if dirty and use commithash if running in detached mode
ifeq ($(BRANCH),HEAD)
    BRANCH = $(SHA)
endif
$(shell git diff --quiet)
ifneq ($(.SHELLSTATUS),0)
	BRANCH := $(BRANCH)-dirty
endif

ifeq ($(BRANCH),develop)
  DOCKER_IMAGE_REPO := go-spacemesh
else
  DOCKER_IMAGE_REPO := go-spacemesh-dev
endif

# setting extra command line params for the CI tests pytest commands
ifdef namespace
    EXTRA_PARAMS:=$(EXTRA_PARAMS) --namespace=$(namespace)
endif

ifdef delns
    EXTRA_PARAMS:=$(EXTRA_PARAMS) --delns=$(delns)
endif

ifdef dump
    EXTRA_PARAMS:=$(EXTRA_PARAMS) --dump=$(dump)
endif


# This prevents "the input device is not a TTY" error from docker in CI
DOCKERRUNARGS := --rm \
	-e GOOGLE_APPLICATION_CREDENTIALS=./spacemesh.json \
 	-e CLUSTER_NAME=$(CLUSTER_NAME) \
	-e CLUSTER_ZONE=$(CLUSTER_ZONE) \
	-e PROJECT_NAME=$(PROJECT_NAME) \
	-e ES_USER=$(ES_USER) \
	-e ES_PASS=$(ES_PASS) \
	-e ES_PASSWD=$(ES_PASSWD) \
	-e MAIN_ES_IP=$(MAIN_ES_IP) \
	-e TD_QUEUE_NAME=$(TD_QUEUE_NAME) \
	-e TD_QUEUE_ZONE=$(TD_QUEUE_ZONE) \
	-e DUMP_QUEUE_NAME=$(DUMP_QUEUE_NAME) \
	-e DUMP_QUEUE_ZONE=$(DUMP_QUEUE_ZONE)

DOCKER_IMAGE = $(DOCKER_IMAGE_REPO):$(BRANCH)

# We use a docker image corresponding to the commithash for staging and trying, to be safe
# filter here is used as a logical OR operation
ifeq ($(BRANCH),$(filter $(BRANCH),staging trying))
  DOCKER_IMAGE = $(DOCKER_IMAGE_REPO):$(SHA)
endif

DOCKERRUNARGS := $(DOCKERRUNARGS) -e CLIENT_DOCKER_IMAGE=$(DOCKER_HUB)/$(DOCKER_IMAGE)

ifdef INTERACTIVE
  DOCKERRUN := docker run -it $(DOCKERRUNARGS) go-spacemesh-python:$(BRANCH)
else
  DOCKERRUN := docker run -i $(DOCKERRUNARGS) go-spacemesh-python:$(BRANCH)
endif

install:
	go run scripts/check-go-version.go --major 1 --minor 17
	go mod download
	GO111MODULE=off go get golang.org/x/lint/golint
	curl -sSfL https://raw.githubusercontent.com/golangci/golangci-lint/master/install.sh | sh -s latest
.PHONY: install

build: go-spacemesh
.PHONY: build

# TODO(nkryuchkov): uncomment when go-svm is imported
get-libs: get-gpu-setup #get-svm
.PHONY: get-libs

hare p2p: get-libs
	cd cmd/$@ ; go build -o $(BIN_DIR)go-$@$(EXE) $(GOTAGS) .
go-spacemesh: get-libs
	go build -o $(BIN_DIR)$@$(EXE) $(LDFLAGS) $(GOTAGS) .
harness: get-libs
	cd cmd/integration ; go build -o $(BIN_DIR)go-$@$(EXE) $(GOTAGS) .
.PHONY: hare p2p harness go-spacemesh

tidy:
	go mod tidy
	# NOTE(dshulyak) go mod tidy for some reason removes github.com/jessevdk/go-flags from indirect dependencies
	# starting from 1.16. similar issue was fixed in 1.17 https://github.com/golang/go/issues/44129
	# but apparently this is not exactly our case 
	go get -d github.com/spacemeshos/poet@v0.1.1-0.20201103004828-ef8f28a744fc
.PHONY: tidy

ifeq ($(HOST_OS),$(filter $(HOST_OS),linux darwin))
windows:
	CC=x86_64-w64-mingw32-gcc $(MAKE) GOOS=$@ GOARCH=amd64 BIN_DIR=$(PROJ_DIR)build/ go-spacemesh
.PHONY: windows
arm6:
	$(error gpu lib is  not available for arm6 yet)
	#CC=x86_64-arm6-gcc $(MAKE) GOOS=$@ GOARCH=arm6 GOARM=6 BIN_DIR=$(PROJ_DIR)build/arm6/ go-spacemesh
.PHONY: arm6
$(HOST_OS): go-spacemesh
.PHONY: $(HOST_OS)
endif

ifeq ($(HOST_OS),windows)
windows: go-spacemesh
.PHONY: windows
endif

# available only for linux host because CGO usage
ifeq ($(HOST_OS),linux)
docker-local-build: go-spacemesh hare p2p harness
	cd build; docker build -f ../DockerfilePrebuiltBinary -t $(DOCKER_IMAGE) .
.PHONY: docker-local-build
endif

<<<<<<< HEAD
test test-all: get-gpu-setup
	$(ULIMIT) CGO_LDFLAGS="$(CGO_TEST_LDFLAGS)" TEST_LOG_LEVEL=$(TEST_LOG_LEVEL) go test -race -timeout 0 -p 1 ./...
.PHONY: test

test-no-app-test: get-gpu-setup
	$(ULIMIT) CGO_LDFLAGS="$(CGO_TEST_LDFLAGS)" TEST_LOG_LEVEL=$(TEST_LOG_LEVEL)  go test -race -timeout 0 -p 1 -tags exclude_app_test ./...
.PHONY: test-no-app-test

test-only-app-test: get-gpu-setup
	$(ULIMIT) CGO_LDFLAGS="$(CGO_TEST_LDFLAGS)" TEST_LOG_LEVEL=$(TEST_LOG_LEVEL) go test -race -timeout 0 -p 1 -tags !exclude_app_test ./cmd/node
=======
test test-all: get-libs
	$(ULIMIT) CGO_LDFLAGS="$(CGO_TEST_LDFLAGS)" TEST_LOG_LEVEL=$(TEST_LOG_LEVEL) go test -timeout 0 -p 1 ./...
.PHONY: test

test-no-app-test: get-libs
	$(ULIMIT) CGO_LDFLAGS="$(CGO_TEST_LDFLAGS)" TEST_LOG_LEVEL=$(TEST_LOG_LEVEL)  go test -timeout 0 -p 1 -tags exclude_app_test ./...
.PHONY: test-no-app-test

test-only-app-test: get-libs
	$(ULIMIT) CGO_LDFLAGS="$(CGO_TEST_LDFLAGS)" TEST_LOG_LEVEL=$(TEST_LOG_LEVEL) go test -timeout 0 -p 1 -tags !exclude_app_test ./cmd/node
>>>>>>> 391e587e
.PHONY: test-only-app-test

test-tidy:
	# Working directory must be clean, or this test would be destructive
	git diff --quiet || (echo "\033[0;31mWorking directory not clean!\033[0m" && git --no-pager diff && exit 1)
	# We expect `go mod tidy` not to change anything, the test should fail otherwise
	make tidy
	git diff --exit-code || (git --no-pager diff && git checkout . && exit 1)
.PHONY: test-tidy

test-fmt:
	git diff --quiet || (echo "\033[0;31mWorking directory not clean!\033[0m" && git --no-pager diff && exit 1)
	# We expect `go fmt` not to change anything, the test should fail otherwise
	go fmt ./...
	git diff --exit-code || (git --no-pager diff && git checkout . && exit 1)
.PHONY: test-fmt

lint:
	golint --set_exit_status ./...
	go vet ./...
.PHONY: lint

golangci-lint:
	golangci-lint run --config .golangci.yml
.PHONY: golangci-lint

# Auto-fixes golangci-lint issues where possible.
golangci-lint-fix:
	golangci-lint run --config .golangci.yml --fix
.PHONY: golangci-lint-fix

golangci-lint-github-action:
	./bin/golangci-lint run --config .golangci.yml --out-format=github-actions
.PHONY: golangci-lint-github-action

cover:
	@echo "mode: count" > cover-all.out
	@export CGO_LDFLAGS="$(CGO_TEST_LDFLAGS)";\
	  $(foreach pkg,$(PKGS),\
		go test -coverprofile=cover.out -covermode=count $(pkg);\
		tail -n +2 cover.out >> cover-all.out;)
	go tool cover -html=cover-all.out
.PHONY: cover

tag-and-build:
	git diff --quiet || (echo "\033[0;31mWorking directory not clean!\033[0m" && git --no-pager diff && exit 1)
	printf "${VERSION}" > version.txt
	git commit -m "bump version to ${VERSION}" version.txt
	git tag ${VERSION}
	git push origin ${VERSION}
	docker build -t go-spacemesh:${VERSION} .
	docker tag go-spacemesh:${VERSION} $(DOCKER_HUB)/go-spacemesh:${VERSION}
	docker push $(DOCKER_HUB)/go-spacemesh:${VERSION}
.PHONY: tag-and-build

list-versions:
	@echo "Latest 5 tagged versions:\n"
	@git for-each-ref --sort=-creatordate --count=5 --format '%(creatordate:short): %(refname:short)' refs/tags
.PHONY: list-versions

dockerbuild-go:
	docker build -t $(DOCKER_IMAGE) .
.PHONY: dockerbuild-go

dockerbuild-test:
	docker build -f DockerFileTests \
	             --build-arg GCLOUD_KEY="$(GCLOUD_KEY)" \
	             --build-arg PROJECT_NAME="$(PROJECT_NAME)" \
	             --build-arg CLUSTER_NAME="$(CLUSTER_NAME)" \
	             --build-arg CLUSTER_ZONE="$(CLUSTER_ZONE)" \
	             -t go-spacemesh-python:$(BRANCH) .
.PHONY: dockerbuild-test

dockerpush: dockerbuild-go dockerpush-only
.PHONY: dockerpush

dockerpush-only:
ifneq ($(DOCKER_USERNAME):$(DOCKER_PASSWORD),:)
	echo "$(DOCKER_PASSWORD)" | docker login -u "$(DOCKER_USERNAME)" --password-stdin
endif
	docker tag $(DOCKER_IMAGE) $(DOCKER_HUB)/$(DOCKER_IMAGE)
	docker push $(DOCKER_HUB)/$(DOCKER_IMAGE)

# for develop, we push an additional copy of the image using the commithash for archival
ifeq ($(BRANCH),develop)
	docker tag $(DOCKER_IMAGE) $(DOCKER_HUB)/$(DOCKER_IMAGE_REPO):$(SHA)
	docker push $(DOCKER_HUB)/$(DOCKER_IMAGE_REPO):$(SHA)
endif
.PHONY: dockerpush-only

docker-local-push: docker-local-build dockerpush-only
.PHONY: docker-local-push

ifdef TEST
DELIM=::
endif

dockerrun-p2p:
ifndef ES_PASS
	$(error ES_PASS is not set)
endif
	$(DOCKERRUN) pytest -s -v p2p/test_p2p.py --tc-file=p2p/config.yaml --tc-format=yaml $(EXTRA_PARAMS)
.PHONY: dockerrun-p2p

dockertest-p2p: dockerbuild-test dockerrun-p2p
.PHONY: dockertest-p2p

dockerrun-mining:
ifndef ES_PASS
	$(error ES_PASS is not set)
endif
	$(DOCKERRUN) pytest -s -v test_bs.py --tc-file=config.yaml --tc-format=yaml $(EXTRA_PARAMS)
.PHONY: dockerrun-mining

dockertest-mining: dockerbuild-test dockerrun-mining
.PHONY: dockertest-mining

dockerrun-hare:
ifndef ES_PASS
	$(error ES_PASS is not set)
endif
	$(DOCKERRUN) pytest -s -v hare/test_hare.py::test_hare_sanity --tc-file=hare/config.yaml --tc-format=yaml $(EXTRA_PARAMS)
.PHONY: dockerrun-hare

dockertest-hare: dockerbuild-test dockerrun-hare
.PHONY: dockertest-hare

dockerrun-late-nodes:
ifndef ES_PASS
	$(error ES_PASS is not set)
endif
	$(DOCKERRUN) pytest -s -v late_nodes/test_delayed.py --tc-file=late_nodes/delayed_config.yaml --tc-format=yaml $(EXTRA_PARAMS)
.PHONY: dockerrun-late-nodes

dockertest-late-nodes: dockerbuild-test dockerrun-late-nodes
.PHONY: dockertest-late-nodes

dockerrun-blocks-add-node:
ifndef ES_PASS
	$(error ES_PASS is not set)
endif
	$(DOCKERRUN) pytest -s -v block_atx/add_node/test_blocks_add_node.py --tc-file=block_atx/add_node/config.yaml --tc-format=yaml $(EXTRA_PARAMS)
.PHONY: dockerrun-blocks-add-node

dockertest-blocks-add-node: dockerbuild-test dockerrun-blocks-add-node
.PHONY: dockertest-blocks-add-node

dockerrun-blocks-remove-node:
ifndef ES_PASS
	$(error ES_PASS is not set)
endif
	$(DOCKERRUN) pytest -s -v block_atx/remove_node/test_blocks_remove_node.py --tc-file=block_atx/remove_node/config.yaml --tc-format=yaml $(EXTRA_PARAMS)
.PHONY: dockerrun-blocks-remove-node

dockertest-blocks-remove-node: dockerbuild-test dockerrun-blocks-remove-node
.PHONY: dockertest-blocks-remove-node

dockerrun-beacon:
ifndef ES_PASS
	$(error ES_PASS is not set)
endif
	$(DOCKERRUN) pytest -s -v beacon/test_beacon.py --tc-file=beacon/config.yaml --tc-format=yaml $(EXTRA_PARAMS)
.PHONY: dockerrun-beacon

dockertest-beacon: dockerbuild-test dockerrun-beacon
.PHONY: dockertest-beacon

dockerrun-blocks-stress:
ifndef ES_PASS
	$(error ES_PASS is not set)
endif
	$(DOCKERRUN) pytest -s -v stress/blocks_stress/test_stress_blocks.py --tc-file=stress/blocks_stress/config.yaml --tc-format=yaml $(EXTRA_PARAMS)
.PHONY: dockerrun-blocks-stress

dockertest-blocks-stress: dockerbuild-test dockerrun-blocks-stress
.PHONY: dockertest-blocks-stress

dockerrun-grpc-stress:
ifndef ES_PASS
	$(error ES_PASS is not set)
endif
	$(DOCKERRUN) pytest -s -v stress/grpc_stress/test_stress_grpc.py --tc-file=stress/grpc_stress/config.yaml --tc-format=yaml $(EXTRA_PARAMS)
.PHONY: dockerrun-grpc-stress

dockertest-grpc-stress: dockerbuild-test dockerrun-grpc-stress
.PHONY: dockertest-grpc-stress

dockerrun-sync-stress:
ifndef ES_PASS
	$(error ES_PASS is not set)
endif
	$(DOCKERRUN) pytest -s -v stress/sync_stress/test_sync.py --tc-file=stress/sync_stress/config.yaml --tc-format=yaml $(EXTRA_PARAMS)
.PHONY: dockerrun-sync-stress

dockertest-sync-stress: dockerbuild-test dockerrun-sync-stress
.PHONY: dockertest-sync-stress

dockerrun-tx-stress:
ifndef ES_PASS
	$(error ES_PASS is not set)
endif
	$(DOCKERRUN) pytest -s -v stress/tx_stress/test_stress_txs.py --tc-file=stress/tx_stress/config.yaml --tc-format=yaml $(EXTRA_PARAMS)
.PHONY: dockerrun-tx-stress

dockertest-tx-stress: dockerbuild-test dockerrun-tx-stress
.PHONY: dockertest-tx-stress

# The following is used to run tests one after the other locally
dockerrun-test: dockerbuild-test dockerrun-p2p dockerrun-mining dockerrun-hare dockerrun-sync dockerrun-late-nodes dockerrun-blocks-add-node dockerrun-blocks-remove-node dockerrun-beacon
.PHONY: dockerrun-test

dockerrun-all: dockerpush dockerrun-test
.PHONY: dockerrun-all

dockerrun-stress: dockerbuild-test dockerrun-blocks-stress dockerrun-grpc-stress dockerrun-sync-stress dockerrun-tx-stress
.PHONY: dockerrun-stress

dockertest-stress: dockerpush dockerrun-stress
.PHONY: dockertest-stress<|MERGE_RESOLUTION|>--- conflicted
+++ resolved
@@ -141,29 +141,16 @@
 .PHONY: docker-local-build
 endif
 
-<<<<<<< HEAD
-test test-all: get-gpu-setup
+test test-all: get-libs
 	$(ULIMIT) CGO_LDFLAGS="$(CGO_TEST_LDFLAGS)" TEST_LOG_LEVEL=$(TEST_LOG_LEVEL) go test -race -timeout 0 -p 1 ./...
 .PHONY: test
 
-test-no-app-test: get-gpu-setup
+test-no-app-test: get-libs
 	$(ULIMIT) CGO_LDFLAGS="$(CGO_TEST_LDFLAGS)" TEST_LOG_LEVEL=$(TEST_LOG_LEVEL)  go test -race -timeout 0 -p 1 -tags exclude_app_test ./...
 .PHONY: test-no-app-test
 
-test-only-app-test: get-gpu-setup
+test-only-app-test: get-libs
 	$(ULIMIT) CGO_LDFLAGS="$(CGO_TEST_LDFLAGS)" TEST_LOG_LEVEL=$(TEST_LOG_LEVEL) go test -race -timeout 0 -p 1 -tags !exclude_app_test ./cmd/node
-=======
-test test-all: get-libs
-	$(ULIMIT) CGO_LDFLAGS="$(CGO_TEST_LDFLAGS)" TEST_LOG_LEVEL=$(TEST_LOG_LEVEL) go test -timeout 0 -p 1 ./...
-.PHONY: test
-
-test-no-app-test: get-libs
-	$(ULIMIT) CGO_LDFLAGS="$(CGO_TEST_LDFLAGS)" TEST_LOG_LEVEL=$(TEST_LOG_LEVEL)  go test -timeout 0 -p 1 -tags exclude_app_test ./...
-.PHONY: test-no-app-test
-
-test-only-app-test: get-libs
-	$(ULIMIT) CGO_LDFLAGS="$(CGO_TEST_LDFLAGS)" TEST_LOG_LEVEL=$(TEST_LOG_LEVEL) go test -timeout 0 -p 1 -tags !exclude_app_test ./cmd/node
->>>>>>> 391e587e
 .PHONY: test-only-app-test
 
 test-tidy:
