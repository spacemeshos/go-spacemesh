--- conflicted
+++ resolved
@@ -144,20 +144,14 @@
 ifndef ES_PASSWD
 	$(error ES_PASSWD is not set)
 endif
-<<<<<<< HEAD
-	docker run -e ES_PASSWD="$(ES_PASSWD)" -e K8S_NAMESPACE="$(K8S_NAMESPACE)" \
-	           -e GOOGLE_APPLICATION_CREDENTIALS=./spacemesh.json \
-	           -e CLIENT_DOCKER_IMAGE="spacemeshos/$(DOCKER_IMAGE_REPO):$(BRANCH)" \
-	           -it go-spacemesh-python pytest -s test_bs.py --tc-file=config.yaml --tc-format=yaml
-
-	docker run -e ES_PASSWD="$(ES_PASSWD)" -e K8S_NAMESPACE="$(K8S_NAMESPACE)" \
-	           -e GOOGLE_APPLICATION_CREDENTIALS=./spacemesh.json \
-	           -e CLIENT_DOCKER_IMAGE="spacemeshos/$(DOCKER_IMAGE_REPO):$(BRANCH)" \
-	           -it go-spacemesh-python pytest -s hare/test_hare.py --tc-file=hare/config.yaml --tc-format=yaml
-=======
-	docker run -e ES_PASSWD="$(ES_PASSWD)" -e GOOGLE_APPLICATION_CREDENTIALS=./spacemesh.json -it go-spacemesh-python pytest -s test_bs.py --tc-file=config.yaml --tc-format=yaml
-	docker run -e ES_PASSWD="$(ES_PASSWD)" -e GOOGLE_APPLICATION_CREDENTIALS=./spacemesh.json -it go-spacemesh-python pytest -s hare/test_hare.py --tc-file=hare/config.yaml --tc-format=yaml
->>>>>>> e75938d3
+	docker run -e ES_PASSWD="$(ES_PASSWD)" \
+             -e GOOGLE_APPLICATION_CREDENTIALS=./spacemesh.json \
+             -e CLIENT_DOCKER_IMAGE="spacemeshos/$(DOCKER_IMAGE_REPO):$(BRANCH)" \
+             -it go-spacemesh-python pytest -s test_bs.py --tc-file=config.yaml --tc-format=yaml
+	docker run -e ES_PASSWD="$(ES_PASSWD)" \
+             -e GOOGLE_APPLICATION_CREDENTIALS=./spacemesh.json \
+             -e CLIENT_DOCKER_IMAGE="spacemeshos/$(DOCKER_IMAGE_REPO):$(BRANCH)" \
+             -it go-spacemesh-python pytest -s hare/test_hare.py --tc-file=hare/config.yaml --tc-format=yaml
 .PHONY: dockerrun-test
 
 dockerrun-all: dockerpush dockerrun-test
