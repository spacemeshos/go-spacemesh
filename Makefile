all: install build
.PHONY: all

LDFLAGS = -ldflags "-X main.version=${VERSION} -X main.commit=${COMMIT} -X main.branch=${BRANCH}"
include Makefile-gpu.Inc
# TODO(nkryuchkov): uncomment when go-svm is imported
#include Makefile-svm.Inc

DOCKER_HUB ?= spacemeshos
UNIT_TESTS ?= $(shell go list ./...  | grep -v systest)

COMMIT = $(shell git rev-parse HEAD)
SHA = $(shell git rev-parse --short HEAD)
BRANCH ?= $(shell git rev-parse --abbrev-ref HEAD)

export CGO_ENABLED := 1
export CGO_CFLAGS := "-DSQLITE_ENABLE_DBSTAT_VTAB=1"

# These commands cause problems on Windows
ifeq ($(OS),Windows_NT)
  # Just assume we're in interactive mode on Windows
  INTERACTIVE = 1
  VERSION ?= $(shell type version.txt)
else
  INTERACTIVE := $(shell [ -t 0 ] && echo 1)
  VERSION ?= $(shell cat version.txt)
endif

# Add an indicator to the branch name if dirty and use commithash if running in detached mode
ifeq ($(BRANCH),HEAD)
    BRANCH = $(SHA)
endif
$(shell git diff --quiet)
ifneq ($(.SHELLSTATUS),0)
	BRANCH := $(BRANCH)-dirty
endif

ifeq ($(BRANCH),develop)
  DOCKER_IMAGE_REPO := go-spacemesh
else
  DOCKER_IMAGE_REPO := go-spacemesh-dev
endif

# setting extra command line params for the CI tests pytest commands
ifdef namespace
    EXTRA_PARAMS:=$(EXTRA_PARAMS) --namespace=$(namespace)
endif

ifdef delns
    EXTRA_PARAMS:=$(EXTRA_PARAMS) --delns=$(delns)
endif

ifdef dump
    EXTRA_PARAMS:=$(EXTRA_PARAMS) --dump=$(dump)
endif

DOCKER_IMAGE = $(DOCKER_IMAGE_REPO):$(BRANCH)

# We use a docker image corresponding to the commithash for staging and trying, to be safe
# filter here is used as a logical OR operation
ifeq ($(BRANCH),$(filter $(BRANCH),staging trying))
  DOCKER_IMAGE = $(DOCKER_IMAGE_REPO):$(SHA)
endif

install:
	go run scripts/check-go-version.go --major 1 --minor 18
	go mod download
	curl -sSfL https://raw.githubusercontent.com/golangci/golangci-lint/master/install.sh | sh -s v1.48.0
	go install github.com/spacemeshos/go-scale/scalegen
	go install github.com/golang/mock/mockgen
	go install gotest.tools/gotestsum@v1.8.2
	go install honnef.co/go/tools/cmd/staticcheck@latest
.PHONY: install

build: go-spacemesh
.PHONY: build

# TODO(nkryuchkov): uncomment when go-svm is imported
get-libs: get-gpu-setup #get-svm
.PHONY: get-libs

gen-p2p-identity:
	cd $@ ; go build -o $(BIN_DIR)$@$(EXE) $(GOTAGS) .
hare p2p: get-libs
	cd $@ ; go build -o $(BIN_DIR)go-$@$(EXE) $(GOTAGS) .
go-spacemesh: get-libs
	go build -o $(BIN_DIR)$@$(EXE) $(LDFLAGS) $(GOTAGS) .
harness: get-libs
	cd cmd/integration ; go build -o $(BIN_DIR)go-$@$(EXE) $(GOTAGS) .
.PHONY: hare p2p harness go-spacemesh gen-p2p-identity

tidy:
	go mod tidy
.PHONY: tidy

ifeq ($(HOST_OS),$(filter $(HOST_OS),linux darwin))
windows:
	CC=x86_64-w64-mingw32-gcc $(MAKE) GOOS=$@ GOARCH=amd64 BIN_DIR=$(PROJ_DIR)build/ go-spacemesh
.PHONY: windows
arm6:
	$(error gpu lib is  not available for arm6 yet)
	#CC=x86_64-arm6-gcc $(MAKE) GOOS=$@ GOARCH=arm6 GOARM=6 BIN_DIR=$(PROJ_DIR)build/arm6/ go-spacemesh
.PHONY: arm6
$(HOST_OS): go-spacemesh
.PHONY: $(HOST_OS)
endif

ifeq ($(HOST_OS),windows)
windows: go-spacemesh
.PHONY: windows
endif

# available only for linux host because CGO usage
ifeq ($(HOST_OS),linux)
docker-local-build: go-spacemesh hare p2p harness
	cd build; docker build -f ../Dockerfile.prebuiltBinary -t $(DOCKER_IMAGE) .
.PHONY: docker-local-build
endif

# Clear tests cache
clear-test-cache:
	go clean -testcache
.PHONY: clear-test-cache

test: get-libs
	@$(ULIMIT) CGO_LDFLAGS="$(CGO_TEST_LDFLAGS)" gotestsum -- -timeout 0 -p 1 $(UNIT_TESTS)
.PHONY: test

generate: get-libs
	@$(ULIMIT) CGO_LDFLAGS="$(CGO_TEST_LDFLAGS)" go generate ./...
.PHONY: generate

staticcheck: get-libs
	@$(ULIMIT) CGO_LDFLAGS="$(CGO_TEST_LDFLAGS)" staticcheck ./...
.PHONY: staticcheck

test-tidy:
	# Working directory must be clean, or this test would be destructive
	git diff --quiet || (echo "\033[0;31mWorking directory not clean!\033[0m" && git --no-pager diff && exit 1)
	# We expect `go mod tidy` not to change anything, the test should fail otherwise
	make tidy
	git diff --exit-code || (git --no-pager diff && git checkout . && exit 1)
.PHONY: test-tidy

test-fmt:
	git diff --quiet || (echo "\033[0;31mWorking directory not clean!\033[0m" && git --no-pager diff && exit 1)
	# We expect `go fmt` not to change anything, the test should fail otherwise
	go fmt ./...
	git diff --exit-code || (git --no-pager diff && git checkout . && exit 1)
.PHONY: test-fmt

lint: golangci-lint
	go vet ./...
.PHONY: lint

golangci-lint:
	golangci-lint run --config .golangci.yml
.PHONY: golangci-lint

# Auto-fixes golangci-lint issues where possible.
golangci-lint-fix:
	golangci-lint run --config .golangci.yml --fix
.PHONY: golangci-lint-fix

golangci-lint-github-action:
	./bin/golangci-lint run --config .golangci.yml --out-format=github-actions
.PHONY: golangci-lint-github-action

cover:
<<<<<<< HEAD
	@echo "mode: count" > cover-all.out
	@export CGO_LDFLAGS="$(CGO_TEST_LDFLAGS)";\
	  $(foreach pkg,$(UNIT_TESTS),\
		go test -coverprofile=cover.out -covermode=count $(pkg);\
		tail -n +2 cover.out >> cover-all.out;)
	go tool cover -html=cover-all.out
=======
	@$(ULIMIT) CGO_LDFLAGS="$(CGO_TEST_LDFLAGS)" go test -coverprofile=cover.out -timeout 0 -p 1 $(UNIT_TESTS)
>>>>>>> df86951a
.PHONY: cover

cover-profile:
	@$(ULIMIT) CGO_LDFLAGS="$(CGO_TEST_LDFLAGS)" go test -coverprofile=cover.out -timeout 0 -p 1 $(UNIT_TESTS)
.PHONY: cover-profile

tag-and-build:
	git diff --quiet || (echo "\033[0;31mWorking directory not clean!\033[0m" && git --no-pager diff && exit 1)
	printf "${VERSION}" > version.txt
	git commit -m "bump version to ${VERSION}" version.txt
	git tag ${VERSION}
	git push origin ${VERSION}
	docker build -t go-spacemesh:${VERSION} .
	docker tag go-spacemesh:${VERSION} $(DOCKER_HUB)/go-spacemesh:${VERSION}
	docker push $(DOCKER_HUB)/go-spacemesh:${VERSION}
.PHONY: tag-and-build

list-versions:
	@echo "Latest 5 tagged versions:\n"
	@git for-each-ref --sort=-creatordate --count=5 --format '%(creatordate:short): %(refname:short)' refs/tags
.PHONY: list-versions

dockerbuild-go:
	docker build -t $(DOCKER_IMAGE) .
.PHONY: dockerbuild-go

dockerpush: dockerbuild-go dockerpush-only
.PHONY: dockerpush

dockerpush-only:
ifneq ($(DOCKER_USERNAME):$(DOCKER_PASSWORD),:)
	echo "$(DOCKER_PASSWORD)" | docker login -u "$(DOCKER_USERNAME)" --password-stdin
endif
	docker tag $(DOCKER_IMAGE) $(DOCKER_HUB)/$(DOCKER_IMAGE)
	docker push $(DOCKER_HUB)/$(DOCKER_IMAGE)

# for develop, we push an additional copy of the image using the commithash for archival
ifeq ($(BRANCH),develop)
	docker tag $(DOCKER_IMAGE) $(DOCKER_HUB)/$(DOCKER_IMAGE_REPO):$(SHA)
	docker push $(DOCKER_HUB)/$(DOCKER_IMAGE_REPO):$(SHA)
endif
.PHONY: dockerpush-only

docker-local-push: docker-local-build dockerpush-only
.PHONY: docker-local-push<|MERGE_RESOLUTION|>--- conflicted
+++ resolved
@@ -167,16 +167,7 @@
 .PHONY: golangci-lint-github-action
 
 cover:
-<<<<<<< HEAD
-	@echo "mode: count" > cover-all.out
-	@export CGO_LDFLAGS="$(CGO_TEST_LDFLAGS)";\
-	  $(foreach pkg,$(UNIT_TESTS),\
-		go test -coverprofile=cover.out -covermode=count $(pkg);\
-		tail -n +2 cover.out >> cover-all.out;)
-	go tool cover -html=cover-all.out
-=======
 	@$(ULIMIT) CGO_LDFLAGS="$(CGO_TEST_LDFLAGS)" go test -coverprofile=cover.out -timeout 0 -p 1 $(UNIT_TESTS)
->>>>>>> df86951a
 .PHONY: cover
 
 cover-profile:
