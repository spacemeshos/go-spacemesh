BINARY := go-spacemesh
INTERACTIVE := $(shell [ -t 0 ] && echo 1)
VERSION = $(shell cat version.txt)
COMMIT = $(shell git rev-parse HEAD)
SHA = $(shell git rev-parse --short HEAD)
CURR_DIR = $(shell pwd)
CURR_DIR_WIN = $(shell cd)
BIN_DIR = $(CURR_DIR)/build
BIN_DIR_WIN = $(CURR_DIR_WIN)/build
export GO111MODULE = on

# Read branch from git if running make manually
# Also allows BRANCH to be manually set
BRANCH ?= $(shell git rev-parse --abbrev-ref HEAD)

# Setup the -ldflags option to pass vars defined here to app vars
LDFLAGS = -ldflags "-X main.version=${VERSION} -X main.commit=${COMMIT} -X main.branch=${BRANCH}"

PKGS = $(shell go list ./...)

PLATFORMS := windows linux darwin freebsd
os = $(word 1, $@)

ifeq ($(BRANCH),develop)
        DOCKER_IMAGE_REPO := go-spacemesh
else
        DOCKER_IMAGE_REPO := go-spacemesh-dev
endif

# This prevents "the input device is not a TTY" error from docker in CI
DOCKERRUNARGS := --rm -e ES_PASSWD="$(ES_PASSWD)" \
	-e GOOGLE_APPLICATION_CREDENTIALS=./spacemesh.json \
	-e CLIENT_DOCKER_IMAGE="spacemeshos/$(DOCKER_IMAGE_REPO):$(BRANCH)" \
	go-spacemesh-python:$(BRANCH)
ifdef INTERACTIVE
	DOCKERRUN := docker run -it $(DOCKERRUNARGS)
else
	DOCKERRUN := docker run -i $(DOCKERRUNARGS)
endif

all: install build
.PHONY: all


install:
ifeq ($(OS),Windows_NT) 
	setup_env.bat
else
	./setup_env.sh
endif
.PHONY: install


build:
ifeq ($(OS),Windows_NT)
	go build ${LDFLAGS} -o $(BIN_DIR_WIN)/$(BINARY).exe
else
	go build ${LDFLAGS} -o $(BIN_DIR)/$(BINARY)
endif
.PHONY: build


hare:
ifeq ($(OS),Windows_NT)
	cd cmd/hare ; go build -o $(BIN_DIR_WIN)/go-hare.exe
else
	cd cmd/hare ; go build -o $(BIN_DIR)/go-hare
endif
.PHONY: hare


p2p:
ifeq ($(OS),WINDOWS_NT)
	cd cmd/p2p ; go build -o $(BIN_DIR_WIN)/go-p2p.exe
else
	cd cmd/p2p ; go build -o $(BIN_DIR)/go-p2p
endif
.PHONY: p2p


sync:
ifeq ($(OS),WINDOWS_NT)
	cd cmd/sync ; go build -o $(BIN_DIR_WIN)/go-sync.exe
else
	cd cmd/sync ; go build -o $(BIN_DIR)/go-sync
endif
.PHONY: sync


harness:
ifeq ($(OS),WINDOWS_NT)
	cd cmd/integration ; go build -o $(BIN_DIR_WIN)/go-harness.exe
else
	cd cmd/integration ; go build -o $(BIN_DIR)/go-harness
endif
.PHONY: harness


tidy:
	go mod tidy
.PHONY: tidy


$(PLATFORMS):
ifeq ($(OS),Windows_NT)
	set GOOS=$(os)&&set GOARCH=amd64&&go build ${LDFLAGS} -o $(CURR_DIR)/$(BINARY).exe
else
	GOOS=$(os) GOARCH=amd64 go build ${LDFLAGS} -o $(CURR_DIR)/$(BINARY)
endif
.PHONY: $(PLATFORMS)


docker-local-build:
	GOOS=linux GOARCH=amd64 go build ${LDFLAGS} -o $(BIN_DIR)/$(BINARY)
	cd cmd/hare ; GOOS=linux GOARCH=amd64 go build -o $(BIN_DIR)/go-hare
	cd cmd/p2p ; GOOS=linux GOARCH=amd64 go build -o $(BIN_DIR)/go-p2p
	cd cmd/sync ; GOOS=linux GOARCH=amd64 go build -o $(BIN_DIR)/go-sync
	cd cmd/integration ; GOOS=linux GOARCH=amd64 go build -o $(BIN_DIR)/go-harness
	cd build ; docker build -f ../DockerfilePrebuiltBinary -t $(DOCKER_IMAGE_REPO):$(BRANCH) .
.PHONY: docker-local-build


arm6:
	GOOS=linux GOARCH=arm GOARM=6 go build ${LDFLAGS} -o $(CURR_DIR)/$(BINARY)
.PHONY: pi


test:
	ulimit -n 9999; go test -timeout 0 -p 1 ./...
.PHONY: test


<<<<<<< HEAD
test-no-app-test:
	ulimit -n 9999; go test -timeout 0 -p 1 -tags exclude_app_test ./...
=======
test-no-app-test: genproto
	ulimit -n 9999; go test -v -timeout 0 -p 1 -tags exclude_app_test ./...
>>>>>>> e353ccc3
.PHONY: test


test-only-app-test:
	ulimit -n 9999; go test -timeout 0 -p 1 -v -tags !exclude_app_test ./cmd/node
.PHONY: test


test-tidy:
	# Working directory must be clean, or this test would be destructive
	git diff --quiet || (echo "\033[0;31mWorking directory not clean!\033[0m" && git --no-pager diff && exit 1)
	# We expect `go mod tidy` not to change anything, the test should fail otherwise
	make tidy
	git diff --exit-code || (git --no-pager diff && git checkout . && exit 1)
.PHONY: test-tidy


test-fmt:
	git diff --quiet || (echo "\033[0;31mWorking directory not clean!\033[0m" && git --no-pager diff && exit 1)
	# We expect `go fmt` not to change anything, the test should fail otherwise
	go fmt ./...
	git diff --exit-code || (git --no-pager diff && git checkout . && exit 1)
.PHONY: test-fmt

lint:
	golint --set_exit_status ./...
	go vet ./...
.PHONY: lint


cover:
	@echo "mode: count" > cover-all.out
	@$(foreach pkg,$(PKGS),\
		go test -coverprofile=cover.out -covermode=count $(pkg);\
		tail -n +2 cover.out >> cover-all.out;)
	go tool cover -html=cover-all.out
.PHONY: cover


tag-and-build:
	git diff --quiet || (echo "\033[0;31mWorking directory not clean!\033[0m" && git --no-pager diff && exit 1)
	echo ${VERSION} > version.txt
	git commit -m "bump version to ${VERSION}" version.txt
	git tag ${VERSION}
	git push origin ${VERSION}
	docker build -t go-spacemesh:${VERSION} .
	docker tag go-spacemesh:${VERSION} spacemeshos/go-spacemesh:${VERSION}
	docker push spacemeshos/go-spacemesh:${VERSION}
.PHONY: tag-and-build


list-versions:
	@echo "Latest 5 tagged versions:\n"
	@git for-each-ref --sort=-creatordate --count=5 --format '%(creatordate:short): %(refname:short)' refs/tags
.PHONY: list-versions


dockerbuild-go:
	docker build -t $(DOCKER_IMAGE_REPO):$(BRANCH) .
.PHONY: dockerbuild-go


dockerbuild-test:
	docker build -f DockerFileTests --build-arg GCLOUD_KEY="$(GCLOUD_KEY)" \
	             --build-arg PROJECT_NAME="$(PROJECT_NAME)" \
	             --build-arg CLUSTER_NAME="$(CLUSTER_NAME)" \
	             --build-arg CLUSTER_ZONE="$(CLUSTER_ZONE)" \
	             -t go-spacemesh-python:$(BRANCH) .
.PHONY: dockerbuild-test


dockerpush: dockerbuild-go dockerpush-only
.PHONY: dockerpush

dockerpush-only:
	echo "$(DOCKER_PASSWORD)" | docker login -u "$(DOCKER_USERNAME)" --password-stdin
	docker tag $(DOCKER_IMAGE_REPO):$(BRANCH) spacemeshos/$(DOCKER_IMAGE_REPO):$(BRANCH)
	docker push spacemeshos/$(DOCKER_IMAGE_REPO):$(BRANCH)

ifeq ($(BRANCH),develop)
	docker tag $(DOCKER_IMAGE_REPO):$(BRANCH) spacemeshos/$(DOCKER_IMAGE_REPO):$(SHA)
	docker push spacemeshos/$(DOCKER_IMAGE_REPO):$(SHA)
endif
.PHONY: dockerpush-only


docker-local-push: docker-local-build dockerpush-only
.PHONY: docker-local-push


ifdef TEST
DELIM=::
endif


dockerrun-p2p:
ifndef ES_PASSWD
	$(error ES_PASSWD is not set)
endif
	$(DOCKERRUN) pytest -s -v p2p/test_p2p.py --tc-file=p2p/config.yaml --tc-format=yaml
.PHONY: dockerrun-p2p

dockertest-p2p: dockerbuild-test dockerrun-p2p
.PHONY: dockertest-p2p


dockerrun-mining:
ifndef ES_PASSWD
	$(error ES_PASSWD is not set)
endif
	$(DOCKERRUN) pytest -s -v test_bs.py --tc-file=config.yaml --tc-format=yaml
.PHONY: dockerrun-mining

dockertest-mining: dockerbuild-test dockerrun-mining
.PHONY: dockertest-mining


dockerrun-hare:
ifndef ES_PASSWD
	$(error ES_PASSWD is not set)
endif
	$(DOCKERRUN) pytest -s -v hare/test_hare.py::test_hare_sanity --tc-file=hare/config.yaml --tc-format=yaml
.PHONY: dockerrun-hare


dockertest-hare: dockerbuild-test dockerrun-hare
.PHONY: dockertest-hare


dockerrun-sync:
ifndef ES_PASSWD
	$(error ES_PASSWD is not set)
endif

	$(DOCKERRUN) pytest -s -v sync/test_sync.py --tc-file=sync/config.yaml --tc-format=yaml

.PHONY: dockerrun-sync

dockertest-sync: dockerbuild-test dockerrun-sync
.PHONY: dockertest-sync

# command for late nodes

dockerrun-late-nodes:
ifndef ES_PASSWD
	$(error ES_PASSWD is not set)
endif

	$(DOCKERRUN) pytest -s -v late_nodes/test_delayed.py --tc-file=late_nodes/delayed_config.yaml --tc-format=yaml

.PHONY: dockerrun-late-nodes

dockertest-late-nodes: dockerbuild-test dockerrun-late-nodes
.PHONY: dockertest-late-nodes


dockerrun-genesis-voting:
ifndef ES_PASSWD
	$(error ES_PASSWD is not set)
endif

	$(DOCKERRUN) pytest -s -v sync/genesis/test_genesis_voting.py --tc-file=sync/genesis/config.yaml --tc-format=yaml

.PHONY: dockerrun-genesis-voting

dockertest-genesis-voting: dockerbuild-test dockerrun-genesis-voting
.PHONY: dockertest-genesis-voting


dockerrun-blocks-add-node:
ifndef ES_PASSWD
	$(error ES_PASSWD is not set)
endif

	$(DOCKERRUN) pytest -s -v block_atx/add_node/test_blocks_add_node.py --tc-file=block_atx/add_node/config.yaml --tc-format=yaml

.PHONY: dockerrun-blocks-add-node

dockertest-blocks-add-node: dockerbuild-test dockerrun-blocks-add-node
.PHONY: dockertest-blocks-add-node


dockerrun-blocks-remove-node:
ifndef ES_PASSWD
	$(error ES_PASSWD is not set)
endif

	$(DOCKERRUN) pytest -s -v block_atx/remove_node/test_blocks_remove_node.py --tc-file=block_atx/remove_node/config.yaml --tc-format=yaml

.PHONY: dockerrun-blocks-remove-node

dockertest-blocks-remove-node: dockerbuild-test dockerrun-blocks-remove-node
.PHONY: dockertest-blocks-remove-node


dockerrun-blocks-stress:
ifndef ES_PASSWD
	$(error ES_PASSWD is not set)
endif

	$(DOCKERRUN) pytest -s -v stress/blocks_stress/test_stress_blocks.py --tc-file=stress/blocks_stress/config.yaml --tc-format=yaml

.PHONY: dockerrun-blocks-stress

dockertest-blocks-stress: dockerbuild-test dockerrun-blocks-stress
.PHONY: dockertest-blocks-stress


dockerrun-grpc-stress:
ifndef ES_PASSWD
	$(error ES_PASSWD is not set)
endif

	$(DOCKERRUN) pytest -s -v stress/grpc_stress/test_stress_grpc.py --tc-file=stress/grpc_stress/config.yaml --tc-format=yaml

.PHONY: dockerrun-grpc-stress

dockertest-grpc-stress: dockerbuild-test dockerrun-grpc-stress
.PHONY: dockertest-grpc-stress


dockerrun-sync-stress:
ifndef ES_PASSWD
	$(error ES_PASSWD is not set)
endif

	$(DOCKERRUN) pytest -s -v stress/sync_stress/test_sync.py --tc-file=stress/sync_stress/config.yaml --tc-format=yaml

.PHONY: dockerrun-sync-stress

dockertest-sync-stress: dockerbuild-test dockerrun-sync-stress
.PHONY: dockertest-sync-stress


dockerrun-tx-stress:
ifndef ES_PASSWD
	$(error ES_PASSWD is not set)
endif

	$(DOCKERRUN) pytest -s -v stress/tx_stress/test_stress_txs.py --tc-file=stress/tx_stress/config.yaml --tc-format=yaml

.PHONY: dockerrun-tx-stress

dockertest-tx-stress: dockerbuild-test dockerrun-tx-stress
.PHONY: dockertest-tx-stress


# The following is used to run tests one after the other locally
dockerrun-test: dockerbuild-test dockerrun-p2p dockerrun-mining dockerrun-hare dockerrun-sync dockerrun-late-nodes dockerrun-genesis-voting dockerrun-blocks-add-node dockerrun-blocks-add-node dockerrun-blocks-remove-node
.PHONY: dockerrun-test

dockerrun-all: dockerpush dockerrun-test
.PHONY: dockerrun-all

dockerrun-stress: dockerbuild-test dockerrun-blocks-stress dockerrun-grpc-stress dockerrun-sync-stress dockerrun-tx-stress
.PHONY: dockerrun-stress

dockertest-stress: dockerpush dockerrun-stress
.PHONY: dockertest-stress

dockertest-hare-mining: dockertest-hare dockertest-mining
.PHONY: dockertest-hare-mining

dockertest-sync-blocks-remove-node: dockertest-sync dockertest-blocks-remove-node
.PHONY: dockertest-sync-blocks-remove-node

dockertest-genesis-voting-p2p: dockertest-genesis-voting dockertest-p2p
.PHONY: dockertest-genesis-voting-p2p<|MERGE_RESOLUTION|>--- conflicted
+++ resolved
@@ -130,13 +130,8 @@
 .PHONY: test
 
 
-<<<<<<< HEAD
 test-no-app-test:
-	ulimit -n 9999; go test -timeout 0 -p 1 -tags exclude_app_test ./...
-=======
-test-no-app-test: genproto
 	ulimit -n 9999; go test -v -timeout 0 -p 1 -tags exclude_app_test ./...
->>>>>>> e353ccc3
 .PHONY: test
 
 
