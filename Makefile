BINARY := go-spacemesh
VERSION := 0.0.1
COMMIT = $(shell git rev-parse HEAD)
SHA = $(shell git rev-parse --short HEAD)
CURR_DIR = $(shell pwd)
CURR_DIR_WIN = $(shell cd)
BIN_DIR = $(CURR_DIR)/build
BIN_DIR_WIN = $(CURR_DIR_WIN)/build
export GO111MODULE = on

BRANCH := $(shell bash -c 'if [ "$$TRAVIS_PULL_REQUEST" == "false" ]; then echo $$TRAVIS_BRANCH; else echo $$TRAVIS_PULL_REQUEST_BRANCH; fi')

# Set BRANCH when running make manually
ifeq ($(BRANCH),)
BRANCH := $(shell git rev-parse --abbrev-ref HEAD)
endif

# Setup the -ldflags option to pass vars defined here to app vars
LDFLAGS = -ldflags "-X main.version=${VERSION} -X main.commit=${COMMIT} -X main.branch=${BRANCH}"

PKGS = $(shell go list ./...)

PLATFORMS := windows linux darwin
os = $(word 1, $@)

ifeq ($(BRANCH),develop)
        DOCKER_IMAGE_REPO := go-spacemesh
else
        DOCKER_IMAGE_REPO := go-spacemesh-dev
endif

all: install build
.PHONY: all


install:
ifeq ($(OS),Windows_NT) 
	setup_env.bat
else
	./setup_env.sh
endif
.PHONY: install


genproto:
ifeq ($(OS),Windows_NT) 
	scripts\win\genproto.bat
else
	./scripts/genproto.sh
endif
.PHONY: genproto


build: genproto
ifeq ($(OS),Windows_NT)
	go build ${LDFLAGS} -o $(BIN_DIR_WIN)/$(BINARY).exe
else
	go build ${LDFLAGS} -o $(BIN_DIR)/$(BINARY)
endif
.PHONY: build


hare:
ifeq ($(OS),Windows_NT)
	cd cmd/hare ; go build -o $(BIN_DIR_WIN)/go-hare.exe; cd ..
else
	cd cmd/hare ; go build -o $(BIN_DIR)/go-hare; cd ..
endif
.PHONY: hare


p2p:
ifeq ($(OS),WINDOWS_NT)
	cd cmd/p2p ; go build -o $(BIN_DIR_WIN)/go-p2p.exe; cd ..
else
	cd cmd/p2p ; go build -o $(BIN_DIR)/go-p2p; cd ..
endif
.PHONY: p2p


sync:
ifeq ($(OS),WINDOWS_NT)
	cd cmd/sync ; go build -o $(BIN_DIR_WIN)/go-sync.exe; cd ..
else
	cd cmd/sync ; go build -o $(BIN_DIR)/go-sync; cd ..
endif
.PHONY: sync


harness:
ifeq ($(OS),WINDOWS_NT)
	cd cmd/integration ; go build -o $(BIN_DIR_WIN)/go-harness.exe; cd ..
else
	cd cmd/integration ; go build -o $(BIN_DIR)/go-harness; cd ..
endif
.PHONY: harness


tidy:
	go mod tidy
.PHONY: tidy


$(PLATFORMS): genproto
ifeq ($(OS),Windows_NT)
	set GOOS=$(os)&&set GOARCH=amd64&&go build ${LDFLAGS} -o $(CURR_DIR)/$(BINARY)
else
	GOOS=$(os) GOARCH=amd64 go build ${LDFLAGS} -o $(CURR_DIR)/$(BINARY)
endif
.PHONY: $(PLATFORMS)


arm6: genproto
	GOOS=linux GOARCH=arm GOARM=6 go build ${LDFLAGS} -o $(CURR_DIR)/$(BINARY)
.PHONY: pi


test: genproto
<<<<<<< HEAD
	ulimit -n 500; go test -v -timeout 0 -p 1 ./...
=======
	ulimit -n 9999; go test -timeout 0 -p 1 ./...
>>>>>>> b305d4c9
.PHONY: test


test-tidy:
	# Working directory must be clean, or this test would be destructive
	git diff --quiet || (echo "\033[0;31mWorking directory not clean!\033[0m" && exit 1)
	# We expect `go mod tidy` not to change anything, the test should fail otherwise
	make tidy
	git diff --exit-code || (git checkout . && exit 1)
.PHONY: test-tidy


test-fmt:
	git diff --quiet || (echo "\033[0;31mWorking directory not clean!\033[0m" && exit 1)
	# We expect `go fmt` not to change anything, the test should fail otherwise
	go fmt ./...
	git diff --exit-code || (git checkout . && exit 1)
.PHONY: test-fmt

lint:
	./scripts/validate-lint.sh
.PHONY: lint


cover:
	@echo "mode: count" > cover-all.out
	@$(foreach pkg,$(PKGS),\
		go test -coverprofile=cover.out -covermode=count $(pkg);\
		tail -n +2 cover.out >> cover-all.out;)
	go tool cover -html=cover-all.out
.PHONY: cover


dockerbuild-go:
	docker build -t $(DOCKER_IMAGE_REPO):$(BRANCH) .
.PHONY: dockerbuild-go


dockerbuild-test:
	docker build -f DockerFileTests --build-arg GCLOUD_KEY="$(GCLOUD_KEY)" \
	             --build-arg PROJECT_NAME="$(PROJECT_NAME)" \
	             --build-arg CLUSTER_NAME="$(CLUSTER_NAME)" \
	             --build-arg CLUSTER_ZONE="$(CLUSTER_ZONE)" \
	             -t go-spacemesh-python:$(BRANCH) .
.PHONY: dockerbuild-test


dockerpush: dockerbuild-go
	echo "$(DOCKER_PASSWORD)" | docker login -u "$(DOCKER_USERNAME)" --password-stdin
	docker tag $(DOCKER_IMAGE_REPO):$(BRANCH) spacemeshos/$(DOCKER_IMAGE_REPO):$(BRANCH)
	docker push spacemeshos/$(DOCKER_IMAGE_REPO):$(BRANCH)

ifeq ($(BRANCH),develop)
	docker tag $(DOCKER_IMAGE_REPO):$(BRANCH) spacemeshos/$(DOCKER_IMAGE_REPO):$(SHA)
	docker push spacemeshos/$(DOCKER_IMAGE_REPO):$(SHA)
endif
.PHONY: dockerpush


ifdef TEST
DELIM=::
endif


dockerrun-p2p:
ifndef ES_PASSWD
	$(error ES_PASSWD is not set)
endif
	docker run --rm -e ES_PASSWD="$(ES_PASSWD)" \
		-e GOOGLE_APPLICATION_CREDENTIALS=./spacemesh.json \
		-e CLIENT_DOCKER_IMAGE="spacemeshos/$(DOCKER_IMAGE_REPO):$(BRANCH)" \
		-it go-spacemesh-python:$(BRANCH) pytest -s -v p2p/test_p2p.py --tc-file=p2p/config.yaml --tc-format=yaml
.PHONY: dockerrun-p2p

dockertest-p2p: dockerbuild-test dockerrun-p2p
.PHONY: dockertest-p2p


dockerrun-mining:
ifndef ES_PASSWD
	$(error ES_PASSWD is not set)
endif
	docker run --rm -e ES_PASSWD="$(ES_PASSWD)" \
		-e GOOGLE_APPLICATION_CREDENTIALS=./spacemesh.json \
		-e CLIENT_DOCKER_IMAGE="spacemeshos/$(DOCKER_IMAGE_REPO):$(BRANCH)" \
		-it go-spacemesh-python:$(BRANCH) pytest -s -v test_bs.py --tc-file=config.yaml --tc-format=yaml
.PHONY: dockerrun-mining

dockertest-mining: dockerbuild-test dockerrun-mining
.PHONY: dockertest-mining


dockerrun-hare:
ifndef ES_PASSWD
	$(error ES_PASSWD is not set)
endif
	docker run --rm -e ES_PASSWD="$(ES_PASSWD)" \
		-e GOOGLE_APPLICATION_CREDENTIALS=./spacemesh.json \
		-e CLIENT_DOCKER_IMAGE="spacemeshos/$(DOCKER_IMAGE_REPO):$(BRANCH)" \
		-it go-spacemesh-python:$(BRANCH) pytest -s -v hare/test_hare.py::test_hare_sanity --tc-file=hare/config.yaml --tc-format=yaml
.PHONY: dockerrun-hare


dockertest-hare: dockerbuild-test dockerrun-hare
.PHONY: dockertest-hare


dockerrun-sync:
ifndef ES_PASSWD
	$(error ES_PASSWD is not set)
endif

	docker run --rm -e ES_PASSWD="$(ES_PASSWD)" \
		-e GOOGLE_APPLICATION_CREDENTIALS=./spacemesh.json \
		-e CLIENT_DOCKER_IMAGE="spacemeshos/$(DOCKER_IMAGE_REPO):$(BRANCH)" \
		-it go-spacemesh-python:$(BRANCH) pytest -s -v sync/test_sync.py --tc-file=sync/config.yaml --tc-format=yaml

.PHONY: dockerrun-sync

dockertest-sync: dockerbuild-test dockerrun-sync
.PHONY: dockertest-sync

dockertest-harness: dockerbuild-test dockerrun-harness
.PHONY: dockertest-harness

# command for late nodes

dockerrun-late-nodes:
ifndef ES_PASSWD
	$(error ES_PASSWD is not set)
endif

	docker run --rm -e ES_PASSWD="$(ES_PASSWD)" \
		-e GOOGLE_APPLICATION_CREDENTIALS=./spacemesh.json \
		-e CLIENT_DOCKER_IMAGE="spacemeshos/$(DOCKER_IMAGE_REPO):$(BRANCH)" \
		-it go-spacemesh-python:$(BRANCH) pytest -s -v late_nodes/test_delayed.py --tc-file=late_nodes/delayed_config.yaml --tc-format=yaml

.PHONY: dockerrun-late-nodes

dockertest-late-nodes: dockerbuild-test dockerrun-late-nodes
.PHONY: dockertest-late-nodes


dockerrun-genesis-voting:
ifndef ES_PASSWD
	$(error ES_PASSWD is not set)
endif

	docker run --rm -e ES_PASSWD="$(ES_PASSWD)" \
		-e GOOGLE_APPLICATION_CREDENTIALS=./spacemesh.json \
		-e CLIENT_DOCKER_IMAGE="spacemeshos/$(DOCKER_IMAGE_REPO):$(BRANCH)" \
		-it go-spacemesh-python:$(BRANCH) pytest -s -v sync/genesis/test_genesis_voting.py --tc-file=sync/genesis/config.yaml --tc-format=yaml

.PHONY: dockerrun-genesis-voting

dockertest-genesis-voting: dockerbuild-test dockerrun-genesis-voting
.PHONY: dockertest-genesis-voting


# The following is used to run tests one after the other locally
dockerrun-test: dockerbuild-test dockerrun-p2p dockerrun-mining dockerrun-hare dockerrun-sync dockerrun-late-nodes # dockerrun-genesis-voting
.PHONY: dockerrun-test

dockerrun-all: dockerpush dockerrun-test
.PHONY: dockerrun-all
<|MERGE_RESOLUTION|>--- conflicted
+++ resolved
@@ -116,11 +116,7 @@
 
 
 test: genproto
-<<<<<<< HEAD
-	ulimit -n 500; go test -v -timeout 0 -p 1 ./...
-=======
 	ulimit -n 9999; go test -timeout 0 -p 1 ./...
->>>>>>> b305d4c9
 .PHONY: test
 
 
