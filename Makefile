all: install build
.PHONY: all

LDFLAGS = -ldflags "-X main.version=${VERSION} -X main.commit=${COMMIT} -X main.branch=${BRANCH}"
include Makefile-gpu.Inc
# TODO(nkryuchkov): uncomment when go-svm is imported
#include Makefile-svm.Inc

DOCKER_HUB ?= spacemeshos
UNIT_TESTS ?= $(shell go list ./...  | grep -v systest)

COMMIT = $(shell git rev-parse HEAD)
SHA = $(shell git rev-parse --short HEAD)
BRANCH ?= $(shell git rev-parse --abbrev-ref HEAD)

export CGO_ENABLED := 1
export CGO_CFLAGS := "-DSQLITE_ENABLE_DBSTAT_VTAB=1"

# These commands cause problems on Windows
ifeq ($(OS),Windows_NT)
  # Just assume we're in interactive mode on Windows
  INTERACTIVE = 1
  VERSION ?= $(shell type version.txt)
else
  INTERACTIVE := $(shell [ -t 0 ] && echo 1)
  VERSION ?= $(shell cat version.txt)
endif

# Add an indicator to the branch name if dirty and use commithash if running in detached mode
ifeq ($(BRANCH),HEAD)
    BRANCH = $(SHA)
endif
$(shell git diff --quiet)
ifneq ($(.SHELLSTATUS),0)
	BRANCH := $(BRANCH)-dirty
endif

ifeq ($(BRANCH),develop)
  DOCKER_IMAGE_REPO := go-spacemesh
else
  DOCKER_IMAGE_REPO := go-spacemesh-dev
endif

# setting extra command line params for the CI tests pytest commands
ifdef namespace
    EXTRA_PARAMS:=$(EXTRA_PARAMS) --namespace=$(namespace)
endif

ifdef delns
    EXTRA_PARAMS:=$(EXTRA_PARAMS) --delns=$(delns)
endif

ifdef dump
    EXTRA_PARAMS:=$(EXTRA_PARAMS) --dump=$(dump)
endif

DOCKER_IMAGE = $(DOCKER_IMAGE_REPO):$(BRANCH)

# We use a docker image corresponding to the commithash for staging and trying, to be safe
# filter here is used as a logical OR operation
ifeq ($(BRANCH),$(filter $(BRANCH),staging trying))
  DOCKER_IMAGE = $(DOCKER_IMAGE_REPO):$(SHA)
endif

install:
	go run scripts/check-go-version.go --major 1 --minor 18
	go mod download
	GO111MODULE=off go get golang.org/x/lint/golint
	curl -sSfL https://raw.githubusercontent.com/golangci/golangci-lint/master/install.sh | sh -s v1.48.0
	go install github.com/spacemeshos/go-scale/scalegen
	go install github.com/golang/mock/mockgen
	go install gotest.tools/gotestsum@v1.8.2
	go install honnef.co/go/tools/cmd/staticcheck@latest
.PHONY: install

build: go-spacemesh
.PHONY: build

# TODO(nkryuchkov): uncomment when go-svm is imported
get-libs: get-gpu-setup #get-svm
.PHONY: get-libs

gen-p2p-identity:
	cd $@ ; go build -o $(BIN_DIR)$@$(EXE) $(GOTAGS) .
hare p2p: get-libs
	cd $@ ; go build -o $(BIN_DIR)go-$@$(EXE) $(GOTAGS) .
go-spacemesh: get-libs
	go build -o $(BIN_DIR)$@$(EXE) $(LDFLAGS) $(GOTAGS) .
harness: get-libs
	cd cmd/integration ; go build -o $(BIN_DIR)go-$@$(EXE) $(GOTAGS) .
.PHONY: hare p2p harness go-spacemesh gen-p2p-identity

tidy:
	go mod tidy
.PHONY: tidy

ifeq ($(HOST_OS),$(filter $(HOST_OS),linux darwin))
windows:
	CC=x86_64-w64-mingw32-gcc $(MAKE) GOOS=$@ GOARCH=amd64 BIN_DIR=$(PROJ_DIR)build/ go-spacemesh
.PHONY: windows
arm6:
	$(error gpu lib is  not available for arm6 yet)
	#CC=x86_64-arm6-gcc $(MAKE) GOOS=$@ GOARCH=arm6 GOARM=6 BIN_DIR=$(PROJ_DIR)build/arm6/ go-spacemesh
.PHONY: arm6
$(HOST_OS): go-spacemesh
.PHONY: $(HOST_OS)
endif

ifeq ($(HOST_OS),windows)
windows: go-spacemesh
.PHONY: windows
endif

# available only for linux host because CGO usage
ifeq ($(HOST_OS),linux)
docker-local-build: go-spacemesh hare p2p harness
	cd build; docker build -f ../Dockerfile.prebuiltBinary -t $(DOCKER_IMAGE) .
.PHONY: docker-local-build
endif

<<<<<<< HEAD
=======
# Clear tests cache
clear-test-cache:
	go clean -testcache

test: UNIT_TESTS = $(shell go list ./...  | grep -v systest)

>>>>>>> 3ffbb9ed
test: get-libs
	@$(ULIMIT) CGO_LDFLAGS="$(CGO_TEST_LDFLAGS)" gotestsum -- -timeout 0 -p 1 $(UNIT_TESTS)
.PHONY: test

generate: get-libs
	@$(ULIMIT) CGO_LDFLAGS="$(CGO_TEST_LDFLAGS)" go generate ./...
.PHONY: generate

staticcheck: get-libs
	@$(ULIMIT) CGO_LDFLAGS="$(CGO_TEST_LDFLAGS)" staticcheck ./...
.PHONY: staticcheck

test-tidy:
	# Working directory must be clean, or this test would be destructive
	git diff --quiet || (echo "\033[0;31mWorking directory not clean!\033[0m" && git --no-pager diff && exit 1)
	# We expect `go mod tidy` not to change anything, the test should fail otherwise
	make tidy
	git diff --exit-code || (git --no-pager diff && git checkout . && exit 1)
.PHONY: test-tidy

test-fmt:
	git diff --quiet || (echo "\033[0;31mWorking directory not clean!\033[0m" && git --no-pager diff && exit 1)
	# We expect `go fmt` not to change anything, the test should fail otherwise
	go fmt ./...
	git diff --exit-code || (git --no-pager diff && git checkout . && exit 1)
.PHONY: test-fmt

lint: golangci-lint
	# Golint is deprecated and frozen. Using golangci-lint instead.
	# golint --set_exit_status ./...
	go vet ./...
.PHONY: lint

golangci-lint:
	golangci-lint run --config .golangci.yml
.PHONY: golangci-lint

# Auto-fixes golangci-lint issues where possible.
golangci-lint-fix:
	golangci-lint run --config .golangci.yml --fix
.PHONY: golangci-lint-fix

golangci-lint-github-action:
	./bin/golangci-lint run --config .golangci.yml --out-format=github-actions
.PHONY: golangci-lint-github-action

cover:
	@echo "mode: count" > cover-all.out
	@export CGO_LDFLAGS="$(CGO_TEST_LDFLAGS)";\
	  $(foreach pkg,$(UNIT_TESTS),\
		go test -coverprofile=cover.out -covermode=count $(pkg);\
		tail -n +2 cover.out >> cover-all.out;)
	go tool cover -html=cover-all.out
.PHONY: cover

cover-profile:
	@$(ULIMIT) CGO_LDFLAGS="$(CGO_TEST_LDFLAGS)" go test -coverprofile=cover.out -timeout 0 -p 1 $(UNIT_TESTS)
.PHONY: cover-profile

tag-and-build:
	git diff --quiet || (echo "\033[0;31mWorking directory not clean!\033[0m" && git --no-pager diff && exit 1)
	printf "${VERSION}" > version.txt
	git commit -m "bump version to ${VERSION}" version.txt
	git tag ${VERSION}
	git push origin ${VERSION}
	docker build -t go-spacemesh:${VERSION} .
	docker tag go-spacemesh:${VERSION} $(DOCKER_HUB)/go-spacemesh:${VERSION}
	docker push $(DOCKER_HUB)/go-spacemesh:${VERSION}
.PHONY: tag-and-build

list-versions:
	@echo "Latest 5 tagged versions:\n"
	@git for-each-ref --sort=-creatordate --count=5 --format '%(creatordate:short): %(refname:short)' refs/tags
.PHONY: list-versions

dockerbuild-go:
	docker build -t $(DOCKER_IMAGE) .
.PHONY: dockerbuild-go

dockerpush: dockerbuild-go dockerpush-only
.PHONY: dockerpush

dockerpush-only:
ifneq ($(DOCKER_USERNAME):$(DOCKER_PASSWORD),:)
	echo "$(DOCKER_PASSWORD)" | docker login -u "$(DOCKER_USERNAME)" --password-stdin
endif
	docker tag $(DOCKER_IMAGE) $(DOCKER_HUB)/$(DOCKER_IMAGE)
	docker push $(DOCKER_HUB)/$(DOCKER_IMAGE)

# for develop, we push an additional copy of the image using the commithash for archival
ifeq ($(BRANCH),develop)
	docker tag $(DOCKER_IMAGE) $(DOCKER_HUB)/$(DOCKER_IMAGE_REPO):$(SHA)
	docker push $(DOCKER_HUB)/$(DOCKER_IMAGE_REPO):$(SHA)
endif
.PHONY: dockerpush-only

docker-local-push: docker-local-build dockerpush-only
.PHONY: docker-local-push<|MERGE_RESOLUTION|>--- conflicted
+++ resolved
@@ -118,15 +118,11 @@
 .PHONY: docker-local-build
 endif
 
-<<<<<<< HEAD
-=======
 # Clear tests cache
 clear-test-cache:
 	go clean -testcache
-
-test: UNIT_TESTS = $(shell go list ./...  | grep -v systest)
-
->>>>>>> 3ffbb9ed
+.PHONY: clear-test-cache
+
 test: get-libs
 	@$(ULIMIT) CGO_LDFLAGS="$(CGO_TEST_LDFLAGS)" gotestsum -- -timeout 0 -p 1 $(UNIT_TESTS)
 .PHONY: test
