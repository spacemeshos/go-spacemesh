package events

import (
	"fmt"
	"runtime/debug"
	"sync"

	"github.com/libp2p/go-libp2p/core/event"
	"github.com/libp2p/go-libp2p/p2p/host/eventbus"
	"go.uber.org/zap/zapcore"

	"github.com/spacemeshos/go-spacemesh/common/types"
	"github.com/spacemeshos/go-spacemesh/log"
	"github.com/spacemeshos/go-spacemesh/timesync"
)

// Subscription is a subscription to events.
// Consumer must be aware that publish will block if subsription is not read fast enough.
type Subscription = event.Subscription

var (
	mu sync.RWMutex
	// reporter is the event reporter singleton.
	reporter *EventReporter
)

// InitializeReporter initializes the event reporting interface with
// a nonzero channel buffer. This is useful for testing, where we want reporting to
// block.
func InitializeReporter() {
	mu.Lock()
	defer mu.Unlock()
	if reporter != nil {
		return
	}
	reporter = newEventReporter()
}

// EventHook returns hook for logger.
func EventHook() func(entry zapcore.Entry) error {
	return func(entry zapcore.Entry) error {
		// If we report anything less than this we'll end up in an infinite loop
		if entry.Level >= zapcore.ErrorLevel {
			ReportError(NodeError{
				Msg:   entry.Message,
				Trace: string(debug.Stack()),
				Level: entry.Level,
			})
		}
		return nil
	}
}

// ReportNewTx dispatches incoming events to the reporter singleton.
func ReportNewTx(layerID types.LayerID, tx *types.Transaction) {
	ReportTxWithValidity(layerID, tx, true)
}

// ReportTxWithValidity reports a tx along with whether it was just invalidated.
func ReportTxWithValidity(layerID types.LayerID, tx *types.Transaction, valid bool) {
	mu.RLock()
	defer mu.RUnlock()
	txWithValidity := Transaction{
		Transaction: tx,
		LayerID:     layerID,
		Valid:       valid,
	}
	if reporter != nil {
		if err := reporter.transactionEmitter.Emit(txWithValidity); err != nil {
			// TODO(nkryuchkov): consider returning an error and log outside the function
			log.With().Error("Failed to emit transaction", tx.ID, layerID, log.Err(err))
		} else {
			log.Debug("reported tx: %v", txWithValidity)
		}
	}
}

// ReportNewActivation reports a new activation.
func ReportNewActivation(activation *types.VerifiedActivationTx) {
	mu.RLock()
	defer mu.RUnlock()

	activationTxEvent := ActivationTx{VerifiedActivationTx: activation}
	if reporter != nil {
		if err := reporter.activationEmitter.Emit(activationTxEvent); err != nil {
			// TODO(nkryuchkov): consider returning an error and log outside the function
			log.With().Error("Failed to emit activation", activation.ID(), activation.PubLayerID, log.Err(err))
		}
	}
}

// ReportRewardReceived reports a new reward.
func ReportRewardReceived(r Reward) {
	mu.RLock()
	defer mu.RUnlock()

	if reporter != nil {
		if err := reporter.rewardEmitter.Emit(r); err != nil {
			// TODO(nkryuchkov): consider returning an error and log outside the function
			log.With().Error("Failed to emit rewards", r.Layer, log.Err(err))
		} else {
			log.Debug("reported reward: %v", r)
		}
	}
}

// ReportLayerUpdate reports a new layer, or an update to an existing layer.
func ReportLayerUpdate(layer LayerUpdate) {
	mu.RLock()
	defer mu.RUnlock()

	if reporter != nil {
		if err := reporter.layerEmitter.Emit(layer); err != nil {
			// TODO(nkryuchkov): consider returning an error and log outside the function
			log.With().Error("Failed to emit updated layer", layer, log.Err(err))
		} else {
			log.With().Debug("reported new or updated layer", layer)
		}
	}
}

// ReportError reports an error.
func ReportError(err NodeError) {
	mu.RLock()
	defer mu.RUnlock()

	if reporter != nil {
		if err := reporter.errorEmitter.Emit(err); err != nil {
			// TODO(nkryuchkov): consider returning an error and log outside the function
			log.With().Error("Failed to emit error", log.Err(err))
		} else {
			log.Debug("reported error: %v", err)
		}
	}
}

// ReportNodeStatusUpdate reports an update to the node status. It just
// pings the listener to notify them that there is an update; the listener
// is responsible for fetching the new status details. This is because
// status contains disparate information coming from different services,
// and the listener already knows how to gather that information so there
// is no point in duplicating that logic here.
// Note: There is some overlap with channelLayer here, as a new latest
// or verified layer should be sent over that channel as well. However,
// that happens inside the Mesh, at the source. It doesn't currently
// happen here because the status update includes only a layer ID, not
// full layer data, and the Reporter currently has no way to retrieve
// full layer data.
func ReportNodeStatusUpdate() {
	mu.RLock()
	defer mu.RUnlock()

	if reporter != nil {
		if err := reporter.statusEmitter.Emit(Status{}); err != nil {
			// TODO(nkryuchkov): consider returning an error and log outside the function
			log.With().Error("Failed to emit status update", log.Err(err))
		} else {
			log.Debug("reported status update")
		}
	}
}

// ReportResult reports creation or receipt of a new tx receipt.
func ReportResult(rst types.TransactionWithResult) {
	if reporter != nil {
		if err := reporter.resultsEmitter.Emit(rst); err != nil {
			// TODO(nkryuchkov): consider returning an error and log outside the function
			log.With().Error("Failed to emit tx results", rst.ID, log.Err(err))
		}
	}
}

// ReportAccountUpdate reports an account whose data has been updated.
func ReportAccountUpdate(a types.Address) {
	mu.RLock()
	defer mu.RUnlock()

	accountEvent := Account{Address: a}

	if reporter != nil {
		if err := reporter.accountEmitter.Emit(accountEvent); err != nil {
			// TODO(nkryuchkov): consider returning an error and log outside the function
			log.With().Error("Failed to emit account update", log.String("account", a.String()), log.Err(err))
		} else {
			log.With().Debug("reported account update", a)
		}
	}
}

// SubscribeTxs subscribes to new transactions.
func SubscribeTxs() Subscription {
	mu.RLock()
	defer mu.RUnlock()

	if reporter != nil {
		sub, err := reporter.bus.Subscribe(new(Transaction))
		if err != nil {
			log.With().Panic("Failed to subscribe to transactions")
		}

		return sub
	}
	return nil
}

// SubscribeActivations subscribes to activations.
func SubscribeActivations() Subscription {
	mu.RLock()
	defer mu.RUnlock()

	if reporter != nil {
		sub, err := reporter.bus.Subscribe(new(ActivationTx))
		if err != nil {
			log.With().Panic("Failed to subscribe to activations")
		}

		return sub
	}
	return nil
}

// SubscribeLayers subscribes to all layer data.
func SubscribeLayers() Subscription {
	mu.RLock()
	defer mu.RUnlock()

	if reporter != nil {
		sub, err := reporter.bus.Subscribe(new(LayerUpdate))
		if err != nil {
			log.With().Panic("Failed to subscribe to layers")
		}

		return sub
	}
	return nil
}

// SubscribeErrors subscribes to node errors.
func SubscribeErrors() Subscription {
	mu.RLock()
	defer mu.RUnlock()

	if reporter != nil {
		sub, err := reporter.bus.Subscribe(new(NodeError))
		if err != nil {
			log.With().Panic("Failed to subscribe to errors")
		}

		return sub
	}
	return nil
}

// SubscribeStatus subscribes to node status messages.
func SubscribeStatus() Subscription {
	mu.RLock()
	defer mu.RUnlock()

	if reporter != nil {
		sub, err := reporter.bus.Subscribe(new(Status))
		if err != nil {
			log.With().Panic("Failed to subscribe to status")
		}

		return sub
	}
	return nil
}

// SubscribeAccount subscribes to account data updates.
func SubscribeAccount() Subscription {
	mu.RLock()
	defer mu.RUnlock()

	if reporter != nil {
		sub, err := reporter.bus.Subscribe(new(Account))
		if err != nil {
			log.With().Panic("Failed to subscribe to account updates")
		}

		return sub
	}
	return nil
}

// SubscribeRewards subscribes to rewards.
func SubscribeRewards() Subscription {
	mu.RLock()
	defer mu.RUnlock()

	if reporter != nil {
		sub, err := reporter.bus.Subscribe(new(Reward))
		if err != nil {
			log.With().Panic("Failed to subscribe to rewards")
		}

		return sub
	}
	return nil
}

// SubscribeToLayers is used to track and report automatically every time a
// new layer is reached.
func SubscribeToLayers(ticker *timesync.Ticker) {
	mu.RLock()
	defer mu.RUnlock()

	if reporter == nil {
		return
	}

	// This will block, so run in a goroutine
	go func() {
<<<<<<< HEAD
=======
		next := ticker.GetCurrentLayer().Add(1)
>>>>>>> 28a9e79f
		for {
			mu.RLock()
			stopChan := reporter.stopChan
			mu.RUnlock()

<<<<<<< HEAD
			next := ticker.GetCurrentLayer().Add(1)

			select {
			case <-ticker.AwaitLayer(next):
				log.With().Debug("reporter got new layer", next)
=======
			select {
			case <-ticker.AwaitLayer(next):
				current := ticker.GetCurrentLayer()
				if current.Before(next) {
					log.Info("time sync detected, realigning ProposalBuilder")
					continue
				}
				next = current.Add(1)
				log.With().Debug("reporter got new layer", current)
>>>>>>> 28a9e79f
				ReportNodeStatusUpdate()
			case <-stopChan:
				return
			}
		}
	}()
}

// The status of a layer
// TODO: this list is woefully inadequate and does not map to reality. See https://github.com/spacemeshos/api/issues/144.
const (
	LayerStatusTypeUnknown   = iota
	LayerStatusTypeApproved  // approved by Hare
	LayerStatusTypeConfirmed // confirmed by Tortoise
	LayerStatusTypeApplied   // applied to state
)

// LayerUpdate packages up a layer with its status (which a layer does not ordinarily contain).
type LayerUpdate struct {
	LayerID types.LayerID
	Status  int
}

// Field returns a log field. Implements the LoggableField interface.
func (nl LayerUpdate) Field() log.Field {
	return log.String("layer", fmt.Sprintf("status: %d, number: %d", nl.Status, nl.LayerID))
}

// NodeError represents an internal error to be reported.
type NodeError struct {
	Msg   string
	Trace string
	Level zapcore.Level
}

// TxReceipt represents a transaction receipt.
type TxReceipt struct {
	ID      types.TransactionID
	Result  int
	GasUsed uint64
	Fee     uint64
	Layer   types.LayerID
	Index   uint32
	Address types.Address
}

// Reward represents a reward object with extra data needed by the API.
type Reward struct {
	Layer       types.LayerID
	Total       uint64
	LayerReward uint64
	Coinbase    types.Address
}

// Transaction wraps a tx with its layer ID and validity info.
type Transaction struct {
	Transaction *types.Transaction
	LayerID     types.LayerID
	Valid       bool
}

// ActivationTx wraps *types.VerifiedActivationTx.
type ActivationTx struct {
	*types.VerifiedActivationTx
}

// Status indicates status change event.
type Status struct{}

// Account wraps account address.
type Account struct {
	types.Address
}

// EventReporter is the struct that receives incoming events and dispatches them.
type EventReporter struct {
	bus                event.Bus
	transactionEmitter event.Emitter
	activationEmitter  event.Emitter
	layerEmitter       event.Emitter
	errorEmitter       event.Emitter
	statusEmitter      event.Emitter
	accountEmitter     event.Emitter
	rewardEmitter      event.Emitter
	resultsEmitter     event.Emitter
	proposalsEmitter   event.Emitter
	stopChan           chan struct{}
}

func newEventReporter() *EventReporter {
	bus := eventbus.NewBus()

	transactionEmitter, err := bus.Emitter(new(Transaction))
	if err != nil {
		log.With().Panic("failed to create transaction emitter", log.Err(err))
	}

	activationEmitter, err := bus.Emitter(new(ActivationTx))
	if err != nil {
		log.With().Panic("failed to create activation emitter", log.Err(err))
	}

	layerEmitter, err := bus.Emitter(new(LayerUpdate))
	if err != nil {
		log.With().Panic("failed to create layer emitter", log.Err(err))
	}

	statusEmitter, err := bus.Emitter(new(Status))
	if err != nil {
		log.With().Panic("failed to create status emitter", log.Err(err))
	}

	accountEmitter, err := bus.Emitter(new(Account))
	if err != nil {
		log.With().Panic("failed to create account emitter", log.Err(err))
	}

	rewardEmitter, err := bus.Emitter(new(Reward))
	if err != nil {
		log.With().Panic("failed to create reward emitter", log.Err(err))
	}

	resultsEmitter, err := bus.Emitter(new(types.TransactionWithResult))
	if err != nil {
		log.With().Panic("failed to create receipt emitter", log.Err(err))
	}

	errorEmitter, err := bus.Emitter(new(NodeError))
	if err != nil {
		log.With().Panic("failed to create error emitter", log.Err(err))
	}

	proposalsEmitter, err := bus.Emitter(new(EventProposal))
	if err != nil {
		log.With().Panic("failed to to create proposal emitter", log.Err(err))
	}

	return &EventReporter{
		bus:                bus,
		transactionEmitter: transactionEmitter,
		activationEmitter:  activationEmitter,
		layerEmitter:       layerEmitter,
		statusEmitter:      statusEmitter,
		accountEmitter:     accountEmitter,
		rewardEmitter:      rewardEmitter,
		resultsEmitter:     resultsEmitter,
		errorEmitter:       errorEmitter,
		proposalsEmitter:   proposalsEmitter,
		stopChan:           make(chan struct{}),
	}
}

// CloseEventReporter shuts down the event reporting service and closes open channels.
func CloseEventReporter() {
	mu.Lock()
	defer mu.Unlock()
	if reporter != nil {
		if err := reporter.transactionEmitter.Close(); err != nil {
			log.With().Panic("failed to close transactionEmitter", log.Err(err))
		}
		if err := reporter.activationEmitter.Close(); err != nil {
			log.With().Panic("failed to close activationEmitter", log.Err(err))
		}
		if err := reporter.layerEmitter.Close(); err != nil {
			log.With().Panic("failed to close layerEmitter", log.Err(err))
		}
		if err := reporter.errorEmitter.Close(); err != nil {
			log.With().Panic("failed to close errorEmitter", log.Err(err))
		}
		if err := reporter.statusEmitter.Close(); err != nil {
			log.With().Panic("failed to close statusEmitter", log.Err(err))
		}
		if err := reporter.accountEmitter.Close(); err != nil {
			log.With().Panic("failed to close accountEmitter", log.Err(err))
		}
		if err := reporter.rewardEmitter.Close(); err != nil {
			log.With().Panic("failed to close rewardEmitter", log.Err(err))
		}
		if err := reporter.resultsEmitter.Close(); err != nil {
			log.With().Panic("failed to close receiptEmitter", log.Err(err))
		}
		if err := reporter.proposalsEmitter.Close(); err != nil {
			log.With().Panic("failed to close propoposalsEmitter", log.Err(err))
		}

		close(reporter.stopChan)
		reporter = nil
	}
}<|MERGE_RESOLUTION|>--- conflicted
+++ resolved
@@ -311,22 +311,12 @@
 
 	// This will block, so run in a goroutine
 	go func() {
-<<<<<<< HEAD
-=======
 		next := ticker.GetCurrentLayer().Add(1)
->>>>>>> 28a9e79f
 		for {
 			mu.RLock()
 			stopChan := reporter.stopChan
 			mu.RUnlock()
 
-<<<<<<< HEAD
-			next := ticker.GetCurrentLayer().Add(1)
-
-			select {
-			case <-ticker.AwaitLayer(next):
-				log.With().Debug("reporter got new layer", next)
-=======
 			select {
 			case <-ticker.AwaitLayer(next):
 				current := ticker.GetCurrentLayer()
@@ -336,7 +326,6 @@
 				}
 				next = current.Add(1)
 				log.With().Debug("reporter got new layer", current)
->>>>>>> 28a9e79f
 				ReportNodeStatusUpdate()
 			case <-stopChan:
 				return
