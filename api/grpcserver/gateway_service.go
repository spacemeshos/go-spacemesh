package grpcserver

import (
	"context"
	"errors"

	pb "github.com/spacemeshos/api/release/go/spacemesh/v1"
	"google.golang.org/grpc/codes"
	"google.golang.org/grpc/status"

	"github.com/spacemeshos/go-spacemesh/activation"
	"github.com/spacemeshos/go-spacemesh/api"
	"github.com/spacemeshos/go-spacemesh/common/types"
	"github.com/spacemeshos/go-spacemesh/log"
)

// GatewayService exposes transaction data, and a submit tx endpoint.
type GatewayService struct {
	verifier api.ChallengeVerifier
}

// RegisterService registers this service with a grpc server instance.
func (s *GatewayService) RegisterService(server *Server) {
	pb.RegisterGatewayServiceServer(server.GrpcServer, s)
}

// NewGatewayService creates a new grpc service using config data.
func NewGatewayService(verifier api.ChallengeVerifier) *GatewayService {
	return &GatewayService{verifier: verifier}
}

// VerifyChallenge implements v1.GatewayServiceServer.
func (s *GatewayService) VerifyChallenge(ctx context.Context, in *pb.VerifyChallengeRequest) (*pb.VerifyChallengeResponse, error) {
	ctx = log.WithNewRequestID(ctx)
<<<<<<< HEAD
	var sig types.EdSignature
=======
	sig := types.EdSignature{}
>>>>>>> d783a22d
	copy(sig[:], in.Signature)
	result, err := s.verifier.Verify(ctx, in.Challenge, sig)
	if err == nil {
		return &pb.VerifyChallengeResponse{Hash: result.Hash.Bytes(), NodeId: result.NodeID.Bytes()}, nil
	}
	log.GetLogger().WithContext(ctx).With().Info("Challenge verification failed", log.Err(err))

	if errors.Is(err, &activation.VerifyError{}) {
		return nil, status.Error(codes.Unavailable, err.Error())
	}

	return nil, status.Error(codes.InvalidArgument, err.Error())
}<|MERGE_RESOLUTION|>--- conflicted
+++ resolved
@@ -32,11 +32,7 @@
 // VerifyChallenge implements v1.GatewayServiceServer.
 func (s *GatewayService) VerifyChallenge(ctx context.Context, in *pb.VerifyChallengeRequest) (*pb.VerifyChallengeResponse, error) {
 	ctx = log.WithNewRequestID(ctx)
-<<<<<<< HEAD
-	var sig types.EdSignature
-=======
 	sig := types.EdSignature{}
->>>>>>> d783a22d
 	copy(sig[:], in.Signature)
 	result, err := s.verifier.Verify(ctx, in.Challenge, sig)
 	if err == nil {
