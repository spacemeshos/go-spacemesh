--- conflicted
+++ resolved
@@ -56,11 +56,7 @@
 func TestAdminService_Checkpoint(t *testing.T) {
 	db := sql.InMemory()
 	createMesh(t, db)
-<<<<<<< HEAD
-	svc := NewAdminService(db, t.TempDir())
-=======
-	svc := NewAdminService(db, t.TempDir(), logtest.New(t), nil)
->>>>>>> 3f8aeb24
+	svc := NewAdminService(db, t.TempDir(), nil)
 	t.Cleanup(launchServer(t, cfg, svc))
 
 	ctx, cancel := context.WithTimeout(context.Background(), 10*time.Second)
@@ -95,11 +91,7 @@
 
 func TestAdminService_CheckpointError(t *testing.T) {
 	db := sql.InMemory()
-<<<<<<< HEAD
-	svc := NewAdminService(db, t.TempDir())
-=======
-	svc := NewAdminService(db, t.TempDir(), logtest.New(t), nil)
->>>>>>> 3f8aeb24
+	svc := NewAdminService(db, t.TempDir(), nil)
 	t.Cleanup(launchServer(t, cfg, svc))
 
 	ctx, cancel := context.WithTimeout(context.Background(), 10*time.Second)
@@ -116,7 +108,7 @@
 func TestAdminService_Recovery(t *testing.T) {
 	db := sql.InMemory()
 	recoveryCalled := atomic.Bool{}
-	svc := NewAdminService(db, t.TempDir())
+	svc := NewAdminService(db, t.TempDir(), nil)
 	svc.recover = func() { recoveryCalled.Store(true) }
 
 	t.Cleanup(launchServer(t, cfg, svc))
