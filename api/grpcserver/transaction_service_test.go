package grpcserver

import (
	"context"
	"errors"
	"io"
	"math/rand"
	"runtime"
	"testing"
	"time"

	"github.com/oasisprotocol/curve25519-voi/primitives/ed25519"
	pb "github.com/spacemeshos/api/release/go/spacemesh/v1"
	"github.com/stretchr/testify/assert"
	"github.com/stretchr/testify/require"
	"google.golang.org/grpc/codes"
	"google.golang.org/grpc/status"

	"github.com/spacemeshos/go-spacemesh/common/fixture"
	"github.com/spacemeshos/go-spacemesh/common/types"
	"github.com/spacemeshos/go-spacemesh/events"
	vm "github.com/spacemeshos/go-spacemesh/genvm"
	"github.com/spacemeshos/go-spacemesh/genvm/sdk/wallet"
	"github.com/spacemeshos/go-spacemesh/signing"
	"github.com/spacemeshos/go-spacemesh/sql"
	"github.com/spacemeshos/go-spacemesh/sql/statesql"
	"github.com/spacemeshos/go-spacemesh/sql/transactions"
	"github.com/spacemeshos/go-spacemesh/txs"
)

func TestTransactionService_StreamResults(t *testing.T) {
	db := statesql.InMemory()

	ctx, cancel := context.WithTimeout(context.Background(), 10*time.Second)
	defer cancel()

	gen := fixture.NewTransactionResultGenerator().
		WithAddresses(2)
	txs := make([]types.TransactionWithResult, 100)
	require.NoError(t, db.WithTx(ctx, func(dtx sql.Transaction) error {
		for i := range txs {
			tx := gen.Next()

			require.NoError(t, transactions.Add(dtx, &tx.Transaction, time.Time{}))
			require.NoError(t, transactions.AddResult(dtx, tx.ID, &tx.TransactionResult))
			txs[i] = *tx
		}
		return nil
	}))

	svc := NewTransactionService(db, nil, nil, nil, nil, nil)
	cfg, cleanup := launchServer(t, svc)
	t.Cleanup(cleanup)

	conn := dialGrpc(t, cfg)
	client := pb.NewTransactionServiceClient(conn)

	t.Run("All", func(t *testing.T) {
		stream, err := client.StreamResults(ctx, &pb.TransactionResultsRequest{})
		require.NoError(t, err)
		var i int
		for {
			_, err := stream.Recv()
			if errors.Is(err, io.EOF) {
				break
			}
			i++
		}
		require.Equal(t, len(txs), i)
	})
	t.Run("Watch", func(t *testing.T) {
		events.InitializeReporter()
		t.Cleanup(events.CloseEventReporter)

		const (
			start = 100
			n     = 10
		)
		gen = fixture.NewTransactionResultGenerator().
			WithAddresses(2).WithLayers(start, 10)
		var streamed []*types.TransactionWithResult
		for range n {
			streamed = append(streamed, gen.Next())
		}

		for _, tc := range []struct {
			desc    string
			matcher resultsMatcher
			request *pb.TransactionResultsRequest
		}{
			{
				desc:    "ID",
				matcher: resultsMatcher{TID: &streamed[3].ID},
				request: &pb.TransactionResultsRequest{
					Id:    streamed[3].ID[:],
					Start: start,
					Watch: true,
				},
			},
			{
				desc:    "Address",
				matcher: resultsMatcher{Address: &gen.Addrs[0]},
				request: &pb.TransactionResultsRequest{
					Address: gen.Addrs[0].String(),
					Start:   start,
					Watch:   true,
				},
			},
		} {
			t.Run(tc.desc, func(t *testing.T) {
				ctx, cancel := context.WithTimeout(context.Background(), 10*time.Second)
				defer cancel()

				stream, err := client.StreamResults(ctx, tc.request)
				require.NoError(t, err)
				_, err = stream.Header()
				require.NoError(t, err)

				var expect []*types.TransactionWithResult
				for _, rst := range streamed {
					events.ReportResult(*rst)
					if tc.matcher.match(rst) {
						expect = append(expect, rst)
					}
				}
				for _, rst := range expect {
					received, err := stream.Recv()
					require.NoError(t, err)
					require.Equal(t, castResult(rst).String(), received.String(),
						"0x%x != %s", received.Tx.Id, rst.ID.String())
				}
			})
		}
	})
}

func BenchmarkStreamResults(b *testing.B) {
	db := statesql.InMemory()

	ctx, cancel := context.WithTimeout(context.Background(), 10*time.Second)
	defer cancel()

	var (
		gen      = fixture.NewTransactionResultGenerator().WithAddresses(10_000)
		count    = map[types.Address]int{}
		maxaddr  types.Address
		maxcount int
		start    = time.Now()
	)
	tx, err := db.Tx(ctx)
	require.NoError(b, err)
	for range 1_000 {
		rst := gen.Next()
		for _, addr := range rst.Addresses {
			count[addr]++
			if count[addr] > maxcount {
				maxaddr = addr
				maxcount = count[addr]
			}
		}
		require.NoError(b, transactions.Add(tx, &rst.Transaction, time.Time{}))
		require.NoError(b, transactions.AddResult(tx, rst.ID, &rst.TransactionResult))
	}
	require.NoError(b, tx.Commit())
	require.NoError(b, tx.Release())
	svc := NewTransactionService(db, nil, nil, nil, nil, nil)
	cfg, cleanup := launchServer(b, svc)
	b.Cleanup(cleanup)

	conn := dialGrpc(b, cfg)
	client := pb.NewTransactionServiceClient(conn)

	b.Logf("setup took %s", time.Since(start))
	b.ResetTimer()
	b.ReportAllocs()

	stats := runtime.MemStats{}
	for range b.N {
		stream, err := client.StreamResults(ctx, &pb.TransactionResultsRequest{Address: maxaddr.String()})
		if err != nil {
			b.Fatal(err)
		}
		n := 0
		for {
			_, err := stream.Recv()
			if err != nil {
				if errors.Is(err, io.EOF) {
					break
				}
				b.Fatal(err)
			}
			n++
		}

		runtime.ReadMemStats(&stats)
		b.Logf("memory requested %v", stats.Sys)
		require.Equal(b, maxcount, n)
	}
}

type parseExpectation func(tb testing.TB, resp *pb.ParseTransactionResponse, err error)

func expectParseError(code codes.Code, message string) parseExpectation {
	return func(tb testing.TB, resp *pb.ParseTransactionResponse, err error) {
		s, ok := status.FromError(err)
		require.True(tb, ok)
		assert.Equal(tb, code, s.Code())
		assert.Contains(tb, s.Message(), message)
	}
}

func parseOk() parseExpectation {
	return func(tb testing.TB, resp *pb.ParseTransactionResponse, err error) {
		require.NoError(tb, err)
		require.NotEmpty(tb, resp)
	}
}

func TestParseTransactions(t *testing.T) {
<<<<<<< HEAD
	db := statesql.InMemory()
	ctx, cancel := context.WithTimeout(context.Background(), 10*time.Second)
	t.Cleanup(cancel)
=======
	db := sql.InMemory()

>>>>>>> f8354c52
	vminst := vm.New(db)
	cfg, cleanup := launchServer(t, NewTransactionService(db, nil, nil, txs.NewConservativeState(vminst, db), nil, nil))
	t.Cleanup(cleanup)
	var (
		conn     = dialGrpc(t, cfg)
		client   = pb.NewTransactionServiceClient(conn)
		keys     = make([]signing.PrivateKey, 4)
		accounts = make([]types.Account, len(keys))
		rng      = rand.New(rand.NewSource(10101))
	)
	for i := range keys {
		pub, priv, err := ed25519.GenerateKey(rng)
		require.NoError(t, err)
		keys[i] = priv
		accounts[i] = types.Account{Address: wallet.Address(pub), Balance: 1e12}
	}
	require.NoError(t, vminst.ApplyGenesis(accounts))
	_, _, err := vminst.Apply(vm.ApplyContext{Layer: types.GetEffectiveGenesis().Add(1)},
		[]types.Transaction{{RawTx: types.NewRawTx(wallet.SelfSpawn(keys[0], 0))}}, nil)
	require.NoError(t, err)
	mangled := wallet.Spend(keys[0], accounts[3].Address, 100, 0)
	mangled[len(mangled)-1] -= 1

	for _, tc := range []struct {
		desc   string
		tx     []byte
		verify bool
		expect parseExpectation
	}{
		{
			"empty",
			nil,
			false,
			expectParseError(codes.InvalidArgument, "empty"),
		},
		{
			"malformed",
			[]byte("something"),
			false,
			expectParseError(codes.InvalidArgument, "malformed tx"),
		},
		{
			"not spawned",
			wallet.Spend(keys[2], accounts[3].Address, 100, 0),
			false,
			expectParseError(codes.NotFound, "not spawned"),
		},
		{
			"all good",
			wallet.Spend(keys[0], accounts[3].Address, 100, 0),
			false,
			parseOk(),
		},
		{
			"all good with verification",
			wallet.Spend(keys[0], accounts[3].Address, 100, 0),
			true,
			parseOk(),
		},
		{
			"mangled signature",
			mangled,
			true,
			expectParseError(codes.InvalidArgument, "signature is invalid"),
		},
	} {
		t.Run(tc.desc, func(t *testing.T) {
			resp, err := client.ParseTransaction(context.Background(), &pb.ParseTransactionRequest{
				Transaction: tc.tx,
				Verify:      tc.verify,
			})
			tc.expect(t, resp, err)
		})
	}
}<|MERGE_RESOLUTION|>--- conflicted
+++ resolved
@@ -217,14 +217,8 @@
 }
 
 func TestParseTransactions(t *testing.T) {
-<<<<<<< HEAD
 	db := statesql.InMemory()
-	ctx, cancel := context.WithTimeout(context.Background(), 10*time.Second)
-	t.Cleanup(cancel)
-=======
-	db := sql.InMemory()
-
->>>>>>> f8354c52
+
 	vminst := vm.New(db)
 	cfg, cleanup := launchServer(t, NewTransactionService(db, nil, nil, txs.NewConservativeState(vminst, db), nil, nil))
 	t.Cleanup(cleanup)
