--- conflicted
+++ resolved
@@ -2449,17 +2449,10 @@
 func TestDebugService(t *testing.T) {
 	logtest.SetupGlobal(t)
 	ctrl := gomock.NewController(t)
-<<<<<<< HEAD
-	identity := mocks.NewMockNetworkIdentity(ctrl)
-	oracle := mocks.NewMockOracle(ctrl)
-	svc := NewDebugService(conStateAPI, identity, oracle)
-	shutDown := launchServer(t, cfg, svc)
-	defer shutDown()
-=======
 	identity := NewMocknetworkIdentity(ctrl)
-	svc := NewDebugService(conStateAPI, identity)
+	mOracle := NewMockoracle(ctrl)
+	svc := NewDebugService(conStateAPI, identity, mOracle)
 	t.Cleanup(launchServer(t, cfg, svc))
->>>>>>> 924f1f4a
 
 	ctx, cancel := context.WithTimeout(context.Background(), time.Second)
 	defer cancel()
@@ -2491,7 +2484,7 @@
 	t.Run("ActiveSet", func(t *testing.T) {
 		epoch := types.EpochID(3)
 		activeSet := types.RandomActiveSet(11)
-		oracle.EXPECT().ActiveSet(gomock.Any(), epoch).Return(activeSet, nil)
+		mOracle.EXPECT().ActiveSet(gomock.Any(), epoch).Return(activeSet, nil)
 		res, err := c.ActiveSet(context.Background(), &pb.ActiveSetRequest{
 			Epoch: epoch.Uint32(),
 		})
