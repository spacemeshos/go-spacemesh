--- conflicted
+++ resolved
@@ -44,33 +44,8 @@
 )
 
 const (
-<<<<<<< HEAD
 	numLabels             = 8826949
 	labelSize             = 8
-	defaultGasLimit       = 10
-	defaultFee            = 1
-	genTimeUnix           = 1000000
-	layerDurationSec      = 10
-	layerAvgSize          = 10
-	txsPerBlock           = 99
-	TxReturnLayer         = 1
-	layersPerEpoch        = 5
-	networkID             = 120
-	postGenesisEpochLayer = 22
-	atxPerLayer           = 2
-	blkPerLayer           = 3
-	accountBalance        = 8675301
-	accountCounter        = 0
-	layerFirst            = 0
-	layerVerified         = 8
-	layerLatest           = 10
-	rewardAmount          = 5551234
-	receiptIndex          = 42
-=======
-	miningStatus     = activation.InitDone
-	remainingBytes   = 321
-	commitmentSize   = 8826949
-	dataDir          = "/tmp"
 	defaultGasLimit  = 10
 	defaultFee       = 1
 	genTimeUnix      = 1000000
@@ -85,7 +60,6 @@
 	accountCounter   = 0
 	rewardAmount     = 5551234
 	receiptIndex     = 42
->>>>>>> b8422b4b
 )
 
 var (
