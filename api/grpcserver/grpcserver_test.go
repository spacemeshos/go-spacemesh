--- conflicted
+++ resolved
@@ -69,7 +69,6 @@
 
 var (
 	networkMock = NetworkMock{}
-<<<<<<< HEAD
 	mempoolMock = MempoolMock{
 		poolByAddress: make(map[types.Address]types.TransactionID),
 		poolByTxid:    make(map[types.TransactionID]*types.Transaction),
@@ -88,31 +87,10 @@
 	globalAtx2 = newAtx(challenge, npst, addr2)
 	globalTx   = NewTx(0, addr1, signing.NewEdSigner())
 	globalTx2  = NewTx(1, addr2, signing.NewEdSigner())
-	block1     = types.NewExistingBlock(0, []byte("11111"))
-	block2     = types.NewExistingBlock(0, []byte("22222"))
-	block3     = types.NewExistingBlock(0, []byte("33333"))
+	block1     = types.NewExistingBlock(0, []byte("11111"), nil)
+	block2     = types.NewExistingBlock(0, []byte("22222"), nil)
+	block3     = types.NewExistingBlock(0, []byte("33333"), nil)
 	txAPI      = &TxAPIMock{
-=======
-	genTime     = GenesisTimeMock{time.Unix(genTimeUnix, 0)}
-	txMempool   = state.NewTxMemPool()
-	addr1       = types.HexToAddress("33333")
-	addr2       = types.HexToAddress("44444")
-	pub, _, _   = ed25519.GenerateKey(nil)
-	nodeID      = types.NodeID{Key: util.Bytes2Hex(pub), VRFPublicKey: []byte("22222")}
-	prevAtxID   = types.ATXID(types.HexToHash32("44444"))
-	chlng       = types.HexToHash32("55555")
-	poetRef     = []byte("66666")
-	npst        = NewNIPSTWithChallenge(&chlng, poetRef)
-	challenge   = newChallenge(nodeID, 1, prevAtxID, prevAtxID, postGenesisEpochLayer)
-	globalAtx   = newAtx(challenge, npst, addr1)
-	globalAtx2  = newAtx(challenge, npst, addr2)
-	globalTx    = NewTx(0, addr1, signing.NewEdSigner())
-	globalTx2   = NewTx(1, addr2, signing.NewEdSigner())
-	block1      = types.NewExistingBlock(0, []byte("11111"), nil)
-	block2      = types.NewExistingBlock(0, []byte("22222"), nil)
-	block3      = types.NewExistingBlock(0, []byte("33333"), nil)
-	txAPI       = &TxAPIMock{
->>>>>>> e353ccc3
 		returnTx:     make(map[types.TransactionID]*types.Transaction),
 		layerApplied: make(map[types.TransactionID]*types.LayerID),
 		balances: map[types.Address]*big.Int{
