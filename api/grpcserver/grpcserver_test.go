--- conflicted
+++ resolved
@@ -27,11 +27,8 @@
 	"github.com/spacemeshos/go-spacemesh/events"
 	"github.com/spacemeshos/go-spacemesh/log"
 	"github.com/spacemeshos/go-spacemesh/signing"
-<<<<<<< HEAD
 	"github.com/spacemeshos/post/initialization"
 	"github.com/spacemeshos/post/shared"
-=======
->>>>>>> 233360c9
 	"google.golang.org/genproto/googleapis/rpc/code"
 	"google.golang.org/grpc/codes"
 	"google.golang.org/grpc/status"
@@ -85,17 +82,10 @@
 	prevAtxID  = types.ATXID(types.HexToHash32("44444"))
 	chlng      = types.HexToHash32("55555")
 	poetRef    = []byte("66666")
-<<<<<<< HEAD
 	nipost     = NewNIPoSTWithChallenge(&chlng, poetRef)
 	challenge  = newChallenge(nodeID, 1, prevAtxID, prevAtxID, postGenesisEpochLayer)
 	globalAtx  = newAtx(challenge, nipost, addr1)
 	globalAtx2 = newAtx(challenge, nipost, addr2)
-=======
-	npst       = NewNIPSTWithChallenge(&chlng, poetRef)
-	challenge  = newChallenge(nodeID, 1, prevAtxID, prevAtxID, postGenesisEpochLayer)
-	globalAtx  = newAtx(challenge, npst, addr1)
-	globalAtx2 = newAtx(challenge, npst, addr2)
->>>>>>> 233360c9
 	globalTx   = NewTx(0, addr1, signing.NewEdSigner())
 	globalTx2  = NewTx(1, addr2, signing.NewEdSigner())
 	block1     = types.NewExistingBlock(0, []byte("11111"), nil)
@@ -126,7 +116,6 @@
 	types.SetLayersPerEpoch(layersPerEpoch)
 }
 
-<<<<<<< HEAD
 func NewNIPoSTWithChallenge(challenge *types.Hash32, poetRef []byte) *types.NIPoST {
 	return &types.NIPoST{
 		Challenge: challenge,
@@ -138,16 +127,6 @@
 			Challenge: poetRef,
 			NumLabels: numLabels,
 			LabelSize: labelSize,
-=======
-func NewNIPSTWithChallenge(challenge *types.Hash32, poetRef []byte) *types.NIPST {
-	return &types.NIPST{
-		NipstChallenge: challenge,
-		PostProof: &types.PostProof{
-			Challenge:    poetRef,
-			MerkleRoot:   []byte(nil),
-			ProofNodes:   [][]byte(nil),
-			ProvenLeaves: [][]byte(nil),
->>>>>>> 233360c9
 		},
 	}
 }
@@ -378,15 +357,9 @@
 	activationTx := &types.ActivationTx{
 		InnerActivationTx: &types.InnerActivationTx{
 			ActivationTxHeader: &types.ActivationTxHeader{
-<<<<<<< HEAD
 				NIPoSTChallenge: challenge,
 				Coinbase:        coinbase,
 				Space:           100, //commitmentSize, // MERGE FIX
-=======
-				NIPSTChallenge: challenge,
-				Coinbase:       coinbase,
-				Space:          commitmentSize,
->>>>>>> 233360c9
 			},
 			NIPoST: nipost,
 		},
@@ -432,11 +405,7 @@
 	return nil, nil, nil
 }
 
-<<<<<<< HEAD
 func (*PostAPIMock) LastErr() error {
-=======
-func (*MiningAPIMock) StartPost(context.Context, types.Address, string, uint64) error {
->>>>>>> 233360c9
 	return nil
 }
 
@@ -536,43 +505,8 @@
 	return
 }
 
-type MempoolMock struct {
-	// In the real state.TxMempool struct, there are multiple data structures and they're more complex,
-	// but we just mock a very simple use case here and only store some of these data
-	poolByAddress map[types.Address]types.TransactionID
-	poolByTxid    map[types.TransactionID]*types.Transaction
-}
-
-func (m MempoolMock) Get(id types.TransactionID) (*types.Transaction, error) {
-	return m.poolByTxid[id], nil
-}
-
-func (m *MempoolMock) Put(id types.TransactionID, tx *types.Transaction) {
-	m.poolByTxid[id] = tx
-	m.poolByAddress[tx.Recipient] = id
-	m.poolByAddress[tx.Origin()] = id
-	events.ReportNewTx(tx)
-}
-
-// Return a mock estimated nonce and balance that's different than the default, mimicking transactions that are
-// unconfirmed or in the mempool that will update state
-func (m MempoolMock) GetProjection(types.Address, uint64, uint64) (nonce, balance uint64) {
-	nonce = accountCounter + 1
-	balance = accountBalance + 1
-	return
-}
-
-func (m MempoolMock) GetTxIdsByAddress(addr types.Address) (ids []types.TransactionID) {
-	ids = append(ids, m.poolByAddress[addr])
-	return
-}
-
 func launchServer(t *testing.T, services ...ServiceAPI) func() {
-<<<<<<< HEAD
-	err := networkMock.Broadcast("", []byte{0x00})
-=======
 	err := networkMock.Broadcast(context.TODO(), "", []byte{0x00})
->>>>>>> 233360c9
 	require.NoError(t, err)
 
 	grpcService := NewServerWithInterface(cfg.GrpcServerPort, "localhost")
@@ -586,10 +520,7 @@
 	// start gRPC and json servers
 	grpcService.Start()
 	jsonService.StartService(
-<<<<<<< HEAD
-=======
 		context.TODO(),
->>>>>>> 233360c9
 		cfg.StartDebugService,
 		cfg.StartGatewayService,
 		cfg.StartGlobalStateService,
@@ -2057,12 +1988,9 @@
 			if bytes.Compare(a.PrevAtx.Id, globalAtx.PrevATXID.Bytes()) != 0 {
 				continue
 			}
-<<<<<<< HEAD
 			if a.CommitmentSize != shared.DataSize(globalAtx.NIPoST.PoSTMetadata.NumLabels, globalAtx.NIPoST.PoSTMetadata.LabelSize) { // MERGE FIX
 				//	if a.CommitmentSize != globalAtx.Space {
-=======
-			if a.CommitmentSize != globalAtx.Space {
->>>>>>> 233360c9
+				// MERGE FIX
 				continue
 			}
 			// found a match
