package grpcserver

import (
	"bytes"
	"context"
	"errors"
	"fmt"
	"io"
	"log"
	"math"
	"math/big"
	"net"
	"os"
	"path/filepath"
	"strconv"
	"sync"
	"testing"
	"time"

	pb "github.com/spacemeshos/api/release/go/spacemesh/v1"
	"github.com/spacemeshos/merkle-tree"
	"github.com/spacemeshos/poet/shared"
	"github.com/stretchr/testify/assert"
	"github.com/stretchr/testify/require"
	"go.uber.org/mock/gomock"
	"go.uber.org/zap/zaptest"
	"golang.org/x/sync/errgroup"
	"google.golang.org/genproto/googleapis/rpc/code"
	"google.golang.org/grpc"
	"google.golang.org/grpc/codes"
	"google.golang.org/grpc/credentials/insecure"
	"google.golang.org/grpc/status"
	"google.golang.org/protobuf/types/known/emptypb"

	"github.com/spacemeshos/go-spacemesh/activation"
	"github.com/spacemeshos/go-spacemesh/codec"
	"github.com/spacemeshos/go-spacemesh/common/types"
	"github.com/spacemeshos/go-spacemesh/datastore"
	"github.com/spacemeshos/go-spacemesh/events"
	vm "github.com/spacemeshos/go-spacemesh/genvm"
	"github.com/spacemeshos/go-spacemesh/genvm/sdk"
	"github.com/spacemeshos/go-spacemesh/genvm/sdk/wallet"
	"github.com/spacemeshos/go-spacemesh/log/logtest"
	"github.com/spacemeshos/go-spacemesh/p2p"
	pubsubmocks "github.com/spacemeshos/go-spacemesh/p2p/pubsub/mocks"
	"github.com/spacemeshos/go-spacemesh/signing"
	"github.com/spacemeshos/go-spacemesh/sql"
	"github.com/spacemeshos/go-spacemesh/sql/accounts"
	"github.com/spacemeshos/go-spacemesh/sql/activesets"
	"github.com/spacemeshos/go-spacemesh/sql/atxs"
	"github.com/spacemeshos/go-spacemesh/sql/identities"
	"github.com/spacemeshos/go-spacemesh/system"
	"github.com/spacemeshos/go-spacemesh/txs"
)

const (
	labelsPerUnit  = 2048
	numUnits       = 2
	genTimeUnix    = 1000000
	layerDuration  = 10 * time.Second
	layerAvgSize   = 10
	txsPerProposal = 99
	layersPerEpoch = uint32(5)

	atxPerLayer    = 2
	blkPerLayer    = 3
	accountBalance = 8675301
	accountCounter = 0
	rewardAmount   = 5551234
)

var (
	txReturnLayer    = types.LayerID(1)
	layerFirst       = types.LayerID(0)
	layerVerified    = types.LayerID(8)
	layerLatest      = types.LayerID(10)
	layerCurrent     = types.LayerID(12)
	postGenesisEpoch = types.EpochID(2)
	genesisID        = types.Hash20{}

	addr1       types.Address
	addr2       types.Address
	prevAtxID   = types.ATXID(types.HexToHash32("44444"))
	chlng       = types.HexToHash32("55555")
	poetRef     = []byte("66666")
	nipost      = newNIPostWithChallenge(&chlng, poetRef)
	challenge   = newChallenge(1, prevAtxID, prevAtxID, postGenesisEpoch)
	globalAtx   *types.VerifiedActivationTx
	globalAtx2  *types.VerifiedActivationTx
	globalTx    *types.Transaction
	globalTx2   *types.Transaction
	ballot1     = genLayerBallot(types.LayerID(11))
	block1      = genLayerBlock(types.LayerID(11), nil)
	block2      = genLayerBlock(types.LayerID(11), nil)
	block3      = genLayerBlock(types.LayerID(11), nil)
	meshAPIMock = &MeshAPIMock{}
	conStateAPI = &ConStateAPIMock{
		returnTx:      make(map[types.TransactionID]*types.Transaction),
		layerApplied:  make(map[types.TransactionID]*types.LayerID),
		balances:      make(map[types.Address]*big.Int),
		nonces:        make(map[types.Address]uint64),
		poolByAddress: make(map[types.Address]types.TransactionID),
		poolByTxId:    make(map[types.TransactionID]*types.Transaction),
	}
	stateRoot = types.HexToHash32("11111")
)

func genLayerBallot(layerID types.LayerID) *types.Ballot {
	b := types.RandomBallot()
	b.Layer = layerID
	signer, _ := signing.NewEdSigner()
	b.Signature = signer.Sign(signing.BALLOT, b.SignedBytes())
	b.SmesherID = signer.NodeID()
	b.Initialize()
	return b
}

func genLayerBlock(layerID types.LayerID, txs []types.TransactionID) *types.Block {
	b := &types.Block{
		InnerBlock: types.InnerBlock{
			LayerIndex: layerID,
			TxIDs:      txs,
		},
	}
	b.Initialize()
	return b
}

func dialGrpc(ctx context.Context, tb testing.TB, cfg Config) *grpc.ClientConn {
	tb.Helper()
	conn, err := grpc.DialContext(ctx,
		cfg.PublicListener,
		grpc.WithTransportCredentials(insecure.NewCredentials()),
		grpc.WithBlock(),
	)
	require.NoError(tb, err)
	tb.Cleanup(func() { require.NoError(tb, conn.Close()) })
	return conn
}

func TestMain(m *testing.M) {
	types.SetLayersPerEpoch(layersPerEpoch)

	var err error
	signer, err := signing.NewEdSigner()
	if err != nil {
		log.Println("failed to create signer:", err)
		os.Exit(1)
	}
	signer1, err := signing.NewEdSigner()
	if err != nil {
		log.Println("failed to create signer:", err)
		os.Exit(1)
	}
	signer2, err := signing.NewEdSigner()
	if err != nil {
		log.Println("failed to create signer:", err)
		os.Exit(1)
	}

	addr1 = wallet.Address(signer1.PublicKey().Bytes())
	addr2 = wallet.Address(signer2.PublicKey().Bytes())

	atx := types.NewActivationTx(challenge, addr1, nipost, numUnits, nil)
	atx.SetEffectiveNumUnits(numUnits)
	atx.SetReceived(time.Now())
	if err := activation.SignAndFinalizeAtx(signer, atx); err != nil {
		log.Println("failed to sign atx:", err)
		os.Exit(1)
	}
	globalAtx, err = atx.Verify(0, 1)
	if err != nil {
		log.Println("failed to verify atx:", err)
		os.Exit(1)
	}

	atx2 := types.NewActivationTx(challenge, addr2, nipost, numUnits, nil)
	atx2.SetEffectiveNumUnits(numUnits)
	atx2.SetReceived(time.Now())
	if err := activation.SignAndFinalizeAtx(signer, atx2); err != nil {
		log.Println("failed to sign atx:", err)
		os.Exit(1)
	}
	globalAtx2, err = atx2.Verify(0, 1)
	if err != nil {
		log.Println("failed to verify atx:", err)
		os.Exit(1)
	}

	// These create circular dependencies so they have to be initialized
	// after the global vars
	ballot1.AtxID = globalAtx.ID()
	ballot1.EpochData = &types.EpochData{ActiveSetHash: types.ATXIDList{globalAtx.ID(), globalAtx2.ID()}.Hash()}

	globalTx = NewTx(0, addr1, signer1)
	globalTx2 = NewTx(1, addr2, signer2)

	block1.TxIDs = []types.TransactionID{globalTx.ID, globalTx2.ID}
	conStateAPI.returnTx[globalTx.ID] = globalTx
	conStateAPI.returnTx[globalTx2.ID] = globalTx2
	conStateAPI.balances[addr1] = big.NewInt(int64(accountBalance))
	conStateAPI.balances[addr2] = big.NewInt(int64(accountBalance))
	conStateAPI.nonces[globalTx.Principal] = uint64(accountCounter)

	types.SetLayersPerEpoch(layersPerEpoch)

	res := m.Run()
	os.Exit(res)
}

func newNIPostWithChallenge(challenge *types.Hash32, poetRef []byte) *types.NIPost {
	tree, err := merkle.NewTreeBuilder().
		WithHashFunc(shared.HashMembershipTreeNode).
		WithLeavesToProve(map[uint64]bool{0: true}).
		Build()
	if err != nil {
		panic("failed to add leaf to tree")
	}
	if err := tree.AddLeaf(challenge[:]); err != nil {
		panic("failed to add leaf to tree")
	}
	nodes := tree.Proof()
	nodesH32 := make([]types.Hash32, 0, len(nodes))
	for _, n := range nodes {
		nodesH32 = append(nodesH32, types.BytesToHash(n))
	}
	return &types.NIPost{
		Membership: types.MerkleProof{
			Nodes: nodesH32,
		},
		Post: &types.Post{
			Nonce:   0,
			Indices: []byte(nil),
		},
		PostMetadata: &types.PostMetadata{
			Challenge:     poetRef,
			LabelsPerUnit: labelsPerUnit,
		},
	}
}

type MeshAPIMock struct{}

// latest layer received.
func (m *MeshAPIMock) LatestLayer() types.LayerID {
	return layerLatest
}

// latest layer approved/confirmed/applied to state
// The real logic here is a bit more complicated, as it depends whether the node
// is syncing or not. If it's not syncing, layers are applied to state as they're
// verified by Hare. If it's syncing, Hare is not run, and they are applied to
// state as they're confirmed by Tortoise and it advances pbase. This is all in
// flux right now so keep this simple for the purposes of testing.
func (m *MeshAPIMock) LatestLayerInState() types.LayerID {
	return layerVerified
}

func (m *MeshAPIMock) ProcessedLayer() types.LayerID {
	return layerVerified
}

func (m *MeshAPIMock) GetRewards(types.Address) (rewards []*types.Reward, err error) {
	return []*types.Reward{
		{
			Layer:       layerFirst,
			TotalReward: rewardAmount,
			LayerReward: rewardAmount,
			Coinbase:    addr1,
		},
	}, nil
}

func (m *MeshAPIMock) GetLayer(tid types.LayerID) (*types.Layer, error) {
	if tid.After(layerCurrent) {
		return nil, errors.New("requested layer later than current layer")
	} else if tid.After(m.LatestLayer()) {
		return nil, errors.New("haven't received that layer yet")
	}

	ballots := []*types.Ballot{ballot1}
	blocks := []*types.Block{block1, block2, block3}
	return types.NewExistingLayer(tid, ballots, blocks), nil
}

func (m *MeshAPIMock) GetATXs(
	context.Context,
	[]types.ATXID,
) (map[types.ATXID]*types.VerifiedActivationTx, []types.ATXID) {
	atxs := map[types.ATXID]*types.VerifiedActivationTx{
		globalAtx.ID():  globalAtx,
		globalAtx2.ID(): globalAtx2,
	}
	return atxs, nil
}

func (m *MeshAPIMock) MeshHash(types.LayerID) (types.Hash32, error) {
	return types.RandomHash(), nil
}

type ConStateAPIMock struct {
	returnTx     map[types.TransactionID]*types.Transaction
	layerApplied map[types.TransactionID]*types.LayerID
	balances     map[types.Address]*big.Int
	nonces       map[types.Address]uint64

	// In the real txs.txPool struct, there are multiple data structures and they're more complex,
	// but we just mock a very simple use case here and only store some of these data
	poolByAddress map[types.Address]types.TransactionID
	poolByTxId    map[types.TransactionID]*types.Transaction
}

func (t *ConStateAPIMock) put(id types.TransactionID, tx *types.Transaction) {
	t.poolByTxId[id] = tx
	t.poolByAddress[tx.Principal] = id
	events.ReportNewTx(0, tx)
}

// Return a mock estimated nonce and balance that's different than the default, mimicking transactions that are
// unconfirmed or in the mempool that will update state.
func (t *ConStateAPIMock) GetProjection(types.Address) (uint64, uint64) {
	return accountCounter + 1, accountBalance + 1
}

func (t *ConStateAPIMock) GetAllAccounts() (res []*types.Account, err error) {
	for address, balance := range t.balances {
		res = append(res, &types.Account{
			Address:   address,
			Balance:   balance.Uint64(),
			NextNonce: t.nonces[address],
		})
	}
	return res, nil
}

func (t *ConStateAPIMock) GetStateRoot() (types.Hash32, error) {
	return stateRoot, nil
}

func (t *ConStateAPIMock) GetMeshTransaction(id types.TransactionID) (*types.MeshTransaction, error) {
	tx, ok := t.returnTx[id]
	if ok {
		return &types.MeshTransaction{Transaction: *tx, State: types.APPLIED}, nil
	}
	tx, ok = t.poolByTxId[id]
	if ok {
		return &types.MeshTransaction{Transaction: *tx, State: types.MEMPOOL}, nil
	}
	return nil, errors.New("it ain't there")
}

func (t *ConStateAPIMock) GetTransactionsByAddress(
	from, to types.LayerID,
	account types.Address,
) ([]*types.MeshTransaction, error) {
	if from.After(txReturnLayer) {
		return nil, nil
	}
	var txs []*types.MeshTransaction
	for _, tx := range t.returnTx {
		if tx.Principal.String() == account.String() {
			txs = append(txs, &types.MeshTransaction{Transaction: *tx})
		}
	}
	return txs, nil
}

func (t *ConStateAPIMock) GetMeshTransactions(
	txIds []types.TransactionID,
) (txs []*types.MeshTransaction, missing map[types.TransactionID]struct{}) {
	for _, txId := range txIds {
		for _, tx := range t.returnTx {
			if tx.ID == txId {
				txs = append(txs, &types.MeshTransaction{Transaction: *tx})
			}
		}
	}
	return
}

func (t *ConStateAPIMock) GetLayerStateRoot(types.LayerID) (types.Hash32, error) {
	return stateRoot, nil
}

func (t *ConStateAPIMock) GetBalance(addr types.Address) (uint64, error) {
	return t.balances[addr].Uint64(), nil
}

func (t *ConStateAPIMock) GetNonce(addr types.Address) (types.Nonce, error) {
	return t.nonces[addr], nil
}

func (t *ConStateAPIMock) Validation(raw types.RawTx) system.ValidationRequest {
	panic("dont use this")
}

func NewTx(nonce uint64, recipient types.Address, signer *signing.EdSigner) *types.Transaction {
	tx := types.Transaction{TxHeader: &types.TxHeader{}}
	tx.Principal = wallet.Address(signer.PublicKey().Bytes())
	if nonce == 0 {
		tx.RawTx = types.NewRawTx(wallet.SelfSpawn(signer.PrivateKey(),
			0,
			sdk.WithGasPrice(0),
		))
	} else {
		tx.RawTx = types.NewRawTx(
			wallet.Spend(signer.PrivateKey(), recipient, 1,
				nonce,
				sdk.WithGasPrice(0),
			),
		)
		tx.MaxSpend = 1
	}
	return &tx
}

func newChallenge(sequence uint64, prevAtxID, posAtxID types.ATXID, epoch types.EpochID) types.NIPostChallenge {
	return types.NIPostChallenge{
		Sequence:       sequence,
		PrevATXID:      prevAtxID,
		PublishEpoch:   epoch,
		PositioningATX: posAtxID,
	}
}

func launchServer(tb testing.TB, services ...ServiceAPI) (Config, func()) {
	cfg := DefaultTestConfig()
	cfg.PublicListener = "127.0.0.1:0" // run on random port

	grpcService, err := NewPublic(zaptest.NewLogger(tb).Named("grpc"), cfg, services)
	require.NoError(tb, err)

	// start gRPC server
	require.NoError(tb, grpcService.Start())

	// update config with bound addresses
	cfg.PublicListener = grpcService.BoundAddress

	return cfg, func() { assert.NoError(tb, grpcService.Close()) }
}

func getFreePort(optionalPort int) (int, error) {
	l, e := net.Listen("tcp", fmt.Sprintf(":%v", optionalPort))
	if e != nil {
		l, e = net.Listen("tcp", ":0")
		if e != nil {
			return 0, fmt.Errorf("listen TCP: %w", e)
		}
	}
	defer l.Close()
	return l.Addr().(*net.TCPAddr).Port, nil
}

func TestNewServersConfig(t *testing.T) {
	port1, err := getFreePort(0)
	require.NoError(t, err, "Should be able to establish a connection on a port")

	port2, err := getFreePort(0)
	require.NoError(t, err, "Should be able to establish a connection on a port")

	grpcService := New(fmt.Sprintf(":%d", port1), zaptest.NewLogger(t).Named("grpc"), DefaultTestConfig())
	jsonService := NewJSONHTTPServer(fmt.Sprintf(":%d", port2), zaptest.NewLogger(t).Named("grpc.JSON"))

	require.Contains(t, grpcService.listener, strconv.Itoa(port1), "Expected same port")
	require.Contains(t, jsonService.listener, strconv.Itoa(port2), "Expected same port")
}

type smesherServiceConn struct {
	pb.SmesherServiceClient

	smeshingProvider *activation.MockSmeshingProvider
	postSupervisor   *MockpostSupervisor
}

func setupSmesherService(t *testing.T) (*smesherServiceConn, context.Context) {
	ctrl, mockCtx := gomock.WithContext(context.Background(), t)
	smeshingProvider := activation.NewMockSmeshingProvider(ctrl)
	postSupervisor := NewMockpostSupervisor(ctrl)
<<<<<<< HEAD
	svc := NewSmesherService(
		postProvider,
		smeshingProvider,
		postSupervisor,
		10*time.Millisecond,
		activation.DefaultPostSetupOpts(),
	)
=======
	svc := NewSmesherService(smeshingProvider, postSupervisor, 10*time.Millisecond, activation.DefaultPostSetupOpts())
>>>>>>> ba3b4b51
	cfg, cleanup := launchServer(t, svc)
	t.Cleanup(cleanup)

	ctx, cancel := context.WithTimeout(context.Background(), time.Second)
	defer cancel()
	conn := dialGrpc(ctx, t, cfg)
	client := pb.NewSmesherServiceClient(conn)

	return &smesherServiceConn{
		SmesherServiceClient: client,

		smeshingProvider: smeshingProvider,
		postSupervisor:   postSupervisor,
	}, mockCtx
}

func TestSmesherService(t *testing.T) {
	t.Run("IsSmeshing", func(t *testing.T) {
		t.Parallel()
		c, ctx := setupSmesherService(t)
		c.smeshingProvider.EXPECT().Smeshing().Return(false)
		res, err := c.IsSmeshing(ctx, &emptypb.Empty{})
		require.NoError(t, err)
		require.False(t, res.IsSmeshing, "expected IsSmeshing to be false")
	})

	t.Run("StartSmeshingMissingArgs", func(t *testing.T) {
		t.Parallel()
		c, ctx := setupSmesherService(t)
		_, err := c.StartSmeshing(ctx, &pb.StartSmeshingRequest{})
		require.Equal(t, codes.InvalidArgument, status.Code(err))
	})

	t.Run("StartSmeshing", func(t *testing.T) {
		t.Parallel()
		opts := &pb.PostSetupOpts{}
		opts.DataDir = t.TempDir()
		opts.NumUnits = 1
		opts.MaxFileSize = 1024

		coinbase := &pb.AccountId{Address: addr1.String()}

		c, ctx := setupSmesherService(t)
		c.smeshingProvider.EXPECT().StartSmeshing(gomock.Any()).Return(nil)
		c.postSupervisor.EXPECT().Start(gomock.All(
			gomock.Cond(func(postOpts any) bool { return postOpts.(activation.PostSetupOpts).DataDir == opts.DataDir }),
			gomock.Cond(func(postOpts any) bool { return postOpts.(activation.PostSetupOpts).NumUnits == opts.NumUnits }),
			gomock.Cond(func(postOpts any) bool { return postOpts.(activation.PostSetupOpts).MaxFileSize == opts.MaxFileSize }),
		)).Return(nil)
		res, err := c.StartSmeshing(ctx, &pb.StartSmeshingRequest{
			Opts:     opts,
			Coinbase: coinbase,
		})
		require.NoError(t, err)
		require.Equal(t, int32(code.Code_OK), res.Status.Code)
	})

	t.Run("StopSmeshing", func(t *testing.T) {
		t.Parallel()
		c, ctx := setupSmesherService(t)
		c.smeshingProvider.EXPECT().StopSmeshing(gomock.Any()).Return(nil)
		c.postSupervisor.EXPECT().Stop(false).Return(nil)
		res, err := c.StopSmeshing(ctx, &pb.StopSmeshingRequest{})
		require.NoError(t, err)
		require.Equal(t, int32(code.Code_OK), res.Status.Code)
	})

	t.Run("SmesherID", func(t *testing.T) {
		t.Parallel()
		c, ctx := setupSmesherService(t)
		nodeId := types.RandomNodeID()
		c.smeshingProvider.EXPECT().SmesherID().Return(nodeId)
		res, err := c.SmesherID(ctx, &emptypb.Empty{})
		require.NoError(t, err)
		require.Equal(t, nodeId.Bytes(), res.PublicKey)
	})

	t.Run("SetCoinbaseMissingArgs", func(t *testing.T) {
		t.Parallel()
		c, ctx := setupSmesherService(t)
		_, err := c.SetCoinbase(ctx, &pb.SetCoinbaseRequest{})
		require.Error(t, err)
		statusCode := status.Code(err)
		require.Equal(t, codes.InvalidArgument, statusCode)
	})

	t.Run("SetCoinbase", func(t *testing.T) {
		t.Parallel()
		c, ctx := setupSmesherService(t)
		c.smeshingProvider.EXPECT().SetCoinbase(addr1)
		res, err := c.SetCoinbase(ctx, &pb.SetCoinbaseRequest{
			Id: &pb.AccountId{Address: addr1.String()},
		})
		require.NoError(t, err)
		require.Equal(t, int32(code.Code_OK), res.Status.Code)
	})

	t.Run("Coinbase", func(t *testing.T) {
		t.Parallel()
		c, ctx := setupSmesherService(t)
		c.smeshingProvider.EXPECT().Coinbase().Return(addr1)
		res, err := c.Coinbase(ctx, &emptypb.Empty{})
		require.NoError(t, err)
		addr, err := types.StringToAddress(res.AccountId.Address)
		require.NoError(t, err)
		require.Equal(t, addr1, addr)
	})

	t.Run("MinGas", func(t *testing.T) {
		t.Parallel()
		c, ctx := setupSmesherService(t)
		_, err := c.MinGas(ctx, &emptypb.Empty{})
		require.Error(t, err)
		statusCode := status.Code(err)
		require.Equal(t, codes.Unimplemented, statusCode)
	})

	t.Run("SetMinGas", func(t *testing.T) {
		t.Parallel()
		c, ctx := setupSmesherService(t)
		_, err := c.SetMinGas(ctx, &pb.SetMinGasRequest{})
		require.Error(t, err)
		statusCode := status.Code(err)
		require.Equal(t, codes.Unimplemented, statusCode)
	})

	t.Run("PostSetupComputeProviders", func(t *testing.T) {
		t.Parallel()
		c, ctx := setupSmesherService(t)
		c.postSupervisor.EXPECT().Providers().Return(nil, nil)
		_, err := c.PostSetupProviders(ctx, &pb.PostSetupProvidersRequest{Benchmark: false})
		require.NoError(t, err)
	})

	t.Run("PostSetupStatusStream", func(t *testing.T) {
		t.Parallel()
		c, ctx := setupSmesherService(t)
		c.postSupervisor.EXPECT().Status().Return(&activation.PostSetupStatus{}).AnyTimes()

		ctx, cancel := context.WithCancel(ctx)
		defer cancel()
		stream, err := c.PostSetupStatusStream(ctx, &emptypb.Empty{})
		require.NoError(t, err)

		// Expecting the stream to return updates before closing.
		for i := 0; i < 3; i++ {
			_, err = stream.Recv()
			require.NoError(t, err)
		}

		cancel()
		_, err = stream.Recv()
		require.ErrorContains(t, err, context.Canceled.Error())
	})

	t.Run("UpdatePoetServer", func(t *testing.T) {
		t.Parallel()
		c, ctx := setupSmesherService(t)
		c.smeshingProvider.EXPECT().UpdatePoETServers(gomock.Any(), gomock.Any()).Return(nil)
		res, err := c.UpdatePoetServers(ctx, &pb.UpdatePoetServersRequest{Urls: []string{"test"}})
		require.NoError(t, err)
		require.EqualValues(t, res.Status.Code, code.Code_OK)
	})
	t.Run("UpdatePoetServerUnavailable", func(t *testing.T) {
		t.Parallel()
		c, ctx := setupSmesherService(t)
		c.smeshingProvider.EXPECT().
			UpdatePoETServers(gomock.Any(), gomock.Any()).
			Return(activation.ErrPoetServiceUnstable)
		urls := []string{"test"}
		res, err := c.UpdatePoetServers(ctx, &pb.UpdatePoetServersRequest{Urls: urls})
		require.Nil(t, res)
		require.ErrorIs(
			t,
			err,
			status.Errorf(
				codes.Unavailable,
				"can't reach poet service (%v). retry later",
				activation.ErrPoetServiceUnstable,
			),
		)
	})
}

func TestMeshService(t *testing.T) {
	ctrl := gomock.NewController(t)
	genTime := NewMockgenesisTimeAPI(ctrl)
	genesis := time.Unix(genTimeUnix, 0)
	genTime.EXPECT().GenesisTime().Return(genesis)
	genTime.EXPECT().CurrentLayer().Return(layerCurrent).AnyTimes()
	db := datastore.NewCachedDB(sql.InMemory(), logtest.New(t))
	svc := NewMeshService(
		db,
		meshAPIMock,
		conStateAPI,
		genTime,
		layersPerEpoch,
		types.Hash20{},
		layerDuration,
		layerAvgSize,
		txsPerProposal,
	)
	require.NoError(
		t,
		activesets.Add(
			db,
			ballot1.EpochData.ActiveSetHash,
			&types.EpochActiveSet{Set: types.ATXIDList{globalAtx.ID(), globalAtx2.ID()}},
		),
	)
	cfg, cleanup := launchServer(t, svc)
	t.Cleanup(cleanup)

	ctx, cancel := context.WithTimeout(context.Background(), time.Second)
	defer cancel()
	conn := dialGrpc(ctx, t, cfg)
	c := pb.NewMeshServiceClient(conn)

	// Construct an array of test cases to test each endpoint in turn
	testCases := []struct {
		name string
		run  func(*testing.T)
	}{
		{"GenesisTime", func(t *testing.T) {
			response, err := c.GenesisTime(context.Background(), &pb.GenesisTimeRequest{})
			require.NoError(t, err)
			require.Equal(t, uint64(genesis.Unix()), response.Unixtime.Value)
		}},
		{"CurrentLayer", func(t *testing.T) {
			response, err := c.CurrentLayer(context.Background(), &pb.CurrentLayerRequest{})
			require.NoError(t, err)
			require.Equal(t, layerCurrent.Uint32(), response.Layernum.Number)
		}},
		{"CurrentEpoch", func(t *testing.T) {
			response, err := c.CurrentEpoch(context.Background(), &pb.CurrentEpochRequest{})
			require.NoError(t, err)
			require.Equal(t, layerCurrent.GetEpoch().Uint32(), response.Epochnum.Number)
		}},
		{"GenesisID", func(t *testing.T) {
			response, err := c.GenesisID(context.Background(), &pb.GenesisIDRequest{})
			require.NoError(t, err)
			require.Equal(t, genesisID.Bytes(), response.GenesisId)
		}},
		{"LayerDuration", func(t *testing.T) {
			response, err := c.LayerDuration(context.Background(), &pb.LayerDurationRequest{})
			require.NoError(t, err)
			require.Equal(t, layerDuration, time.Duration(response.Duration.Value)*time.Second)
		}},
		{"MaxTransactionsPerSecond", func(t *testing.T) {
			response, err := c.MaxTransactionsPerSecond(context.Background(), &pb.MaxTransactionsPerSecondRequest{})
			require.NoError(t, err)
			require.Equal(
				t,
				uint64(layerAvgSize*txsPerProposal/layerDuration.Seconds()),
				response.MaxTxsPerSecond.Value,
			)
		}},
		{"AccountMeshDataQuery", func(t *testing.T) {
			subtests := []struct {
				name string
				run  func(*testing.T)
			}{
				{
					// all inputs default to zero, no filter
					// query is valid but MaxResults is 0 so expect no results
					name: "no_inputs",
					run: func(t *testing.T) {
						_, err := c.AccountMeshDataQuery(context.Background(), &pb.AccountMeshDataQueryRequest{})
						require.Error(t, err, "expected an error")
						require.Contains(t, err.Error(), "`Filter` must be provided")
						statusCode := status.Code(err)
						require.Equal(t, codes.InvalidArgument, statusCode)
					},
				},
				{
					name: "MinLayer_too_high",
					run: func(t *testing.T) {
						_, err := c.AccountMeshDataQuery(context.Background(), &pb.AccountMeshDataQueryRequest{
							MinLayer: &pb.LayerNumber{Number: layerCurrent.Add(1).Uint32()},
						})
						require.Error(t, err, "expected an error")
						require.Contains(t, err.Error(), "`LatestLayer` must be less than")
						statusCode := status.Code(err)
						require.Equal(t, codes.InvalidArgument, statusCode)
					},
				},
				{
					// This does not produce an error but we expect no results
					name: "Offset_too_high",
					run: func(t *testing.T) {
						res, err := c.AccountMeshDataQuery(context.Background(), &pb.AccountMeshDataQueryRequest{
							Filter: &pb.AccountMeshDataFilter{
								AccountId: &pb.AccountId{
									Address: types.GenerateAddress(make([]byte, types.AddressLength)).String(),
								},
								AccountMeshDataFlags: uint32(pb.AccountMeshDataFlag_ACCOUNT_MESH_DATA_FLAG_ACTIVATIONS),
							},
							Offset: math.MaxUint32,
						})
						require.NoError(t, err)
						require.Equal(t, uint32(0), res.TotalResults)
						require.Equal(t, 0, len(res.Data))
					},
				},
				{
					name: "no_filter",
					run: func(t *testing.T) {
						_, err := c.AccountMeshDataQuery(context.Background(), &pb.AccountMeshDataQueryRequest{
							MaxResults: uint32(10),
						})
						require.Error(t, err, "expected an error")
						require.Contains(t, err.Error(), "`Filter` must be provided")
						statusCode := status.Code(err)
						require.Equal(t, codes.InvalidArgument, statusCode)
					},
				},
				{
					name: "empty_filter",
					run: func(t *testing.T) {
						_, err := c.AccountMeshDataQuery(context.Background(), &pb.AccountMeshDataQueryRequest{
							MaxResults: uint32(10),
							Filter:     &pb.AccountMeshDataFilter{},
						})
						require.Error(t, err, "expected an error")
						require.Contains(t, err.Error(), "`Filter.AccountId` must be provided")
						statusCode := status.Code(err)
						require.Equal(t, codes.InvalidArgument, statusCode)
					},
				},
				{
					name: "filter_with_empty_AccountId",
					run: func(t *testing.T) {
						res, err := c.AccountMeshDataQuery(context.Background(), &pb.AccountMeshDataQueryRequest{
							MaxResults: uint32(10),
							Filter: &pb.AccountMeshDataFilter{
								AccountId: &pb.AccountId{
									Address: types.GenerateAddress(make([]byte, types.AddressLength)).String(),
								},
								AccountMeshDataFlags: uint32(pb.AccountMeshDataFlag_ACCOUNT_MESH_DATA_FLAG_ACTIVATIONS),
							},
						})
						require.NoError(t, err)
						require.Equal(t, uint32(0), res.TotalResults)
						require.Equal(t, 0, len(res.Data))
					},
				},
				{
					name: "filter_with_valid_AccountId",
					run: func(t *testing.T) {
						res, err := c.AccountMeshDataQuery(context.Background(), &pb.AccountMeshDataQueryRequest{
							MaxResults: uint32(10),
							Filter: &pb.AccountMeshDataFilter{
								AccountMeshDataFlags: uint32(pb.AccountMeshDataFlag_ACCOUNT_MESH_DATA_FLAG_ACTIVATIONS),
								AccountId:            &pb.AccountId{Address: addr1.String()},
							},
						})
						require.NoError(t, err)
						require.Equal(t, uint32(1), res.TotalResults)
						require.Equal(t, 1, len(res.Data))
					},
				},
				{
					name: "filter_with_valid_AccountId_and_AccountMeshDataFlags_zero",
					run: func(t *testing.T) {
						_, err := c.AccountMeshDataQuery(context.Background(), &pb.AccountMeshDataQueryRequest{
							MaxResults: uint32(10),
							Filter: &pb.AccountMeshDataFilter{
								AccountId:            &pb.AccountId{Address: addr1.String()},
								AccountMeshDataFlags: uint32(pb.AccountMeshDataFlag_ACCOUNT_MESH_DATA_FLAG_UNSPECIFIED),
							},
						})
						require.Error(t, err, "expected an error")
						require.Contains(t, err.Error(), "`Filter.AccountMeshDataFlags` must set at least one bitfield")
						statusCode := status.Code(err)
						require.Equal(t, codes.InvalidArgument, statusCode)
					},
				},
				{
					name: "filter_with_valid_AccountId_and_AccountMeshDataFlags_tx_only",
					run: func(t *testing.T) {
						res, err := c.AccountMeshDataQuery(context.Background(), &pb.AccountMeshDataQueryRequest{
							MaxResults: uint32(10),
							Filter: &pb.AccountMeshDataFilter{
								AccountId: &pb.AccountId{Address: addr1.String()},
								AccountMeshDataFlags: uint32(
									pb.AccountMeshDataFlag_ACCOUNT_MESH_DATA_FLAG_TRANSACTIONS,
								),
							},
						})
						require.NoError(t, err)
						require.Equal(t, uint32(1), res.TotalResults)
						require.Equal(t, 1, len(res.Data))
						checkAccountMeshDataItemTx(t, res.Data[0].Datum)
					},
				},
				{
					name: "filter_with_valid_AccountId_and_AccountMeshDataFlags_activations_only",
					run: func(t *testing.T) {
						res, err := c.AccountMeshDataQuery(context.Background(), &pb.AccountMeshDataQueryRequest{
							MaxResults: uint32(10),
							Filter: &pb.AccountMeshDataFilter{
								AccountId:            &pb.AccountId{Address: addr1.String()},
								AccountMeshDataFlags: uint32(pb.AccountMeshDataFlag_ACCOUNT_MESH_DATA_FLAG_ACTIVATIONS),
							},
						})
						require.NoError(t, err)
						require.Equal(t, uint32(1), res.TotalResults)
						require.Equal(t, 1, len(res.Data))
						checkAccountMeshDataItemActivation(t, res.Data[0].Datum)
					},
				},
				{
					name: "filter_with_valid_AccountId_and_AccountMeshDataFlags_all",
					run: func(t *testing.T) {
						res, err := c.AccountMeshDataQuery(context.Background(), &pb.AccountMeshDataQueryRequest{
							// Zero means unlimited
							MaxResults: uint32(0),
							Filter: &pb.AccountMeshDataFilter{
								AccountId: &pb.AccountId{Address: addr1.String()},
								AccountMeshDataFlags: uint32(
									pb.AccountMeshDataFlag_ACCOUNT_MESH_DATA_FLAG_ACTIVATIONS |
										pb.AccountMeshDataFlag_ACCOUNT_MESH_DATA_FLAG_TRANSACTIONS),
							},
						})
						require.NoError(t, err)
						require.Equal(t, uint32(2), res.TotalResults)
						require.Equal(t, 2, len(res.Data))
						checkAccountMeshDataItemTx(t, res.Data[0].Datum)
						checkAccountMeshDataItemActivation(t, res.Data[1].Datum)
					},
				},
				{
					name: "max_results",
					run: func(t *testing.T) {
						res, err := c.AccountMeshDataQuery(context.Background(), &pb.AccountMeshDataQueryRequest{
							MaxResults: uint32(1),
							Filter: &pb.AccountMeshDataFilter{
								AccountId: &pb.AccountId{Address: addr1.String()},
								AccountMeshDataFlags: uint32(
									pb.AccountMeshDataFlag_ACCOUNT_MESH_DATA_FLAG_ACTIVATIONS |
										pb.AccountMeshDataFlag_ACCOUNT_MESH_DATA_FLAG_TRANSACTIONS),
							},
						})
						require.NoError(t, err)
						require.Equal(t, uint32(2), res.TotalResults)
						require.Equal(t, 1, len(res.Data))
						checkAccountMeshDataItemTx(t, res.Data[0].Datum)
					},
				},
				{
					name: "max_results_page_2",
					run: func(t *testing.T) {
						res, err := c.AccountMeshDataQuery(context.Background(), &pb.AccountMeshDataQueryRequest{
							MaxResults: uint32(1),
							Offset:     uint32(1),
							Filter: &pb.AccountMeshDataFilter{
								AccountId: &pb.AccountId{Address: addr1.String()},
								AccountMeshDataFlags: uint32(
									pb.AccountMeshDataFlag_ACCOUNT_MESH_DATA_FLAG_ACTIVATIONS |
										pb.AccountMeshDataFlag_ACCOUNT_MESH_DATA_FLAG_TRANSACTIONS),
							},
						})
						require.NoError(t, err)
						require.Equal(t, uint32(2), res.TotalResults)
						require.Equal(t, 1, len(res.Data))
						checkAccountMeshDataItemActivation(t, res.Data[0].Datum)
					},
				},
			}

			// Run sub-subtests
			for _, r := range subtests {
				t.Run(r.name, r.run)
			}
		}},
		{name: "AccountMeshDataStream", run: func(t *testing.T) {
			// common testing framework
			generateRunFn := func(req *pb.AccountMeshDataStreamRequest) func(*testing.T) {
				return func(*testing.T) {
					// Just try opening and immediately closing the stream
					stream, err := c.AccountMeshDataStream(context.Background(), req)
					require.NoError(t, err, "unexpected error opening stream")

					// Do we need this? It doesn't seem to cause any harm
					stream.Context().Done()
				}
			}
			generateRunFnError := func(msg string, req *pb.AccountMeshDataStreamRequest) func(*testing.T) {
				return func(t *testing.T) {
					// there should be no error opening the stream
					stream, err := c.AccountMeshDataStream(context.Background(), req)
					require.NoError(t, err, "unexpected error opening stream")

					// sending a request should generate an error
					_, err = stream.Recv()
					require.Error(t, err, "expected an error")
					require.Contains(t, err.Error(), msg, "received unexpected error")
					statusCode := status.Code(err)
					require.Equal(t, codes.InvalidArgument, statusCode, "expected InvalidArgument error")

					// Do we need this? It doesn't seem to cause any harm
					stream.Context().Done()
				}
			}
			subtests := []struct {
				name string
				run  func(*testing.T)
			}{
				// ERROR INPUTS
				// We expect these to produce errors
				{
					name: "missing_filter",
					run:  generateRunFnError("`Filter` must be provided", &pb.AccountMeshDataStreamRequest{}),
				},
				{
					name: "empty_filter",
					run: generateRunFnError("`Filter.AccountId` must be provided", &pb.AccountMeshDataStreamRequest{
						Filter: &pb.AccountMeshDataFilter{},
					}),
				},
				{
					name: "missing_address",
					run: generateRunFnError("`Filter.AccountId` must be provided", &pb.AccountMeshDataStreamRequest{
						Filter: &pb.AccountMeshDataFilter{
							AccountMeshDataFlags: uint32(
								pb.AccountMeshDataFlag_ACCOUNT_MESH_DATA_FLAG_ACTIVATIONS |
									pb.AccountMeshDataFlag_ACCOUNT_MESH_DATA_FLAG_TRANSACTIONS),
						},
					}),
				},
				{
					name: "filter_with_zero_flags",
					run: generateRunFnError(
						"`Filter.AccountMeshDataFlags` must set at least one bitfield",
						&pb.AccountMeshDataStreamRequest{
							Filter: &pb.AccountMeshDataFilter{
								AccountId:            &pb.AccountId{Address: addr1.String()},
								AccountMeshDataFlags: uint32(0),
							},
						},
					),
				},

				// SUCCESS
				{
					name: "empty_address",
					run: generateRunFn(&pb.AccountMeshDataStreamRequest{
						Filter: &pb.AccountMeshDataFilter{
							AccountId: &pb.AccountId{},
							AccountMeshDataFlags: uint32(
								pb.AccountMeshDataFlag_ACCOUNT_MESH_DATA_FLAG_ACTIVATIONS |
									pb.AccountMeshDataFlag_ACCOUNT_MESH_DATA_FLAG_TRANSACTIONS),
						},
					}),
				},
				{
					name: "invalid_address",
					run: generateRunFn(&pb.AccountMeshDataStreamRequest{
						Filter: &pb.AccountMeshDataFilter{
							AccountId: &pb.AccountId{Address: types.GenerateAddress([]byte{'A'}).String()},
							AccountMeshDataFlags: uint32(
								pb.AccountMeshDataFlag_ACCOUNT_MESH_DATA_FLAG_ACTIVATIONS |
									pb.AccountMeshDataFlag_ACCOUNT_MESH_DATA_FLAG_TRANSACTIONS),
						},
					}),
				},
			}

			// Run sub-subtests
			for _, r := range subtests {
				t.Run(r.name, r.run)
			}
		}},
		{"LayersQuery", func(t *testing.T) {
			generateRunFn := func(numResults int, req *pb.LayersQueryRequest) func(*testing.T) {
				return func(t *testing.T) {
					res, err := c.LayersQuery(context.Background(), req)
					require.NoError(t, err, "query returned an unexpected error")
					require.Equal(t, numResults, len(res.Layer), "unexpected number of layer results")
				}
			}
			generateRunFnError := func(msg string, req *pb.LayersQueryRequest) func(*testing.T) {
				return func(t *testing.T) {
					_, err := c.LayersQuery(context.Background(), req)
					require.Error(t, err, "expected query to produce an error")
					require.Contains(t, err.Error(), msg, "expected error to contain string")
				}
			}
			requests := []struct {
				name string
				run  func(*testing.T)
			}{
				// ERROR INPUTS
				// We expect these to produce errors

				// end layer after current layer
				{
					name: "end_layer_after_current_layer",
					run: generateRunFnError("error retrieving layer data", &pb.LayersQueryRequest{
						StartLayer: &pb.LayerNumber{Number: layerCurrent.Uint32()},
						EndLayer:   &pb.LayerNumber{Number: layerCurrent.Add(2).Uint32()},
					}),
				},

				// start layer after current layer
				{
					name: "start_layer_after_current_layer",
					run: generateRunFnError("error retrieving layer data", &pb.LayersQueryRequest{
						StartLayer: &pb.LayerNumber{Number: layerCurrent.Add(2).Uint32()},
						EndLayer:   &pb.LayerNumber{Number: layerCurrent.Add(3).Uint32()},
					}),
				},

				// layer after last received
				{
					name: "layer_after_last_received",
					run: generateRunFnError("error retrieving layer data", &pb.LayersQueryRequest{
						StartLayer: &pb.LayerNumber{Number: layerLatest.Add(1).Uint32()},
						EndLayer:   &pb.LayerNumber{Number: layerLatest.Add(2).Uint32()},
					}),
				},

				// very very large range
				{
					name: "very_very_large_range",
					run: generateRunFnError("error retrieving layer data", &pb.LayersQueryRequest{
						StartLayer: &pb.LayerNumber{Number: 0},
						EndLayer:   &pb.LayerNumber{Number: uint32(math.MaxUint32)},
					}),
				},

				// GOOD INPUTS

				// nil inputs
				// not an error since these default to zero, see
				// https://github.com/spacemeshos/api/issues/87
				{
					name: "nil_inputs",
					run:  generateRunFn(1, &pb.LayersQueryRequest{}),
				},

				// start layer after end layer: expect no error, zero results
				{
					name: "start_layer_after_end_layer",
					run: generateRunFn(0, &pb.LayersQueryRequest{
						StartLayer: &pb.LayerNumber{Number: layerCurrent.Add(1).Uint32()},
						EndLayer:   &pb.LayerNumber{Number: layerCurrent.Uint32()},
					}),
				},

				// same start/end layer: expect no error, one result
				{
					name: "same_start_end_layer",
					run: generateRunFn(1, &pb.LayersQueryRequest{
						StartLayer: &pb.LayerNumber{Number: layerVerified.Uint32()},
						EndLayer:   &pb.LayerNumber{Number: layerVerified.Uint32()},
					}),
				},

				// start layer after last approved/confirmed layer (but before current layer)
				{
					name: "start_layer_after_last_approved_confirmed_layer",
					run: generateRunFn(2, &pb.LayersQueryRequest{
						StartLayer: &pb.LayerNumber{Number: layerVerified.Add(1).Uint32()},
						EndLayer:   &pb.LayerNumber{Number: layerVerified.Add(2).Uint32()},
					}),
				},

				// end layer after last approved/confirmed layer (but before current layer)
				{
					name: "end_layer_after_last_approved_confirmed_layer",
					// expect difference + 1 return layers
					run: generateRunFn(
						int(layerVerified.Add(2).Sub(layerFirst.Uint32()).Add(1).Uint32()),
						&pb.LayersQueryRequest{
							StartLayer: &pb.LayerNumber{Number: layerFirst.Uint32()},
							EndLayer:   &pb.LayerNumber{Number: layerVerified.Add(2).Uint32()},
						},
					),
				},

				// comprehensive valid test
				{
					name: "comprehensive",
					run: func(t *testing.T) {
						req := &pb.LayersQueryRequest{
							StartLayer: &pb.LayerNumber{Number: layerFirst.Uint32()},
							EndLayer:   &pb.LayerNumber{Number: layerLatest.Uint32()},
						}

						res, err := c.LayersQuery(context.Background(), req)
						require.NoError(t, err, "query returned unexpected error")

						// endpoint inclusive so add one
						numLayers := layerLatest.Difference(layerFirst) + 1
						require.EqualValues(t, numLayers, len(res.Layer))
						checkLayer(t, res.Layer[0])

						resLayerNine := res.Layer[9]
						require.Equal(t, uint32(9), resLayerNine.Number.Number, "layer nine is ninth")
						require.NotEmpty(t, resLayerNine.Hash)
						require.Equal(
							t,
							pb.Layer_LAYER_STATUS_UNSPECIFIED,
							resLayerNine.Status,
							"later layer is unconfirmed",
						)
					},
				},
			}

			// Run sub-subtests
			for _, r := range requests {
				t.Run(r.name, r.run)
			}
		}},
		// NOTE: There are no simple error tests for LayerStream, as it does not take any arguments.
		// See TestLayerStream_comprehensive test, below.
	}

	// Run subtests
	for _, tc := range testCases {
		t.Run(tc.name, tc.run)
	}
}

func TestTransactionServiceSubmitUnsync(t *testing.T) {
	req := require.New(t)

	ctrl := gomock.NewController(t)
	syncer := NewMocksyncer(ctrl)
	syncer.EXPECT().IsSynced(gomock.Any()).Return(false)
	publisher := pubsubmocks.NewMockPublisher(ctrl)
	publisher.EXPECT().Publish(gomock.Any(), gomock.Any(), gomock.Any()).Return(nil)
	txHandler := NewMocktxValidator(ctrl)
	txHandler.EXPECT().VerifyAndCacheTx(gomock.Any(), gomock.Any()).Return(nil)

	svc := NewTransactionService(sql.InMemory(), publisher, meshAPIMock, conStateAPI, syncer, txHandler)
	cfg, cleanup := launchServer(t, svc)
	t.Cleanup(cleanup)

	ctx, cancel := context.WithTimeout(context.Background(), 10*time.Second)
	defer cancel()
	conn := dialGrpc(ctx, t, cfg)
	c := pb.NewTransactionServiceClient(conn)

	serializedTx, err := codec.Encode(globalTx)
	req.NoError(err, "error serializing tx")

	// This time, we expect an error, since isSynced is false (by default)
	// The node should not allow tx submission when not synced
	res, err := c.SubmitTransaction(ctx, &pb.SubmitTransactionRequest{Transaction: serializedTx})
	req.Error(err)
	grpcStatus, ok := status.FromError(err)
	req.True(ok)
	req.Equal(codes.FailedPrecondition, grpcStatus.Code())
	req.Equal("Cannot submit transaction, node is not in sync yet, try again later", grpcStatus.Message())
	req.Nil(res)

	syncer.EXPECT().IsSynced(gomock.Any()).Return(true)

	// This time, we expect no error, since isSynced is now true
	_, err = c.SubmitTransaction(ctx, &pb.SubmitTransactionRequest{Transaction: serializedTx})
	req.NoError(err)
}

func TestTransactionServiceSubmitInvalidTx(t *testing.T) {
	req := require.New(t)

	ctrl := gomock.NewController(t)
	syncer := NewMocksyncer(ctrl)
	syncer.EXPECT().IsSynced(gomock.Any()).Return(true)
	publisher := pubsubmocks.NewMockPublisher(ctrl) // publish is not called
	txHandler := NewMocktxValidator(ctrl)
	txHandler.EXPECT().VerifyAndCacheTx(gomock.Any(), gomock.Any()).Return(errors.New("failed validation"))

	grpcService := NewTransactionService(sql.InMemory(), publisher, meshAPIMock, conStateAPI, syncer, txHandler)
	cfg, cleanup := launchServer(t, grpcService)
	t.Cleanup(cleanup)

	ctx, cancel := context.WithTimeout(context.Background(), 10*time.Second)
	defer cancel()
	conn := dialGrpc(ctx, t, cfg)
	c := pb.NewTransactionServiceClient(conn)

	serializedTx, err := codec.Encode(globalTx)
	req.NoError(err, "error serializing tx")

	// When verifying and caching the transaction fails we expect an error
	res, err := c.SubmitTransaction(ctx, &pb.SubmitTransactionRequest{Transaction: serializedTx})
	req.Error(err)
	grpcStatus, ok := status.FromError(err)
	req.True(ok)
	req.Equal(codes.InvalidArgument, grpcStatus.Code())
	req.Contains(grpcStatus.Message(), "Failed to verify transaction")
	req.Nil(res)
}

func TestTransactionService_SubmitNoConcurrency(t *testing.T) {
	numTxs := 20

	ctrl := gomock.NewController(t)
	syncer := NewMocksyncer(ctrl)
	syncer.EXPECT().IsSynced(gomock.Any()).Return(true).Times(numTxs)
	publisher := pubsubmocks.NewMockPublisher(ctrl)
	publisher.EXPECT().Publish(gomock.Any(), gomock.Any(), gomock.Any()).Return(nil).Times(numTxs)
	txHandler := NewMocktxValidator(ctrl)
	txHandler.EXPECT().VerifyAndCacheTx(gomock.Any(), gomock.Any()).Return(nil).Times(numTxs)

	grpcService := NewTransactionService(sql.InMemory(), publisher, meshAPIMock, conStateAPI, syncer, txHandler)
	cfg, cleanup := launchServer(t, grpcService)
	t.Cleanup(cleanup)

	ctx, cancel := context.WithTimeout(context.Background(), 5*time.Second)
	defer cancel()
	conn := dialGrpc(ctx, t, cfg)
	c := pb.NewTransactionServiceClient(conn)
	for i := 0; i < numTxs; i++ {
		res, err := c.SubmitTransaction(ctx, &pb.SubmitTransactionRequest{
			Transaction: globalTx.Raw,
		})
		require.NoError(t, err)
		require.Equal(t, int32(code.Code_OK), res.Status.Code)
		require.Equal(t, globalTx.ID.Bytes(), res.Txstate.Id.Id)
		require.Equal(t, pb.TransactionState_TRANSACTION_STATE_MEMPOOL, res.Txstate.State)
	}
}

func TestTransactionService(t *testing.T) {
	ctrl := gomock.NewController(t)
	syncer := NewMocksyncer(ctrl)
	syncer.EXPECT().IsSynced(gomock.Any()).Return(true).AnyTimes()
	publisher := pubsubmocks.NewMockPublisher(ctrl)
	publisher.EXPECT().Publish(gomock.Any(), gomock.Any(), gomock.Any()).Return(nil).AnyTimes()
	txHandler := NewMocktxValidator(ctrl)
	txHandler.EXPECT().VerifyAndCacheTx(gomock.Any(), gomock.Any()).Return(nil).AnyTimes()

	grpcService := NewTransactionService(sql.InMemory(), publisher, meshAPIMock, conStateAPI, syncer, txHandler)
	cfg, cleanup := launchServer(t, grpcService)
	t.Cleanup(cleanup)

	ctx, cancel := context.WithTimeout(context.Background(), time.Second)
	defer cancel()
	conn := dialGrpc(ctx, t, cfg)
	c := pb.NewTransactionServiceClient(conn)

	// Construct an array of test cases to test each endpoint in turn
	testCases := []struct {
		name string
		run  func(*testing.T)
	}{
		{"SubmitSpawnTransaction", func(t *testing.T) {
			res, err := c.SubmitTransaction(context.Background(), &pb.SubmitTransactionRequest{
				Transaction: globalTx.Raw,
			})
			require.NoError(t, err)
			require.Equal(t, int32(code.Code_OK), res.Status.Code)
			require.Equal(t, globalTx.ID.Bytes(), res.Txstate.Id.Id)
			require.Equal(t, pb.TransactionState_TRANSACTION_STATE_MEMPOOL, res.Txstate.State)
		}},
		{"TransactionsState_MissingTransactionId", func(t *testing.T) {
			_, err := c.TransactionsState(context.Background(), &pb.TransactionsStateRequest{})
			statusCode := status.Code(err)
			require.Equal(t, codes.InvalidArgument, statusCode)
			require.Contains(t, err.Error(), "`TransactionId` must include")
		}},
		{"TransactionsState_TransactionIdZeroLen", func(t *testing.T) {
			_, err := c.TransactionsState(context.Background(), &pb.TransactionsStateRequest{
				TransactionId: []*pb.TransactionId{},
			})
			statusCode := status.Code(err)
			require.Equal(t, codes.InvalidArgument, statusCode)
			require.Contains(t, err.Error(), "`TransactionId` must include")
		}},
		{"TransactionsState_StateOnly", func(t *testing.T) {
			req := &pb.TransactionsStateRequest{}
			req.TransactionId = append(req.TransactionId, &pb.TransactionId{
				Id: globalTx.ID.Bytes(),
			})
			res, err := c.TransactionsState(context.Background(), req)
			require.NoError(t, err)
			require.Equal(t, 1, len(res.TransactionsState))
			require.Equal(t, 0, len(res.Transactions))
			require.Equal(t, globalTx.ID.Bytes(), res.TransactionsState[0].Id.Id)
			require.Equal(t, pb.TransactionState_TRANSACTION_STATE_PROCESSED, res.TransactionsState[0].State)
		}},
		{"TransactionsState_All", func(t *testing.T) {
			req := &pb.TransactionsStateRequest{}
			req.IncludeTransactions = true
			req.TransactionId = append(req.TransactionId, &pb.TransactionId{
				Id: globalTx.ID.Bytes(),
			})
			res, err := c.TransactionsState(context.Background(), req)
			require.NoError(t, err)
			require.Equal(t, 1, len(res.TransactionsState))
			require.Equal(t, 1, len(res.Transactions))
			require.Equal(t, globalTx.ID.Bytes(), res.TransactionsState[0].Id.Id)
			require.Equal(t, pb.TransactionState_TRANSACTION_STATE_PROCESSED, res.TransactionsState[0].State)

			checkTransaction(t, res.Transactions[0])
		}},
		{"TransactionsStateStream_MissingTransactionId", func(t *testing.T) {
			req := &pb.TransactionsStateStreamRequest{}
			stream, err := c.TransactionsStateStream(context.Background(), req)
			require.NoError(t, err)
			_, err = stream.Recv()
			statusCode := status.Code(err)
			require.Equal(t, codes.InvalidArgument, statusCode)
			require.Contains(t, err.Error(), "`TransactionId` must include")
		}},
		{"TransactionsStateStream_TransactionIdZeroLen", func(t *testing.T) {
			req := &pb.TransactionsStateStreamRequest{
				TransactionId: []*pb.TransactionId{},
			}
			stream, err := c.TransactionsStateStream(context.Background(), req)
			require.NoError(t, err)
			_, err = stream.Recv()
			statusCode := status.Code(err)
			require.Equal(t, codes.InvalidArgument, statusCode)
			require.Contains(t, err.Error(), "`TransactionId` must include")
		}},
		{"TransactionsStateStream_StateOnly", func(t *testing.T) {
			// Set up the reporter
			req := &pb.TransactionsStateStreamRequest{}
			req.TransactionId = append(req.TransactionId, &pb.TransactionId{
				Id: globalTx.ID.Bytes(),
			})

			events.CloseEventReporter()

			events.InitializeReporter()

			ctx, cancel := context.WithTimeout(context.Background(), 10*time.Second)
			defer cancel()
			stream, err := c.TransactionsStateStream(ctx, req)
			require.NoError(t, err)
			// Give the server-side time to subscribe to events
			time.Sleep(time.Millisecond * 50)

			events.ReportNewTx(0, globalTx)
			res, err := stream.Recv()
			require.NoError(t, err)
			require.Nil(t, res.Transaction)
			require.Equal(t, globalTx.ID.Bytes(), res.TransactionState.Id.Id)
			require.Equal(t, pb.TransactionState_TRANSACTION_STATE_PROCESSED, res.TransactionState.State)
		}},
		{"TransactionsStateStream_All", func(t *testing.T) {
			events.CloseEventReporter()
			events.InitializeReporter()
			t.Cleanup(events.CloseEventReporter)

			req := &pb.TransactionsStateStreamRequest{}
			req.TransactionId = append(req.TransactionId, &pb.TransactionId{
				Id: globalTx.ID.Bytes(),
			})
			req.IncludeTransactions = true

			ctx, cancel := context.WithTimeout(context.Background(), 10*time.Second)
			defer cancel()
			stream, err := c.TransactionsStateStream(ctx, req)
			require.NoError(t, err)
			// Give the server-side time to subscribe to events
			time.Sleep(time.Millisecond * 50)

			events.ReportNewTx(0, globalTx)

			// Verify
			res, err := stream.Recv()
			require.NoError(t, err)
			require.Equal(t, globalTx.ID.Bytes(), res.TransactionState.Id.Id)
			require.Equal(t, pb.TransactionState_TRANSACTION_STATE_PROCESSED, res.TransactionState.State)
			checkTransaction(t, res.Transaction)
		}},
		// Submit a tx, then receive it over the stream
		{"TransactionsState_SubmitThenStream", func(t *testing.T) {
			events.CloseEventReporter()
			events.InitializeReporter()
			t.Cleanup(events.CloseEventReporter)

			// Remove the tx from the mesh so it only appears in the mempool
			delete(conStateAPI.returnTx, globalTx.ID)
			defer func() { conStateAPI.returnTx[globalTx.ID] = globalTx }()

			// STREAM
			// Open the stream first and listen for new transactions
			req := &pb.TransactionsStateStreamRequest{}
			req.TransactionId = append(req.TransactionId, &pb.TransactionId{
				Id: globalTx.ID.Bytes(),
			})
			req.IncludeTransactions = true

			ctx, cancel := context.WithTimeout(context.Background(), 10*time.Second)
			defer cancel()

			// Simulate the process by which a newly-broadcast tx lands in the mempool
			broadcastSignal := make(chan struct{})
			var wgBroadcast sync.WaitGroup
			wgBroadcast.Add(1)
			go func() {
				defer wgBroadcast.Done()
				select {
				case <-ctx.Done():
					require.Fail(t, "context deadline exceeded while waiting for broadcast signal")
					return
				case <-broadcastSignal:
					// We assume the data is valid here, and put it directly into the txpool
					conStateAPI.put(globalTx.ID, globalTx)
				}
			}()

			stream, err := c.TransactionsStateStream(ctx, req)
			require.NoError(t, err)
			// Give the server-side time to subscribe to events
			time.Sleep(time.Millisecond * 50)

			res, err := c.SubmitTransaction(ctx, &pb.SubmitTransactionRequest{
				Transaction: globalTx.Raw,
			})
			require.NoError(t, err)
			require.Equal(t, int32(code.Code_OK), res.Status.Code)
			require.Equal(t, globalTx.ID.Bytes(), res.Txstate.Id.Id)
			require.Equal(t, pb.TransactionState_TRANSACTION_STATE_MEMPOOL, res.Txstate.State)
			close(broadcastSignal)
			wgBroadcast.Wait()

			response, err := stream.Recv()
			require.NoError(t, err)
			require.Equal(t, globalTx.ID.Bytes(), response.TransactionState.Id.Id)
			// We expect the tx to go to the mempool
			require.Equal(t, pb.TransactionState_TRANSACTION_STATE_MEMPOOL, response.TransactionState.State)
			checkTransaction(t, response.Transaction)
		}},
		{"TransactionsStateStream_ManySubscribers", func(t *testing.T) {
			events.CloseEventReporter()
			events.InitializeReporter()
			t.Cleanup(events.CloseEventReporter)

			req := &pb.TransactionsStateStreamRequest{}
			req.TransactionId = append(req.TransactionId, &pb.TransactionId{
				Id: globalTx.ID.Bytes(),
			})
			req.IncludeTransactions = true

			ctx, cancel := context.WithTimeout(context.Background(), 10*time.Second)
			defer cancel()

			const subscriberCount = 10
			streams := make([]pb.TransactionService_TransactionsStateStreamClient, 0, subscriberCount)
			for i := 0; i < subscriberCount; i++ {
				stream, err := c.TransactionsStateStream(ctx, req)
				require.NoError(t, err)
				streams = append(streams, stream)
			}
			// Give the server-side time to subscribe to events
			time.Sleep(time.Millisecond * 50)

			// TODO send header after stream has subscribed

			events.ReportNewTx(0, globalTx)

			for _, stream := range streams {
				res, err := stream.Recv()
				require.NoError(t, err)
				require.Equal(t, globalTx.ID.Bytes(), res.TransactionState.Id.Id)
				require.Equal(t, pb.TransactionState_TRANSACTION_STATE_PROCESSED, res.TransactionState.State)
				checkTransaction(t, res.Transaction)
			}
		}},
		{"TransactionsStateStream_NoEventReceiving", func(t *testing.T) {
			events.CloseEventReporter()
			events.InitializeReporter()
			t.Cleanup(events.CloseEventReporter)

			req := &pb.TransactionsStateStreamRequest{}
			req.TransactionId = append(req.TransactionId, &pb.TransactionId{
				Id: globalTx.ID.Bytes(),
			})
			req.IncludeTransactions = true

			ctx, cancel := context.WithTimeout(context.Background(), 10*time.Second)
			defer cancel()

			stream, err := c.TransactionsStateStream(ctx, req)
			require.NoError(t, err)
			// Give the server-side time to subscribe to events
			time.Sleep(time.Millisecond * 50)

			for i := 0; i < subscriptionChanBufSize*2; i++ {
				events.ReportNewTx(0, globalTx)
			}

			for i := 0; i < subscriptionChanBufSize; i++ {
				_, err := stream.Recv()
				if err != nil {
					st, ok := status.FromError(err)
					require.True(t, ok)
					require.Equal(t, st.Message(), errTxBufferFull)
				}
			}
		}},
	}

	// Run subtests
	for _, tc := range testCases {
		t.Run(tc.name, tc.run)
	}
}

func checkTransaction(t *testing.T, tx *pb.Transaction) {
	require.Equal(t, globalTx.ID.Bytes(), tx.Id)
	require.Equal(t, globalTx.Principal.String(), tx.Principal.Address)
	require.Equal(t, globalTx.GasPrice, tx.GasPrice)
	require.Equal(t, globalTx.MaxGas, tx.MaxGas)
	require.Equal(t, globalTx.MaxSpend, tx.MaxSpend)
	require.Equal(t, globalTx.Nonce, tx.Nonce.Counter)
}

func checkLayer(t *testing.T, l *pb.Layer) {
	require.Equal(t, uint32(0), l.Number.Number, "first layer is zero")
	require.Equal(t, pb.Layer_LAYER_STATUS_CONFIRMED, l.Status, "first layer is confirmed")

	require.Equal(t, atxPerLayer, len(l.Activations), "unexpected number of activations in layer")
	require.Equal(t, blkPerLayer, len(l.Blocks), "unexpected number of blocks in layer")
	require.Equal(t, stateRoot.Bytes(), l.RootStateHash, "unexpected state root")

	// The order of the activations is not deterministic since they're
	// stored in a map, and randomized each run. Check if either matches.
	require.Condition(t, func() bool {
		for _, a := range l.Activations {
			// Compare the two element by element
			if a.Layer.Number != globalAtx.PublishEpoch.Uint32() {
				continue
			}
			if !bytes.Equal(a.Id.Id, globalAtx.ID().Bytes()) {
				continue
			}
			if !bytes.Equal(a.SmesherId.Id, globalAtx.SmesherID.Bytes()) {
				continue
			}
			if a.Coinbase.Address != globalAtx.Coinbase.String() {
				continue
			}
			if !bytes.Equal(a.PrevAtx.Id, globalAtx.PrevATXID.Bytes()) {
				continue
			}
			if a.NumUnits != uint32(globalAtx.NumUnits) {
				continue
			}
			// found a match
			return true
		}
		// no match
		return false
	}, "return layer does not contain expected activation data")

	resBlock := l.Blocks[0]

	require.Equal(t, len(block1.TxIDs), len(resBlock.Transactions))
	require.Equal(t, types.Hash20(block1.ID()).Bytes(), resBlock.Id)

	// Check the tx as well
	resTx := resBlock.Transactions[0]
	require.Equal(t, globalTx.ID.Bytes(), resTx.Id)
	require.Equal(t, globalTx.Principal.String(), resTx.Principal.Address)
	require.Equal(t, globalTx.GasPrice, resTx.GasPrice)
	require.Equal(t, globalTx.MaxGas, resTx.MaxGas)
	require.Equal(t, globalTx.MaxSpend, resTx.MaxSpend)
	require.Equal(t, globalTx.Nonce, resTx.Nonce.Counter)
}

func TestAccountMeshDataStream_comprehensive(t *testing.T) {
	events.CloseEventReporter()
	events.InitializeReporter()
	t.Cleanup(events.CloseEventReporter)

	ctrl := gomock.NewController(t)
	genTime := NewMockgenesisTimeAPI(ctrl)
	grpcService := NewMeshService(
		datastore.NewCachedDB(sql.InMemory(), logtest.New(t)),
		meshAPIMock,
		conStateAPI,
		genTime,
		layersPerEpoch,
		types.Hash20{},
		layerDuration,
		layerAvgSize,
		txsPerProposal,
	)
	cfg, cleanup := launchServer(t, grpcService)
	t.Cleanup(cleanup)

	ctx, cancel := context.WithTimeout(context.Background(), 10*time.Second)
	defer cancel()
	conn := dialGrpc(ctx, t, cfg)
	c := pb.NewMeshServiceClient(conn)

	// set up the grpc listener stream
	req := &pb.AccountMeshDataStreamRequest{
		Filter: &pb.AccountMeshDataFilter{
			AccountId: &pb.AccountId{Address: addr1.String()},
			AccountMeshDataFlags: uint32(
				pb.AccountMeshDataFlag_ACCOUNT_MESH_DATA_FLAG_ACTIVATIONS |
					pb.AccountMeshDataFlag_ACCOUNT_MESH_DATA_FLAG_TRANSACTIONS),
		},
	}

	ctx, cancel = context.WithTimeout(context.Background(), time.Second)
	defer cancel()
	stream, err := c.AccountMeshDataStream(ctx, req)
	require.NoError(t, err, "stream request returned unexpected error")
	// Give the server-side time to subscribe to events
	time.Sleep(time.Millisecond * 50)

	// publish a tx
	events.ReportNewTx(0, globalTx)
	res, err := stream.Recv()
	require.NoError(t, err, "got error from stream")
	checkAccountMeshDataItemTx(t, res.Datum.Datum)

	// publish an activation
	events.ReportNewActivation(globalAtx)
	res, err = stream.Recv()
	require.NoError(t, err, "got error from stream")
	checkAccountMeshDataItemActivation(t, res.Datum.Datum)

	// test streaming a tx and an atx that are filtered out
	// these should not be received
	events.ReportNewTx(0, globalTx2)
	events.ReportNewActivation(globalAtx2)

	_, err = stream.Recv()
	require.Error(t, err)
	require.Contains(t, []codes.Code{codes.Unknown, codes.DeadlineExceeded}, status.Convert(err).Code())
}

func TestAccountDataStream_comprehensive(t *testing.T) {
	if testing.Short() {
		t.Skip()
	}
	events.CloseEventReporter()
	events.InitializeReporter()
	t.Cleanup(events.CloseEventReporter)

	svc := NewGlobalStateService(meshAPIMock, conStateAPI)
	cfg, cleanup := launchServer(t, svc)
	t.Cleanup(cleanup)

	ctx, cancel := context.WithTimeout(context.Background(), 10*time.Second)
	defer cancel()
	conn := dialGrpc(ctx, t, cfg)
	c := pb.NewGlobalStateServiceClient(conn)

	// set up the grpc listener stream
	req := &pb.AccountDataStreamRequest{
		Filter: &pb.AccountDataFilter{
			AccountId: &pb.AccountId{Address: addr1.String()},
			AccountDataFlags: uint32(
				pb.AccountDataFlag_ACCOUNT_DATA_FLAG_REWARD |
					pb.AccountDataFlag_ACCOUNT_DATA_FLAG_ACCOUNT |
					pb.AccountDataFlag_ACCOUNT_DATA_FLAG_TRANSACTION_RECEIPT),
		},
	}

	ctx, cancel = context.WithTimeout(context.Background(), time.Second)
	defer cancel()
	stream, err := c.AccountDataStream(ctx, req)
	require.NoError(t, err, "stream request returned unexpected error")
	// Give the server-side time to subscribe to events
	time.Sleep(time.Millisecond * 50)

	events.ReportRewardReceived(events.Reward{
		Layer:       layerFirst,
		Total:       rewardAmount,
		LayerReward: rewardAmount * 2,
		Coinbase:    addr1,
	})

	res, err := stream.Recv()
	require.NoError(t, err)
	checkAccountDataItemReward(t, res.Datum.Datum)

	// publish an account data update
	events.ReportAccountUpdate(addr1)

	res, err = stream.Recv()
	require.NoError(t, err)
	checkAccountDataItemAccount(t, res.Datum.Datum)

	// test streaming a reward and account update that should be filtered out
	// these should not be received
	events.ReportAccountUpdate(addr2)
	events.ReportRewardReceived(events.Reward{Coinbase: addr2})

	_, err = stream.Recv()
	require.Error(t, err)
}

func TestGlobalStateStream_comprehensive(t *testing.T) {
	events.CloseEventReporter()
	events.InitializeReporter()
	t.Cleanup(events.CloseEventReporter)

	svc := NewGlobalStateService(meshAPIMock, conStateAPI)
	cfg, cleanup := launchServer(t, svc)
	t.Cleanup(cleanup)

	ctx, cancel := context.WithTimeout(context.Background(), 10*time.Second)
	defer cancel()
	conn := dialGrpc(ctx, t, cfg)
	c := pb.NewGlobalStateServiceClient(conn)

	// set up the grpc listener stream
	req := &pb.GlobalStateStreamRequest{
		GlobalStateDataFlags: uint32(
			pb.GlobalStateDataFlag_GLOBAL_STATE_DATA_FLAG_ACCOUNT |
				pb.GlobalStateDataFlag_GLOBAL_STATE_DATA_FLAG_GLOBAL_STATE_HASH |
				pb.GlobalStateDataFlag_GLOBAL_STATE_DATA_FLAG_REWARD),
	}

	stream, err := c.GlobalStateStream(ctx, req)
	require.NoError(t, err, "stream request returned unexpected error")
	// Give the server-side time to subscribe to events
	time.Sleep(time.Millisecond * 50)

	// publish a reward
	events.ReportRewardReceived(events.Reward{
		Layer:       layerFirst,
		Total:       rewardAmount,
		LayerReward: rewardAmount * 2,
		Coinbase:    addr1,
	})
	res, err := stream.Recv()
	require.NoError(t, err, "got error from stream")
	checkGlobalStateDataReward(t, res.Datum.Datum)

	// publish an account data update
	events.ReportAccountUpdate(addr1)
	res, err = stream.Recv()
	require.NoError(t, err, "got error from stream")
	checkGlobalStateDataAccountWrapper(t, res.Datum.Datum)

	// publish a new layer
	layer, err := meshAPIMock.GetLayer(layerFirst)
	require.NoError(t, err)

	events.ReportLayerUpdate(events.LayerUpdate{
		LayerID: layer.Index(),
		Status:  events.LayerStatusTypeApplied,
	})
	res, err = stream.Recv()
	require.NoError(t, err, "got error from stream")
	checkGlobalStateDataGlobalState(t, res.Datum.Datum)
}

func TestLayerStream_comprehensive(t *testing.T) {
	if testing.Short() {
		t.Skip()
	}
	events.CloseEventReporter()
	events.InitializeReporter()
	t.Cleanup(events.CloseEventReporter)

	ctrl := gomock.NewController(t)
	genTime := NewMockgenesisTimeAPI(ctrl)
	db := datastore.NewCachedDB(sql.InMemory(), logtest.New(t))
	grpcService := NewMeshService(
		db,
		meshAPIMock,
		conStateAPI,
		genTime,
		layersPerEpoch,
		types.Hash20{},
		layerDuration,
		layerAvgSize,
		txsPerProposal,
	)
	require.NoError(
		t,
		activesets.Add(
			db,
			ballot1.EpochData.ActiveSetHash,
			&types.EpochActiveSet{Set: types.ATXIDList{globalAtx.ID(), globalAtx2.ID()}},
		),
	)
	cfg, cleanup := launchServer(t, grpcService)
	t.Cleanup(cleanup)

	ctx, cancel := context.WithTimeout(context.Background(), 10*time.Second)
	defer cancel()
	conn := dialGrpc(ctx, t, cfg)

	// set up the grpc listener stream
	c := pb.NewMeshServiceClient(conn)
	stream, err := c.LayerStream(ctx, &pb.LayerStreamRequest{})
	require.NoError(t, err, "stream request returned unexpected error")
	// Give the server-side time to subscribe to events
	time.Sleep(time.Millisecond * 50)

	layer, err := meshAPIMock.GetLayer(layerFirst)
	require.NoError(t, err)

	// Act
	events.ReportLayerUpdate(events.LayerUpdate{
		LayerID: layer.Index(),
		Status:  events.LayerStatusTypeConfirmed,
	})

	// Verify
	res, err := stream.Recv()
	require.NoError(t, err, "got error from stream")
	require.Equal(t, uint32(0), res.Layer.Number.Number)
	require.Equal(t, events.LayerStatusTypeConfirmed, int(res.Layer.Status))
	require.NotEmpty(t, res.Layer.Hash)
	checkLayer(t, res.Layer)
}

func checkAccountDataQueryItemAccount(t *testing.T, dataItem any) {
	t.Helper()
	require.IsType(t, &pb.AccountData_AccountWrapper{}, dataItem)
	x := dataItem.(*pb.AccountData_AccountWrapper)
	// Check the account, nonce, and balance
	require.Equal(t, addr1.String(), x.AccountWrapper.AccountId.Address,
		"inner account has bad address")
	require.Equal(t, uint64(accountCounter), x.AccountWrapper.StateCurrent.Counter,
		"inner account has bad current counter")
	require.Equal(t, uint64(accountBalance), x.AccountWrapper.StateCurrent.Balance.Value,
		"inner account has bad current balance")
	require.Equal(t, uint64(accountCounter+1), x.AccountWrapper.StateProjected.Counter,
		"inner account has bad projected counter")
	require.Equal(t, uint64(accountBalance+1), x.AccountWrapper.StateProjected.Balance.Value,
		"inner account has bad projected balance")
}

func checkAccountDataQueryItemReward(t *testing.T, dataItem any) {
	t.Helper()
	require.IsType(t, &pb.AccountData_Reward{}, dataItem)
	x := dataItem.(*pb.AccountData_Reward)
	require.Equal(t, layerFirst.Uint32(), x.Reward.Layer.Number)
	require.Equal(t, uint64(rewardAmount), x.Reward.Total.Value)
	require.Equal(t, uint64(rewardAmount), x.Reward.LayerReward.Value)
	require.Equal(t, addr1.String(), x.Reward.Coinbase.Address)
	require.Nil(t, x.Reward.Smesher)
}

func checkAccountMeshDataItemTx(t *testing.T, dataItem any) {
	t.Helper()
	require.IsType(t, &pb.AccountMeshData_MeshTransaction{}, dataItem)
	x := dataItem.(*pb.AccountMeshData_MeshTransaction)
	// Check the sender
	require.Equal(t, globalTx.Principal.String(), x.MeshTransaction.Transaction.Principal.Address)
}

func checkAccountMeshDataItemActivation(t *testing.T, dataItem any) {
	t.Helper()
	require.IsType(t, &pb.AccountMeshData_Activation{}, dataItem)
	x := dataItem.(*pb.AccountMeshData_Activation)
	require.Equal(t, globalAtx.ID().Bytes(), x.Activation.Id.Id)
	require.Equal(t, globalAtx.PublishEpoch.Uint32(), x.Activation.Layer.Number)
	require.Equal(t, globalAtx.SmesherID.Bytes(), x.Activation.SmesherId.Id)
	require.Equal(t, globalAtx.Coinbase.String(), x.Activation.Coinbase.Address)
	require.Equal(t, globalAtx.PrevATXID.Bytes(), x.Activation.PrevAtx.Id)
	require.Equal(t, globalAtx.NumUnits, uint32(x.Activation.NumUnits))
}

func checkAccountDataItemReward(t *testing.T, dataItem any) {
	t.Helper()
	require.IsType(t, &pb.AccountData_Reward{}, dataItem)
	x := dataItem.(*pb.AccountData_Reward)
	require.Equal(t, uint64(rewardAmount), x.Reward.Total.Value)
	require.Equal(t, layerFirst.Uint32(), x.Reward.Layer.Number)
	require.Equal(t, uint64(rewardAmount*2), x.Reward.LayerReward.Value)
	require.Equal(t, addr1.String(), x.Reward.Coinbase.Address)
}

func checkAccountDataItemAccount(t *testing.T, dataItem any) {
	t.Helper()
	require.IsType(t, &pb.AccountData_AccountWrapper{}, dataItem)
	x := dataItem.(*pb.AccountData_AccountWrapper)
	require.Equal(t, addr1.String(), x.AccountWrapper.AccountId.Address)
	require.Equal(t, uint64(accountBalance), x.AccountWrapper.StateCurrent.Balance.Value)
	require.Equal(t, uint64(accountCounter), x.AccountWrapper.StateCurrent.Counter)
	require.Equal(t, uint64(accountBalance+1), x.AccountWrapper.StateProjected.Balance.Value)
	require.Equal(t, uint64(accountCounter+1), x.AccountWrapper.StateProjected.Counter)
}

func checkGlobalStateDataReward(t *testing.T, dataItem any) {
	t.Helper()
	require.IsType(t, &pb.GlobalStateData_Reward{}, dataItem)
	x := dataItem.(*pb.GlobalStateData_Reward)
	require.Equal(t, uint64(rewardAmount), x.Reward.Total.Value)
	require.Equal(t, layerFirst.Uint32(), x.Reward.Layer.Number)
	require.Equal(t, uint64(rewardAmount*2), x.Reward.LayerReward.Value)
	require.Equal(t, addr1.String(), x.Reward.Coinbase.Address)
}

func checkGlobalStateDataAccountWrapper(t *testing.T, dataItem any) {
	t.Helper()
	require.IsType(t, &pb.GlobalStateData_AccountWrapper{}, dataItem)
	x := dataItem.(*pb.GlobalStateData_AccountWrapper)
	require.Equal(t, addr1.String(), x.AccountWrapper.AccountId.Address)
	require.Equal(t, uint64(accountBalance), x.AccountWrapper.StateCurrent.Balance.Value)
	require.Equal(t, uint64(accountCounter), x.AccountWrapper.StateCurrent.Counter)
	require.Equal(t, uint64(accountBalance+1), x.AccountWrapper.StateProjected.Balance.Value)
	require.Equal(t, uint64(accountCounter+1), x.AccountWrapper.StateProjected.Counter)
}

func checkGlobalStateDataGlobalState(t *testing.T, dataItem any) {
	t.Helper()
	require.IsType(t, &pb.GlobalStateData_GlobalState{}, dataItem)
	x := dataItem.(*pb.GlobalStateData_GlobalState)
	require.Equal(t, layerFirst.Uint32(), x.GlobalState.Layer.Number)
	require.Equal(t, stateRoot.Bytes(), x.GlobalState.RootHash)
}

func TestMultiService(t *testing.T) {
	ctx, cancel := context.WithTimeout(context.Background(), 10*time.Second)
	defer cancel()

	ctrl, ctx := gomock.WithContext(ctx, t)
	syncer := NewMocksyncer(ctrl)
	syncer.EXPECT().IsSynced(gomock.Any()).Return(false).AnyTimes()
	peerCounter := NewMockpeerCounter(ctrl)
	genTime := NewMockgenesisTimeAPI(ctrl)
	genesis := time.Unix(genTimeUnix, 0)
	genTime.EXPECT().GenesisTime().Return(genesis)
	svc1 := NewNodeService(peerCounter, meshAPIMock, genTime, syncer, "v0.0.0", "cafebabe")
	svc2 := NewMeshService(
		datastore.NewCachedDB(sql.InMemory(), logtest.New(t)),
		meshAPIMock,
		conStateAPI,
		genTime,
		layersPerEpoch,
		types.Hash20{},
		layerDuration,
		layerAvgSize,
		txsPerProposal,
	)
	cfg, shutDown := launchServer(t, svc1, svc2)
	t.Cleanup(shutDown)

	c1 := pb.NewNodeServiceClient(dialGrpc(ctx, t, cfg))
	c2 := pb.NewMeshServiceClient(dialGrpc(ctx, t, cfg))

	// call endpoints and validate results
	const message = "Hello World"
	res1, err1 := c1.Echo(ctx, &pb.EchoRequest{
		Msg: &pb.SimpleString{Value: message},
	})
	require.NoError(t, err1)
	require.Equal(t, message, res1.Msg.Value)
	res2, err2 := c2.GenesisTime(ctx, &pb.GenesisTimeRequest{})
	require.NoError(t, err2)
	require.Equal(t, uint64(genesis.Unix()), res2.Unixtime.Value)

	// Make sure that shutting down the grpc service shuts them both down
	shutDown()

	// Make sure NodeService is off
	_, err1 = c1.Echo(ctx, &pb.EchoRequest{
		Msg: &pb.SimpleString{Value: message},
	})
	require.Error(t, err1)
	require.Contains(t, err1.Error(), "rpc error: code = Unavailable")

	// Make sure MeshService is off
	_, err2 = c2.GenesisTime(ctx, &pb.GenesisTimeRequest{})
	require.Error(t, err2)
	require.Contains(t, err2.Error(), "rpc error: code = Unavailable")
}

func TestDebugService(t *testing.T) {
	ctrl := gomock.NewController(t)
	identity := NewMocknetworkIdentity(ctrl)
	mOracle := NewMockoracle(ctrl)
	db := sql.InMemory()
	svc := NewDebugService(db, conStateAPI, identity, mOracle)
	cfg, cleanup := launchServer(t, svc)
	t.Cleanup(cleanup)

	ctx, cancel := context.WithTimeout(context.Background(), time.Second)
	defer cancel()
	conn := dialGrpc(ctx, t, cfg)
	c := pb.NewDebugServiceClient(conn)

	t.Run("Accounts", func(t *testing.T) {
		res, err := c.Accounts(context.Background(), &pb.AccountsRequest{})
		require.NoError(t, err)
		require.Equal(t, 2, len(res.AccountWrapper))

		// Get the list of addresses and compare them regardless of order
		var addresses []string
		for _, a := range res.AccountWrapper {
			addresses = append(addresses, a.AccountId.Address)
		}
		require.Contains(t, addresses, globalTx.Principal.String())
		require.Contains(t, addresses, addr1.String())
	})

	t.Run("Accounts at layer", func(t *testing.T) {
		lid := types.LayerID(11)
		for address, balance := range conStateAPI.balances {
			accounts.Update(db, &types.Account{
				Address:   address,
				Balance:   balance.Uint64(),
				NextNonce: conStateAPI.nonces[address],
				Layer:     lid,
			})
		}
		res, err := c.Accounts(context.Background(), &pb.AccountsRequest{Layer: lid.Uint32()})
		require.NoError(t, err)
		require.Equal(t, 2, len(res.AccountWrapper))

		// Get the list of addresses and compare them regardless of order
		var addresses []string
		for _, a := range res.AccountWrapper {
			addresses = append(addresses, a.AccountId.Address)
		}
		require.Contains(t, addresses, globalTx.Principal.String())
		require.Contains(t, addresses, addr1.String())

		_, err = c.Accounts(context.Background(), &pb.AccountsRequest{Layer: lid.Uint32() - 1})
		require.Error(t, err)
	})

	t.Run("networkID", func(t *testing.T) {
		id := p2p.Peer("test")
		identity.EXPECT().ID().Return(id)

		response, err := c.NetworkInfo(context.Background(), &emptypb.Empty{})
		require.NoError(t, err)
		require.NotNil(t, response)
		require.Equal(t, id.String(), response.Id)
	})
	t.Run("ActiveSet", func(t *testing.T) {
		epoch := types.EpochID(3)
		activeSet := types.RandomActiveSet(11)
		mOracle.EXPECT().ActiveSet(gomock.Any(), epoch).Return(activeSet, nil)
		res, err := c.ActiveSet(context.Background(), &pb.ActiveSetRequest{
			Epoch: epoch.Uint32(),
		})
		require.NoError(t, err)
		require.Equal(t, len(activeSet), len(res.GetIds()))

		var ids []types.ATXID
		for _, a := range res.GetIds() {
			ids = append(ids, types.ATXID(types.BytesToHash(a.GetId())))
		}
		require.ElementsMatch(t, activeSet, ids)
	})
	t.Run("ProposalsStream", func(t *testing.T) {
		events.InitializeReporter()
		t.Cleanup(events.CloseEventReporter)

		ctx, cancel := context.WithTimeout(context.Background(), time.Second)
		defer cancel()
		stream, err := c.ProposalsStream(ctx, &emptypb.Empty{})
		require.NoError(t, err)

		_, err = stream.Header()
		require.NoError(t, err)
		events.ReportProposal(events.ProposalCreated, &types.Proposal{})
		events.ReportProposal(events.ProposalIncluded, &types.Proposal{})

		msg, err := stream.Recv()
		require.NoError(t, err)
		require.Equal(t, pb.Proposal_Created, msg.Status)

		msg, err = stream.Recv()
		require.NoError(t, err)
		require.Equal(t, pb.Proposal_Included, msg.Status)
	})
}

func TestEventsReceived(t *testing.T) {
	events.CloseEventReporter()
	events.InitializeReporter()
	t.Cleanup(events.CloseEventReporter)

	txService := NewTransactionService(sql.InMemory(), nil, meshAPIMock, conStateAPI, nil, nil)
	gsService := NewGlobalStateService(meshAPIMock, conStateAPI)
	cfg, cleanup := launchServer(t, txService, gsService)
	t.Cleanup(cleanup)

	ctx, cancel := context.WithTimeout(context.Background(), 10*time.Second)
	defer cancel()

	conn1 := dialGrpc(ctx, t, cfg)
	conn2 := dialGrpc(ctx, t, cfg)

	txClient := pb.NewTransactionServiceClient(conn1)
	accountClient := pb.NewGlobalStateServiceClient(conn2)

	txReq := &pb.TransactionsStateStreamRequest{}
	txReq.TransactionId = append(txReq.TransactionId, &pb.TransactionId{
		Id: globalTx.ID.Bytes(),
	})

	principalReq := &pb.AccountDataStreamRequest{
		Filter: &pb.AccountDataFilter{
			AccountId: &pb.AccountId{Address: addr1.String()},
			AccountDataFlags: uint32(
				pb.AccountDataFlag_ACCOUNT_DATA_FLAG_ACCOUNT |
					pb.AccountDataFlag_ACCOUNT_DATA_FLAG_TRANSACTION_RECEIPT),
		},
	}

	receiverReq := &pb.AccountDataStreamRequest{
		Filter: &pb.AccountDataFilter{
			AccountId: &pb.AccountId{Address: addr2.String()},
			AccountDataFlags: uint32(
				pb.AccountDataFlag_ACCOUNT_DATA_FLAG_ACCOUNT |
					pb.AccountDataFlag_ACCOUNT_DATA_FLAG_TRANSACTION_RECEIPT),
		},
	}

	txStream, err := txClient.TransactionsStateStream(ctx, txReq)
	require.NoError(t, err)

	principalStream, err := accountClient.AccountDataStream(ctx, principalReq)
	require.NoError(t, err, "stream request returned unexpected error")

	receiverStream, err := accountClient.AccountDataStream(ctx, receiverReq)
	require.NoError(t, err, "receiver stream")

	// Give the server-side time to subscribe to events
	time.Sleep(time.Millisecond * 50)

	svm := vm.New(sql.InMemory(), vm.WithLogger(logtest.New(t)))
	conState := txs.NewConservativeState(svm, sql.InMemory(), txs.WithLogger(logtest.New(t).WithName("conState")))
	conState.AddToCache(context.Background(), globalTx, time.Now())

	weight := new(big.Rat).SetFloat64(18.7)
	require.NoError(t, err)
	rewards := []types.CoinbaseReward{
		{Coinbase: addr2, Weight: types.RatNum{Num: weight.Num().Uint64(), Denom: weight.Denom().Uint64()}},
	}
	svm.Apply(vm.ApplyContext{Layer: types.GetEffectiveGenesis()},
		[]types.Transaction{*globalTx}, rewards)

	txRes, err := txStream.Recv()
	require.NoError(t, err)
	require.Nil(t, txRes.Transaction)
	require.Equal(t, globalTx.ID.Bytes(), txRes.TransactionState.Id.Id)
	require.Equal(t, pb.TransactionState_TRANSACTION_STATE_PROCESSED, txRes.TransactionState.State)

	acc1Res, err := principalStream.Recv()
	require.NoError(t, err)
	require.Equal(
		t,
		addr1.String(),
		acc1Res.Datum.Datum.(*pb.AccountData_AccountWrapper).AccountWrapper.AccountId.Address,
	)

	receiverRes, err := receiverStream.Recv()
	require.NoError(t, err)
	require.Equal(
		t,
		addr2.String(),
		receiverRes.Datum.Datum.(*pb.AccountData_AccountWrapper).AccountWrapper.AccountId.Address,
	)
}

func TestTransactionsRewards(t *testing.T) {
	req := require.New(t)
	events.CloseEventReporter()
	events.InitializeReporter()
	t.Cleanup(events.CloseEventReporter)

	cfg, cleanup := launchServer(t, NewGlobalStateService(meshAPIMock, conStateAPI))
	t.Cleanup(cleanup)

	ctx, cancel := context.WithTimeout(context.Background(), 10*time.Second)
	t.Cleanup(cancel)
	client := pb.NewGlobalStateServiceClient(dialGrpc(ctx, t, cfg))

	address := wallet.Address(types.RandomNodeID().Bytes())
	weight := new(big.Rat).SetFloat64(18.7)
	rewards := []types.CoinbaseReward{{Coinbase: address, Weight: types.RatNumFromBigRat(weight)}}

	t.Run("Get rewards from AccountDataStream", func(t *testing.T) {
		t.Parallel()
		request := &pb.AccountDataStreamRequest{
			Filter: &pb.AccountDataFilter{
				AccountId:        &pb.AccountId{Address: address.String()},
				AccountDataFlags: uint32(pb.AccountDataFlag_ACCOUNT_DATA_FLAG_REWARD),
			},
		}
		stream, err := client.AccountDataStream(ctx, request)
		req.NoError(err, "stream request returned unexpected error")
		time.Sleep(50 * time.Millisecond)

		svm := vm.New(sql.InMemory(), vm.WithLogger(logtest.New(t)))
		_, _, err = svm.Apply(vm.ApplyContext{Layer: types.LayerID(17)}, []types.Transaction{*globalTx}, rewards)
		req.NoError(err)

		data, err := stream.Recv()
		req.NoError(err)
		req.IsType(&pb.AccountData_Reward{}, data.Datum.Datum)
		reward := data.Datum.GetReward()
		req.Equal(address.String(), reward.Coinbase.Address)
		req.EqualValues(17, reward.Layer.GetNumber())
		// TODO check reward.Total and reward.LayerReward
	})
	t.Run("Get rewards from GlobalStateStream", func(t *testing.T) {
		t.Parallel()
		request := &pb.GlobalStateStreamRequest{
			GlobalStateDataFlags: uint32(pb.GlobalStateDataFlag_GLOBAL_STATE_DATA_FLAG_REWARD),
		}
		stream, err := client.GlobalStateStream(ctx, request)
		req.NoError(err, "stream request returned unexpected error")
		time.Sleep(50 * time.Millisecond)

		svm := vm.New(sql.InMemory(), vm.WithLogger(logtest.New(t)))
		_, _, err = svm.Apply(vm.ApplyContext{Layer: types.LayerID(17)}, []types.Transaction{*globalTx}, rewards)
		req.NoError(err)

		data, err := stream.Recv()
		req.NoError(err)
		req.IsType(&pb.GlobalStateData_Reward{}, data.Datum.Datum)
		reward := data.Datum.GetReward()
		req.Equal(address.String(), reward.Coinbase.Address)
		req.EqualValues(17, reward.Layer.GetNumber())
		// TODO check reward.Total and reward.LayerReward
	})
}

func TestVMAccountUpdates(t *testing.T) {
	events.CloseEventReporter()
	events.InitializeReporter()

	// in memory database doesn't allow reads while writer locked db
	db, err := sql.Open("file:" + filepath.Join(t.TempDir(), "test.sql"))
	require.NoError(t, err)
	t.Cleanup(func() { db.Close() })
	svm := vm.New(db, vm.WithLogger(logtest.New(t)))
	cfg, cleanup := launchServer(t, NewGlobalStateService(nil, txs.NewConservativeState(svm, db)))
	t.Cleanup(cleanup)

	keys := make([]*signing.EdSigner, 10)
	accounts := make([]types.Account, len(keys))
	const initial = 100_000_000
	for i := range keys {
		signer, err := signing.NewEdSigner()
		require.NoError(t, err)
		keys[i] = signer
		accounts[i] = types.Account{
			Address: wallet.Address(signer.NodeID().Bytes()),
			Balance: initial,
		}
	}
	require.NoError(t, svm.ApplyGenesis(accounts))
	spawns := []types.Transaction{}
	for _, key := range keys {
		spawns = append(spawns, types.Transaction{
			RawTx: types.NewRawTx(wallet.SelfSpawn(key.PrivateKey(), 0)),
		})
	}
	lid := types.GetEffectiveGenesis().Add(1)
	_, _, err = svm.Apply(vm.ApplyContext{Layer: lid}, spawns, nil)
	require.NoError(t, err)

	ctx, cancel := context.WithTimeout(context.Background(), 10*time.Second)
	t.Cleanup(cancel)
	client := pb.NewGlobalStateServiceClient(dialGrpc(ctx, t, cfg))
	eg, ctx := errgroup.WithContext(ctx)
	states := make(chan *pb.AccountState, len(accounts))
	for _, account := range accounts {
		stream, err := client.AccountDataStream(ctx, &pb.AccountDataStreamRequest{
			Filter: &pb.AccountDataFilter{
				AccountId:        &pb.AccountId{Address: account.Address.String()},
				AccountDataFlags: uint32(pb.AccountDataFlag_ACCOUNT_DATA_FLAG_ACCOUNT),
			},
		})
		require.NoError(t, err)
		_, err = stream.Header()
		require.NoError(t, err)
		eg.Go(func() error {
			response, err := stream.Recv()
			if err != nil {
				return err
			}
			states <- response.Datum.GetAccountWrapper().StateCurrent
			return nil
		})
	}

	spends := []types.Transaction{}
	const amount = 100_000
	for _, key := range keys {
		spends = append(spends, types.Transaction{
			RawTx: types.NewRawTx(wallet.Spend(
				key.PrivateKey(), types.Address{1}, amount, 1,
			)),
		})
	}
	_, _, err = svm.Apply(vm.ApplyContext{Layer: lid.Add(1)}, spends, nil)
	require.NoError(t, err)
	require.NoError(t, eg.Wait())
	close(states)
	i := 0
	for state := range states {
		i++
		require.Equal(t, 2, int(state.Counter))
		require.Less(t, int(state.Balance.Value), initial-amount)
	}
	require.Equal(t, len(accounts), i)
}

func createAtxs(tb testing.TB, epoch types.EpochID, atxids []types.ATXID) []*types.VerifiedActivationTx {
	all := make([]*types.VerifiedActivationTx, 0, len(atxids))
	for _, id := range atxids {
		atx := &types.ActivationTx{InnerActivationTx: types.InnerActivationTx{
			NIPostChallenge: types.NIPostChallenge{
				PublishEpoch: epoch,
			},
			NumUnits: 1,
		}}
		atx.SetID(id)
		atx.SetEffectiveNumUnits(atx.NumUnits)
		atx.SetReceived(time.Now())
		atx.SmesherID = types.RandomNodeID()
		vAtx, err := atx.Verify(0, 1)
		require.NoError(tb, err)
		all = append(all, vAtx)
	}
	return all
}

func TestMeshService_EpochStream(t *testing.T) {
	ctrl := gomock.NewController(t)
	genTime := NewMockgenesisTimeAPI(ctrl)
	db := sql.InMemory()
	srv := NewMeshService(
		datastore.NewCachedDB(db, logtest.New(t)),
		meshAPIMock,
		conStateAPI,
		genTime,
		layersPerEpoch,
		types.Hash20{},
		layerDuration,
		layerAvgSize,
		txsPerProposal,
	)
	cfg, cleanup := launchServer(t, srv)
	t.Cleanup(cleanup)

	epoch := types.EpochID(3)
	atxids := types.RandomActiveSet(100)
	all := createAtxs(t, epoch, atxids)
	var expected, got []types.ATXID
	for i, vatx := range all {
		require.NoError(t, atxs.Add(db, vatx))
		if i%2 == 0 {
			require.NoError(t, identities.SetMalicious(db, vatx.SmesherID, []byte("bad"), time.Now()))
		} else {
			expected = append(expected, vatx.ID())
		}
	}
	ctx, cancel := context.WithTimeout(context.Background(), time.Second)
	defer cancel()
	conn := dialGrpc(ctx, t, cfg)
	client := pb.NewMeshServiceClient(conn)

	stream, err := client.EpochStream(ctx, &pb.EpochStreamRequest{Epoch: epoch.Uint32()})
	require.NoError(t, err)
	for {
		resp, err := stream.Recv()
		if errors.Is(err, io.EOF) {
			break
		}
		got = append(got, types.ATXID(types.BytesToHash(resp.GetId().GetId())))
	}
	require.ElementsMatch(t, expected, got)
}<|MERGE_RESOLUTION|>--- conflicted
+++ resolved
@@ -476,17 +476,7 @@
 	ctrl, mockCtx := gomock.WithContext(context.Background(), t)
 	smeshingProvider := activation.NewMockSmeshingProvider(ctrl)
 	postSupervisor := NewMockpostSupervisor(ctrl)
-<<<<<<< HEAD
-	svc := NewSmesherService(
-		postProvider,
-		smeshingProvider,
-		postSupervisor,
-		10*time.Millisecond,
-		activation.DefaultPostSetupOpts(),
-	)
-=======
 	svc := NewSmesherService(smeshingProvider, postSupervisor, 10*time.Millisecond, activation.DefaultPostSetupOpts())
->>>>>>> ba3b4b51
 	cfg, cleanup := launchServer(t, svc)
 	t.Cleanup(cleanup)
 
