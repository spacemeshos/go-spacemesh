package grpcserver

import (
	"fmt"
	"github.com/grpc-ecosystem/grpc-gateway/runtime"
	gw "github.com/spacemeshos/api/release/go/spacemesh/v1"
	cmdp "github.com/spacemeshos/go-spacemesh/cmd"
	"github.com/spacemeshos/go-spacemesh/log"
	"golang.org/x/net/context"
	"google.golang.org/grpc"
	"net/http"
)

// JSONHTTPServer is a JSON http server providing the Spacemesh API.
// It is implemented using a grpc-gateway. See https://github.com/grpc-ecosystem/grpc-gateway .
type JSONHTTPServer struct {
	Port     int
	GrpcPort int
	server   *http.Server
}

// NewJSONHTTPServer creates a new json http server.
func NewJSONHTTPServer(port int, grpcPort int) *JSONHTTPServer {
	return &JSONHTTPServer{Port: port, GrpcPort: grpcPort}
}

// Close stops the server.
func (s *JSONHTTPServer) Close() error {
	log.Debug("Stopping new json-http service...")
	if s.server != nil {
		if err := s.server.Shutdown(cmdp.Ctx); err != nil {
			return err
		}
	}
	return nil
}

// StartService starts the json api server and listens for status (started, stopped).
func (s *JSONHTTPServer) StartService(
<<<<<<< HEAD
=======
	startDebugService bool,
>>>>>>> 9763dca6
	startGatewayService bool,
	startGlobalStateService bool,
	startMeshService bool,
	startNodeService bool,
	startSmesherService bool,
	startTransactionService bool) {

	// This will block, so run it in a goroutine
	go s.startInternal(
<<<<<<< HEAD
=======
		startDebugService,
>>>>>>> 9763dca6
		startGatewayService,
		startGlobalStateService,
		startMeshService,
		startNodeService,
		startSmesherService,
		startTransactionService)
}

func (s *JSONHTTPServer) startInternal(
<<<<<<< HEAD
=======
	startDebugService bool,
>>>>>>> 9763dca6
	startGatewayService bool,
	startGlobalStateService bool,
	startMeshService bool,
	startNodeService bool,
	startSmesherService bool,
	startTransactionService bool) {
	ctx, cancel := context.WithCancel(cmdp.Ctx)

	// This will close all downstream connections when the server closes
	defer cancel()

	mux := runtime.NewServeMux()
	opts := []grpc.DialOption{grpc.WithInsecure()}

	// register the http server on the local grpc server
	jsonEndpoint := fmt.Sprintf("localhost:%d", s.GrpcPort)

	// register each individual, enabled service
	serviceCount := 0
	if startGatewayService {
		if err := gw.RegisterGatewayServiceHandlerFromEndpoint(ctx, mux, jsonEndpoint, opts); err != nil {
			log.Error("error registering GatewayService with grpc gateway", err)
		} else {
			serviceCount++
			log.Info("registered GatewayService with grpc gateway server")
		}
	}
	if startGlobalStateService {
		if err := gw.RegisterGlobalStateServiceHandlerFromEndpoint(ctx, mux, jsonEndpoint, opts); err != nil {
			log.Error("error registering GlobalStateService with grpc gateway", err)
		} else {
			serviceCount++
			log.Info("registered GlobalStateService with grpc gateway server")
		}
	}
	if startMeshService {
		if err := gw.RegisterMeshServiceHandlerFromEndpoint(ctx, mux, jsonEndpoint, opts); err != nil {
			log.Error("error registering MeshService with grpc gateway", err)
		} else {
			serviceCount++
			log.Info("registered MeshService with grpc gateway server")
		}
	}
	if startNodeService {
		if err := gw.RegisterNodeServiceHandlerFromEndpoint(ctx, mux, jsonEndpoint, opts); err != nil {
			log.Error("error registering NodeService with grpc gateway", err)
		} else {
			serviceCount++
			log.Info("registered NodeService with grpc gateway server")
		}
	}
	if startSmesherService {
		if err := gw.RegisterSmesherServiceHandlerFromEndpoint(ctx, mux, jsonEndpoint, opts); err != nil {
			log.Error("error registering SmesherService with grpc gateway", err)
		} else {
			serviceCount++
			log.Info("registered SmesherService with grpc gateway server")
		}
	}
	if startTransactionService {
		if err := gw.RegisterTransactionServiceHandlerFromEndpoint(ctx, mux, jsonEndpoint, opts); err != nil {
			log.Error("error registering TransactionService with grpc gateway", err)
		} else {
			serviceCount++
			log.Info("registered TransactionService with grpc gateway server")
		}
	}
	if startDebugService {
		if err := gw.RegisterDebugServiceHandlerFromEndpoint(ctx, mux, jsonEndpoint, opts); err != nil {
			log.Error("error registering DebugService with grpc gateway", err)
		} else {
			serviceCount++
			log.Info("registered DebugService with grpc gateway server")
		}
	}

	// At least one service must be enabled
	if serviceCount == 0 {
		log.Error("not starting grpc gateway service; at least one service must be enabled")
		return
	}

	log.Info("starting grpc gateway server on port %d connected to grpc service at %s", s.Port, jsonEndpoint)
	s.server = &http.Server{
		Addr:    fmt.Sprintf(":%d", s.Port),
		Handler: mux,
	}

	// This will block
	log.Error("error from grpc http listener: %v", s.server.ListenAndServe())
}<|MERGE_RESOLUTION|>--- conflicted
+++ resolved
@@ -37,10 +37,7 @@
 
 // StartService starts the json api server and listens for status (started, stopped).
 func (s *JSONHTTPServer) StartService(
-<<<<<<< HEAD
-=======
 	startDebugService bool,
->>>>>>> 9763dca6
 	startGatewayService bool,
 	startGlobalStateService bool,
 	startMeshService bool,
@@ -50,10 +47,7 @@
 
 	// This will block, so run it in a goroutine
 	go s.startInternal(
-<<<<<<< HEAD
-=======
 		startDebugService,
->>>>>>> 9763dca6
 		startGatewayService,
 		startGlobalStateService,
 		startMeshService,
@@ -63,10 +57,7 @@
 }
 
 func (s *JSONHTTPServer) startInternal(
-<<<<<<< HEAD
-=======
 	startDebugService bool,
->>>>>>> 9763dca6
 	startGatewayService bool,
 	startGlobalStateService bool,
 	startMeshService bool,
