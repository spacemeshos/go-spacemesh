--- conflicted
+++ resolved
@@ -38,10 +38,7 @@
 
 // StartService starts the json api server and listens for status (started, stopped).
 func (s *JSONHTTPServer) StartService(
-<<<<<<< HEAD
-=======
 	ctx context.Context,
->>>>>>> 233360c9
 	startDebugService bool,
 	startGatewayService bool,
 	startGlobalStateService bool,
@@ -52,10 +49,7 @@
 
 	// This will block, so run it in a goroutine
 	go s.startInternal(
-<<<<<<< HEAD
-=======
 		ctx,
->>>>>>> 233360c9
 		startDebugService,
 		startGatewayService,
 		startGlobalStateService,
@@ -66,10 +60,7 @@
 }
 
 func (s *JSONHTTPServer) startInternal(
-<<<<<<< HEAD
-=======
 	ctx context.Context,
->>>>>>> 233360c9
 	startDebugService bool,
 	startGatewayService bool,
 	startGlobalStateService bool,
@@ -77,11 +68,7 @@
 	startNodeService bool,
 	startSmesherService bool,
 	startTransactionService bool) {
-<<<<<<< HEAD
-	ctx, cancel := context.WithCancel(cmdp.Ctx)
-=======
 	ctx, cancel := context.WithCancel(ctx)
->>>>>>> 233360c9
 
 	// This will close all downstream connections when the server closes
 	defer cancel()
