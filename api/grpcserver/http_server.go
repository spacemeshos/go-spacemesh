--- conflicted
+++ resolved
@@ -103,13 +103,8 @@
 		return
 	}
 
-<<<<<<< HEAD
-	log.Info("starting grpc gateway server on port %d connected to grpc service at %s", s.Port, jsonEndpoint)
+	log.Info("starting grpc gateway server on port %d", s.Port)
 	s.setServer(&http.Server{
-=======
-	log.Info("starting grpc gateway server on port %d", s.Port)
-	s.server = &http.Server{
->>>>>>> 0902cb27
 		Addr:    fmt.Sprintf(":%d", s.Port),
 		Handler: mux,
 	})
