package v2alpha1

import (
	"bytes"
	"context"
	"errors"
	"io"

	"github.com/grpc-ecosystem/grpc-gateway/v2/runtime"
	spacemeshv2alpha1 "github.com/spacemeshos/api/release/go/spacemesh/v2alpha1"
	"google.golang.org/grpc"
	"google.golang.org/grpc/codes"
	"google.golang.org/grpc/metadata"
	"google.golang.org/grpc/status"

	"github.com/spacemeshos/go-spacemesh/common/types"
	"github.com/spacemeshos/go-spacemesh/events"
	"github.com/spacemeshos/go-spacemesh/sql"
	"github.com/spacemeshos/go-spacemesh/sql/builder"
	"github.com/spacemeshos/go-spacemesh/sql/layers"
)

const (
	Layer       = "layer_v2alpha1"
	LayerStream = "layer_stream_v2alpha1"
)

func NewLayerStreamService(db sql.Executor) *LayerStreamService {
	return &LayerStreamService{db: db}
}

type LayerStreamService struct {
	db sql.Executor
}

func (s *LayerStreamService) RegisterService(server *grpc.Server) {
	spacemeshv2alpha1.RegisterLayerStreamServiceServer(server, s)
}

func (s *LayerStreamService) RegisterHandlerService(mux *runtime.ServeMux) error {
	return spacemeshv2alpha1.RegisterLayerStreamServiceHandlerServer(context.Background(), mux, s)
}

func (s *LayerStreamService) Stream(
	request *spacemeshv2alpha1.LayerStreamRequest,
	stream spacemeshv2alpha1.LayerStreamService_StreamServer,
) error {
	ctx := stream.Context()
	var sub *events.BufferedSubscription[events.LayerUpdate]
	if request.Watch {
		matcher := layersMatcher{request, ctx}
		var err error
		sub, err = events.SubscribeMatched(matcher.match)
		if err != nil {
			return status.Error(codes.Internal, err.Error())
		}
		defer sub.Close()
		if err := stream.SendHeader(metadata.MD{}); err != nil {
			return status.Errorf(codes.Unavailable, "can't send header")
		}
	}

	dbChan := make(chan *spacemeshv2alpha1.Layer, 100)
	errChan := make(chan error, 1)

	ops, err := toLayerOperations(toLayerRequest(request))
	if err != nil {
		return status.Error(codes.InvalidArgument, err.Error())
	}
	// send db data to chan to avoid buffer overflow
	go func() {
		defer close(dbChan)
		if err := layers.IterateLayersWithBlockOps(s.db, ops, func(layer *layers.Layer) bool {
			select {
			case dbChan <- toLayer(layer):
				return true
			case <-ctx.Done():
				// exit if the stream context is canceled
				return false
			}
		}); err != nil {
			errChan <- status.Error(codes.Internal, err.Error())
			return
		}
	}()

	var eventsOut <-chan events.LayerUpdate
	var eventsFull <-chan struct{}
	if sub != nil {
		eventsOut = sub.Out()
		eventsFull = sub.Full()
	}

	for {
		select {
		case rst := <-eventsOut:
			var derr error
			if layer, err := layers.Get(s.db, rst.LayerID); err == nil {
				l := toLayer(layer)
				l.Status = convertEventStatus(rst.Status)

				derr = stream.Send(l)
			} else {
				return status.Error(codes.Internal, derr.Error())
			}

			switch {
			case errors.Is(derr, io.EOF):
				return nil
			case derr != nil:
				return status.Error(codes.Internal, derr.Error())
			}
		default:
			select {
			case rst := <-eventsOut:
				var derr error
				if layer, err := layers.Get(s.db, rst.LayerID); err == nil {
					l := toLayer(layer)
					l.Status = convertEventStatus(rst.Status)

					derr = stream.Send(l)
				} else {
					return status.Error(codes.Internal, derr.Error())
				}

				switch {
				case errors.Is(derr, io.EOF):
					return nil
				case derr != nil:
					return status.Error(codes.Internal, derr.Error())
				}
			case <-eventsFull:
				return status.Error(codes.Canceled, "buffer overflow")
			case rst, ok := <-dbChan:
				if !ok {
					dbChan = nil
					if sub == nil {
						return nil
					}
					continue
				}
				err := stream.Send(rst)
				switch {
				case errors.Is(err, io.EOF):
					return nil
				case err != nil:
					return status.Error(codes.Internal, err.Error())
				}
			case err := <-errChan:
				return err
			case <-ctx.Done():
				return nil
			}
		}
	}
}

func toLayerRequest(filter *spacemeshv2alpha1.LayerStreamRequest) *spacemeshv2alpha1.LayerRequest {
	req := &spacemeshv2alpha1.LayerRequest{
		StartLayer: filter.StartLayer,
		EndLayer:   filter.EndLayer,
	}
	return req
}

func (s *LayerStreamService) String() string {
	return "LayerStreamService"
}

func NewLayerService(db sql.Executor) *LayerService {
	return &LayerService{
		db: db,
	}
}

type LayerService struct {
	db sql.Executor
}

func (s *LayerService) RegisterService(server *grpc.Server) {
	spacemeshv2alpha1.RegisterLayerServiceServer(server, s)
}

func (s *LayerService) RegisterHandlerService(mux *runtime.ServeMux) error {
	return spacemeshv2alpha1.RegisterLayerServiceHandlerServer(context.Background(), mux, s)
}

// String returns the service name.
func (s *LayerService) String() string {
	return "LayerService"
}

func (s *LayerService) List(
	ctx context.Context,
	request *spacemeshv2alpha1.LayerRequest,
) (*spacemeshv2alpha1.LayerList, error) {
	ops, err := toLayerOperations(request)
	if err != nil {
		return nil, status.Error(codes.InvalidArgument, err.Error())
	}

	switch {
	case request.Limit > 100:
		return nil, status.Error(codes.InvalidArgument, "limit is capped at 100")
	case request.Limit == 0:
		return nil, status.Error(codes.InvalidArgument, "limit must be set to <= 100")
	}

	rst := make([]*spacemeshv2alpha1.Layer, 0, request.Limit)
	var derr error
	if err := layers.IterateLayersWithBlockOps(s.db, ops, func(layer *layers.Layer) bool {
		rst = append(rst, toLayer(layer))
		return true
	}); err != nil {
		return nil, status.Error(codes.Internal, err.Error())
	}
	if derr != nil {
		return nil, derr
	}

	return &spacemeshv2alpha1.LayerList{Layers: rst}, nil
}

func toLayerOperations(filter *spacemeshv2alpha1.LayerRequest) (builder.Operations, error) {
	ops := builder.Operations{}
	if filter == nil {
		return ops, nil
	}

	if filter.StartLayer != 0 {
		ops.Filter = append(ops.Filter, builder.Op{
			Prefix: "l.",
			Field:  builder.Id,
			Token:  builder.Gte,
			Value:  int64(filter.StartLayer),
		})
	}

	if filter.EndLayer != 0 {
		ops.Filter = append(ops.Filter, builder.Op{
			Prefix: "l.",
			Field:  builder.Id,
			Token:  builder.Lte,
			Value:  int64(filter.EndLayer),
		})
	}

	ops.Modifiers = append(ops.Modifiers, builder.Modifier{
		Key:   builder.OrderBy,
		Value: "l.id asc",
	})

	if filter.Limit != 0 {
		ops.Modifiers = append(ops.Modifiers, builder.Modifier{
			Key:   builder.Limit,
			Value: int64(filter.Limit),
		})
	}
	if filter.Offset != 0 {
		ops.Modifiers = append(ops.Modifiers, builder.Modifier{
			Key:   builder.Offset,
			Value: int64(filter.Offset),
		})
	}

	return ops, nil
}

func toLayer(layer *layers.Layer) *spacemeshv2alpha1.Layer {
<<<<<<< HEAD
	v1 := &spacemeshv2alpha1.Layer{
		Number: layer.Id.Uint32(),
	}

	v1.Status = spacemeshv2alpha1.Layer_LAYER_STATUS_UNSPECIFIED
	if !layer.AppliedBlock.IsEmpty() {
		v1.Status = spacemeshv2alpha1.Layer_LAYER_STATUS_APPLIED
	}
	if layer.Processed {
		v1.Status = spacemeshv2alpha1.Layer_LAYER_STATUS_VERIFIED
=======
	l := &spacemeshv2alpha1.Layer{
		Number: layer.Id.Uint32(),
	}

	l.Status = spacemeshv2alpha1.Layer_LAYER_STATUS_UNSPECIFIED
	if !layer.AppliedBlock.IsEmpty() {
		l.Status = spacemeshv2alpha1.Layer_LAYER_STATUS_APPLIED
	}
	if layer.Processed {
		l.Status = spacemeshv2alpha1.Layer_LAYER_STATUS_VERIFIED
>>>>>>> 1226fcc4
	}

	if !bytes.Equal(layer.AggregatedHash.Bytes(), types.Hash32{}.Bytes()) {
		l.ConsensusHash = layer.AggregatedHash.ShortString()
		l.CumulativeStateHash = layer.AggregatedHash.Bytes()
	}

	if !bytes.Equal(layer.StateHash.Bytes(), types.Hash32{}.Bytes()) {
		l.StateHash = layer.StateHash.Bytes()
	}

	if layer.Block != nil {
<<<<<<< HEAD
		v1.Block = &spacemeshv2alpha1.Block{
=======
		l.Block = &spacemeshv2alpha1.Block{
>>>>>>> 1226fcc4
			Id: types.Hash20(layer.Block.ID()).Bytes(),
		}
	}

	return l
}

type layersMatcher struct {
	*spacemeshv2alpha1.LayerStreamRequest
	ctx context.Context
}

func (m *layersMatcher) match(l *events.LayerUpdate) bool {
	if m.StartLayer != 0 {
		if l.LayerID.Uint32() < m.StartLayer {
			return false
		}
	}

	if m.EndLayer != 0 {
		if l.LayerID.Uint32() > m.EndLayer {
			return false
		}
	}

	return true
}

func convertEventStatus(eventStatus int) (status spacemeshv2alpha1.Layer_LayerStatus) {
	status = spacemeshv2alpha1.Layer_LAYER_STATUS_UNSPECIFIED
	if eventStatus == events.LayerStatusTypeApproved {
		status = spacemeshv2alpha1.Layer_LAYER_STATUS_APPLIED
	}
	if eventStatus == events.LayerStatusTypeConfirmed || eventStatus == events.LayerStatusTypeApplied {
		status = spacemeshv2alpha1.Layer_LAYER_STATUS_VERIFIED
	}
	return
}<|MERGE_RESOLUTION|>--- conflicted
+++ resolved
@@ -267,18 +267,6 @@
 }
 
 func toLayer(layer *layers.Layer) *spacemeshv2alpha1.Layer {
-<<<<<<< HEAD
-	v1 := &spacemeshv2alpha1.Layer{
-		Number: layer.Id.Uint32(),
-	}
-
-	v1.Status = spacemeshv2alpha1.Layer_LAYER_STATUS_UNSPECIFIED
-	if !layer.AppliedBlock.IsEmpty() {
-		v1.Status = spacemeshv2alpha1.Layer_LAYER_STATUS_APPLIED
-	}
-	if layer.Processed {
-		v1.Status = spacemeshv2alpha1.Layer_LAYER_STATUS_VERIFIED
-=======
 	l := &spacemeshv2alpha1.Layer{
 		Number: layer.Id.Uint32(),
 	}
@@ -289,7 +277,6 @@
 	}
 	if layer.Processed {
 		l.Status = spacemeshv2alpha1.Layer_LAYER_STATUS_VERIFIED
->>>>>>> 1226fcc4
 	}
 
 	if !bytes.Equal(layer.AggregatedHash.Bytes(), types.Hash32{}.Bytes()) {
@@ -302,11 +289,7 @@
 	}
 
 	if layer.Block != nil {
-<<<<<<< HEAD
-		v1.Block = &spacemeshv2alpha1.Block{
-=======
 		l.Block = &spacemeshv2alpha1.Block{
->>>>>>> 1226fcc4
 			Id: types.Hash20(layer.Block.ID()).Bytes(),
 		}
 	}
