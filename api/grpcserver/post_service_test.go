--- conflicted
+++ resolved
@@ -44,42 +44,11 @@
 	mgr, err := activation.NewPostSetupManager(id, postCfg, log.Named("post manager"), cdb, goldenATXID)
 	require.NoError(tb, err)
 
-<<<<<<< HEAD
-	ctx, cancel := context.WithCancel(context.Background())
-	defer cancel()
-
-	var eg errgroup.Group
-	eg.Go(func() error {
-		timer := time.NewTicker(50 * time.Millisecond)
-		defer timer.Stop()
-
-		lastStatus := &activation.PostSetupStatus{}
-		for {
-			select {
-			case <-ctx.Done():
-				return ctx.Err()
-			case <-timer.C:
-				status := mgr.Status()
-				require.GreaterOrEqual(tb, status.NumLabelsWritten, lastStatus.NumLabelsWritten)
-
-				if status.NumLabelsWritten == uint64(opts.NumUnits)*cfg.LabelsPerUnit {
-					return nil
-				}
-				require.Contains(
-					tb,
-					[]activation.PostSetupState{activation.PostSetupStatePrepared, activation.PostSetupStateInProgress},
-					status.State,
-				)
-				lastStatus = status
-			}
-		}
-=======
 	syncer := activation.NewMocksyncer(gomock.NewController(tb))
 	syncer.EXPECT().RegisterForATXSynced().DoAndReturn(func() <-chan struct{} {
 		ch := make(chan struct{})
 		close(ch)
 		return ch
->>>>>>> ba3b4b51
 	})
 
 	// start post supervisor
