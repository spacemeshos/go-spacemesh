package grpcserver

import (
	"context"
	"fmt"

	pb "github.com/spacemeshos/api/release/go/spacemesh/v1"
	"google.golang.org/grpc/codes"
	"google.golang.org/grpc/status"

	"github.com/spacemeshos/go-spacemesh/api"
	"github.com/spacemeshos/go-spacemesh/common/types"
	"github.com/spacemeshos/go-spacemesh/events"
	"github.com/spacemeshos/go-spacemesh/log"
)

// MeshService exposes mesh data such as accounts, blocks, and transactions.
type MeshService struct {
	mesh             api.MeshAPI // Mesh
	conState         api.ConservativeState
	genTime          api.GenesisTimeAPI
	layersPerEpoch   uint32
	genesisID        types.Hash20
	layerDurationSec int
	layerAvgSize     int
	txsPerProposal   int
}

// RegisterService registers this service with a grpc server instance.
func (s MeshService) RegisterService(server *Server) {
	pb.RegisterMeshServiceServer(server.GrpcServer, s)
}

// NewMeshService creates a new service using config data.
func NewMeshService(
	msh api.MeshAPI, cstate api.ConservativeState, genTime api.GenesisTimeAPI,
	layersPerEpoch uint32, genesisID types.Hash20, layerDurationSec int,
	layerAvgSize int, txsPerProposal int,
) *MeshService {
	return &MeshService{
		mesh:             msh,
		conState:         cstate,
		genTime:          genTime,
		layersPerEpoch:   layersPerEpoch,
		genesisID:        genesisID,
		layerDurationSec: layerDurationSec,
		layerAvgSize:     layerAvgSize,
		txsPerProposal:   txsPerProposal,
	}
}

// GenesisTime returns the network genesis time as UNIX time.
func (s MeshService) GenesisTime(context.Context, *pb.GenesisTimeRequest) (*pb.GenesisTimeResponse, error) {
	log.Info("GRPC MeshService.GenesisTime")
	return &pb.GenesisTimeResponse{Unixtime: &pb.SimpleInt{
		Value: uint64(s.genTime.GetGenesisTime().Unix()),
	}}, nil
}

// CurrentLayer returns the current layer number.
func (s MeshService) CurrentLayer(context.Context, *pb.CurrentLayerRequest) (*pb.CurrentLayerResponse, error) {
	log.Info("GRPC MeshService.CurrentLayer")
	return &pb.CurrentLayerResponse{Layernum: &pb.LayerNumber{
		Number: uint32(s.genTime.GetCurrentLayer().Uint32()),
	}}, nil
}

// CurrentEpoch returns the current epoch number.
func (s MeshService) CurrentEpoch(context.Context, *pb.CurrentEpochRequest) (*pb.CurrentEpochResponse, error) {
	log.Info("GRPC MeshService.CurrentEpoch")
	curLayer := s.genTime.GetCurrentLayer()
	return &pb.CurrentEpochResponse{Epochnum: &pb.SimpleInt{
		Value: uint64(curLayer.GetEpoch()),
	}}, nil
}

// GenesisID returns the network ID.
func (s MeshService) GenesisID(context.Context, *pb.GenesisIDRequest) (*pb.GenesisIDResponse, error) {
	log.Info("GRPC MeshService.NetId")
	return &pb.GenesisIDResponse{GenesisId: s.genesisID.Bytes()}, nil
}

// EpochNumLayers returns the number of layers per epoch (a network parameter).
func (s MeshService) EpochNumLayers(context.Context, *pb.EpochNumLayersRequest) (*pb.EpochNumLayersResponse, error) {
	log.Info("GRPC MeshService.EpochNumLayers")
	return &pb.EpochNumLayersResponse{Numlayers: &pb.SimpleInt{
		Value: uint64(s.layersPerEpoch),
	}}, nil
}

// LayerDuration returns the layer duration in seconds (a network parameter).
func (s MeshService) LayerDuration(context.Context, *pb.LayerDurationRequest) (*pb.LayerDurationResponse, error) {
	log.Info("GRPC MeshService.LayerDuration")
	return &pb.LayerDurationResponse{Duration: &pb.SimpleInt{
		Value: uint64(s.layerDurationSec),
	}}, nil
}

// MaxTransactionsPerSecond returns the max number of tx per sec (a network parameter).
func (s MeshService) MaxTransactionsPerSecond(context.Context, *pb.MaxTransactionsPerSecondRequest) (*pb.MaxTransactionsPerSecondResponse, error) {
	log.Info("GRPC MeshService.MaxTransactionsPerSecond")
	return &pb.MaxTransactionsPerSecondResponse{MaxTxsPerSecond: &pb.SimpleInt{
		Value: uint64(s.txsPerProposal * s.layerAvgSize / s.layerDurationSec),
	}}, nil
}

// QUERIES

func (s MeshService) getFilteredTransactions(from types.LayerID, address types.Address) ([]*types.MeshTransaction, error) {
	latest := s.mesh.LatestLayer()
	txs, err := s.conState.GetTransactionsByAddress(from, latest, address)
	if err != nil {
		return nil, fmt.Errorf("reading txs for address %s: %w", address, err)
	}
	return txs, nil
}

func (s MeshService) getFilteredActivations(ctx context.Context, startLayer types.LayerID, addr types.Address) (activations []*types.VerifiedActivationTx, err error) {
	// We have no way to look up activations by coinbase so we have no choice
	// but to read all of them.
	// TODO: index activations by layer (and maybe by coinbase)
	// See https://github.com/spacemeshos/go-spacemesh/issues/2064.
	var atxids []types.ATXID
	for l := startLayer; !l.After(s.mesh.LatestLayer()); l = l.Add(1) {
		layer, err := s.mesh.GetLayer(l)
		if layer == nil || err != nil {
			return nil, status.Errorf(codes.Internal, "error retrieving layer data")
		}

		for _, b := range layer.Ballots() {
			if b.EpochData != nil && b.EpochData.ActiveSet != nil {
				atxids = append(atxids, b.EpochData.ActiveSet...)
			}
		}
	}

	// Look up full data
	atxs, matxs := s.mesh.GetATXs(ctx, atxids)
	if len(matxs) != 0 {
		log.Error("could not find activations %v", matxs)
		return nil, status.Errorf(codes.Internal, "error retrieving activations data")
	}
	for _, atx := range atxs {
		// Filter here, now that we have full data
		if atx.Coinbase == addr {
			activations = append(activations, atx)
		}
	}
	return
}

// AccountMeshDataQuery returns account data.
func (s MeshService) AccountMeshDataQuery(ctx context.Context, in *pb.AccountMeshDataQueryRequest) (*pb.AccountMeshDataQueryResponse, error) {
	log.Info("GRPC MeshService.AccountMeshDataQuery")

	var startLayer types.LayerID
	if in.MinLayer != nil {
		startLayer = types.NewLayerID(in.MinLayer.Number)
	}

	if startLayer.After(s.mesh.LatestLayer()) {
		return nil, status.Errorf(codes.InvalidArgument, "`LatestLayer` must be less than or equal to latest layer")
	}
	if in.Filter == nil {
		return nil, status.Errorf(codes.InvalidArgument, "`Filter` must be provided")
	}
	if in.Filter.AccountId == nil {
		return nil, status.Errorf(codes.InvalidArgument, "`Filter.AccountId` must be provided")
	}
	if in.Filter.AccountMeshDataFlags == uint32(pb.AccountMeshDataFlag_ACCOUNT_MESH_DATA_FLAG_UNSPECIFIED) {
		return nil, status.Errorf(codes.InvalidArgument, "`Filter.AccountMeshDataFlags` must set at least one bitfield")
	}

	// Read the filter flags
	filterTx := in.Filter.AccountMeshDataFlags&uint32(pb.AccountMeshDataFlag_ACCOUNT_MESH_DATA_FLAG_TRANSACTIONS) != 0
	filterActivations := in.Filter.AccountMeshDataFlags&uint32(pb.AccountMeshDataFlag_ACCOUNT_MESH_DATA_FLAG_ACTIVATIONS) != 0

	// Gather transaction data
	addr, err := types.StringToAddress(in.Filter.AccountId.Address)
	if err != nil {
		return nil, fmt.Errorf("failed to parse Filter.AccountId.Address `%s`: %w", in.Filter.AccountId.Address, err)
	}
	res := &pb.AccountMeshDataQueryResponse{}
	if filterTx {
		txs, err := s.getFilteredTransactions(startLayer, addr)
		if err != nil {
			return nil, err
		}
		for _, t := range txs {
			res.Data = append(res.Data, &pb.AccountMeshData{
				Datum: &pb.AccountMeshData_MeshTransaction{
					MeshTransaction: &pb.MeshTransaction{
						Transaction: convertTransaction(&t.Transaction),
						LayerId:     &pb.LayerNumber{Number: t.LayerID.Uint32()},
					},
				},
			})
		}
	}

	// Gather activation data
	if filterActivations {
		atxs, err := s.getFilteredActivations(ctx, startLayer, addr)
		if err != nil {
			return nil, err
		}
		for _, atx := range atxs {
			res.Data = append(res.Data, &pb.AccountMeshData{
				Datum: &pb.AccountMeshData_Activation{
					Activation: convertActivation(atx),
				},
			})
		}
	}

	// MAX RESULTS, OFFSET
	// There is some code duplication here as this is implemented in other Query endpoints,
	// but without generics, there's no clean way to do this for different types.

	res.TotalResults = uint32(len(res.Data))

	// Skip to offset, don't send more than max results
	// TODO: Optimize this. Obviously, we could do much smarter things than re-loading all
	// of the data from scratch, then figuring out which data to return here. We could cache
	// query results and/or figure out which data to load before loading it.
	offset := in.Offset

	// If the offset is too high there is nothing to return (this is not an error)
	if offset > uint32(len(res.Data)) {
		return &pb.AccountMeshDataQueryResponse{}, nil
	}

	// If the max results is too high, trim it. If MaxResults is zero, that means unlimited
	// (since we have no way to distinguish between zero and its not being provided).
	maxResults := in.MaxResults
	if maxResults == 0 || offset+maxResults > uint32(len(res.Data)) {
		maxResults = uint32(len(res.Data)) - offset
	}
	res.Data = res.Data[offset : offset+maxResults]
	return res, nil
}

func convertLayerID(l types.LayerID) *pb.LayerNumber {
	if layerID := l.Uint32(); layerID != 0 {
		return &pb.LayerNumber{Number: layerID}
	}

	return nil
}

func convertTransaction(t *types.Transaction) *pb.Transaction {
	tx := &pb.Transaction{
		Id:  t.ID[:],
		Raw: t.Raw,
	}
	if t.TxHeader != nil {
		tx.Principal = &pb.AccountId{
			Address: t.Principal.String(),
		}
		tx.Template = &pb.AccountId{
			Address: t.TemplateAddress.String(),
		}
		tx.Method = uint32(t.Method)
		tx.Nonce = &pb.Nonce{
			Counter:  t.Nonce.Counter,
			Bitfield: uint32(t.Nonce.Bitfield),
		}
		tx.Limits = &pb.LayerLimits{
			Min: t.LayerLimits.Min,
			Max: t.LayerLimits.Max,
		}
		tx.MaxGas = t.MaxGas
		tx.GasPrice = t.GasPrice
		tx.MaxSpend = t.MaxSpend
	}
	return tx
}

func convertActivation(a *types.VerifiedActivationTx) *pb.Activation {
	return &pb.Activation{
		Id:        &pb.ActivationId{Id: a.ID().Bytes()},
		Layer:     &pb.LayerNumber{Number: a.PubLayerID.Uint32()},
		SmesherId: &pb.SmesherId{Id: a.NodeID().ToBytes()},
		Coinbase:  &pb.AccountId{Address: a.Coinbase.String()},
		PrevAtx:   &pb.ActivationId{Id: a.PrevATXID.Bytes()},
		NumUnits:  uint32(a.NumUnits),
<<<<<<< HEAD
		Sequence:  a.Sequence,
	}, nil
=======
	}
>>>>>>> c1892da9
}

func (s MeshService) readLayer(ctx context.Context, layerID types.LayerID, layerStatus pb.Layer_LayerStatus) (*pb.Layer, error) {
	// Load all block data
	var blocks []*pb.Block

	// Save activations too
	var activations []types.ATXID

	// read layer blocks
	layer, err := s.mesh.GetLayer(layerID)
	// TODO: Be careful with how we handle missing layers here.
	// A layer that's newer than the currentLayer (defined above)
	// is clearly an input error. A missing layer that's older than
	// lastValidLayer is clearly an internal error. A missing layer
	// between these two is a gray area: do we define this as an
	// internal or an input error? For now, all missing layers produce
	// internal errors.
	if err != nil {
		log.With().Error("could not read layer from database", layerID, log.Err(err))
		return nil, status.Errorf(codes.Internal, "error reading layer data")
	}

	// TODO add proposal data as needed.

	for _, b := range layer.Blocks() {
		mtxs, missing := s.conState.GetMeshTransactions(b.TxIDs)
		// TODO: Do we ever expect txs to be missing here?
		// E.g., if this node has not synced/received them yet.
		if len(missing) != 0 {
			log.With().Error("could not find transactions from layer",
				log.String("missing", fmt.Sprint(missing)), layer.Index())
			return nil, status.Errorf(codes.Internal, "error retrieving tx data")
		}

		pbTxs := make([]*pb.Transaction, 0, len(mtxs))
		for _, t := range mtxs {
			pbTxs = append(pbTxs, convertTransaction(&t.Transaction))
		}
		blocks = append(blocks, &pb.Block{
			Id:           types.Hash20(b.ID()).Bytes(),
			Transactions: pbTxs,
		})
	}

	for _, b := range layer.Ballots() {
		if b.EpochData != nil && b.EpochData.ActiveSet != nil {
			activations = append(activations, b.EpochData.ActiveSet...)
		}
	}

	// Extract ATX data from block data
	var pbActivations []*pb.Activation

	// Add unique ATXIDs
	atxs, matxs := s.mesh.GetATXs(ctx, activations)
	if len(matxs) != 0 {
		log.With().Error("could not find activations from layer",
			log.String("missing", fmt.Sprint(matxs)), layer.Index())
		return nil, status.Errorf(codes.Internal, "error retrieving activations data")
	}
	for _, atx := range atxs {
		pbActivations = append(pbActivations, convertActivation(atx))
	}

	stateRoot, err := s.conState.GetLayerStateRoot(layer.Index())
	if err != nil {
		// This is expected. We can only retrieve state root for a layer that was applied to state,
		// which only happens after it's approved/confirmed.
		log.With().Debug("no state root for layer",
			layer, log.String("status", layerStatus.String()), log.Err(err))
	}
	return &pb.Layer{
		Number:        &pb.LayerNumber{Number: layer.Index().Uint32()},
		Status:        layerStatus,
		Hash:          layer.Hash().Bytes(),
		Blocks:        blocks,
		Activations:   pbActivations,
		RootStateHash: stateRoot.Bytes(),
	}, nil
}

// LayersQuery returns all mesh data, layer by layer.
func (s MeshService) LayersQuery(ctx context.Context, in *pb.LayersQueryRequest) (*pb.LayersQueryResponse, error) {
	log.Info("GRPC MeshService.LayersQuery")

	var startLayer, endLayer types.LayerID
	if in.StartLayer != nil {
		startLayer = types.NewLayerID(in.StartLayer.Number)
	}
	if in.EndLayer != nil {
		endLayer = types.NewLayerID(in.EndLayer.Number)
	}

	// Get the latest layers that passed both consensus engines.
	lastLayerPassedHare := s.mesh.LatestLayerInState()
	lastLayerPassedTortoise := s.mesh.ProcessedLayer()

	var layers []*pb.Layer
	for l := startLayer; !l.After(endLayer); l = l.Add(1) {
		layerStatus := pb.Layer_LAYER_STATUS_UNSPECIFIED

		// First check if the layer passed the Hare, then check if it passed the Tortoise.
		// It may be either, or both, but Tortoise always takes precedence.
		if !l.After(lastLayerPassedHare) {
			layerStatus = pb.Layer_LAYER_STATUS_APPROVED
		}
		if !l.After(lastLayerPassedTortoise) {
			layerStatus = pb.Layer_LAYER_STATUS_CONFIRMED
		}

		layer, err := s.mesh.GetLayer(l)
		// TODO: Be careful with how we handle missing layers here.
		// A layer that's newer than the currentLayer (defined above)
		// is clearly an input error. A missing layer that's older than
		// lastValidLayer is clearly an internal error. A missing layer
		// between these two is a gray area: do we define this as an
		// internal or an input error? For now, all missing layers produce
		// internal errors.
		if layer == nil || err != nil {
			log.With().Error("error retrieving layer data", log.Err(err))
			return nil, status.Errorf(codes.Internal, "error retrieving layer data")
		}

		pbLayer, err := s.readLayer(ctx, l, layerStatus)
		if err != nil {
			return nil, err
		}
		layers = append(layers, pbLayer)
	}
	return &pb.LayersQueryResponse{Layer: layers}, nil
}

// STREAMS

// AccountMeshDataStream exposes a stream of transactions and activations for an account.
func (s MeshService) AccountMeshDataStream(in *pb.AccountMeshDataStreamRequest, stream pb.MeshService_AccountMeshDataStreamServer) error {
	log.Info("GRPC MeshService.AccountMeshDataStream")

	if in.Filter == nil {
		return status.Errorf(codes.InvalidArgument, "`Filter` must be provided")
	}
	if in.Filter.AccountId == nil {
		return status.Errorf(codes.InvalidArgument, "`Filter.AccountId` must be provided")
	}
	if in.Filter.AccountMeshDataFlags == uint32(pb.AccountMeshDataFlag_ACCOUNT_MESH_DATA_FLAG_UNSPECIFIED) {
		return status.Errorf(codes.InvalidArgument, "`Filter.AccountMeshDataFlags` must set at least one bitfield")
	}
	addr, err := types.StringToAddress(in.Filter.AccountId.Address)
	if err != nil {
		return fmt.Errorf("invalid in.Filter.AccountId.Address `%s`: %w", in.Filter.AccountId.Address, err)
	}

	// Read the filter flags
	filterTx := in.Filter.AccountMeshDataFlags&uint32(pb.AccountMeshDataFlag_ACCOUNT_MESH_DATA_FLAG_TRANSACTIONS) != 0
	filterActivations := in.Filter.AccountMeshDataFlags&uint32(pb.AccountMeshDataFlag_ACCOUNT_MESH_DATA_FLAG_ACTIVATIONS) != 0

	// Subscribe to the stream of transactions and activations
	var (
		txCh, activationsCh           <-chan interface{}
		txBufFull, activationsBufFull <-chan struct{}
	)

	if filterTx {
		if txsSubscription := events.SubscribeTxs(); txsSubscription != nil {
			txCh, txBufFull = consumeEvents(stream.Context(), txsSubscription)
		}
	}
	if filterActivations {
		if activationsSubscription := events.SubscribeActivations(); activationsSubscription != nil {
			activationsCh, activationsBufFull = consumeEvents(stream.Context(), activationsSubscription)
		}
	}

	for {
		select {
		case <-txBufFull:
			log.Info("tx buffer is full, shutting down")
			return status.Error(codes.Canceled, errTxBufferFull)
		case <-activationsBufFull:
			log.Info("activations buffer is full, shutting down")
			return status.Error(codes.Canceled, errActivationsBufferFull)
		case activationEvent := <-activationsCh:
			activation := activationEvent.(events.ActivationTx).VerifiedActivationTx
			// Apply address filter
			if activation.Coinbase == addr {
				resp := &pb.AccountMeshDataStreamResponse{
					Datum: &pb.AccountMeshData{
						Datum: &pb.AccountMeshData_Activation{
							Activation: convertActivation(activation),
						},
					},
				}
				if err := stream.Send(resp); err != nil {
					return fmt.Errorf("send to stream: %w", err)
				}
			}
		case txEvent := <-txCh:
			tx := txEvent.(events.Transaction)
			// Apply address filter
			if tx.Valid && tx.Transaction.TxHeader != nil && tx.Transaction.Principal == addr {
				resp := &pb.AccountMeshDataStreamResponse{
					Datum: &pb.AccountMeshData{
						Datum: &pb.AccountMeshData_MeshTransaction{
							MeshTransaction: &pb.MeshTransaction{
								Transaction: convertTransaction(tx.Transaction),
								LayerId:     convertLayerID(tx.LayerID),
							},
						},
					},
				}
				if err := stream.Send(resp); err != nil {
					return fmt.Errorf("send to stream: %w", err)
				}
			}
		case <-stream.Context().Done():
			log.Info("AccountMeshDataStream closing stream, client disconnected")
			return nil
		}
		// TODO: do we need an additional case here for a context to indicate
		// that the service needs to shut down?
	}
}

// LayerStream exposes a stream of all mesh data per layer.
func (s MeshService) LayerStream(_ *pb.LayerStreamRequest, stream pb.MeshService_LayerStreamServer) error {
	log.Info("GRPC MeshService.LayerStream")

	var (
		layerCh       <-chan interface{}
		layersBufFull <-chan struct{}
	)

	if layersSubscription := events.SubscribeLayers(); layersSubscription != nil {
		layerCh, layersBufFull = consumeEvents(stream.Context(), layersSubscription)
	}

	for {
		select {
		case <-layersBufFull:
			log.Info("layer buffer is full, shutting down")
			return status.Error(codes.Canceled, errAccountBufferFull)
		case layerEvent, ok := <-layerCh:
			if !ok {
				log.Info("LayerStream closed, shutting down")
				return nil
			}
			layer := layerEvent.(events.LayerUpdate)
			pbLayer, err := s.readLayer(stream.Context(), layer.LayerID, convertLayerStatus(layer.Status))
			if err != nil {
				return fmt.Errorf("read layer: %w", err)
			}

			if err := stream.Send(&pb.LayerStreamResponse{Layer: pbLayer}); err != nil {
				return fmt.Errorf("send to stream: %w", err)
			}
		case <-stream.Context().Done():
			log.Info("LayerStream closing stream, client disconnected")
			return nil
		}
		// TODO: do we need an additional case here for a context to indicate
		// that the service needs to shut down?
	}
}

func convertLayerStatus(in int) pb.Layer_LayerStatus {
	switch in {
	case events.LayerStatusTypeApproved:
		return pb.Layer_LAYER_STATUS_APPROVED
	case events.LayerStatusTypeConfirmed:
		return pb.Layer_LAYER_STATUS_CONFIRMED
	case events.LayerStatusTypeApplied:
		return pb.Layer_LAYER_STATUS_APPLIED
	default:
		return pb.Layer_LAYER_STATUS_UNSPECIFIED
	}
}<|MERGE_RESOLUTION|>--- conflicted
+++ resolved
@@ -284,12 +284,8 @@
 		Coinbase:  &pb.AccountId{Address: a.Coinbase.String()},
 		PrevAtx:   &pb.ActivationId{Id: a.PrevATXID.Bytes()},
 		NumUnits:  uint32(a.NumUnits),
-<<<<<<< HEAD
 		Sequence:  a.Sequence,
-	}, nil
-=======
-	}
->>>>>>> c1892da9
+	}
 }
 
 func (s MeshService) readLayer(ctx context.Context, layerID types.LayerID, layerStatus pb.Layer_LayerStatus) (*pb.Layer, error) {
