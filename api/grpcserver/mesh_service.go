package grpcserver

import (
	"context"
	"fmt"

	pb "github.com/spacemeshos/api/release/go/spacemesh/v1"
	"github.com/spacemeshos/go-spacemesh/api"
	"github.com/spacemeshos/go-spacemesh/common/types"
	"github.com/spacemeshos/go-spacemesh/events"
	"github.com/spacemeshos/go-spacemesh/log"
	"google.golang.org/grpc/codes"
	"google.golang.org/grpc/status"
)

// MeshService exposes mesh data such as accounts, blocks, and transactions
type MeshService struct {
	Mesh             api.TxAPI // Mesh
	Mempool          api.MempoolAPI
	GenTime          api.GenesisTimeAPI
	LayersPerEpoch   uint32
	NetworkID        uint32
	LayerDurationSec int
	LayerAvgSize     int
	TxsPerBlock      int
}

// RegisterService registers this service with a grpc server instance
func (s MeshService) RegisterService(server *Server) {
	pb.RegisterMeshServiceServer(server.GrpcServer, s)
}

// NewMeshService creates a new service using config data
func NewMeshService(
	tx api.TxAPI, mempool api.MempoolAPI, genTime api.GenesisTimeAPI,
	layersPerEpoch uint32, networkID uint32, layerDurationSec int,
	layerAvgSize int, txsPerBlock int) *MeshService {
	return &MeshService{
		Mesh:             tx,
		Mempool:          mempool,
		GenTime:          genTime,
		LayersPerEpoch:   layersPerEpoch,
		NetworkID:        networkID,
		LayerDurationSec: layerDurationSec,
		LayerAvgSize:     layerAvgSize,
		TxsPerBlock:      txsPerBlock,
	}
}

// GenesisTime returns the network genesis time as UNIX time
func (s MeshService) GenesisTime(context.Context, *pb.GenesisTimeRequest) (*pb.GenesisTimeResponse, error) {
	log.Info("GRPC MeshService.GenesisTime")
	return &pb.GenesisTimeResponse{Unixtime: &pb.SimpleInt{
		Value: uint64(s.GenTime.GetGenesisTime().Unix()),
	}}, nil
}

// CurrentLayer returns the current layer number
func (s MeshService) CurrentLayer(context.Context, *pb.CurrentLayerRequest) (*pb.CurrentLayerResponse, error) {
	log.Info("GRPC MeshService.CurrentLayer")
	return &pb.CurrentLayerResponse{Layernum: &pb.LayerNumber{
		Number: uint32(s.GenTime.GetCurrentLayer().Uint32()),
	}}, nil
}

// CurrentEpoch returns the current epoch number
func (s MeshService) CurrentEpoch(context.Context, *pb.CurrentEpochRequest) (*pb.CurrentEpochResponse, error) {
	log.Info("GRPC MeshService.CurrentEpoch")
	curLayer := s.GenTime.GetCurrentLayer()
	return &pb.CurrentEpochResponse{Epochnum: &pb.SimpleInt{
		Value: uint64(curLayer.GetEpoch()),
	}}, nil
}

// NetID returns the network ID
func (s MeshService) NetID(context.Context, *pb.NetIDRequest) (*pb.NetIDResponse, error) {
	log.Info("GRPC MeshService.NetId")
	return &pb.NetIDResponse{Netid: &pb.SimpleInt{
		Value: uint64(s.NetworkID),
	}}, nil
}

// EpochNumLayers returns the number of layers per epoch (a network parameter)
func (s MeshService) EpochNumLayers(context.Context, *pb.EpochNumLayersRequest) (*pb.EpochNumLayersResponse, error) {
	log.Info("GRPC MeshService.EpochNumLayers")
	return &pb.EpochNumLayersResponse{Numlayers: &pb.SimpleInt{
		Value: uint64(s.LayersPerEpoch),
	}}, nil
}

// LayerDuration returns the layer duration in seconds (a network parameter)
func (s MeshService) LayerDuration(context.Context, *pb.LayerDurationRequest) (*pb.LayerDurationResponse, error) {
	log.Info("GRPC MeshService.LayerDuration")
	return &pb.LayerDurationResponse{Duration: &pb.SimpleInt{
		Value: uint64(s.LayerDurationSec),
	}}, nil
}

// MaxTransactionsPerSecond returns the max number of tx per sec (a network parameter)
func (s MeshService) MaxTransactionsPerSecond(context.Context, *pb.MaxTransactionsPerSecondRequest) (*pb.MaxTransactionsPerSecondResponse, error) {
	log.Info("GRPC MeshService.MaxTransactionsPerSecond")
	return &pb.MaxTransactionsPerSecondResponse{MaxTxsPerSecond: &pb.SimpleInt{
		Value: uint64(s.TxsPerBlock * s.LayerAvgSize / s.LayerDurationSec),
	}}, nil
}

// QUERIES

func (s MeshService) getFilteredTransactions(startLayer types.LayerID, addr types.Address) (txs []*types.MeshTransaction, err error) {
	meshTxIds := s.getTxIdsFromMesh(startLayer, addr)
	mempoolTxIds := s.Mempool.GetTxIdsByAddress(addr)

	// Look up full data for all unique txids
	txs, missing := s.Mesh.GetMeshTransactions(append(meshTxIds, mempoolTxIds...))

	// TODO: Do we ever expect txs to be missing here?
	// E.g., if this node has not synced/received them yet.
	if len(missing) != 0 {
		log.Error("could not find transactions %v", missing)
		return nil, status.Errorf(codes.Internal, "error retrieving tx data")
	}
	return
}

func (s MeshService) getFilteredActivations(ctx context.Context, startLayer types.LayerID, addr types.Address) (activations []*types.ActivationTx, err error) {
	// We have no way to look up activations by coinbase so we have no choice
	// but to read all of them.
	// TODO: index activations by layer (and maybe by coinbase)
	// See https://github.com/spacemeshos/go-spacemesh/issues/2064.
	var atxids []types.ATXID
	for l := startLayer; !l.After(s.Mesh.LatestLayer()); l = l.Add(1) {
		layer, err := s.Mesh.GetLayer(l)
		if layer == nil || err != nil {
			return nil, status.Errorf(codes.Internal, "error retrieving layer data")
		}

		for _, b := range layer.Blocks() {
			if b.ActiveSet != nil {
				atxids = append(atxids, *b.ActiveSet...)
			}
		}
	}

	// Look up full data
	atxs, matxs := s.Mesh.GetATXs(ctx, atxids)
	if len(matxs) != 0 {
		log.Error("could not find activations %v", matxs)
		return nil, status.Errorf(codes.Internal, "error retrieving activations data")
	}
	for _, atx := range atxs {
		// Filter here, now that we have full data
		if atx.Coinbase == addr {
			activations = append(activations, atx)
		}
	}
	return
}

// AccountMeshDataQuery returns account data
func (s MeshService) AccountMeshDataQuery(ctx context.Context, in *pb.AccountMeshDataQueryRequest) (*pb.AccountMeshDataQueryResponse, error) {
	log.Info("GRPC MeshService.AccountMeshDataQuery")

	var startLayer types.LayerID
	if in.MinLayer != nil {
		startLayer = types.NewLayerID(in.MinLayer.Number)
	}

	if startLayer.After(s.Mesh.LatestLayer()) {
		return nil, status.Errorf(codes.InvalidArgument, "`LatestLayer` must be less than or equal to latest layer")
	}
	if in.Filter == nil {
		return nil, status.Errorf(codes.InvalidArgument, "`Filter` must be provided")
	}
	if in.Filter.AccountId == nil {
		return nil, status.Errorf(codes.InvalidArgument, "`Filter.AccountId` must be provided")
	}
	if in.Filter.AccountMeshDataFlags == uint32(pb.AccountMeshDataFlag_ACCOUNT_MESH_DATA_FLAG_UNSPECIFIED) {
		return nil, status.Errorf(codes.InvalidArgument, "`Filter.AccountMeshDataFlags` must set at least one bitfield")
	}

	// Read the filter flags
	filterTx := in.Filter.AccountMeshDataFlags&uint32(pb.AccountMeshDataFlag_ACCOUNT_MESH_DATA_FLAG_TRANSACTIONS) != 0
	filterActivations := in.Filter.AccountMeshDataFlags&uint32(pb.AccountMeshDataFlag_ACCOUNT_MESH_DATA_FLAG_ACTIVATIONS) != 0

	// Gather transaction data
	addr := types.BytesToAddress(in.Filter.AccountId.Address)
	res := &pb.AccountMeshDataQueryResponse{}
	if filterTx {
		txs, err := s.getFilteredTransactions(startLayer, addr)
		if err != nil {
			return nil, err
		}
		for _, t := range txs {
			res.Data = append(res.Data, &pb.AccountMeshData{
				Datum: &pb.AccountMeshData_MeshTransaction{
					MeshTransaction: &pb.MeshTransaction{
						Transaction: convertTransaction(&t.Transaction),
						LayerId:     &pb.LayerNumber{Number: t.LayerID.Uint32()},
					},
				},
			})
		}
	}

	// Gather activation data
	if filterActivations {
		atxs, err := s.getFilteredActivations(ctx, startLayer, addr)
		if err != nil {
			return nil, err
		}
		for _, atx := range atxs {
			pbatx, err := convertActivation(atx)
			if err != nil {
				return nil, status.Errorf(codes.Internal, "error serializing activation data")
			}
			res.Data = append(res.Data, &pb.AccountMeshData{
				Datum: &pb.AccountMeshData_Activation{
					Activation: pbatx,
				},
			})
		}
	}

	// MAX RESULTS, OFFSET
	// There is some code duplication here as this is implemented in other Query endpoints,
	// but without generics, there's no clean way to do this for different types.

	res.TotalResults = uint32(len(res.Data))

	// Skip to offset, don't send more than max results
	// TODO: Optimize this. Obviously, we could do much smarter things than re-loading all
	// of the data from scratch, then figuring out which data to return here. We could cache
	// query results and/or figure out which data to load before loading it.
	offset := in.Offset

	// If the offset is too high there is nothing to return (this is not an error)
	if offset > uint32(len(res.Data)) {
		return &pb.AccountMeshDataQueryResponse{}, nil
	}

	// If the max results is too high, trim it. If MaxResults is zero, that means unlimited
	// (since we have no way to distinguish between zero and its not being provided).
	maxResults := in.MaxResults
	if maxResults == 0 || offset+maxResults > uint32(len(res.Data)) {
		maxResults = uint32(len(res.Data)) - offset
	}
	res.Data = res.Data[offset : offset+maxResults]
	return res, nil
}

func (s MeshService) getTxIdsFromMesh(minLayer types.LayerID, addr types.Address) []types.TransactionID {
	var txIDs []types.TransactionID
	for layerID := minLayer; layerID.Before(s.Mesh.LatestLayer()); layerID = layerID.Add(1) {
		destTxIDs := s.Mesh.GetTransactionsByDestination(layerID, addr)
		txIDs = append(txIDs, destTxIDs...)
		originTxIds := s.Mesh.GetTransactionsByOrigin(layerID, addr)
		txIDs = append(txIDs, originTxIds...)
	}
	return txIDs
}

func convertTransaction(t *types.Transaction) *pb.Transaction {
	return &pb.Transaction{
		Id: &pb.TransactionId{Id: t.ID().Bytes()},
		Datum: &pb.Transaction_CoinTransfer{
			CoinTransfer: &pb.CoinTransferTransaction{
				Receiver: &pb.AccountId{Address: t.Recipient.Bytes()},
			},
		},
		Sender: &pb.AccountId{Address: t.Origin().Bytes()},
		GasOffered: &pb.GasOffered{
			// We don't currently implement gas price. t.Fee is the gas actually paid
			// by the tx; GasLimit is the max gas. MeshService is concerned with the
			// pre-STF tx, which includes a gas offer but not an amount of gas actually
			// consumed.
			//GasPrice:    nil,
			GasProvided: t.GasLimit,
		},
		Amount:  &pb.Amount{Value: t.Amount},
		Counter: t.AccountNonce,
		Signature: &pb.Signature{
			Scheme:    pb.Signature_SCHEME_ED25519_PLUS_PLUS,
			Signature: t.Signature[:],
			PublicKey: t.Origin().Bytes(),
		},
	}
}

func convertActivation(a *types.ActivationTx) (*pb.Activation, error) {
	return &pb.Activation{
		Id:        &pb.ActivationId{Id: a.ID().Bytes()},
		Layer:     &pb.LayerNumber{Number: a.PubLayerID.Uint32()},
		SmesherId: &pb.SmesherId{Id: a.NodeID.ToBytes()},
		Coinbase:  &pb.AccountId{Address: a.Coinbase.Bytes()},
		PrevAtx:   &pb.ActivationId{Id: a.PrevATXID.Bytes()},
		NumUnits:  uint32(a.NumUnits),
	}, nil
}

func (s MeshService) readLayer(ctx context.Context, layerID types.LayerID, layerStatus pb.Layer_LayerStatus) (*pb.Layer, error) {
	// Load all block data
	var blocks []*pb.Block

	// Save activations too
	var activations []types.ATXID

	// read layer blocks
	layer, err := s.Mesh.GetLayer(layerID)

	// TODO: Be careful with how we handle missing layers here.
	// A layer that's newer than the currentLayer (defined above)
	// is clearly an input error. A missing layer that's older than
	// lastValidLayer is clearly an internal error. A missing layer
	// between these two is a gray area: do we define this as an
	// internal or an input error? For now, all missing layers produce
	// internal errors.
	if err != nil {
		log.With().Error("could not read layer from database", layerID, log.Err(err))
		return nil, status.Errorf(codes.Internal, "error reading layer data")
	}

	for _, b := range layer.Blocks() {
		txs, missing := s.Mesh.GetTransactions(b.TxIDs)
		// TODO: Do we ever expect txs to be missing here?
		// E.g., if this node has not synced/received them yet.
		if len(missing) != 0 {
			log.With().Error("could not find transactions from layer",
				log.String("missing", fmt.Sprint(missing)), layer.Index())
			return nil, status.Errorf(codes.Internal, "error retrieving tx data")
		}

		if b.ActiveSet != nil {
			activations = append(activations, *b.ActiveSet...)
		}

		var pbTxs []*pb.Transaction
		for _, t := range txs {
			pbTxs = append(pbTxs, convertTransaction(t))
		}
		blocks = append(blocks, &pb.Block{
			Id:           types.Hash20(b.ID()).Bytes(),
			Transactions: pbTxs,
			SmesherId:    &pb.SmesherId{Id: b.MinerID().Bytes()},
			ActivationId: &pb.ActivationId{Id: b.ATXID.Bytes()},
		})
	}

	// Extract ATX data from block data
	var pbActivations []*pb.Activation

	// Add unique ATXIDs
	atxs, matxs := s.Mesh.GetATXs(ctx, activations)
	if len(matxs) != 0 {
		log.With().Error("could not find activations from layer",
			log.String("missing", fmt.Sprint(matxs)), layer.Index())
		return nil, status.Errorf(codes.Internal, "error retrieving activations data")
	}
	for _, atx := range atxs {
		pbatx, err := convertActivation(atx)
		if err != nil {
			log.With().Error("error serializing activation data", log.Err(err))
			return nil, status.Errorf(codes.Internal, "error serializing activation data")
		}
		pbActivations = append(pbActivations, pbatx)
	}

	stateRoot, err := s.Mesh.GetLayerStateRoot(layer.Index())
	if err != nil {
		// This is expected. We can only retrieve state root for a layer that was applied to state,
		// which only happens after it's approved/confirmed.
		log.With().Debug("no state root for layer",
			layer, log.String("status", layerStatus.String()), log.Err(err))
	}
	return &pb.Layer{
		Number:        &pb.LayerNumber{Number: layer.Index().Uint32()},
		Status:        layerStatus,
		Hash:          layer.Hash().Bytes(),
		Blocks:        blocks,
		Activations:   pbActivations,
		RootStateHash: stateRoot.Bytes(),
	}, nil
}

// LayersQuery returns all mesh data, layer by layer
func (s MeshService) LayersQuery(ctx context.Context, in *pb.LayersQueryRequest) (*pb.LayersQueryResponse, error) {
	log.Info("GRPC MeshService.LayersQuery")

	var startLayer, endLayer types.LayerID
	if in.StartLayer != nil {
		startLayer = types.NewLayerID(in.StartLayer.Number)
	}
	if in.EndLayer != nil {
		endLayer = types.NewLayerID(in.EndLayer.Number)
	}

	// Get the latest layers that passed both consensus engines.
	lastLayerPassedHare := s.Mesh.LatestLayerInState()
	lastLayerPassedTortoise := s.Mesh.ProcessedLayer()

<<<<<<< HEAD
	var layers []*pb.Layer
	for l := startLayer; l <= endLayer; l++ {
=======
	layers := []*pb.Layer{}
	for l := startLayer; !l.After(endLayer); l = l.Add(1) {
>>>>>>> 1455be64
		layerStatus := pb.Layer_LAYER_STATUS_UNSPECIFIED

		// First check if the layer passed the Hare, then check if it passed the Tortoise.
		// It may be either, or both, but Tortoise always takes precedence.
<<<<<<< HEAD
		if l <= lastLayerPassedHare {
			layerStatus = pb.Layer_LAYER_STATUS_APPROVED
		}
		if l <= lastLayerPassedTortoise {
			layerStatus = pb.Layer_LAYER_STATUS_CONFIRMED
		}

		pbLayer, err := s.readLayer(ctx, l, layerStatus)
=======
		if !l.After(lastLayerPassedHare) {
			layerStatus = pb.Layer_LAYER_STATUS_APPROVED
		}
		if !l.After(lastLayerPassedTortoise) {
			layerStatus = pb.Layer_LAYER_STATUS_CONFIRMED
		}

		layer, err := s.Mesh.GetLayer(l)
		// TODO: Be careful with how we handle missing layers here.
		// A layer that's newer than the currentLayer (defined above)
		// is clearly an input error. A missing layer that's older than
		// lastValidLayer is clearly an internal error. A missing layer
		// between these two is a gray area: do we define this as an
		// internal or an input error? For now, all missing layers produce
		// internal errors.
		if layer == nil || err != nil {
			log.With().Error("error retrieving layer data", log.Err(err))
			return nil, status.Errorf(codes.Internal, "error retrieving layer data")
		}

		pbLayer, err := s.readLayer(ctx, layer, layerStatus)
>>>>>>> 1455be64
		if err != nil {
			return nil, err
		}
		layers = append(layers, pbLayer)
	}
	return &pb.LayersQueryResponse{Layer: layers}, nil
}

// STREAMS

// AccountMeshDataStream exposes a stream of transactions and activations for an account
func (s MeshService) AccountMeshDataStream(in *pb.AccountMeshDataStreamRequest, stream pb.MeshService_AccountMeshDataStreamServer) error {
	log.Info("GRPC MeshService.AccountMeshDataStream")

	if in.Filter == nil {
		return status.Errorf(codes.InvalidArgument, "`Filter` must be provided")
	}
	if in.Filter.AccountId == nil {
		return status.Errorf(codes.InvalidArgument, "`Filter.AccountId` must be provided")
	}
	if in.Filter.AccountMeshDataFlags == uint32(pb.AccountMeshDataFlag_ACCOUNT_MESH_DATA_FLAG_UNSPECIFIED) {
		return status.Errorf(codes.InvalidArgument, "`Filter.AccountMeshDataFlags` must set at least one bitfield")
	}
	addr := types.BytesToAddress(in.Filter.AccountId.Address)

	// Read the filter flags
	filterTx := in.Filter.AccountMeshDataFlags&uint32(pb.AccountMeshDataFlag_ACCOUNT_MESH_DATA_FLAG_TRANSACTIONS) != 0
	filterActivations := in.Filter.AccountMeshDataFlags&uint32(pb.AccountMeshDataFlag_ACCOUNT_MESH_DATA_FLAG_ACTIVATIONS) != 0

	// Subscribe to the stream of transactions and activations
	var (
		txStream          chan events.TransactionWithValidity
		activationsStream chan *types.ActivationTx
	)
	if filterTx {
		txStream = events.GetNewTxChannel()
	}
	if filterActivations {
		activationsStream = events.GetActivationsChannel()
	}

	for {
		select {
		case activation, ok := <-activationsStream:
			if !ok {
				// we could handle this more gracefully, by no longer listening
				// to this stream but continuing to listen to the other stream,
				// but in practice one should never be closed while the other is
				// still running, so it doesn't matter
				log.Info("ActivationStream closed, shutting down")
				return nil
			}
			// Apply address filter
			if activation.Coinbase == addr {
				pbActivation, err := convertActivation(activation)
				if err != nil {
					errmsg := "error serializing activation data"
					log.With().Error(errmsg, log.Err(err))
					return status.Errorf(codes.Internal, errmsg)
				}
				if err := stream.Send(&pb.AccountMeshDataStreamResponse{
					Datum: &pb.AccountMeshData{
						Datum: &pb.AccountMeshData_Activation{
							Activation: pbActivation,
						},
					},
				}); err != nil {
					return err
				}
			}
		case tx, ok := <-txStream:
			if !ok {
				// we could handle this more gracefully, by no longer listening
				// to this stream but continuing to listen to the other stream,
				// but in practice one should never be closed while the other is
				// still running, so it doesn't matter
				log.Info("NewTxStream closed, shutting down")
				return nil
			}
			// Apply address filter
			// TODO(dshulyak) include layerID when streamed too
			if tx.Valid && (tx.Transaction.Origin() == addr || tx.Transaction.Recipient == addr) {
				if err := stream.Send(&pb.AccountMeshDataStreamResponse{
					Datum: &pb.AccountMeshData{
						Datum: &pb.AccountMeshData_MeshTransaction{
							MeshTransaction: &pb.MeshTransaction{Transaction: convertTransaction(tx.Transaction)},
						},
					},
				}); err != nil {
					return err
				}
			}
		case <-stream.Context().Done():
			log.Info("AccountMeshDataStream closing stream, client disconnected")
			return nil
		}
		// TODO: do we need an additional case here for a context to indicate
		// that the service needs to shut down?
	}
}

// LayerStream exposes a stream of all mesh data per layer
func (s MeshService) LayerStream(_ *pb.LayerStreamRequest, stream pb.MeshService_LayerStreamServer) error {
	log.Info("GRPC MeshService.LayerStream")
	layerStream := events.GetLayerChannel()

	for {
		select {
		case layer, ok := <-layerStream:
			if !ok {
				log.Info("LayerStream closed, shutting down")
				return nil
			}
			pbLayer, err := s.readLayer(stream.Context(), layer.LayerID, convertLayerStatus(layer.Status))
			if err != nil {
				return err
			}
			if err := stream.Send(&pb.LayerStreamResponse{Layer: pbLayer}); err != nil {
				return err
			}
		case <-stream.Context().Done():
			log.Info("LayerStream closing stream, client disconnected")
			return nil
		}
		// TODO: do we need an additional case here for a context to indicate
		// that the service needs to shut down?
	}
}

func convertLayerStatus(in int) pb.Layer_LayerStatus {
	switch in {
	case events.LayerStatusTypeApproved:
		return pb.Layer_LAYER_STATUS_APPROVED
	case events.LayerStatusTypeConfirmed:
		return pb.Layer_LAYER_STATUS_CONFIRMED
	default:
		return pb.Layer_LAYER_STATUS_UNSPECIFIED
	}
}<|MERGE_RESOLUTION|>--- conflicted
+++ resolved
@@ -397,27 +397,12 @@
 	lastLayerPassedHare := s.Mesh.LatestLayerInState()
 	lastLayerPassedTortoise := s.Mesh.ProcessedLayer()
 
-<<<<<<< HEAD
 	var layers []*pb.Layer
-	for l := startLayer; l <= endLayer; l++ {
-=======
-	layers := []*pb.Layer{}
 	for l := startLayer; !l.After(endLayer); l = l.Add(1) {
->>>>>>> 1455be64
 		layerStatus := pb.Layer_LAYER_STATUS_UNSPECIFIED
 
 		// First check if the layer passed the Hare, then check if it passed the Tortoise.
 		// It may be either, or both, but Tortoise always takes precedence.
-<<<<<<< HEAD
-		if l <= lastLayerPassedHare {
-			layerStatus = pb.Layer_LAYER_STATUS_APPROVED
-		}
-		if l <= lastLayerPassedTortoise {
-			layerStatus = pb.Layer_LAYER_STATUS_CONFIRMED
-		}
-
-		pbLayer, err := s.readLayer(ctx, l, layerStatus)
-=======
 		if !l.After(lastLayerPassedHare) {
 			layerStatus = pb.Layer_LAYER_STATUS_APPROVED
 		}
@@ -438,8 +423,7 @@
 			return nil, status.Errorf(codes.Internal, "error retrieving layer data")
 		}
 
-		pbLayer, err := s.readLayer(ctx, layer, layerStatus)
->>>>>>> 1455be64
+		pbLayer, err := s.readLayer(ctx, l, layerStatus)
 		if err != nil {
 			return nil, err
 		}
