package grpcserver

import (
	pb "github.com/spacemeshos/api/release/go/spacemesh/v1"
	"github.com/spacemeshos/go-spacemesh/api"
	"github.com/spacemeshos/go-spacemesh/common/types"
	"github.com/spacemeshos/go-spacemesh/events"
	"github.com/spacemeshos/go-spacemesh/log"
	"github.com/spacemeshos/go-spacemesh/miner"
	"golang.org/x/net/context"
	"google.golang.org/grpc/codes"
	"google.golang.org/grpc/status"
)

// MeshService exposes mesh data such as accounts, blocks, and transactions
type MeshService struct {
	Mesh             api.TxAPI // Mesh
	Mempool          *miner.TxMempool
	GenTime          api.GenesisTimeAPI
	LayersPerEpoch   int
	NetworkID        int8
	LayerDurationSec int
	LayerAvgSize     int
	TxsPerBlock      int
}

// RegisterService registers this service with a grpc server instance
func (s MeshService) RegisterService(server *Server) {
	pb.RegisterMeshServiceServer(server.GrpcServer, s)
}

// NewMeshService creates a new service using config data
func NewMeshService(
	tx api.TxAPI, mempool *miner.TxMempool, genTime api.GenesisTimeAPI,
	layersPerEpoch int, networkID int8, layerDurationSec int,
	layerAvgSize int, txsPerBlock int) *MeshService {
	return &MeshService{
		Mesh:             tx,
		Mempool:          mempool,
		GenTime:          genTime,
		LayersPerEpoch:   layersPerEpoch,
		NetworkID:        networkID,
		LayerDurationSec: layerDurationSec,
		LayerAvgSize:     layerAvgSize,
		TxsPerBlock:      txsPerBlock,
	}
}

// GenesisTime returns the network genesis time as UNIX time
func (s MeshService) GenesisTime(ctx context.Context, in *pb.GenesisTimeRequest) (*pb.GenesisTimeResponse, error) {
	log.Info("GRPC MeshService.GenesisTime")
	return &pb.GenesisTimeResponse{Unixtime: &pb.SimpleInt{
		Value: uint64(s.GenTime.GetGenesisTime().Unix()),
	}}, nil
}

// CurrentLayer returns the current layer number
func (s MeshService) CurrentLayer(ctx context.Context, in *pb.CurrentLayerRequest) (*pb.CurrentLayerResponse, error) {
	log.Info("GRPC MeshService.CurrentLayer")
	return &pb.CurrentLayerResponse{Layernum: &pb.SimpleInt{
		Value: s.GenTime.GetCurrentLayer().Uint64(),
	}}, nil
}

// CurrentEpoch returns the current epoch number
func (s MeshService) CurrentEpoch(ctx context.Context, in *pb.CurrentEpochRequest) (*pb.CurrentEpochResponse, error) {
	log.Info("GRPC MeshService.CurrentEpoch")
	curLayer := s.GenTime.GetCurrentLayer()
	return &pb.CurrentEpochResponse{Epochnum: &pb.SimpleInt{
		Value: uint64(curLayer.GetEpoch(uint16(s.LayersPerEpoch))),
	}}, nil
}

// NetID returns the network ID
func (s MeshService) NetID(ctx context.Context, in *pb.NetIDRequest) (*pb.NetIDResponse, error) {
	log.Info("GRPC MeshService.NetId")
	return &pb.NetIDResponse{Netid: &pb.SimpleInt{
		Value: uint64(s.NetworkID),
	}}, nil
}

// EpochNumLayers returns the number of layers per epoch (a network parameter)
func (s MeshService) EpochNumLayers(ctx context.Context, in *pb.EpochNumLayersRequest) (*pb.EpochNumLayersResponse, error) {
	log.Info("GRPC MeshService.EpochNumLayers")
	return &pb.EpochNumLayersResponse{Numlayers: &pb.SimpleInt{
		Value: uint64(s.LayersPerEpoch),
	}}, nil
}

// LayerDuration returns the layer duration in seconds (a network parameter)
func (s MeshService) LayerDuration(ctx context.Context, in *pb.LayerDurationRequest) (*pb.LayerDurationResponse, error) {
	log.Info("GRPC MeshService.LayerDuration")
	return &pb.LayerDurationResponse{Duration: &pb.SimpleInt{
		Value: uint64(s.LayerDurationSec),
	}}, nil
}

// MaxTransactionsPerSecond returns the max number of tx per sec (a network parameter)
func (s MeshService) MaxTransactionsPerSecond(ctx context.Context, in *pb.MaxTransactionsPerSecondRequest) (*pb.MaxTransactionsPerSecondResponse, error) {
	log.Info("GRPC MeshService.MaxTransactionsPerSecond")
	return &pb.MaxTransactionsPerSecondResponse{Maxtxpersecond: &pb.SimpleInt{
		Value: uint64(s.TxsPerBlock * s.LayerAvgSize / s.LayerDurationSec),
	}}, nil
}

// QUERIES

// AccountMeshDataQuery returns account data
func (s MeshService) AccountMeshDataQuery(ctx context.Context, in *pb.AccountMeshDataQueryRequest) (*pb.AccountMeshDataQueryResponse, error) {
	log.Info("GRPC MeshService.AccountMeshDataQuery")

	startLayer := types.LayerID(in.MinLayer)

	if startLayer > s.Mesh.LatestLayer() {
		return nil, status.Errorf(codes.InvalidArgument, "`LatestLayer` must be less than or equal to latest layer")
	}
	if in.Filter == nil {
		return nil, status.Errorf(codes.InvalidArgument, "`Filter` must be provided")
	}
	if in.Filter.AccountId == nil {
		return nil, status.Errorf(codes.InvalidArgument, "`Filter.AccountId` must be provided")
	}
	if in.Filter.AccountMeshDataFlags == uint32(pb.AccountMeshDataFlag_ACCOUNT_MESH_DATA_FLAG_UNSPECIFIED) {
		return nil, status.Errorf(codes.InvalidArgument, "`Filter.AccountMeshDataFlags` must set at least one bitfield")
	}

	// Read the filter flags
	filterTx := in.Filter.AccountMeshDataFlags&uint32(pb.AccountMeshDataFlag_ACCOUNT_MESH_DATA_FLAG_TRANSACTIONS) != 0
	filterActivations := in.Filter.AccountMeshDataFlags&uint32(pb.AccountMeshDataFlag_ACCOUNT_MESH_DATA_FLAG_ACTIVATIONS) != 0

	// Gather transaction data
	addr := types.BytesToAddress(in.Filter.AccountId.Address)
	res := &pb.AccountMeshDataQueryResponse{}
	if filterTx {
		meshTxIds := s.getTxIdsFromMesh(startLayer, addr)
		mempoolTxIds := s.Mempool.GetTxIdsByAddress(addr)

		// Look up full data for all unique txids
		txs, missing := s.Mesh.GetTransactions(append(meshTxIds, mempoolTxIds...))

		// TODO: Do we ever expect txs to be missing here?
		// E.g., if this node has not synced/received them yet.
		if len(missing) != 0 {
			log.Error("could not find transactions %v", missing)
			return nil, status.Errorf(codes.Internal, "error retrieving tx data")
		}
		for _, t := range txs {
			res.Data = append(res.Data, &pb.AccountMeshData{
				Datum: &pb.AccountMeshData_Transaction{
					Transaction: convertTransaction(t),
				},
			})
		}
	}

	// Gather activation data
	if filterActivations {
		// We have no way to look up activations by coinbase so we have no choice
		// but to read all of them.
		// TODO: index activations by layer (and maybe by coinbase)
		// See https://github.com/spacemeshos/go-spacemesh/issues/2064.
		var activations []types.ATXID
		for l := startLayer; l <= s.Mesh.LatestLayer(); l++ {
			layer, err := s.Mesh.GetLayer(l)
			if layer == nil || err != nil {
				return nil, status.Errorf(codes.Internal, "error retrieving layer data")
			}

			for _, b := range layer.Blocks() {
				activations = append(activations, b.ATXIDs...)
			}
		}

		// Look up full data
		atxs, matxs := s.Mesh.GetATXs(activations)
		if len(matxs) != 0 {
			log.Error("could not find activations %v", matxs)
			return nil, status.Errorf(codes.Internal, "error retrieving activations data")
		}
		for _, atx := range atxs {
			// Filter here, now that we have full data
			if atx.Coinbase == addr {
				pbatx, err := convertActivation(atx)
				if err != nil {
					return nil, status.Errorf(codes.Internal, "error serializing activation data")
				}
				res.Data = append(res.Data, &pb.AccountMeshData{
					Datum: &pb.AccountMeshData_Activation{
						Activation: pbatx,
					},
				})
			}
		}
	}

	// MAX RESULTS, OFFSET
	// There is some code duplication here as this is implemented in other Query endpoints,
	// but without generics, there's no clean way to do this for different types.

	res.TotalResults = uint32(len(res.Data))

	// Skip to offset, don't send more than max results
	// TODO: Optimize this. Obviously, we could do much smarter things than re-loading all
	// of the data from scratch, then figuring out which data to return here. We could cache
	// query results and/or figure out which data to load before loading it.
	offset := in.Offset

	// If the offset is too high there is nothing to return (this is not an error)
	if offset > uint32(len(res.Data)) {
		return &pb.AccountMeshDataQueryResponse{}, nil
	}

	// If the max results is too high, trim it. If MaxResults is zero, that means unlimited
	// (since we have no way to distinguish between zero and its not being provided).
	maxResults := in.MaxResults
	if maxResults == 0 || offset+maxResults > uint32(len(res.Data)) {
		maxResults = uint32(len(res.Data)) - offset
	}
	res.Data = res.Data[offset : offset+maxResults]
	return res, nil
}

func (s MeshService) getTxIdsFromMesh(minLayer types.LayerID, addr types.Address) []types.TransactionID {
	var txIDs []types.TransactionID
	for layerID := minLayer; layerID < s.Mesh.LatestLayer(); layerID++ {
		destTxIDs := s.Mesh.GetTransactionsByDestination(layerID, addr)
		txIDs = append(txIDs, destTxIDs...)
		originTxIds := s.Mesh.GetTransactionsByOrigin(layerID, addr)
		txIDs = append(txIDs, originTxIds...)
	}
	return txIDs
}

func convertTransaction(t *types.Transaction) *pb.Transaction {
	return &pb.Transaction{
		Id: &pb.TransactionId{Id: t.ID().Bytes()},
		Datum: &pb.Transaction_CoinTransfer{
			CoinTransfer: &pb.CoinTransferTransaction{
				Receiver: &pb.AccountId{Address: t.Recipient.Bytes()},
			},
		},
		Sender: &pb.AccountId{Address: t.Origin().Bytes()},
		GasOffered: &pb.GasOffered{
			// We don't currently implement gas price. t.Fee is the gas actually paid
			// by the tx; GasLimit is the max gas. MeshService is concerned with the
			// pre-STF tx, which includes a gas offer but not an amount of gas actually
			// consumed.
			//GasPrice:    nil,
			GasProvided: t.GasLimit,
		},
		Amount:  &pb.Amount{Value: t.Amount},
		Counter: t.AccountNonce,
		Signature: &pb.Signature{
			Scheme:    pb.Signature_SCHEME_ED25519_PLUS_PLUS,
			Signature: t.Signature[:],
			PublicKey: t.Origin().Bytes(),
		},
	}
}

func convertActivation(a *types.ActivationTx) (*pb.Activation, error) {
	// TODO: It's suboptimal to have to serialize every atx to get its
	// size but size is not stored as an attribute.
	// See https://github.com/spacemeshos/go-spacemesh/issues/2095
	data, err := a.InnerBytes()
	if err != nil {
		return nil, err
	}
	return &pb.Activation{
		Id:             &pb.ActivationId{Id: a.ID().Bytes()},
		Layer:          a.PubLayerID.Uint64(),
		SmesherId:      &pb.SmesherId{Id: a.NodeID.ToBytes()},
		Coinbase:       &pb.AccountId{Address: a.Coinbase.Bytes()},
		PrevAtx:        &pb.ActivationId{Id: a.PrevATXID.Bytes()},
		CommitmentSize: uint64(len(data)),
	}, nil
}

func (s MeshService) readLayer(layer *types.Layer, layerStatus pb.Layer_LayerStatus) (*pb.Layer, error) {
	// Load all block data
	var blocks []*pb.Block

	// Save activations too
	var activations []types.ATXID

	for _, b := range layer.Blocks() {
		txs, missing := s.Mesh.GetTransactions(b.TxIDs)
		// TODO: Do we ever expect txs to be missing here?
		// E.g., if this node has not synced/received them yet.
		if len(missing) != 0 {
			log.Error("could not find transactions %v from layer %v", missing, layer.Index())
			return nil, status.Errorf(codes.Internal, "error retrieving tx data")
		}

		activations = append(activations, b.ATXIDs...)

		var pbTxs []*pb.Transaction
		for _, t := range txs {
			pbTxs = append(pbTxs, convertTransaction(t))
		}
		blocks = append(blocks, &pb.Block{
			Id:           b.ID().Bytes(),
			Transactions: pbTxs,
		})
	}

	// Extract ATX data from block data
	var pbActivations []*pb.Activation

	// Add unique ATXIDs
	atxs, matxs := s.Mesh.GetATXs(activations)
	if len(matxs) != 0 {
		log.Error("could not find activations %v from layer %v", matxs, layer.Index())
		return nil, status.Errorf(codes.Internal, "error retrieving activations data")
	}
	for _, atx := range atxs {
		pbatx, err := convertActivation(atx)
		if err != nil {
			log.Error("error serializing activation data: %s", err)
			return nil, status.Errorf(codes.Internal, "error serializing activation data")
		}
		pbActivations = append(pbActivations, pbatx)
	}

	stateRoot, err := s.Mesh.GetLayerStateRoot(layer.Index())
	if err != nil {
<<<<<<< HEAD
		log.Error("error getting state root for layer %v: %s", layer.Index(), err)
		return nil, status.Errorf(codes.Internal, "error getting layer data")
=======
		// This is expected. We can only retrieve state root for a layer that was applied to state,
		// which only happens after it's approved/confirmed.
		log.With().Debug("no state root for layer",
			layer, log.String("status", layerStatus.String()), log.Err(err))
>>>>>>> e679b512
	}
	return &pb.Layer{
		Number:        layer.Index().Uint64(),
		Status:        layerStatus,
		Hash:          layer.Hash().Bytes(),
		Blocks:        blocks,
		Activations:   pbActivations,
		RootStateHash: stateRoot.Bytes(),
	}, nil
}

// LayersQuery returns all mesh data, layer by layer
func (s MeshService) LayersQuery(ctx context.Context, in *pb.LayersQueryRequest) (*pb.LayersQueryResponse, error) {
	log.Info("GRPC MeshService.LayersQuery")

	// Get the latest layers that passed both consensus engines.
	lastLayerPassedHare := s.Mesh.LatestLayerInState()
	lastLayerPassedTortoise := s.Mesh.ProcessedLayer()

	layers := []*pb.Layer{}
	for l := uint64(in.StartLayer); l <= uint64(in.EndLayer); l++ {
		layerStatus := pb.Layer_LAYER_STATUS_UNSPECIFIED

		// First check if the layer passed the Hare, then check if it passed the Tortoise.
		// It may be either, or both, but Tortoise always takes precedence.
		if l <= lastLayerPassedHare.Uint64() {
			layerStatus = pb.Layer_LAYER_STATUS_APPROVED
		}
		if l <= lastLayerPassedTortoise.Uint64() {
			layerStatus = pb.Layer_LAYER_STATUS_CONFIRMED
		}

		layer, err := s.Mesh.GetLayer(types.LayerID(l))
		// TODO: Be careful with how we handle missing layers here.
		// A layer that's newer than the currentLayer (defined above)
		// is clearly an input error. A missing layer that's older than
		// lastValidLayer is clearly an internal error. A missing layer
		// between these two is a gray area: do we define this as an
		// internal or an input error? For now, all missing layers produce
		// internal errors.
		if layer == nil || err != nil {
			log.Error("error retrieving layer data: %s", err)
			return nil, status.Errorf(codes.Internal, "error retrieving layer data")
		}

		pbLayer, err := s.readLayer(layer, layerStatus)
		if err != nil {
			return nil, err
		}
		layers = append(layers, pbLayer)
	}
	return &pb.LayersQueryResponse{Layer: layers}, nil
}

// STREAMS

// AccountMeshDataStream exposes a stream of transactions and activations for an account
func (s MeshService) AccountMeshDataStream(in *pb.AccountMeshDataStreamRequest, stream pb.MeshService_AccountMeshDataStreamServer) error {
	log.Info("GRPC MeshService.AccountMeshDataStream")

	if in.Filter == nil {
		return status.Errorf(codes.InvalidArgument, "`Filter` must be provided")
	}
	if in.Filter.AccountId == nil {
		return status.Errorf(codes.InvalidArgument, "`Filter.AccountId` must be provided")
	}
	if in.Filter.AccountMeshDataFlags == uint32(pb.AccountMeshDataFlag_ACCOUNT_MESH_DATA_FLAG_UNSPECIFIED) {
		return status.Errorf(codes.InvalidArgument, "`Filter.AccountMeshDataFlags` must set at least one bitfield")
	}
	addr := types.BytesToAddress(in.Filter.AccountId.Address)

	// Read the filter flags
	filterTx := in.Filter.AccountMeshDataFlags&uint32(pb.AccountMeshDataFlag_ACCOUNT_MESH_DATA_FLAG_TRANSACTIONS) != 0
	filterActivations := in.Filter.AccountMeshDataFlags&uint32(pb.AccountMeshDataFlag_ACCOUNT_MESH_DATA_FLAG_ACTIVATIONS) != 0

	// Subscribe to the stream of transactions and activations
	var (
		txStream          chan events.TransactionWithValidity
		activationsStream chan *types.ActivationTx
	)
	if filterTx {
		txStream = events.GetNewTxChannel()
	}
	if filterActivations {
		activationsStream = events.GetActivationsChannel()
	}

	for {
		select {
		case activation, ok := <-activationsStream:
			if !ok {
				// we could handle this more gracefully, by no longer listening
				// to this stream but continuing to listen to the other stream,
				// but in practice one should never be closed while the other is
				// still running, so it doesn't matter
				log.Info("ActivationStream closed, shutting down")
				return nil
			}
			// Apply address filter
			if activation.Coinbase == addr {
				pbActivation, err := convertActivation(activation)
				if err != nil {
					log.Error("error serializing activation data: ", err)
					return status.Errorf(codes.Internal, "error serializing activation data")
				}
				if err := stream.Send(&pb.AccountMeshDataStreamResponse{
					Datum: &pb.AccountMeshData{
						Datum: &pb.AccountMeshData_Activation{
							Activation: pbActivation,
						},
					},
				}); err != nil {
					return err
				}
			}
		case tx, ok := <-txStream:
			if !ok {
				// we could handle this more gracefully, by no longer listening
				// to this stream but continuing to listen to the other stream,
				// but in practice one should never be closed while the other is
				// still running, so it doesn't matter
				log.Info("NewTxStream closed, shutting down")
				return nil
			}
			// Apply address filter
			if tx.Valid && (tx.Transaction.Origin() == addr || tx.Transaction.Recipient == addr) {
				if err := stream.Send(&pb.AccountMeshDataStreamResponse{
					Datum: &pb.AccountMeshData{
						Datum: &pb.AccountMeshData_Transaction{
							Transaction: convertTransaction(tx.Transaction),
						},
					},
				}); err != nil {
					return err
				}
			}
		case <-stream.Context().Done():
			log.Info("AccountMeshDataStream closing stream, client disconnected")
			return nil
		}
		// TODO: do we need an additional case here for a context to indicate
		// that the service needs to shut down?
	}
}

// LayerStream exposes a stream of all mesh data per layer
func (s MeshService) LayerStream(in *pb.LayerStreamRequest, stream pb.MeshService_LayerStreamServer) error {
	log.Info("GRPC MeshService.LayerStream")
	layerStream := events.GetLayerChannel()

	for {
		select {
		case layer, ok := <-layerStream:
			if !ok {
				log.Info("LayerStream closed, shutting down")
				return nil
			}
			pbLayer, err := s.readLayer(layer.Layer, convertLayerStatus(layer.Status))
			if err != nil {
				return err
			}
			if err := stream.Send(&pb.LayerStreamResponse{Layer: pbLayer}); err != nil {
				return err
			}
		case <-stream.Context().Done():
			log.Info("LayerStream closing stream, client disconnected")
			return nil
		}
		// TODO: do we need an additional case here for a context to indicate
		// that the service needs to shut down?
	}
}

func convertLayerStatus(in int) pb.Layer_LayerStatus {
	switch in {
	case events.LayerStatusTypeApproved:
		return pb.Layer_LAYER_STATUS_APPROVED
	case events.LayerStatusTypeConfirmed:
		return pb.Layer_LAYER_STATUS_CONFIRMED
	default:
		return pb.Layer_LAYER_STATUS_UNSPECIFIED
	}
}<|MERGE_RESOLUTION|>--- conflicted
+++ resolved
@@ -324,15 +324,10 @@
 
 	stateRoot, err := s.Mesh.GetLayerStateRoot(layer.Index())
 	if err != nil {
-<<<<<<< HEAD
-		log.Error("error getting state root for layer %v: %s", layer.Index(), err)
-		return nil, status.Errorf(codes.Internal, "error getting layer data")
-=======
 		// This is expected. We can only retrieve state root for a layer that was applied to state,
 		// which only happens after it's approved/confirmed.
 		log.With().Debug("no state root for layer",
 			layer, log.String("status", layerStatus.String()), log.Err(err))
->>>>>>> e679b512
 	}
 	return &pb.Layer{
 		Number:        layer.Index().Uint64(),
