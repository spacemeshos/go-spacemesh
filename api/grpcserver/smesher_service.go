--- conflicted
+++ resolved
@@ -46,17 +46,7 @@
 }
 
 // NewSmesherService creates a new grpc service using config data.
-<<<<<<< HEAD
-func NewSmesherService(
-	post postSetupProvider,
-	smeshing activation.SmeshingProvider,
-	postSupervisor postSupervisor,
-	streamInterval time.Duration,
-	postOpts activation.PostSetupOpts,
-) *SmesherService {
-=======
 func NewSmesherService(smeshing activation.SmeshingProvider, postSupervisor postSupervisor, streamInterval time.Duration, postOpts activation.PostSetupOpts) *SmesherService {
->>>>>>> ba3b4b51
 	return &SmesherService{
 		smeshingProvider: smeshing,
 		postSupervisor:   postSupervisor,
@@ -217,16 +207,8 @@
 }
 
 // PostSetupComputeProviders returns a list of available Post setup compute providers.
-<<<<<<< HEAD
-func (s SmesherService) PostSetupProviders(
-	ctx context.Context,
-	in *pb.PostSetupProvidersRequest,
-) (*pb.PostSetupProvidersResponse, error) {
-	providers, err := s.postSetupProvider.Providers()
-=======
 func (s SmesherService) PostSetupProviders(ctx context.Context, in *pb.PostSetupProvidersRequest) (*pb.PostSetupProvidersResponse, error) {
 	providers, err := s.postSupervisor.Providers()
->>>>>>> ba3b4b51
 	if err != nil {
 		return nil, status.Errorf(codes.Internal, "failed to get OpenCL providers: %v", err)
 	}
