package grpcserver

import (
	"fmt"

	"github.com/golang/protobuf/ptypes/empty"
	pb "github.com/spacemeshos/api/release/go/spacemesh/v1"
	"golang.org/x/net/context"
	"google.golang.org/genproto/googleapis/rpc/code"
	rpcstatus "google.golang.org/genproto/googleapis/rpc/status"
	"google.golang.org/grpc/codes"
	"google.golang.org/grpc/status"

<<<<<<< HEAD
=======
	atypes "github.com/spacemeshos/go-spacemesh/activation/types"
>>>>>>> cba64cc0
	"github.com/spacemeshos/go-spacemesh/api"
	"github.com/spacemeshos/go-spacemesh/common/types"
	"github.com/spacemeshos/go-spacemesh/log"
)

type PostSetupProvider interface {
	Status() *atypes.PostSetupStatus
	StatusChan() <-chan *atypes.PostSetupStatus
	ComputeProviders() []atypes.PostSetupComputeProvider
	Benchmark(p atypes.PostSetupComputeProvider) (int, error)
	Config() atypes.PostConfig
}

// SmesherService exposes endpoints to manage smeshing.
type SmesherService struct {
	postSetupProvider PostSetupProvider
	smeshingProvider  api.SmeshingAPI
}

// RegisterService registers this service with a grpc server instance.
func (s SmesherService) RegisterService(server *Server) {
	pb.RegisterSmesherServiceServer(server.GrpcServer, s)
}

// NewSmesherService creates a new grpc service using config data.
func NewSmesherService(post PostSetupProvider, smeshing api.SmeshingAPI) *SmesherService {
	return &SmesherService{post, smeshing}
}

// IsSmeshing reports whether the node is smeshing.
func (s SmesherService) IsSmeshing(context.Context, *empty.Empty) (*pb.IsSmeshingResponse, error) {
	log.Info("GRPC SmesherService.IsSmeshing")

	return &pb.IsSmeshingResponse{IsSmeshing: s.smeshingProvider.Smeshing()}, nil
}

// StartSmeshing requests that the node begin smeshing.
func (s SmesherService) StartSmeshing(ctx context.Context, in *pb.StartSmeshingRequest) (*pb.StartSmeshingResponse, error) {
	log.Info("GRPC SmesherService.StartSmeshing")
	if in.Coinbase == nil {
		return nil, status.Errorf(codes.InvalidArgument, "`Coinbase` must be provided")
	}

	if in.Opts == nil {
		return nil, status.Error(codes.InvalidArgument, "`Opts` must be provided")
	}

	if in.Opts.DataDir == "" {
		return nil, status.Error(codes.InvalidArgument, "`Opts.DataDir` must be provided")
	}

	if in.Opts.NumUnits == 0 {
		return nil, status.Error(codes.InvalidArgument, "`Opts.NumUnits` must be provided")
	}

	if in.Opts.NumFiles == 0 {
		return nil, status.Error(codes.InvalidArgument, "`Opts.NumFiles` must be provided")
	}

<<<<<<< HEAD
	opts := types.PostSetupOpts{
=======
	opts := atypes.PostSetupOpts{
>>>>>>> cba64cc0
		DataDir:           in.Opts.DataDir,
		NumUnits:          uint(in.Opts.NumUnits),
		NumFiles:          uint(in.Opts.NumFiles),
		ComputeProviderID: int(in.Opts.ComputeProviderId),
		Throttle:          in.Opts.Throttle,
	}

	coinbaseAddr, err := types.StringToAddress(in.Coinbase.Address)
	if err != nil {
		return nil, fmt.Errorf("failed to parse in.Coinbase.Address `%s`: %w", in.Coinbase.Address, err)
	}
	if err := s.smeshingProvider.StartSmeshing(coinbaseAddr, opts); err != nil {
		err := fmt.Sprintf("failed to start smeshing: %v", err)
		log.Error(err)
		return nil, status.Error(codes.Internal, err)
	}

	return &pb.StartSmeshingResponse{
		Status: &rpcstatus.Status{Code: int32(code.Code_OK)},
	}, nil
}

// StopSmeshing requests that the node stop smeshing.
func (s SmesherService) StopSmeshing(ctx context.Context, in *pb.StopSmeshingRequest) (*pb.StopSmeshingResponse, error) {
	log.Info("GRPC SmesherService.StopSmeshing")

	errchan := make(chan error, 1)
	go func() {
		errchan <- s.smeshingProvider.StopSmeshing(in.DeleteFiles)
	}()
	select {
	case <-ctx.Done():
		return nil, fmt.Errorf("context done: %w", ctx.Err())
	case err := <-errchan:
		if err != nil {
			err := fmt.Sprintf("failed to stop smeshing: %v", err)
			log.Error(err)
			return nil, status.Error(codes.Internal, err)
		}
	}
	return &pb.StopSmeshingResponse{
		Status: &rpcstatus.Status{Code: int32(code.Code_OK)},
	}, nil
}

// SmesherID returns the smesher ID of this node.
func (s SmesherService) SmesherID(context.Context, *empty.Empty) (*pb.SmesherIDResponse, error) {
	log.Info("GRPC SmesherService.SmesherID")

	nodeID := s.smeshingProvider.SmesherID()
	addr := types.GenerateAddress(nodeID[:])
	return &pb.SmesherIDResponse{AccountId: &pb.AccountId{Address: addr.String()}}, nil
}

// Coinbase returns the current coinbase setting of this node.
func (s SmesherService) Coinbase(context.Context, *empty.Empty) (*pb.CoinbaseResponse, error) {
	log.Info("GRPC SmesherService.Coinbase")

	addr := s.smeshingProvider.Coinbase()
	return &pb.CoinbaseResponse{AccountId: &pb.AccountId{Address: addr.String()}}, nil
}

// SetCoinbase sets the current coinbase setting of this node.
func (s SmesherService) SetCoinbase(_ context.Context, in *pb.SetCoinbaseRequest) (*pb.SetCoinbaseResponse, error) {
	log.Info("GRPC SmesherService.SetCoinbase")

	if in.Id == nil {
		return nil, status.Errorf(codes.InvalidArgument, "`Id` must be provided")
	}

	addr, err := types.StringToAddress(in.Id.Address)
	if err != nil {
		return nil, fmt.Errorf("failed to parse in.Id.Address `%s`: %w", in.Id.Address, err)
	}
	s.smeshingProvider.SetCoinbase(addr)

	return &pb.SetCoinbaseResponse{
		Status: &rpcstatus.Status{Code: int32(code.Code_OK)},
	}, nil
}

// MinGas returns the current mingas setting of this node.
func (s SmesherService) MinGas(context.Context, *empty.Empty) (*pb.MinGasResponse, error) {
	log.Info("GRPC SmesherService.MinGas")
	return nil, status.Errorf(codes.Unimplemented, "this endpoint is not implemented")
}

// SetMinGas sets the mingas setting of this node.
func (s SmesherService) SetMinGas(context.Context, *pb.SetMinGasRequest) (*pb.SetMinGasResponse, error) {
	log.Info("GRPC SmesherService.SetMinGas")
	return nil, status.Errorf(codes.Unimplemented, "this endpoint is not implemented")
}

// EstimatedRewards returns estimated smeshing rewards over the next epoch.
func (s SmesherService) EstimatedRewards(context.Context, *pb.EstimatedRewardsRequest) (*pb.EstimatedRewardsResponse, error) {
	log.Info("GRPC SmesherService.EstimatedRewards")
	return nil, status.Errorf(codes.Unimplemented, "this endpoint is not implemented")
}

// PostSetupStatus returns post data status.
func (s SmesherService) PostSetupStatus(context.Context, *empty.Empty) (*pb.PostSetupStatusResponse, error) {
	log.Info("GRPC SmesherService.PostSetupStatus")

	status := s.postSetupProvider.Status()
	return &pb.PostSetupStatusResponse{Status: statusToPbStatus(status)}, nil
}

// PostSetupStatusStream exposes a stream of status updates during post setup.
func (s SmesherService) PostSetupStatusStream(_ *empty.Empty, stream pb.SmesherService_PostSetupStatusStreamServer) error {
	log.Info("GRPC SmesherService.PostSetupStatusStream")

	statusChan := s.postSetupProvider.StatusChan()
	for {
		select {
		case status, more := <-statusChan:
			if !more {
				return nil
			}
			if err := stream.Send(&pb.PostSetupStatusStreamResponse{Status: statusToPbStatus(status)}); err != nil {
				return fmt.Errorf("send to stream: %w", err)
			}
		case <-stream.Context().Done():
			return nil
		}
	}
}

// PostSetupComputeProviders returns a list of available Post setup compute providers.
func (s SmesherService) PostSetupComputeProviders(ctx context.Context, in *pb.PostSetupComputeProvidersRequest) (*pb.PostSetupComputeProvidersResponse, error) {
	log.Info("GRPC SmesherService.PostSetupComputeProviders")

	providers := s.postSetupProvider.ComputeProviders()

	res := &pb.PostSetupComputeProvidersResponse{}
	res.Providers = make([]*pb.PostSetupComputeProvider, len(providers))
	for i, p := range providers {
		var hashesPerSec int
		if in.Benchmark {
			var err error
			hashesPerSec, err = s.postSetupProvider.Benchmark(p)
			if err != nil {
				log.Error("failed to benchmark provider: %v", err)
				return nil, status.Error(codes.Internal, "failed to benchmark provider")
			}
		}

		res.Providers[i] = &pb.PostSetupComputeProvider{
			Id:          uint32(p.ID),
			Model:       p.Model,
			ComputeApi:  pb.PostSetupComputeProvider_ComputeApiClass(p.ComputeAPI), // assuming enum values match.
			Performance: uint64(hashesPerSec),
		}
	}

	return res, nil
}

// PostConfig returns the Post protocol config.
func (s SmesherService) PostConfig(context.Context, *empty.Empty) (*pb.PostConfigResponse, error) {
	log.Info("GRPC SmesherService.PostConfig")

	cfg := s.postSetupProvider.Config()

	return &pb.PostConfigResponse{
		BitsPerLabel:  uint32(cfg.BitsPerLabel),
		LabelsPerUnit: uint64(cfg.LabelsPerUnit),
		MinNumUnits:   uint32(cfg.MinNumUnits),
		MaxNumUnits:   uint32(cfg.MaxNumUnits),
	}, nil
}

<<<<<<< HEAD
func statusToPbStatus(status *types.PostSetupStatus) *pb.PostSetupStatus {
=======
func statusToPbStatus(status *atypes.PostSetupStatus) *pb.PostSetupStatus {
>>>>>>> cba64cc0
	pbStatus := &pb.PostSetupStatus{}

	pbStatus.State = pb.PostSetupStatus_State(status.State) // assuming enum values match.
	pbStatus.NumLabelsWritten = status.NumLabelsWritten

	if status.LastError != nil {
		pbStatus.ErrorMessage = status.LastError.Error()
	}

	if status.LastOpts != nil {
		pbStatus.Opts = &pb.PostSetupOpts{
			DataDir:           status.LastOpts.DataDir,
			NumUnits:          uint32(status.LastOpts.NumUnits),
			NumFiles:          uint32(status.LastOpts.NumFiles),
			ComputeProviderId: uint32(status.LastOpts.ComputeProviderID),
			Throttle:          status.LastOpts.Throttle,
		}
	}

	return pbStatus
}<|MERGE_RESOLUTION|>--- conflicted
+++ resolved
@@ -11,26 +11,15 @@
 	"google.golang.org/grpc/codes"
 	"google.golang.org/grpc/status"
 
-<<<<<<< HEAD
-=======
 	atypes "github.com/spacemeshos/go-spacemesh/activation/types"
->>>>>>> cba64cc0
 	"github.com/spacemeshos/go-spacemesh/api"
 	"github.com/spacemeshos/go-spacemesh/common/types"
 	"github.com/spacemeshos/go-spacemesh/log"
 )
 
-type PostSetupProvider interface {
-	Status() *atypes.PostSetupStatus
-	StatusChan() <-chan *atypes.PostSetupStatus
-	ComputeProviders() []atypes.PostSetupComputeProvider
-	Benchmark(p atypes.PostSetupComputeProvider) (int, error)
-	Config() atypes.PostConfig
-}
-
 // SmesherService exposes endpoints to manage smeshing.
 type SmesherService struct {
-	postSetupProvider PostSetupProvider
+	postSetupProvider api.PostSetupAPI
 	smeshingProvider  api.SmeshingAPI
 }
 
@@ -40,7 +29,7 @@
 }
 
 // NewSmesherService creates a new grpc service using config data.
-func NewSmesherService(post PostSetupProvider, smeshing api.SmeshingAPI) *SmesherService {
+func NewSmesherService(post api.PostSetupAPI, smeshing api.SmeshingAPI) *SmesherService {
 	return &SmesherService{post, smeshing}
 }
 
@@ -74,11 +63,7 @@
 		return nil, status.Error(codes.InvalidArgument, "`Opts.NumFiles` must be provided")
 	}
 
-<<<<<<< HEAD
-	opts := types.PostSetupOpts{
-=======
 	opts := atypes.PostSetupOpts{
->>>>>>> cba64cc0
 		DataDir:           in.Opts.DataDir,
 		NumUnits:          uint(in.Opts.NumUnits),
 		NumFiles:          uint(in.Opts.NumFiles),
@@ -250,11 +235,7 @@
 	}, nil
 }
 
-<<<<<<< HEAD
-func statusToPbStatus(status *types.PostSetupStatus) *pb.PostSetupStatus {
-=======
 func statusToPbStatus(status *atypes.PostSetupStatus) *pb.PostSetupStatus {
->>>>>>> cba64cc0
 	pbStatus := &pb.PostSetupStatus{}
 
 	pbStatus.State = pb.PostSetupStatus_State(status.State) // assuming enum values match.
