--- conflicted
+++ resolved
@@ -32,23 +32,15 @@
 type AdminService struct {
 	db      *sql.Database
 	dataDir string
-<<<<<<< HEAD
 	recover func()
-}
-
-// NewAdminService creates a new admin grpc service.
-func NewAdminService(db *sql.Database, dataDir string) *AdminService {
-=======
 	p       peers
 }
 
 // NewAdminService creates a new admin grpc service.
-func NewAdminService(db *sql.Database, dataDir string, lg log.Logger, p peers) *AdminService {
->>>>>>> 3f8aeb24
+func NewAdminService(db *sql.Database, dataDir string, p peers) *AdminService {
 	return &AdminService{
 		db:      db,
 		dataDir: dataDir,
-<<<<<<< HEAD
 		recover: func() {
 			go func() {
 				// Allow time for the response to be sent.
@@ -56,9 +48,7 @@
 				os.Exit(0)
 			}()
 		},
-=======
-		p:       p,
->>>>>>> 3f8aeb24
+		p: p,
 	}
 }
 
