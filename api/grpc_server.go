// Package api provides the local go-spacemesh API endpoints. e.g. json-http and grpc-http2
package api

import (
	"fmt"
	"github.com/spacemeshos/go-spacemesh/address"
	"github.com/spacemeshos/go-spacemesh/api/config"
	"github.com/spacemeshos/go-spacemesh/api/pb"
	"github.com/spacemeshos/go-spacemesh/log"
	"strconv"

	"net"

	"golang.org/x/net/context"
	"google.golang.org/grpc"
	"google.golang.org/grpc/reflection"
)

<<<<<<< HEAD
// SpaceMeshGrpcService is a grpc server providing the Spacemesh api
type SpaceMeshGrpcService struct {
	Server   *grpc.Server
	Port     uint
=======
// SpacemeshGrpcService is a grpc server providing the Spacemesh api
type SpacemeshGrpcService struct {
	Server *grpc.Server
	Port   uint
>>>>>>> 41e9c363
	StateApi StateAPI
	Network  NetworkAPI
}

// Echo returns the response for an echo api request
func (s SpacemeshGrpcService) Echo(ctx context.Context, in *pb.SimpleMessage) (*pb.SimpleMessage, error) {
	return &pb.SimpleMessage{Value: in.Value}, nil
}

// Echo returns the response for an echo api request
func (s SpacemeshGrpcService) GetBalance(ctx context.Context, in *pb.AccountId) (*pb.SimpleMessage, error) {
	addr := address.BytesToAddress(in.Address)

	if s.StateApi.Exist(addr) != true {
		return nil, fmt.Errorf("account does not exist")
	}

	val := s.StateApi.GetBalance(addr)

	return &pb.SimpleMessage{Value: val.String()}, nil
}

// Echo returns the response for an echo api request
func (s SpacemeshGrpcService) GetNonce(ctx context.Context, in *pb.AccountId) (*pb.SimpleMessage, error) {
	addr := address.BytesToAddress(in.Address)

	if s.StateApi.Exist(addr) != true {
		return nil, fmt.Errorf("account does not exist")
	}

	val := s.StateApi.GetNonce(addr)
	msg := pb.SimpleMessage{Value: strconv.FormatUint(val, 10)}
	return &msg, nil
}

func (s SpacemeshGrpcService) SubmitTransaction(ctx context.Context, in *pb.SignedTransaction) (*pb.SimpleMessage, error) {
	const txGossipChannel = "txs" //todo: refactor this to actual channel name
	//todo: transactions should be syntactically validated

	//todo" should this be in a go routine?
	s.Network.Broadcast(txGossipChannel, in.TxData)

	return &pb.SimpleMessage{Value: "ok"}, nil
}

<<<<<<< HEAD
=======
// P2P API

func (s SpacemeshGrpcService) Broadcast(ctx context.Context, in *pb.BroadcastMessage) (*pb.SimpleMessage, error) {
	err := s.Network.Broadcast(APIGossipProtocol, in.Data)
	if err != nil {
		log.Warning("RPC Broadcast failed please check that `test-mode` is on in order to use RPC Broadcast.")
		return &pb.SimpleMessage{Value:err.Error()}, err
	}
	return &pb.SimpleMessage{Value:"ok"}, nil
}


>>>>>>> 41e9c363
// StopService stops the grpc service.
func (s SpacemeshGrpcService) StopService() {
	log.Debug("Stopping grpc service...")
	s.Server.Stop()
	log.Debug("grpc service stopped...")

}

// NewGrpcService create a new grpc service using config data.
<<<<<<< HEAD
func NewGrpcService(net NetworkAPI, state StateAPI) *SpaceMeshGrpcService {
	port := config.ConfigValues.GrpcServerPort
	server := grpc.NewServer()
	return &SpaceMeshGrpcService{Server: server, Port: uint(port), StateApi: state, Network: net}
=======
func NewGrpcService(net NetworkAPI ,state StateAPI) *SpacemeshGrpcService {
	port := config.ConfigValues.GrpcServerPort
	server := grpc.NewServer()
	return &SpacemeshGrpcService{Server: server, Port: uint(port), StateApi:state, Network:net}
>>>>>>> 41e9c363
}

// StartService starts the grpc service.
func (s SpacemeshGrpcService) StartService(status chan bool) {
	go s.startServiceInternal(status)
}

// This is a blocking method designed to be called using a go routine
func (s SpacemeshGrpcService) startServiceInternal(status chan bool) {
	port := config.ConfigValues.GrpcServerPort
	addr := ":" + strconv.Itoa(int(port))

	lis, err := net.Listen("tcp", addr)
	if err != nil {
		log.Error("failed to listen", err)
		return
	}

	pb.RegisterSpacemeshServiceServer(s.Server, s)

	// SubscribeOnNewConnections reflection service on gRPC server
	reflection.Register(s.Server)

	log.Debug("grpc API listening on port %d", port)

	if status != nil {
		status <- true
	}

	// start serving - this blocks until err or server is stopped
	if err := s.Server.Serve(lis); err != nil {
		log.Error("grpc stopped serving", err)
	}

	if status != nil {
		status <- true
	}

}<|MERGE_RESOLUTION|>--- conflicted
+++ resolved
@@ -16,19 +16,12 @@
 	"google.golang.org/grpc/reflection"
 )
 
-<<<<<<< HEAD
-// SpaceMeshGrpcService is a grpc server providing the Spacemesh api
-type SpaceMeshGrpcService struct {
-	Server   *grpc.Server
-	Port     uint
-=======
 // SpacemeshGrpcService is a grpc server providing the Spacemesh api
 type SpacemeshGrpcService struct {
 	Server *grpc.Server
 	Port   uint
->>>>>>> 41e9c363
 	StateApi StateAPI
-	Network  NetworkAPI
+	Network NetworkAPI
 }
 
 // Echo returns the response for an echo api request
@@ -46,19 +39,19 @@
 
 	val := s.StateApi.GetBalance(addr)
 
-	return &pb.SimpleMessage{Value: val.String()}, nil
+	return &pb.SimpleMessage{Value:val.String()}, nil
 }
 
 // Echo returns the response for an echo api request
 func (s SpacemeshGrpcService) GetNonce(ctx context.Context, in *pb.AccountId) (*pb.SimpleMessage, error) {
 	addr := address.BytesToAddress(in.Address)
 
-	if s.StateApi.Exist(addr) != true {
+	if s.StateApi.Exist(addr)  != true{
 		return nil, fmt.Errorf("account does not exist")
 	}
 
 	val := s.StateApi.GetNonce(addr)
-	msg := pb.SimpleMessage{Value: strconv.FormatUint(val, 10)}
+	msg := pb.SimpleMessage{Value:strconv.FormatUint(val,10)}
 	return &msg, nil
 }
 
@@ -69,11 +62,9 @@
 	//todo" should this be in a go routine?
 	s.Network.Broadcast(txGossipChannel, in.TxData)
 
-	return &pb.SimpleMessage{Value: "ok"}, nil
+	return &pb.SimpleMessage{Value:"ok"}, nil
 }
 
-<<<<<<< HEAD
-=======
 // P2P API
 
 func (s SpacemeshGrpcService) Broadcast(ctx context.Context, in *pb.BroadcastMessage) (*pb.SimpleMessage, error) {
@@ -86,7 +77,6 @@
 }
 
 
->>>>>>> 41e9c363
 // StopService stops the grpc service.
 func (s SpacemeshGrpcService) StopService() {
 	log.Debug("Stopping grpc service...")
@@ -96,17 +86,10 @@
 }
 
 // NewGrpcService create a new grpc service using config data.
-<<<<<<< HEAD
-func NewGrpcService(net NetworkAPI, state StateAPI) *SpaceMeshGrpcService {
-	port := config.ConfigValues.GrpcServerPort
-	server := grpc.NewServer()
-	return &SpaceMeshGrpcService{Server: server, Port: uint(port), StateApi: state, Network: net}
-=======
 func NewGrpcService(net NetworkAPI ,state StateAPI) *SpacemeshGrpcService {
 	port := config.ConfigValues.GrpcServerPort
 	server := grpc.NewServer()
 	return &SpacemeshGrpcService{Server: server, Port: uint(port), StateApi:state, Network:net}
->>>>>>> 41e9c363
 }
 
 // StartService starts the grpc service.
