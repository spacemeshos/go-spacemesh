--- conflicted
+++ resolved
@@ -7,11 +7,6 @@
 	"github.com/golang/protobuf/proto"
 	"github.com/spacemeshos/ed25519"
 	"github.com/spacemeshos/go-spacemesh/common/types"
-<<<<<<< HEAD
-	"github.com/spacemeshos/go-spacemesh/common/util"
-	"github.com/spacemeshos/go-spacemesh/mesh"
-=======
->>>>>>> 9b3d93c1
 	"github.com/spacemeshos/go-spacemesh/p2p/p2pcrypto"
 	"github.com/spacemeshos/go-spacemesh/p2p/service"
 	"github.com/spacemeshos/go-spacemesh/signing"
@@ -221,87 +216,7 @@
 	ap.balances[addr] = big.NewInt(100)
 
 	// generate request payload (api input params)
-<<<<<<< HEAD
-	reqParams := pb.AccountId{Address: util.Bytes2Hex(addrBytes)}
-	var m jsonpb.Marshaler
-	payload, err := m.MarshalToString(&reqParams)
-	assert.NoError(t, err, "failed to marshal to string")
-
-	// Without this running this on Travis CI might generate a connection refused error
-	// because the server may not be ready to accept connections just yet.
-	time.Sleep(3 * time.Second)
-
-	url := fmt.Sprintf("http://127.0.0.1:%d/v1/nonce", config.ConfigValues.JSONServerPort)
-	resp, err := http.Post(url, contentType, strings.NewReader(payload))
-	assert.NoError(t, err, "failed to http post to api endpoint")
-
-	buf, err := ioutil.ReadAll(resp.Body)
-	assert.NoError(t, err, "failed to read response body")
-	resp.Body.Close()
-
-	got, want := resp.StatusCode, http.StatusOK
-	assert.Equal(t, want, got)
-
-	var msg pb.SimpleMessage
-	err = jsonpb.UnmarshalString(string(buf), &msg)
-	assert.NoError(t, err)
-
-	gotVal, wantVal := msg.Value, message
-	assert.Equal(t, wantVal, gotVal)
-
-	value := resp.Header.Get("Content-Type")
-	assert.Equal(t, value, contentType)
-
-	url = fmt.Sprintf("http://127.0.0.1:%d/v1/balance", config.ConfigValues.JSONServerPort)
-	resp, err = http.Post(url, contentType, strings.NewReader(payload))
-	assert.NoError(t, err, "failed to http post to api endpoint")
-
-	buf, err = ioutil.ReadAll(resp.Body)
-	assert.NoError(t, err, "failed to read response body")
-	resp.Body.Close()
-	if got, want := resp.StatusCode, http.StatusOK; got != want {
-		t.Errorf("resp.StatusCode = %d; want %d", got, want)
-	}
-
-	err = jsonpb.UnmarshalString(string(buf), &msg)
-	assert.NoError(t, err)
-
-	gotV, wantV := msg.Value, "100"
-	assert.Equal(t, wantV, gotV)
-
-	value = resp.Header.Get("Content-Type")
-	assert.Equal(t, value, contentType)
-
-	sPub, key, _ := ed25519.GenerateKey(crand.Reader)
-	sAddr := state.PublicKeyToAccountAddress(sPub)
-	txApi.setMockOrigin(sAddr)
-	rec := types.BytesToAddress([]byte{0xde, 0xaa, 0xaa, 0xaa, 0xaa, 0xaa, 0xaa, 0xaa})
-	signer, err := signing.NewEdSignerFromBuffer(key)
-	assert.NoError(t, err)
-	tx, err := mesh.NewSignedTx(1111, rec, 1234, 11, 321, signer)
-	assert.NoError(t, err)
-	txBytes, err := types.InterfaceToBytes(tx)
-	assert.NoError(t, err)
-	txToSend := pb.SignedTransaction{Tx: txBytes}
-
-	var buf2 bytes.Buffer
-	err = m.Marshal(&buf2, &txToSend)
-	assert.NoError(t, err, "failed to marshal pb")
-
-	url = fmt.Sprintf("http://127.0.0.1:%d/v1/submittransaction", config.ConfigValues.JSONServerPort)
-	resp, err = http.Post(url, contentType, strings.NewReader(buf2.String())) //string(payload2))) //todo: we currently accept all kinds of payloads
-	assert.NoError(t, err, "failed to http post to api endpoint")
-
-	buf, err = ioutil.ReadAll(resp.Body)
-	assert.NoError(t, err, "failed to read response body")
-	resp.Body.Close()
-
-	if got, want := resp.StatusCode, http.StatusOK; got != want {
-		t.Errorf("resp.StatusCode = %d; want %d", got, want)
-	}
-=======
 	payload := marshalProto(t, &pb.AccountId{Address: addrBytes})
->>>>>>> 9b3d93c1
 
 	respBody, respStatus := callEndpoint(t, "v1/nonce", payload)
 	require.Equal(t, http.StatusOK, respStatus)
