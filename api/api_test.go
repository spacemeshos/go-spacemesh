package api

import (
	"bytes"
	"errors"
	"fmt"
	"github.com/golang/protobuf/proto"
	"github.com/spacemeshos/ed25519"
	"github.com/spacemeshos/go-spacemesh/common/types"
	"github.com/spacemeshos/go-spacemesh/p2p/p2pcrypto"
	"github.com/spacemeshos/go-spacemesh/p2p/service"
	"github.com/spacemeshos/go-spacemesh/signing"
	"github.com/stretchr/testify/require"
	"io/ioutil"
	"math/big"
	"net/http"
	"strconv"
	"strings"
	"testing"
	"time"

	crand "crypto/rand"
	"github.com/golang/protobuf/jsonpb"
	"github.com/spacemeshos/go-spacemesh/api/config"
	"github.com/spacemeshos/go-spacemesh/api/pb"
	"github.com/spacemeshos/go-spacemesh/p2p/node"
	"golang.org/x/net/context"
	"google.golang.org/grpc"
)

// Better a small code duplication than a small dependency

type NodeAPIMock struct {
	balances map[types.Address]*big.Int
	nonces   map[types.Address]uint64
}

type NetworkMock struct {
	broadCastErr bool
	broadcasted  []byte
}

func (s *NetworkMock) Broadcast(chanel string, payload []byte) error {
	if s.broadCastErr {
		return errors.New("error during broadcast")
	}
	s.broadcasted = payload
	return nil
}

func NewNodeAPIMock() NodeAPIMock {
	return NodeAPIMock{
		balances: make(map[types.Address]*big.Int),
		nonces:   make(map[types.Address]uint64),
	}
}

func (n NodeAPIMock) GetBalance(address types.Address) uint64 {
	return n.balances[address].Uint64()
}

func (n NodeAPIMock) GetNonce(address types.Address) uint64 {
	return n.nonces[address]
}

func (n NodeAPIMock) Exist(address types.Address) bool {
	_, ok := n.nonces[address]
	return ok
}

type TxAPIMock struct {
	mockOrigin   types.Address
	returnTx     map[types.TransactionId]*types.Transaction
	layerApplied map[types.TransactionId]*types.LayerID
}

func (t *TxAPIMock) GetLayerApplied(txId types.TransactionId) *types.LayerID {
	return t.layerApplied[txId]
}

func (t *TxAPIMock) GetTransaction(id types.TransactionId) (*types.Transaction, error) {
	return t.returnTx[id], nil
}

func (t *TxAPIMock) LatestLayer() types.LayerID {
	return 10
}

func (t *TxAPIMock) GetRewards(account types.Address) (rewards []types.Reward) {
	return
}

func (t *TxAPIMock) GetTransactionsByDestination(l types.LayerID, account types.Address) (txs []types.TransactionId) {
	return
}

func (t *TxAPIMock) GetTransactionsByOrigin(l types.LayerID, account types.Address) (txs []types.TransactionId) {
	return
}

func (t *TxAPIMock) setMockOrigin(orig types.Address) {
	t.mockOrigin = orig
}

func (t *TxAPIMock) AddressExists(addr types.Address) bool {
	return true
}

type MinigApiMock struct {
}

func (*MinigApiMock) MiningStats() (int, string, string) {
	return 1, "123456", "/tmp"
}

func (*MinigApiMock) StartPost(address types.Address, logicalDrive string, commitmentSize uint64) error {
	return nil
}

func (*MinigApiMock) SetCoinbaseAccount(rewardAddress types.Address) {

}

type OracleMock struct {
}

func (*OracleMock) GetEligibleLayers() []types.LayerID {
	return []types.LayerID{1, 2, 3, 4}
}

type GenesisTimeMock struct {
	t time.Time
}

func (t GenesisTimeMock) GetGenesisTime() time.Time {
	return t.t
}

const (
	genTimeUnix   = 1000000
	layerDuration = 10
)

var (
	ap          = NewNodeAPIMock()
	networkMock = NetworkMock{}
	mining      = MinigApiMock{}
	oracle      = OracleMock{}
	genTime     = GenesisTimeMock{time.Unix(genTimeUnix, 0)}
	txApi       = &TxAPIMock{
		returnTx:     make(map[types.TransactionId]*types.Transaction),
		layerApplied: make(map[types.TransactionId]*types.LayerID),
	}
)

func TestServersConfig(t *testing.T) {
	port1, err := node.GetUnboundedPort()
	port2, err := node.GetUnboundedPort()
	require.NoError(t, err, "Should be able to establish a connection on a port")

	config.ConfigValues.JSONServerPort = port1
	config.ConfigValues.GrpcServerPort = port2
	grpcService := NewGrpcService(&networkMock, ap, txApi, nil, &mining, &oracle, nil, 0, nil)
	jsonService := NewJSONHTTPServer()

	require.Equal(t, grpcService.Port, uint(config.ConfigValues.GrpcServerPort), "Expected same port")
	require.Equal(t, jsonService.Port, uint(config.ConfigValues.JSONServerPort), "Expected same port")
}

func TestGrpcApi(t *testing.T) {
	shutDown := launchServer(t)

	const message = "Hello World"

	// start a client
	addr := "localhost:" + strconv.Itoa(config.ConfigValues.GrpcServerPort)

	// Set up a connection to the server.
	conn, err := grpc.Dial(addr, grpc.WithInsecure())
	require.NoError(t, err)
	defer conn.Close()
	c := pb.NewSpacemeshServiceClient(conn)

	// call echo and validate result
	response, err := c.Echo(context.Background(), &pb.SimpleMessage{Value: message})
	require.NoError(t, err)

	require.Equal(t, message, response.Value)

	// stop the server
	shutDown()
}

func TestJsonApi(t *testing.T) {
	shutDown := launchServer(t)

	const message = "hello world!"

	// generate request payload (api input params)
	payload := marshalProto(t, &pb.SimpleMessage{Value: message})

	respBody, respStatus := callEndpoint(t, "v1/example/echo", payload)
	require.Equal(t, http.StatusOK, respStatus)
	assertSimpleMessage(t, respBody, message)

	// stop the services
	shutDown()
}

func TestJsonWalletApi(t *testing.T) {
	shutDown := launchServer(t)

	addrBytes := []byte{0x01}
	addr := types.BytesToAddress(addrBytes)
	ap.nonces[addr] = 10
	ap.balances[addr] = big.NewInt(100)

	// generate request payload (api input params)
	payload := marshalProto(t, &pb.AccountId{Address: addrBytes})

	respBody, respStatus := callEndpoint(t, "v1/nonce", payload)
	require.Equal(t, http.StatusOK, respStatus)
	assertSimpleMessage(t, respBody, "10")

	respBody, respStatus = callEndpoint(t, "v1/balance", payload)
	require.Equal(t, http.StatusOK, respStatus)
	assertSimpleMessage(t, respBody, "100")

	// Test submit transaction
	submitTx(t, genTx(t))

	// test start mining
	initPostRequest := pb.InitPost{Coinbase: "0x1234", LogicalDrive: "/tmp/aaa", CommitmentSize: 2048}
	respBody, respStatus = callEndpoint(t, "v1/startmining", marshalProto(t, &initPostRequest))
	require.Equal(t, http.StatusOK, respStatus)
	assertSimpleMessage(t, respBody, "ok")

	// test get statistics about init progress
	respBody, respStatus = callEndpoint(t, "v1/stats", "")
	require.Equal(t, http.StatusOK, respStatus)

	var stats pb.MiningStats
	require.NoError(t, jsonpb.UnmarshalString(respBody, &stats))

	require.Equal(t, int32(1), stats.Status)
	require.Equal(t, "/tmp", stats.DataDir)
	require.Equal(t, "123456", stats.Coinbase)

	// test get genesisTime
	respBody, respStatus = callEndpoint(t, "v1/genesis", "")
	require.Equal(t, http.StatusOK, respStatus)
	assertSimpleMessage(t, respBody, genTime.t.String())

	// test get rewards per account
	payload = marshalProto(t, &pb.AccountId{Address: addrBytes})
	respBody, respStatus = callEndpoint(t, "v1/accountrewards", payload)
	require.Equal(t, http.StatusOK, respStatus)

	var rewards pb.AccountRewards
	require.NoError(t, jsonpb.UnmarshalString(respBody, &rewards))
	require.Empty(t, rewards.Rewards) // TODO: Test with actual data returned

	// test get txs per account
<<<<<<< HEAD
	payload = marshalProto(t, &pb.GetTxsSinceLayer{Account: &pb.AccountId{Address: addrBytes}, StartLayer: 1, EndLayer: 2})
	respBody, respStatus = callEndpoint(t, "v1/accounttxs", payload)
	require.Equal(t, http.StatusOK, respStatus)
=======
	reqParam := pb.GetTxsSinceLayer{Account: &pb.AccountId{Address: util.Bytes2Hex(addrBytes)}, StartLayer: 1}
	payload, err = m.MarshalToString(&reqParam)
	url = fmt.Sprintf("http://127.0.0.1:%d/v1/accounttxs", config.ConfigValues.JSONServerPort)
	resp, err = http.Post(url, contentType, strings.NewReader(payload))
	assert.NoError(t, err, "failed to http post to api endpoint")

	buf, err = ioutil.ReadAll(resp.Body)
	resp.Body.Close()
	assert.NoError(t, err, "failed to read response body")

	got, want = resp.StatusCode, http.StatusOK
	assert.Equal(t, want, got)
>>>>>>> 10aec192

	var accounts pb.AccountTxs
	require.NoError(t, jsonpb.UnmarshalString(respBody, &accounts))
	require.Empty(t, accounts.Txs) // TODO: Test with actual data returned

	// test get txs per account with wrong layer error
<<<<<<< HEAD
	payload = marshalProto(t, &pb.GetTxsSinceLayer{Account: &pb.AccountId{Address: addrBytes}, StartLayer: 2, EndLayer: 1})
	respBody, respStatus = callEndpoint(t, "v1/accounttxs", payload)
	require.Equal(t, http.StatusInternalServerError, respStatus)
	const ErrInvalidStartLayer = "{\"error\":\"invalid start layer\",\"message\":\"invalid start layer\",\"code\":2}"
	require.Equal(t, ErrInvalidStartLayer, respBody)
=======
	reqParam = pb.GetTxsSinceLayer{Account: &pb.AccountId{Address: util.Bytes2Hex(addrBytes)}, StartLayer: 11}
	payload, err = m.MarshalToString(&reqParam)
	url = fmt.Sprintf("http://127.0.0.1:%d/v1/accounttxs", config.ConfigValues.JSONServerPort)
	resp, err = http.Post(url, contentType, strings.NewReader(payload))
	assert.NoError(t, err, "failed to http post to api endpoint")

	buf, err = ioutil.ReadAll(resp.Body)
	resp.Body.Close()
	assert.NoError(t, err, "failed to read response body")
	if got, want := resp.StatusCode, http.StatusInternalServerError; got != want {
		t.Errorf("resp.StatusCode = %d; want %d", got, want)
	}
>>>>>>> 10aec192

	// stop the services
	shutDown()
}

func asBytes(t *testing.T, tx *types.Transaction) []byte {
	val, err := types.InterfaceToBytes(tx)
	require.NoError(t, err)
	return val
}

func assertSimpleMessage(t *testing.T, respBody, expectedValue string) {
	var msg pb.SimpleMessage
	require.NoError(t, jsonpb.UnmarshalString(respBody, &msg))
	require.Equal(t, expectedValue, msg.Value)
}

func TestSpacemeshGrpcService_GetTransaction(t *testing.T) {
	shutDown := launchServer(t)

	tx1 := genTx(t)
	txApi.returnTx[tx1.Id()] = tx1

	tx2 := genTx(t)
	txApi.returnTx[tx2.Id()] = tx2
	layerApplied := types.LayerID(1)
	txApi.layerApplied[tx2.Id()] = &layerApplied

	tx3 := genTx(t)
	txApi.returnTx[tx3.Id()] = tx3
	ap.nonces[tx3.Origin()] = 2222

	submitTx(t, tx1)
	submitTx(t, tx2)
	submitTx(t, tx3)

	respTx1 := getTx(t, tx1)
	respTx2 := getTx(t, tx2)
	respTx3 := getTx(t, tx3)

	assertTx(t, respTx1, tx1, "PENDING", 0, 0)
	assertTx(t, respTx2, tx2, "CONFIRMED", 1, genTimeUnix+layerDuration*2)
	assertTx(t, respTx3, tx3, "REJECTED", 0, 0)

	shutDown()
}

func getTx(t *testing.T, tx *types.Transaction) pb.Transaction {
	r := require.New(t)
	idToSend := pb.TransactionId{Id: tx.Id().Bytes()}
	respBody, respStatus := callEndpoint(t, "v1/gettransaction", marshalProto(t, &idToSend))
	r.Equal(http.StatusOK, respStatus)
	var respTx pb.Transaction
	err := jsonpb.UnmarshalString(respBody, &respTx)
	r.NoError(err)
	return respTx
}

func assertTx(t *testing.T, respTx pb.Transaction, tx *types.Transaction, status string, layerId, timestamp uint64) {
	r := require.New(t)
	r.Equal(tx.Id().Bytes(), respTx.TxId.Id)
	r.Equal(tx.Fee, respTx.Fee)
	r.Equal(tx.Amount, respTx.Amount)
	r.Equal(tx.Recipient.Bytes(), respTx.Receiver.Address)
	r.Equal(tx.Origin().Bytes(), respTx.Sender.Address)
	r.Equal(layerId, respTx.LayerId)
	r.Equal(status, respTx.Status.String())
	r.Equal(timestamp, respTx.Timestamp)
}

func submitTx(t *testing.T, tx *types.Transaction) {
	r := require.New(t)

	txToSend := pb.SignedTransaction{Tx: asBytes(t, tx)}
	respBody, respStatus := callEndpoint(t, "v1/submittransaction", marshalProto(t, &txToSend))
	r.Equal(http.StatusOK, respStatus)

	txConfirmation := pb.TxConfirmation{}
	r.NoError(jsonpb.UnmarshalString(respBody, &txConfirmation))

	r.Equal("ok", txConfirmation.Value)
	r.Equal(tx.Id().String()[2:], txConfirmation.Id)
	r.Equal(asBytes(t, tx), networkMock.broadcasted)
}

func marshalProto(t *testing.T, msg proto.Message) string {
	var buf bytes.Buffer
	var m jsonpb.Marshaler
	require.NoError(t, m.Marshal(&buf, msg))
	return buf.String()
}

func launchServer(t *testing.T) func() {
	port1, err := node.GetUnboundedPort()
	require.NoError(t, err)
	port2, err := node.GetUnboundedPort()
	require.NoError(t, err)
	if config.ConfigValues.JSONServerPort == 0 {
		config.ConfigValues.JSONServerPort = port1
		config.ConfigValues.GrpcServerPort = port2
	}
	networkMock.broadcasted = []byte{0x00}
	grpcService := NewGrpcService(&networkMock, ap, txApi, nil, &mining, &oracle, &genTime, layerDuration, nil)
	jsonService := NewJSONHTTPServer()
	// start gRPC and json server
	grpcService.StartService()
	jsonService.StartService()

	time.Sleep(3 * time.Second) // wait for server to be ready (critical on Travis)

	return func() {
		jsonService.StopService()
		grpcService.StopService()
	}
}

func callEndpoint(t *testing.T, endpoint, payload string) (string, int) {
	url := fmt.Sprintf("http://127.0.0.1:%d/%s", config.ConfigValues.JSONServerPort, endpoint)
	resp, err := http.Post(url, "application/json", strings.NewReader(payload))
	require.NoError(t, err)
	require.Equal(t, "application/json", resp.Header.Get("Content-Type"))
	buf, err := ioutil.ReadAll(resp.Body)
	require.NoError(t, err)
	require.NoError(t, resp.Body.Close())

	return string(buf), resp.StatusCode
}

func genTx(t *testing.T) *types.Transaction {
	_, key, err := ed25519.GenerateKey(crand.Reader)
	require.NoError(t, err)
	signer, err := signing.NewEdSignerFromBuffer(key)
	require.NoError(t, err)
	tx, err := types.NewSignedTx(1111, [20]byte{}, 1234, 11, 321, signer)
	require.NoError(t, err)

	return tx
}

func TestJsonWalletApi_Errors(t *testing.T) {
	shutDown := launchServer(t)

	// generate request payload (api input params)
	addrBytes := []byte{0x02} // address that does not exist
	payload := marshalProto(t, &pb.AccountId{Address: addrBytes})
	const expectedResponse = "{\"error\":\"account does not exist\",\"message\":\"account does not exist\",\"code\":2}"

	respBody, respStatus := callEndpoint(t, "v1/nonce", payload)
	require.Equal(t, http.StatusInternalServerError, respStatus) // TODO: Should we change it to err 400 somehow?
	require.Equal(t, expectedResponse, respBody)

	respBody, respStatus = callEndpoint(t, "v1/balance", payload)
	require.Equal(t, http.StatusInternalServerError, respStatus) // TODO: Should we change it to err 400 somehow?
	require.Equal(t, expectedResponse, respBody)

	// stop the services
	shutDown()
}

func TestSpaceMeshGrpcService_Broadcast(t *testing.T) {
	shutDown := launchServer(t)

	// generate request payload (api input params)
	Data := "l33t"

	respBody, respStatus := callEndpoint(t, "v1/broadcast", marshalProto(t, &pb.BroadcastMessage{Data: Data}))
	require.Equal(t, http.StatusOK, respStatus)
	assertSimpleMessage(t, respBody, "ok")

	require.Equal(t, Data, string(networkMock.broadcasted))

	// stop the services
	shutDown()
}

func TestSpaceMeshGrpcService_BroadcastErrors(t *testing.T) {
	shutDown := launchServer(t)
	networkMock.broadCastErr = true
	const expectedResponse = "{\"error\":\"error during broadcast\",\"message\":\"error during broadcast\",\"code\":2}"

	Data := "l337"

	respBody, respStatus := callEndpoint(t, "v1/broadcast", marshalProto(t, &pb.BroadcastMessage{Data: Data}))
	require.Equal(t, http.StatusInternalServerError, respStatus) // TODO: Should we change it to err 400 somehow?
	require.Equal(t, expectedResponse, respBody)

	require.NotEqual(t, Data, string(networkMock.broadcasted))

	// stop the services
	shutDown()
}

type mockSrv struct {
	c      chan service.GossipMessage
	called bool
}

func (m *mockSrv) RegisterGossipProtocol(string) chan service.GossipMessage {
	m.called = true
	return m.c
}

type mockMsg struct {
	sender p2pcrypto.PublicKey
	msg    []byte
	c      chan service.MessageValidation
}

func (m *mockMsg) Bytes() []byte {
	return m.msg
}

func (m *mockMsg) ValidationCompletedChan() chan service.MessageValidation {
	return m.c
}

func (m *mockMsg) Sender() p2pcrypto.PublicKey {
	return m.sender
}

func (m *mockMsg) ReportValidation(protocol string) {
	m.c <- service.NewMessageValidation(m.sender, m.msg, protocol)
}

func TestApproveAPIGossipMessages(t *testing.T) {
	m := &mockSrv{c: make(chan service.GossipMessage, 1)}
	ctx, cancel := context.WithCancel(context.Background())
	ApproveAPIGossipMessages(ctx, m)
	require.True(t, m.called)
	somekey := p2pcrypto.NewRandomPubkey()
	msg := &mockMsg{somekey, []byte("TEST"), make(chan service.MessageValidation, 1)}
	m.c <- msg
	res := <-msg.ValidationCompletedChan()
	require.NotNil(t, res)
	require.Equal(t, res.Sender(), somekey)
	require.Equal(t, res.Message(), []byte("TEST"))
	require.Equal(t, res.Protocol(), APIGossipProtocol)
	cancel()
}<|MERGE_RESOLUTION|>--- conflicted
+++ resolved
@@ -261,50 +261,20 @@
 	require.Empty(t, rewards.Rewards) // TODO: Test with actual data returned
 
 	// test get txs per account
-<<<<<<< HEAD
-	payload = marshalProto(t, &pb.GetTxsSinceLayer{Account: &pb.AccountId{Address: addrBytes}, StartLayer: 1, EndLayer: 2})
+	payload = marshalProto(t, &pb.GetTxsSinceLayer{Account: &pb.AccountId{Address: addrBytes}, StartLayer: 1})
 	respBody, respStatus = callEndpoint(t, "v1/accounttxs", payload)
 	require.Equal(t, http.StatusOK, respStatus)
-=======
-	reqParam := pb.GetTxsSinceLayer{Account: &pb.AccountId{Address: util.Bytes2Hex(addrBytes)}, StartLayer: 1}
-	payload, err = m.MarshalToString(&reqParam)
-	url = fmt.Sprintf("http://127.0.0.1:%d/v1/accounttxs", config.ConfigValues.JSONServerPort)
-	resp, err = http.Post(url, contentType, strings.NewReader(payload))
-	assert.NoError(t, err, "failed to http post to api endpoint")
-
-	buf, err = ioutil.ReadAll(resp.Body)
-	resp.Body.Close()
-	assert.NoError(t, err, "failed to read response body")
-
-	got, want = resp.StatusCode, http.StatusOK
-	assert.Equal(t, want, got)
->>>>>>> 10aec192
 
 	var accounts pb.AccountTxs
 	require.NoError(t, jsonpb.UnmarshalString(respBody, &accounts))
 	require.Empty(t, accounts.Txs) // TODO: Test with actual data returned
 
 	// test get txs per account with wrong layer error
-<<<<<<< HEAD
-	payload = marshalProto(t, &pb.GetTxsSinceLayer{Account: &pb.AccountId{Address: addrBytes}, StartLayer: 2, EndLayer: 1})
+	payload = marshalProto(t, &pb.GetTxsSinceLayer{Account: &pb.AccountId{Address: addrBytes}, StartLayer: 11})
 	respBody, respStatus = callEndpoint(t, "v1/accounttxs", payload)
 	require.Equal(t, http.StatusInternalServerError, respStatus)
 	const ErrInvalidStartLayer = "{\"error\":\"invalid start layer\",\"message\":\"invalid start layer\",\"code\":2}"
 	require.Equal(t, ErrInvalidStartLayer, respBody)
-=======
-	reqParam = pb.GetTxsSinceLayer{Account: &pb.AccountId{Address: util.Bytes2Hex(addrBytes)}, StartLayer: 11}
-	payload, err = m.MarshalToString(&reqParam)
-	url = fmt.Sprintf("http://127.0.0.1:%d/v1/accounttxs", config.ConfigValues.JSONServerPort)
-	resp, err = http.Post(url, contentType, strings.NewReader(payload))
-	assert.NoError(t, err, "failed to http post to api endpoint")
-
-	buf, err = ioutil.ReadAll(resp.Body)
-	resp.Body.Close()
-	assert.NoError(t, err, "failed to read response body")
-	if got, want := resp.StatusCode, http.StatusInternalServerError; got != want {
-		t.Errorf("resp.StatusCode = %d; want %d", got, want)
-	}
->>>>>>> 10aec192
 
 	// stop the services
 	shutDown()
