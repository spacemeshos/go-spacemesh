--- conflicted
+++ resolved
@@ -129,11 +129,7 @@
 
 	config.ConfigValues.JSONServerPort = port1
 	config.ConfigValues.GrpcServerPort = port2
-<<<<<<< HEAD
-	grpcService := NewGrpcService(&networkMock, ap, &tx, nil, &mining, &oracle, nil)
-=======
-	grpcService := NewGrpcService(&networkMock, ap, &tx, &mining, &oracle, nil, nil)
->>>>>>> 49681131
+	grpcService := NewGrpcService(&networkMock, ap, &tx, nil, &mining, &oracle, nil, nil)
 	jsonService := NewJSONHTTPServer()
 
 	assert.Equal(t, grpcService.Port, uint(config.ConfigValues.GrpcServerPort), "Expected same port")
@@ -151,11 +147,7 @@
 
 	const message = "Hello World"
 
-<<<<<<< HEAD
-	grpcService := NewGrpcService(&networkMock, ap, &tx, nil, &mining, &oracle, nil)
-=======
-	grpcService := NewGrpcService(&networkMock, ap, &tx, &mining, &oracle, nil, nil)
->>>>>>> 49681131
+	grpcService := NewGrpcService(&networkMock, ap, &tx, nil, &mining, &oracle, nil, nil)
 
 	// start a server
 	grpcService.StartService()
@@ -194,11 +186,7 @@
 	ap := NodeAPIMock{}
 	net := NetworkMock{}
 	tx := TxAPIMock{}
-<<<<<<< HEAD
-	grpcService := NewGrpcService(&net, ap, &tx, nil, &mining, &oracle, nil)
-=======
-	grpcService := NewGrpcService(&net, ap, &tx, &mining, &oracle, nil, nil)
->>>>>>> 49681131
+	grpcService := NewGrpcService(&net, ap, &tx, nil, &mining, &oracle, nil, nil)
 	jsonService := NewJSONHTTPServer()
 
 	// start grp and json server
@@ -266,11 +254,7 @@
 	ap.nonces[addr] = 10
 	ap.balances[addr] = big.NewInt(100)
 	txApi := TxAPIMock{}
-<<<<<<< HEAD
-	grpcService := NewGrpcService(&net, ap, &txApi, nil, &mining, &oracle, &genTime)
-=======
-	grpcService := NewGrpcService(&net, ap, &txApi, &mining, &oracle, &genTime, nil)
->>>>>>> 49681131
+	grpcService := NewGrpcService(&net, ap, &txApi, nil, &mining, &oracle, &genTime, nil)
 	jsonService := NewJSONHTTPServer()
 
 	// start grp and json server
@@ -445,11 +429,7 @@
 	ap := NewNodeAPIMock()
 	net := NetworkMock{}
 	tx := TxAPIMock{}
-<<<<<<< HEAD
-	grpcService := NewGrpcService(&net, ap, &tx, nil, &mining, &oracle, nil)
-=======
-	grpcService := NewGrpcService(&net, ap, &tx, &mining, &oracle, nil, nil)
->>>>>>> 49681131
+	grpcService := NewGrpcService(&net, ap, &tx, nil, &mining, &oracle, nil, nil)
 	jsonService := NewJSONHTTPServer()
 
 	// start grp and json server
@@ -514,11 +494,7 @@
 	ap := NewNodeAPIMock()
 	net := NetworkMock{broadcasted: []byte{0x00}}
 	tx := TxAPIMock{}
-<<<<<<< HEAD
-	grpcService := NewGrpcService(&net, ap, &tx, nil, &mining, &oracle, nil)
-=======
-	grpcService := NewGrpcService(&net, ap, &tx, &mining, &oracle, nil, nil)
->>>>>>> 49681131
+	grpcService := NewGrpcService(&net, ap, &tx, nil, &mining, &oracle, nil, nil)
 	jsonService := NewJSONHTTPServer()
 
 	// start grp and json server
@@ -580,11 +556,7 @@
 	net := NetworkMock{broadcasted: []byte{0x00}}
 	net.broadCastErr = true
 	tx := TxAPIMock{}
-<<<<<<< HEAD
-	grpcService := NewGrpcService(&net, ap, &tx, nil, &mining, &oracle, nil)
-=======
-	grpcService := NewGrpcService(&net, ap, &tx, &mining, &oracle, nil, nil)
->>>>>>> 49681131
+	grpcService := NewGrpcService(&net, ap, &tx, nil, &mining, &oracle, nil, nil)
 	jsonService := NewJSONHTTPServer()
 
 	// start grp and json server
