--- conflicted
+++ resolved
@@ -395,11 +395,7 @@
 		config.ConfigValues.GrpcServerPort = port2
 	}
 	networkMock.broadcasted = []byte{0x00}
-<<<<<<< HEAD
-	grpcService := NewGrpcService(&networkMock, ap, txApi, miner.NewTxMemPool(), &mining, &oracle, &genTime, layerDuration, nil)
-=======
-	grpcService := NewGrpcService(&networkMock, ap, txApi, nil, &mining, &oracle, &genTime, PostMock{}, layerDuration, nil)
->>>>>>> 0301d15d
+	grpcService := NewGrpcService(&networkMock, ap, txApi, miner.NewTxMemPool(), &mining, &oracle, &genTime, PostMock{}, layerDuration, nil)
 	jsonService := NewJSONHTTPServer()
 	// start gRPC and json server
 	grpcService.StartService()
