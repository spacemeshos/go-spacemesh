--- conflicted
+++ resolved
@@ -10,14 +10,8 @@
 	defaultGRPCServerPort          = 9092
 	defaultGRPCServerInterface     = ""
 	defaultStartJSONServer         = false
-<<<<<<< HEAD
 	defaultJSONServerPort          = 9093
-=======
-	defaultStartNewJSONServer      = false
-	defaultJSONServerPort          = 9090
-	defaultNewJSONServerPort       = 9093
 	defaultStartDebugService       = false
->>>>>>> 9763dca6
 	defaultStartGatewayService     = false
 	defaultStartGlobalStateService = false
 	defaultStartMeshService        = false
@@ -34,10 +28,7 @@
 	StartJSONServer     bool     `mapstructure:"json-server"`
 	JSONServerPort      int      `mapstructure:"json-port"`
 	// no direct command line flags for these
-<<<<<<< HEAD
-=======
 	StartDebugService       bool
->>>>>>> 9763dca6
 	StartGatewayService     bool
 	StartGlobalStateService bool
 	StartMeshService        bool
@@ -59,11 +50,7 @@
 		GrpcServerInterface:     defaultGRPCServerInterface,
 		StartJSONServer:         defaultStartJSONServer,
 		JSONServerPort:          defaultJSONServerPort,
-<<<<<<< HEAD
-=======
-		NewJSONServerPort:       defaultNewJSONServerPort,
 		StartDebugService:       defaultStartDebugService,
->>>>>>> 9763dca6
 		StartGatewayService:     defaultStartGatewayService,
 		StartGlobalStateService: defaultStartGlobalStateService,
 		StartMeshService:        defaultStartMeshService,
@@ -78,11 +65,8 @@
 	// Make sure all enabled GRPC services are known
 	for _, svc := range s.StartGrpcServices {
 		switch svc {
-<<<<<<< HEAD
-=======
 		case "debug":
 			s.StartDebugService = true
->>>>>>> 9763dca6
 		case "gateway":
 			s.StartGatewayService = true
 		case "globalstate":
@@ -102,24 +86,16 @@
 
 	// If JSON gateway server is enabled, make sure at least one
 	// GRPC service is also enabled
-<<<<<<< HEAD
 	if s.StartJSONServer &&
-=======
-	if s.StartNewJSONServer &&
 		!s.StartDebugService &&
->>>>>>> 9763dca6
 		!s.StartGatewayService &&
 		!s.StartGlobalStateService &&
 		!s.StartMeshService &&
 		!s.StartNodeService &&
 		!s.StartSmesherService &&
-<<<<<<< HEAD
-		!s.StartTransactionService {
-=======
 		!s.StartTransactionService &&
 		// 'true' keeps the above clean
 		true {
->>>>>>> 9763dca6
 		return errors.New("must enable at least one GRPC service along with JSON gateway service")
 	}
 
