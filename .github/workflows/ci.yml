--- conflicted
+++ resolved
@@ -264,8 +264,7 @@
       - name: checkout
         uses: actions/checkout@v2
       - name: hare system test
-<<<<<<< HEAD
-        run: make dockertest-hare-elk
+        run: make dockertest-hare
   systemtest-tortoise-beacon:
     runs-on: ubuntu-latest
     # only run on push, not on pull_request
@@ -282,10 +281,7 @@
       - name: checkout
         uses: actions/checkout@v2
       - name: tortoise beacon system test
-        run: make dockertest-tortoise-beacon-elk
-=======
-        run: make dockertest-hare
->>>>>>> 4d35e2d2
+        run: make dockertest-tortoise-beacon
 
 
   # this summary job is a shortcut that obviates the need to list every individual job in bors.toml
