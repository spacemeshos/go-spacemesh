--- conflicted
+++ resolved
@@ -322,17 +322,10 @@
         run: cd systest && make run test_name=. size=30 bootstrap=10m level=info clusters=2 node_selector=cloud.google.com/gke-nodepool=gha label=destructive storage=premium-rwo=10Gi
 
       - name: System test result
-        # SUCCESS will capture all the pods exit status separated by space. adding up all the numbers.
-        run: |
-<<<<<<< HEAD
+        run: |
           RESULT=$(kubectl logs --selector testid=systest-${{ steps.vars.outputs.sha_short }} --tail=1)
           echo "Tests result is $RESULT"
           echo "result=$RESULT" >> $GITHUB_OUTPUT
-=======
-          SUCCESS=$(kubectl get pod --selector testid=systest-${{ steps.vars.outputs.sha_short }} -o json | jq .items[].status.containerStatuses[].state.terminated.exitCode)
-          SUCCESS=$(echo $SUCCESS | tr ' ' '+' | bc -l)
-          echo "::set-output name=content::$SUCCESS"
->>>>>>> dc3bf11a
         id: tests_logs
 
       - name: Delete pod
