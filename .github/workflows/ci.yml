name: CI

env:
  go-version: '1.14.6'
  GCLOUD_KEY: ${{ secrets.GCLOUD_KEY }}
  PROJECT_NAME: ${{ secrets.PROJECT_NAME }}
  CLUSTER_NAME: ${{ secrets.CLUSTER_NAME }}
  CLUSTER_NAME_ELK: ${{ secrets.CLUSTER_NAME_ELK }}
  CLUSTER_ZONE: ${{ secrets.CLUSTER_ZONE }}
  CLUSTER_ZONE_ELK: ${{ secrets.CLUSTER_ZONE_ELK }}
  ES_PASSWD: ${{ secrets.ES_PASSWD }}
  DOCKER_USERNAME: ${{ secrets.DOCKER_USERNAME }}
  DOCKER_PASSWORD: ${{ secrets.DOCKER_PASSWORD }}
  SLACK_WEBHOOK_URL: ${{ secrets.SLACK_WEBHOOK_URL }}
  ES_USER: ${{ secrets.ES_USER }}
  ES_PASS: ${{ secrets.ES_PASS }}
  MAIN_ES_IP: ${{ secrets.MAIN_ES_IP }}
  TD_QUEUE_NAME: ${{ secrets.TD_QUEUE_NAME }}
  TD_QUEUE_ZONE: ${{ secrets.TD_QUEUE_ZONE }}
  DUMP_QUEUE_NAME: ${{ secrets.DUMP_QUEUE_NAME }}
  DUMP_QUEUE_ZONE: ${{ secrets.DUMP_QUEUE_ZONE }}

# Trigger the workflow on all pull requests, and on push to specific branches
on:
  # run for all pull requests and pushes to certain branches
  pull_request:
  push:
    branches:
      - staging
      - trying

jobs:
  ## stage 0: check which files were changed
  filter-changes:
    runs-on: ubuntu-latest
    outputs:
      nondocchanges: ${{ steps.filter.outputs.nondoc }}
    steps:
      - uses: actions/checkout@v2
      - uses: dorny/paths-filter@v2
        id: filter
        with:
          # this pattern matches using picomatch syntax (used by this third party Action), which is slightly
          # different than GitHub syntax: it matches any file in any path ending in '.md'. this checks if
          # any non-markdown files were changed.
          filters: |
            nondoc:
              - '!**/*.md'

  ## stage 1: run unit tests and app tests as a preqrequisite
  ## these run on all pushes to all pull requests, all branches
  ## note that secrets may not be accessible in this phase
  quicktests:
    runs-on: ubuntu-latest
    needs: filter-changes
    if: ${{ needs.filter-changes.outputs.nondocchanges == 'true' }}
    # should not take more than 2-3 mins
    timeout-minutes: 5
    steps:
      - name: checkout
        uses: actions/checkout@v2
      - name: set up go
        uses: actions/setup-go@v2
        with:
          go-version: ${{ env.go-version }}
      - name: fmt, tidy, lint
        run: |
          make
          make test-tidy
          make test-fmt
          make lint
  unittests:
    runs-on: ubuntu-latest
    needs: filter-changes
    if: ${{ needs.filter-changes.outputs.nondocchanges == 'true' }}
    # should take around 8-10 mins
    timeout-minutes: 15
    steps:
      - name: checkout
        uses: actions/checkout@v2
      - name: set up go
        uses: actions/setup-go@v2
        with:
          go-version: ${{ env.go-version }}
      - name: setup env
        run: make
      - name: unit tests (except app test)
        run: make test-no-app-test
  apptests:
    runs-on: ubuntu-latest
    needs: filter-changes
    if: ${{ needs.filter-changes.outputs.nondocchanges == 'true' }}
    # should take around 7-9 mins
    timeout-minutes: 15
    steps:
      - name: checkout
        uses: actions/checkout@v2
      - name: set up go
        uses: actions/setup-go@v2
        with:
          go-version: ${{ env.go-version }}
      - name: setup env
        run: make
      - name: app test
        run: make test-only-app-test
  # checkpoint and print a single, clean status message to slack
  ci-stage1:
    # run regardless of status of previous jobs but skip if the required secret is not accessible
    if: always()
    needs:
      - filter-changes
      - quicktests
      - unittests
      - apptests
    runs-on: ubuntu-latest
    env:
      # short-circuit success if no non-doc files were modified
      status: ${{ (needs.filter-changes.outputs.nondocchanges == 'false' || (needs.quicktests.result == 'success' && needs.unittests.result == 'success' && needs.apptests.result == 'success')) && 'success' || 'failure' }}
    # this is the easiest way to access success/failure state of previous jobs in this workflow
    steps:
      - uses: act10ns/slack@v1
        name: Slack notification
        # skip if the secret is not accessible
        if: env.SLACK_WEBHOOK_URL
        with:
          status: ${{ env.status }}
      - name: Mark the job as succeeded
        if: env.status == 'success'
        run: exit 0
      - name: Mark the job as failed
        if: env.status != 'success'
        run: exit 1


  ## workflow for regular pull requests ends here
  ## everything below here only runs in a push when bors is invoked
  ## so we can safely assume that all secrets are accessible here below

  ## stage 2: next run docker push, as system tests rely on this
  dockerpush:
    # only run on push, not on pull_request
    # note that this does NOT run on pushes to branch develop, see separate workflow file for that
    if: github.event_name == 'push'
    # should take 2-3 mins
    timeout-minutes: 7
    needs:
      - ci-stage1
    runs-on: ubuntu-latest
    steps:
      - name: checkout
        uses: actions/checkout@v2
      - name: push to dockerhub
        run: make dockerpush

  ## stage 3: finally run system tests in parallel if everything else passes
  systemtest-latenodes:
    runs-on: ubuntu-latest
    # only run on push, not on pull_request
    if: ${{ needs.filter-changes.outputs.nondocchanges == 'true' && github.event_name == 'push' }}
    needs:
      - filter-changes
      - dockerpush
    timeout-minutes: 80
    steps:
      - name: checkout
        uses: actions/checkout@v2
      - name: late nodes system test
        run: make dockertest-late-nodes-elk
  systemtest-mining:
    runs-on: ubuntu-latest
    # only run on push, not on pull_request
    if: ${{ needs.filter-changes.outputs.nondocchanges == 'true' && github.event_name == 'push' }}
    needs:
      - filter-changes
      - dockerpush
    timeout-minutes: 80
    steps:
      - name: Sleep for 30 seconds
        uses: jakejarvis/wait-action@master
        with:
          time: '30s'
      - name: checkout
        uses: actions/checkout@v2
      - name: mining system test
        run: make dockertest-mining-elk
  systemtest-blocks-remove-node:
    runs-on: ubuntu-latest
    # only run on push, not on pull_request
    if: ${{ needs.filter-changes.outputs.nondocchanges == 'true' && github.event_name == 'push' }}
    needs:
      - filter-changes
      - dockerpush
    timeout-minutes: 80
    steps:
      - name: Sleep for 90 seconds
        uses: jakejarvis/wait-action@master
        with:
          time: '90s'
      - name: checkout
        uses: actions/checkout@v2
      - name: remove node test
        run: make dockertest-blocks-remove-node-elk
  systemtest-blocks-add-node:
    runs-on: ubuntu-latest
    # only run on push, not on pull_request
    if: ${{ needs.filter-changes.outputs.nondocchanges == 'true' && github.event_name == 'push' }}
    needs:
      - filter-changes
      - dockerpush
    timeout-minutes: 80
    steps:
      - name: Sleep for 150 seconds
        uses: jakejarvis/wait-action@master
        with:
          time: '150s'
      - name: checkout
        uses: actions/checkout@v2
      - name: blocks add node test
        run: make dockertest-blocks-add-node-elk
  systemtest-p2p:
    runs-on: ubuntu-latest
    # only run on push, not on pull_request
    if: ${{ needs.filter-changes.outputs.nondocchanges == 'true' && github.event_name == 'push' }}
    needs:
      - filter-changes
      - dockerpush
    timeout-minutes: 80
    steps:
      - name: Sleep for 210 seconds
        uses: jakejarvis/wait-action@master
        with:
          time: '210s'
      - name: checkout
        uses: actions/checkout@v2
      - name: p2p system test
        run: make dockertest-p2p-elk
  systemtest-sync:
    runs-on: ubuntu-latest
    # only run on push, not on pull_request
    if: ${{ needs.filter-changes.outputs.nondocchanges == 'true' && github.event_name == 'push' }}
    needs:
      - filter-changes
      - dockerpush
    timeout-minutes: 80
    steps:
      - name: Sleep for 270 seconds
        uses: jakejarvis/wait-action@master
        with:
          time: '270s'
      - name: checkout
        uses: actions/checkout@v2
      - name: sync system test
        run: make dockertest-sync-elk
  systemtest-hare:
    runs-on: ubuntu-latest
    # only run on push, not on pull_request
    if: ${{ needs.filter-changes.outputs.nondocchanges == 'true' && github.event_name == 'push' }}
    needs:
      - filter-changes
      - dockerpush
    timeout-minutes: 80
    steps:
      - name: Sleep for 330 seconds
        uses: jakejarvis/wait-action@master
        with:
          time: '330s'
      - name: checkout
        uses: actions/checkout@v2
<<<<<<< HEAD
      - name: sync system test
        run: make dockertest-sync-elk
  systemtest-tortoise-beacon:
    runs-on: ubuntu-latest
    # only run on push, not on pull_request
    if: ${{ needs.filter-changes.outputs.nondocchanges == 'true' && github.event_name == 'push' }}
    needs:
      - filter-changes
      - dockerpush
    timeout-minutes: 80
    steps:
      - name: checkout
        uses: actions/checkout@v2
      - name: tortoise beacon system test
        run: make dockertest-tortoise-beacon-elk
=======
      - name: hare system test
        run: make dockertest-hare-elk
>>>>>>> 37ea7f6a


  # this summary job is a shortcut that obviates the need to list every individual job in bors.toml
  # all tests that are required to pass before a bors merge must be listed here!
  ci-stage2:
    if: always() && github.event_name == 'push' && needs.ci-stage1.result == 'success'
    needs:
      - filter-changes
      - ci-stage1
      - systemtest-latenodes
      - systemtest-blocks-add-node
      - systemtest-blocks-remove-node
      - systemtest-mining
      - systemtest-p2p
      - systemtest-hare
      - systemtest-sync
      - systemtest-tortoise-beacon
    runs-on: ubuntu-latest
    env:
      # short-circuit success if no non-doc files were modified
      status: ${{ (needs.filter-changes.outputs.nondocchanges == 'false' || (needs.systemtest-latenodes.result == 'success' && needs.systemtest-blocks-add-node.result == 'success' && needs.systemtest-blocks-remove-node.result == 'success' && needs.systemtest-mining.result == 'success' && needs.systemtest-p2p.result == 'success' && needs.systemtest-hare.result == 'success' && needs.systemtest-sync.result == 'success' && needs.systemtest-tortoise-beacon.result == 'success')) && 'success' || 'failure' }}
    steps:
      # print a single, clean status update to slack
      - uses: act10ns/slack@v1
        name: Slack notification
        with:
          status: ${{ env.status }}
      - name: Mark the job as succeeded
        if: env.status == 'success'
        run: exit 0
      - name: Mark the job as failed
        if: env.status != 'success'
        run: exit 1<|MERGE_RESOLUTION|>--- conflicted
+++ resolved
@@ -266,9 +266,8 @@
           time: '330s'
       - name: checkout
         uses: actions/checkout@v2
-<<<<<<< HEAD
-      - name: sync system test
-        run: make dockertest-sync-elk
+      - name: hare system test
+        run: make dockertest-hare-elk
   systemtest-tortoise-beacon:
     runs-on: ubuntu-latest
     # only run on push, not on pull_request
@@ -278,14 +277,14 @@
       - dockerpush
     timeout-minutes: 80
     steps:
+      - name: Sleep for 330 seconds
+        uses: jakejarvis/wait-action@master
+        with:
+          time: '330s'
       - name: checkout
         uses: actions/checkout@v2
       - name: tortoise beacon system test
         run: make dockertest-tortoise-beacon-elk
-=======
-      - name: hare system test
-        run: make dockertest-hare-elk
->>>>>>> 37ea7f6a
 
 
   # this summary job is a shortcut that obviates the need to list every individual job in bors.toml
