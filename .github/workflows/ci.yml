name: CI

env:
  go-version: "1.19"
  GCLOUD_KEY: ${{ secrets.GCLOUD_KEY }}
  PROJECT_NAME: ${{ secrets.PROJECT_NAME }}
  CLUSTER_NAME: ${{ secrets.CLUSTER_NAME }}
  CLUSTER_ZONE: ${{ secrets.CLUSTER_ZONE }}
  ES_USER: ${{ secrets.ES_USER }}
  ES_PASS: ${{ secrets.ES_PASS }}
  MAIN_ES_IP: ${{ secrets.MAIN_ES_IP }}
  TD_QUEUE_NAME: ${{ secrets.TD_QUEUE_NAME }}
  TD_QUEUE_ZONE: ${{ secrets.TD_QUEUE_ZONE }}
  DUMP_QUEUE_NAME: ${{ secrets.DUMP_QUEUE_NAME }}
  DUMP_QUEUE_ZONE: ${{ secrets.DUMP_QUEUE_ZONE }}

# Trigger the workflow on all pull requests, and on push to specific branches
on:
  # run for all pull requests and pushes to certain branches
  pull_request:
  push:
    branches:
      - staging
      - trying

concurrency:
  group: ${{ github.base_ref == 'staging' && format('{0}-staging', github.workflow) || format('{0}-{1}', github.workflow, github.ref) }}
  cancel-in-progress: ${{ github.base_ref == 'staging' && false || true }}

jobs:
  ## stage 0: check which files were changed
  filter-changes:
    runs-on: ubuntu-latest
    outputs:
      nondocchanges: ${{ steps.filter.outputs.nondoc }}
    steps:
      - uses: actions/checkout@v3
      - uses: dorny/paths-filter@v2
        id: filter
        with:
          # this pattern matches using picomatch syntax (used by this third party Action), which is slightly
          # different than GitHub syntax: it matches any file in any path ending in '.md'. this checks if
          # any non-markdown files were changed.
          filters: |
            nondoc:
              - '!**/*.md'

  ## stage 1: run unit tests and app tests as a prerequisite
  ## these run on all pushes to all pull requests, all branches
  ## note that secrets may not be accessible in this phase
  quicktests:
    runs-on: ubuntu-latest
    needs: filter-changes
    if: ${{ needs.filter-changes.outputs.nondocchanges == 'true' }}
    # should not take more than 2-3 mins
    timeout-minutes: 5
    steps:
      - name: checkout
        uses: actions/checkout@v3
      - name: set up go
        uses: actions/setup-go@v3
        with:
          go-version: ${{ env.go-version }}
      - uses: actions/cache@v3
        with:
          path: |
            ~/go/pkg/mod
            ~/.cache/go-build
          key: ${{ runner.os }}-cache-go-${{ env.go-version }}-${{ hashFiles('**/go.sum') }}
          restore-keys: |
            ${{ runner.os }}-cache-go-${{ env.go-version }}-
      - name: fmt, tidy, lint
        run: |
          make install
          make tidy
          make test-fmt
      - name: staticcheck
        run: make staticcheck

  lint:
    runs-on: ubuntu-latest
    needs: filter-changes
    if: ${{ needs.filter-changes.outputs.nondocchanges == 'true' }}
    # should not take more than 4-6 mins
    timeout-minutes: 10
    steps:
      - name: checkout
        uses: actions/checkout@v3
      - name: set up go
        uses: actions/setup-go@v3
        with:
          go-version: ${{ env.go-version }}
      - uses: actions/cache@v3
        with:
          path: |
            ~/go/pkg/mod
            ~/.cache/go-build
          key: ${{ runner.os }}-cache-go-${{ env.go-version }}-${{ hashFiles('**/go.sum') }}
          restore-keys: |
            ${{ runner.os }}-cache-go-${{ env.go-version }}-
      - name: setup env
        run: make install
      - name: lint
        run: make lint-github-action

  build:
    runs-on: ${{ matrix.os }}
    needs: filter-changes
    if: ${{ needs.filter-changes.outputs.nondocchanges == 'true' }}
    strategy:
      fail-fast: true
      matrix:
        os: [ubuntu-latest, macos-latest, windows-latest]
    steps:
      - name: checkout
        uses: actions/checkout@v3
      - name: set up go
        uses: actions/setup-go@v3
        with:
          go-version: ${{ env.go-version }}
      - uses: actions/cache@v3
        with:
          path: |
            ~/go/pkg/mod
            ~/.cache/go-build
          key: ${{ runner.os }}-cache-go-${{ env.go-version }}-build-${{ hashFiles('**/go.sum') }}
          restore-keys: |
            ${{ runner.os }}-cache-go-${{ env.go-version }}-build-
            ${{ runner.os }}-cache-go-${{ env.go-version }}-
      - name: setup env
        run: make install
      - name: build
        timeout-minutes: 5
        run: make build

  unittests:
    runs-on: ${{ matrix.os }}
    needs: filter-changes
    if: ${{ needs.filter-changes.outputs.nondocchanges == 'true' }}
    strategy:
      fail-fast: true
      matrix:
        os:
          - ubuntu-latest
        include:
          - os: ubuntu-latest
            allow-failure: "false"
    steps:
      # as we use some request to localhost, sometimes it gives us flaky tests. try to disable tcp offloading for fix it
      # https://github.com/actions/virtual-environments/issues/1187
      - name: disable TCP/UDP offload
        if: ${{ matrix.os == 'ubuntu-latest' }}
        run: |
          sudo ethtool -K eth0 tx off
          sudo ethtool -K eth0 rx off
      - name: checkout
        uses: actions/checkout@v3
      - name: set up go
        uses: actions/setup-go@v3
        with:
          go-version: ${{ env.go-version }}
      - uses: actions/cache@v3
        with:
          path: |
            ~/go/pkg/mod
            ~/.cache/go-build
          key: ${{ runner.os }}-cache-go-${{ env.go-version }}-unittests-${{ hashFiles('**/go.sum') }}
          restore-keys: |
            ${{ runner.os }}-cache-go-${{ env.go-version }}-unittests-
            ${{ runner.os }}-cache-go-${{ env.go-version }}-
      - name: setup env
        run: make install
      - name: Clear test cache
        run: make clear-test-cache
      - name: unit tests
        timeout-minutes: 25
        env:
          GOTESTSUM_FORMAT: standard-verbose
          GOTESTSUM_JUNITFILE: unit-tests.xml
        run: make test
        continue-on-error: ${{ matrix.allow-failure == 'true' }}
      - name: Publish Test Report
        uses: mikepenz/action-junit-report@v3
        # always run even if the previous step fails
        if: always()
        with:
          report_paths: "**/unit-tests.xml"
          annotate_only: true
          fail_on_failure: ${{ matrix.allow-failure == 'false' }}


  unittests-slower:
    runs-on: ${{ matrix.os }}
    needs: filter-changes
    if: ${{ needs.filter-changes.outputs.nondocchanges == 'true' }}
    strategy:
      fail-fast: true
      matrix:
        os:
          - macos-latest
          - windows-latest
        include:
          - os: macos-latest
            allow-failure: "true"
          - os: windows-latest
            allow-failure: "true"
    steps:
      - name: disable TCP/UDP offload
        if: ${{ matrix.os == 'macos-latest' }}
        run: |
          sudo sysctl -w net.link.generic.system.hwcksum_tx=0
          sudo sysctl -w net.link.generic.system.hwcksum_rx=0
      - name: disable TCP/UDP offload
        if: ${{ matrix.os == 'windows-latest' }}
        run: |
          Disable-NetAdapterChecksumOffload -Name * -TcpIPv4 -UdpIPv4 -TcpIPv6 -UdpIPv6
      - name: checkout
        uses: actions/checkout@v3
      - name: set up go
        uses: actions/setup-go@v3
        with:
          go-version: ${{ env.go-version }}
      - uses: actions/cache@v3
        with:
          path: |
            ~/go/pkg/mod
            ~/.cache/go-build
          key: ${{ runner.os }}-cache-go-${{ env.go-version }}-unittests-${{ hashFiles('**/go.sum') }}
          restore-keys: |
            ${{ runner.os }}-cache-go-${{ env.go-version }}-unittests-
            ${{ runner.os }}-cache-go-${{ env.go-version }}-
      - name: setup env
        run: make install
      - name: Clear test cache
        run: make clear-test-cache
      - name: unit tests
        timeout-minutes: 25
        env:
          GOTESTSUM_FORMAT: standard-verbose
          GOTESTSUM_JUNITFILE: unit-tests.xml
        run: make test
        continue-on-error: ${{ matrix.allow-failure == 'true' }}
      - name: Publish Test Report
        uses: mikepenz/action-junit-report@v3
        # always run even if the previous step fails
        if: always()
        with:
          report_paths: "**/unit-tests.xml"
          annotate_only: true
          fail_on_failure: ${{ matrix.allow-failure == 'false' }}

<<<<<<< HEAD
  # print a single, clean status message to slack
  ci-status:
=======

  # checkpoint and print a single, clean status message to slack
  ci-stage1:
>>>>>>> 1c74409a
    # run regardless of status of previous jobs but skip if the required secret is not accessible
    if: always()
    needs:
      - filter-changes
      - quicktests
      - lint
      - build
      - unittests
    runs-on: ubuntu-latest
    env:
      # short-circuit success if no non-doc files were modified
      # this is the easiest way to access success/failure state of previous jobs in this workflow
      status: ${{ (needs.filter-changes.outputs.nondocchanges == 'false' || (needs.quicktests.result == 'success' && needs.build.result == 'success' && needs.lint.result == 'success' && needs.unittests.result == 'success')) && 'success' || 'failure' }}
    steps:
      - name: Mark the job as succeeded
        if: env.status == 'success'
        run: exit 0
      - name: Mark the job as failed
        if: env.status != 'success'
        run: exit 1<|MERGE_RESOLUTION|>--- conflicted
+++ resolved
@@ -188,7 +188,6 @@
           annotate_only: true
           fail_on_failure: ${{ matrix.allow-failure == 'false' }}
 
-
   unittests-slower:
     runs-on: ${{ matrix.os }}
     needs: filter-changes
@@ -249,14 +248,7 @@
           annotate_only: true
           fail_on_failure: ${{ matrix.allow-failure == 'false' }}
 
-<<<<<<< HEAD
-  # print a single, clean status message to slack
   ci-status:
-=======
-
-  # checkpoint and print a single, clean status message to slack
-  ci-stage1:
->>>>>>> 1c74409a
     # run regardless of status of previous jobs but skip if the required secret is not accessible
     if: always()
     needs:
