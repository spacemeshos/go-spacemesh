name: CI

env:
  go-version: "1.19"
  GCLOUD_KEY: ${{ secrets.GCLOUD_KEY }}
  PROJECT_NAME: ${{ secrets.PROJECT_NAME }}
  CLUSTER_NAME: ${{ secrets.CLUSTER_NAME }}
  CLUSTER_ZONE: ${{ secrets.CLUSTER_ZONE }}
  ES_USER: ${{ secrets.ES_USER }}
  ES_PASS: ${{ secrets.ES_PASS }}
  MAIN_ES_IP: ${{ secrets.MAIN_ES_IP }}
  TD_QUEUE_NAME: ${{ secrets.TD_QUEUE_NAME }}
  TD_QUEUE_ZONE: ${{ secrets.TD_QUEUE_ZONE }}
  DUMP_QUEUE_NAME: ${{ secrets.DUMP_QUEUE_NAME }}
  DUMP_QUEUE_ZONE: ${{ secrets.DUMP_QUEUE_ZONE }}
<<<<<<< HEAD
=======
  CI_CLUSTER_NAME: ${{ secrets.CI_CLUSTER_NAME }}
  CI_GCP_CREDENTIALS: ${{ secrets.CI_GCP_CREDENTIALS }}
  CI_GCP_PROJECT_ID: ${{ secrets.CI_GCP_PROJECT_ID }}
  CI_REGION_NAME: ${{ secrets.CI_REGION_NAME }}
  USE_GKE_GCLOUD_AUTH_PLUGIN: True
>>>>>>> 33355e26

# Trigger the workflow on all pull requests, and on push to specific branches
on:
  # run for all pull requests and pushes to certain branches
  pull_request:
  push:
    branches:
      - staging
      - trying

concurrency:
  group: ${{ github.base_ref == 'staging' && format('{0}-staging', github.workflow) || format('{0}-{1}', github.workflow, github.ref) }}
  cancel-in-progress: ${{ github.base_ref == 'staging' && false || true }}


jobs:
  ## stage 0: check which files were changed
  filter-changes:
    runs-on: ubuntu-latest
    outputs:
      nondocchanges: ${{ steps.filter.outputs.nondoc }}
    steps:
      - uses: actions/checkout@v3
      - uses: dorny/paths-filter@v2
        id: filter
        with:
          # this pattern matches using picomatch syntax (used by this third party Action), which is slightly
          # different than GitHub syntax: it matches any file in any path ending in '.md'. this checks if
          # any non-markdown files were changed.
          filters: |
            nondoc:
              - '!**/*.md'

  ## stage 1: run unit tests and app tests as a prerequisite
  ## these run on all pushes to all pull requests, all branches
  ## note that secrets may not be accessible in this phase
  quicktests:
    runs-on: ubuntu-latest
    needs: filter-changes
    if: ${{ needs.filter-changes.outputs.nondocchanges == 'true' }}
    # should not take more than 2-3 mins
    timeout-minutes: 5
    steps:
      - name: checkout
        uses: actions/checkout@v3
      - name: set up go
        uses: actions/setup-go@v3
        with:
          go-version: ${{ env.go-version }}
      - uses: actions/cache@v3
        with:
          path: |
            ~/go/pkg/mod
            ~/.cache/go-build
          key: ${{ runner.os }}-cache-go-${{ env.go-version }}-${{ hashFiles('**/go.sum') }}
          restore-keys: |
            ${{ runner.os }}-cache-go-${{ env.go-version }}-
      - name: fmt, tidy, lint
        run: |
          make install
          make tidy
          make test-fmt
      - name: staticcheck
        run: make staticcheck

  lint:
    runs-on: ubuntu-latest
    needs: filter-changes
    if: ${{ needs.filter-changes.outputs.nondocchanges == 'true' }}
    # should not take more than 4-6 mins
    timeout-minutes: 10
    steps:
      - name: checkout
        uses: actions/checkout@v3
      - name: set up go
        uses: actions/setup-go@v3
        with:
          go-version: ${{ env.go-version }}
      - uses: actions/cache@v3
        with:
          path: |
            ~/go/pkg/mod
            ~/.cache/go-build
          key: ${{ runner.os }}-cache-go-${{ env.go-version }}-${{ hashFiles('**/go.sum') }}
          restore-keys: |
            ${{ runner.os }}-cache-go-${{ env.go-version }}-
      - name: setup env
        run: make install
      - name: lint
        run: make lint-github-action

  build:
    runs-on: ${{ matrix.os }}
    needs: filter-changes
    if: ${{ needs.filter-changes.outputs.nondocchanges == 'true' }}
    strategy:
      fail-fast: true
      matrix:
        os: [ubuntu-latest, macos-latest, windows-latest]
    steps:
      - name: checkout
        uses: actions/checkout@v3
      - name: set up go
        uses: actions/setup-go@v3
        with:
          go-version: ${{ env.go-version }}
      - uses: actions/cache@v3
        with:
          path: |
            ~/go/pkg/mod
            ~/.cache/go-build
          key: ${{ runner.os }}-cache-go-${{ env.go-version }}-build-${{ hashFiles('**/go.sum') }}
          restore-keys: |
            ${{ runner.os }}-cache-go-${{ env.go-version }}-build-
            ${{ runner.os }}-cache-go-${{ env.go-version }}-
      - name: setup env
        run: make install
      - name: build
        timeout-minutes: 5
        run: make build

  unittests:
    runs-on: ${{ matrix.os }}
    needs: filter-changes
    if: ${{ needs.filter-changes.outputs.nondocchanges == 'true' }}
    strategy:
      fail-fast: true
      matrix:
        os:
          - ubuntu-latest
          - macos-latest
          - windows-latest
        include:
          - os: ubuntu-latest
            allow-failure: "false"
          - os: macos-latest
            allow-failure: "true"
          - os: windows-latest
            allow-failure: "true"
    steps:
      # as we use some request to localhost, sometimes it gives us flaky tests. try to disable tcp offloading for fix it
      # https://github.com/actions/virtual-environments/issues/1187
      - name: disable TCP/UDP offload
        if: ${{ matrix.os == 'ubuntu-latest' }}
        run: |
          sudo ethtool -K eth0 tx off
          sudo ethtool -K eth0 rx off
      - name: disable TCP/UDP offload
        if: ${{ matrix.os == 'macos-latest' }}
        run: |
          sudo sysctl -w net.link.generic.system.hwcksum_tx=0
          sudo sysctl -w net.link.generic.system.hwcksum_rx=0
      - name: disable TCP/UDP offload
        if: ${{ matrix.os == 'windows-latest' }}
        run: |
          Disable-NetAdapterChecksumOffload -Name * -TcpIPv4 -UdpIPv4 -TcpIPv6 -UdpIPv6
      - name: checkout
        uses: actions/checkout@v3
      - name: set up go
        uses: actions/setup-go@v3
        with:
          go-version: ${{ env.go-version }}
      - uses: actions/cache@v3
        with:
          path: |
            ~/go/pkg/mod
            ~/.cache/go-build
          key: ${{ runner.os }}-cache-go-${{ env.go-version }}-unittests-${{ hashFiles('**/go.sum') }}
          restore-keys: |
            ${{ runner.os }}-cache-go-${{ env.go-version }}-unittests-
            ${{ runner.os }}-cache-go-${{ env.go-version }}-
      - name: setup env
        run: make install
      - name: Clear test cache
        run: make clear-test-cache
      - name: unit tests
        timeout-minutes: 25
        env:
          GOTESTSUM_FORMAT: standard-verbose
          GOTESTSUM_JUNITFILE: unit-tests.xml
        run: make test
        continue-on-error: ${{ matrix.allow-failure == 'true' }}
      - name: Publish Test Report
        uses: mikepenz/action-junit-report@v3
        # always run even if the previous step fails
        if: always()
        with:
          report_paths: "**/unit-tests.xml"
          annotate_only: true
<<<<<<< HEAD
          fail_on_failure: ${{ matrix.allow-failure == 'false' }}
=======
          fail_on_failure: ${{ matrix.allow-failure == 'false' }}

  # checkpoint and print a single, clean status message to slack
  ci-stage1:
    # run regardless of status of previous jobs but skip if the required secret is not accessible
    if: always()
    needs:
      - filter-changes
      - quicktests
      - lint
      - unittests
    runs-on: ubuntu-latest
    env:
      # short-circuit success if no non-doc files were modified
      # this is the easiest way to access success/failure state of previous jobs in this workflow
      status: ${{ (needs.filter-changes.outputs.nondocchanges == 'false' || (needs.quicktests.result == 'success' && needs.lint.result == 'success' && needs.unittests.result == 'success')) && 'success' || 'failure' }}
    steps:
      - uses: act10ns/slack@v2
        name: Slack notification
        # skip if the secret is not accessible
        if: env.SLACK_WEBHOOK_URL
        with:
          status: ${{ env.status }}
      - name: Mark the job as succeeded
        if: env.status == 'success'
        run: exit 0
      - name: Mark the job as failed
        if: env.status != 'success'
        run: exit 1

  ## workflow for regular pull requests ends here
  ## everything below here only runs in a push when bors is invoked
  ## so we can safely assume that all secrets are accessible here below

  ## stage 2: next run docker push, as system tests rely on this

  dockerpush:
    # only run on push, not on pull_request
    # note that this does NOT run on pushes to branch develop, see separate workflow file for that
    if: github.event_name == 'push'
    # should take 2-3 mins
    timeout-minutes: 7
    needs:
      - ci-stage1
    runs-on: ubuntu-latest
    steps:
      - name: checkout
        uses: actions/checkout@v3
      - name: push to docker hub
        run: make dockerpush

  ## stage 3: finally run system tests in parallel if everything else passes
  ## Run new system tests
  systest:
    runs-on: ubuntu-latest
    if: ${{ needs.filter-changes.outputs.nondocchanges == 'true' && github.event_name == 'push' }}
    needs:
      - filter-changes
      - dockerpush
    timeout-minutes: 90
    steps:
      - uses: actions/checkout@v3

      - name: Setup kubectl
        id: install
        uses: azure/setup-kubectl@v3
        with:
          version: "v1.23.15"

      - name: Setup gcloud authentication
        id: "auth"
        uses: "google-github-actions/auth@v1"
        with:
          # GCP_CREDENTIALS is minified JSON of service account
          credentials_json: "${{ secrets.CI_GCP_CREDENTIALS }}"

      - name: Configure gcloud
        uses: "google-github-actions/setup-gcloud@v1"
        
      - name: Configure gke authentication plugin
        run: gcloud components install gke-gcloud-auth-plugin --quiet

      - name: Configure kubectl
        run: gcloud container clusters get-credentials ${{ secrets.CI_CLUSTER_NAME }} --region ${{ secrets.CI_REGION_NAME }} --project ${{ secrets.CI_GCP_PROJECT_ID }}

      - name: Login to Docker Hub
        uses: docker/login-action@v2
        with:
          username: ${{ secrets.DOCKER_USERNAME }}
          password: ${{ secrets.DOCKER_PASSWORD }}

      - name: Push go-spacemesh build to docker hub
        run: make dockerpush

      - name: Get branch and commit hash
        id: vars
        shell: bash
        run: echo "sha_short=$(git rev-parse --short HEAD)" >> $GITHUB_OUTPUT

      - name: Build tests docker image
        run: make -C systest docker

      - name: Push tests docker images
        run: make -C systest push

      - name: set up go
        uses: actions/setup-go@v3
        with:
          go-version: ${{ env.go-version }}

      - name: Run tests I
        timeout-minutes: 55
        env:
          test_id: systest-${{ steps.vars.outputs.sha_short }}
          label: sanity
          storage: premium-rwo=10Gi
          node_selector: cloud.google.com/gke-nodepool=gha
          size: 50
          bootstrap: 10m
          level: debug
          clusters: 4
        run: make -C systest run test_name=.

      - name: Run tests II
        timeout-minutes: 30
        env:
          test_id: systest-${{ steps.vars.outputs.sha_short }}
          label: destructive
          storage: premium-rwo=10Gi
          node_selector: cloud.google.com/gke-nodepool=gha
          size: 30
          bootstrap: 10m
          level: debug
          clusters: 4
        run: make -C systest run test_name=.

      - name: Delete pod
        if: always()
        env:
          test_id: systest-${{ steps.vars.outputs.sha_short }}
        run: make -C systest clean

  # this summary job is a shortcut that obviates the need to list every individual job in bors.toml
  # all tests that are required to pass before a bors merge must be listed here!
  ci-stage2:
    if: always() && github.event_name == 'push' && needs.ci-stage1.result == 'success'
    needs:
      - filter-changes
      - ci-stage1
      - systest
    runs-on: ubuntu-latest
    env:
      # short-circuit success if no non-doc files were modified
      status: ${{ (needs.filter-changes.outputs.nondocchanges == 'false' || needs.systest.result == 'success') && 'success' || 'failure' }}
    steps:
      # print a single, clean status update to slack
      - uses: act10ns/slack@v2
        name: Slack notification
        with:
          status: ${{ env.status }}
      - name: Mark the job as succeeded
        if: env.status == 'success'
        run: exit 0
      - name: Mark the job as failed
        if: env.status != 'success'
        run: exit 1
>>>>>>> 33355e26
<|MERGE_RESOLUTION|>--- conflicted
+++ resolved
@@ -13,14 +13,6 @@
   TD_QUEUE_ZONE: ${{ secrets.TD_QUEUE_ZONE }}
   DUMP_QUEUE_NAME: ${{ secrets.DUMP_QUEUE_NAME }}
   DUMP_QUEUE_ZONE: ${{ secrets.DUMP_QUEUE_ZONE }}
-<<<<<<< HEAD
-=======
-  CI_CLUSTER_NAME: ${{ secrets.CI_CLUSTER_NAME }}
-  CI_GCP_CREDENTIALS: ${{ secrets.CI_GCP_CREDENTIALS }}
-  CI_GCP_PROJECT_ID: ${{ secrets.CI_GCP_PROJECT_ID }}
-  CI_REGION_NAME: ${{ secrets.CI_REGION_NAME }}
-  USE_GKE_GCLOUD_AUTH_PLUGIN: True
->>>>>>> 33355e26
 
 # Trigger the workflow on all pull requests, and on push to specific branches
 on:
@@ -34,7 +26,6 @@
 concurrency:
   group: ${{ github.base_ref == 'staging' && format('{0}-staging', github.workflow) || format('{0}-{1}', github.workflow, github.ref) }}
   cancel-in-progress: ${{ github.base_ref == 'staging' && false || true }}
-
 
 jobs:
   ## stage 0: check which files were changed
@@ -210,173 +201,4 @@
         with:
           report_paths: "**/unit-tests.xml"
           annotate_only: true
-<<<<<<< HEAD
-          fail_on_failure: ${{ matrix.allow-failure == 'false' }}
-=======
-          fail_on_failure: ${{ matrix.allow-failure == 'false' }}
-
-  # checkpoint and print a single, clean status message to slack
-  ci-stage1:
-    # run regardless of status of previous jobs but skip if the required secret is not accessible
-    if: always()
-    needs:
-      - filter-changes
-      - quicktests
-      - lint
-      - unittests
-    runs-on: ubuntu-latest
-    env:
-      # short-circuit success if no non-doc files were modified
-      # this is the easiest way to access success/failure state of previous jobs in this workflow
-      status: ${{ (needs.filter-changes.outputs.nondocchanges == 'false' || (needs.quicktests.result == 'success' && needs.lint.result == 'success' && needs.unittests.result == 'success')) && 'success' || 'failure' }}
-    steps:
-      - uses: act10ns/slack@v2
-        name: Slack notification
-        # skip if the secret is not accessible
-        if: env.SLACK_WEBHOOK_URL
-        with:
-          status: ${{ env.status }}
-      - name: Mark the job as succeeded
-        if: env.status == 'success'
-        run: exit 0
-      - name: Mark the job as failed
-        if: env.status != 'success'
-        run: exit 1
-
-  ## workflow for regular pull requests ends here
-  ## everything below here only runs in a push when bors is invoked
-  ## so we can safely assume that all secrets are accessible here below
-
-  ## stage 2: next run docker push, as system tests rely on this
-
-  dockerpush:
-    # only run on push, not on pull_request
-    # note that this does NOT run on pushes to branch develop, see separate workflow file for that
-    if: github.event_name == 'push'
-    # should take 2-3 mins
-    timeout-minutes: 7
-    needs:
-      - ci-stage1
-    runs-on: ubuntu-latest
-    steps:
-      - name: checkout
-        uses: actions/checkout@v3
-      - name: push to docker hub
-        run: make dockerpush
-
-  ## stage 3: finally run system tests in parallel if everything else passes
-  ## Run new system tests
-  systest:
-    runs-on: ubuntu-latest
-    if: ${{ needs.filter-changes.outputs.nondocchanges == 'true' && github.event_name == 'push' }}
-    needs:
-      - filter-changes
-      - dockerpush
-    timeout-minutes: 90
-    steps:
-      - uses: actions/checkout@v3
-
-      - name: Setup kubectl
-        id: install
-        uses: azure/setup-kubectl@v3
-        with:
-          version: "v1.23.15"
-
-      - name: Setup gcloud authentication
-        id: "auth"
-        uses: "google-github-actions/auth@v1"
-        with:
-          # GCP_CREDENTIALS is minified JSON of service account
-          credentials_json: "${{ secrets.CI_GCP_CREDENTIALS }}"
-
-      - name: Configure gcloud
-        uses: "google-github-actions/setup-gcloud@v1"
-        
-      - name: Configure gke authentication plugin
-        run: gcloud components install gke-gcloud-auth-plugin --quiet
-
-      - name: Configure kubectl
-        run: gcloud container clusters get-credentials ${{ secrets.CI_CLUSTER_NAME }} --region ${{ secrets.CI_REGION_NAME }} --project ${{ secrets.CI_GCP_PROJECT_ID }}
-
-      - name: Login to Docker Hub
-        uses: docker/login-action@v2
-        with:
-          username: ${{ secrets.DOCKER_USERNAME }}
-          password: ${{ secrets.DOCKER_PASSWORD }}
-
-      - name: Push go-spacemesh build to docker hub
-        run: make dockerpush
-
-      - name: Get branch and commit hash
-        id: vars
-        shell: bash
-        run: echo "sha_short=$(git rev-parse --short HEAD)" >> $GITHUB_OUTPUT
-
-      - name: Build tests docker image
-        run: make -C systest docker
-
-      - name: Push tests docker images
-        run: make -C systest push
-
-      - name: set up go
-        uses: actions/setup-go@v3
-        with:
-          go-version: ${{ env.go-version }}
-
-      - name: Run tests I
-        timeout-minutes: 55
-        env:
-          test_id: systest-${{ steps.vars.outputs.sha_short }}
-          label: sanity
-          storage: premium-rwo=10Gi
-          node_selector: cloud.google.com/gke-nodepool=gha
-          size: 50
-          bootstrap: 10m
-          level: debug
-          clusters: 4
-        run: make -C systest run test_name=.
-
-      - name: Run tests II
-        timeout-minutes: 30
-        env:
-          test_id: systest-${{ steps.vars.outputs.sha_short }}
-          label: destructive
-          storage: premium-rwo=10Gi
-          node_selector: cloud.google.com/gke-nodepool=gha
-          size: 30
-          bootstrap: 10m
-          level: debug
-          clusters: 4
-        run: make -C systest run test_name=.
-
-      - name: Delete pod
-        if: always()
-        env:
-          test_id: systest-${{ steps.vars.outputs.sha_short }}
-        run: make -C systest clean
-
-  # this summary job is a shortcut that obviates the need to list every individual job in bors.toml
-  # all tests that are required to pass before a bors merge must be listed here!
-  ci-stage2:
-    if: always() && github.event_name == 'push' && needs.ci-stage1.result == 'success'
-    needs:
-      - filter-changes
-      - ci-stage1
-      - systest
-    runs-on: ubuntu-latest
-    env:
-      # short-circuit success if no non-doc files were modified
-      status: ${{ (needs.filter-changes.outputs.nondocchanges == 'false' || needs.systest.result == 'success') && 'success' || 'failure' }}
-    steps:
-      # print a single, clean status update to slack
-      - uses: act10ns/slack@v2
-        name: Slack notification
-        with:
-          status: ${{ env.status }}
-      - name: Mark the job as succeeded
-        if: env.status == 'success'
-        run: exit 0
-      - name: Mark the job as failed
-        if: env.status != 'success'
-        run: exit 1
->>>>>>> 33355e26
+          fail_on_failure: ${{ matrix.allow-failure == 'false' }}