--- conflicted
+++ resolved
@@ -325,13 +325,8 @@
           node_selector: cloud.google.com/gke-nodepool=gha
           size: 50
           bootstrap: 10m
-<<<<<<< HEAD
-          level: debug
+          level: info
           clusters: 4
-=======
-          level: info
-          clusters: 2
->>>>>>> 47e25859
         run: make -C systest run test_name=.
 
       - name: Run tests II
@@ -343,13 +338,8 @@
           node_selector: cloud.google.com/gke-nodepool=gha
           size: 30
           bootstrap: 10m
-<<<<<<< HEAD
-          level: debug
+          level: info
           clusters: 4
-=======
-          level: info
-          clusters: 2
->>>>>>> 47e25859
         run: make -C systest run test_name=.
 
       - name: Delete pod
