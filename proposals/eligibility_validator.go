--- conflicted
+++ resolved
@@ -38,29 +38,12 @@
 	nonceFetcher   nonceFetcher
 }
 
-<<<<<<< HEAD
-type nonceFetcherAdapter struct {
-	cdb *datastore.CachedDB
-}
-
-func (nfa nonceFetcherAdapter) VRFNonce(nodeID types.NodeID, epoch types.EpochID) (types.VRFPostIndex, error) {
-	return atxs.VRFNonce(nfa.cdb, nodeID, epoch)
-=======
 type defaultFetcher struct {
 	cdb *datastore.CachedDB
 }
 
 func (f defaultFetcher) VRFNonce(nodeID types.NodeID, epoch types.EpochID) (types.VRFPostIndex, error) {
-	atxId, err := atxs.GetFirstIDByNodeID(f.cdb, nodeID)
-	if err != nil {
-		return 0, fmt.Errorf("failed to get initial atx for smesher %s: %w", nodeID.String(), err)
-	}
-	atx, err := f.cdb.GetAtxHeader(atxId)
-	if err != nil {
-		return 0, fmt.Errorf("failed to get initial atx for smesher %s: %w", nodeID.String(), err)
-	}
-	return *atx.VRFNonce, nil
->>>>>>> fce7cf93
+	return atxs.VRFNonce(f.cdb, nodeID, epoch)
 }
 
 // ValidatorOpt for configuring Validator.
@@ -90,14 +73,9 @@
 	}
 
 	if v.nonceFetcher == nil {
-<<<<<<< HEAD
-		v.nonceFetcher = nonceFetcherAdapter{cdb: cdb}
-	}
-=======
 		v.nonceFetcher = defaultFetcher{cdb: cdb}
 	}
 
->>>>>>> fce7cf93
 	return v
 }
 
@@ -187,14 +165,6 @@
 		}
 		last = counter
 
-<<<<<<< HEAD
-		nonce, err := v.nonceFetcher.VRFNonce(owned.NodeID, epoch)
-		if err != nil {
-			return false, err
-		}
-
-=======
->>>>>>> fce7cf93
 		message, err := SerializeVRFMessage(beacon, epoch, nonce, counter)
 		if err != nil {
 			return false, err
