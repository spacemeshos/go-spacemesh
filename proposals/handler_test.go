--- conflicted
+++ resolved
@@ -786,11 +786,7 @@
 	th.mf.EXPECT().
 		GetActiveSet(gomock.Any(), activeSet.Hash()).
 		DoAndReturn(func(_ context.Context, hash types.Hash32) error {
-<<<<<<< HEAD
-			return activesets.Add(th.cdb, hash, &types.EpochActiveSet{
-=======
 			return activesets.Add(th.db, hash, &types.EpochActiveSet{
->>>>>>> ba3b4b51
 				Epoch: b.Layer.GetEpoch(),
 				Set:   activeSet,
 			})
@@ -1090,14 +1086,6 @@
 		Return(nil).
 		MinTimes(1).
 		MaxTimes(2)
-<<<<<<< HEAD
-	th.md.EXPECT().
-		GetMissingActiveSet(gomock.Any(), types.ATXIDList{p.AtxID}).
-		Return(types.ATXIDList{p.AtxID}).
-		MinTimes(1).
-		MaxTimes(2)
-=======
->>>>>>> ba3b4b51
 	th.mf.EXPECT().GetAtxs(gomock.Any(), types.ATXIDList{p.AtxID}).Return(nil).MinTimes(1).MaxTimes(2)
 	th.mv.EXPECT().CheckEligibility(gomock.Any(), gomock.Any(), nil).DoAndReturn(
 		func(ctx context.Context, ballot *types.Ballot, _ []types.ATXID) (bool, error) {
