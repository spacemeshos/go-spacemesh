package proposals

import (
	"context"
	"errors"
	"fmt"
	"time"

	"github.com/prometheus/client_golang/prometheus"

	"github.com/spacemeshos/go-spacemesh/codec"
	"github.com/spacemeshos/go-spacemesh/common/types"
	"github.com/spacemeshos/go-spacemesh/datastore"
	"github.com/spacemeshos/go-spacemesh/log"
	"github.com/spacemeshos/go-spacemesh/p2p"
	"github.com/spacemeshos/go-spacemesh/p2p/pubsub"
	"github.com/spacemeshos/go-spacemesh/sql"
	"github.com/spacemeshos/go-spacemesh/sql/ballots"
	"github.com/spacemeshos/go-spacemesh/sql/blocks"
	"github.com/spacemeshos/go-spacemesh/sql/identities"
	"github.com/spacemeshos/go-spacemesh/sql/proposals"
	"github.com/spacemeshos/go-spacemesh/system"
	"github.com/spacemeshos/go-spacemesh/tortoise"
)

var (
	errMalformedData         = errors.New("malformed data")
	errInitialize            = errors.New("failed to initialize")
	errInvalidATXID          = errors.New("ballot has invalid ATXID")
	errMissingEpochData      = errors.New("epoch data is missing in ref ballot")
	errUnexpectedEpochData   = errors.New("non-ref ballot declares epoch data")
	errEmptyActiveSet        = errors.New("ref ballot declares empty active set")
	errMissingBeacon         = errors.New("beacon is missing in ref ballot")
	errNotEligible           = errors.New("ballot not eligible")
	errDoubleVoting          = errors.New("ballot doubly-voted in same layer")
	errConflictingExceptions = errors.New("conflicting exceptions")
	errExceptionsOverflow    = errors.New("too many exceptions")
	errDuplicateTX           = errors.New("duplicate TxID in proposal")
	errDuplicateATX          = errors.New("duplicate ATXID in active set")
	errKnownProposal         = errors.New("known proposal")
	errKnownBallot           = errors.New("known ballot")
	errInvalidVote           = errors.New("invalid layer/height in the vote")
)

// Handler processes Proposal from gossip and, if deems it valid, propagates it to peers.
type Handler struct {
	logger log.Log
	cfg    Config

	cdb       *datastore.CachedDB
	fetcher   system.Fetcher
	mesh      meshProvider
	validator eligibilityValidator
	decoder   ballotDecoder
}

// Config defines configuration for the handler.
type Config struct {
	LayerSize      uint32
	LayersPerEpoch uint32
	GoldenATXID    types.ATXID
	MaxExceptions  int
	Hdist          uint32
}

// defaultConfig for BlockHandler.
func defaultConfig() Config {
	return Config{
		MaxExceptions: 1000,
	}
}

// Opt for configuring Handler.
type Opt func(h *Handler)

// withValidator defines eligibility Validator.
func withValidator(v eligibilityValidator) Opt {
	return func(h *Handler) {
		h.validator = v
	}
}

// WithLogger defines logger for Handler.
func WithLogger(logger log.Log) Opt {
	return func(h *Handler) {
		h.logger = logger
	}
}

// WithConfig defines protocol parameters.
func WithConfig(cfg Config) Opt {
	return func(h *Handler) {
		h.cfg = cfg
	}
}

// NewHandler creates new Handler.
func NewHandler(cdb *datastore.CachedDB, f system.Fetcher, bc system.BeaconCollector, m meshProvider, decoder ballotDecoder, opts ...Opt) *Handler {
	b := &Handler{
		logger:  log.NewNop(),
		cfg:     defaultConfig(),
		cdb:     cdb,
		fetcher: f,
		mesh:    m,
		decoder: decoder,
	}
	for _, opt := range opts {
		opt(b)
	}
	if b.validator == nil {
		b.validator = NewEligibilityValidator(b.cfg.LayerSize, b.cfg.LayersPerEpoch, cdb, bc, m, b.logger)
	}
	return b
}

// HandleProposal is the gossip receiver for Proposal.
func (h *Handler) HandleProposal(ctx context.Context, peer p2p.Peer, msg []byte) pubsub.ValidationResult {
	err := h.handleProposalData(ctx, msg, peer)
	switch {
	case err == nil:
		return pubsub.ValidationAccept
	case errors.Is(err, errMalformedData):
		return pubsub.ValidationReject
	case errors.Is(err, errKnownProposal):
		return pubsub.ValidationIgnore
	default:
		h.logger.WithContext(ctx).With().Error("failed to process proposal gossip", log.Err(err))
		return pubsub.ValidationIgnore
	}
}

// HandleSyncedBallot handles Ballot data from sync.
func (h *Handler) HandleSyncedBallot(ctx context.Context, data []byte) error {
	logger := h.logger.WithContext(ctx)

	var b types.Ballot
	t0 := time.Now()
	if err := codec.Decode(data, &b); err != nil {
		logger.With().Error("malformed ballot", log.Err(err))
		return errMalformedData
	}

	// set the ballot and smesher ID when received
	if err := b.Initialize(); err != nil {
		logger.With().Error("failed to initialize ballot", log.Err(err))
		return errInitialize
	}
	ballotDuration.WithLabelValues(decodeInit).Observe(float64(time.Since(t0)))

	t1 := time.Now()
	h.fetcher.AddPeersFromHash(b.ID().AsHash32(), collectHashes(b))
	ballotDuration.WithLabelValues(peerHashes).Observe(float64(time.Since(t1)))

	logger = logger.WithFields(b.ID(), b.LayerIndex)
	if err := h.processBallot(ctx, logger, &b); err != nil {
		if errors.Is(err, errKnownBallot) {
			return nil
		}
		return err
	}
	return nil
}

// collectHashes gathers all hashes in a proposal or ballot.
func collectHashes(a any) []types.Hash32 {
	p, ok := a.(types.Proposal)
	if ok {
		hashes := collectHashes(p.Ballot)
		return append(hashes, types.TransactionIDsToHashes(p.TxIDs)...)
	}

	b, ok := a.(types.Ballot)
	if ok {
		hashes := types.BlockIDsToHashes(ballotBlockView(&b))
		if b.RefBallot != types.EmptyBallotID {
			hashes = append(hashes, b.RefBallot.AsHash32())
		}
		return append(hashes, b.Votes.Base.AsHash32())
	}
	log.Panic("unexpected type")
	return nil
}

// HandleSyncedProposal handles Proposal data from sync.
func (h *Handler) HandleSyncedProposal(ctx context.Context, data []byte) error {
	err := h.handleProposalData(ctx, data, p2p.NoPeer)
	if errors.Is(err, errKnownProposal) {
		return nil
	}
	return err
}

func (h *Handler) handleProposalData(ctx context.Context, data []byte, peer p2p.Peer) error {
	logger := h.logger.WithContext(ctx)

	t0 := time.Now()
	var p types.Proposal
	if err := codec.Decode(data, &p); err != nil {
		logger.With().Error("malformed proposal", log.Err(err))
		return errMalformedData
	}

	// set the proposal ID when received
	if err := p.Initialize(); err != nil {
		logger.With().Warning("failed to initialize proposal", log.Err(err))
		return errInitialize
	}
	proposalDuration.WithLabelValues(decodeInit).Observe(float64(time.Since(t0)))

	logger = logger.WithFields(p.ID(), p.Ballot.ID(), p.LayerIndex)
	t1 := time.Now()
	if has, err := proposals.Has(h.cdb, p.ID()); err != nil {
		logger.With().Error("failed to look up proposal", log.Err(err))
		return fmt.Errorf("lookup proposal %v: %w", p.ID(), err)
	} else if has {
		logger.Debug("known proposal")
		return fmt.Errorf("%w proposal %s", errKnownProposal, p.ID())
	}
	proposalDuration.WithLabelValues(dbLookup).Observe(float64(time.Since(t1)))

	logger.With().Info("new proposal", log.Int("num_txs", len(p.TxIDs)))
	t2 := time.Now()
	h.fetcher.RegisterPeerHashes(peer, collectHashes(p))
	proposalDuration.WithLabelValues(peerHashes).Observe(float64(time.Since(t2)))

	t3 := time.Now()
	if err := h.processBallot(ctx, logger, &p.Ballot); err != nil && !errors.Is(err, errKnownBallot) {
		logger.With().Warning("failed to process ballot", log.Err(err))
		return err
	}
	proposalDuration.WithLabelValues(ballot).Observe(float64(time.Since(t3)))

	t4 := time.Now()
	if err := h.checkTransactions(ctx, &p); err != nil {
		logger.With().Warning("failed to fetch proposal TXs", log.Err(err))
		return err
	}
	proposalDuration.WithLabelValues(fetchTXs).Observe(float64(time.Since(t4)))

	logger.With().Debug("proposal is syntactically valid")
	t5 := time.Now()
	if err := proposals.Add(h.cdb, &p); err != nil {
		if errors.Is(err, sql.ErrObjectExists) {
			return fmt.Errorf("%w proposal %s", errKnownProposal, p.ID())
		}
		logger.With().Error("failed to save proposal", log.Err(err))
		return fmt.Errorf("save proposal: %w", err)
	}
	proposalDuration.WithLabelValues(dbSave).Observe(float64(time.Since(t5)))
	logger.With().Info("added proposal to database")

	t6 := time.Now()
	if err := h.mesh.AddTXsFromProposal(ctx, p.LayerIndex, p.ID(), p.TxIDs); err != nil {
		return fmt.Errorf("proposal add TXs: %w", err)
	}
	proposalDuration.WithLabelValues(linkTxs).Observe(float64(time.Since(t6)))

	reportProposalMetrics(&p)
	return nil
}

func (h *Handler) processBallot(ctx context.Context, logger log.Log, b *types.Ballot) error {
	t0 := time.Now()
	if has, err := ballots.Has(h.cdb, b.ID()); err != nil {
		logger.With().Error("failed to look up ballot", log.Err(err))
		return fmt.Errorf("lookup ballot %v: %w", b.ID(), err)
	} else if has {
		logger.Debug("known ballot", b.ID())
		return fmt.Errorf("%w: ballot %s", errKnownBallot, b.ID())
	}
	ballotDuration.WithLabelValues(dbLookup).Observe(float64(time.Since(t0)))

	logger.With().Info("new ballot", log.Inline(b))

	decoded, err := h.checkBallotSyntacticValidity(ctx, logger, b)
	if err != nil {
		return err
	}

	t1 := time.Now()
	if err := h.mesh.AddBallot(b); err != nil {
		if errors.Is(err, sql.ErrObjectExists) {
			return fmt.Errorf("%w: ballot %s", errKnownBallot, b.ID())
		}
		return fmt.Errorf("save ballot: %w", err)
	}
	ballotDuration.WithLabelValues(dbSave).Observe(float64(time.Since(t1)))
	if err := h.decoder.StoreBallot(decoded); err != nil {
		return fmt.Errorf("store decoded ballot %s: %w", decoded.ID(), err)
	}
	reportVotesMetrics(b)
	return nil
}

func (h *Handler) checkBallotSyntacticValidity(ctx context.Context, logger log.Log, b *types.Ballot) (*tortoise.DecodedBallot, error) {
	logger.With().Debug("checking proposal syntactic validity")

	t0 := time.Now()
	if err := h.checkBallotDataIntegrity(b); err != nil {
		logger.With().Warning("ballot integrity check failed", log.Err(err))
		return nil, err
	}
	ballotDuration.WithLabelValues(dataCheck).Observe(float64(time.Since(t0)))

	t1 := time.Now()
	if err := h.checkBallotDataAvailability(ctx, b); err != nil {
		logger.With().Warning("ballot data availability check failed", log.Err(err))
		return nil, err
	}
	ballotDuration.WithLabelValues(fetchRef).Observe(float64(time.Since(t1)))

	t2 := time.Now()
	// ballot can be decoded only if all dependencies (blocks, ballots, atxs) were downloaded
	// and added to the tortoise.
	decoded, err := h.decoder.DecodeBallot(b)
	if err != nil {
		return nil, fmt.Errorf("decode ballot %s: %w", b.ID(), err)
	}
	ballotDuration.WithLabelValues(decode).Observe(float64(time.Since(t2)))

	t3 := time.Now()
	// note that computed opinion has to match signed opinion, otherwise it is unknown
	// if attached votes struct was modified
	//
	// TODO this check can work only on the list with decoded votes, otherwise
	// otherwise it validates only diff, which is easy to bypass
	if err := h.checkVotesConsistency(ctx, b); err != nil {
		logger.With().Warning("ballot votes consistency check failed", log.Err(err))
		return nil, err
	}
	ballotDuration.WithLabelValues(votes).Observe(float64(time.Since(t3)))

	t4 := time.Now()
	if eligible, err := h.validator.CheckEligibility(ctx, b); err != nil || !eligible {
		h.logger.WithContext(ctx).With().Warning("ballot eligibility check failed", log.Err(err))
		return nil, errNotEligible
	}
	ballotDuration.WithLabelValues(eligible).Observe(float64(time.Since(t4)))

	logger.With().Debug("ballot is syntactically valid")
	return decoded, nil
}

func (h *Handler) checkBallotDataIntegrity(b *types.Ballot) error {
	if b.AtxID == *types.EmptyATXID || b.AtxID == h.cfg.GoldenATXID {
		return errInvalidATXID
	}

	if b.RefBallot == types.EmptyBallotID {
		// this is the smesher's first Ballot in this epoch, should contain EpochData
		if b.EpochData == nil {
			return errMissingEpochData
		}
		if b.EpochData.Beacon == types.EmptyBeacon {
			return errMissingBeacon
		}
		if len(b.EpochData.ActiveSet) == 0 {
			return errEmptyActiveSet
		}
		// check for duplicate ATXIDs in active set
		set := make(map[types.ATXID]struct{}, len(b.EpochData.ActiveSet))
		for _, atx := range b.EpochData.ActiveSet {
			if _, exist := set[atx]; exist {
				return errDuplicateATX
			}
			set[atx] = struct{}{}
		}
	} else if b.EpochData != nil {
		return errUnexpectedEpochData
	}
	return nil
}

func (h *Handler) setBallotMalicious(ctx context.Context, b *types.Ballot) error {
	if err := identities.SetMalicious(h.cdb, b.SmesherID().Bytes()); err != nil {
		h.logger.WithContext(ctx).With().Error("failed to set smesher malicious",
			b.ID(),
			b.LayerIndex,
			log.Stringer("smesher", b.SmesherID()),
			log.Err(err))
		return fmt.Errorf("set smesher malcious: %w", err)
	}
	b.SetMalicious()
	return nil
}

func (h *Handler) checkVotesConsistency(ctx context.Context, b *types.Ballot) error {
	exceptions := map[types.BlockID]struct{}{}
	layers := make(map[types.LayerID]types.BlockID)
	// a ballot should not vote for multiple blocks in the same layer within hdist,
	// since hare only output a single block each layer and miner should vote according
	// to the hare output within hdist of the current layer when producing a ballot.
	for _, vote := range b.Votes.Support {
		exceptions[vote.ID] = struct{}{}
		block, err := blocks.Get(h.cdb, vote.ID)
		if err != nil {
			h.logger.WithContext(ctx).With().Error("failed to get block layer", log.Err(err))
			return fmt.Errorf("check exception get block layer: %w", err)
		}
		if block.ToVote() != vote {
			return fmt.Errorf("%w: encoded vote %+v doesn't match actual %+v", errInvalidVote, vote, block.ToVote())
		}
		if voted, ok := layers[vote.LayerID]; ok {
			// already voted for a block in this layer
<<<<<<< HEAD
			if voted != vote.ID && !vote.LayerID.Before(cutoff) {
=======
			if voted != bid && lid.Add(h.cfg.Hdist).After(b.LayerIndex) {
>>>>>>> c78eba67
				h.logger.WithContext(ctx).With().Warning("ballot doubly voted within hdist, set smesher malicious",
					b.ID(),
					b.LayerIndex,
					log.Stringer("smesher", b.SmesherID()),
					log.Stringer("voted_bid", voted),
					log.Stringer("voted_bid", vote.ID),
					log.Uint32("hdist", h.cfg.Hdist))
				if err = h.setBallotMalicious(ctx, b); err != nil {
					return err
				}
				return errDoubleVoting
			}
		} else {
			layers[vote.LayerID] = vote.ID
		}
	}
	// a ballot should not vote support and against on the same block.
	for _, vote := range b.Votes.Against {
		if _, exist := exceptions[vote.ID]; exist {
			h.logger.WithContext(ctx).With().Warning("conflicting votes on block", vote.ID, b.ID(), b.LayerIndex)
			if err := h.setBallotMalicious(ctx, b); err != nil {
				return err
			}
			return fmt.Errorf("%w: block %s is referenced multiple times in exceptions of ballot %s at layer %v",
				errConflictingExceptions, vote.ID, b.ID(), b.LayerIndex)
		}
		block, err := blocks.Get(h.cdb, vote.ID)
		if err != nil {
			h.logger.WithContext(ctx).With().Error("failed to get block layer", log.Err(err))
			return fmt.Errorf("check exception get block layer: %w", err)
		}
		if block.ToVote() != vote {
			return fmt.Errorf("%w encoded vote %+v doesn't match actual %+v",
				errInvalidVote, vote, block.ToVote())
		}
		layers[vote.LayerID] = vote.ID
	}
	if len(exceptions) > h.cfg.MaxExceptions {
		h.logger.WithContext(ctx).With().Warning("exceptions exceed limits",
			b.ID(),
			b.LayerIndex,
			log.Int("len", len(exceptions)),
			log.Int("max_allowed", h.cfg.MaxExceptions))
		return fmt.Errorf("%w: %d exceptions with max allowed %d in ballot %s",
			errExceptionsOverflow, len(exceptions), h.cfg.MaxExceptions, b.ID())
	}
	// a ballot should not abstain on a layer that it voted for/against on block in that layer.
	for _, lid := range b.Votes.Abstain {
		if _, ok := layers[lid]; ok {
			h.logger.WithContext(ctx).With().Warning("conflicting votes on layer",
				b.ID(),
				b.LayerIndex,
				log.Stringer("conflict_layer", lid))
			if err := h.setBallotMalicious(ctx, b); err != nil {
				return err
			}
			return errConflictingExceptions
		}
	}
	return nil
}

func ballotBlockView(b *types.Ballot) []types.BlockID {
	combined := make([]types.BlockID, 0, len(b.Votes.Support)+len(b.Votes.Against))
	for _, vote := range b.Votes.Support {
		combined = append(combined, vote.ID)
	}
	for _, vote := range b.Votes.Against {
		combined = append(combined, vote.ID)
	}
	return combined
}

func (h *Handler) checkBallotDataAvailability(ctx context.Context, b *types.Ballot) error {
	blts := []types.BallotID{}
	if b.Votes.Base != types.EmptyBallotID {
		blts = append(blts, b.Votes.Base)
	}
	if b.RefBallot != types.EmptyBallotID {
		blts = append(blts, b.RefBallot)
	}
	if err := h.fetcher.GetBallots(ctx, blts); err != nil {
		return fmt.Errorf("fetch ballots: %w", err)
	}

	if err := h.fetchReferencedATXs(ctx, b); err != nil {
		return fmt.Errorf("fetch referenced ATXs: %w", err)
	}

	bids := ballotBlockView(b)
	if len(bids) > 0 {
		if err := h.fetcher.GetBlocks(ctx, bids); err != nil {
			return fmt.Errorf("fetch blocks: %w", err)
		}
	}
	return nil
}

func (h *Handler) fetchReferencedATXs(ctx context.Context, b *types.Ballot) error {
	atxs := []types.ATXID{b.AtxID}
	if b.EpochData != nil {
		atxs = append(atxs, b.EpochData.ActiveSet...)
	}
	if err := h.fetcher.GetAtxs(ctx, atxs); err != nil {
		return fmt.Errorf("proposal get ATXs: %w", err)
	}
	return nil
}

func (h *Handler) checkTransactions(ctx context.Context, p *types.Proposal) error {
	if len(p.TxIDs) == 0 {
		return nil
	}

	set := make(map[types.TransactionID]struct{}, len(p.TxIDs))
	for _, tx := range p.TxIDs {
		if _, exist := set[tx]; exist {
			return errDuplicateTX
		}
		set[tx] = struct{}{}
	}
	if err := h.fetcher.GetProposalTxs(ctx, p.TxIDs); err != nil {
		return fmt.Errorf("proposal get TXs: %w", err)
	}
	return nil
}

func reportProposalMetrics(p *types.Proposal) {
	proposalSize.WithLabelValues().Observe(float64(len(p.Bytes())))
	numTxsInProposal.WithLabelValues().Observe(float64(len(p.TxIDs)))
}

func reportVotesMetrics(b *types.Ballot) {
	numBlocksInException.With(prometheus.Labels{diffTypeLabel: diffTypeAgainst}).Observe(float64(len(b.Votes.Against)))
	numBlocksInException.With(prometheus.Labels{diffTypeLabel: diffTypeFor}).Observe(float64(len(b.Votes.Support)))
	numBlocksInException.With(prometheus.Labels{diffTypeLabel: diffTypeNeutral}).Observe(float64(len(b.Votes.Abstain)))
}<|MERGE_RESOLUTION|>--- conflicted
+++ resolved
@@ -402,11 +402,7 @@
 		}
 		if voted, ok := layers[vote.LayerID]; ok {
 			// already voted for a block in this layer
-<<<<<<< HEAD
-			if voted != vote.ID && !vote.LayerID.Before(cutoff) {
-=======
-			if voted != bid && lid.Add(h.cfg.Hdist).After(b.LayerIndex) {
->>>>>>> c78eba67
+			if voted != vote.ID && vote.LayerID.Add(h.cfg.Hdist).After(b.LayerIndex) {
 				h.logger.WithContext(ctx).With().Warning("ballot doubly voted within hdist, set smesher malicious",
 					b.ID(),
 					b.LayerIndex,
