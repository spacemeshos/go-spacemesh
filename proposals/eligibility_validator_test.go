package proposals

import (
	"context"
	"math/rand"
	"sort"
	"strings"
	"testing"
	"time"

	"github.com/golang/mock/gomock"
	"github.com/spacemeshos/fixed"
	"github.com/stretchr/testify/require"

	"github.com/spacemeshos/go-spacemesh/activation"
	"github.com/spacemeshos/go-spacemesh/common/types"
	"github.com/spacemeshos/go-spacemesh/datastore"
	"github.com/spacemeshos/go-spacemesh/log/logtest"
	"github.com/spacemeshos/go-spacemesh/signing"
	"github.com/spacemeshos/go-spacemesh/sql"
	"github.com/spacemeshos/go-spacemesh/sql/atxs"
	"github.com/spacemeshos/go-spacemesh/sql/ballots"
)

const (
	defaultATXUnit = uint32(5)
	testedATXUnit  = uint32(2)
	// eligibleSlots is calculated based on layerAvgSize, layersPerEpoch, epoch ATX weight and smesher's own weight.
	eligibleSlots = uint32(3)
	epoch         = types.EpochID(3)
)

func genActiveSet() types.ATXIDList {
	return types.ATXIDList{types.RandomATXID(), types.RandomATXID(), types.RandomATXID(), types.RandomATXID()}
}

func genActiveSetAndSave(t *testing.T, cdb *datastore.CachedDB, signer *signing.EdSigner) types.ATXIDList {
	t.Helper()
	activeset := types.ATXIDList{types.RandomATXID(), types.RandomATXID(), types.RandomATXID(), types.RandomATXID()}

	nonce := types.VRFPostIndex(1)
	atx := &types.ActivationTx{InnerActivationTx: types.InnerActivationTx{
		NIPostChallenge: types.NIPostChallenge{
			PubLayerID: epoch.FirstLayer().Sub(layersPerEpoch),
		},
		NumUnits: testedATXUnit,
		VRFNonce: &nonce,
	}}
	atx.SetID(activeset[0])
	atx.SetEffectiveNumUnits(testedATXUnit)
	atx.SetReceived(time.Now())
	activation.SignAndFinalizeAtx(signer, atx)
	vAtx, err := atx.Verify(0, 1)
	require.NoError(t, err)
	require.NoError(t, atxs.Add(cdb, vAtx))

	for _, id := range activeset[1:] {
		atx := &types.ActivationTx{InnerActivationTx: types.InnerActivationTx{
			NIPostChallenge: types.NIPostChallenge{
				PubLayerID: epoch.FirstLayer().Sub(layersPerEpoch),
			},
			NumUnits: defaultATXUnit,
		}}
		atx.SetID(id)
		atx.SetEffectiveNumUnits(atx.NumUnits)
		atx.SetReceived(time.Now())
		vAtx, err := atx.Verify(0, 1)
		require.NoError(t, err)
		require.NoError(t, atxs.Add(cdb, vAtx))
	}
	return activeset
}

type testValidator struct {
	*Validator
	*mockSet
}

func createTestValidator(tb testing.TB) *testValidator {
	types.SetLayersPerEpoch(layersPerEpoch)
	ms := fullMockSet(tb)
	lg := logtest.New(tb)

	return &testValidator{
		Validator: NewEligibilityValidator(layerAvgSize, layersPerEpoch, datastore.NewCachedDB(sql.InMemory(), lg), ms.mbc, ms.mm, lg, ms.mvrf,
			WithNonceFetcher(ms.mNonce),
		),
		mockSet: ms,
	}
}

func createBallots(tb testing.TB, signer *signing.EdSigner, activeSet types.ATXIDList, beacon types.Beacon) []*types.Ballot {
	totalWeight := uint64(len(activeSet)-1)*uint64(defaultATXUnit) + uint64(testedATXUnit)
	slots, err := GetNumEligibleSlots(uint64(testedATXUnit), totalWeight, layerAvgSize, layersPerEpoch)
	require.NoError(tb, err)
	require.Equal(tb, eligibleSlots, slots)
	eligibilityProofs := map[types.LayerID][]types.VotingEligibility{}
	order := make([]types.LayerID, 0, eligibleSlots)

	nonce := types.VRFPostIndex(1)
	vrfSigner, err := signer.VRFSigner()
	require.NoError(tb, err)

	for counter := uint32(0); counter < eligibleSlots; counter++ {
		message, err := SerializeVRFMessage(beacon, epoch, nonce, counter)
		require.NoError(tb, err)
		vrfSig := vrfSigner.Sign(message)
		eligibleLayer := CalcEligibleLayer(epoch, layersPerEpoch, vrfSig)
		if _, exist := eligibilityProofs[eligibleLayer]; !exist {
			order = append(order, eligibleLayer)
		}
		eligibilityProofs[eligibleLayer] = append(eligibilityProofs[eligibleLayer], types.VotingEligibility{
			J:   counter,
			Sig: vrfSig,
		})
	}
	sort.Slice(order, func(i, j int) bool { return order[i].Before(order[j]) })
	blts := make([]*types.Ballot, 0, eligibleSlots)
	for _, lyr := range order {
		proofs := eligibilityProofs[lyr]
		isRef := len(blts) == 0
		b := types.RandomBallot()
		b.AtxID = activeSet[0]
		b.Layer = lyr
		if isRef {
			b.RefBallot = types.EmptyBallotID
			b.EpochData = &types.EpochData{
				ActiveSetHash: activeSet.Hash(),
				Beacon:        beacon,
			}
			b.ActiveSet = activeSet
		} else {
			b.RefBallot = blts[0].ID()
		}
		b.EligibilityProofs = proofs
		b.EligibilityCount = eligibleSlots
		b.Signature = signer.Sign(signing.BALLOT, b.SignedBytes())
		b.SetSmesherID(signer.NodeID())
		require.NoError(tb, b.Initialize())
		blts = append(blts, b)
	}
	return blts
}

func TestCheckEligibility_FailedToGetRefBallot(t *testing.T) {
	tv := createTestValidator(t)
	signer, err := signing.NewEdSigner(
		signing.WithKeyFromRand(rand.New(rand.NewSource(1128))),
	)
	require.NoError(t, err)

	blts := createBallots(t, signer, genActiveSet(), types.Beacon{1, 1, 1})
	eligible, err := tv.CheckEligibility(context.Background(), blts[1])
	require.ErrorIs(t, err, sql.ErrNotFound)
	require.True(t, strings.Contains(err.Error(), "get ref ballot"))
	require.False(t, eligible)
}

func TestCheckEligibility_RefBallotMissingEpochData(t *testing.T) {
	tv := createTestValidator(t)
	signer, err := signing.NewEdSigner(
		signing.WithKeyFromRand(rand.New(rand.NewSource(1001))),
	)
	require.NoError(t, err)

	blts := createBallots(t, signer, genActiveSet(), types.Beacon{1, 1, 1})
	rb := blts[0]
	rb.EpochData = nil
	require.NoError(t, ballots.Add(tv.cdb, rb))
	eligible, err := tv.CheckEligibility(context.Background(), blts[1])
	require.ErrorIs(t, err, errMissingEpochData)
	require.False(t, eligible)
}

func TestCheckEligibility_RefBallotMissingBeacon(t *testing.T) {
	tv := createTestValidator(t)
	signer, err := signing.NewEdSigner(
		signing.WithKeyFromRand(rand.New(rand.NewSource(1001))),
	)
	require.NoError(t, err)

	blts := createBallots(t, signer, genActiveSet(), types.Beacon{1, 1, 1})
	rb := blts[0]
	rb.EpochData.Beacon = types.EmptyBeacon
	require.NoError(t, ballots.Add(tv.cdb, rb))
	eligible, err := tv.CheckEligibility(context.Background(), blts[1])
	require.ErrorIs(t, err, errMissingBeacon)
	require.False(t, eligible)
}

func TestCheckEligibility_RefBallotEmptyActiveSet(t *testing.T) {
	tv := createTestValidator(t)
	signer, err := signing.NewEdSigner(
		signing.WithKeyFromRand(rand.New(rand.NewSource(1001))),
	)
	require.NoError(t, err)

	blts := createBallots(t, signer, genActiveSet(), types.Beacon{1, 1, 1})
	rb := blts[0]
	rb.ActiveSet = nil
	require.NoError(t, ballots.Add(tv.cdb, rb))
	eligible, err := tv.CheckEligibility(context.Background(), blts[1])
	require.ErrorIs(t, err, errEmptyActiveSet)
	require.False(t, eligible)
}

func TestCheckEligibility_FailToGetActiveSetATXHeader(t *testing.T) {
	tv := createTestValidator(t)
	signer, err := signing.NewEdSigner(
		signing.WithKeyFromRand(rand.New(rand.NewSource(1001))),
	)
	require.NoError(t, err)

	blts := createBallots(t, signer, genActiveSet(), types.Beacon{1, 1, 1})
	rb := blts[0]
	require.NoError(t, ballots.Add(tv.cdb, rb))
	eligible, err := tv.CheckEligibility(context.Background(), blts[1])
	require.ErrorIs(t, err, sql.ErrNotFound)
	require.True(t, strings.Contains(err.Error(), "get ATX header"))
	require.False(t, eligible)
}

func TestCheckEligibility_FailToGetBallotATXHeader(t *testing.T) {
	tv := createTestValidator(t)
	signer, err := signing.NewEdSigner(
		signing.WithKeyFromRand(rand.New(rand.NewSource(1001))),
	)
	require.NoError(t, err)

	activeset := genActiveSetAndSave(t, tv.cdb, signer)

	blts := createBallots(t, signer, activeset, types.Beacon{1, 1, 1})
	rb := blts[0]
	randomAtx := types.RandomATXID()
	rb.ActiveSet = append(rb.ActiveSet, randomAtx)
	rb.AtxID = randomAtx
	eligible, err := tv.CheckEligibility(context.Background(), rb)
	require.ErrorIs(t, err, sql.ErrNotFound)
	require.ErrorContains(t, err, "get ATX header")
	require.False(t, eligible)
}

func TestCheckEligibility_TargetEpochMismatch(t *testing.T) {
	tv := createTestValidator(t)
	signer, err := signing.NewEdSigner(
		signing.WithKeyFromRand(rand.New(rand.NewSource(1001))),
	)
	require.NoError(t, err)

	blts := createBallots(t, signer, genActiveSet(), types.Beacon{1, 1, 1})
	rb := blts[0]
	require.NoError(t, ballots.Add(tv.cdb, rb))

	atx := &types.ActivationTx{InnerActivationTx: types.InnerActivationTx{
		NIPostChallenge: types.NIPostChallenge{
			PubLayerID: epoch.FirstLayer(),
		},
		NumUnits: testedATXUnit,
	}}
<<<<<<< HEAD
	atx.SetID(rb.EpochData.ActiveSet[0])
=======
	atx.SetID(&rb.ActiveSet[0])
	nodeID := signer.NodeID()
	atx.SetNodeID(&nodeID)
>>>>>>> 90f17165
	atx.SetEffectiveNumUnits(atx.NumUnits)
	atx.SetReceived(time.Now())
	vAtx, err := atx.Verify(0, 1)
	require.NoError(t, err)
	require.NoError(t, atxs.Add(tv.cdb, vAtx))

	for _, id := range rb.ActiveSet[1:] {
		atx := &types.ActivationTx{InnerActivationTx: types.InnerActivationTx{
			NIPostChallenge: types.NIPostChallenge{
				PubLayerID: epoch.FirstLayer().Sub(layersPerEpoch),
			},
			NumUnits: defaultATXUnit,
		}}
		atx.SetID(id)
		atx.SetEffectiveNumUnits(atx.NumUnits)
		atx.SetReceived(time.Now())
		vAtx, err := atx.Verify(0, 1)
		require.NoError(t, err)
		require.NoError(t, atxs.Add(tv.cdb, vAtx))
	}
	eligible, err := tv.CheckEligibility(context.Background(), blts[1])
	require.ErrorIs(t, err, errTargetEpochMismatch)
	require.False(t, eligible)
}

func TestCheckEligibility_KeyMismatch(t *testing.T) {
	tv := createTestValidator(t)
	signer, err := signing.NewEdSigner(
		signing.WithKeyFromRand(rand.New(rand.NewSource(1001))),
	)
	require.NoError(t, err)
	signer2, err := signing.NewEdSigner(
		signing.WithKeyFromRand(rand.New(rand.NewSource(1002))),
	)
	require.NoError(t, err)

	activeset := genActiveSetAndSave(t, tv.cdb, signer2)
	blts := createBallots(t, signer, activeset, types.Beacon{1, 1, 1})
	rb := blts[0]
	require.NoError(t, ballots.Add(tv.cdb, rb))
	eligible, err := tv.CheckEligibility(context.Background(), blts[1])
	require.ErrorIs(t, err, errPublicKeyMismatch)
	require.False(t, eligible)
}

func TestCheckEligibility_IncorrectEligibilityCount(t *testing.T) {
	tv := createTestValidator(t)
	signer, err := signing.NewEdSigner(
		signing.WithKeyFromRand(rand.New(rand.NewSource(1001))),
	)
	require.NoError(t, err)

	activeset := genActiveSetAndSave(t, tv.cdb, signer.NodeID())
	blts := createBallots(t, signer, activeset, types.Beacon{1, 1, 1})
	rb := blts[0]
	require.NoError(t, ballots.Add(tv.cdb, rb))
	b := blts[1]
	b.EligibilityCount = eligibleSlots - 1

	got, err := tv.CheckEligibility(context.Background(), b)
	require.ErrorIs(t, err, errIncorrectEligCount)
	require.False(t, got)
}

func TestCheckEligibility_BadCounter(t *testing.T) {
	tv := createTestValidator(t)
	signer, err := signing.NewEdSigner(
		signing.WithKeyFromRand(rand.New(rand.NewSource(1001))),
	)
	require.NoError(t, err)

	activeset := genActiveSetAndSave(t, tv.cdb, signer)
	blts := createBallots(t, signer, activeset, types.Beacon{1, 1, 1})
	rb := blts[0]
	require.NoError(t, ballots.Add(tv.cdb, rb))
	b := blts[1]
	b.EligibilityProofs[0].J = b.EligibilityProofs[0].J + 100

	tv.mNonce.EXPECT().VRFNonce(gomock.Any(), gomock.Any()).Return(types.VRFPostIndex(1), nil).Times(1)
	eligible, err := tv.CheckEligibility(context.Background(), b)
	require.ErrorIs(t, err, errIncorrectCounter)
	require.False(t, eligible)
}

func TestCheckEligibility_InvalidOrder(t *testing.T) {
	tv := createTestValidator(t)
	signer, err := signing.NewEdSigner(
		signing.WithKeyFromRand(rand.New(rand.NewSource(1128))),
	)
	require.NoError(t, err)

	activeset := genActiveSetAndSave(t, tv.cdb, signer)
	blts := createBallots(t, signer, activeset, types.Beacon{10})
	rb := blts[0]
	require.Len(t, rb.EligibilityProofs, 2)
	rb.EligibilityProofs[0], rb.EligibilityProofs[1] = rb.EligibilityProofs[1], rb.EligibilityProofs[0]

	tv.mvrf.EXPECT().Verify(gomock.Any(), gomock.Any(), gomock.Any()).Return(true).AnyTimes()
	tv.mNonce.EXPECT().VRFNonce(gomock.Any(), gomock.Any()).Return(types.VRFPostIndex(1), nil).Times(1)

	eligible, err := tv.CheckEligibility(context.Background(), rb)
	require.ErrorIs(t, err, errInvalidProofsOrder)
	require.False(t, eligible)

	rb.EligibilityProofs[0], rb.EligibilityProofs[1] = rb.EligibilityProofs[1], rb.EligibilityProofs[0]
	rb.EligibilityProofs = append(rb.EligibilityProofs, types.VotingEligibility{J: 2})

	tv.mvrf.EXPECT().Verify(gomock.Any(), gomock.Any(), gomock.Any()).Return(true).AnyTimes()
	tv.mNonce.EXPECT().VRFNonce(gomock.Any(), gomock.Any()).Return(types.VRFPostIndex(1), nil).Times(1)

	eligible, err = tv.CheckEligibility(context.Background(), rb)
	require.ErrorIs(t, err, errInvalidProofsOrder)
	require.False(t, eligible)
}

func TestCheckEligibility_BadVRFSignature(t *testing.T) {
	tv := createTestValidator(t)
	signer, err := signing.NewEdSigner(
		signing.WithKeyFromRand(rand.New(rand.NewSource(1001))),
	)
	require.NoError(t, err)

	activeset := genActiveSetAndSave(t, tv.cdb, signer)
	blts := createBallots(t, signer, activeset, types.Beacon{1, 1, 1})
	rb := blts[0]
	require.NoError(t, ballots.Add(tv.cdb, rb))

	b := blts[1]
	b.EligibilityProofs[0].Sig = types.RandomVrfSignature()
	tv.mvrf.EXPECT().Verify(gomock.Any(), gomock.Any(), b.EligibilityProofs[0].Sig).Return(false)
	tv.mNonce.EXPECT().VRFNonce(gomock.Any(), gomock.Any()).Return(types.VRFPostIndex(1), nil).Times(1)

	eligible, err := tv.CheckEligibility(context.Background(), b)
	require.ErrorIs(t, err, errIncorrectVRFSig)
	require.False(t, eligible)
}

func TestCheckEligibility_IncorrectLayerIndex(t *testing.T) {
	tv := createTestValidator(t)
	signer, err := signing.NewEdSigner(
		signing.WithKeyFromRand(rand.New(rand.NewSource(1001))),
	)
	require.NoError(t, err)

	activeset := genActiveSetAndSave(t, tv.cdb, signer)
	blts := createBallots(t, signer, activeset, types.Beacon{1, 1, 1})
	rb := blts[0]
	require.NoError(t, ballots.Add(tv.cdb, rb))

	b := blts[1]
	b.EligibilityProofs[0].Sig = types.RandomVrfSignature()
	tv.mvrf.EXPECT().Verify(gomock.Any(), gomock.Any(), b.EligibilityProofs[0].Sig).Return(false)
	tv.mNonce.EXPECT().VRFNonce(gomock.Any(), gomock.Any()).Return(types.VRFPostIndex(1), nil).Times(1)

	eligible, err := tv.CheckEligibility(context.Background(), b)
	require.ErrorIs(t, err, errIncorrectVRFSig)
	require.False(t, eligible)
}

func TestCheckEligibility_EmptyEligibilityList(t *testing.T) {
	tv := createTestValidator(t)
	eligibile, err := tv.CheckEligibility(context.Background(), &types.Ballot{})
	require.ErrorContains(t, err, "empty eligibility list")
	require.False(t, eligibile)
}

func TestCheckEligibility(t *testing.T) {
	tv := createTestValidator(t)
	signer, err := signing.NewEdSigner(
		signing.WithKeyFromRand(rand.New(rand.NewSource(1001))),
	)
	require.NoError(t, err)

	beacon := types.Beacon{1, 1, 1}
	activeset := genActiveSetAndSave(t, tv.cdb, signer)
	blts := createBallots(t, signer, activeset, beacon)
	rb := blts[0]
	require.NoError(t, ballots.Add(tv.cdb, rb))
	for _, b := range blts {
		hdr, err := tv.cdb.GetAtxHeader(b.AtxID)
		require.NoError(t, err)
		weightPer := fixed.DivUint64(hdr.GetWeight(), uint64(eligibleSlots))
		tv.mbc.EXPECT().ReportBeaconFromBallot(epoch, b, beacon, weightPer).Times(1)
		tv.mvrf.EXPECT().Verify(gomock.Any(), gomock.Any(), gomock.Any()).Return(true).AnyTimes()
		tv.mNonce.EXPECT().VRFNonce(gomock.Any(), gomock.Any()).Return(types.VRFPostIndex(1), nil).Times(1)
		got, err := tv.CheckEligibility(context.Background(), b)
		require.NoError(t, err)
		require.True(t, got)
	}
}

func TestCheckEligibility_AtxIdMismatch(t *testing.T) {
	tv := createTestValidator(t)
	refballot := types.Ballot{}
	refballot.SetID(types.BallotID{1})
	refballot.AtxID = types.ATXID{1}
	refballot.EpochData = &types.EpochData{}
	require.NoError(t, ballots.Add(tv.cdb, &refballot))

	ballot := &types.Ballot{}
	ballot.EligibilityProofs = []types.VotingEligibility{{}}
	ballot.RefBallot = refballot.ID()
	ballot.AtxID = types.ATXID{2}

	eligibile, err := tv.CheckEligibility(context.Background(), ballot)
	require.ErrorContains(t, err, "should be sharing atx")
	require.False(t, eligibile)
}

func TestCheckEligibility_AtxNotIncluded(t *testing.T) {
	tv := createTestValidator(t)

	atx1 := &types.VerifiedActivationTx{ActivationTx: &types.ActivationTx{
		InnerActivationTx: types.InnerActivationTx{
			NumUnits: 2,
		},
	}}
	atx1.SetID(types.ATXID{1})
	atx1.SetEffectiveNumUnits(atx1.NumUnits)
	atx2 := &types.VerifiedActivationTx{ActivationTx: &types.ActivationTx{
		InnerActivationTx: types.InnerActivationTx{
			NumUnits: 2,
		},
	}}
	atx2.SetID(types.ATXID{2})
	atx2.SetEffectiveNumUnits(atx2.NumUnits)
	require.NoError(t, atxs.Add(tv.cdb, atx1))
	require.NoError(t, atxs.Add(tv.cdb, atx2))

	ballot := &types.Ballot{}
	ballot.EligibilityProofs = []types.VotingEligibility{{}}
	ballot.SetID(types.BallotID{1})
	ballot.AtxID = types.ATXID{3}
	activeSet := types.ATXIDList{atx1.ID(), atx2.ID()}
	ballot.EpochData = &types.EpochData{
		ActiveSetHash: activeSet.Hash(),
		Beacon:        types.Beacon{1},
	}
	ballot.ActiveSet = activeSet
	require.NoError(t, ballots.Add(tv.cdb, ballot))

	eligibile, err := tv.CheckEligibility(context.Background(), ballot)
	require.ErrorContains(t, err, "is not included into the active set")
	require.False(t, eligibile)
}<|MERGE_RESOLUTION|>--- conflicted
+++ resolved
@@ -257,13 +257,7 @@
 		},
 		NumUnits: testedATXUnit,
 	}}
-<<<<<<< HEAD
-	atx.SetID(rb.EpochData.ActiveSet[0])
-=======
-	atx.SetID(&rb.ActiveSet[0])
-	nodeID := signer.NodeID()
-	atx.SetNodeID(&nodeID)
->>>>>>> 90f17165
+	atx.SetID(rb.ActiveSet[0])
 	atx.SetEffectiveNumUnits(atx.NumUnits)
 	atx.SetReceived(time.Now())
 	vAtx, err := atx.Verify(0, 1)
@@ -316,7 +310,7 @@
 	)
 	require.NoError(t, err)
 
-	activeset := genActiveSetAndSave(t, tv.cdb, signer.NodeID())
+	activeset := genActiveSetAndSave(t, tv.cdb, signer)
 	blts := createBallots(t, signer, activeset, types.Beacon{1, 1, 1})
 	rb := blts[0]
 	require.NoError(t, ballots.Add(tv.cdb, rb))
