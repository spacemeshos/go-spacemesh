--- conflicted
+++ resolved
@@ -21,12 +21,7 @@
 	nodeID        block.NodeId
 }
 
-<<<<<<< HEAD
-func NewLocalOracle(committeeSize int, nodeID block.NodeId) *localBlockOracle {
-	oc := eligibility.New()
-=======
-func NewLocalOracle(rolacle *eligibility.FixedRolacle, committeeSize int, nodeID mesh.NodeId) *localBlockOracle {
->>>>>>> 6cc0caa2
+func NewLocalOracle(rolacle *eligibility.FixedRolacle, committeeSize int, nodeID block.NodeId) *localBlockOracle {
 	//oc.Register(true, pubKey)
 	return &localBlockOracle{
 		committeeSize: committeeSize,
@@ -44,14 +39,10 @@
 	eligible := bo.oc.Eligible(uint32(layerID), bo.committeeSize, bo.nodeID.Key, nil)
 	var proofs []block.BlockEligibilityProof
 	if eligible {
-<<<<<<< HEAD
-		proofs = []block.BlockEligibilityProof{}
-=======
-		proofs = []mesh.BlockEligibilityProof{{
+		proofs = []block.BlockEligibilityProof{{
 			J:   0,
 			Sig: nil,
 		}}
->>>>>>> 6cc0caa2
 	}
 	return proofs, nil
 }
@@ -79,14 +70,10 @@
 	eligible := bo.oc.Eligible(uint32(layerID), bo.committeeSize, bo.nodeID.Key)
 	var proofs []block.BlockEligibilityProof
 	if eligible {
-<<<<<<< HEAD
-		proofs = []block.BlockEligibilityProof{}
-=======
-		proofs = []mesh.BlockEligibilityProof{{
+		proofs = []block.BlockEligibilityProof{{
 			J:   0,
 			Sig: []byte{1, 2, 3},
 		}}
->>>>>>> 6cc0caa2
 	}
 	return proofs, nil
 }
