package oracle

import (
	"encoding/binary"
	"errors"
	"fmt"
	"github.com/spacemeshos/go-spacemesh/common"
	"github.com/spacemeshos/go-spacemesh/log"
	"github.com/spacemeshos/go-spacemesh/types"
	"github.com/spacemeshos/sha256-simd"
)

type ActivationDb interface {
	GetNodeAtxIds(node types.NodeId) ([]types.AtxId, error)
	GetAtx(id types.AtxId) (*types.ActivationTx, error)
}

type Signer interface {
	Sign(msg []byte) ([]byte, error)
}

type MinerBlockOracle struct {
	committeeSize  uint32
	layersPerEpoch uint16
	activationDb   ActivationDb
	beaconProvider *EpochBeaconProvider
	vrfSigner      Signer
	nodeID         types.NodeId

	proofsEpoch       types.EpochId
	eligibilityProofs map[types.LayerID][]types.BlockEligibilityProof
	atxID             types.AtxId
	log               log.Log
}

func NewMinerBlockOracle(committeeSize uint32,
	layersPerEpoch uint16,
	activationDb ActivationDb,
	beaconProvider *EpochBeaconProvider,
	vrfSigner Signer, nodeId types.NodeId, log log.Log) *MinerBlockOracle {

	return &MinerBlockOracle{
		committeeSize:  committeeSize,
		layersPerEpoch: layersPerEpoch,
		activationDb:   activationDb,
		beaconProvider: beaconProvider,
		vrfSigner:      vrfSigner,
		nodeID:         nodeId,
		proofsEpoch:    ^types.EpochId(0),
		log:            log,
	}
}

func (bo *MinerBlockOracle) BlockEligible(layerID types.LayerID) (types.AtxId, []types.BlockEligibilityProof, error) {

	epochNumber := layerID.GetEpoch(bo.layersPerEpoch)
	bo.log.Info("asked for eligibility for epoch %d (cached: %d)", epochNumber, bo.proofsEpoch)
	if bo.proofsEpoch != epochNumber {
		err := bo.calcEligibilityProofs(epochNumber)
		if err != nil {
			bo.log.Error("failed to calculate eligibility proofs: %v", err)
			return types.AtxId{common.HexToHash("EEEEEEEE")}, nil, err
		}
	}
	bo.log.Info("miner %v found eligible for %d blocks in layer %d", bo.nodeID.Key[:5], len(bo.eligibilityProofs[layerID]), layerID)
	return bo.atxID, bo.eligibilityProofs[layerID], nil
}

func (bo *MinerBlockOracle) calcEligibilityProofs(epochNumber types.EpochId) error {
	bo.log.Info("calculating eligibility")
	epochBeacon := bo.beaconProvider.GetBeacon(epochNumber)

	var activeSetSize uint32
	atx, err := bo.getValidLatestATX(epochNumber)
	if err != nil {
		if !epochNumber.IsGenesis() {
			return fmt.Errorf("failed to get latest ATX: %v", err)
		}
		bo.log.Warning("genesis epoch detected, using GenesisActiveSetSize (%d)", bo.committeeSize)
		activeSetSize = bo.committeeSize
	} else {
		activeSetSize = atx.ActiveSetSize
		if epochNumber.IsGenesis() && activeSetSize < bo.committeeSize {
			activeSetSize = bo.committeeSize
		}
		bo.atxID = atx.Id()
	}
	numberOfEligibleBlocks, err := getNumberOfEligibleBlocks(activeSetSize, bo.committeeSize, bo.layersPerEpoch, bo.log)
	if err != nil {
		bo.log.Error("failed to get number of eligible blocks: %v", err)
		return err
	}

	bo.eligibilityProofs = map[types.LayerID][]types.BlockEligibilityProof{}
	for counter := uint32(0); counter < numberOfEligibleBlocks; counter++ {
		message := serializeVRFMessage(epochBeacon, epochNumber, counter)
		vrfSig, err := bo.vrfSigner.Sign(message)
		if err != nil {
			bo.log.Error("Could not sign message err=%v", err)
			return err
		}
		vrfHash := sha256.Sum256(vrfSig)
		eligibleLayer := calcEligibleLayer(epochNumber, bo.layersPerEpoch, vrfHash)
		bo.eligibilityProofs[eligibleLayer] = append(bo.eligibilityProofs[eligibleLayer], types.BlockEligibilityProof{
			J:   counter,
			Sig: vrfSig,
		})
	}
	bo.proofsEpoch = epochNumber
	bo.log.Info("miner %v is eligible for %d blocks on %d layers in epoch %d",
		bo.nodeID.Key[:5], numberOfEligibleBlocks, len(bo.eligibilityProofs), epochNumber)
	return nil
}

func (bo *MinerBlockOracle) getValidLatestATX(validForEpoch types.EpochId) (*types.ActivationTx, error) {
	latestATXID, err := bo.getLatestATXID()
	if err != nil {
		return nil, fmt.Errorf("not in genesis (epoch %v) yet failed to get atx: %v", validForEpoch, err)
	}
	atx, err := bo.activationDb.GetAtx(latestATXID)
	if err != nil {
		bo.log.Error("getting ATX failed: %v", err)
		return nil, err
	}
	atxTargetEpoch := atx.PubLayerIdx.GetEpoch(bo.layersPerEpoch) + 1
	if validForEpoch != atxTargetEpoch {
		bo.log.Warning("latest ATX (target epoch %d) not valid in eligibility epoch (%d), miner not eligible",
			atxTargetEpoch, validForEpoch)
		return nil, fmt.Errorf("latest ATX (target epoch %v) not valid in eligibility epoch (%v)",
			atxTargetEpoch, validForEpoch)
	}
	return atx, nil
}

func calcEligibleLayer(epochNumber types.EpochId, layersPerEpoch uint16, vrfHash [32]byte) types.LayerID {
	epochStart := uint64(epochNumber) * uint64(layersPerEpoch)
	vrfInteger := binary.LittleEndian.Uint64(vrfHash[:8])
	eligibleLayerOffset := vrfInteger % uint64(layersPerEpoch)
	return types.LayerID(epochStart + eligibleLayerOffset)
}

func getNumberOfEligibleBlocks(activeSetSize uint32, committeeSize uint32, layersPerEpoch uint16, lg log.Log) (uint32, error) {
	if activeSetSize == 0 {
		return 0, errors.New("empty active set not allowed")
	}
	numberOfEligibleBlocks := uint32(committeeSize) * uint32(layersPerEpoch) / activeSetSize
	if numberOfEligibleBlocks == 0 {
		numberOfEligibleBlocks = 1
	}
	return numberOfEligibleBlocks, nil
}

func (bo *MinerBlockOracle) getLatestATXID() (types.AtxId, error) {
	atxIDs, err := bo.activationDb.GetNodeAtxIds(bo.nodeID)
	if err != nil {
		bo.log.Info("did not find ATX IDs for node: %v, error: %v", bo.nodeID.Key[:5], err)
		return types.AtxId{}, err
	}
	numOfActivations := len(atxIDs)
	if numOfActivations < 1 {
<<<<<<< HEAD
		bo.log.Error("no activations found for node id \"%v\"", bo.nodeID.Key)
		return types.AtxId{}, errors.New("no activations found")
=======
		bo.log.Error("no activations found for node id %v", bo.nodeID.Key)
		return types.AtxId{common.HexToHash("22222222")}, errors.New("no activations found")
>>>>>>> 08aa6b85
	}
	latestATXID := atxIDs[numOfActivations-1]
	bo.log.Info("latest atx id is: %v", latestATXID.ShortString())
	return latestATXID, err
}

func serializeVRFMessage(epochBeacon []byte, epochNumber types.EpochId, counter uint32) []byte {
	message := make([]byte, len(epochBeacon)+binary.Size(epochNumber)+binary.Size(counter))
	copy(message, epochBeacon)
	binary.LittleEndian.PutUint64(message[len(epochBeacon):], uint64(epochNumber))
	binary.LittleEndian.PutUint32(message[len(epochBeacon)+binary.Size(epochNumber):], counter)
	return message
}<|MERGE_RESOLUTION|>--- conflicted
+++ resolved
@@ -158,13 +158,8 @@
 	}
 	numOfActivations := len(atxIDs)
 	if numOfActivations < 1 {
-<<<<<<< HEAD
-		bo.log.Error("no activations found for node id \"%v\"", bo.nodeID.Key)
+		bo.log.Error("no activations found for node id %v", bo.nodeID.Key)
 		return types.AtxId{}, errors.New("no activations found")
-=======
-		bo.log.Error("no activations found for node id %v", bo.nodeID.Key)
-		return types.AtxId{common.HexToHash("22222222")}, errors.New("no activations found")
->>>>>>> 08aa6b85
 	}
 	latestATXID := atxIDs[numOfActivations-1]
 	bo.log.Info("latest atx id is: %v", latestATXID.ShortString())
