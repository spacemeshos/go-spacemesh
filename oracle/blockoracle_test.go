package oracle

import (
	"errors"
	"fmt"
	"github.com/spacemeshos/go-spacemesh/crypto"
	"github.com/spacemeshos/go-spacemesh/types"
	"github.com/stretchr/testify/require"
	"testing"
)

var atxID = types.AtxId{Hash: [32]byte{1, 3, 3, 7}}
var nodeID, vrfSigner = generateNodeIDAndSigner()

func generateNodeIDAndSigner() (types.NodeId, *crypto.VRFSigner) {
	publicKey, privateKey, _ := crypto.GenerateVRFKeys()
	return types.NodeId{
		Key:          "key",
		VRFPublicKey: publicKey,
	}, crypto.NewVRFSigner(privateKey)
}

type mockActivationDB struct {
	activeSetSize uint32
	layerIndex    types.LayerID
}

func (a mockActivationDB) GetNodeAtxIds(node types.NodeId) ([]types.AtxId, error) {
	if node.Key != nodeID.Key {
		return []types.AtxId{}, nil
	}
	return []types.AtxId{atxID}, nil
}

func (a mockActivationDB) GetAtx(id types.AtxId) (*types.ActivationTx, error) {
	if id == atxID {
		return &types.ActivationTx{ActivationTxHeader: types.ActivationTxHeader{ActiveSetSize: a.activeSetSize,
			LayerIndex: a.layerIndex}}, nil
	}
	return nil, errors.New("wrong atx id")
}

func TestBlockOracle(t *testing.T) {
	r := require.New(t)

	// Happy flow with small numbers that can be inspected manually
	testBlockOracleAndValidator(r, 5, 10, 20)
	// Big, realistic numbers
	testBlockOracleAndValidator(r, 3000, 200, 4032)
	// More miners than blocks (ensure at least one block per activation)
	testBlockOracleAndValidator(r, 5, 2, 2)
}

func testBlockOracleAndValidator(r *require.Assertions, activeSetSize uint32, committeeSize int32, layersPerEpoch uint16) {
	activationDB := &mockActivationDB{activeSetSize: activeSetSize}
	beaconProvider := &EpochBeaconProvider{}
	blockOracle := NewMinerBlockOracle(committeeSize, layersPerEpoch, activationDB, beaconProvider, vrfSigner, nodeID)
	validator := NewBlockEligibilityValidator(committeeSize, layersPerEpoch, activationDB, beaconProvider,
		crypto.ValidateVRF)
	numberOfEpochsToTest := 2
	counterValuesSeen := map[uint32]int{}
	for layer := uint16(0); layer < layersPerEpoch*uint16(numberOfEpochsToTest); layer++ {
<<<<<<< HEAD
		activationDB.layerIndex = mesh.LayerID((layer / layersPerEpoch) * layersPerEpoch)
		layerID := mesh.LayerID(layer)
		_, proofs, err := blockOracle.BlockEligible(layerID)
=======
		activationDB.layerIndex = types.LayerID((layer / layersPerEpoch) * layersPerEpoch)
		layerID := types.LayerID(layer)
		proofs, err := blockOracle.BlockEligible(layerID)
>>>>>>> b478ded4
		r.NoError(err)

		for _, proof := range proofs {
			block := newBlockWithEligibility(layerID, nodeID, atxID, proof)
			eligible, err := validator.BlockEligible(block)
			r.NoError(err, "at layer %d, with layersPerEpoch %d", layer, layersPerEpoch)
			r.True(eligible, "should be eligible at layer %d, but isn't", layer)
			counterValuesSeen[proof.J] += 1
		}
	}
	numberOfEligibleBlocks := uint32(committeeSize) * uint32(layersPerEpoch) / activeSetSize
	if numberOfEligibleBlocks == 0 {
		numberOfEligibleBlocks = 1
	}
	for c := uint32(0); c < numberOfEligibleBlocks; c++ {
		r.Equal(numberOfEpochsToTest, counterValuesSeen[c],
			"counter value %d expected %d times, but received %d times",
			c, numberOfEpochsToTest, counterValuesSeen[c])
	}
	r.Len(counterValuesSeen, int(numberOfEligibleBlocks))
}

func TestBlockOracleEmptyActiveSet(t *testing.T) {
	r := require.New(t)

	activeSetSize := uint32(0) // Nobody is active 😱
	committeeSize := int32(200)
	layersPerEpoch := uint16(10)

	activationDB := &mockActivationDB{activeSetSize: activeSetSize}
	beaconProvider := &EpochBeaconProvider{}
	blockOracle := NewMinerBlockOracle(committeeSize, layersPerEpoch, activationDB, beaconProvider, vrfSigner, nodeID)

	_, proofs, err := blockOracle.BlockEligible(0)
	r.EqualError(err, "empty active set not allowed")
	r.Nil(proofs)
}

func TestBlockOracleEmptyActiveSetValidation(t *testing.T) {
	r := require.New(t)

	activeSetSize := uint32(0) // Nobody is active 😰
	committeeSize := int32(200)
	layersPerEpoch := uint16(10)

	activationDB := &mockActivationDB{activeSetSize: activeSetSize}
	beaconProvider := &EpochBeaconProvider{}

<<<<<<< HEAD
	validator := NewBlockEligibilityValidator(committeeSize, layersPerEpoch, activationDB, beaconProvider,
		crypto.ValidateVRF)
	block := newBlockWithEligibility(0, nodeID, atxID, mesh.BlockEligibilityProof{})
	eligible, err := validator.BlockEligible(block)
=======
	validator := &MinerBlockEligibilityValidator{
		committeeSize:  committeeSize,
		layersPerEpoch: layersPerEpoch,
		activationDb:   activationDB,
		beaconProvider: beaconProvider,
		validateVRF:    crypto.ValidateVRF,
	}
	eligible, err := validator.BlockEligible(0, nodeID, types.BlockEligibilityProof{}, atxID)
>>>>>>> b478ded4
	r.EqualError(err, "empty active set not allowed")
	r.False(eligible)
}

func TestBlockOracleNoActivationsForNode(t *testing.T) {
	r := require.New(t)

	activeSetSize := uint32(20)
	committeeSize := int32(200)
	layersPerEpoch := uint16(10)
	publicKey, privateKey, err := crypto.GenerateVRFKeys()
	r.NoError(err)
	nodeID := types.NodeId{
		Key:          "other key",
		VRFPublicKey: publicKey,
	} // This guy has no activations 🧐

	activationDB := &mockActivationDB{activeSetSize: activeSetSize}
	beaconProvider := &EpochBeaconProvider{}
	vrfSigner := crypto.NewVRFSigner(privateKey)
	blockOracle := NewMinerBlockOracle(committeeSize, layersPerEpoch, activationDB, beaconProvider, vrfSigner, nodeID)

	_, proofs, err := blockOracle.BlockEligible(0)
	r.EqualError(err, "no activations found")
	r.Nil(proofs)
}

func TestBlockOracleValidatorInvalidProof(t *testing.T) {
	r := require.New(t)

	activeSetSize := uint32(1)
	committeeSize := int32(10)
	layersPerEpoch := uint16(20)

	activationDB := &mockActivationDB{activeSetSize: activeSetSize}
	beaconProvider := &EpochBeaconProvider{}
	blockOracle := NewMinerBlockOracle(committeeSize, layersPerEpoch, activationDB, beaconProvider, vrfSigner, nodeID)

	layerID := types.LayerID(0)

	_, proofs, err := blockOracle.BlockEligible(layerID)
	r.NoError(err)
	r.NotNil(proofs)

	proof := proofs[0]
	proof.Sig[0] += 1 // Messing with the proof 😈

	validator := NewBlockEligibilityValidator(committeeSize, layersPerEpoch, activationDB, beaconProvider,
		crypto.ValidateVRF)
	block := newBlockWithEligibility(layerID, nodeID, atxID, proof)
	eligible, err := validator.BlockEligible(block)
	r.False(eligible)
	r.EqualError(err, "VRF validation failed")
}

func TestBlockOracleValidatorInvalidProof2(t *testing.T) {
	r := require.New(t)

	committeeSize := int32(10)
	layersPerEpoch := uint16(1)
	minerActivationDB := &mockActivationDB{activeSetSize: 1}
	validatorActivationDB := &mockActivationDB{activeSetSize: 10} // Use different active set size to get more blocks 🤫

	beaconProvider := &EpochBeaconProvider{}
	blockOracle := NewMinerBlockOracle(committeeSize, layersPerEpoch, minerActivationDB, beaconProvider, vrfSigner, nodeID)

	layerID := types.LayerID(0)

	_, proofs, err := blockOracle.BlockEligible(layerID)
	r.NoError(err)
	r.NotNil(proofs)

	proof := proofs[0]
	for i := 1; proof.J == 0; i++ {
		proof = proofs[i]
	}

	validator := NewBlockEligibilityValidator(committeeSize, layersPerEpoch, validatorActivationDB, beaconProvider,
		crypto.ValidateVRF)
	block := newBlockWithEligibility(layerID, nodeID, atxID, proof)
	eligible, err := validator.BlockEligible(block)
	r.False(eligible)
	r.EqualError(err, fmt.Sprintf("proof counter (%d) must be less than number of eligible blocks (1)", proof.J))
}

func TestBlockOracleValidatorInvalidProof3(t *testing.T) {
	r := require.New(t)

	activeSetSize := uint32(1)
	committeeSize := int32(10)
	layersPerEpoch := uint16(20)

	activationDB := &mockActivationDB{activeSetSize: activeSetSize}
	beaconProvider := &EpochBeaconProvider{}
	blockOracle := NewMinerBlockOracle(committeeSize, layersPerEpoch, activationDB, beaconProvider, vrfSigner, nodeID)

	layerID := types.LayerID(20)

	_, proofs, err := blockOracle.BlockEligible(layerID)
	r.NoError(err)
	r.NotNil(proofs)

	proof := proofs[0]
	for i := 1; proof.J == 0; i++ {
		proof = proofs[i]
	}

	validator := NewBlockEligibilityValidator(committeeSize, layersPerEpoch, activationDB, beaconProvider,
		crypto.ValidateVRF)
	block := newBlockWithEligibility(layerID, nodeID, atxID, proof)
	eligible, err := validator.BlockEligible(block)
	r.False(eligible)
	r.EqualError(err, "activation epoch (0) mismatch with layer epoch (1)")
}

func newBlockWithEligibility(layerID mesh.LayerID, nodeID mesh.NodeId, atxID mesh.AtxId,
	proof mesh.BlockEligibilityProof) *mesh.Block {

	return &mesh.Block{BlockHeader: mesh.BlockHeader{LayerIndex: layerID, MinerID: nodeID, ATXID: atxID,
		EligibilityProof: proof}}
}<|MERGE_RESOLUTION|>--- conflicted
+++ resolved
@@ -60,15 +60,9 @@
 	numberOfEpochsToTest := 2
 	counterValuesSeen := map[uint32]int{}
 	for layer := uint16(0); layer < layersPerEpoch*uint16(numberOfEpochsToTest); layer++ {
-<<<<<<< HEAD
-		activationDB.layerIndex = mesh.LayerID((layer / layersPerEpoch) * layersPerEpoch)
-		layerID := mesh.LayerID(layer)
-		_, proofs, err := blockOracle.BlockEligible(layerID)
-=======
 		activationDB.layerIndex = types.LayerID((layer / layersPerEpoch) * layersPerEpoch)
 		layerID := types.LayerID(layer)
-		proofs, err := blockOracle.BlockEligible(layerID)
->>>>>>> b478ded4
+		_, proofs, err := blockOracle.BlockEligible(layerID)
 		r.NoError(err)
 
 		for _, proof := range proofs {
@@ -117,21 +111,10 @@
 	activationDB := &mockActivationDB{activeSetSize: activeSetSize}
 	beaconProvider := &EpochBeaconProvider{}
 
-<<<<<<< HEAD
-	validator := NewBlockEligibilityValidator(committeeSize, layersPerEpoch, activationDB, beaconProvider,
-		crypto.ValidateVRF)
-	block := newBlockWithEligibility(0, nodeID, atxID, mesh.BlockEligibilityProof{})
-	eligible, err := validator.BlockEligible(block)
-=======
-	validator := &MinerBlockEligibilityValidator{
-		committeeSize:  committeeSize,
-		layersPerEpoch: layersPerEpoch,
-		activationDb:   activationDB,
-		beaconProvider: beaconProvider,
-		validateVRF:    crypto.ValidateVRF,
-	}
-	eligible, err := validator.BlockEligible(0, nodeID, types.BlockEligibilityProof{}, atxID)
->>>>>>> b478ded4
+	validator := NewBlockEligibilityValidator(committeeSize, layersPerEpoch, activationDB, beaconProvider,
+		crypto.ValidateVRF)
+	block := newBlockWithEligibility(0, nodeID, atxID, types.BlockEligibilityProof{})
+	eligible, err := validator.BlockEligible(block)
 	r.EqualError(err, "empty active set not allowed")
 	r.False(eligible)
 }
@@ -247,9 +230,9 @@
 	r.EqualError(err, "activation epoch (0) mismatch with layer epoch (1)")
 }
 
-func newBlockWithEligibility(layerID mesh.LayerID, nodeID mesh.NodeId, atxID mesh.AtxId,
-	proof mesh.BlockEligibilityProof) *mesh.Block {
-
-	return &mesh.Block{BlockHeader: mesh.BlockHeader{LayerIndex: layerID, MinerID: nodeID, ATXID: atxID,
+func newBlockWithEligibility(layerID types.LayerID, nodeID types.NodeId, atxID types.AtxId,
+	proof types.BlockEligibilityProof) *types.Block {
+
+	return &types.Block{BlockHeader: types.BlockHeader{LayerIndex: layerID, MinerID: nodeID, ATXID: atxID,
 		EligibilityProof: proof}}
 }