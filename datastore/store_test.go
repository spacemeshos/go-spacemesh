package datastore_test

import (
	"bytes"
	"os"
	"testing"
	"time"

	"github.com/stretchr/testify/require"

	"github.com/spacemeshos/go-spacemesh/activation"
	"github.com/spacemeshos/go-spacemesh/codec"
	"github.com/spacemeshos/go-spacemesh/common/types"
	"github.com/spacemeshos/go-spacemesh/datastore"
	"github.com/spacemeshos/go-spacemesh/log/logtest"
	"github.com/spacemeshos/go-spacemesh/proposals/store"
	"github.com/spacemeshos/go-spacemesh/signing"
	"github.com/spacemeshos/go-spacemesh/sql"
	"github.com/spacemeshos/go-spacemesh/sql/activesets"
	"github.com/spacemeshos/go-spacemesh/sql/atxs"
	"github.com/spacemeshos/go-spacemesh/sql/ballots"
	"github.com/spacemeshos/go-spacemesh/sql/blocks"
	"github.com/spacemeshos/go-spacemesh/sql/identities"
	"github.com/spacemeshos/go-spacemesh/sql/poets"
	"github.com/spacemeshos/go-spacemesh/sql/transactions"
)

func TestMain(m *testing.M) {
	types.SetLayersPerEpoch(3)

	res := m.Run()
	os.Exit(res)
}

type blobId interface {
	Bytes() []byte
}

func getBytes(bs *datastore.BlobStore, hint datastore.Hint, id blobId) ([]byte, error) {
	var blob sql.Blob
	if err := bs.LoadBlob(hint, id.Bytes(), &blob); err != nil {
		return nil, err
	}
	return blob.Bytes, nil
}

func TestMalfeasanceProof_Honest(t *testing.T) {
	db := sql.InMemory()
	cdb := datastore.NewCachedDB(db, logtest.New(t))
	require.Equal(t, 0, cdb.MalfeasanceCacheSize())

	nodeID1 := types.NodeID{1}
	got, err := cdb.GetMalfeasanceProof(nodeID1)
	require.ErrorIs(t, err, sql.ErrNotFound)
	require.Nil(t, got)
	require.Equal(t, 1, cdb.MalfeasanceCacheSize())

	// secretly save the proof to database
	require.NoError(t, identities.SetMalicious(db, nodeID1, []byte("bad"), time.Now()))
	bad, err := identities.IsMalicious(db, nodeID1)
	require.NoError(t, err)
	require.True(t, bad)
	require.Equal(t, 1, cdb.MalfeasanceCacheSize())

	// but it will retrieve it from cache
	got, err = cdb.GetMalfeasanceProof(nodeID1)
	require.ErrorIs(t, err, sql.ErrNotFound)
	require.Nil(t, got)
	require.Equal(t, 1, cdb.MalfeasanceCacheSize())
	bad, err = cdb.IsMalicious(nodeID1)
	require.NoError(t, err)
	require.False(t, bad)

	// asking will cause the answer cached for honest nodes
	nodeID2 := types.NodeID{2}
	bad, err = cdb.IsMalicious(nodeID2)
	require.NoError(t, err)
	require.False(t, bad)
	require.Equal(t, 2, cdb.MalfeasanceCacheSize())

	// secretly save the proof to database
	require.NoError(t, identities.SetMalicious(db, nodeID2, []byte("bad"), time.Now()))
	bad, err = identities.IsMalicious(db, nodeID2)
	require.NoError(t, err)
	require.True(t, bad)
	require.Equal(t, 2, cdb.MalfeasanceCacheSize())

	// but an add will update the cache
	proof := &types.MalfeasanceProof{
		Layer: types.LayerID(11),
		Proof: types.Proof{
			Type: types.MultipleBallots,
			Data: &types.BallotProof{
				Messages: [2]types.BallotProofMsg{
					{},
					{},
				},
			},
		},
	}
	cdb.CacheMalfeasanceProof(nodeID2, proof)
	bad, err = cdb.IsMalicious(nodeID2)
	require.NoError(t, err)
	require.True(t, bad)
	require.Equal(t, 2, cdb.MalfeasanceCacheSize())
}

func TestMalfeasanceProof_Dishonest(t *testing.T) {
	db := sql.InMemory()
	cdb := datastore.NewCachedDB(db, logtest.New(t))
	require.Equal(t, 0, cdb.MalfeasanceCacheSize())

	// a bad guy
	proof := &types.MalfeasanceProof{
		Layer: types.LayerID(11),
		Proof: types.Proof{
			Type: types.MultipleBallots,
			Data: &types.BallotProof{
				Messages: [2]types.BallotProofMsg{
					{},
					{},
				},
			},
		},
	}

	nodeID1 := types.NodeID{1}
	cdb.CacheMalfeasanceProof(nodeID1, proof)
	require.Equal(t, 1, cdb.MalfeasanceCacheSize())

	got, err := cdb.GetMalfeasanceProof(nodeID1)
	require.NoError(t, err)
	require.EqualValues(t, proof, got)
}

func TestIdentityExists(t *testing.T) {
	cdb := datastore.NewCachedDB(sql.InMemory(), logtest.New(t))

	signer, err := signing.NewEdSigner()
	require.NoError(t, err)

	exists, err := cdb.IdentityExists(signer.NodeID())
	require.NoError(t, err)
	require.False(t, exists)

	atx := &types.ActivationTx{
		InnerActivationTx: types.InnerActivationTx{
			NIPostChallenge: types.NIPostChallenge{
				PublishEpoch: types.EpochID(22),
				Sequence:     11,
			},
			NumUnits: 11,
		},
	}
	require.NoError(t, activation.SignAndFinalizeAtx(signer, atx))
	atx.SetReceived(time.Now())
	atx.SetEffectiveNumUnits(atx.NumUnits)
	vAtx, err := atx.Verify(0, 1)
	require.NoError(t, err)
	require.NoError(t, atxs.Add(cdb, vAtx))

	exists, err = cdb.IdentityExists(signer.NodeID())
	require.NoError(t, err)
	require.True(t, exists)
}

func TestStore_GetAtxByNodeID(t *testing.T) {
	cdb := datastore.NewCachedDB(sql.InMemory(), logtest.New(t))

	atx3 := &types.ActivationTx{
		InnerActivationTx: types.InnerActivationTx{
			NIPostChallenge: types.NIPostChallenge{
				PublishEpoch: types.EpochID(3),
				Sequence:     11,
			},
			NumUnits: 11,
		},
	}
	atx4 := &types.ActivationTx{
		InnerActivationTx: types.InnerActivationTx{
			NIPostChallenge: types.NIPostChallenge{
				PublishEpoch: types.EpochID(4),
				Sequence:     12,
			},
			NumUnits: 11,
		},
	}
	signer, err := signing.NewEdSigner()
	require.NoError(t, err)
	for _, atx := range []*types.ActivationTx{atx3, atx4} {
		require.NoError(t, activation.SignAndFinalizeAtx(signer, atx))
		atx.SetEffectiveNumUnits(atx.NumUnits)
		atx.SetReceived(time.Now())
		vAtx, err := atx.Verify(0, 1)
		require.NoError(t, err)
		require.NoError(t, atxs.Add(cdb, vAtx))
	}

	got, err := cdb.GetEpochAtx(types.EpochID(3), signer.NodeID())
	require.NoError(t, err)
	require.Equal(t, atx3.ID(), got.ID)

	got, err = cdb.GetLastAtx(signer.NodeID())
	require.NoError(t, err)
	require.Equal(t, atx4.ID(), got.ID)
}

func TestBlobStore_GetATXBlob(t *testing.T) {
	db := sql.InMemory()
	bs := datastore.NewBlobStore(db, store.New())

	atx := &types.ActivationTx{
		InnerActivationTx: types.InnerActivationTx{
			NIPostChallenge: types.NIPostChallenge{
				PublishEpoch: types.EpochID(22),
				Sequence:     11,
			},
			NumUnits: 11,
		},
	}
	signer, err := signing.NewEdSigner()
	require.NoError(t, err)
	require.NoError(t, activation.SignAndFinalizeAtx(signer, atx))
	atx.SetEffectiveNumUnits(atx.NumUnits)
	atx.SetReceived(time.Now())
	vAtx, err := atx.Verify(0, 1)
	require.NoError(t, err)

	has, err := bs.Has(datastore.ATXDB, atx.ID().Bytes())
	require.NoError(t, err)
	require.False(t, has)

	_, err = getBytes(bs, datastore.ATXDB, atx.ID())
	require.ErrorIs(t, err, sql.ErrNotFound)

	require.NoError(t, atxs.Add(db, vAtx))
	has, err = bs.Has(datastore.ATXDB, atx.ID().Bytes())
	require.NoError(t, err)
	require.True(t, has)
	got, err := getBytes(bs, datastore.ATXDB, atx.ID())
	require.NoError(t, err)

	var gotA types.ActivationTx
	require.NoError(t, codec.Decode(got, &gotA))
	require.NoError(t, gotA.Initialize())
	gotA.SetEffectiveNumUnits(gotA.NumUnits)
	gotA.SetReceived(atx.Received())
	require.Equal(t, *atx, gotA)

	_, err = getBytes(bs, datastore.BallotDB, atx.ID())
	require.ErrorIs(t, err, sql.ErrNotFound)
}

func TestBlobStore_GetBallotBlob(t *testing.T) {
	db := sql.InMemory()
	bs := datastore.NewBlobStore(db, store.New())

	sig, err := signing.NewEdSigner()
	require.NoError(t, err)

	blt := types.RandomBallot()
	blt.Signature = sig.Sign(signing.BALLOT, blt.SignedBytes())
	blt.SmesherID = sig.NodeID()
	require.NoError(t, blt.Initialize())

	has, err := bs.Has(datastore.BallotDB, blt.ID().Bytes())
	require.NoError(t, err)
	require.False(t, has)
	_, err = getBytes(bs, datastore.BallotDB, blt.ID())
	require.ErrorIs(t, err, sql.ErrNotFound)

	require.NoError(t, ballots.Add(db, blt))
	has, err = bs.Has(datastore.BallotDB, blt.ID().Bytes())
	require.NoError(t, err)
	require.True(t, has)
	got, err := getBytes(bs, datastore.BallotDB, blt.ID())
	require.NoError(t, err)
	var gotB types.Ballot
	require.NoError(t, codec.Decode(got, &gotB))

	require.NoError(t, gotB.Initialize())
	require.Equal(t, *blt, gotB)

	_, err = getBytes(bs, datastore.BlockDB, blt.ID())
	require.ErrorIs(t, err, sql.ErrNotFound)
}

func TestBlobStore_GetBlockBlob(t *testing.T) {
	db := sql.InMemory()
	bs := datastore.NewBlobStore(db, store.New())

	blk := types.Block{
		InnerBlock: types.InnerBlock{
			LayerIndex: types.LayerID(11),
			TxIDs:      types.RandomTXSet(3),
		},
	}
	blk.Initialize()

	has, err := bs.Has(datastore.BlockDB, blk.ID().Bytes())
	require.NoError(t, err)
	require.False(t, has)

	_, err = getBytes(bs, datastore.BlockDB, blk.ID())
	require.ErrorIs(t, err, sql.ErrNotFound)

	require.NoError(t, blocks.Add(db, &blk))
	has, err = bs.Has(datastore.BlockDB, blk.ID().Bytes())
	require.NoError(t, err)
	require.True(t, has)
	got, err := getBytes(bs, datastore.BlockDB, blk.ID())
	require.NoError(t, err)
	var gotB types.Block
	require.NoError(t, codec.Decode(got, &gotB))
	gotB.Initialize()
	require.Equal(t, blk, gotB)

<<<<<<< HEAD
	_, err = getBytes(bs, datastore.ProposalDB, blk.ID())
	require.ErrorIs(t, err, sql.ErrNotFound)
=======
	_, err = bs.Get(datastore.ProposalDB, blk.ID().Bytes())
	require.ErrorIs(t, err, store.ErrNotFound)
>>>>>>> 1a65b414
}

func TestBlobStore_GetPoetBlob(t *testing.T) {
	db := sql.InMemory()
	bs := datastore.NewBlobStore(db, store.New())

	ref := []byte("ref0")
	poet := []byte("proof0")
	sid := []byte("sid0")
	rid := "rid0"

	has, err := bs.Has(datastore.POETDB, ref)
	require.NoError(t, err)
	require.False(t, has)

	require.ErrorIs(t, bs.LoadBlob(datastore.POETDB, ref, &sql.Blob{}), sql.ErrNotFound)
	var poetRef types.PoetProofRef
	copy(poetRef[:], ref)
	require.NoError(t, poets.Add(db, poetRef, poet, sid, rid))
	has, err = bs.Has(datastore.POETDB, ref)
	require.NoError(t, err)
	require.True(t, has)
	var blob sql.Blob
	require.NoError(t, bs.LoadBlob(datastore.POETDB, poetRef[:], &blob))
	require.True(t, bytes.Equal(poet, blob.Bytes))

	require.ErrorIs(t, bs.LoadBlob(datastore.BlockDB, ref, &sql.Blob{}), sql.ErrNotFound)
}

func TestBlobStore_GetProposalBlob(t *testing.T) {
	db := sql.InMemory()
	proposals := store.New()
	bs := datastore.NewBlobStore(db, proposals)

	signer, err := signing.NewEdSigner()
	require.NoError(t, err)
	blt := types.RandomBallot()
	blt.Signature = signer.Sign(signing.BALLOT, blt.SignedBytes())
	p := types.Proposal{
		InnerProposal: types.InnerProposal{
			Ballot: *blt,
			TxIDs:  types.RandomTXSet(11),
		},
	}
	p.Signature = signer.Sign(signing.PROPOSAL, p.SignedBytes())
	p.SmesherID = signer.NodeID()
	require.NoError(t, p.Initialize())

	has, err := bs.Has(datastore.ProposalDB, p.ID().Bytes())
	require.NoError(t, err)
	require.False(t, has)
<<<<<<< HEAD
	_, err = getBytes(bs, datastore.ProposalDB, p.ID())
	require.ErrorIs(t, err, sql.ErrNotFound)
=======
	_, err = bs.Get(datastore.ProposalDB, p.ID().Bytes())
	require.ErrorIs(t, err, store.ErrNotFound)
>>>>>>> 1a65b414

	require.NoError(t, proposals.Add(&p))
	has, err = bs.Has(datastore.ProposalDB, p.ID().Bytes())
	require.NoError(t, err)
	require.True(t, has)
	got, err := getBytes(bs, datastore.ProposalDB, p.ID())
	require.NoError(t, err)
	var gotP types.Proposal
	require.NoError(t, codec.Decode(got, &gotP))
	require.NoError(t, gotP.Initialize())
	require.Equal(t, p, gotP)
}

func TestBlobStore_GetTXBlob(t *testing.T) {
	db := sql.InMemory()
	bs := datastore.NewBlobStore(db, store.New())

	tx := &types.Transaction{}
	tx.Raw = []byte{1, 1, 1}
	tx.ID = types.TransactionID{1}

	has, err := bs.Has(datastore.TXDB, tx.ID.Bytes())
	require.NoError(t, err)
	require.False(t, has)

	_, err = getBytes(bs, datastore.TXDB, tx.ID)
	require.ErrorIs(t, err, sql.ErrNotFound)

	require.NoError(t, transactions.Add(db, tx, time.Now()))
	has, err = bs.Has(datastore.TXDB, tx.ID.Bytes())
	require.NoError(t, err)
	require.True(t, has)
	got, err := getBytes(bs, datastore.TXDB, tx.ID)
	require.NoError(t, err)
	require.Equal(t, tx.Raw, got)

	_, err = getBytes(bs, datastore.BlockDB, tx.ID)
	require.ErrorIs(t, err, sql.ErrNotFound)
}

func TestBlobStore_GetMalfeasanceBlob(t *testing.T) {
	db := sql.InMemory()
	bs := datastore.NewBlobStore(db, store.New())

	proof := &types.MalfeasanceProof{
		Layer: types.LayerID(11),
		Proof: types.Proof{
			Type: types.HareEquivocation,
			Data: &types.HareProof{
				Messages: [2]types.HareProofMsg{{}, {}},
			},
		},
	}
	encoded, err := codec.Encode(proof)
	require.NoError(t, err)
	nodeID := types.NodeID{1, 2, 3}

	has, err := bs.Has(datastore.Malfeasance, nodeID.Bytes())
	require.NoError(t, err)
	require.False(t, has)

	_, err = getBytes(bs, datastore.Malfeasance, nodeID)
	require.ErrorIs(t, err, sql.ErrNotFound)

	require.NoError(t, identities.SetMalicious(db, nodeID, encoded, time.Now()))
	has, err = bs.Has(datastore.Malfeasance, nodeID.Bytes())
	require.NoError(t, err)
	require.True(t, has)
	got, err := getBytes(bs, datastore.Malfeasance, nodeID)
	require.NoError(t, err)
	require.Equal(t, encoded, got)
}

func TestBlobStore_GetActiveSet(t *testing.T) {
	db := sql.InMemory()
	bs := datastore.NewBlobStore(db, store.New())

	as := &types.EpochActiveSet{Epoch: 7}
	hash := types.ATXIDList(as.Set).Hash()

	has, err := bs.Has(datastore.ActiveSet, hash.Bytes())
	require.NoError(t, err)
	require.False(t, has)

	_, err = getBytes(bs, datastore.ActiveSet, hash)
	require.ErrorIs(t, err, sql.ErrNotFound)

	require.NoError(t, activesets.Add(db, hash, as))
	has, err = bs.Has(datastore.ActiveSet, hash.Bytes())
	require.NoError(t, err)
	require.True(t, has)
	got, err := getBytes(bs, datastore.ActiveSet, hash)
	require.NoError(t, err)
	require.Equal(t, codec.MustEncode(as), got)
}<|MERGE_RESOLUTION|>--- conflicted
+++ resolved
@@ -315,13 +315,8 @@
 	gotB.Initialize()
 	require.Equal(t, blk, gotB)
 
-<<<<<<< HEAD
 	_, err = getBytes(bs, datastore.ProposalDB, blk.ID())
-	require.ErrorIs(t, err, sql.ErrNotFound)
-=======
-	_, err = bs.Get(datastore.ProposalDB, blk.ID().Bytes())
 	require.ErrorIs(t, err, store.ErrNotFound)
->>>>>>> 1a65b414
 }
 
 func TestBlobStore_GetPoetBlob(t *testing.T) {
@@ -373,13 +368,8 @@
 	has, err := bs.Has(datastore.ProposalDB, p.ID().Bytes())
 	require.NoError(t, err)
 	require.False(t, has)
-<<<<<<< HEAD
 	_, err = getBytes(bs, datastore.ProposalDB, p.ID())
-	require.ErrorIs(t, err, sql.ErrNotFound)
-=======
-	_, err = bs.Get(datastore.ProposalDB, p.ID().Bytes())
 	require.ErrorIs(t, err, store.ErrNotFound)
->>>>>>> 1a65b414
 
 	require.NoError(t, proposals.Add(&p))
 	has, err = bs.Has(datastore.ProposalDB, p.ID().Bytes())
