package rand

import (
	"fmt"
	"math/rand"
	"sync"
	"time"
)

func init() {
	// initialize global pseudo random generator
	rand.Seed(time.Now().Unix())
}

/*
 * Top-level convenience functions
 */

var (
	globalSource = lockedSource{src: rand.NewSource(time.Now().UnixNano()).(rand.Source64)}
<<<<<<< HEAD
	randMu       sync.Mutex // rand.Read should not be called concurrently
=======
>>>>>>> 30c72d45
	globalRand   = rand.New(&globalSource)
	letterRunes  = []rune("abcdefghijklmnopqrstuvwxyzABCDEFGHIJKLMNOPQRSTUVWXYZ")
)

// Seed uses the provided seed value to initialize the default Source to a
// deterministic state. If Seed is not called, the generator behaves as
// if seeded by Seed(1). Seed values that have the same remainder when
// divided by 2^31-1 generate the same pseudo-random sequence.
// Seed, unlike the Rand.Seed method, is safe for concurrent use.
func Seed(seed int64) {
	randMu.Lock()
	defer randMu.Unlock()

	globalRand.Seed(seed)
}

// Int63 returns a non-negative pseudo-random 63-bit integer as an int64
// from the default Source.
func Int63() int64 {
	randMu.Lock()
	defer randMu.Unlock()

	return globalRand.Int63()
}

// Uint32 returns a pseudo-random 32-bit value as a uint32
// from the default Source.
func Uint32() uint32 {
	randMu.Lock()
	defer randMu.Unlock()

	return globalRand.Uint32()
}

// Uint64 returns a pseudo-random 64-bit value as a uint64
// from the default Source.
func Uint64() uint64 {
	randMu.Lock()
	defer randMu.Unlock()

	return globalRand.Uint64()
}

// Int31 returns a non-negative pseudo-random 31-bit integer as an int32
// from the default Source.
func Int31() int32 {
	randMu.Lock()
	defer randMu.Unlock()

	return globalRand.Int31()
}

// Int returns a non-negative pseudo-random int from the default Source.
func Int() int {
	randMu.Lock()
	defer randMu.Unlock()

	return globalRand.Int()
}

// Int63n returns, as an int64, a non-negative pseudo-random number in [0,n)
// from the default Source.
// It panics if n <= 0.
func Int63n(n int64) int64 {
	randMu.Lock()
	defer randMu.Unlock()

	return globalRand.Int63n(n)
}

// Int31n returns, as an int32, a non-negative pseudo-random number in [0,n)
// from the default Source.
// It panics if n <= 0.
func Int31n(n int32) int32 {
	randMu.Lock()
	defer randMu.Unlock()

	return globalRand.Int31n(n)
}

// Intn returns, as an int, a non-negative pseudo-random number in [0,n)
// from the default Source.
// It panics if n <= 0.
func Intn(n int) int {
	randMu.Lock()
	defer randMu.Unlock()

	return globalRand.Intn(n)
}

// Float64 returns, as a float64, a pseudo-random number in [0.0,1.0)
// from the default Source.
func Float64() float64 {
	randMu.Lock()
	defer randMu.Unlock()

	return globalRand.Float64()
}

// Float32 returns, as a float32, a pseudo-random number in [0.0,1.0)
// from the default Source.
func Float32() float32 {
	randMu.Lock()
	defer randMu.Unlock()

	return globalRand.Float32()
}

// Perm returns, as a slice of n ints, a pseudo-random permutation of the integers [0,n)
// from the default Source.
func Perm(n int) []int {
	randMu.Lock()
	defer randMu.Unlock()

	return globalRand.Perm(n)
}

// Shuffle pseudo-randomizes the order of elements using the default Source.
// n is the number of elements. Shuffle panics if n < 0.
// swap swaps the elements with indexes i and j.
func Shuffle(n int, swap func(i, j int)) {
	randMu.Lock()
	defer randMu.Unlock()
	globalRand.Shuffle(n, swap)
}

// Read generates len(p) random bytes from the default Source and
// writes them into p. It always returns len(p) and a nil error.
// Read, unlike the Rand.Read method, is safe for concurrent use.
func Read(p []byte) (n int, err error) {
<<<<<<< HEAD
	randMu.Lock()
	defer randMu.Unlock()

	return globalRand.Read(p)
=======
	n, err = globalRand.Read(p)
	if err != nil {
		return n, fmt.Errorf("read: %w", err)
	}

	return n, nil
>>>>>>> 30c72d45
}

// NormFloat64 returns a normally distributed float64 in the range
// [-math.MaxFloat64, +math.MaxFloat64] with
// standard normal distribution (mean = 0, stddev = 1)
// from the default Source.
// To produce a different normal distribution, callers can
// adjust the output using:
//
//  sample = NormFloat64() * desiredStdDev + desiredMean
//
func NormFloat64() float64 {
	randMu.Lock()
	defer randMu.Unlock()

	return globalRand.NormFloat64()
}

// ExpFloat64 returns an exponentially distributed float64 in the range
// (0, +math.MaxFloat64] with an exponential distribution whose rate parameter
// (lambda) is 1 and whose mean is 1/lambda (1) from the default Source.
// To produce a distribution with a different rate parameter,
// callers can adjust the output using:
//
//  sample = ExpFloat64() / desiredRateParameter
//
func ExpFloat64() float64 {
	randMu.Lock()
	defer randMu.Unlock()

	return globalRand.ExpFloat64()
}

// String returns an n sized random string
func String(n int) string {
	b := make([]rune, n)
	for i := range b {
		b[i] = letterRunes[rand.Intn(len(letterRunes))]
	}
	return string(b)
}

type lockedSource struct {
	lock sync.Mutex
	src  rand.Source64
}

func (ls *lockedSource) Int63() int64 {
	ls.lock.Lock()
	defer ls.lock.Unlock()
	return ls.src.Int63()
}

func (ls *lockedSource) Uint64() uint64 {
	ls.lock.Lock()
	defer ls.lock.Unlock()
	return ls.src.Uint64()
}

func (ls *lockedSource) Seed(seed int64) {
	ls.lock.Lock()
	defer ls.lock.Unlock()
	ls.src.Seed(seed)
}<|MERGE_RESOLUTION|>--- conflicted
+++ resolved
@@ -18,10 +18,7 @@
 
 var (
 	globalSource = lockedSource{src: rand.NewSource(time.Now().UnixNano()).(rand.Source64)}
-<<<<<<< HEAD
 	randMu       sync.Mutex // rand.Read should not be called concurrently
-=======
->>>>>>> 30c72d45
 	globalRand   = rand.New(&globalSource)
 	letterRunes  = []rune("abcdefghijklmnopqrstuvwxyzABCDEFGHIJKLMNOPQRSTUVWXYZ")
 )
@@ -152,19 +149,15 @@
 // writes them into p. It always returns len(p) and a nil error.
 // Read, unlike the Rand.Read method, is safe for concurrent use.
 func Read(p []byte) (n int, err error) {
-<<<<<<< HEAD
-	randMu.Lock()
-	defer randMu.Unlock()
-
-	return globalRand.Read(p)
-=======
+	randMu.Lock()
+	defer randMu.Unlock()
+
 	n, err = globalRand.Read(p)
 	if err != nil {
 		return n, fmt.Errorf("read: %w", err)
 	}
 
 	return n, nil
->>>>>>> 30c72d45
 }
 
 // NormFloat64 returns a normally distributed float64 in the range
