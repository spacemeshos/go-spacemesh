package signing

import (
	"testing"

	"github.com/stretchr/testify/require"

	"github.com/spacemeshos/go-spacemesh/common/types"
)

func Fuzz_VRFSignAndVerify(f *testing.F) {
	f.Fuzz(func(t *testing.T, message []byte, nonce uint64, epoch uint64) {
		edSig, err := NewEdSigner()
		require.NoError(t, err, "failed to create EdSigner")

		vrfSig, err := edSig.VRFSigner()
		require.NoError(t, err, "failed to create VRF signer")

		signature := vrfSig.Sign(message)
		require.NoError(t, err, "failed to sign message")

		ok := VRFVerify(edSig.NodeID(), message, signature)
		require.True(t, ok, "failed to verify VRF signature")
	})
}

func Test_VRFSignAndVerify(t *testing.T) {
	// Arrange
	layers := types.GetLayersPerEpoch()
	types.SetLayersPerEpoch(5)
	t.Cleanup(func() { types.SetLayersPerEpoch(layers) })

	signer, err := NewEdSigner()
	require.NoError(t, err, "failed to create EdSigner")

	// Act & Assert
	vrfSig, err := signer.VRFSigner()
	require.NoError(t, err, "failed to create VRF signer")

	message := []byte("hello world")
	signature := vrfSig.Sign(message)
<<<<<<< HEAD
	ok := VRFVerify(signer.NodeID(), message, signature)
=======
	require.NoError(t, err, "failed to sign message")

	vrfVerify := NewVRFVerifier()
	ok := vrfVerify.Verify(signer.NodeID(), message, signature)
>>>>>>> fce7cf93
	require.True(t, ok, "failed to verify VRF signature")
}

func Test_VRFSigner_NodeIDAndPublicKey(t *testing.T) {
	// Arrange
	signer, err := NewEdSigner()
	require.NoError(t, err, "failed to create EdSigner")

	// Act
	vrfSig, err := signer.VRFSigner()
	require.NoError(t, err, "failed to create VRF signer")

	// Assert
	require.Equal(t, signer.NodeID(), vrfSig.NodeID(), "VRF signer node ID does not match Ed signer node ID")
	require.Equal(t, signer.PublicKey(), vrfSig.PublicKey(), "VRF signer public key does not match Ed signer public key")
	require.Equal(t, types.BytesToNodeID(signer.PublicKey().Bytes()), vrfSig.NodeID(), "VRF signer node ID does not match Ed signer node ID")
}

func Test_VRFVerifier(t *testing.T) {
	// Arrange
	signer, err := NewEdSigner()
	require.NoError(t, err, "failed to create EdSigner")
	vrfSig, err := signer.VRFSigner()
	require.NoError(t, err, "failed to create VRF signer")

	// Act & Assert
	sig := vrfSig.Sign([]byte("hello world"))

	ok := VRFVerify(signer.NodeID(), []byte("hello world"), sig)
	require.True(t, ok, "failed to verify VRF signature")

	ok = VRFVerify(signer.NodeID(), []byte("different message"), sig)
	require.False(t, ok, "VRF signature should not be verified")

	sig2 := make([]byte, len(sig))
	copy(sig2, sig)
	sig2[0] = ^sig2[0] // flip all bits of first byte in the signature
	ok = VRFVerify(signer.NodeID(), []byte("hello world"), sig2)
	require.False(t, ok, "VRF signature should not be verified")
}<|MERGE_RESOLUTION|>--- conflicted
+++ resolved
@@ -39,14 +39,9 @@
 
 	message := []byte("hello world")
 	signature := vrfSig.Sign(message)
-<<<<<<< HEAD
-	ok := VRFVerify(signer.NodeID(), message, signature)
-=======
-	require.NoError(t, err, "failed to sign message")
 
 	vrfVerify := NewVRFVerifier()
 	ok := vrfVerify.Verify(signer.NodeID(), message, signature)
->>>>>>> fce7cf93
 	require.True(t, ok, "failed to verify VRF signature")
 }
 
