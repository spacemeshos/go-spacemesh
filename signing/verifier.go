--- conflicted
+++ resolved
@@ -42,12 +42,8 @@
 // Verify verifies that a signature matches public key and message.
 func (es *EdVerifier) Verify(d domain, nodeID types.NodeID, m []byte, sig types.EdSignature) bool {
 	switch d {
-<<<<<<< HEAD
-	case ATX, BALLOT:
-=======
-	case ATX, BEACON:
->>>>>>> 331c1f6b
-	// all good
+	case ATX, BALLOT, BEACON:
+		// all good
 	default:
 		panic("verify not supported for domain " + d.String())
 	}
