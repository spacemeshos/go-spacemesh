package signing

import (
	"github.com/oasisprotocol/curve25519-voi/primitives/ed25519"
	"github.com/oasisprotocol/curve25519-voi/primitives/ed25519/extra/ecvrf"

	"github.com/spacemeshos/go-spacemesh/common/types"
)

// VRFSigner is a signer for VRF purposes.
type VRFSigner struct {
	privateKey ed25519.PrivateKey
	nodeID     types.NodeID
}

// Sign signs a message for VRF purposes.
func (s VRFSigner) Sign(msg []byte) []byte {
	return ecvrf.Prove(s.privateKey, msg)
}

// NodeID of the signer.
func (s VRFSigner) NodeID() types.NodeID {
	return s.nodeID
}

// PublicKey of the signer.
func (s VRFSigner) PublicKey() *PublicKey {
	return NewPublicKey(s.nodeID.Bytes())
}

// LittleEndian indicates whether byte order in a signature is little-endian.
func (s VRFSigner) LittleEndian() bool {
	return true
}

<<<<<<< HEAD
// VRFVerify verifies that a signature matches public key and message.
func VRFVerify(nodeID types.NodeID, msg, sig []byte) bool {
	valid, _ := ecvrf.Verify(nodeID.Bytes(), sig, msg)
	return valid
}

type VRFVerifier func(types.NodeID, []byte, []byte) bool

=======
type VRFVerifier func(types.NodeID, []byte, []byte) bool

func NewVRFVerifier() VRFVerifier {
	return VRFVerify
}

>>>>>>> fce7cf93
// Verify verifies that a signature matches public key and message.
func (v VRFVerifier) Verify(nodeID types.NodeID, msg, sig []byte) bool {
	return v(nodeID, msg, sig)
}

<<<<<<< HEAD
func NewVRFVerifier() VRFVerifier {
	return VRFVerify
=======
// VRFVerify verifies that a signature matches public key and message.
func VRFVerify(nodeID types.NodeID, msg, sig []byte) bool {
	valid, _ := ecvrf.Verify(nodeID.Bytes(), sig, msg)
	return valid
>>>>>>> fce7cf93
}<|MERGE_RESOLUTION|>--- conflicted
+++ resolved
@@ -33,35 +33,19 @@
 	return true
 }
 
-<<<<<<< HEAD
-// VRFVerify verifies that a signature matches public key and message.
-func VRFVerify(nodeID types.NodeID, msg, sig []byte) bool {
-	valid, _ := ecvrf.Verify(nodeID.Bytes(), sig, msg)
-	return valid
-}
-
-type VRFVerifier func(types.NodeID, []byte, []byte) bool
-
-=======
 type VRFVerifier func(types.NodeID, []byte, []byte) bool
 
 func NewVRFVerifier() VRFVerifier {
 	return VRFVerify
 }
 
->>>>>>> fce7cf93
 // Verify verifies that a signature matches public key and message.
 func (v VRFVerifier) Verify(nodeID types.NodeID, msg, sig []byte) bool {
 	return v(nodeID, msg, sig)
 }
 
-<<<<<<< HEAD
-func NewVRFVerifier() VRFVerifier {
-	return VRFVerify
-=======
 // VRFVerify verifies that a signature matches public key and message.
 func VRFVerify(nodeID types.NodeID, msg, sig []byte) bool {
 	valid, _ := ecvrf.Verify(nodeID.Bytes(), sig, msg)
 	return valid
->>>>>>> fce7cf93
 }