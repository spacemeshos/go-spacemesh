package signing_test

import (
	"testing"

	"github.com/stretchr/testify/require"

	"github.com/spacemeshos/go-spacemesh/signing"
)

func TestPubKeyExtractor_WithPrefix(t *testing.T) {
	t.Run("same prefix", func(t *testing.T) {
		signer, err := signing.NewEdSigner(signing.WithPrefix([]byte("one")))
		require.NoError(t, err)

		extractor, err := signing.NewPubKeyExtractor(signing.WithExtractorPrefix([]byte("one")))
		require.NoError(t, err)
		msg := []byte("test")
<<<<<<< HEAD
		sig := signer.Sign(signing.HARE, msg)

		pub, err := extractor.Extract(signing.HARE, msg, sig)
		require.NoError(t, err)
		require.Equal(t, pub.Bytes(), signer.PublicKey().Bytes())

		nodeId, err := extractor.ExtractNodeID(signing.HARE, msg, sig)
=======
		sig := signer.Sign(signing.POET, msg)

		pub, err := extractor.Extract(signing.POET, msg, sig)
		require.NoError(t, err)
		require.Equal(t, pub.Bytes(), signer.PublicKey().Bytes())

		nodeId, err := extractor.ExtractNodeID(signing.POET, msg, sig)
>>>>>>> e49b9b71
		require.NoError(t, err)
		require.Equal(t, nodeId, signer.NodeID())
	})

	t.Run("prefix mismatch", func(t *testing.T) {
		signer, err := signing.NewEdSigner(signing.WithPrefix([]byte("one")))
		require.NoError(t, err)

		extractor, err := signing.NewPubKeyExtractor(signing.WithExtractorPrefix([]byte("two")))
		require.NoError(t, err)
		msg := []byte("test")
<<<<<<< HEAD
		sig := signer.Sign(signing.HARE, msg)

		pub, err := extractor.Extract(signing.HARE, msg, sig)
		require.NoError(t, err)
		require.NotEqual(t, pub.Bytes(), signer.PublicKey().Bytes())

		nodeId, err := extractor.ExtractNodeID(signing.HARE, msg, sig)
=======
		sig := signer.Sign(signing.POET, msg)

		pub, err := extractor.Extract(signing.POET, msg, sig)
		require.NoError(t, err)
		require.NotEqual(t, pub.Bytes(), signer.PublicKey().Bytes())

		nodeId, err := extractor.ExtractNodeID(signing.POET, msg, sig)
>>>>>>> e49b9b71
		require.NoError(t, err)
		require.NotEqual(t, nodeId, signer.NodeID())
	})

	t.Run("domain mismatch", func(t *testing.T) {
		signer, err := signing.NewEdSigner(signing.WithPrefix([]byte("one")))
		require.NoError(t, err)

		extractor, err := signing.NewPubKeyExtractor(signing.WithExtractorPrefix([]byte("one")))
		require.NoError(t, err)
		msg := []byte("test")
		sig := signer.Sign(signing.POET, msg)

		pub, err := extractor.Extract(signing.HARE, msg, sig)
		require.NoError(t, err)
		require.NotEqual(t, pub.Bytes(), signer.PublicKey().Bytes())

		nodeId, err := extractor.ExtractNodeID(signing.HARE, msg, sig)
		require.NoError(t, err)
		require.NotEqual(t, nodeId, signer.NodeID())
	})
}

func Fuzz_PubKeyExtractor(f *testing.F) {
	f.Fuzz(func(t *testing.T, msg []byte, prefix []byte) {
		signer, err := signing.NewEdSigner(signing.WithPrefix(prefix))
		require.NoError(t, err)

		extractor, err := signing.NewPubKeyExtractor(signing.WithExtractorPrefix(prefix))
		require.NoError(t, err)

<<<<<<< HEAD
		sig := signer.Sign(signing.HARE, msg)

		pub, err := extractor.Extract(signing.HARE, msg, sig)
=======
		sig := signer.Sign(signing.POET, msg)

		pub, err := extractor.Extract(signing.POET, msg, sig)
>>>>>>> e49b9b71
		require.NoError(t, err)
		require.Equal(t, pub.Bytes(), signer.PublicKey().Bytes())
	})
}

func Fuzz_PubKeyExtractorNodeID(f *testing.F) {
	f.Fuzz(func(t *testing.T, msg []byte, prefix []byte) {
		signer, err := signing.NewEdSigner(signing.WithPrefix(prefix))
		require.NoError(t, err)

		extractor, err := signing.NewPubKeyExtractor(signing.WithExtractorPrefix(prefix))
		require.NoError(t, err)

<<<<<<< HEAD
		sig := signer.Sign(signing.HARE, msg)

		nodeID, err := extractor.ExtractNodeID(signing.HARE, msg, sig)
=======
		sig := signer.Sign(signing.POET, msg)

		nodeID, err := extractor.ExtractNodeID(signing.POET, msg, sig)
>>>>>>> e49b9b71
		require.NoError(t, err)
		require.Equal(t, nodeID, signer.NodeID())
	})
}<|MERGE_RESOLUTION|>--- conflicted
+++ resolved
@@ -16,7 +16,6 @@
 		extractor, err := signing.NewPubKeyExtractor(signing.WithExtractorPrefix([]byte("one")))
 		require.NoError(t, err)
 		msg := []byte("test")
-<<<<<<< HEAD
 		sig := signer.Sign(signing.HARE, msg)
 
 		pub, err := extractor.Extract(signing.HARE, msg, sig)
@@ -24,15 +23,6 @@
 		require.Equal(t, pub.Bytes(), signer.PublicKey().Bytes())
 
 		nodeId, err := extractor.ExtractNodeID(signing.HARE, msg, sig)
-=======
-		sig := signer.Sign(signing.POET, msg)
-
-		pub, err := extractor.Extract(signing.POET, msg, sig)
-		require.NoError(t, err)
-		require.Equal(t, pub.Bytes(), signer.PublicKey().Bytes())
-
-		nodeId, err := extractor.ExtractNodeID(signing.POET, msg, sig)
->>>>>>> e49b9b71
 		require.NoError(t, err)
 		require.Equal(t, nodeId, signer.NodeID())
 	})
@@ -44,7 +34,6 @@
 		extractor, err := signing.NewPubKeyExtractor(signing.WithExtractorPrefix([]byte("two")))
 		require.NoError(t, err)
 		msg := []byte("test")
-<<<<<<< HEAD
 		sig := signer.Sign(signing.HARE, msg)
 
 		pub, err := extractor.Extract(signing.HARE, msg, sig)
@@ -52,15 +41,6 @@
 		require.NotEqual(t, pub.Bytes(), signer.PublicKey().Bytes())
 
 		nodeId, err := extractor.ExtractNodeID(signing.HARE, msg, sig)
-=======
-		sig := signer.Sign(signing.POET, msg)
-
-		pub, err := extractor.Extract(signing.POET, msg, sig)
-		require.NoError(t, err)
-		require.NotEqual(t, pub.Bytes(), signer.PublicKey().Bytes())
-
-		nodeId, err := extractor.ExtractNodeID(signing.POET, msg, sig)
->>>>>>> e49b9b71
 		require.NoError(t, err)
 		require.NotEqual(t, nodeId, signer.NodeID())
 	})
@@ -92,15 +72,9 @@
 		extractor, err := signing.NewPubKeyExtractor(signing.WithExtractorPrefix(prefix))
 		require.NoError(t, err)
 
-<<<<<<< HEAD
 		sig := signer.Sign(signing.HARE, msg)
 
 		pub, err := extractor.Extract(signing.HARE, msg, sig)
-=======
-		sig := signer.Sign(signing.POET, msg)
-
-		pub, err := extractor.Extract(signing.POET, msg, sig)
->>>>>>> e49b9b71
 		require.NoError(t, err)
 		require.Equal(t, pub.Bytes(), signer.PublicKey().Bytes())
 	})
@@ -114,15 +88,9 @@
 		extractor, err := signing.NewPubKeyExtractor(signing.WithExtractorPrefix(prefix))
 		require.NoError(t, err)
 
-<<<<<<< HEAD
 		sig := signer.Sign(signing.HARE, msg)
 
 		nodeID, err := extractor.ExtractNodeID(signing.HARE, msg, sig)
-=======
-		sig := signer.Sign(signing.POET, msg)
-
-		nodeID, err := extractor.ExtractNodeID(signing.POET, msg, sig)
->>>>>>> e49b9b71
 		require.NoError(t, err)
 		require.Equal(t, nodeID, signer.NodeID())
 	})
