package signing

import (
	"github.com/spacemeshos/ed25519-recovery"

	"github.com/spacemeshos/go-spacemesh/common/types"
)

type edExtractorOption struct {
	prefix []byte
}

// ExtractorOptionFunc to modify verifier.
type ExtractorOptionFunc func(*edExtractorOption) error

// WithExtractorPrefix sets the prefix used by PubKeyExtractor. This usually is the Network ID.
func WithExtractorPrefix(prefix []byte) ExtractorOptionFunc {
	return func(opts *edExtractorOption) error {
		opts.prefix = prefix
		return nil
	}
}

// PubKeyExtractor extracts public keys from signatures.
type PubKeyExtractor struct {
	prefix []byte
}

// NewPubKeyExtractor returns a new PubKeyExtractor.
func NewPubKeyExtractor(opts ...ExtractorOptionFunc) (*PubKeyExtractor, error) {
	cfg := &edExtractorOption{}
	for _, opt := range opts {
		if err := opt(cfg); err != nil {
			return nil, err
		}
	}
	extractor := &PubKeyExtractor{
		prefix: cfg.prefix,
	}
	return extractor, nil
}

// Extract public key from a signature.
func (e PubKeyExtractor) Extract(d domain, m []byte, sig types.EdSignature) (*PublicKey, error) {
	msg := make([]byte, 0, len(e.prefix)+1+len(m))
	msg = append(msg, e.prefix...)
	msg = append(msg, byte(d))
<<<<<<< HEAD
	msg = append(msg, m[:]...)
=======
	msg = append(msg, m...)
>>>>>>> d783a22d
	pub, err := ed25519.ExtractPublicKey(msg, sig[:])
	if err != nil {
		return nil, err
	}
	return &PublicKey{PublicKey: pub}, nil
}

// ExtractNodeID from a signature.
func (e PubKeyExtractor) ExtractNodeID(d domain, m []byte, sig types.EdSignature) (types.NodeID, error) {
	pub, err := e.Extract(d, m, sig)
	if err != nil {
		return types.EmptyNodeID, err
	}
	return types.BytesToNodeID(pub.PublicKey), nil
}<|MERGE_RESOLUTION|>--- conflicted
+++ resolved
@@ -45,11 +45,7 @@
 	msg := make([]byte, 0, len(e.prefix)+1+len(m))
 	msg = append(msg, e.prefix...)
 	msg = append(msg, byte(d))
-<<<<<<< HEAD
-	msg = append(msg, m[:]...)
-=======
 	msg = append(msg, m...)
->>>>>>> d783a22d
 	pub, err := ed25519.ExtractPublicKey(msg, sig[:])
 	if err != nil {
 		return nil, err
