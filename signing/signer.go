package signing

import (
	"bytes"
	"crypto/ed25519"
	"errors"
	"fmt"
	"io"

	oasis "github.com/oasisprotocol/curve25519-voi/primitives/ed25519"
	sm_ed25519 "github.com/spacemeshos/ed25519-recovery"

	"github.com/spacemeshos/go-spacemesh/common/types"
	"github.com/spacemeshos/go-spacemesh/log"
)

type domain byte

const (
	ATX domain = iota
	BEACON
	BALLOT
	HARE
	POET
)

// String returns the string representation of a domain.
func (d domain) String() string {
	switch d {
	case ATX:
		return "ATX"
	case BEACON:
		return "BEACON"
	case BALLOT:
		return "BALLOT"
	case HARE:
		return "HARE"
	case POET:
		return "POET"
	default:
		return "UNKNOWN"
	}
}

type edSignerOption struct {
	priv   PrivateKey
	prefix []byte
}

// EdSignerOptionFunc modifies EdSigner.
type EdSignerOptionFunc func(*edSignerOption) error

// WithPrefix sets the prefix used by EdSigner. This usually is the Network ID.
func WithPrefix(prefix []byte) EdSignerOptionFunc {
	return func(opt *edSignerOption) error {
		opt.prefix = prefix
		return nil
	}
}

// WithPrivateKey sets the private key used by EdSigner.
func WithPrivateKey(priv PrivateKey) EdSignerOptionFunc {
	return func(opt *edSignerOption) error {
		if len(priv) != sm_ed25519.PrivateKeySize {
			return errors.New("could not create EdSigner from the provided key: too small")
		}

		keyPair := sm_ed25519.NewKeyFromSeed(priv[:32])
		if !bytes.Equal(keyPair[32:], priv.Public().(sm_ed25519.PublicKey)) {
			log.Error("Public key and private key do not match")
			return errors.New("private and public do not match")
		}

		opt.priv = priv
		return nil
	}
}

// WithKeyFromRand sets the private key used by EdSigner using predictable randomness source.
func WithKeyFromRand(rand io.Reader) EdSignerOptionFunc {
	return func(opt *edSignerOption) error {
		_, priv, err := sm_ed25519.GenerateKey(rand)
		if err != nil {
			return fmt.Errorf("could not generate key pair: %w", err)
		}

		opt.priv = priv
		return nil
	}
}

// EdSigner represents an ED25519 signer.
type EdSigner struct {
	priv PrivateKey

	prefix []byte
}

// NewEdSigner returns an auto-generated ed signer.
func NewEdSigner(opts ...EdSignerOptionFunc) (*EdSigner, error) {
	cfg := &edSignerOption{}

	for _, opt := range opts {
		if err := opt(cfg); err != nil {
			return nil, err
		}
	}

	if cfg.priv == nil {
		_, priv, err := sm_ed25519.GenerateKey(nil)
		if err != nil {
			return nil, fmt.Errorf("could not generate key pair: %w", err)
		}
		cfg.priv = priv
	}
	sig := &EdSigner{
		priv:   cfg.priv,
		prefix: cfg.prefix,
	}
	return sig, nil
}

// Sign signs the provided message.
func (es *EdSigner) Sign(d domain, m []byte) types.EdSignature {
	msg := make([]byte, 0, len(es.prefix)+1+len(m))
	msg = append(msg, es.prefix...)
	msg = append(msg, byte(d))
	msg = append(msg, m...)

	switch d {
<<<<<<< HEAD
	case ATX, BALLOT:
=======
	case ATX, BEACON:
>>>>>>> 331c1f6b
		return *(*[types.EdSignatureSize]byte)(ed25519.Sign(es.priv, msg))
	default:
		return *(*[types.EdSignatureSize]byte)(sm_ed25519.Sign(es.priv, msg))
	}
}

// NodeID returns the node ID of the signer.
func (es *EdSigner) NodeID() types.NodeID {
	return types.BytesToNodeID(es.PublicKey().Bytes())
}

// PublicKey returns the public key of the signer.
func (es *EdSigner) PublicKey() *PublicKey {
	return NewPublicKey(es.priv.Public().(sm_ed25519.PublicKey))
}

// PrivateKey returns private key.
func (es *EdSigner) PrivateKey() PrivateKey {
	return es.priv
}

// VRFSigner wraps same ed25519 key to provide ecvrf.
func (es *EdSigner) VRFSigner() (*VRFSigner, error) {
	return &VRFSigner{
		privateKey: oasis.PrivateKey(es.priv),
		nodeID:     es.NodeID(),
	}, nil
}

func (es *EdSigner) Prefix() []byte {
	return es.prefix
}<|MERGE_RESOLUTION|>--- conflicted
+++ resolved
@@ -128,11 +128,7 @@
 	msg = append(msg, m...)
 
 	switch d {
-<<<<<<< HEAD
-	case ATX, BALLOT:
-=======
-	case ATX, BEACON:
->>>>>>> 331c1f6b
+	case ATX, BALLOT, BEACON:
 		return *(*[types.EdSignatureSize]byte)(ed25519.Sign(es.priv, msg))
 	default:
 		return *(*[types.EdSignatureSize]byte)(sm_ed25519.Sign(es.priv, msg))
