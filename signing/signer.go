--- conflicted
+++ resolved
@@ -2,78 +2,15 @@
 
 import (
 	"bytes"
-	"encoding/hex"
 	"errors"
 	"io"
 
 	"github.com/spacemeshos/ed25519"
 
-<<<<<<< HEAD
-	"github.com/spacemeshos/go-spacemesh/log"
-)
-
-// PrivateKey is an alias to spacemeshos/ed25519.PrivateKey.
-type PrivateKey = ed25519.PrivateKey
-
-const shortStringSize = 5
-
-// Public returns public key part from ed25519 private key.
-func Public(priv PrivateKey) ed25519.PublicKey {
-	return ed25519.PublicKey(priv[ed25519.PrivateKeySize-ed25519.PublicKeySize:])
-}
-
-// PublicKey is the type describing a public key.
-type PublicKey struct {
-	pub []byte
-}
-
-// NewPublicKey constructs a new public key instance from a byte array.
-func NewPublicKey(pub []byte) *PublicKey {
-	return &PublicKey{pub}
-}
-
-// Field returns a log field. Implements the LoggableField interface.
-func (p *PublicKey) Field() log.Field {
-	return log.String("public_key", p.ShortString())
-}
-
-// Bytes returns the public key as byte array.
-func (p *PublicKey) Bytes() []byte {
-	// Prevent segfault if unset
-	if p != nil {
-		return p.pub
-	}
-	return nil
-}
-
-// String returns the public key as a hex representation string.
-func (p *PublicKey) String() string {
-	return hex.EncodeToString(p.Bytes())
-}
-
-// ShortString returns a representative sub string.
-func (p *PublicKey) ShortString() string {
-	s := p.String()
-	if len(s) < shortStringSize {
-		return s
-	}
-
-	return s[:shortStringSize]
-}
-
-// Equals returns true iff the public keys are equal.
-func (p *PublicKey) Equals(o *PublicKey) bool {
-	return bytes.Equal(p.Bytes(), o.Bytes())
-}
-
-var _ Signer = (*EdSigner)(nil)
-
-=======
 	"github.com/spacemeshos/go-spacemesh/common/types"
 	"github.com/spacemeshos/go-spacemesh/log"
 )
 
->>>>>>> 475a486c
 // EdSigner represents an ED25519 signer.
 type EdSigner struct {
 	priv PrivateKey
