// package hare is the tester executable running instances of hare consensus algorithm
package main

import (
	"context"
	"fmt"
	"net/http"
	_ "net/http/pprof"
	"os"
	"time"

	"github.com/spf13/cobra"
	"go.uber.org/zap"
	"go.uber.org/zap/zapcore"

	cmdp "github.com/spacemeshos/go-spacemesh/cmd"
	"github.com/spacemeshos/go-spacemesh/common/types"
	"github.com/spacemeshos/go-spacemesh/common/util"
	"github.com/spacemeshos/go-spacemesh/hare"
	"github.com/spacemeshos/go-spacemesh/layerpatrol"
	"github.com/spacemeshos/go-spacemesh/log"
	"github.com/spacemeshos/go-spacemesh/monitoring"
	"github.com/spacemeshos/go-spacemesh/p2p"
	"github.com/spacemeshos/go-spacemesh/signing"
	"github.com/spacemeshos/go-spacemesh/timesync"
)

// Cmd the command of the hare app.
var Cmd = &cobra.Command{
	Use:   "hare",
	Short: "start hare",
	Run: func(cmd *cobra.Command, args []string) {
		log.JSONLog(true)
		hareApp := NewHareApp()
		defer hareApp.Cleanup()

		// monitor app
		hareApp.updater = monitoring.NewMemoryUpdater()
		hareApp.monitor = monitoring.NewMonitor(1*time.Second, 5*time.Second, hareApp.updater, make(chan struct{}))
		hareApp.monitor.Start()

		// start app
		hareApp.Initialize(cmd)
		hareApp.Start(cmd, args)
		<-hareApp.ha.CloseChannel()
	},
}

func init() {
	cmdp.AddCommands(Cmd)
}

type mockBlockProvider struct{}

func (mbp *mockBlockProvider) HandleValidatedLayer(context.Context, types.LayerID, []types.BlockID) {
}

func (mbp *mockBlockProvider) InvalidateLayer(context.Context, types.LayerID) {
}

func (mbp *mockBlockProvider) RecordCoinflip(context.Context, types.LayerID, bool) {
}

func (mbp *mockBlockProvider) LayerBlockIds(types.LayerID) ([]types.BlockID, error) {
	return buildSet(), nil
}

// HareApp represents an Hare application.
type HareApp struct {
	*cmdp.BaseApp
	p2p     p2p.Service
	oracle  *oracleClient
	sgn     hare.Signer
	ha      *hare.Hare
	clock   *timesync.TimeClock
	updater *monitoring.MemoryUpdater
	monitor *monitoring.Monitor
}

// IsSynced returns true always as we assume the node is synced.
func IsSynced(context.Context) bool {
	return true
}

// NewHareApp returns a new instance.
func NewHareApp() *HareApp {
	return &HareApp{BaseApp: cmdp.NewBaseApp(), sgn: signing.NewEdSigner()}
}

// Cleanup just unregisters the oracle.
func (app *HareApp) Cleanup() {
	// TODO: move to array of cleanup functions and execute all here
	app.oracle.Unregister(true, app.sgn.PublicKey().String())
}

func buildSet() []types.BlockID {
	s := make([]types.BlockID, 200, 200)

	for i := uint64(0); i < 200; i++ {
		s = append(s, types.NewExistingBlock(types.GetEffectiveGenesis().Add(1), util.Uint64ToBytes(i), nil).ID())
	}

	return s
}

type mockIDProvider struct{}

func (mip *mockIDProvider) GetIdentity(edID string) (types.NodeID, error) {
	return types.NodeID{Key: edID, VRFPublicKey: []byte{}}, nil
}

type mockStateQuerier struct{}

func (msq mockStateQuerier) IsIdentityActiveOnConsensusView(ctx context.Context, edID string, layer types.LayerID) (bool, error) {
	return true, nil
}

type mockClock struct {
	ch        chan struct{}
	layerTime time.Time
}

func (m *mockClock) LayerToTime(types.LayerID) time.Time {
	return m.layerTime
}

func (m *mockClock) AwaitLayer(layerID types.LayerID) chan struct{} {
	if layerID == m.GetCurrentLayer() {
		return m.ch
	}
	return make(chan struct{})
}

func (m *mockClock) GetCurrentLayer() types.LayerID {
	return types.GetEffectiveGenesis().Add(1)
}

// Start the app.
func (app *HareApp) Start(cmd *cobra.Command, args []string) {
	log.Info("starting hare main")

	if app.Config.PprofHTTPServer {
		log.Info("starting pprof server")
		go func() {
			err := http.ListenAndServe(":6060", nil)
			if err != nil {
				log.With().Error("cannot start http server", log.Err(err))
			}
		}()
	}
	types.SetLayersPerEpoch(app.Config.LayersPerEpoch)
	log.Info("initializing P2P services")
	swarm, err := p2p.New(cmdp.Ctx, app.Config.P2P, log.NewDefault("p2p_haretest"), app.Config.DataDir())
	app.p2p = swarm
	if err != nil {
		log.With().Panic("error starting p2p services", log.Err(err))
	}

	pub := app.sgn.PublicKey()

	lg1 := log.NewDefault(pub.String())
	lvl := zap.NewAtomicLevel()
	lvl.SetLevel(zapcore.DebugLevel)
	lg := lg1.SetLevel(&lvl)

	setServerAddress(app.Config.OracleServer)
	app.oracle = newClientWithWorldID(uint64(app.Config.OracleServerWorldID))
	app.oracle.Register(true, pub.String()) // todo: configure no faulty nodes
	hareOracle := newHareOracleFromClient(app.oracle)

	gTime, err := time.Parse(time.RFC3339, app.Config.GenesisTime)
	if err != nil {
		log.With().Error("Failed to parse genesis time as RFC3339",
			log.String("genesis_time", app.Config.GenesisTime))
	}
	// TODO: consider uncommenting
	/*if err != nil {
		log.Panic("error parsing config err=%v", err)
	}*/
<<<<<<< HEAD
	mockClock := &mockClock{
		ch:        make(chan struct{}),
		layerTime: gTime,
	}
	hareI := hare.New(app.Config.HARE, app.p2p, app.sgn, types.NodeID{Key: app.sgn.PublicKey().String(), VRFPublicKey: []byte{}}, IsSynced, &mockBlockProvider{}, hareOracle, uint16(app.Config.LayersPerEpoch), &mockIDProvider{}, &mockStateQuerier{}, mockClock, lg)
=======
	//ld := time.Duration(app.Config.LayerDurationSec) * time.Second
	//app.clock = timesync.NewClock(timesync.RealClock{}, ld, gTime, lg)
	lt := make(timesync.LayerTimer)

	hareI := hare.New(app.Config.HARE, app.p2p, app.sgn, types.NodeID{Key: app.sgn.PublicKey().String(), VRFPublicKey: []byte{}}, IsSynced, &mockBlockProvider{}, hareOracle, layerpatrol.New(), uint16(app.Config.LayersPerEpoch), &mockIDProvider{}, &mockStateQuerier{}, lt, lg)
>>>>>>> f0af7029
	log.Info("starting hare service")
	app.ha = hareI
	if err = app.ha.Start(cmdp.Ctx); err != nil {
		log.With().Panic("error starting hare", log.Err(err))
	}
	if err = app.p2p.Start(cmdp.Ctx); err != nil {
		log.With().Panic("error starting p2p", log.Err(err))
	}
	if gTime.After(time.Now()) {
		log.Info("sleeping until %v", gTime)
		time.Sleep(gTime.Sub(time.Now()))
	}
	close(mockClock.ch)
}

func main() {
	if err := Cmd.Execute(); err != nil {
		fmt.Fprintln(os.Stderr, err)
		os.Exit(1)
	}
}<|MERGE_RESOLUTION|>--- conflicted
+++ resolved
@@ -177,19 +177,11 @@
 	/*if err != nil {
 		log.Panic("error parsing config err=%v", err)
 	}*/
-<<<<<<< HEAD
 	mockClock := &mockClock{
 		ch:        make(chan struct{}),
 		layerTime: gTime,
 	}
-	hareI := hare.New(app.Config.HARE, app.p2p, app.sgn, types.NodeID{Key: app.sgn.PublicKey().String(), VRFPublicKey: []byte{}}, IsSynced, &mockBlockProvider{}, hareOracle, uint16(app.Config.LayersPerEpoch), &mockIDProvider{}, &mockStateQuerier{}, mockClock, lg)
-=======
-	//ld := time.Duration(app.Config.LayerDurationSec) * time.Second
-	//app.clock = timesync.NewClock(timesync.RealClock{}, ld, gTime, lg)
-	lt := make(timesync.LayerTimer)
-
-	hareI := hare.New(app.Config.HARE, app.p2p, app.sgn, types.NodeID{Key: app.sgn.PublicKey().String(), VRFPublicKey: []byte{}}, IsSynced, &mockBlockProvider{}, hareOracle, layerpatrol.New(), uint16(app.Config.LayersPerEpoch), &mockIDProvider{}, &mockStateQuerier{}, lt, lg)
->>>>>>> f0af7029
+	hareI := hare.New(app.Config.HARE, app.p2p, app.sgn, types.NodeID{Key: app.sgn.PublicKey().String(), VRFPublicKey: []byte{}}, IsSynced, &mockBlockProvider{}, hareOracle, layerpatrol.New(), uint16(app.Config.LayersPerEpoch), &mockIDProvider{}, &mockStateQuerier{}, mockClock, lg)
 	log.Info("starting hare service")
 	app.ha = hareI
 	if err = app.ha.Start(cmdp.Ctx); err != nil {
