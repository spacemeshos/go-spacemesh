// package hare is the tester executable running instances of hare consensus algorithm
package main

import (
	"context"
	"fmt"
	"net/http"
	_ "net/http/pprof"
	"os"
	"path/filepath"
	"time"

	"github.com/spf13/cobra"
	"go.uber.org/zap"

	cmdp "github.com/spacemeshos/go-spacemesh/cmd"
	"github.com/spacemeshos/go-spacemesh/common/types"
	"github.com/spacemeshos/go-spacemesh/common/util"
	"github.com/spacemeshos/go-spacemesh/hare"
	"github.com/spacemeshos/go-spacemesh/layerpatrol"
	"github.com/spacemeshos/go-spacemesh/log"
	"github.com/spacemeshos/go-spacemesh/monitoring"
	"github.com/spacemeshos/go-spacemesh/p2p"
	"github.com/spacemeshos/go-spacemesh/signing"
	"github.com/spacemeshos/go-spacemesh/timesync"
)

// Cmd the command of the hare app.
var Cmd = &cobra.Command{
	Use:   "hare",
	Short: "start hare",
	Run: func(cmd *cobra.Command, args []string) {
		log.JSONLog(true)
		hareApp := NewHareApp()
		defer hareApp.Cleanup()

		// monitor app
		hareApp.updater = monitoring.NewMemoryUpdater()
		hareApp.monitor = monitoring.NewMonitor(1*time.Second, 5*time.Second, hareApp.updater, make(chan struct{}))
		hareApp.monitor.Start()

		// start app
		hareApp.Initialize(cmd)
		hareApp.Start(cmd, args)
		<-hareApp.ha.CloseChannel()
	},
}

func init() {
	cmdp.AddCommands(Cmd)
}

type mockBlockProvider struct{}

func (mbp *mockBlockProvider) HandleValidatedLayer(context.Context, types.LayerID, []types.BlockID) {
}

func (mbp *mockBlockProvider) InvalidateLayer(context.Context, types.LayerID) {
}

func (mbp *mockBlockProvider) RecordCoinflip(context.Context, types.LayerID, bool) {
}

func (mbp *mockBlockProvider) LayerBlocks(lyr types.LayerID) ([]*types.Block, error) {
	s := make([]*types.Block, 200)
	for i := uint64(0); i < 200; i++ {
		blk := types.NewExistingBlock(lyr, util.Uint64ToBytes(i), nil)
		blk.TortoiseBeacon = lyr.GetEpoch().ToBytes()
		s[i] = blk
	}
	return s, nil
}

func (mbp *mockBlockProvider) GetBlock(types.BlockID) (*types.Block, error) {
	return nil, nil
}

type mockBeaconGetter struct{}

func (mbg *mockBeaconGetter) GetBeacon(id types.EpochID) ([]byte, error) {
	return id.ToBytes(), nil
}

// HareApp represents an Hare application.
type HareApp struct {
	*cmdp.BaseApp
	host    *p2p.Host
	oracle  *oracleClient
	sgn     hare.Signer
	ha      *hare.Hare
	clock   *timesync.TimeClock
	updater *monitoring.MemoryUpdater
	monitor *monitoring.Monitor
}

// IsSynced returns true always as we assume the node is synced.
func IsSynced(context.Context) bool {
	return true
}

// NewHareApp returns a new instance.
func NewHareApp() *HareApp {
	return &HareApp{BaseApp: cmdp.NewBaseApp(), sgn: signing.NewEdSigner()}
}

// Cleanup just unregisters the oracle.
func (app *HareApp) Cleanup() {
	// TODO: move to array of cleanup functions and execute all here
	app.oracle.Unregister(true, app.sgn.PublicKey().String())
}

type mockIDProvider struct{}

func (mip *mockIDProvider) GetIdentity(edID string) (types.NodeID, error) {
	return types.NodeID{Key: edID, VRFPublicKey: []byte{}}, nil
}

type mockStateQuerier struct{}

func (msq mockStateQuerier) IsIdentityActiveOnConsensusView(ctx context.Context, edID string, layer types.LayerID) (bool, error) {
	return true, nil
}

type mockClock struct {
	ch        chan struct{}
	layerTime time.Time
}

func (m *mockClock) LayerToTime(types.LayerID) time.Time {
	return m.layerTime
}

func (m *mockClock) AwaitLayer(layerID types.LayerID) chan struct{} {
	if layerID == m.GetCurrentLayer() {
		return m.ch
	}
	return make(chan struct{})
}

func (m *mockClock) GetCurrentLayer() types.LayerID {
	return types.GetEffectiveGenesis().Add(1)
}

// Start the app.
func (app *HareApp) Start(cmd *cobra.Command, args []string) {
	log.Info("starting hare main")

	log.JSONLog(true)
	logger := log.NewWithLevel("HARE_TEST", zap.NewAtomicLevelAt(zap.DebugLevel))
	log.SetupGlobal(logger)

	if app.Config.PprofHTTPServer {
		log.Info("starting pprof server")
		go func() {
			err := http.ListenAndServe(":6060", nil)
			if err != nil {
				log.With().Error("cannot start http server", log.Err(err))
			}
		}()
	}
	types.SetLayersPerEpoch(app.Config.LayersPerEpoch)
	log.Info("initializing P2P services")
<<<<<<< HEAD

	ctx := cmdp.Ctx()
	swarm, err := p2p.New(ctx, app.Config.P2P, log.NewDefault("p2p_haretest"), app.Config.DataDir())
	app.p2p = swarm
	if err != nil {
		log.With().Panic("error starting p2p services", log.Err(err))
	}
=======
>>>>>>> 0902cb27

	pub := app.sgn.PublicKey()

	cfg := app.Config.P2P
	cfg.DataDir = filepath.Join(app.Config.DataDir(), "p2p")
	host, err := p2p.New(cmdp.Ctx, logger, cfg)
	if err != nil {
		log.With().Panic("error starting p2p services", log.Err(err))
	}
	app.host = host

	setServerAddress(app.Config.OracleServer)
	app.oracle = newClientWithWorldID(uint64(app.Config.OracleServerWorldID))
	app.oracle.Register(true, pub.String()) // todo: configure no faulty nodes
	hareOracle := newHareOracleFromClient(app.oracle)

	gTime, err := time.Parse(time.RFC3339, app.Config.GenesisTime)
	if err != nil {
		log.With().Error("Failed to parse genesis time as RFC3339",
			log.String("genesis_time", app.Config.GenesisTime))
	}
	// TODO: consider uncommenting
	/*if err != nil {
		log.Panic("error parsing config err=%v", err)
	}*/
	mockClock := &mockClock{
		ch:        make(chan struct{}),
		layerTime: gTime,
	}
	hareI := hare.New(app.Config.HARE, host.ID(), host, app.sgn, types.NodeID{Key: app.sgn.PublicKey().String(), VRFPublicKey: []byte{}},
		IsSynced, &mockBlockProvider{}, &mockBeaconGetter{}, hareOracle,
		layerpatrol.New(), uint16(app.Config.LayersPerEpoch), &mockIDProvider{}, &mockStateQuerier{}, mockClock, logger)
	log.Info("starting hare service")
	app.ha = hareI

	if err = app.ha.Start(ctx); err != nil {
		log.With().Panic("error starting hare", log.Err(err))
	}
<<<<<<< HEAD
	if err = app.p2p.Start(ctx); err != nil {
		log.With().Panic("error starting p2p", log.Err(err))
	}
=======
>>>>>>> 0902cb27
	if gTime.After(time.Now()) {
		log.Info("sleeping until %v", gTime)
		time.Sleep(gTime.Sub(time.Now()))
	}
	close(mockClock.ch)
}

func main() {
	if err := Cmd.Execute(); err != nil {
		fmt.Fprintln(os.Stderr, err)
		os.Exit(1)
	}
}<|MERGE_RESOLUTION|>--- conflicted
+++ resolved
@@ -160,22 +160,13 @@
 	}
 	types.SetLayersPerEpoch(app.Config.LayersPerEpoch)
 	log.Info("initializing P2P services")
-<<<<<<< HEAD
-
-	ctx := cmdp.Ctx()
-	swarm, err := p2p.New(ctx, app.Config.P2P, log.NewDefault("p2p_haretest"), app.Config.DataDir())
-	app.p2p = swarm
-	if err != nil {
-		log.With().Panic("error starting p2p services", log.Err(err))
-	}
-=======
->>>>>>> 0902cb27
 
 	pub := app.sgn.PublicKey()
 
 	cfg := app.Config.P2P
 	cfg.DataDir = filepath.Join(app.Config.DataDir(), "p2p")
-	host, err := p2p.New(cmdp.Ctx, logger, cfg)
+	ctx := cmdp.Ctx()
+	host, err := p2p.New(ctx, logger, cfg)
 	if err != nil {
 		log.With().Panic("error starting p2p services", log.Err(err))
 	}
@@ -208,12 +199,6 @@
 	if err = app.ha.Start(ctx); err != nil {
 		log.With().Panic("error starting hare", log.Err(err))
 	}
-<<<<<<< HEAD
-	if err = app.p2p.Start(ctx); err != nil {
-		log.With().Panic("error starting p2p", log.Err(err))
-	}
-=======
->>>>>>> 0902cb27
 	if gTime.After(time.Now()) {
 		log.Info("sleeping until %v", gTime)
 		time.Sleep(gTime.Sub(time.Now()))
