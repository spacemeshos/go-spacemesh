package main

import (
	"context"
	"github.com/spacemeshos/go-spacemesh/common/types"
)

type hareOracle struct {
	oc *oracleClient
}

func newHareOracleFromClient(oc *oracleClient) *hareOracle {
	return &hareOracle{oc: oc}
}

func (bo *hareOracle) IsIdentityActiveOnConsensusView(string, types.LayerID) (bool, error) {
	return true, nil
}

<<<<<<< HEAD
func (bo *hareOracle) Validate(layer types.LayerID, round int32, committeeSize int, id types.NodeID, sig []byte, eligibilityCount uint16) (bool, error) {
=======
func (bo *hareOracle) Validate(ctx context.Context, layer types.LayerID, round int32, committeeSize int, id types.NodeID, sig []byte, eligibilityCount uint16) (bool, error) {
>>>>>>> 233360c9
	if eligibilityCount != 1 {
		return false, nil
	}
	return bo.oc.Eligible(layer, round, committeeSize, id, sig)
}

<<<<<<< HEAD
func (bo *hareOracle) CalcEligibility(layer types.LayerID, round int32, committeeSize int, id types.NodeID, sig []byte) (uint16, error) {
=======
func (bo *hareOracle) CalcEligibility(_ context.Context, layer types.LayerID, round int32, committeeSize int, id types.NodeID, sig []byte) (uint16, error) {
>>>>>>> 233360c9
	eligible, err := bo.oc.Eligible(layer, round, committeeSize, id, sig)
	if eligible {
		return 1, nil
	}
	return 0, err
}

<<<<<<< HEAD
func (bo *hareOracle) Proof(types.LayerID, int32) ([]byte, error) {
=======
func (bo *hareOracle) Proof(context.Context, types.LayerID, int32) ([]byte, error) {
>>>>>>> 233360c9
	return []byte{}, nil
}<|MERGE_RESOLUTION|>--- conflicted
+++ resolved
@@ -17,22 +17,14 @@
 	return true, nil
 }
 
-<<<<<<< HEAD
-func (bo *hareOracle) Validate(layer types.LayerID, round int32, committeeSize int, id types.NodeID, sig []byte, eligibilityCount uint16) (bool, error) {
-=======
 func (bo *hareOracle) Validate(ctx context.Context, layer types.LayerID, round int32, committeeSize int, id types.NodeID, sig []byte, eligibilityCount uint16) (bool, error) {
->>>>>>> 233360c9
 	if eligibilityCount != 1 {
 		return false, nil
 	}
 	return bo.oc.Eligible(layer, round, committeeSize, id, sig)
 }
 
-<<<<<<< HEAD
-func (bo *hareOracle) CalcEligibility(layer types.LayerID, round int32, committeeSize int, id types.NodeID, sig []byte) (uint16, error) {
-=======
 func (bo *hareOracle) CalcEligibility(_ context.Context, layer types.LayerID, round int32, committeeSize int, id types.NodeID, sig []byte) (uint16, error) {
->>>>>>> 233360c9
 	eligible, err := bo.oc.Eligible(layer, round, committeeSize, id, sig)
 	if eligible {
 		return 1, nil
@@ -40,10 +32,6 @@
 	return 0, err
 }
 
-<<<<<<< HEAD
-func (bo *hareOracle) Proof(types.LayerID, int32) ([]byte, error) {
-=======
 func (bo *hareOracle) Proof(context.Context, types.LayerID, int32) ([]byte, error) {
->>>>>>> 233360c9
 	return []byte{}, nil
 }