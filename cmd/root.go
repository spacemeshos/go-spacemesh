package cmd

import (
	"fmt"

<<<<<<< HEAD
=======
	cfg "github.com/spacemeshos/go-spacemesh/config"
>>>>>>> 8febe517
	"github.com/spf13/cobra"
	"github.com/spf13/viper"

	cfg "github.com/spacemeshos/go-spacemesh/config"
)

var (
	config = cfg.DefaultConfig()
)

// AddCommands adds cobra commands to the app.
func AddCommands(cmd *cobra.Command) {

	/** ======================== BaseConfig Flags ========================== **/

	cmd.PersistentFlags().StringVarP(&config.BaseConfig.ConfigFile,
		"config", "c", config.BaseConfig.ConfigFile, "Set Load configuration from file")
	cmd.PersistentFlags().StringVarP(&config.BaseConfig.DataDirParent, "data-folder", "d",
		config.BaseConfig.DataDirParent, "Specify data directory for spacemesh")
	cmd.PersistentFlags().BoolVar(&config.TestMode, "test-mode",
		config.TestMode, "Initialize testing features")
	cmd.PersistentFlags().BoolVar(&config.CollectMetrics, "metrics",
		config.CollectMetrics, "collect node metrics")
	cmd.PersistentFlags().IntVar(&config.MetricsPort, "metrics-port",
		config.MetricsPort, "metric server port")
	cmd.PersistentFlags().StringVar(&config.OracleServer, "oracle_server",
		config.OracleServer, "The oracle server url. (temporary) ")
	cmd.PersistentFlags().IntVar(&config.OracleServerWorldID, "oracle_server_worldid",
		config.OracleServerWorldID, "The worldid to use with the oracle server (temporary) ")
	cmd.PersistentFlags().StringVar(&config.PoETServer, "poet-server",
		config.PoETServer, "The poet server url. (temporary) ")
	cmd.PersistentFlags().StringVar(&config.GenesisTime, "genesis-time",
		config.GenesisTime, "Time of the genesis layer in 2019-13-02T17:02:00+00:00 format")
	cmd.PersistentFlags().IntVar(&config.LayerDurationSec, "layer-duration-sec",
		config.LayerDurationSec, "Duration between layers in seconds")
	cmd.PersistentFlags().IntVar(&config.LayerAvgSize, "layer-average-size",
		config.LayerAvgSize, "Layer Avg size")
	cmd.PersistentFlags().IntVar(&config.Hdist, "hdist",
		config.Hdist, "hdist")
	cmd.PersistentFlags().BoolVar(&config.StartMining, "start-mining",
		config.StartMining, "start mining")
	cmd.PersistentFlags().StringVar(&config.MemProfile, "mem-profile",
		config.MemProfile, "output memory profiling stat to filename")
	cmd.PersistentFlags().StringVar(&config.CPUProfile, "cpu-profile",
		config.CPUProfile, "output cpu profiling stat to filename")
	cmd.PersistentFlags().BoolVar(&config.PprofHTTPServer, "pprof-server",
		config.PprofHTTPServer, "enable http pprof server")
	cmd.PersistentFlags().StringVar(&config.GenesisConfPath, "genesis-conf",
		config.GenesisConfPath, "add genesis configuration")
	cmd.PersistentFlags().StringVar(&config.CoinbaseAccount, "coinbase",
		config.CoinbaseAccount, "coinbase account to accumulate rewards")
	cmd.PersistentFlags().StringVar(&config.GoldenATXID, "golden-atx",
		config.GoldenATXID, "golden ATX hash")
	cmd.PersistentFlags().IntVar(&config.GenesisActiveSet, "genesis-active-size",
		config.GenesisActiveSet, "The active set size for the genesis flow")
	cmd.PersistentFlags().IntVar(&config.BlockCacheSize, "block-cache-size",
		config.BlockCacheSize, "size in layers of meshdb block cache")
	cmd.PersistentFlags().StringVar(&config.PublishEventsURL, "events-url",
		config.PublishEventsURL, "publish events to this url; if no url specified no events will be published")
	cmd.PersistentFlags().BoolVar(&config.Profiler, "profiler",
		config.Profiler, "enable profiler")

	cmd.PersistentFlags().IntVar(&config.SyncRequestTimeout, "sync-request-timeout",
		config.SyncRequestTimeout, "the timeout in ms for direct requests in the sync")
	cmd.PersistentFlags().IntVar(&config.AtxsPerBlock, "atxs-per-block",
		config.AtxsPerBlock, "the number of atxs to select per block on block creation")
	cmd.PersistentFlags().IntVar(&config.TxsPerBlock, "txs-per-block",
		config.TxsPerBlock, "the number of transactions to select per block on block creation")

	/** ======================== P2P Flags ========================== **/

	cmd.PersistentFlags().IntVar(&config.P2P.TCPPort, "tcp-port",
		config.P2P.TCPPort, "inet port for P2P listener")
	cmd.PersistentFlags().StringVar(&config.P2P.TCPInterface, "tcp-interface",
		config.P2P.TCPInterface, "inet interface for P2P listener, specify as IP address")
	cmd.PersistentFlags().BoolVar(&config.P2P.AcquirePort, "acquire-port",
		config.P2P.AcquirePort, "Should the node attempt to forward the port to this machine on a NAT?")
	cmd.PersistentFlags().DurationVar(&config.P2P.DialTimeout, "dial-timeout",
		config.P2P.DialTimeout, "Network dial timeout duration")
	cmd.PersistentFlags().DurationVar(&config.P2P.ConnKeepAlive, "conn-keepalive",
		config.P2P.ConnKeepAlive, "Network connection keep alive")
	cmd.PersistentFlags().Int8Var(&config.P2P.NetworkID, "network-id",
		config.P2P.NetworkID, "NetworkID to run on (0 - mainnet, 1 - testnet)")
	cmd.PersistentFlags().DurationVar(&config.P2P.ResponseTimeout, "response-timeout",
		config.P2P.ResponseTimeout, "Timeout for waiting on response message")
	cmd.PersistentFlags().DurationVar(&config.P2P.SessionTimeout, "session-timeout",
		config.P2P.SessionTimeout, "Timeout for waiting on session message")
	cmd.PersistentFlags().StringVar(&config.P2P.NodeID, "node-id",
		config.P2P.NodeID, "Load node data by id (pub key) from local store")
	cmd.PersistentFlags().IntVar(&config.P2P.BufferSize, "buffer-size",
		config.P2P.BufferSize, "Size of the messages handler's buffer")
	cmd.PersistentFlags().IntVar(&config.P2P.MaxPendingConnections, "max-pending-connections",
		config.P2P.MaxPendingConnections, "The maximum number of pending connections")
	cmd.PersistentFlags().IntVar(&config.P2P.OutboundPeersTarget, "outbound-target",
		config.P2P.OutboundPeersTarget, "The outbound peer target we're trying to connect")
	cmd.PersistentFlags().IntVar(&config.P2P.MaxInboundPeers, "max-inbound",
		config.P2P.MaxInboundPeers, "The maximum number of inbound peers ")
	cmd.PersistentFlags().BoolVar(&config.P2P.SwarmConfig.Gossip, "gossip",
		config.P2P.SwarmConfig.Gossip, "should we start a gossiping node?")
	cmd.PersistentFlags().BoolVar(&config.P2P.SwarmConfig.Bootstrap, "bootstrap",
		config.P2P.SwarmConfig.Bootstrap, "Bootstrap the swarm")
	cmd.PersistentFlags().IntVar(&config.P2P.SwarmConfig.RoutingTableBucketSize, "bucketsize",
		config.P2P.SwarmConfig.RoutingTableBucketSize, "The rounding table bucket size")
	cmd.PersistentFlags().IntVar(&config.P2P.SwarmConfig.RoutingTableAlpha, "alpha",
		config.P2P.SwarmConfig.RoutingTableAlpha, "The rounding table Alpha")
	cmd.PersistentFlags().IntVar(&config.P2P.SwarmConfig.RandomConnections, "randcon",
		config.P2P.SwarmConfig.RoutingTableAlpha, "Number of random connections")
	cmd.PersistentFlags().StringSliceVar(&config.P2P.SwarmConfig.BootstrapNodes, "bootnodes",
		config.P2P.SwarmConfig.BootstrapNodes, "Number of random connections")
	cmd.PersistentFlags().DurationVar(&config.TIME.MaxAllowedDrift, "max-allowed-time-drift",
		config.TIME.MaxAllowedDrift, "When to close the app until user resolves time sync problems")
	cmd.PersistentFlags().StringVar(&config.P2P.SwarmConfig.PeersFile, "peers-file",
		config.P2P.SwarmConfig.PeersFile, "addrbook peers file. located under data-dir/<publickey>/<peer-file> not loaded or saved if empty string is given.")
	cmd.PersistentFlags().IntVar(&config.TIME.NtpQueries, "ntp-queries",
		config.TIME.NtpQueries, "Number of ntp queries to do")
	cmd.PersistentFlags().DurationVar(&config.TIME.DefaultTimeoutLatency, "default-timeout-latency",
		config.TIME.DefaultTimeoutLatency, "Default timeout to ntp query")
	cmd.PersistentFlags().DurationVar(&config.TIME.RefreshNtpInterval, "refresh-ntp-interval",
		config.TIME.RefreshNtpInterval, "Refresh intervals to ntp")
	cmd.PersistentFlags().StringSliceVar(&config.TIME.NTPServers,
		"ntp-servers", config.TIME.NTPServers, "A list of NTP servers to query (e.g., 'time.google.com'). Overrides the list in config. Must contain more servers than the number of ntp-queries.")
	cmd.PersistentFlags().IntVar(&config.P2P.MsgSizeLimit, "msg-size-limit",
		config.P2P.MsgSizeLimit, "The message size limit in bytes for incoming messages")

	/** ======================== API Flags ========================== **/

	// StartJSONServer determines if json api server should be started
	cmd.PersistentFlags().BoolVar(&config.API.StartJSONServer, "json-server",
		config.API.StartJSONServer, "Start the grpc-gateway (json http) server. "+
			"The gateway server will be enabled for all corresponding, enabled GRPC services.",
	)
	// JSONServerPort determines the json api server local listening port
	cmd.PersistentFlags().IntVar(&config.API.JSONServerPort, "json-port",
		config.API.JSONServerPort, "JSON api server port")
	// StartGrpcServices determines which (if any) GRPC API services should be started
	cmd.PersistentFlags().StringSliceVar(&config.API.StartGrpcServices, "grpc",
		config.API.StartGrpcServices, "Comma-separated list of individual grpc services to enable "+
			"(gateway,globalstate,mesh,node,smesher,transaction)")
	// GrpcServerPort determines the grpc server local listening port
	cmd.PersistentFlags().IntVar(&config.API.GrpcServerPort, "grpc-port",
		config.API.GrpcServerPort, "GRPC api server port")
	// GrpcServerInterface determines the interface the GRPC server listens on
	cmd.PersistentFlags().StringVar(&config.API.GrpcServerInterface, "grpc-interface",
		config.API.GrpcServerInterface, "GRPC api server interface")

	/**======================== Hare Flags ========================== **/

	// N determines the size of the hare committee
	cmd.PersistentFlags().IntVar(&config.HARE.N, "hare-committee-size",
		config.HARE.N, "Size of Hare committee")
	// F determines the max number of adversaries in the Hare committee
	cmd.PersistentFlags().IntVar(&config.HARE.F, "hare-max-adversaries",
		config.HARE.F, "Max number of adversaries in the Hare committee")
	// RoundDuration determines the duration of a round in the Hare protocol
	cmd.PersistentFlags().IntVar(&config.HARE.RoundDuration, "hare-round-duration-sec",
		config.HARE.RoundDuration, "Duration of round in the Hare protocol")
	cmd.PersistentFlags().IntVar(&config.HARE.WakeupDelta, "hare-wakeup-delta",
		config.HARE.WakeupDelta, "Wakeup delta after tick for hare protocol")
	cmd.PersistentFlags().IntVar(&config.HARE.ExpectedLeaders, "hare-exp-leaders",
		config.HARE.ExpectedLeaders, "The expected number of leaders in the hare protocol")
	cmd.PersistentFlags().IntVar(&config.HARE.LimitIterations, "hare-limit-iterations",
		config.HARE.LimitIterations, "The limit of the number of iteration per consensus process")
	cmd.PersistentFlags().IntVar(&config.HARE.LimitConcurrent, "hare-limit-concurrent",
		config.HARE.LimitConcurrent, "The number of consensus processes running concurrently")

	/**======================== Hare Eligibility Oracle Flags ========================== **/

	cmd.PersistentFlags().Uint64Var(&config.HareEligibility.ConfidenceParam, "eligibility-confidence-param",
		config.HareEligibility.ConfidenceParam, "The relative layer (with respect to the current layer) we are confident to have consensus about")
	cmd.PersistentFlags().IntVar(&config.HareEligibility.EpochOffset, "eligibility-epoch-offset",
		config.HareEligibility.EpochOffset, "The constant layer (within an epoch) for which we traverse its view for the purpose of counting consensus active set")

	/**======================== PoST Flags ========================== **/

	cmd.PersistentFlags().StringVar(&config.POST.DataDir, "post-datadir",
		config.POST.DataDir, "The directory that contains post data files")
	cmd.PersistentFlags().Uint64Var(&config.POST.SpacePerUnit, "post-space",
		config.POST.SpacePerUnit, "Space per unit, in bytes")
	cmd.PersistentFlags().IntVar(&config.POST.NumFiles, "post-numfiles",
		config.POST.NumFiles, "Number of files")
	cmd.PersistentFlags().UintVar(&config.POST.Difficulty, "post-difficulty",
		config.POST.Difficulty, "Computational cost of the initialization")
	cmd.PersistentFlags().UintVar(&config.POST.NumProvenLabels, "post-labels",
		config.POST.NumProvenLabels, "Number of labels to prove in non-interactive proof (security parameter)")
	cmd.PersistentFlags().UintVar(&config.POST.LowestLayerToCacheDuringProofGeneration, "post-cachelayer",
		config.POST.LowestLayerToCacheDuringProofGeneration, "Lowest layer to cache in-memory during proof generation (optimization parameter)")
	cmd.PersistentFlags().Uint64Var(&config.POST.LabelsLogRate, "post-lograte",
		config.POST.LabelsLogRate, "Labels construction progress log rate")
	cmd.PersistentFlags().UintVar(&config.POST.MaxWriteFilesParallelism, "post-parallel-files",
		config.POST.MaxWriteFilesParallelism, "Max degree of files write parallelism")
	cmd.PersistentFlags().UintVar(&config.POST.MaxWriteInFileParallelism, "post-parallel-infile",
		config.POST.MaxWriteInFileParallelism, "Max degree of cpu work parallelism per file write")
	cmd.PersistentFlags().UintVar(&config.POST.MaxReadFilesParallelism, "post-parallel-read",
		config.POST.MaxReadFilesParallelism, "Max degree of files read parallelism")

	/**========================Consensus Flags ========================== **/

	cmd.PersistentFlags().IntVar(&config.LayersPerEpoch, "layers-per-epoch",
		config.LayersPerEpoch, "number of layers in epoch")

	// Bind Flags to config
	err := viper.BindPFlags(cmd.PersistentFlags())
	if err != nil {
		fmt.Println("an error has occurred while binding flags:", err)
	}

}<|MERGE_RESOLUTION|>--- conflicted
+++ resolved
@@ -3,10 +3,6 @@
 import (
 	"fmt"
 
-<<<<<<< HEAD
-=======
-	cfg "github.com/spacemeshos/go-spacemesh/config"
->>>>>>> 8febe517
 	"github.com/spf13/cobra"
 	"github.com/spf13/viper"
 
