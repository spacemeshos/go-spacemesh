package cmd

import (
	"fmt"
	cfg "github.com/spacemeshos/go-spacemesh/config"
	"github.com/spf13/cobra"
	"github.com/spf13/viper"
)

var (
	config = cfg.DefaultConfig()
)

// AddCommands adds cobra commands to the app.
func AddCommands(cmd *cobra.Command) {

	/** ======================== BaseConfig Flags ========================== **/

	cmd.PersistentFlags().StringVarP(&config.BaseConfig.ConfigFile,
		"config", "c", config.BaseConfig.ConfigFile, "Set Load configuration from file")
	cmd.PersistentFlags().StringVarP(&config.BaseConfig.DataDirParent, "data-folder", "d",
		config.BaseConfig.DataDirParent, "Specify data directory for spacemesh")
	cmd.PersistentFlags().BoolVar(&config.TestMode, "test-mode",
		config.TestMode, "Initialize testing features")
	cmd.PersistentFlags().BoolVar(&config.CollectMetrics, "metrics",
		config.CollectMetrics, "collect node metrics")
	cmd.PersistentFlags().IntVar(&config.MetricsPort, "metrics-port",
		config.MetricsPort, "metric server port")
	cmd.PersistentFlags().StringVar(&config.OracleServer, "oracle_server",
		config.OracleServer, "The oracle server url. (temporary) ")
	cmd.PersistentFlags().IntVar(&config.OracleServerWorldID, "oracle_server_worldid",
		config.OracleServerWorldID, "The worldid to use with the oracle server (temporary) ")
	cmd.PersistentFlags().StringVar(&config.PoETServer, "poet-server",
		config.OracleServer, "The poet server url. (temporary) ")
	cmd.PersistentFlags().StringVar(&config.GenesisTime, "genesis-time",
		config.GenesisTime, "Time of the genesis layer in 2019-13-02T17:02:00+00:00 format")
	cmd.PersistentFlags().IntVar(&config.LayerDurationSec, "layer-duration-sec",
		config.LayerDurationSec, "Duration between layers in seconds")
	cmd.PersistentFlags().IntVar(&config.LayerAvgSize, "layer-average-size",
		config.LayerAvgSize, "Layer Avg size")
	cmd.PersistentFlags().IntVar(&config.Hdist, "hdist",
		config.Hdist, "hdist")
	cmd.PersistentFlags().BoolVar(&config.StartMining, "start-mining",
		config.StartMining, "start mining")
	cmd.PersistentFlags().StringVar(&config.MemProfile, "mem-profile",
		config.MemProfile, "output memory profiling stat to filename")
	cmd.PersistentFlags().StringVar(&config.CPUProfile, "cpu-profile",
		config.CPUProfile, "output cpu profiling stat to filename")
	cmd.PersistentFlags().BoolVar(&config.PprofHTTPServer, "pprof-server",
		config.PprofHTTPServer, "enable http pprof server")
	cmd.PersistentFlags().StringVar(&config.GenesisConfPath, "genesis-conf",
		config.GenesisConfPath, "add genesis configuration")
	cmd.PersistentFlags().StringVar(&config.CoinbaseAccount, "coinbase",
		config.CoinbaseAccount, "coinbase account to accumulate rewards")
	cmd.PersistentFlags().IntVar(&config.GenesisActiveSet, "genesis-active-size",
		config.GenesisActiveSet, "The active set size for the genesis flow")
	cmd.PersistentFlags().IntVar(&config.BlockCacheSize, "block-cache-size",
		config.BlockCacheSize, "size in layers of meshdb block cache")
	cmd.PersistentFlags().StringVar(&config.PublishEventsURL, "events-url",
		config.PublishEventsURL, "publish events to this url; if no url specified no events will be published")

	cmd.PersistentFlags().IntVar(&config.SyncRequestTimeout, "sync-request-timeout",
		config.SyncRequestTimeout, "the timeout in ms for direct requests in the sync")
	cmd.PersistentFlags().IntVar(&config.AtxsPerBlock, "atxs-per-block",
		config.AtxsPerBlock, "the number of atxs to select per block on block creation")
	cmd.PersistentFlags().IntVar(&config.TxsPerBlock, "txs-per-block",
		config.TxsPerBlock, "the number of transactions to select per block on block creation")

	/** ======================== P2P Flags ========================== **/

	cmd.PersistentFlags().IntVar(&config.P2P.TCPPort, "tcp-port",
		config.P2P.TCPPort, "inet port for P2P listener")
	cmd.PersistentFlags().StringVar(&config.P2P.TCPInterface, "tcp-interface",
		config.P2P.TCPInterface, "inet interface for P2P listener, specify as IP address")
	cmd.PersistentFlags().BoolVar(&config.P2P.AcquirePort, "acquire-port",
		config.P2P.AcquirePort, "Should the node attempt to forward the port to this machine on a NAT?")
	cmd.PersistentFlags().DurationVar(&config.P2P.DialTimeout, "dial-timeout",
		config.P2P.DialTimeout, "Network dial timeout duration")
	cmd.PersistentFlags().DurationVar(&config.P2P.ConnKeepAlive, "conn-keepalive",
		config.P2P.ConnKeepAlive, "Network connection keep alive")
	cmd.PersistentFlags().Int8Var(&config.P2P.NetworkID, "network-id",
		config.P2P.NetworkID, "NetworkID to run on (0 - mainnet, 1 - testnet)")
	cmd.PersistentFlags().DurationVar(&config.P2P.ResponseTimeout, "response-timeout",
		config.P2P.ResponseTimeout, "Timeout for waiting on resposne message")
	cmd.PersistentFlags().DurationVar(&config.P2P.SessionTimeout, "session-timeout",
		config.P2P.SessionTimeout, "Timeout for waiting on session message")
	cmd.PersistentFlags().StringVar(&config.P2P.NodeID, "node-id",
		config.P2P.NodeID, "Load node data by id (pub key) from local store")
	cmd.PersistentFlags().IntVar(&config.P2P.BufferSize, "buffer-size",
		config.P2P.BufferSize, "Size of the messages handler's buffer")
	cmd.PersistentFlags().IntVar(&config.P2P.MaxPendingConnections, "max-pending-connections",
		config.P2P.MaxPendingConnections, "The maximum number of pending connections")
	cmd.PersistentFlags().IntVar(&config.P2P.OutboundPeersTarget, "outbound-target",
		config.P2P.OutboundPeersTarget, "The outbound peer target we're trying to connect")
	cmd.PersistentFlags().IntVar(&config.P2P.MaxInboundPeers, "max-inbound",
		config.P2P.MaxInboundPeers, "The maximum number of inbound peers ")
	cmd.PersistentFlags().BoolVar(&config.P2P.SwarmConfig.Gossip, "gossip",
		config.P2P.SwarmConfig.Gossip, "should we start a gossiping node?")
	cmd.PersistentFlags().BoolVar(&config.P2P.SwarmConfig.Bootstrap, "bootstrap",
		config.P2P.SwarmConfig.Bootstrap, "Bootstrap the swarm")
	cmd.PersistentFlags().IntVar(&config.P2P.SwarmConfig.RoutingTableBucketSize, "bucketsize",
		config.P2P.SwarmConfig.RoutingTableBucketSize, "The rounding table bucket size")
	cmd.PersistentFlags().IntVar(&config.P2P.SwarmConfig.RoutingTableAlpha, "alpha",
		config.P2P.SwarmConfig.RoutingTableAlpha, "The rounding table Alpha")
	cmd.PersistentFlags().IntVar(&config.P2P.SwarmConfig.RandomConnections, "randcon",
		config.P2P.SwarmConfig.RoutingTableAlpha, "Number of random connections")
	cmd.PersistentFlags().StringSliceVar(&config.P2P.SwarmConfig.BootstrapNodes, "bootnodes",
		config.P2P.SwarmConfig.BootstrapNodes, "Number of random connections")
	cmd.PersistentFlags().DurationVar(&config.TIME.MaxAllowedDrift, "max-allowed-time-drift",
		config.TIME.MaxAllowedDrift, "When to close the app until user resolves time sync problems")
	cmd.PersistentFlags().StringVar(&config.P2P.SwarmConfig.PeersFile, "peers-file",
		config.P2P.SwarmConfig.PeersFile, "addrbook peers file. located under data-dir/<publickey>/<peer-file> not loaded or saved if empty string is given.")
	cmd.PersistentFlags().IntVar(&config.TIME.NtpQueries, "ntp-queries",
		config.TIME.NtpQueries, "Number of ntp queries to do")
	cmd.PersistentFlags().DurationVar(&config.TIME.DefaultTimeoutLatency, "default-timeout-latency",
		config.TIME.DefaultTimeoutLatency, "Default timeout to ntp query")
	cmd.PersistentFlags().DurationVar(&config.TIME.RefreshNtpInterval, "refresh-ntp-interval",
		config.TIME.RefreshNtpInterval, "Refresh intervals to ntp")
	cmd.PersistentFlags().IntVar(&config.P2P.MsgSizeLimit, "msg-size-limit",
		config.P2P.MsgSizeLimit, "The message size limit in bytes for incoming messages")

	/** ======================== API Flags ========================== **/

	// StartJSONServer determines if json api server should be started
	cmd.PersistentFlags().BoolVar(&config.API.StartJSONServer, "json-server",
		config.API.StartJSONServer, "Start the grpc-gateway (json http) server. "+
			"The gateway server will be enabled for all corresponding, enabled GRPC services.",
	)
	// JSONServerPort determines the json api server local listening port
	cmd.PersistentFlags().IntVar(&config.API.JSONServerPort, "json-port",
		config.API.JSONServerPort, "JSON api server port")
	// StartGrpcServices determines which (if any) GRPC API services should be started
	cmd.PersistentFlags().StringSliceVar(&config.API.StartGrpcServices, "grpc",
		config.API.StartGrpcServices, "Comma-separated list of individual grpc services to enable "+
<<<<<<< HEAD
			"(node,mesh,globalstate,transaction,smesher)")
	// GrpcServerPort determines the grpc server local listening port
=======
			"(gateway,globalstate,mesh,node,smesher,transaction)")
	// GrpcServerPortFlag determines the grpc server local listening port
>>>>>>> 9bf2b378
	cmd.PersistentFlags().IntVar(&config.API.GrpcServerPort, "grpc-port",
		config.API.GrpcServerPort, "GRPC api server port")
	// GrpcServerInterface determines the interface the GRPC server listens on
	cmd.PersistentFlags().StringVar(&config.API.GrpcServerInterface, "grpc-interface",
		config.API.GrpcServerInterface, "GRPC api server interface")

	/**======================== Hare Flags ========================== **/

	// N determines the size of the hare committee
	cmd.PersistentFlags().IntVar(&config.HARE.N, "hare-committee-size",
		config.HARE.N, "Size of Hare committee")
	// F determines the max number of adversaries in the Hare committee
	cmd.PersistentFlags().IntVar(&config.HARE.F, "hare-max-adversaries",
		config.HARE.F, "Max number of adversaries in the Hare committee")
	// RoundDuration determines the duration of a round in the Hare protocol
	cmd.PersistentFlags().IntVar(&config.HARE.RoundDuration, "hare-round-duration-sec",
		config.HARE.RoundDuration, "Duration of round in the Hare protocol")
	cmd.PersistentFlags().IntVar(&config.HARE.WakeupDelta, "hare-wakeup-delta",
		config.HARE.WakeupDelta, "Wakeup delta after tick for hare protocol")
	cmd.PersistentFlags().IntVar(&config.HARE.ExpectedLeaders, "hare-exp-leaders",
		config.HARE.ExpectedLeaders, "The expected number of leaders in the hare protocol")
	cmd.PersistentFlags().IntVar(&config.HARE.LimitIterations, "hare-limit-iterations",
		config.HARE.LimitIterations, "The limit of the number of iteration per consensus process")
	cmd.PersistentFlags().IntVar(&config.HARE.LimitConcurrent, "hare-limit-concurrent",
		config.HARE.LimitConcurrent, "The number of consensus processes running concurrently")

	/**======================== Hare Eligibility Oracle Flags ========================== **/

	cmd.PersistentFlags().Uint64Var(&config.HareEligibility.ConfidenceParam, "eligibility-confidence-param",
		config.HareEligibility.ConfidenceParam, "The relative layer (with respect to the current layer) we are confident to have consensus about")
	cmd.PersistentFlags().IntVar(&config.HareEligibility.EpochOffset, "eligibility-epoch-offset",
		config.HareEligibility.EpochOffset, "The constant layer (within an epoch) for which we traverse its view for the purpose of counting consensus active set")

	/**======================== PoST Flags ========================== **/

	cmd.PersistentFlags().StringVar(&config.POST.DataDir, "post-datadir",
		config.POST.DataDir, "The directory that contains post data files")
	cmd.PersistentFlags().Uint64Var(&config.POST.SpacePerUnit, "post-space",
		config.POST.SpacePerUnit, "Space per unit, in bytes")
	cmd.PersistentFlags().IntVar(&config.POST.NumFiles, "post-numfiles",
		config.POST.NumFiles, "Number of files")
	cmd.PersistentFlags().UintVar(&config.POST.Difficulty, "post-difficulty",
		config.POST.Difficulty, "Computational cost of the initialization")
	cmd.PersistentFlags().UintVar(&config.POST.NumProvenLabels, "post-labels",
		config.POST.NumProvenLabels, "Number of labels to prove in non-interactive proof (security parameter)")
	cmd.PersistentFlags().UintVar(&config.POST.LowestLayerToCacheDuringProofGeneration, "post-cachelayer",
		config.POST.LowestLayerToCacheDuringProofGeneration, "Lowest layer to cache in-memory during proof generation (optimization parameter)")
	cmd.PersistentFlags().Uint64Var(&config.POST.LabelsLogRate, "post-lograte",
		config.POST.LabelsLogRate, "Labels construction progress log rate")
	cmd.PersistentFlags().UintVar(&config.POST.MaxWriteFilesParallelism, "post-parallel-files",
		config.POST.MaxWriteFilesParallelism, "Max degree of files write parallelism")
	cmd.PersistentFlags().UintVar(&config.POST.MaxWriteInFileParallelism, "post-parallel-infile",
		config.POST.MaxWriteInFileParallelism, "Max degree of cpu work parallelism per file write")
	cmd.PersistentFlags().UintVar(&config.POST.MaxReadFilesParallelism, "post-parallel-read",
		config.POST.MaxReadFilesParallelism, "Max degree of files read parallelism")

	/**========================Consensus Flags ========================== **/

	cmd.PersistentFlags().IntVar(&config.LayersPerEpoch, "layers-per-epoch",
		config.LayersPerEpoch, "number of layers in epoch")

	// Bind Flags to config
	err := viper.BindPFlags(cmd.PersistentFlags())
	if err != nil {
		fmt.Println("an error has occurred while binding flags:", err)
	}

}<|MERGE_RESOLUTION|>--- conflicted
+++ resolved
@@ -132,13 +132,8 @@
 	// StartGrpcServices determines which (if any) GRPC API services should be started
 	cmd.PersistentFlags().StringSliceVar(&config.API.StartGrpcServices, "grpc",
 		config.API.StartGrpcServices, "Comma-separated list of individual grpc services to enable "+
-<<<<<<< HEAD
-			"(node,mesh,globalstate,transaction,smesher)")
+			"(gateway,globalstate,mesh,node,smesher,transaction)")
 	// GrpcServerPort determines the grpc server local listening port
-=======
-			"(gateway,globalstate,mesh,node,smesher,transaction)")
-	// GrpcServerPortFlag determines the grpc server local listening port
->>>>>>> 9bf2b378
 	cmd.PersistentFlags().IntVar(&config.API.GrpcServerPort, "grpc-port",
 		config.API.GrpcServerPort, "GRPC api server port")
 	// GrpcServerInterface determines the interface the GRPC server listens on
