package cmd

import (
	"fmt"

	"github.com/spf13/pflag"

	"github.com/spacemeshos/go-spacemesh/common/types"
	"github.com/spacemeshos/go-spacemesh/config"
	"github.com/spacemeshos/go-spacemesh/config/presets"
	"github.com/spacemeshos/go-spacemesh/node/flags"
)

func AddFlags(flagSet *pflag.FlagSet, cfg *config.Config) (configPath *string) {
	// A workaround to keep the original config intact to avoid
	// overwriting it with the default values.
	original := *cfg
	defer func() { *cfg = original }()

	configPath = flagSet.StringP("config", "c", "", "load configuration from file")
	flagSet.StringVarP(&cfg.Preset, "preset", "p", "",
		fmt.Sprintf("preset overwrites default values of the config. options %s", presets.Options()))

	/** ======================== Checkpoint Flags ========================== **/
	flagSet.StringVar(&cfg.Recovery.Uri,
		"recovery-uri", cfg.Recovery.Uri, "reset the node state based on the supplied checkpoint file")
	flagSet.Uint32Var(&cfg.Recovery.Restore,
		"recovery-layer", cfg.Recovery.Restore, "restart the mesh with the checkpoint file at this layer")

	/** ======================== BaseConfig Flags ========================== **/
	flagSet.StringVarP(&cfg.BaseConfig.DataDirParent, "data-folder", "d",
		cfg.BaseConfig.DataDirParent, "Specify data directory for spacemesh")
	flagSet.StringVar(&cfg.BaseConfig.FileLock,
		"filelock", cfg.BaseConfig.FileLock, "Filesystem lock to prevent running more than one instance.")
	flagSet.StringVar(&cfg.LOGGING.Encoder, "log-encoder",
		cfg.LOGGING.Encoder, "Log as JSON instead of plain text")
	flagSet.BoolVar(&cfg.CollectMetrics, "metrics",
		cfg.CollectMetrics, "collect node metrics")
	flagSet.IntVar(&cfg.MetricsPort, "metrics-port",
		cfg.MetricsPort, "metric server port")
	flagSet.StringVar(&cfg.PublicMetrics.MetricsURL, "metrics-push",
		cfg.PublicMetrics.MetricsURL, "Push metrics to url")
	flagSet.DurationVar(&cfg.PublicMetrics.MetricsPushPeriod, "metrics-push-period",
		cfg.PublicMetrics.MetricsPushPeriod, "Push period")
	flagSet.Var(
		&flags.JSONFlag{Value: &cfg.PoetServers},
		"poet-servers",
		"JSON-encoded list of poet servers (address and pubkey)",
	)
	flagSet.StringVar(&cfg.Genesis.GenesisTime, "genesis-time",
		cfg.Genesis.GenesisTime, "Time of the genesis layer in 2019-13-02T17:02:00+00:00 format")
	flagSet.StringVar(&cfg.Genesis.ExtraData, "genesis-extra-data",
		cfg.Genesis.ExtraData, "genesis extra-data will be committed to the genesis id")
	flagSet.DurationVar(&cfg.LayerDuration, "layer-duration",
		cfg.LayerDuration, "Duration between layers")
	flagSet.Uint32Var(&cfg.LayerAvgSize, "layer-average-size",
		cfg.LayerAvgSize, "Layer Avg size")
	flagSet.BoolVar(&cfg.PprofHTTPServer, "pprof-server",
		cfg.PprofHTTPServer, "enable http pprof server")
	flagSet.Uint64Var(&cfg.TickSize, "tick-size", cfg.TickSize, "number of poet leaves in a single tick")
	flagSet.StringVar(&cfg.ProfilerURL, "profiler-url",
		cfg.ProfilerURL, "send profiler data to certain url, if no url no profiling will be sent, format: http://<IP>:<PORT>")
	flagSet.StringVar(&cfg.ProfilerName, "profiler-name",
		cfg.ProfilerName, "the name to use when sending profiles")

	flagSet.IntVar(&cfg.TxsPerProposal, "txs-per-proposal",
		cfg.TxsPerProposal, "the number of transactions to select per proposal")
	flagSet.Uint64Var(&cfg.BlockGasLimit, "block-gas-limit",
		cfg.BlockGasLimit, "max gas allowed per block")
	flagSet.IntVar(&cfg.OptFilterThreshold, "optimistic-filtering-threshold",
		cfg.OptFilterThreshold, "threshold for optimistic filtering in percentage")

	flagSet.IntVar(&cfg.DatabaseConnections, "db-connections",
		cfg.DatabaseConnections, "configure number of active connections to enable parallel read requests")
	flagSet.BoolVar(&cfg.DatabaseLatencyMetering, "db-latency-metering",
		cfg.DatabaseLatencyMetering, "if enabled collect latency histogram for every database query")
	flagSet.DurationVar(&cfg.DatabasePruneInterval, "db-prune-interval",
		cfg.DatabasePruneInterval, "configure interval for database pruning")

	flagSet.BoolVar(&cfg.NoMainOverride, "no-main-override",
		cfg.NoMainOverride, "force 'nomain' builds to run on the mainnet")

	/** ======================== P2P Flags ========================== **/

	flagSet.Var(flags.NewAddressListValue(cfg.P2P.Listen, &cfg.P2P.Listen),
		"listen", "address(es) for listening")
	flagSet.BoolVar(&cfg.P2P.Flood, "flood",
		cfg.P2P.Flood, "flood created messages to all peers")
	flagSet.BoolVar(&cfg.P2P.DisableNatPort, "disable-natport", cfg.P2P.DisableNatPort,
		"disable nat port-mapping (if enabled upnp protocol is used to negotiate external port with router)")
	flagSet.BoolVar(&cfg.P2P.DisableReusePort,
		"disable-reuseport",
		cfg.P2P.DisableReusePort,
		"disables SO_REUSEPORT for tcp sockets. Try disabling this if your node can't reach bootnodes in the network",
	)
	flagSet.BoolVar(&cfg.P2P.Metrics,
		"p2p-metrics",
		cfg.P2P.Metrics,
		"enable extended metrics collection from libp2p components",
	)
	flagSet.IntVar(&cfg.P2P.AcceptQueue,
		"p2p-accept-queue",
		cfg.P2P.AcceptQueue,
		"number of connections that are fully setup before accepting new connections",
	)
	flagSet.IntVar(&cfg.P2P.LowPeers, "low-peers",
		cfg.P2P.LowPeers, "low watermark for the number of connections")
	flagSet.IntVar(&cfg.P2P.HighPeers, "high-peers",
		cfg.P2P.HighPeers,
		"high watermark for the number of connections; once reached, connections are pruned until low watermark remains")
	flagSet.IntVar(&cfg.P2P.MinPeers, "min-peers",
		cfg.P2P.MinPeers, "actively search for peers until you get this much")
	flagSet.StringSliceVar(&cfg.P2P.Bootnodes, "bootnodes",
		cfg.P2P.Bootnodes, "entrypoints into the network")
	flagSet.StringSliceVar(&cfg.P2P.PingPeers, "ping-peers", cfg.P2P.Bootnodes, "peers to ping")
	flagSet.DurationVar(&cfg.P2P.PingInterval, "ping-interval", cfg.P2P.PingInterval, "ping interval")
	flagSet.StringSliceVar(&cfg.P2P.StaticRelays, "static-relays",
		cfg.P2P.StaticRelays, "static relay list")
	flagSet.Var(flags.NewAddressListValue(cfg.P2P.AdvertiseAddress, &cfg.P2P.AdvertiseAddress),
		"advertise-address",
		"libp2p address(es) with identity (example: /dns4/bootnode.spacemesh.io/tcp/5003)")
	flagSet.BoolVar(&cfg.P2P.Bootnode, "p2p-bootnode", cfg.P2P.Bootnode,
		"gossipsub and discovery will be running in a mode suitable for bootnode")
	flagSet.BoolVar(&cfg.P2P.PrivateNetwork, "p2p-private-network", cfg.P2P.PrivateNetwork,
		"discovery will work in private mode. mostly useful for testing, don't set in public networks")
	flagSet.BoolVar(&cfg.P2P.ForceDHTServer, "force-dht-server", cfg.P2P.ForceDHTServer,
		"force DHT server mode")
	flagSet.BoolVar(&cfg.P2P.EnableTCPTransport, "enable-tcp-transport", cfg.P2P.EnableTCPTransport,
		"enable TCP transport")
	flagSet.BoolVar(&cfg.P2P.EnableQUICTransport, "enable-quic-transport", cfg.P2P.EnableQUICTransport,
		"enable QUIC transport")
	flagSet.BoolVar(&cfg.P2P.EnableRoutingDiscovery, "enable-routing-discovery", cfg.P2P.EnableQUICTransport,
		"enable routing discovery")
	flagSet.BoolVar(&cfg.P2P.RoutingDiscoveryAdvertise, "routing-discovery-advertise",
		cfg.P2P.RoutingDiscoveryAdvertise, "advertise for routing discovery")

	/** ======================== TIME Flags ========================== **/

	flagSet.BoolVar(&cfg.TIME.Peersync.Disable, "peersync-disable", cfg.TIME.Peersync.Disable,
		"disable verification that local time is in sync with peers")
	flagSet.DurationVar(&cfg.TIME.Peersync.RoundRetryInterval, "peersync-round-retry-interval",
		cfg.TIME.Peersync.RoundRetryInterval, "when to retry a sync round after a failure")
	flagSet.DurationVar(&cfg.TIME.Peersync.RoundInterval, "peersync-round-interval",
		cfg.TIME.Peersync.RoundRetryInterval, "when to run a next sync round")
	flagSet.DurationVar(&cfg.TIME.Peersync.RoundTimeout, "peersync-round-timeout",
		cfg.TIME.Peersync.RoundRetryInterval, "how long to wait for a round to complete")
	flagSet.DurationVar(&cfg.TIME.Peersync.MaxClockOffset, "peersync-max-clock-offset",
		cfg.TIME.Peersync.MaxClockOffset, "max difference between local clock and peers clock")
	flagSet.IntVar(&cfg.TIME.Peersync.MaxOffsetErrors, "peersync-max-offset-errors",
		cfg.TIME.Peersync.MaxOffsetErrors, "the node will exit when max number of consecutive offset errors will be reached")
	flagSet.IntVar(&cfg.TIME.Peersync.RequiredResponses, "peersync-required-responses",
		cfg.TIME.Peersync.RequiredResponses, "min number of clock samples fetched from others to verify time")

	/** ======================== API Flags ========================== **/

	flagSet.StringVar(&cfg.API.PublicListener, "grpc-public-listener",
		cfg.API.PublicListener, "Socket for grpc services that are save to expose publicly.")
	flagSet.StringVar(&cfg.API.PrivateListener, "grpc-private-listener",
		cfg.API.PrivateListener, "Socket for grpc services that are not safe to expose publicly.")
	flagSet.StringVar(&cfg.API.PostListener, "grpc-post-listener", cfg.API.PostListener,
		"Socket on which the node listens for post service connections.")
	flagSet.StringSliceVar(&cfg.API.TLSServices, "grpc-tls-services",
		cfg.API.TLSServices, "List of services that to be exposed via TLS Listener.")
	flagSet.StringVar(&cfg.API.TLSListener, "grpc-tls-listener",
		cfg.API.TLSListener, "Socket for the grpc services using mTLS.")
	flagSet.StringVar(&cfg.API.TLSCACert, "gprc-tls-ca-cert",
		cfg.API.TLSCACert, "Path to the file containing the CA certificate for mTLS.")
	flagSet.StringVar(&cfg.API.TLSCert, "grpc-tls-cert",
		cfg.API.TLSCert, "Path to the file containing the nodes certificate for mTLS.")
	flagSet.StringVar(&cfg.API.TLSKey, "grpc-tls-key",
		cfg.API.TLSKey, "Path to the file containing the nodes private key for mTLS.")
	flagSet.IntVar(&cfg.API.GrpcRecvMsgSize, "grpc-recv-msg-size",
		cfg.API.GrpcRecvMsgSize, "GRPC api recv message size")
	flagSet.IntVar(&cfg.API.GrpcSendMsgSize, "grpc-send-msg-size",
		cfg.API.GrpcSendMsgSize, "GRPC api send message size")
	flagSet.StringVar(&cfg.API.JSONListener, "grpc-json-listener",
		cfg.API.JSONListener, "(Optional) endpoint to expose public grpc services via HTTP/JSON.")

	/**======================== Hare Eligibility Oracle Flags ========================== **/

	flagSet.Uint32Var(&cfg.HareEligibility.ConfidenceParam, "eligibility-confidence-param",
		cfg.HareEligibility.ConfidenceParam,
		"The relative layer (with respect to the current layer) we are confident to have consensus about")

	/**======================== Beacon Flags ========================== **/

	flagSet.IntVar(&cfg.Beacon.Kappa, "beacon-kappa",
		cfg.Beacon.Kappa, "Security parameter (for calculating ATX threshold)")
	flagSet.Var((*types.RatVar)(&cfg.Beacon.Q), "beacon-q",
		"Ratio of dishonest spacetime (for calculating ATX threshold). It should be a string representing a rational number.")
	flagSet.Uint32Var((*uint32)(&cfg.Beacon.RoundsNumber), "beacon-rounds-number",
		uint32(cfg.Beacon.RoundsNumber), "Amount of rounds in every epoch")
	flagSet.DurationVar(&cfg.Beacon.GracePeriodDuration, "beacon-grace-period-duration",
		cfg.Beacon.GracePeriodDuration, "Grace period duration in milliseconds")
	flagSet.DurationVar(&cfg.Beacon.ProposalDuration, "beacon-proposal-duration",
		cfg.Beacon.ProposalDuration, "Proposal duration in milliseconds")
	flagSet.DurationVar(&cfg.Beacon.FirstVotingRoundDuration, "beacon-first-voting-round-duration",
		cfg.Beacon.FirstVotingRoundDuration, "First voting round duration in milliseconds")
	flagSet.DurationVar(&cfg.Beacon.VotingRoundDuration, "beacon-voting-round-duration",
		cfg.Beacon.VotingRoundDuration, "Voting round duration in milliseconds")
	flagSet.DurationVar(&cfg.Beacon.WeakCoinRoundDuration, "beacon-weak-coin-round-duration",
		cfg.Beacon.WeakCoinRoundDuration, "Weak coin round duration in milliseconds")
	flagSet.Var((*types.RatVar)(&cfg.Beacon.Theta), "beacon-theta",
		"Ratio of votes for reaching consensus")
	flagSet.Uint32Var(&cfg.Beacon.VotesLimit, "beacon-votes-limit",
		cfg.Beacon.VotesLimit, "Maximum allowed number of votes to be sent")
	flagSet.IntVar(&cfg.Beacon.BeaconSyncWeightUnits, "beacon-sync-weight-units",
		cfg.Beacon.BeaconSyncWeightUnits, "Numbers of weight units to wait before determining beacon values from them.")

	/**======================== Tortoise Flags ========================== **/
	flagSet.Uint32Var(&cfg.Tortoise.Hdist, "tortoise-hdist",
		cfg.Tortoise.Hdist, "the distance for tortoise to vote according to hare output")
	flagSet.Uint32Var(&cfg.Tortoise.Zdist, "tortoise-zdist",
		cfg.Tortoise.Zdist, "the distance for tortoise to wait for hare output")
	flagSet.Uint32Var(&cfg.Tortoise.WindowSize, "tortoise-window-size",
		cfg.Tortoise.WindowSize, "size of the tortoise sliding window in layers")
	flagSet.IntVar(&cfg.Tortoise.MaxExceptions, "tortoise-max-exceptions",
		cfg.Tortoise.MaxExceptions, "number of exceptions tolerated for a base ballot")
	flagSet.Uint32Var(&cfg.Tortoise.BadBeaconVoteDelayLayers, "tortoise-delay-layers",
		cfg.Tortoise.BadBeaconVoteDelayLayers, "number of layers to ignore a ballot with a different beacon")
	flagSet.BoolVar(&cfg.Tortoise.EnableTracer, "tortoise-enable-tracer",
		cfg.Tortoise.EnableTracer, "record every tortoise input/output to the logging output")

	// TODO(moshababo): add usage desc
	flagSet.Uint64Var(&cfg.POST.LabelsPerUnit, "post-labels-per-unit",
		cfg.POST.LabelsPerUnit, "")
	flagSet.Uint32Var(&cfg.POST.MinNumUnits, "post-min-numunits",
		cfg.POST.MinNumUnits, "")
	flagSet.Uint32Var(&cfg.POST.MaxNumUnits, "post-max-numunits",
		cfg.POST.MaxNumUnits, "")
<<<<<<< HEAD
	cmd.PersistentFlags().UintVar(&cfg.POST.K1, "post-k1",
		cfg.POST.K1, "difficulty factor for finding a good label when generating a proof")
	cmd.PersistentFlags().UintVar(&cfg.POST.K2, "post-k2",
		cfg.POST.K2, "number of labels to prove")
	cmd.PersistentFlags().UintVar(
		&cfg.POST.K3,
		"post-k3",
		cfg.POST.K3,
		"size of the subset of labels to verify in POST proofs\n"+
			"lower values will result in faster ATX verification but increase the risk\n"+
			"as the node must depend on malfeasance proofs to detect invalid ATXs",
	)
	cmd.PersistentFlags().AddFlag(&pflag.Flag{
=======
	flagSet.Uint32Var(&cfg.POST.K1, "post-k1",
		cfg.POST.K1, "difficulty factor for finding a good label when generating a proof")
	flagSet.Uint32Var(&cfg.POST.K2, "post-k2",
		cfg.POST.K2, "number of labels to prove")
	flagSet.Uint32Var(&cfg.POST.K3, "post-k3",
		cfg.POST.K3, "subset of labels to verify in a proof")
	flagSet.AddFlag(&pflag.Flag{
>>>>>>> f6472244
		Name:     "post-pow-difficulty",
		Value:    &cfg.POST.PowDifficulty,
		DefValue: cfg.POST.PowDifficulty.String(),
		Usage:    "difficulty of randomx-based proof of work",
	})

	/**======================== Smeshing Flags ========================== **/

	// TODO(moshababo): add usage desc

	flagSet.BoolVar(&cfg.SMESHING.Start, "smeshing-start",
		cfg.SMESHING.Start, "")
	flagSet.StringVar(&cfg.SMESHING.CoinbaseAccount, "smeshing-coinbase",
		cfg.SMESHING.CoinbaseAccount, "coinbase account to accumulate rewards")
	flagSet.StringVar(&cfg.SMESHING.Opts.DataDir, "smeshing-opts-datadir",
		cfg.SMESHING.Opts.DataDir, "")
	flagSet.Uint32Var(&cfg.SMESHING.Opts.NumUnits, "smeshing-opts-numunits",
		cfg.SMESHING.Opts.NumUnits, "")
	flagSet.Uint64Var(&cfg.SMESHING.Opts.MaxFileSize, "smeshing-opts-maxfilesize",
		cfg.SMESHING.Opts.MaxFileSize, "")
	flagSet.AddFlag(&pflag.Flag{
		Name:     "smeshing-opts-provider",
		Value:    &cfg.SMESHING.Opts.ProviderID,
		DefValue: cfg.SMESHING.Opts.ProviderID.String(),
	})
	flagSet.BoolVar(&cfg.SMESHING.Opts.Throttle, "smeshing-opts-throttle",
		cfg.SMESHING.Opts.Throttle, "")

	/**======================== PoST Proving Flags ========================== **/

	flagSet.UintVar(&cfg.SMESHING.ProvingOpts.Threads, "smeshing-opts-proving-threads",
		cfg.SMESHING.ProvingOpts.Threads, "")
	flagSet.UintVar(&cfg.SMESHING.ProvingOpts.Nonces, "smeshing-opts-proving-nonces",
		cfg.SMESHING.ProvingOpts.Nonces, "")
	flagSet.AddFlag(&pflag.Flag{
		Name:     "smeshing-opts-proving-randomx-mode",
		Value:    &cfg.SMESHING.ProvingOpts.RandomXMode,
		DefValue: cfg.SMESHING.ProvingOpts.RandomXMode.String(),
	})

	/**======================== PoST Verifying Flags ========================== **/

	flagSet.BoolVar(
		&cfg.SMESHING.VerifyingOpts.Disabled,
		"smeshing-opts-verifying-disable",
		false,
		"Disable verifying POST proofs. Experimental.\n"+
			"Use with caution, only on private nodes with a trusted public peer that validates the proofs.",
	)
	flagSet.IntVar(
		&cfg.SMESHING.VerifyingOpts.MinWorkers,
		"smeshing-opts-verifying-min-workers",
		cfg.SMESHING.VerifyingOpts.MinWorkers,
		"Minimal number of threads to use for verifying PoSTs (used while PoST is generated)",
	)
	flagSet.IntVar(&cfg.SMESHING.VerifyingOpts.Workers, "smeshing-opts-verifying-workers",
		cfg.SMESHING.VerifyingOpts.Workers, "")
	flagSet.AddFlag(&pflag.Flag{
		Name:     "smeshing-opts-verifying-powflags",
		Value:    &cfg.SMESHING.VerifyingOpts.Flags,
		DefValue: cfg.SMESHING.VerifyingOpts.Flags.String(),
	})

	/**======================== Consensus Flags ========================== **/

	flagSet.Uint32Var(&cfg.LayersPerEpoch, "layers-per-epoch",
		cfg.LayersPerEpoch, "number of layers in epoch")

	/**======================== PoET Flags ========================== **/

	flagSet.DurationVar(&cfg.POET.PhaseShift, "phase-shift",
		cfg.POET.PhaseShift, "phase shift of poet server")
	flagSet.DurationVar(&cfg.POET.CycleGap, "cycle-gap",
		cfg.POET.CycleGap, "cycle gap of poet server")
	flagSet.DurationVar(&cfg.POET.GracePeriod, "grace-period",
		cfg.POET.GracePeriod, "time before PoET round starts when the node builds and submits a challenge")
	flagSet.DurationVar(&cfg.POET.RequestTimeout, "poet-request-timeout",
		cfg.POET.RequestTimeout, "timeout for poet requests")

	/**======================== bootstrap data updater Flags ========================== **/

	flagSet.StringVar(&cfg.Bootstrap.URL, "bootstrap-url",
		cfg.Bootstrap.URL, "the url to query bootstrap data update")
	flagSet.StringVar(&cfg.Bootstrap.Version, "bootstrap-version",
		cfg.Bootstrap.Version, "the update version of the bootstrap data")

	/**======================== testing related flags ========================== **/
	flagSet.StringVar(&cfg.TestConfig.SmesherKey, "testing-smesher-key",
		"", "import private smesher key for testing",
	)
	flagSet.VarP(flags.NewStringToUint64Value(&cfg.Genesis.Accounts), "accounts", "a",
		"List of pre-funded accounts (use in tests only")

	/**========================  Deprecated flags ========================== **/
	flagSet.Var(flags.NewDeprecatedFlag(
		config.DeprecatedPoETServers{}), "poet-server", "deprecated, use poet-servers instead")
	if err := flagSet.MarkHidden("poet-server"); err != nil {
		panic(err) // unreachable
	}

	return configPath
}<|MERGE_RESOLUTION|>--- conflicted
+++ resolved
@@ -228,12 +228,11 @@
 		cfg.POST.MinNumUnits, "")
 	flagSet.Uint32Var(&cfg.POST.MaxNumUnits, "post-max-numunits",
 		cfg.POST.MaxNumUnits, "")
-<<<<<<< HEAD
-	cmd.PersistentFlags().UintVar(&cfg.POST.K1, "post-k1",
+	flagSet.UintVar(&cfg.POST.K1, "post-k1",
 		cfg.POST.K1, "difficulty factor for finding a good label when generating a proof")
-	cmd.PersistentFlags().UintVar(&cfg.POST.K2, "post-k2",
+	flagSet.UintVar(&cfg.POST.K2, "post-k2",
 		cfg.POST.K2, "number of labels to prove")
-	cmd.PersistentFlags().UintVar(
+	flagSet.UintVar(
 		&cfg.POST.K3,
 		"post-k3",
 		cfg.POST.K3,
@@ -241,16 +240,7 @@
 			"lower values will result in faster ATX verification but increase the risk\n"+
 			"as the node must depend on malfeasance proofs to detect invalid ATXs",
 	)
-	cmd.PersistentFlags().AddFlag(&pflag.Flag{
-=======
-	flagSet.Uint32Var(&cfg.POST.K1, "post-k1",
-		cfg.POST.K1, "difficulty factor for finding a good label when generating a proof")
-	flagSet.Uint32Var(&cfg.POST.K2, "post-k2",
-		cfg.POST.K2, "number of labels to prove")
-	flagSet.Uint32Var(&cfg.POST.K3, "post-k3",
-		cfg.POST.K3, "subset of labels to verify in a proof")
 	flagSet.AddFlag(&pflag.Flag{
->>>>>>> f6472244
 		Name:     "post-pow-difficulty",
 		Value:    &cfg.POST.PowDifficulty,
 		DefValue: cfg.POST.PowDifficulty.String(),
