--- conflicted
+++ resolved
@@ -160,19 +160,13 @@
 		cfg.API.PublicListener, "Socket for grpc services that are save to expose publicly.")
 	flagSet.StringVar(&cfg.API.PrivateListener, "grpc-private-listener",
 		cfg.API.PrivateListener, "Socket for grpc services that are not safe to expose publicly.")
-<<<<<<< HEAD
+	flagSet.StringVar(&cfg.API.PostListener, "grpc-post-listener", cfg.API.PostListener,
+		"Socket on which the node listens for post service connections.")
+	flagSet.StringSliceVar(&cfg.API.TLSServices, "grpc-tls-services",
+		cfg.API.TLSServices, "List of services that to be exposed via TLS Listener.")
 	flagSet.StringVar(&cfg.API.TLSListener, "grpc-tls-listener",
-		cfg.API.TLSListener, "Socket for the grpc services that need to be accessible via mTLS.")
+		cfg.API.TLSListener, "Socket for the grpc services using mTLS.")
 	flagSet.StringVar(&cfg.API.TLSCACert, "gprc-tls-ca-cert",
-=======
-	cmd.PersistentFlags().StringVar(&cfg.API.PostListener, "grpc-post-listener", cfg.API.PostListener,
-		"Socket on which the node listens for post service connections.")
-	cmd.PersistentFlags().StringSliceVar(&cfg.API.TLSServices, "grpc-tls-services",
-		cfg.API.TLSServices, "List of services that to be exposed via TLS Listener.")
-	cmd.PersistentFlags().StringVar(&cfg.API.TLSListener, "grpc-tls-listener",
-		cfg.API.TLSListener, "Socket for the grpc services using mTLS.")
-	cmd.PersistentFlags().StringVar(&cfg.API.TLSCACert, "gprc-tls-ca-cert",
->>>>>>> 97fe6cf0
 		cfg.API.TLSCACert, "Path to the file containing the CA certificate for mTLS.")
 	flagSet.StringVar(&cfg.API.TLSCert, "grpc-tls-cert",
 		cfg.API.TLSCert, "Path to the file containing the nodes certificate for mTLS.")
