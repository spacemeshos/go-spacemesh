--- conflicted
+++ resolved
@@ -49,20 +49,11 @@
 	}
 	m.validatedLayers[lyr] = struct{}{}
 	time.Sleep(m.delay)
-<<<<<<< HEAD
-	return lyr, lyr - 1, false
+	return lyr, lyr.Sub(1), false
 }
-func (m *meshValidatorMock) HandleLateBlocks(ctx context.Context, bl []*types.Block) (types.LayerID, types.LayerID) {
-	if len(bl) != 1 {
-		panic("expected a single block as input")
-	}
-	return bl[0].Layer(), bl[0].Layer() - 1
-=======
-	return lyr.Index(), lyr.Index().Sub(1)
-}
+
 func (m *meshValidatorMock) HandleLateBlock(bl *types.Block) (types.LayerID, types.LayerID) {
 	return bl.Layer(), bl.Layer().Sub(1)
->>>>>>> 1455be64
 }
 
 type mockState struct{}
