package main

import (
	"context"
	"crypto/tls"
	"fmt"
	"io/ioutil"
	"net/http"
	"os"
	"time"

	"cloud.google.com/go/storage"
	"github.com/spf13/cobra"
	"google.golang.org/api/iterator"
	"google.golang.org/api/option"

	"github.com/spacemeshos/go-spacemesh/activation"
	cmdp "github.com/spacemeshos/go-spacemesh/cmd"
	"github.com/spacemeshos/go-spacemesh/common/types"
	"github.com/spacemeshos/go-spacemesh/database"
	"github.com/spacemeshos/go-spacemesh/filesystem"
	"github.com/spacemeshos/go-spacemesh/log"
	"github.com/spacemeshos/go-spacemesh/mesh"
	"github.com/spacemeshos/go-spacemesh/p2p"
	"github.com/spacemeshos/go-spacemesh/state"
	"github.com/spacemeshos/go-spacemesh/sync"
	"github.com/spacemeshos/go-spacemesh/timesync"
<<<<<<< HEAD
	"github.com/spf13/cobra"
	"google.golang.org/api/iterator"
	"google.golang.org/api/option"
	"io/ioutil"
	"net/http"
	"os"
	"path/filepath"
	"strings"
	"time"
=======
>>>>>>> cefb7915
)

// Sync cmd
var cmd = &cobra.Command{
	Use:   "sync",
	Short: "start sync",
	Run: func(cmd *cobra.Command, args []string) {
		fmt.Println("Starting sync")
		syncApp := newSyncApp()
		log.With().Info("Initializing NewSyncApp", log.String("DataDir", syncApp.Config.DataDir()))
		defer syncApp.Cleanup()
		syncApp.Initialize(cmd)
		syncApp.start(cmd, args)
	},
}

// ////////////////////////////

var expectedLayers int
var bucket string
var version string
var remote bool

func init() {
	// path to remote storage
	cmd.PersistentFlags().StringVarP(&bucket, "storage-path", "z", "spacemesh-sync-data", "Specify storage bucket name")

	// expected layers
	cmd.PersistentFlags().IntVar(&expectedLayers, "expected-layers", 101, "expected number of layers")

	// fetch from remote
	cmd.PersistentFlags().BoolVar(&remote, "remote-data", false, "fetch from remote")

	// request timeout
	cmd.PersistentFlags().StringVarP(&version, "version", "v", "samples/", "data version")

	cmdp.AddCommands(cmd)
}

type syncApp struct {
	*cmdp.BaseApp
	sync  *sync.Syncer
	clock *timesync.Ticker
}

func newSyncApp() *syncApp {
	return &syncApp{BaseApp: cmdp.NewBaseApp()}
}

func (app *syncApp) Cleanup() {
	err := os.RemoveAll(app.Config.DataDir())
	if err != nil {
		app.sync.Error("failed to cleanup sync: %v", err)
	}
}

func (app *syncApp) start(cmd *cobra.Command, args []string) {
	// start p2p services
	lg := log.NewDefault("sync_test")
	lg.With().Info("------------ Start sync test -----------",
		log.String("data_folder", app.Config.DataDir()),
		log.String("storage_path", bucket),
		log.Bool("download_from_remote_storage", remote),
		log.Int("expected_layers", expectedLayers),
		log.Int("request_timeout", app.Config.SyncRequestTimeout),
		log.String("data_version", version),
		log.Int("layers_per_epoch", app.Config.LayersPerEpoch),
		log.Int("hdist", app.Config.Hdist),
	)

	path := app.Config.DataDir()
	swarm, err := p2p.New(cmdp.Ctx, app.Config.P2P, lg.WithName("p2p"), app.Config.DataDir())

	if err != nil {
		panic("something got fudged while creating p2p service ")
	}

	goldenATXID := types.ATXID(types.HexToHash32(app.Config.GoldenATXID))

	conf := sync.Configuration{
		Concurrency:     4,
		AtxsLimit:       200,
		LayerSize:       app.Config.LayerAvgSize,
		RequestTimeout:  time.Duration(app.Config.SyncRequestTimeout) * time.Millisecond,
		SyncInterval:    2 * 60 * time.Millisecond,
		Hdist:           app.Config.Hdist,
		ValidationDelta: 30 * time.Second,
		LayersPerEpoch:  uint16(app.Config.LayersPerEpoch),
		GoldenATXID:     goldenATXID,
	}
	types.SetLayersPerEpoch(int32(app.Config.LayersPerEpoch))
	lg.Info("local db path: %v layers per epoch: %v", path, app.Config.LayersPerEpoch)

	if remote {
		if err := getData(app.Config.DataDir(), version, lg); err != nil {
			lg.With().Error("could not download data for test", log.Err(err))
			return
		}
	}
	poetDbStore, err := database.NewLDBDatabase(filepath.Join(path, "poet"), 0, 0, lg.WithName("poetDbStore"))
	if err != nil {
		lg.With().Error("error creating poet database", log.Err(err))
		return
	}

	poetDb := activation.NewPoetDb(poetDbStore, lg.WithName("poetDb").WithOptions(log.Nop))

	mshdb, err := mesh.NewPersistentMeshDB(filepath.Join(path, "mesh"), 5, lg.WithOptions(log.Nop))
	if err != nil {
		lg.With().Error("error creating mesh database", log.Err(err))
		return
	}
	atxdbStore, err := database.NewLDBDatabase(filepath.Join(path, "atx"), 0, 0, lg)
	if err != nil {
		lg.With().Error("error creating atx database", log.Err(err))
		return
	}

	txpool := state.NewTxMemPool()
	atxpool := activation.NewAtxMemPool()

<<<<<<< HEAD
	app.sync = sync.NewSyncWithMocks(atxdbStore, mshdb, txpool, atxpool, swarm, poetDb, conf, types.LayerID(expectedLayers))
=======
	sync := sync.NewSyncWithMocks(atxdbStore, mshdb, txpool, atxpool, swarm, poetDb, conf, goldenATXID, types.LayerID(expectedLayers))
	app.sync = sync
>>>>>>> cefb7915
	if err = swarm.Start(); err != nil {
		log.Panic("error starting p2p err=%v", err)
	}

	i := conf.LayersPerEpoch * 2
	for ; ; i++ {
		lg.With().Info("getting layer", types.LayerID(i))
		if lyr, err2 := app.sync.GetLayer(types.LayerID(i)); err2 != nil || lyr == nil {
			l := types.LayerID(i)
			if !l.GetEpoch().IsGenesis() {
				lg.With().Info("finished loading layers from disk",
					log.FieldNamed("layers_loaded", types.LayerID(i-1)),
					log.Err(err2),
				)
				break
			}
		} else {
			lg.With().Info("loaded layer from disk", types.LayerID(i))
			app.sync.ValidateLayer(lyr)
		}
	}

	sleep := time.Duration(10) * time.Second
	lg.Info("wait %v sec", sleep)
	app.sync.Start()
	for app.sync.ProcessedLayer() < types.LayerID(expectedLayers) {
		app.sync.ForceSync()
		lg.Info("sleep for %v sec", 30)
		time.Sleep(30 * time.Second)

	}

	lg.Event().Info("sync done",
		log.String("node_id", app.BaseApp.Config.P2P.NodeID),
		log.FieldNamed("verified_layers", app.sync.ProcessedLayer()),
	)
	for {
		lg.Info("keep busy sleep for %v sec", 60)
		time.Sleep(60 * time.Second)
	}
}

// GetData downloads data from remote storage
func getData(path, prefix string, lg log.Log) error {
	c := http.Client{
		Transport: &http.Transport{
			MaxIdleConnsPerHost: 10,
			TLSClientConfig: &tls.Config{
				MinVersion:         tls.VersionTLS11,
				InsecureSkipVerify: true,
			},
		},
		Timeout: 2 * time.Second,
	}

	ctx := context.TODO()
	client, err := storage.NewClient(ctx, option.WithoutAuthentication(), option.WithHTTPClient(&c))
	if err != nil {
		panic(err)
	}
	it := client.Bucket(bucket).Objects(ctx, &storage.Query{
		Prefix: prefix,
	})

	count := 0
	for {
		attrs, err := it.Next()
		if err == iterator.Done {
			break
		}
		if err != nil {
			return err
		}

		rc, err := client.Bucket(bucket).Object(attrs.Name).NewReader(ctx)
		if err != nil {
			return err
		}

		data, err := ioutil.ReadAll(rc)
		_ = rc.Close()
		if err != nil {
			return err
		}

		// skip main folder
		if attrs.Name == version {
			continue
		}
		dest := path + strings.TrimPrefix(attrs.Name, version)
		if err := ensureDirExists(dest); err != nil {
			return err
		}
		lg.Info("downloading: %v to %v", attrs.Name, dest)

		err = ioutil.WriteFile(dest, data, 0644)
		if err != nil {
			lg.Info("%v", err)
			return err
		}
		count++
	}

	lg.Info("done downloading: %v files", count)
	return nil
}

func ensureDirExists(path string) error {
	dir, _ := filepath.Split(path)
	return filesystem.ExistOrCreate(dir)
}

func main() {
	if err := cmd.Execute(); err != nil {
		log.Info("error ", err)
		fmt.Fprintln(os.Stderr, err)
		os.Exit(1)
	}
}<|MERGE_RESOLUTION|>--- conflicted
+++ resolved
@@ -25,18 +25,8 @@
 	"github.com/spacemeshos/go-spacemesh/state"
 	"github.com/spacemeshos/go-spacemesh/sync"
 	"github.com/spacemeshos/go-spacemesh/timesync"
-<<<<<<< HEAD
-	"github.com/spf13/cobra"
-	"google.golang.org/api/iterator"
-	"google.golang.org/api/option"
-	"io/ioutil"
-	"net/http"
-	"os"
 	"path/filepath"
 	"strings"
-	"time"
-=======
->>>>>>> cefb7915
 )
 
 // Sync cmd
@@ -158,12 +148,7 @@
 	txpool := state.NewTxMemPool()
 	atxpool := activation.NewAtxMemPool()
 
-<<<<<<< HEAD
-	app.sync = sync.NewSyncWithMocks(atxdbStore, mshdb, txpool, atxpool, swarm, poetDb, conf, types.LayerID(expectedLayers))
-=======
-	sync := sync.NewSyncWithMocks(atxdbStore, mshdb, txpool, atxpool, swarm, poetDb, conf, goldenATXID, types.LayerID(expectedLayers))
-	app.sync = sync
->>>>>>> cefb7915
+	app.sync = sync.NewSyncWithMocks(atxdbStore, mshdb, txpool, atxpool, swarm, poetDb, conf, goldenATXID, types.LayerID(expectedLayers))
 	if err = swarm.Start(); err != nil {
 		log.Panic("error starting p2p err=%v", err)
 	}
