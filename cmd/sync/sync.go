package main

import (
	"context"
	"crypto/tls"
	"fmt"
	"io/ioutil"
	"net/http"
	"os"
	"path/filepath"
	"time"

	"cloud.google.com/go/storage"
	"github.com/spf13/cobra"
	"google.golang.org/api/iterator"
	"google.golang.org/api/option"

	"github.com/spacemeshos/go-spacemesh/activation"
	cmdp "github.com/spacemeshos/go-spacemesh/cmd"
	"github.com/spacemeshos/go-spacemesh/common/types"
	"github.com/spacemeshos/go-spacemesh/database"
	"github.com/spacemeshos/go-spacemesh/filesystem"
	"github.com/spacemeshos/go-spacemesh/log"
	"github.com/spacemeshos/go-spacemesh/mesh"
	"github.com/spacemeshos/go-spacemesh/p2p"
	"github.com/spacemeshos/go-spacemesh/state"
	"github.com/spacemeshos/go-spacemesh/sync"
	"github.com/spacemeshos/go-spacemesh/timesync"
)

// Sync cmd
var cmd = &cobra.Command{
	Use:   "sync",
	Short: "start sync",
	Run: func(cmd *cobra.Command, args []string) {
		fmt.Println("starting sync")
		syncApp := newSyncApp()
		log.With().Info("initializing new sync app", log.String("DataDir", syncApp.Config.DataDir()))
		defer syncApp.Cleanup()
		syncApp.Initialize(cmd)
		syncApp.start(cmd, args)
	},
}

//////////////////////////////

var expectedLayers int
var bucket string
var version string
var remote bool

func init() {
	//path to remote storage
	cmd.PersistentFlags().StringVarP(&bucket, "storage-path", "z", "spacemesh-sync-data", "Specify storage bucket name")

	//expected layers
	cmd.PersistentFlags().IntVar(&expectedLayers, "expected-layers", 101, "expected number of layers")

	//fetch from remote
	cmd.PersistentFlags().BoolVar(&remote, "remote-data", false, "fetch from remote")

	//request timeout
	cmd.PersistentFlags().StringVarP(&version, "version", "v", "FullBlocks/", "data version")

	cmdp.AddCommands(cmd)
}

type syncApp struct {
	*cmdp.BaseApp
	sync  *sync.Syncer
	clock *timesync.Ticker
}

func newSyncApp() *syncApp {
	return &syncApp{BaseApp: cmdp.NewBaseApp()}
}

func (app *syncApp) Cleanup() {
	err := os.RemoveAll(app.Config.DataDir())
	if err != nil {
		app.sync.With().Error("failed to cleanup sync", log.Err(err))
	}
}

func (app *syncApp) start(cmd *cobra.Command, args []string) {
	// start p2p services
	lg := log.NewDefault("sync_test")
	lg.Info("------------ Start sync test -----------")
	lg.Info("data folder: %s", app.Config.DataDir())
	lg.Info("storage path: %s", bucket)
	lg.Info("download from remote storage: %v", remote)
	lg.Info("expected layers: %d", expectedLayers)
	lg.Info("request timeout: %d", app.Config.SyncRequestTimeout)
	lg.Info("data version: %s", version)
	lg.Info("layers per epoch: %d", app.Config.LayersPerEpoch)
	lg.Info("hdist: %d", app.Config.Hdist)

	path := app.Config.DataDir()
	fullpath := filepath.Join(path, version) + "/"

	swarm, err := p2p.New(cmdp.Ctx, app.Config.P2P, lg.WithName("p2p"), app.Config.DataDir())

	if err != nil {
		panic("something got fudged while creating p2p service ")
	}

	goldenATXID := types.ATXID(types.HexToHash32(app.Config.GoldenATXID))

	conf := sync.Configuration{
		Concurrency:     4,
		AtxsLimit:       200,
		LayerSize:       app.Config.LayerAvgSize,
		RequestTimeout:  time.Duration(app.Config.SyncRequestTimeout) * time.Millisecond,
		SyncInterval:    2 * 60 * time.Millisecond,
		Hdist:           app.Config.Hdist,
		ValidationDelta: 30 * time.Second,
		LayersPerEpoch:  uint16(app.Config.LayersPerEpoch),
		GoldenATXID:     goldenATXID,
	}
	types.SetLayersPerEpoch(int32(app.Config.LayersPerEpoch))
	lg.Info("local db path: %v layers per epoch: %v", path, app.Config.LayersPerEpoch)

	if remote {
		if err := getData(path, version, lg); err != nil {
			lg.With().Error("could not download data for test", log.Err(err))
			return
		}
	}
	poetDbStore, err := database.NewLDBDatabase(fullpath+"poet", 0, 0, lg.WithName("poetDbStore"))
	if err != nil {
		lg.With().Error("error", log.Err(err))
		return
	}

	poetDb := activation.NewPoetDb(poetDbStore, lg.WithName("poetDb").WithOptions(log.Nop))

	mshdb, err := mesh.NewPersistentMeshDB(fullpath, 5, lg.WithOptions(log.Nop))
	if err != nil {
		lg.With().Error("error", log.Err(err))
		return
	}
	atxdbStore, err := database.NewLDBDatabase(fullpath+"atx", 0, 0, lg)
	if err != nil {
		lg.With().Error("error", log.Err(err))
		return
	}

	txpool := state.NewTxMemPool()
	atxpool := activation.NewAtxMemPool()

	sync := sync.NewSyncWithMocks(atxdbStore, mshdb, txpool, atxpool, swarm, poetDb, conf, goldenATXID, types.LayerID(expectedLayers))
	app.sync = sync
	if err = swarm.Start(cmdp.Ctx); err != nil {
		log.With().Panic("error starting p2p", log.Err(err))
	}

	i := conf.LayersPerEpoch * 2
	for ; ; i++ {
		log.Info("getting layer %v", i)
		if lyr, err2 := sync.GetLayer(types.LayerID(i)); err2 != nil || lyr == nil {
			l := types.LayerID(i)
			if !l.GetEpoch().IsGenesis() {
				lg.Info("loaded %v layers from disk %v", i-1, err2)
				break
			}
		} else {
			lg.Info("loaded layer %v from disk", i)
<<<<<<< HEAD
			sync.ValidateLayer(lyr, types.BlockIDs(lyr.Blocks()))
=======
			sync.ValidateLayer(lyr)
>>>>>>> 561883df
		}
	}

	sleep := time.Duration(10) * time.Second
	lg.Info("wait %v sec", sleep)
	app.sync.Start(cmdp.Ctx)
	for app.sync.ProcessedLayer() < types.LayerID(expectedLayers) {
		app.sync.ForceSync()
		lg.Info("sleep for %v sec", 30)
		time.Sleep(30 * time.Second)

	}

	lg.Info("%v verified layers %v", app.BaseApp.Config.P2P.NodeID, app.sync.ProcessedLayer())
	lg.Event().Info("sync done")
	for {
		lg.Info("keep busy sleep for %v sec", 60)
		time.Sleep(60 * time.Second)
	}
}

//GetData downloads data from remote storage
func getData(path, prefix string, lg log.Log) error {
	fullpath := filepath.Join(path, version)
	dirs := []string{"appliedTxs", "atx", "ids", "mesh", "poet", "state", "store",
		"mesh/blocks", "mesh/general", "mesh/inputvector", "mesh/layers", "mesh/transactions",
		"mesh/unappliedTxs", "mesh/validity", "builder"}
	for _, dir := range dirs {
		dirpath := filepath.Join(fullpath, dir)
		lg.Info("Creating db folder %v", dirpath)
		if err := filesystem.ExistOrCreate(dirpath); err != nil {
			return err
		}
	}

	c := http.Client{
		Transport: &http.Transport{
			MaxIdleConnsPerHost: 10,
			TLSClientConfig: &tls.Config{
				MinVersion:         tls.VersionTLS11,
				InsecureSkipVerify: true,
			},
		},
		Timeout: 2 * time.Second,
	}

	ctx := context.TODO()
	client, err := storage.NewClient(ctx, option.WithoutAuthentication(), option.WithHTTPClient(&c))
	if err != nil {
		panic(err)
	}
	it := client.Bucket(bucket).Objects(ctx, &storage.Query{
		Prefix: prefix,
	})

	count := 0
	for {
		attrs, err := it.Next()
		if err == iterator.Done {
			break
		}
		if err != nil {
			return err
		}

		rc, err := client.Bucket(bucket).Object(attrs.Name).NewReader(ctx)
		if err != nil {
			return err
		}

		data, err := ioutil.ReadAll(rc)
		rc.Close()
		if err != nil {
			return err
		}

		//skip main folder
		if attrs.Name == version {
			continue
		}

		lg.Info("downloading: %v to %v", attrs.Name, filepath.Join(path, attrs.Name))

		err = ioutil.WriteFile(filepath.Join(path, attrs.Name), data, 0644)
		if err != nil {
			lg.Error("%v", err)
			return err
		}
		count++
	}

	lg.Info("done downloading: %v files", count)
	return nil
}

func main() {
	if err := cmd.Execute(); err != nil {
		log.With().Info("error", log.Err(err))
		fmt.Fprintln(os.Stderr, err)
		os.Exit(1)
	}
}<|MERGE_RESOLUTION|>--- conflicted
+++ resolved
@@ -165,11 +165,7 @@
 			}
 		} else {
 			lg.Info("loaded layer %v from disk", i)
-<<<<<<< HEAD
-			sync.ValidateLayer(lyr, types.BlockIDs(lyr.Blocks()))
-=======
 			sync.ValidateLayer(lyr)
->>>>>>> 561883df
 		}
 	}
 
