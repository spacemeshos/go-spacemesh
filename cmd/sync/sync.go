package main

import (
	"context"
	"crypto/tls"
	"fmt"
	"io/ioutil"
	"net/http"
	"os"
	"path/filepath"
	"time"

	"cloud.google.com/go/storage"
	"github.com/spf13/cobra"
	"google.golang.org/api/iterator"
	"google.golang.org/api/option"

	"github.com/spacemeshos/go-spacemesh/activation"
	cmdp "github.com/spacemeshos/go-spacemesh/cmd"
	"github.com/spacemeshos/go-spacemesh/common/types"
	"github.com/spacemeshos/go-spacemesh/database"
	"github.com/spacemeshos/go-spacemesh/filesystem"
	"github.com/spacemeshos/go-spacemesh/log"
	"github.com/spacemeshos/go-spacemesh/mesh"
	"github.com/spacemeshos/go-spacemesh/p2p"
	"github.com/spacemeshos/go-spacemesh/state"
	"github.com/spacemeshos/go-spacemesh/sync"
	"github.com/spacemeshos/go-spacemesh/timesync"
	"strings"
)

// Sync cmd
var cmd = &cobra.Command{
	Use:   "sync",
	Short: "start sync",
	Run: func(cmd *cobra.Command, args []string) {
		fmt.Println("starting sync")
		syncApp := newSyncApp()
		log.With().Info("initializing new sync app", log.String("DataDir", syncApp.Config.DataDir()))
		defer syncApp.Cleanup()
		syncApp.Initialize(cmd)
		syncApp.start(cmd, args)
	},
}

// ////////////////////////////

var expectedLayers int
var bucket string
var version string
var remote bool

func init() {
	// path to remote storage
	cmd.PersistentFlags().StringVarP(&bucket, "storage-path", "z", "spacemesh-sync-data", "Specify storage bucket name")

	// expected layers
	cmd.PersistentFlags().IntVar(&expectedLayers, "expected-layers", 101, "expected number of layers")

	// fetch from remote
	cmd.PersistentFlags().BoolVar(&remote, "remote-data", false, "fetch from remote")

	// request timeout
	cmd.PersistentFlags().StringVarP(&version, "version", "v", "samples/", "data version")

	cmdp.AddCommands(cmd)
}

type syncApp struct {
	*cmdp.BaseApp
	sync  *sync.Syncer
	clock *timesync.Ticker
}

func newSyncApp() *syncApp {
	return &syncApp{BaseApp: cmdp.NewBaseApp()}
}

func (app *syncApp) Cleanup() {
	err := os.RemoveAll(app.Config.DataDir())
	if err != nil {
		app.sync.With().Error("failed to cleanup sync", log.Err(err))
	}
}

func (app *syncApp) start(cmd *cobra.Command, args []string) {
	// start p2p services
	lg := log.NewDefault("sync_test")
	lg.With().Info("------------ Start sync test -----------",
		log.String("data_folder", app.Config.DataDir()),
		log.String("storage_path", bucket),
		log.Bool("download_from_remote_storage", remote),
		log.Int("expected_layers", expectedLayers),
		log.Int("request_timeout", app.Config.SyncRequestTimeout),
		log.String("data_version", version),
		log.Int("layers_per_epoch", app.Config.LayersPerEpoch),
		log.Int("hdist", app.Config.Hdist),
	)

	path := app.Config.DataDir()
	swarm, err := p2p.New(cmdp.Ctx, app.Config.P2P, lg.WithName("p2p"), app.Config.DataDir())

	if err != nil {
		panic("something got fudged while creating p2p service ")
	}

	goldenATXID := types.ATXID(types.HexToHash32(app.Config.GoldenATXID))

	conf := sync.Configuration{
		Concurrency:     4,
		AtxsLimit:       200,
		LayerSize:       app.Config.LayerAvgSize,
		RequestTimeout:  time.Duration(app.Config.SyncRequestTimeout) * time.Millisecond,
		SyncInterval:    2 * 60 * time.Millisecond,
		Hdist:           app.Config.Hdist,
		ValidationDelta: 30 * time.Second,
		LayersPerEpoch:  uint16(app.Config.LayersPerEpoch),
		GoldenATXID:     goldenATXID,
	}
	types.SetLayersPerEpoch(int32(app.Config.LayersPerEpoch))
	lg.Info("local db path: %v layers per epoch: %v", path, app.Config.LayersPerEpoch)

	if remote {
		if err := getData(path, version, lg); err != nil {
			lg.With().Error("could not download data for test", log.Err(err))
			return
		}
	}
	poetDbStore, err := database.NewLDBDatabase(filepath.Join(path, "poet"), 0, 0, lg.WithName("poetDbStore"))
	if err != nil {
		lg.With().Error("error creating poet database", log.Err(err))
		return
	}

	poetDb := activation.NewPoetDb(poetDbStore, lg.WithName("poetDb").WithOptions(log.Nop))

	mshdb, err := mesh.NewPersistentMeshDB(filepath.Join(path, "mesh"), 5, lg.WithOptions(log.Nop))
	if err != nil {
		lg.With().Error("error creating mesh database", log.Err(err))
		return
	}
	atxdbStore, err := database.NewLDBDatabase(filepath.Join(path, "atx"), 0, 0, lg)
	if err != nil {
		lg.With().Error("error creating atx database", log.Err(err))
		return
	}

	txpool := state.NewTxMemPool()
	atxpool := activation.NewAtxMemPool()

<<<<<<< HEAD
	app.sync = sync.NewSyncWithMocks(atxdbStore, mshdb, txpool, atxpool, swarm, poetDb, conf, goldenATXID, types.LayerID(expectedLayers))
=======
	syncWithMocks := sync.NewSyncWithMocks(atxdbStore, mshdb, txpool, atxpool, swarm, poetDb, conf, goldenATXID, types.LayerID(expectedLayers), poetDbStore)
	app.sync = syncWithMocks
>>>>>>> e36cb051
	if err = swarm.Start(cmdp.Ctx); err != nil {
		log.With().Panic("error starting p2p", log.Err(err))
	}

	i := conf.LayersPerEpoch * 2
	for ; ; i++ {
		lg.With().Info("getting layer", types.LayerID(i))
		if lyr, err2 := app.sync.GetLayer(types.LayerID(i)); err2 != nil || lyr == nil {
			l := types.LayerID(i)
<<<<<<< HEAD
			if !l.GetEpoch().IsGenesis() {
				lg.With().Info("finished loading layers from disk",
					log.FieldNamed("layers_loaded", types.LayerID(i-1)),
					log.Err(err2),
				)
=======
			if l > types.GetEffectiveGenesis() {
				lg.Info("loaded %v layers from disk %v", i-1, err2)
>>>>>>> e36cb051
				break
			}
		} else {
			lg.With().Info("loaded layer from disk", types.LayerID(i))
			app.sync.ValidateLayer(lyr)
		}
	}

	sleep := time.Duration(10) * time.Second
	lg.Info("wait %v sec", sleep)
	app.sync.Start(cmdp.Ctx)
	for app.sync.ProcessedLayer() < types.LayerID(expectedLayers) {
		app.sync.ForceSync()
		lg.Info("sleep for %v sec", 30)
		time.Sleep(30 * time.Second)

	}

	lg.Event().Info("sync done",
		log.String("node_id", app.BaseApp.Config.P2P.NodeID),
		log.FieldNamed("verified_layers", app.sync.ProcessedLayer()),
	)
	for {
		lg.Info("keep busy sleep for %v sec", 60)
		time.Sleep(60 * time.Second)
	}
}

// GetData downloads data from remote storage
func getData(path, prefix string, lg log.Log) error {
<<<<<<< HEAD
=======
	fullpath := filepath.Join(path, version)
	dirs := []string{"appliedTxs", "atx", "ids", "mesh", "poet", "state", "store",
		"mesh/blocks", "mesh/general", "mesh/inputvector", "mesh/layers", "mesh/transactions",
		"mesh/unappliedTxs", "mesh/validity", "mesh/general", "builder"}
	for _, dir := range dirs {
		dirpath := filepath.Join(fullpath, dir)
		lg.Info("Creating db folder %v", dirpath)
		if err := filesystem.ExistOrCreate(dirpath); err != nil {
			return err
		}
	}

>>>>>>> e36cb051
	c := http.Client{
		Transport: &http.Transport{
			MaxIdleConnsPerHost: 10,
			TLSClientConfig: &tls.Config{
				MinVersion:         tls.VersionTLS11,
				InsecureSkipVerify: true,
			},
		},
		Timeout: 2 * time.Second,
	}

	ctx := context.TODO()
	client, err := storage.NewClient(ctx, option.WithoutAuthentication(), option.WithHTTPClient(&c))
	if err != nil {
		panic(err)
	}
	it := client.Bucket(bucket).Objects(ctx, &storage.Query{
		Prefix: prefix,
	})

	count := 0
	for {
		attrs, err := it.Next()
		if err == iterator.Done {
			break
		}
		if err != nil {
			return err
		}

		rc, err := client.Bucket(bucket).Object(attrs.Name).NewReader(ctx)
		if err != nil {
			return err
		}

		data, err := ioutil.ReadAll(rc)
		_ = rc.Close()
		if err != nil {
			return err
		}

		// skip main folder
		if attrs.Name == version {
			continue
		}
		dest := path + strings.TrimPrefix(attrs.Name, version)
		if err := ensureDirExists(dest); err != nil {
			return err
		}
		lg.Info("downloading: %v to %v", attrs.Name, dest)

		err = ioutil.WriteFile(dest, data, 0644)
		if err != nil {
			lg.Error("%v", err)
			return err
		}
		count++
	}

	lg.Info("done downloading: %v files", count)
	return nil
}

func ensureDirExists(path string) error {
	dir, _ := filepath.Split(path)
	return filesystem.ExistOrCreate(dir)
}

func main() {
	if err := cmd.Execute(); err != nil {
		log.With().Info("error", log.Err(err))
		fmt.Fprintln(os.Stderr, err)
		os.Exit(1)
	}
}<|MERGE_RESOLUTION|>--- conflicted
+++ resolved
@@ -148,12 +148,7 @@
 	txpool := state.NewTxMemPool()
 	atxpool := activation.NewAtxMemPool()
 
-<<<<<<< HEAD
-	app.sync = sync.NewSyncWithMocks(atxdbStore, mshdb, txpool, atxpool, swarm, poetDb, conf, goldenATXID, types.LayerID(expectedLayers))
-=======
-	syncWithMocks := sync.NewSyncWithMocks(atxdbStore, mshdb, txpool, atxpool, swarm, poetDb, conf, goldenATXID, types.LayerID(expectedLayers), poetDbStore)
-	app.sync = syncWithMocks
->>>>>>> e36cb051
+	app.sync = sync.NewSyncWithMocks(atxdbStore, mshdb, txpool, atxpool, swarm, poetDb, conf, goldenATXID, types.LayerID(expectedLayers), poetDbStore)
 	if err = swarm.Start(cmdp.Ctx); err != nil {
 		log.With().Panic("error starting p2p", log.Err(err))
 	}
@@ -163,16 +158,11 @@
 		lg.With().Info("getting layer", types.LayerID(i))
 		if lyr, err2 := app.sync.GetLayer(types.LayerID(i)); err2 != nil || lyr == nil {
 			l := types.LayerID(i)
-<<<<<<< HEAD
-			if !l.GetEpoch().IsGenesis() {
+			if l > types.GetEffectiveGenesis() {
 				lg.With().Info("finished loading layers from disk",
 					log.FieldNamed("layers_loaded", types.LayerID(i-1)),
 					log.Err(err2),
 				)
-=======
-			if l > types.GetEffectiveGenesis() {
-				lg.Info("loaded %v layers from disk %v", i-1, err2)
->>>>>>> e36cb051
 				break
 			}
 		} else {
@@ -203,21 +193,6 @@
 
 // GetData downloads data from remote storage
 func getData(path, prefix string, lg log.Log) error {
-<<<<<<< HEAD
-=======
-	fullpath := filepath.Join(path, version)
-	dirs := []string{"appliedTxs", "atx", "ids", "mesh", "poet", "state", "store",
-		"mesh/blocks", "mesh/general", "mesh/inputvector", "mesh/layers", "mesh/transactions",
-		"mesh/unappliedTxs", "mesh/validity", "mesh/general", "builder"}
-	for _, dir := range dirs {
-		dirpath := filepath.Join(fullpath, dir)
-		lg.Info("Creating db folder %v", dirpath)
-		if err := filesystem.ExistOrCreate(dirpath); err != nil {
-			return err
-		}
-	}
-
->>>>>>> e36cb051
 	c := http.Client{
 		Transport: &http.Transport{
 			MaxIdleConnsPerHost: 10,
