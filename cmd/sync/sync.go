package main

import (
	"cloud.google.com/go/storage"
	"context"
	"crypto/tls"
	"fmt"
	"github.com/spacemeshos/go-spacemesh/activation"
	"github.com/spacemeshos/go-spacemesh/address"
	cmdp "github.com/spacemeshos/go-spacemesh/cmd"
	"github.com/spacemeshos/go-spacemesh/database"
	"github.com/spacemeshos/go-spacemesh/log"
	"github.com/spacemeshos/go-spacemesh/mesh"
	"github.com/spacemeshos/go-spacemesh/miner"
	"github.com/spacemeshos/go-spacemesh/p2p"
	"github.com/spacemeshos/go-spacemesh/sync"
	"github.com/spacemeshos/go-spacemesh/timesync"
	"github.com/spacemeshos/go-spacemesh/types"
	"github.com/spf13/cobra"
	"google.golang.org/api/iterator"
	"google.golang.org/api/option"
	"io/ioutil"
	"net/http"
	"os"
	"time"
)

// Sync cmd
var Cmd = &cobra.Command{
	Use:   "sync",
	Short: "start sync",
	Run: func(cmd *cobra.Command, args []string) {
		fmt.Println("Starting sync")
		syncApp := NewSyncApp()
		defer syncApp.Cleanup()
		syncApp.Initialize(cmd)
		syncApp.Start(cmd, args)
	},
}

//////////////////////////////

var expectedLayers int
var bucket string
var remote bool
var timeout int

func init() {
	//path to remote storage
	Cmd.PersistentFlags().StringVarP(&bucket, "storage-path", "z", "spacemesh-sync-data", "Specify storage bucket name")

	//expected layers
	Cmd.PersistentFlags().IntVar(&expectedLayers, "expected-layers", 101, "expected number of layers")

	//fetch from remote
	Cmd.PersistentFlags().BoolVar(&remote, "remote-data", false, "fetch from remote")

	//request timeout
	Cmd.PersistentFlags().IntVar(&timeout, "timeout", 200, "request timeout")

	cmdp.AddCommands(Cmd)
}

type SyncApp struct {
	*cmdp.BaseApp
	sync  *sync.Syncer
	clock *timesync.Ticker
}

func NewSyncApp() *SyncApp {
	return &SyncApp{BaseApp: cmdp.NewBaseApp()}
}

func (app *SyncApp) Cleanup() {
	err := os.RemoveAll(app.Config.DataDir)
	if err != nil {
		app.sync.Error("failed to cleanup sync: %v", err)
	}
}

type mockTxProcessor struct {
}

func (processor mockTxProcessor) GetValidAddressableTx(tx *types.SerializableSignedTransaction) (*types.AddressableSignedTransaction, error) {
	addr, err := processor.ValidateTransactionSignature(tx)
	if err != nil {
		return nil, err
	}

	return &types.AddressableSignedTransaction{SerializableSignedTransaction: tx, Address: addr}, nil
}

func (mockTxProcessor) ValidateTransactionSignature(tx *types.SerializableSignedTransaction) (address.Address, error) {
	return address.HexToAddress("0xFFFF"), nil
}

type mockClock struct {
	ch    map[timesync.LayerTimer]int
	first timesync.LayerTimer
}

func (c *mockClock) Subscribe() timesync.LayerTimer {
	if c.ch == nil {
		c.ch = make(map[timesync.LayerTimer]int)
	}
	newCh := make(chan types.LayerID, 1)
	c.ch[newCh] = len(c.ch)
	if c.first == nil {
		c.first = newCh
	}

	return newCh
}

func (c *mockClock) Unsubscribe(timer timesync.LayerTimer) {
	delete(c.ch, timer)
}

func (app *SyncApp) Start(cmd *cobra.Command, args []string) {
	// start p2p services
	lg := log.New("sync_test", "", "")
	lg.Info("------------ Start sync test -----------")
	lg.Info("data folder: ", app.Config.DataDir)
	lg.Info("storage path: ", bucket)
	lg.Info("download from remote storage: ", remote)
	lg.Info("expected layers: ", expectedLayers)
	lg.Info("request timeout: ", timeout)

	swarm, err := p2p.New(cmdp.Ctx, app.Config.P2P)

	if err != nil {
		panic("something got fudged while creating p2p service ")
	}

	conf := sync.Configuration{
		Concurrency:    4,
		LayerSize:      int(100),
		RequestTimeout: time.Duration(timeout) * time.Millisecond,
	}

	if remote {
		if err := GetData(app.Config.DataDir, lg); err != nil {
			lg.Error("could not download data for test", err)
			return
		}
	}
	poetDbStore, err := database.NewLDBDatabase(app.Config.DataDir+"poet", 0, 0, lg.WithName("poetDbStore"))
	if err != nil {
		lg.Error("error: ", err)
		return
	}

	poetDb := activation.NewPoetDb(poetDbStore, lg.WithName("poetDb").WithOptions(log.Nop))

	mshdb, _ := mesh.NewPersistentMeshDB(app.Config.DataDir, lg.WithOptions(log.Nop))
	atxdbStore, _ := database.NewLDBDatabase(app.Config.DataDir+"atx", 0, 0, lg)
	atxdb := activation.NewActivationDb(atxdbStore, &sync.MockIStore{}, mshdb, uint16(1000), &sync.ValidatorMock{}, lg.WithName("atxDB").WithOptions(log.Nop))

	txpool := miner.NewTypesTransactionIdMemPool()
	atxpool := miner.NewTypesAtxIdMemPool()

	msh := mesh.NewMesh(mshdb, atxdb, sync.ConfigTst(), &sync.MeshValidatorMock{}, txpool, atxpool, &sync.MockState{}, lg.WithOptions(log.Nop))
	defer msh.Close()
	msh.AddBlock(&mesh.GenesisBlock)
	tick := 20 * time.Second
	layout := "2006-01-02T15:04:05.000Z"
	str := "2016-11-12T11:45:26.371Z"
	start, _ := time.Parse(layout, str)
	ts := timesync.NewTicker(sync.MockTimer{}, tick, start)

	app.sync = sync.NewSync(swarm, msh, txpool, atxpool, mockTxProcessor{}, sync.BlockEligibilityValidatorMock{}, poetDb, conf, ts, lg.WithName("sync"))

<<<<<<< HEAD
=======
	clock := &mockClock{}
	app.sync = sync.NewSync(swarm, msh, txpool, atxpool, mockTxProcessor{}, sync.BlockEligibilityValidatorMock{}, poetDb, conf, clock, 0, lg.WithName("sync"))
	clock.first <- types.LayerID(expectedLayers)
>>>>>>> 458ffaac
	if err = swarm.Start(); err != nil {
		log.Panic("error starting p2p err=%v", err)
	}

	i := 0
	for ; ; i++ {
		if lyr, err2 := msh.GetLayer(types.LayerID(i)); err2 != nil || lyr == nil {
			lg.Info("loaded %v layers from disk %v", i-1, err2)
			break
		} else {
			lg.Info("loaded layer %v from disk ", i)
			msh.ValidateLayer(lyr)
		}
	}

	sleep := time.Duration(10)
	lg.Info("wait %v sec", sleep)
	time.Sleep(10 * time.Second)
	app.sync.Start()
	for app.sync.ValidatedLayer() < types.LayerID(expectedLayers) {
<<<<<<< HEAD
		lg.Info("not done yet, sleep for %v sec", sleep)
		time.Sleep(sleep * time.Second)
=======
		lg.Info("sleep for %v sec", 30)
		time.Sleep(30 * time.Second)
		clock.first <- types.LayerID(expectedLayers + 1)
>>>>>>> 458ffaac
	}

	lg.Info("%v verified layers %v", app.BaseApp.Config.P2P.NodeID, app.sync.ValidatedLayer())
	lg.Event().Info("sync done")
	for {
		lg.Info("keep busy sleep for %v sec", 60)
		time.Sleep(60 * time.Second)
	}
}

//download data from remote storage
func GetData(path string, lg log.Log) error {
	dirs := []string{"poet", "atx", "nipst", "blocks", "ids", "layers", "transactions", "validity"}
	for _, dir := range dirs {
		if err := os.MkdirAll(path+dir, 0777); err != nil {
			return err
		}
	}

	c := http.Client{
		Transport: &http.Transport{
			MaxIdleConnsPerHost: 10,
			TLSClientConfig: &tls.Config{
				MinVersion:         tls.VersionTLS11,
				InsecureSkipVerify: true,
			},
		},
		Timeout: 2 * time.Second,
	}

	ctx := context.TODO()
	client, err := storage.NewClient(ctx, option.WithoutAuthentication(), option.WithHTTPClient(&c))
	if err != nil {
		panic(err)
	}
	it := client.Bucket(bucket).Objects(ctx, nil)
	count := 0
	for {
		attrs, err := it.Next()
		if err == iterator.Done {
			break
		}
		if err != nil {
			return err
		}

		lg.Info("downloading:", attrs.Name)
		rc, err := client.Bucket(bucket).Object(attrs.Name).NewReader(ctx)
		if err != nil {
			return err
		}

		defer rc.Close()

		data, err := ioutil.ReadAll(rc)
		if err != nil {
			return err
		}

		err = ioutil.WriteFile("bin/"+attrs.Name, data, 0644)
		if err != nil {
			return err
		}
		count++
	}

	lg.Info("downloaded: %v files ", count)
	return nil
}

func main() {
	if err := Cmd.Execute(); err != nil {
		log.Info("error ", err)
		fmt.Fprintln(os.Stderr, err)
		os.Exit(1)
	}
}<|MERGE_RESOLUTION|>--- conflicted
+++ resolved
@@ -168,14 +168,9 @@
 	start, _ := time.Parse(layout, str)
 	ts := timesync.NewTicker(sync.MockTimer{}, tick, start)
 
-	app.sync = sync.NewSync(swarm, msh, txpool, atxpool, mockTxProcessor{}, sync.BlockEligibilityValidatorMock{}, poetDb, conf, ts, lg.WithName("sync"))
-
-<<<<<<< HEAD
-=======
 	clock := &mockClock{}
 	app.sync = sync.NewSync(swarm, msh, txpool, atxpool, mockTxProcessor{}, sync.BlockEligibilityValidatorMock{}, poetDb, conf, clock, 0, lg.WithName("sync"))
 	clock.first <- types.LayerID(expectedLayers)
->>>>>>> 458ffaac
 	if err = swarm.Start(); err != nil {
 		log.Panic("error starting p2p err=%v", err)
 	}
@@ -196,14 +191,9 @@
 	time.Sleep(10 * time.Second)
 	app.sync.Start()
 	for app.sync.ValidatedLayer() < types.LayerID(expectedLayers) {
-<<<<<<< HEAD
-		lg.Info("not done yet, sleep for %v sec", sleep)
-		time.Sleep(sleep * time.Second)
-=======
 		lg.Info("sleep for %v sec", 30)
 		time.Sleep(30 * time.Second)
 		clock.first <- types.LayerID(expectedLayers + 1)
->>>>>>> 458ffaac
 	}
 
 	lg.Info("%v verified layers %v", app.BaseApp.Config.P2P.NodeID, app.sync.ValidatedLayer())
