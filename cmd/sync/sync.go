package main

import (
	"fmt"
	"github.com/spacemeshos/go-spacemesh/activation"
	cmdp "github.com/spacemeshos/go-spacemesh/cmd"
	"github.com/spacemeshos/go-spacemesh/database"
	"github.com/spacemeshos/go-spacemesh/log"
	"github.com/spacemeshos/go-spacemesh/mesh"
	"github.com/spacemeshos/go-spacemesh/miner"
	"github.com/spacemeshos/go-spacemesh/nipst"
	"github.com/spacemeshos/go-spacemesh/p2p"
	"github.com/spacemeshos/go-spacemesh/sync"
	"github.com/spacemeshos/go-spacemesh/timesync"
	"github.com/spacemeshos/go-spacemesh/types"
	"github.com/spf13/cobra"
	"os"
	"reflect"
	"time"
)

// Sync cmd
var Cmd = &cobra.Command{
	Use:   "sync",
	Short: "start sync",
	Run: func(cmd *cobra.Command, args []string) {
		fmt.Println("Starting sync")
		syncApp := NewSyncApp()
		defer syncApp.Cleanup()
		syncApp.Initialize(cmd)
		syncApp.Start(cmd, args)
	},
}

//conf
//////////////////////////////
//todo get from configuration
var npstCfg = nipst.PostParams{
	Difficulty:           5,
	NumberOfProvenLabels: 10,
	SpaceUnit:            1024,
}

//todo get from configuration
var conf = sync.Configuration{
	Concurrency:    4,
	LayerSize:      int(100),
	RequestTimeout: 200 * time.Millisecond,
}

//////////////////////////////

func init() {
	cmdp.AddCommands(Cmd)
}

type SyncApp struct {
	*cmdp.BaseApp
	sync  *sync.Syncer
	clock *timesync.Ticker
}

func NewSyncApp() *SyncApp {
	return &SyncApp{BaseApp: cmdp.NewBaseApp()}
}

func (app *SyncApp) Cleanup() {

}

func (app *SyncApp) Start(cmd *cobra.Command, args []string) {
	// start p2p services
	lg := log.New("sync_test", "", "")
	lg.Info("------------ Start sync test -----------")
	swarm, err := p2p.New(cmdp.Ctx, app.Config.P2P)

	if err != nil {
		panic("something got fudged while creating p2p service ")
	}

	iddbstore, err := database.NewLDBDatabase(app.Config.DataDir+"ids", 0, 0, lg.WithName("idDbStore"))
	if err != nil {
		lg.Error("error: ", err)
		return
	}

	poetDb := activation.NewPoetDb(database.NewMemDatabase(), lg.WithName("poetDb"))
	validator := nipst.NewValidator(npstCfg, poetDb)

	mshdb := mesh.NewPersistentMeshDB(app.Config.DataDir, lg)
	atxdbStore, _ := database.NewLDBDatabase(app.Config.DataDir+"atx", 0, 0, lg)
	atxdb := activation.NewActivationDb(atxdbStore, iddbstore, &sync.MockIStore{}, mshdb, 10, validator, lg.WithName("atxDB"))

	txpool := miner.NewMemPool(reflect.TypeOf([]*types.SerializableTransaction{}))
	atxpool := miner.NewMemPool(reflect.TypeOf([]*types.ActivationTx{}))

	msh := mesh.NewMesh(mshdb, atxdb, sync.ConfigTst(), &sync.MeshValidatorMock{}, txpool, atxpool, &sync.MockState{}, lg.WithOptions(log.Nop))
	defer msh.Close()

	ch := make(chan types.LayerID, 1)
<<<<<<< HEAD
	blockValidator := sync.NewBlockValidator(sync.BlockEligibilityValidatorMock{}, sync.TxValidatorMock{}, sync.AtxValidatorMock{})
	app.sync = sync.NewSync(swarm, msh, txpool, atxpool, blockValidator, conf, ch, 101, lg.WithName("sync"))
=======
	app.sync = sync.NewSync(swarm, msh, txpool, atxpool, sync.BlockValidatorMock{}, sync.TxValidatorMock{}, poetDb, conf, ch, 0, lg.WithName("sync"))
>>>>>>> 15b253a2
	ch <- 101
	if err = swarm.Start(); err != nil {
		log.Panic("error starting p2p err=%v", err)
	}

	i := 0
	for ; ; i++ {
		if lyr, err2 := msh.GetLayer(types.LayerID(i)); err2 != nil || lyr == nil {
			lg.Info("loaded %v layers from disk %v", i-1, err2)
			break
		} else {
			lg.Info("loaded layer %v from disk ", i)
			msh.ValidateLayer(lyr)
		}
	}

	lg.Info("wait %v sec", 10)
	time.Sleep(10 * time.Second)

	app.sync.Start()
	for app.sync.ValidatedLayer() < 100 {
		lg.Info("sleep for %v sec", 30)
		time.Sleep(30 * time.Second)
		ch <- 101
	}

	lg.Info("%v verified layers %v", app.BaseApp.Config.P2P.NodeID, app.sync.ValidatedLayer())
	lg.Info("sync done")
	for {
		lg.Info("keep busy sleep for %v sec", 60)
		time.Sleep(60 * time.Second)
	}
}

func main() {
	if err := Cmd.Execute(); err != nil {
		log.Info("error ", err)
		fmt.Fprintln(os.Stderr, err)
		os.Exit(1)
	}

}<|MERGE_RESOLUTION|>--- conflicted
+++ resolved
@@ -98,12 +98,7 @@
 	defer msh.Close()
 
 	ch := make(chan types.LayerID, 1)
-<<<<<<< HEAD
-	blockValidator := sync.NewBlockValidator(sync.BlockEligibilityValidatorMock{}, sync.TxValidatorMock{}, sync.AtxValidatorMock{})
-	app.sync = sync.NewSync(swarm, msh, txpool, atxpool, blockValidator, conf, ch, 101, lg.WithName("sync"))
-=======
 	app.sync = sync.NewSync(swarm, msh, txpool, atxpool, sync.BlockValidatorMock{}, sync.TxValidatorMock{}, poetDb, conf, ch, 0, lg.WithName("sync"))
->>>>>>> 15b253a2
 	ch <- 101
 	if err = swarm.Start(); err != nil {
 		log.Panic("error starting p2p err=%v", err)
