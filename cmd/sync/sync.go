package main

import (
	"context"
	"crypto/tls"
	"fmt"
	"io/ioutil"
	"net/http"
	"os"
	"path/filepath"
	"time"

	"cloud.google.com/go/storage"
	"github.com/spf13/cobra"
	"google.golang.org/api/iterator"
	"google.golang.org/api/option"

	"github.com/spacemeshos/go-spacemesh/activation"
	cmdp "github.com/spacemeshos/go-spacemesh/cmd"
	"github.com/spacemeshos/go-spacemesh/common/types"
	"github.com/spacemeshos/go-spacemesh/database"
	"github.com/spacemeshos/go-spacemesh/filesystem"
	"github.com/spacemeshos/go-spacemesh/log"
	"github.com/spacemeshos/go-spacemesh/mesh"
	"github.com/spacemeshos/go-spacemesh/p2p"
	"github.com/spacemeshos/go-spacemesh/state"
	"github.com/spacemeshos/go-spacemesh/sync"
	"github.com/spacemeshos/go-spacemesh/timesync"
	"path/filepath"
	"strings"
)

// Sync cmd
var cmd = &cobra.Command{
	Use:   "sync",
	Short: "start sync",
	Run: func(cmd *cobra.Command, args []string) {
		fmt.Println("Starting sync")
		syncApp := newSyncApp()
		log.With().Info("Initializing NewSyncApp", log.String("DataDir", syncApp.Config.DataDir()))
		defer syncApp.Cleanup()
		syncApp.Initialize(cmd)
		syncApp.start(cmd, args)
	},
}

// ////////////////////////////

var expectedLayers int
var bucket string
var version string
var remote bool

func init() {
	// path to remote storage
	cmd.PersistentFlags().StringVarP(&bucket, "storage-path", "z", "spacemesh-sync-data", "Specify storage bucket name")

	// expected layers
	cmd.PersistentFlags().IntVar(&expectedLayers, "expected-layers", 101, "expected number of layers")

	// fetch from remote
	cmd.PersistentFlags().BoolVar(&remote, "remote-data", false, "fetch from remote")

	// request timeout
	cmd.PersistentFlags().StringVarP(&version, "version", "v", "samples/", "data version")

	cmdp.AddCommands(cmd)
}

type syncApp struct {
	*cmdp.BaseApp
	sync  *sync.Syncer
	clock *timesync.Ticker
}

func newSyncApp() *syncApp {
	return &syncApp{BaseApp: cmdp.NewBaseApp()}
}

func (app *syncApp) Cleanup() {
	err := os.RemoveAll(app.Config.DataDir())
	if err != nil {
		app.sync.Error("failed to cleanup sync: %v", err)
	}
}

func (app *syncApp) start(cmd *cobra.Command, args []string) {
	// start p2p services
	lg := log.NewDefault("sync_test")
<<<<<<< HEAD
	lg.With().Info("------------ Start sync test -----------",
		log.String("data_folder", app.Config.DataDir()),
		log.String("storage_path", bucket),
		log.Bool("download_from_remote_storage", remote),
		log.Int("expected_layers", expectedLayers),
		log.Int("request_timeout", app.Config.SyncRequestTimeout),
		log.String("data_version", version),
		log.Int("layers_per_epoch", app.Config.LayersPerEpoch),
		log.Int("hdist", app.Config.Hdist),
	)

	path := app.Config.DataDir()
=======
	lg.Info("------------ Start sync test -----------")
	lg.Info("data folder: %s", app.Config.DataDir())
	lg.Info("storage path: %s", bucket)
	lg.Info("download from remote storage: %v", remote)
	lg.Info("expected layers: %d", expectedLayers)
	lg.Info("request timeout: %d", app.Config.SyncRequestTimeout)
	lg.Info("data version: %s", version)
	lg.Info("layers per epoch: %d", app.Config.LayersPerEpoch)
	lg.Info("hdist: %d", app.Config.Hdist)

	path := app.Config.DataDir()
	fullpath := filepath.Join(path, version) + "/"

>>>>>>> 972c550f
	swarm, err := p2p.New(cmdp.Ctx, app.Config.P2P, lg.WithName("p2p"), app.Config.DataDir())

	if err != nil {
		panic("something got fudged while creating p2p service ")
	}

	goldenATXID := types.ATXID(types.HexToHash32(app.Config.GoldenATXID))

	conf := sync.Configuration{
		Concurrency:     4,
		AtxsLimit:       200,
		LayerSize:       app.Config.LayerAvgSize,
		RequestTimeout:  time.Duration(app.Config.SyncRequestTimeout) * time.Millisecond,
		SyncInterval:    2 * 60 * time.Millisecond,
		Hdist:           app.Config.Hdist,
		ValidationDelta: 30 * time.Second,
		LayersPerEpoch:  uint16(app.Config.LayersPerEpoch),
		GoldenATXID:     goldenATXID,
	}
	types.SetLayersPerEpoch(int32(app.Config.LayersPerEpoch))
	lg.Info("local db path: %v layers per epoch: %v", path, app.Config.LayersPerEpoch)

	if remote {
		if err := getData(path, version, lg); err != nil {
			lg.With().Error("could not download data for test", log.Err(err))
			return
		}
	}
<<<<<<< HEAD
	poetDbStore, err := database.NewLDBDatabase(filepath.Join(path, "poet"), 0, 0, lg.WithName("poetDbStore"))
=======
	poetDbStore, err := database.NewLDBDatabase(fullpath+"poet", 0, 0, lg.WithName("poetDbStore"))
>>>>>>> 972c550f
	if err != nil {
		lg.With().Error("error creating poet database", log.Err(err))
		return
	}

	poetDb := activation.NewPoetDb(poetDbStore, lg.WithName("poetDb").WithOptions(log.Nop))

<<<<<<< HEAD
	mshdb, err := mesh.NewPersistentMeshDB(filepath.Join(path, "mesh"), 5, lg.WithOptions(log.Nop))
=======
	mshdb, err := mesh.NewPersistentMeshDB(fullpath, 5, lg.WithOptions(log.Nop))
>>>>>>> 972c550f
	if err != nil {
		lg.With().Error("error creating mesh database", log.Err(err))
		return
	}
<<<<<<< HEAD
	atxdbStore, err := database.NewLDBDatabase(filepath.Join(path, "atx"), 0, 0, lg)
=======
	atxdbStore, err := database.NewLDBDatabase(fullpath+"atx", 0, 0, lg)
>>>>>>> 972c550f
	if err != nil {
		lg.With().Error("error creating atx database", log.Err(err))
		return
	}

	txpool := state.NewTxMemPool()
	atxpool := activation.NewAtxMemPool()

	app.sync = sync.NewSyncWithMocks(atxdbStore, mshdb, txpool, atxpool, swarm, poetDb, conf, goldenATXID, types.LayerID(expectedLayers))
	if err = swarm.Start(); err != nil {
		log.Panic("error starting p2p err=%v", err)
	}

	i := conf.LayersPerEpoch * 2
	for ; ; i++ {
		lg.With().Info("getting layer", types.LayerID(i))
		if lyr, err2 := app.sync.GetLayer(types.LayerID(i)); err2 != nil || lyr == nil {
			l := types.LayerID(i)
			if !l.GetEpoch().IsGenesis() {
				lg.With().Info("finished loading layers from disk",
					log.FieldNamed("layers_loaded", types.LayerID(i-1)),
					log.Err(err2),
				)
				break
			}
		} else {
<<<<<<< HEAD
			lg.With().Info("loaded layer from disk", types.LayerID(i))
			app.sync.ValidateLayer(lyr)
=======
			lg.Info("loaded layer %v from disk ", i)
			sync.ValidateLayer(lyr, types.BlockIDs(lyr.Blocks()))
>>>>>>> 972c550f
		}
	}

	sleep := time.Duration(10) * time.Second
	lg.Info("wait %v sec", sleep)
	app.sync.Start()
	for app.sync.ProcessedLayer() < types.LayerID(expectedLayers) {
		app.sync.ForceSync()
		lg.Info("sleep for %v sec", 30)
		time.Sleep(30 * time.Second)

	}

	lg.Event().Info("sync done",
		log.String("node_id", app.BaseApp.Config.P2P.NodeID),
		log.FieldNamed("verified_layers", app.sync.ProcessedLayer()),
	)
	for {
		lg.Info("keep busy sleep for %v sec", 60)
		time.Sleep(60 * time.Second)
	}
}

// GetData downloads data from remote storage
func getData(path, prefix string, lg log.Log) error {
<<<<<<< HEAD
=======
	fullpath := filepath.Join(path, version)
	dirs := []string{"appliedTxs", "atx", "ids", "mesh", "poet", "state", "store",
		"mesh/blocks", "mesh/general", "mesh/inputvector", "mesh/layers", "mesh/transactions",
		"mesh/unappliedTxs", "mesh/validity", "builder"}
	for _, dir := range dirs {
		dirpath := filepath.Join(fullpath, dir)
		lg.Info("Creating db folder %v", dirpath)
		if err := filesystem.ExistOrCreate(dirpath); err != nil {
			return err
		}
	}

>>>>>>> 972c550f
	c := http.Client{
		Transport: &http.Transport{
			MaxIdleConnsPerHost: 10,
			TLSClientConfig: &tls.Config{
				MinVersion:         tls.VersionTLS11,
				InsecureSkipVerify: true,
			},
		},
		Timeout: 2 * time.Second,
	}

	ctx := context.TODO()
	client, err := storage.NewClient(ctx, option.WithoutAuthentication(), option.WithHTTPClient(&c))
	if err != nil {
		panic(err)
	}
	it := client.Bucket(bucket).Objects(ctx, &storage.Query{
		Prefix: prefix,
	})

	count := 0
	for {
		attrs, err := it.Next()
		if err == iterator.Done {
			break
		}
		if err != nil {
			return err
		}

		rc, err := client.Bucket(bucket).Object(attrs.Name).NewReader(ctx)
		if err != nil {
			return err
		}

		data, err := ioutil.ReadAll(rc)
		_ = rc.Close()
		if err != nil {
			return err
		}

		// skip main folder
		if attrs.Name == version {
			continue
		}
		dest := path + strings.TrimPrefix(attrs.Name, version)
		if err := ensureDirExists(dest); err != nil {
			return err
		}
		lg.Info("downloading: %v to %v", attrs.Name, dest)

<<<<<<< HEAD
		err = ioutil.WriteFile(dest, data, 0644)
=======
		lg.Info("downloading: %v to %v", attrs.Name, filepath.Join(path, attrs.Name))

		err = ioutil.WriteFile(filepath.Join(path, attrs.Name), data, 0644)
>>>>>>> 972c550f
		if err != nil {
			lg.Error("%v", err)
			return err
		}
		count++
	}

	lg.Info("done downloading: %v files", count)
	return nil
}

func ensureDirExists(path string) error {
	dir, _ := filepath.Split(path)
	return filesystem.ExistOrCreate(dir)
}

func main() {
	if err := cmd.Execute(); err != nil {
		log.Info("error ", err)
		fmt.Fprintln(os.Stderr, err)
		os.Exit(1)
	}
}<|MERGE_RESOLUTION|>--- conflicted
+++ resolved
@@ -26,7 +26,6 @@
 	"github.com/spacemeshos/go-spacemesh/state"
 	"github.com/spacemeshos/go-spacemesh/sync"
 	"github.com/spacemeshos/go-spacemesh/timesync"
-	"path/filepath"
 	"strings"
 )
 
@@ -87,7 +86,6 @@
 func (app *syncApp) start(cmd *cobra.Command, args []string) {
 	// start p2p services
 	lg := log.NewDefault("sync_test")
-<<<<<<< HEAD
 	lg.With().Info("------------ Start sync test -----------",
 		log.String("data_folder", app.Config.DataDir()),
 		log.String("storage_path", bucket),
@@ -100,21 +98,6 @@
 	)
 
 	path := app.Config.DataDir()
-=======
-	lg.Info("------------ Start sync test -----------")
-	lg.Info("data folder: %s", app.Config.DataDir())
-	lg.Info("storage path: %s", bucket)
-	lg.Info("download from remote storage: %v", remote)
-	lg.Info("expected layers: %d", expectedLayers)
-	lg.Info("request timeout: %d", app.Config.SyncRequestTimeout)
-	lg.Info("data version: %s", version)
-	lg.Info("layers per epoch: %d", app.Config.LayersPerEpoch)
-	lg.Info("hdist: %d", app.Config.Hdist)
-
-	path := app.Config.DataDir()
-	fullpath := filepath.Join(path, version) + "/"
-
->>>>>>> 972c550f
 	swarm, err := p2p.New(cmdp.Ctx, app.Config.P2P, lg.WithName("p2p"), app.Config.DataDir())
 
 	if err != nil {
@@ -143,11 +126,7 @@
 			return
 		}
 	}
-<<<<<<< HEAD
 	poetDbStore, err := database.NewLDBDatabase(filepath.Join(path, "poet"), 0, 0, lg.WithName("poetDbStore"))
-=======
-	poetDbStore, err := database.NewLDBDatabase(fullpath+"poet", 0, 0, lg.WithName("poetDbStore"))
->>>>>>> 972c550f
 	if err != nil {
 		lg.With().Error("error creating poet database", log.Err(err))
 		return
@@ -155,20 +134,12 @@
 
 	poetDb := activation.NewPoetDb(poetDbStore, lg.WithName("poetDb").WithOptions(log.Nop))
 
-<<<<<<< HEAD
 	mshdb, err := mesh.NewPersistentMeshDB(filepath.Join(path, "mesh"), 5, lg.WithOptions(log.Nop))
-=======
-	mshdb, err := mesh.NewPersistentMeshDB(fullpath, 5, lg.WithOptions(log.Nop))
->>>>>>> 972c550f
 	if err != nil {
 		lg.With().Error("error creating mesh database", log.Err(err))
 		return
 	}
-<<<<<<< HEAD
 	atxdbStore, err := database.NewLDBDatabase(filepath.Join(path, "atx"), 0, 0, lg)
-=======
-	atxdbStore, err := database.NewLDBDatabase(fullpath+"atx", 0, 0, lg)
->>>>>>> 972c550f
 	if err != nil {
 		lg.With().Error("error creating atx database", log.Err(err))
 		return
@@ -195,13 +166,8 @@
 				break
 			}
 		} else {
-<<<<<<< HEAD
 			lg.With().Info("loaded layer from disk", types.LayerID(i))
-			app.sync.ValidateLayer(lyr)
-=======
-			lg.Info("loaded layer %v from disk ", i)
-			sync.ValidateLayer(lyr, types.BlockIDs(lyr.Blocks()))
->>>>>>> 972c550f
+			app.sync.ValidateLayer(lyr, types.BlockIDs(lyr.Blocks()))
 		}
 	}
 
@@ -227,21 +193,6 @@
 
 // GetData downloads data from remote storage
 func getData(path, prefix string, lg log.Log) error {
-<<<<<<< HEAD
-=======
-	fullpath := filepath.Join(path, version)
-	dirs := []string{"appliedTxs", "atx", "ids", "mesh", "poet", "state", "store",
-		"mesh/blocks", "mesh/general", "mesh/inputvector", "mesh/layers", "mesh/transactions",
-		"mesh/unappliedTxs", "mesh/validity", "builder"}
-	for _, dir := range dirs {
-		dirpath := filepath.Join(fullpath, dir)
-		lg.Info("Creating db folder %v", dirpath)
-		if err := filesystem.ExistOrCreate(dirpath); err != nil {
-			return err
-		}
-	}
-
->>>>>>> 972c550f
 	c := http.Client{
 		Transport: &http.Transport{
 			MaxIdleConnsPerHost: 10,
@@ -293,13 +244,7 @@
 		}
 		lg.Info("downloading: %v to %v", attrs.Name, dest)
 
-<<<<<<< HEAD
 		err = ioutil.WriteFile(dest, data, 0644)
-=======
-		lg.Info("downloading: %v to %v", attrs.Name, filepath.Join(path, attrs.Name))
-
-		err = ioutil.WriteFile(filepath.Join(path, attrs.Name), data, 0644)
->>>>>>> 972c550f
 		if err != nil {
 			lg.Error("%v", err)
 			return err
