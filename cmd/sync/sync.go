package main

import (
	"context"
	"crypto/tls"
	"errors"
	"fmt"
	"io/ioutil"
	"net/http"
	"os"
	"path/filepath"
	"strings"
	"time"

	"cloud.google.com/go/storage"
	"github.com/spf13/cobra"
	"google.golang.org/api/iterator"
	"google.golang.org/api/option"

	"github.com/spacemeshos/go-spacemesh/activation"
	"github.com/spacemeshos/go-spacemesh/blocks"
	cmdp "github.com/spacemeshos/go-spacemesh/cmd"
	"github.com/spacemeshos/go-spacemesh/common/types"
	"github.com/spacemeshos/go-spacemesh/database"
	"github.com/spacemeshos/go-spacemesh/fetch"
	"github.com/spacemeshos/go-spacemesh/filesystem"
	"github.com/spacemeshos/go-spacemesh/layerfetcher"
	"github.com/spacemeshos/go-spacemesh/log"
	"github.com/spacemeshos/go-spacemesh/mempool"
	"github.com/spacemeshos/go-spacemesh/mesh"
	"github.com/spacemeshos/go-spacemesh/p2p"
	"github.com/spacemeshos/go-spacemesh/syncer"
	"github.com/spacemeshos/go-spacemesh/system"
)

// Sync cmd.
var cmd = &cobra.Command{
	Use:   "sync",
	Short: "start sync",
	Run: func(cmd *cobra.Command, args []string) {
		fmt.Println("starting sync")
		syncApp := newSyncApp()
		log.With().Info("initializing new sync app", log.String("DataDir", syncApp.Config.DataDir()))
		defer syncApp.Cleanup()
		syncApp.Initialize(cmd)
		syncApp.start(cmd, args)
	},
}

// ////////////////////////////

var (
	expectedLayers uint32
	bucket         string
	version        string
	remote         bool
)

func init() {
	// path to remote storage
	cmd.PersistentFlags().StringVarP(&bucket, "storage-path", "z", "spacemesh-sync-data", "Specify storage bucket name")

	// expected layers
	cmd.PersistentFlags().Uint32Var(&expectedLayers, "expected-layers", 101, "expected number of layers")

	// fetch from remote
	cmd.PersistentFlags().BoolVar(&remote, "remote-data", false, "fetch from remote")

	// request timeout
	cmd.PersistentFlags().StringVarP(&version, "version", "v", "samples/", "data version")

	cmdp.AddCommands(cmd)
}

type syncApp struct {
	*cmdp.BaseApp
	sync   *syncer.Syncer
	msh    *mesh.Mesh
	logger log.Log
}

func newSyncApp() *syncApp {
	return &syncApp{BaseApp: cmdp.NewBaseApp()}
}

func (app *syncApp) Cleanup() {
	err := os.RemoveAll(app.Config.DataDir())
	if err != nil {
		app.logger.With().Error("failed to cleanup sync", log.Err(err))
	}
}

func (app *syncApp) start(_ *cobra.Command, _ []string) {
	// start p2p services
	lg := log.NewDefault("sync_test")
	lg.With().Info("------------ Start sync test -----------",
		log.String("data_folder", app.Config.DataDir()),
		log.String("storage_path", bucket),
		log.Bool("download_from_remote_storage", remote),
		log.Uint32("expected_layers", expectedLayers),
		log.Int("request_timeout", app.Config.SyncRequestTimeout),
		log.String("data_version", version),
		log.Uint32("layers_per_epoch", app.Config.LayersPerEpoch),
		log.Uint32("hdist", app.Config.Hdist),
	)

	path := app.Config.DataDir()
<<<<<<< HEAD
	swarm, err := p2p.New(cmdp.Ctx(), app.Config.P2P, lg.WithName("p2p"), app.Config.DataDir())
=======
	cfg := app.Config.P2P
	cfg.DataDir = path
	host, err := p2p.New(cmdp.Ctx, lg.WithName("p2p"), cfg)
>>>>>>> 0902cb27
	if err != nil {
		lg.With().Panic("failed to create p2p host", log.Err(err))
	}

	goldenATXID := types.ATXID(types.HexToHash32(app.Config.GoldenATXID))
	types.SetLayersPerEpoch(app.Config.LayersPerEpoch)
	lg.Info("local db path: %v layers per epoch: %v", path, app.Config.LayersPerEpoch)

	if remote {
		if err := getData(path, version, lg); err != nil {
			lg.With().Error("could not download data for test", log.Err(err))
			return
		}
	}
	poetDbStore, err := database.NewLDBDatabase(filepath.Join(path, "poet"), 0, 0, lg.WithName("poetDbStore"))
	if err != nil {
		lg.With().Error("error creating poet database", log.Err(err))
		return
	}

	poetDb := activation.NewPoetDb(poetDbStore, lg.WithName("poetDb").WithOptions(log.Nop))

	mshdb, err := mesh.NewPersistentMeshDB(filepath.Join(path, "mesh"), 5, lg.WithOptions(log.Nop))
	if err != nil {
		lg.With().Error("error creating mesh database", log.Err(err))
		return
	}

	atxdbStore, err := database.NewLDBDatabase(filepath.Join(path, "atx"), 0, 0, lg)
	if err != nil {
		lg.With().Error("error creating atx database", log.Err(err))
		return
	}

	txpool := mempool.NewTxMemPool()

	app.logger = log.NewDefault("sync_test")
	app.logger.Info("new sync tester")

	layersPerEpoch := app.Config.LayersPerEpoch

	fw := &fetcherWrapper{}

	atxdb := activation.NewDB(atxdbStore, fw, &mockIStore{}, mshdb, layersPerEpoch, goldenATXID, &validatorMock{}, lg.WithOptions(log.Nop))

	dbs := &allDbs{
		atxdb:       atxdb,
		atxdbStore:  atxdbStore,
		poetDb:      poetDb,
		poetStorage: poetDbStore,
		mshdb:       mshdb,
	}

	msh := createMeshWithMock(dbs, txpool, app.logger)
	app.msh = msh

	blockHandler := blocks.NewBlockHandler(blocks.Config{Depth: 10}, fw, msh, blockEligibilityValidatorMock{}, lg)

	fCfg := fetch.DefaultConfig()
	fetcher := fetch.NewFetch(context.TODO(), fCfg, host, lg)

	lCfg := layerfetcher.Config{RequestTimeout: 20}
	layerFetch := layerfetcher.NewLogic(context.TODO(), lCfg, blockHandler, dbs.atxdb, dbs.poetDb, dbs.atxdb, mockTxProcessor{}, host, fetcher, msh, lg)
	layerFetch.AddDBs(dbs.mshdb.Blocks(), dbs.atxdbStore, dbs.mshdb.Transactions(), dbs.poetStorage)
	layerFetch.Start()
	fw.Fetcher = layerFetch

	syncerConf := syncer.Configuration{
		SyncInterval: 2 * 60 * time.Millisecond,
	}
	app.sync = createSyncer(syncerConf, msh, layerFetch, types.NewLayerID(expectedLayers), app.logger)
<<<<<<< HEAD

	if err = swarm.Start(cmdp.Ctx()); err != nil {
		log.With().Panic("error starting p2p", log.Err(err))
	}
=======
>>>>>>> 0902cb27

	i := layersPerEpoch * 2
	for ; ; i++ {
		lid := types.NewLayerID(i)
		lg.With().Info("getting layer", lid)
		if lyr, err2 := msh.GetLayer(lid); err2 != nil || lyr == nil {
			if lid.After(types.GetEffectiveGenesis()) {
				lg.With().Info("finished loading layers from disk",
					log.FieldNamed("layers_loaded", lid.Sub(1)),
					log.Err(err2),
				)
				break
			}
		} else {
			lg.With().Info("loaded layer from disk", types.NewLayerID(i))

			msh.ValidateLayer(cmdp.Ctx(), lyr)
		}
	}

	sleep := time.Duration(10) * time.Second
	lg.Info("wait %v sec", sleep)
	time.Sleep(sleep)

	go app.sync.Start(cmdp.Ctx())

	for msh.ProcessedLayer().Before(types.NewLayerID(expectedLayers)) {
		lg.Info("sleep for %v sec", 30)
		app.sync.ForceSync(context.TODO())
		time.Sleep(30 * time.Second)
	}

	lg.Event().Info("sync done",
		log.FieldNamed("processed", msh.ProcessedLayer()),
	)
	app.sync.Close()
	for {
		lg.Info("keep busy sleep for %v sec", 60)
		time.Sleep(60 * time.Second)
	}
}

// GetData downloads data from remote storage.
func getData(path, prefix string, lg log.Log) error {
	c := http.Client{
		Transport: &http.Transport{
			MaxIdleConnsPerHost: 10,
			TLSClientConfig: &tls.Config{
				MinVersion:         tls.VersionTLS11,
				InsecureSkipVerify: true,
			},
		},
		Timeout: 2 * time.Second,
	}

	ctx := context.TODO()
	client, err := storage.NewClient(ctx, option.WithoutAuthentication(), option.WithHTTPClient(&c))
	if err != nil {
		panic(err)
	}
	it := client.Bucket(bucket).Objects(ctx, &storage.Query{
		Prefix: prefix,
	})

	count := 0
	for {
		attrs, err := it.Next()
		if errors.Is(err, iterator.Done) {
			break
		}
		if err != nil {
			return fmt.Errorf("iterator: %w", err)
		}

		rc, err := client.Bucket(bucket).Object(attrs.Name).NewReader(ctx)
		if err != nil {
			return fmt.Errorf("create reader: %w", err)
		}

		data, err := ioutil.ReadAll(rc)
		_ = rc.Close()
		if err != nil {
			return fmt.Errorf("read all: %w", err)
		}

		// skip main folder
		if attrs.Name == version {
			continue
		}
		dest := path + strings.TrimPrefix(attrs.Name, version)
		if err := ensureDirExists(dest); err != nil {
			return fmt.Errorf("ensure dir exists: %w", err)
		}
		lg.Info("downloading: %v to %v", attrs.Name, dest)

		if err = ioutil.WriteFile(dest, data, 0o644); err != nil {
			lg.Error("%v", err)
			return fmt.Errorf("write file: %w", err)
		}
		count++
	}

	lg.Info("done downloading: %v files", count)
	return nil
}

type fetcherWrapper struct {
	system.Fetcher
}

func ensureDirExists(path string) error {
	dir, _ := filepath.Split(path)
	if err := filesystem.ExistOrCreate(dir); err != nil {
		return fmt.Errorf("create dir: %w", err)
	}

	return nil
}

func main() {
	if err := cmd.Execute(); err != nil {
		log.With().Info("error", log.Err(err))
		_, _ = fmt.Fprintln(os.Stderr, err)
		os.Exit(1)
	}
}<|MERGE_RESOLUTION|>--- conflicted
+++ resolved
@@ -105,13 +105,9 @@
 	)
 
 	path := app.Config.DataDir()
-<<<<<<< HEAD
-	swarm, err := p2p.New(cmdp.Ctx(), app.Config.P2P, lg.WithName("p2p"), app.Config.DataDir())
-=======
 	cfg := app.Config.P2P
 	cfg.DataDir = path
-	host, err := p2p.New(cmdp.Ctx, lg.WithName("p2p"), cfg)
->>>>>>> 0902cb27
+	host, err := p2p.New(cmdp.Ctx(), lg.WithName("p2p"), cfg)
 	if err != nil {
 		lg.With().Panic("failed to create p2p host", log.Err(err))
 	}
@@ -183,13 +179,6 @@
 		SyncInterval: 2 * 60 * time.Millisecond,
 	}
 	app.sync = createSyncer(syncerConf, msh, layerFetch, types.NewLayerID(expectedLayers), app.logger)
-<<<<<<< HEAD
-
-	if err = swarm.Start(cmdp.Ctx()); err != nil {
-		log.With().Panic("error starting p2p", log.Err(err))
-	}
-=======
->>>>>>> 0902cb27
 
 	i := layersPerEpoch * 2
 	for ; ; i++ {
