--- conflicted
+++ resolved
@@ -67,12 +67,7 @@
 var remote bool
 
 func init() {
-<<<<<<< HEAD
-
-	//path to remote storage
-=======
 	// path to remote storage
->>>>>>> a98ecf87
 	cmd.PersistentFlags().StringVarP(&bucket, "storage-path", "z", "spacemesh-sync-data", "Specify storage bucket name")
 
 	// expected layers
