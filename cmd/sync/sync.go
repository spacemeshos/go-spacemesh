package main

import (
	"context"
	"crypto/tls"
	"fmt"
	"io/ioutil"
	"net/http"
	"os"
	"path/filepath"
	"time"

	"cloud.google.com/go/storage"
	"github.com/spf13/cobra"
	"google.golang.org/api/iterator"
	"google.golang.org/api/option"

	"github.com/spacemeshos/go-spacemesh/activation"
	cmdp "github.com/spacemeshos/go-spacemesh/cmd"
	"github.com/spacemeshos/go-spacemesh/common/types"
	"github.com/spacemeshos/go-spacemesh/database"
	"github.com/spacemeshos/go-spacemesh/filesystem"
	"github.com/spacemeshos/go-spacemesh/log"
	"github.com/spacemeshos/go-spacemesh/mesh"
	"github.com/spacemeshos/go-spacemesh/p2p"
	"github.com/spacemeshos/go-spacemesh/state"
	"github.com/spacemeshos/go-spacemesh/sync"
	"github.com/spacemeshos/go-spacemesh/timesync"
)

// Sync cmd
var cmd = &cobra.Command{
	Use:   "sync",
	Short: "start sync",
	Run: func(cmd *cobra.Command, args []string) {
		fmt.Println("starting sync")
		syncApp := newSyncApp()
		log.With().Info("initializing new sync app", log.String("DataDir", syncApp.Config.DataDir()))
		defer syncApp.Cleanup()
		syncApp.Initialize(cmd)
		syncApp.start(cmd, args)
	},
}

//////////////////////////////

var expectedLayers int
var bucket string
var version string
var remote bool

func init() {
	//path to remote storage
	cmd.PersistentFlags().StringVarP(&bucket, "storage-path", "z", "spacemesh-sync-data", "Specify storage bucket name")

	//expected layers
	cmd.PersistentFlags().IntVar(&expectedLayers, "expected-layers", 101, "expected number of layers")

	//fetch from remote
	cmd.PersistentFlags().BoolVar(&remote, "remote-data", false, "fetch from remote")

	//request timeout
	cmd.PersistentFlags().StringVarP(&version, "version", "v", "FullBlocks/", "data version")

	cmdp.AddCommands(cmd)
}

type syncApp struct {
	*cmdp.BaseApp
	sync  *sync.Syncer
	clock *timesync.Ticker
}

func newSyncApp() *syncApp {
	return &syncApp{BaseApp: cmdp.NewBaseApp()}
}

func (app *syncApp) Cleanup() {
	err := os.RemoveAll(app.Config.DataDir())
	if err != nil {
		app.sync.With().Error("failed to cleanup sync", log.Err(err))
	}
}

func (app *syncApp) start(cmd *cobra.Command, args []string) {
	// start p2p services
	lg := log.NewDefault("sync_test")
	lg.Info("------------ Start sync test -----------")
	lg.Info("data folder: %s", app.Config.DataDir())
	lg.Info("storage path: %s", bucket)
	lg.Info("download from remote storage: %v", remote)
	lg.Info("expected layers: %d", expectedLayers)
	lg.Info("request timeout: %d", app.Config.SyncRequestTimeout)
	lg.Info("data version: %s", version)
	lg.Info("layers per epoch: %d", app.Config.LayersPerEpoch)
	lg.Info("hdist: %d", app.Config.Hdist)

	path := app.Config.DataDir()
	fullpath := filepath.Join(path, version) + "/"

	swarm, err := p2p.New(cmdp.Ctx, app.Config.P2P, lg.WithName("p2p"), app.Config.DataDir())

	if err != nil {
		panic("something got fudged while creating p2p service ")
	}

	goldenATXID := types.ATXID(types.HexToHash32(app.Config.GoldenATXID))

	conf := sync.Configuration{
		Concurrency:     4,
		AtxsLimit:       200,
		LayerSize:       app.Config.LayerAvgSize,
		RequestTimeout:  time.Duration(app.Config.SyncRequestTimeout) * time.Millisecond,
		SyncInterval:    2 * 60 * time.Millisecond,
		Hdist:           app.Config.Hdist,
		ValidationDelta: 30 * time.Second,
		LayersPerEpoch:  uint16(app.Config.LayersPerEpoch),
		GoldenATXID:     goldenATXID,
	}
	types.SetLayersPerEpoch(int32(app.Config.LayersPerEpoch))
	lg.Info("local db path: %v layers per epoch: %v", path, app.Config.LayersPerEpoch)

	if remote {
		if err := getData(path, version, lg); err != nil {
			lg.With().Error("could not download data for test", log.Err(err))
			return
		}
	}
	poetDbStore, err := database.NewLDBDatabase(fullpath+"poet", 0, 0, lg.WithName("poetDbStore"))
	if err != nil {
		lg.With().Error("error", log.Err(err))
		return
	}

	poetDb := activation.NewPoetDb(poetDbStore, lg.WithName("poetDb").WithOptions(log.Nop))

	mshdb, err := mesh.NewPersistentMeshDB(fullpath, 5, lg.WithOptions(log.Nop))
	if err != nil {
		lg.With().Error("error", log.Err(err))
		return
	}
	atxdbStore, err := database.NewLDBDatabase(fullpath+"atx", 0, 0, lg)
	if err != nil {
		lg.With().Error("error", log.Err(err))
		return
	}

	txpool := state.NewTxMemPool()
	atxpool := activation.NewAtxMemPool()

<<<<<<< HEAD
	syncWithMocks := sync.NewSyncWithMocks(atxdbStore, mshdb, txpool, atxpool, swarm, poetDb, conf, goldenATXID, types.LayerID(expectedLayers))
	app.sync = syncWithMocks
	if err = swarm.Start(); err != nil {
		log.Panic("error starting p2p err=%v", err)
=======
	sync := sync.NewSyncWithMocks(atxdbStore, mshdb, txpool, atxpool, swarm, poetDb, conf, goldenATXID, types.LayerID(expectedLayers))
	app.sync = sync
	if err = swarm.Start(cmdp.Ctx); err != nil {
		log.With().Panic("error starting p2p", log.Err(err))
>>>>>>> 55957a81
	}

	i := conf.LayersPerEpoch * 2
	for ; ; i++ {
		log.Info("getting layer %v", i)
		if lyr, err2 := syncWithMocks.GetLayer(types.LayerID(i)); err2 != nil || lyr == nil {
			l := types.LayerID(i)
			if !l.GetEpoch().IsGenesis() {
				lg.Info("loaded %v layers from disk %v", i-1, err2)
				break
			}
		} else {
<<<<<<< HEAD
			lg.Info("loaded layer %v from disk ", i)
			syncWithMocks.ValidateLayer(lyr, types.BlockIDs(lyr.Blocks()))
=======
			lg.Info("loaded layer %v from disk", i)
			sync.ValidateLayer(lyr)
>>>>>>> 55957a81
		}
	}

	sleep := time.Duration(10) * time.Second
	lg.Info("wait %v sec", sleep)
	app.sync.Start(cmdp.Ctx)
	for app.sync.ProcessedLayer() < types.LayerID(expectedLayers) {
		app.sync.ForceSync()
		lg.Info("sleep for %v sec", 30)
		time.Sleep(30 * time.Second)

	}

	lg.Info("%v verified layers %v", app.BaseApp.Config.P2P.NodeID, app.sync.ProcessedLayer())
	lg.Event().Info("sync done")
	for {
		lg.Info("keep busy sleep for %v sec", 60)
		time.Sleep(60 * time.Second)
	}
}

//GetData downloads data from remote storage
func getData(path, prefix string, lg log.Log) error {
	fullpath := filepath.Join(path, version)
	dirs := []string{"appliedTxs", "atx", "ids", "mesh", "poet", "state", "store",
		"mesh/blocks", "mesh/general", "mesh/inputvector", "mesh/layers", "mesh/transactions",
		"mesh/unappliedTxs", "mesh/validity", "builder"}
	for _, dir := range dirs {
		dirpath := filepath.Join(fullpath, dir)
		lg.Info("Creating db folder %v", dirpath)
		if err := filesystem.ExistOrCreate(dirpath); err != nil {
			return err
		}
	}

	c := http.Client{
		Transport: &http.Transport{
			MaxIdleConnsPerHost: 10,
			TLSClientConfig: &tls.Config{
				MinVersion:         tls.VersionTLS11,
				InsecureSkipVerify: true,
			},
		},
		Timeout: 2 * time.Second,
	}

	ctx := context.TODO()
	client, err := storage.NewClient(ctx, option.WithoutAuthentication(), option.WithHTTPClient(&c))
	if err != nil {
		panic(err)
	}
	it := client.Bucket(bucket).Objects(ctx, &storage.Query{
		Prefix: prefix,
	})

	count := 0
	for {
		attrs, err := it.Next()
		if err == iterator.Done {
			break
		}
		if err != nil {
			return err
		}

		rc, err := client.Bucket(bucket).Object(attrs.Name).NewReader(ctx)
		if err != nil {
			return err
		}

		data, err := ioutil.ReadAll(rc)
		rc.Close()
		if err != nil {
			return err
		}

		//skip main folder
		if attrs.Name == version {
			continue
		}

		lg.Info("downloading: %v to %v", attrs.Name, filepath.Join(path, attrs.Name))

		err = ioutil.WriteFile(filepath.Join(path, attrs.Name), data, 0644)
		if err != nil {
			lg.Error("%v", err)
			return err
		}
		count++
	}

	lg.Info("done downloading: %v files", count)
	return nil
}

func main() {
	if err := cmd.Execute(); err != nil {
		log.With().Info("error", log.Err(err))
		fmt.Fprintln(os.Stderr, err)
		os.Exit(1)
	}
}<|MERGE_RESOLUTION|>--- conflicted
+++ resolved
@@ -148,17 +148,10 @@
 	txpool := state.NewTxMemPool()
 	atxpool := activation.NewAtxMemPool()
 
-<<<<<<< HEAD
 	syncWithMocks := sync.NewSyncWithMocks(atxdbStore, mshdb, txpool, atxpool, swarm, poetDb, conf, goldenATXID, types.LayerID(expectedLayers))
 	app.sync = syncWithMocks
-	if err = swarm.Start(); err != nil {
-		log.Panic("error starting p2p err=%v", err)
-=======
-	sync := sync.NewSyncWithMocks(atxdbStore, mshdb, txpool, atxpool, swarm, poetDb, conf, goldenATXID, types.LayerID(expectedLayers))
-	app.sync = sync
 	if err = swarm.Start(cmdp.Ctx); err != nil {
 		log.With().Panic("error starting p2p", log.Err(err))
->>>>>>> 55957a81
 	}
 
 	i := conf.LayersPerEpoch * 2
@@ -171,13 +164,8 @@
 				break
 			}
 		} else {
-<<<<<<< HEAD
-			lg.Info("loaded layer %v from disk ", i)
-			syncWithMocks.ValidateLayer(lyr, types.BlockIDs(lyr.Blocks()))
-=======
 			lg.Info("loaded layer %v from disk", i)
-			sync.ValidateLayer(lyr)
->>>>>>> 55957a81
+			syncWithMocks.ValidateLayer(lyr)
 		}
 	}
 
