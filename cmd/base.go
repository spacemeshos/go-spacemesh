--- conflicted
+++ resolved
@@ -36,7 +36,6 @@
 	globalCtx, globalCancel = context.WithCancel(context.Background())
 )
 
-<<<<<<< HEAD
 // Ctx returns global context.
 func Ctx() context.Context {
 	mu.RLock()
@@ -69,10 +68,7 @@
 	globalCancel = cancelFunc
 }
 
-// BaseApp is the base application command, provides basic init and flags for all executables and applications
-=======
 // BaseApp is the base application command, provides basic init and flags for all executables and applications.
->>>>>>> 37507207
 type BaseApp struct {
 	Config *bc.Config
 }
