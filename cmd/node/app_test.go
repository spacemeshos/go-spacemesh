--- conflicted
+++ resolved
@@ -110,12 +110,7 @@
 			NumberOfProvenLabels: 10,
 			SpaceUnit:            1024,
 		}
-<<<<<<< HEAD
-		err = smApp.initServices(nodeID, swarm, dbStorepath, edSgn, hareOracle, uint32(layerSize),
-			nipst.NewPostClient(), poet, dbStore, dbStore, vrfSigner, npstCfg, 3)
-=======
 		err = smApp.initServices(nodeID, swarm, dbStorepath, edSgn, false, hareOracle, uint32(layerSize), nipst.NewPostClient(), poet, vrfSigner, npstCfg, 3)
->>>>>>> 1ef450bc
 		r.NoError(err)
 		smApp.setupGenesis(apiCfg.DefaultGenesisConfig())
 
