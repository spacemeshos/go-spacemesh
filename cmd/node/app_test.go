--- conflicted
+++ resolved
@@ -411,15 +411,8 @@
 		}
 
 		for i := types.LayerID(5); i <= untilLayer; i++ {
-<<<<<<< HEAD
-			lyr, err := ap.blockListener.GetLayer(i)
+			lyr, err := ap.mesh.GetLayer(i)
 			assert.NoError(suite.T(), err, "couldn't get a validated layer from db layer %v", i)
-=======
-			lyr, err := ap.mesh.GetLayer(i)
-			if err != nil {
-				log.Error("ERROR: couldn't get a validated layer from db layer %v, %v", i, err)
-			}
->>>>>>> e353ccc3
 			for _, b := range lyr.Blocks() {
 				datamap[ap.nodeID.Key].layertoblocks[lyr.Index()] = append(datamap[ap.nodeID.Key].layertoblocks[lyr.Index()], b.ID())
 			}
