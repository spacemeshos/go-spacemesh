package node

import (
	"fmt"
	"github.com/spacemeshos/go-spacemesh/address"
	"github.com/spacemeshos/go-spacemesh/amcl/BLS381"
	"github.com/spacemeshos/go-spacemesh/api"
	apiCfg "github.com/spacemeshos/go-spacemesh/api/config"
	"github.com/spacemeshos/go-spacemesh/common"
	"github.com/spacemeshos/go-spacemesh/eligibility"
	"github.com/spacemeshos/go-spacemesh/log"
	"github.com/spacemeshos/go-spacemesh/miner"
	"github.com/spacemeshos/go-spacemesh/nipst"
	"github.com/spacemeshos/go-spacemesh/oracle"
	"github.com/spacemeshos/go-spacemesh/p2p/service"
	"github.com/spacemeshos/go-spacemesh/signing"
	"github.com/spacemeshos/go-spacemesh/types"
	"github.com/spacemeshos/poet/integration"
	"github.com/stretchr/testify/assert"
	"github.com/stretchr/testify/require"
	"github.com/stretchr/testify/suite"
	"os"
	"path/filepath"
	"strconv"
	"sync"
	"testing"
	"time"
)

type AppTestSuite struct {
	suite.Suite

	apps        []*SpacemeshApp
	dbs         []string
	poetCleanup func() error
}

func (suite *AppTestSuite) SetupTest() {
	suite.apps = make([]*SpacemeshApp, 0, 0)
	suite.dbs = make([]string, 0, 0)
}

// NewRPCPoetHarnessClient returns a new instance of RPCPoetClient
// which utilizes a local self-contained poet server instance
// in order to exercise functionality.
func NewRPCPoetHarnessClient() (*nipst.RPCPoetClient, error) {
	cfg, err := integration.DefaultConfig()
	if err != nil {
		return nil, err
	}
	cfg.NodeAddress = "127.0.0.1:9091"
	cfg.InitialRoundDuration = time.Duration(35 * time.Second).String()

	h, err := integration.NewHarness(cfg)
	if err != nil {
		return nil, err
	}

	return nipst.NewRPCPoetClient(h.PoetClient, h.TearDown), nil
}

func (suite *AppTestSuite) TearDownTest() {
	if err := suite.poetCleanup(); err != nil {
		log.Error("error while cleaning up PoET: %v", err)
	}
	for _, dbinst := range suite.dbs {
		if err := os.RemoveAll(dbinst); err != nil {
			panic(fmt.Sprintf("what happened : %v", err))
		}
	}
	if err := os.RemoveAll("../tmp"); err != nil {
		log.Error("error while cleaning up tmp dir: %v", err)
	}
	//poet should clean up after himself
	if matches, err := filepath.Glob("*.bin"); err != nil {
		log.Error("error while finding PoET bin files: %v", err)
	} else {
		for _, f := range matches {
			if err = os.Remove(f); err != nil {
				log.Error("error while cleaning up PoET bin files: %v", err)
			}
		}
	}
}

func (suite *AppTestSuite) initMultipleInstances(numOfInstances int, storeFormat string, genesisTime string) {
	r := require.New(suite.T())

	net := service.NewSimulator()
	runningName := 'a'
	rolacle := eligibility.New()
	poetClient, err := NewRPCPoetHarnessClient()
	r.NoError(err)
	suite.poetCleanup = poetClient.CleanUp
	rng := BLS381.DefaultSeed()
	for i := 0; i < numOfInstances; i++ {
		smApp := NewSpacemeshApp()

		smApp.Config.POST = nipst.DefaultConfig()
		smApp.Config.POST.Difficulty = 5
		smApp.Config.POST.NumProvenLabels = 10
		smApp.Config.POST.SpacePerUnit = 1 << 10 // 1KB.
		smApp.Config.POST.FileSize = 1 << 10     // 1KB.

		smApp.Config.HARE.N = numOfInstances
		smApp.Config.HARE.F = numOfInstances / 2
		smApp.Config.HARE.RoundDuration = 3
		smApp.Config.HARE.WakeupDelta = 10
		smApp.Config.HARE.ExpectedLeaders = 5
		smApp.Config.CoinbaseAccount = strconv.Itoa(i + 1)
		smApp.Config.LayerAvgSize = numOfInstances
		smApp.Config.LayersPerEpoch = 3
<<<<<<< HEAD
		smApp.Config.Hdist = 5
=======
		smApp.Config.GenesisTime = genesisTime
>>>>>>> b92b927d

		edSgn := signing.NewEdSigner()
		pub := edSgn.PublicKey()

		r.NoError(err)
		vrfPriv, vrfPub := BLS381.GenKeyPair(rng)
		vrfSigner := BLS381.NewBlsSigner(vrfPriv)
		nodeID := types.NodeId{Key: pub.String(), VRFPublicKey: vrfPub}

		swarm := net.NewNode()
		dbStorepath := storeFormat + string(runningName)

		hareOracle := oracle.NewLocalOracle(rolacle, numOfInstances, nodeID)
		hareOracle.Register(true, pub.String())

		layerSize := numOfInstances

		postClient := nipst.NewPostClient(&smApp.Config.POST)

		err = smApp.initServices(nodeID, swarm, dbStorepath, edSgn, false, hareOracle, uint32(layerSize), postClient, poetClient, vrfSigner, uint16(smApp.Config.LayersPerEpoch))
		r.NoError(err)
		smApp.setupGenesis()

		suite.apps = append(suite.apps, smApp)
		suite.dbs = append(suite.dbs, dbStorepath)
		runningName++
	}
	activateGrpcServer(suite.apps[0])
}

func activateGrpcServer(smApp *SpacemeshApp) {
	smApp.Config.API.StartGrpcServer = true
	smApp.grpcAPIService = api.NewGrpcService(smApp.P2P, smApp.state, smApp.txProcessor)
	smApp.grpcAPIService.StartService(nil)
}

func (suite *AppTestSuite) TestMultipleNodes() {
	//EntryPointCreated <- true

	const numberOfEpochs = 2 // first 2 epochs are genesis
	//addr := address.BytesToAddress([]byte{0x01})
	dst := address.BytesToAddress([]byte{0x02})
	acc1Signer, err := signing.NewEdSignerFromBuffer(common.FromHex(apiCfg.Account1Private))
	if err != nil {
		log.Panic("Could not build ed signer err=%v", err)
	}
	tx, err := types.NewSignedTx(0, dst, 10, 1, 1, acc1Signer)
	if err != nil {
		log.Panic("panicked creating signed tx err=%v", err)
	}
	txbytes, _ := types.SignedTransactionAsBytes(tx)
	path := "../tmp/test/state_" + time.Now().String()
	genesisTime := time.Now().Add(20 * time.Second).Format(time.RFC3339)
	suite.initMultipleInstances(5, path, genesisTime)
	for _, a := range suite.apps {
		a.startServices()
	}

	defer suite.gracefulShutdown()

	_ = suite.apps[0].P2P.Broadcast(miner.IncomingTxProtocol, txbytes)
	timeout := time.After(4.5 * 60 * time.Second)

	stickyClientsDone := 0
loop:
	for {
		select {
		// Got a timeout! fail with a timeout error
		case <-timeout:
			suite.T().Fatal("timed out")
		default:
			maxClientsDone := 0
			for idx, app := range suite.apps {
				if 10 == app.state.GetBalance(dst) &&
					uint32(suite.apps[idx].mesh.LatestLayer()) == numberOfEpochs*uint32(suite.apps[idx].Config.LayersPerEpoch)+1 { // make sure all had 1 non-genesis layer

					suite.validateLastATXActiveSetSize(app)
					clientsDone := 0
					for idx2, app2 := range suite.apps {
						if idx != idx2 {
							r1 := app.state.IntermediateRoot(false).String()
							r2 := app2.state.IntermediateRoot(false).String()
							if r1 == r2 {
								clientsDone++
								if clientsDone == len(suite.apps)-1 {
									log.Info("%d roots confirmed out of %d", clientsDone, len(suite.apps))
									break loop
								}
							}
						}
					}
					if clientsDone > maxClientsDone {
						maxClientsDone = clientsDone
					}
				}
			}
			if maxClientsDone != stickyClientsDone {
				stickyClientsDone = maxClientsDone
				log.Info("%d roots confirmed out of %d", maxClientsDone, len(suite.apps))
			}
			time.Sleep(30 * time.Second)
		}
	}

	suite.validateBlocksAndATXs(8)

}

func (suite *AppTestSuite) validateBlocksAndATXs(untilLayer types.LayerID) {

	type nodeData struct {
		layertoblocks map[types.LayerID][]types.BlockID
		atxPerEpoch   map[types.EpochId][]types.AtxId
	}

	datamap := make(map[string]*nodeData)

	// wait until all nodes are in `untilLayer`
	for {

		count := 0
		for _, ap := range suite.apps {
			curNodeLastLayer := ap.blockListener.ValidatedLayer()
			if curNodeLastLayer < untilLayer {
				log.Info("layer for %v was %v, want %v", ap.nodeId.Key, curNodeLastLayer, 8)
			} else {
				count++
			}
		}

		if count == len(suite.apps) {
			break
		}

		time.Sleep(time.Duration(suite.apps[0].Config.LayerDurationSec/2) * time.Second)
	}

	for _, ap := range suite.apps {
		if _, ok := datamap[ap.nodeId.Key]; !ok {
			datamap[ap.nodeId.Key] = new(nodeData)
			datamap[ap.nodeId.Key].atxPerEpoch = make(map[types.EpochId][]types.AtxId)
			datamap[ap.nodeId.Key].layertoblocks = make(map[types.LayerID][]types.BlockID)
		}

		for i := types.LayerID(0); i <= untilLayer; i++ {
			lyr, err := ap.blockListener.GetLayer(i)
			if err != nil {
				log.Error("ERROR: couldn't get a validated layer from db layer %v, %v", i, err)
			}
			for _, b := range lyr.Blocks() {
				datamap[ap.nodeId.Key].layertoblocks[lyr.Index()] = append(datamap[ap.nodeId.Key].layertoblocks[lyr.Index()], b.ID())
			}
			epoch := lyr.Index().GetEpoch(uint16(ap.Config.LayersPerEpoch))
			if _, ok := datamap[ap.nodeId.Key].atxPerEpoch[epoch]; !ok {
				atxs, err := ap.blockListener.AtxDB.GetEpochAtxIds(epoch)
				if err != nil {
					log.Error("ERROR: couldn't get atxs for passed epoch: %v, err: %v", epoch, err)
				}
				datamap[ap.nodeId.Key].atxPerEpoch[epoch] = atxs
			}
		}
	}

	for i, d := range datamap {
		log.Info("Node %v in len(layerstoblocks) %v", i, len(d.layertoblocks))
		for i2, d2 := range datamap {
			if i == i2 {
				continue
			}
			assert.Equal(suite.T(), len(d.layertoblocks), len(d2.layertoblocks), "%v has not matching layer to %v. %v not %v", i, i2, len(d.layertoblocks), len(d2.layertoblocks))

			for l, bl := range d.layertoblocks {
				assert.Equal(suite.T(), len(bl), len(d2.layertoblocks[l]),
					fmt.Sprintf("%v and %v had different block maps for layer: %v: %v: %v \r\n %v: %v", i, i2, l, i, bl, i2, d2.layertoblocks[l]))
			}

			for e, atx := range d.atxPerEpoch {
				assert.Equal(suite.T(), len(atx), len(d2.atxPerEpoch[e]),
					fmt.Sprintf("%v and %v had different atx maps for epoch: %v: %v: %v \r\n %v: %v", i, i2, e, i, atx, i2, d2.atxPerEpoch[e]))
			}
		}
	}

	// assuming all nodes have the same results
	layers_per_epoch := int(suite.apps[0].Config.LayersPerEpoch)
	layer_avg_size := suite.apps[0].Config.LayerAvgSize
	patient := datamap[suite.apps[0].nodeId.Key]

	lastlayer := len(patient.layertoblocks)

	total_blocks := 0
	for _, l := range patient.layertoblocks {
		total_blocks += len(l)
	}

	first_epoch_blocks := 0

	for i := 0; i < layers_per_epoch; i++ {
		if l, ok := patient.layertoblocks[types.LayerID(i)]; ok {
			first_epoch_blocks += len(l)
		}
	}

	total_atxs := 0

	for _, atxs := range patient.atxPerEpoch {
		total_atxs += len(atxs)
	}

	assert.True(suite.T(), ((total_blocks-first_epoch_blocks)/(lastlayer-layers_per_epoch)) == layer_avg_size, fmt.Sprintf("not good num of blocks got: %v, want: %v. total_blocks: %v, first_epoch_blocks: %v, lastlayer: %v, layers_per_epoch: %v", (total_blocks-first_epoch_blocks)/(lastlayer-layers_per_epoch), layer_avg_size, total_blocks, first_epoch_blocks, lastlayer, layers_per_epoch))
	assert.True(suite.T(), total_atxs == (lastlayer/layers_per_epoch)*len(suite.apps), fmt.Sprintf("not good num of atxs got: %v, want: %v", total_atxs, (lastlayer/layers_per_epoch)*len(suite.apps)))

}

func (suite *AppTestSuite) validateLastATXActiveSetSize(app *SpacemeshApp) {
	prevAtxId, err := app.atxBuilder.GetPrevAtxId(app.nodeId)
	suite.NoError(err)
	atx, err := app.mesh.GetAtx(*prevAtxId)
	suite.NoError(err)
	suite.Equal(len(suite.apps), int(atx.ActiveSetSize), "atx: %v node: %v", atx.ShortId(), app.nodeId.Key[:5])
}

func (suite *AppTestSuite) gracefulShutdown() {
	var wg sync.WaitGroup
	for _, app := range suite.apps {
		wg.Add(1)
		go func(app *SpacemeshApp) {
			app.stopServices()
			wg.Done()
		}(app)
	}
	wg.Wait()
}

func TestAppTestSuite(t *testing.T) {
	//defer leaktest.Check(t)()
	suite.Run(t, new(AppTestSuite))
}<|MERGE_RESOLUTION|>--- conflicted
+++ resolved
@@ -110,11 +110,8 @@
 		smApp.Config.CoinbaseAccount = strconv.Itoa(i + 1)
 		smApp.Config.LayerAvgSize = numOfInstances
 		smApp.Config.LayersPerEpoch = 3
-<<<<<<< HEAD
 		smApp.Config.Hdist = 5
-=======
 		smApp.Config.GenesisTime = genesisTime
->>>>>>> b92b927d
 
 		edSgn := signing.NewEdSigner()
 		pub := edSgn.PublicKey()
