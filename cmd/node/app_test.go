// +build !exclude_app_test

package node

import (
	"bufio"
	"context"
	"fmt"
	"io"
	"os"
	"path/filepath"
	"regexp"
	"runtime"
	"sync"
	"testing"
	"time"

	pb "github.com/spacemeshos/api/release/go/spacemesh/v1"
	"github.com/spacemeshos/post/initialization"
	"github.com/stretchr/testify/assert"
	"github.com/stretchr/testify/require"
	"github.com/stretchr/testify/suite"

	"github.com/spacemeshos/go-spacemesh/activation"
	apicfg "github.com/spacemeshos/go-spacemesh/api/config"
	"github.com/spacemeshos/go-spacemesh/common/types"
	"github.com/spacemeshos/go-spacemesh/common/util"
	"github.com/spacemeshos/go-spacemesh/config"
	"github.com/spacemeshos/go-spacemesh/database"
	"github.com/spacemeshos/go-spacemesh/eligibility"
	"github.com/spacemeshos/go-spacemesh/log"
	"github.com/spacemeshos/go-spacemesh/log/logtest"
	"github.com/spacemeshos/go-spacemesh/p2p/service"
	"github.com/spacemeshos/go-spacemesh/signing"
	"github.com/spacemeshos/go-spacemesh/timesync"
	"github.com/spacemeshos/go-spacemesh/tortoisebeacon"
)

type AppTestSuite struct {
	suite.Suite
	apps        []*App
	killedApps  []*App
	killEpoch   types.EpochID
	log         log.Log
	poetCleanup func(cleanup bool) error
}

func (suite *AppTestSuite) SetupTest() {
	suite.apps = make([]*App, 0, 0)
	suite.log = logtest.New(suite.T())
	suite.poetCleanup = func(bool) error { return nil }
}

func (suite *AppTestSuite) TearDownTest() {
	// poet should clean up after itself
	if matches, err := filepath.Glob("*.bin"); err != nil {
		suite.log.With().Error("error while finding poet bin files", log.Err(err))
	} else {
		for _, f := range matches {
			if err = os.Remove(f); err != nil {
				suite.log.With().Error("error while cleaning up poet bin files", log.Err(err))
			}
		}
	}
}

func Test_PoETHarnessSanity(t *testing.T) {
	h, err := activation.NewHTTPPoetHarness(true)
	require.NoError(t, err)
	require.NotNil(t, h)
}

func (suite *AppTestSuite) initMultipleInstances(cfg *config.Config, rolacle *eligibility.FixedRolacle, numOfInstances int, genesisTime string, poetClient *activation.HTTPPoetClient, clock TickProvider, network network) (firstDir string) {
	name := 'a'
	for i := 0; i < numOfInstances; i++ {
		dbStorepath := suite.T().TempDir()
		if i == 0 {
			firstDir = dbStorepath
		}
		database.SwitchCreationContext(dbStorepath, string(name))
		edSgn := signing.NewEdSigner()
		smApp, err := InitSingleInstance(logtest.New(suite.T()), *cfg, i, genesisTime, dbStorepath, rolacle, poetClient, clock, network, edSgn)
		suite.NoError(err)
		suite.apps = append(suite.apps, smApp)
		name++
	}
	return
}

func (suite *AppTestSuite) ClosePoet() {
	if err := suite.poetCleanup(true); err != nil {
		suite.log.With().Error("error while cleaning up poet", log.Err(err))
	}
}

var tests = []TestScenario{
	txWithRunningNonceGenerator([]int{}),
	sameRootTester([]int{0}),
	reachedEpochTester([]int{}),
	txWithUnorderedNonceGenerator([]int{1}),
	healingTester([]int{}), // run last as it kills some of the running apps!
}

type sharedClock struct {
	logger log.Log
	*timesync.TimeClock
}

func (clock sharedClock) Close() {
	// wrap the Close method so closing one app doesn't close the clock for other listeners
	clock.logger.Info("simulating clock close")
}

func (clock sharedClock) RealClose() {
	// actually close the underlying clock
	clock.TimeClock.Close()
}

func (suite *AppTestSuite) TestMultipleNodes() {
	net := service.NewSimulator()
	const (
		numberOfEpochs = 5 // first 2 epochs are genesis
		numOfInstances = 5
	)
	cfg := getTestDefaultConfig()
	types.SetLayersPerEpoch(cfg.LayersPerEpoch)
	lg := logtest.New(suite.T())

	genesisTime := time.Now().Add(20 * time.Second).Format(time.RFC3339)
	poetHarness, err := activation.NewHTTPPoetHarness(false)
	suite.NoError(err, "failed creating poet client harness: %v", err)
	suite.poetCleanup = poetHarness.Teardown

	// Scan and print the poet output, and catch errors early
	failChan := make(chan struct{})
	go func() {
		poetLog := lg.WithName("poet")
		scanner := bufio.NewScanner(io.MultiReader(poetHarness.Stdout, poetHarness.Stderr))
		for scanner.Scan() {
			line := scanner.Text()
			matched, err := regexp.MatchString(`\bERROR\b`, line)
			suite.NoError(err)
			// Fail fast if we encounter a poet error
			// Must use a channel since we're running inside a goroutine
			if matched {
				close(failChan)
				suite.T().Fatalf("got error from poet: %s", line)
			}
			poetLog.Debug(line)
		}
	}()

	rolacle := eligibility.New(lg)

	gTime, err := time.Parse(time.RFC3339, genesisTime)
	if err != nil {
		suite.log.With().Error("cannot parse genesis time", log.Err(err))
	}
	ld := 20 * time.Second
	clock := sharedClock{suite.log, timesync.NewClock(timesync.RealClock{}, ld, gTime, logtest.New(suite.T()))}
	firstDir := suite.initMultipleInstances(cfg, rolacle, numOfInstances, genesisTime, poetHarness.HTTPPoetClient, clock, net)

	// We must shut down before running the rest of the tests or we'll get an error about resource unavailable
	// when we try to allocate more database files. Wrap this context neatly in an inline func.
	var oldRoot types.Hash32
	var edSgn *signing.EdSigner
	func() {
		// wrap so apps list is lazily evaluated
		defer func() {
			GracefulShutdown(suite.apps)
		}()
		defer suite.ClosePoet()
		defer clock.RealClose()

		for _, a := range suite.apps {
			suite.NoError(a.startServices(context.TODO()))
		}

		ActivateGrpcServer(suite.apps[0])

		if err := poetHarness.Start(context.TODO(), []string{fmt.Sprintf("127.0.0.1:%d", suite.apps[0].grpcAPIService.Port)}); err != nil {
			suite.T().Fatalf("failed to start poet server: %v", err)
		}

		timeout := time.After(10 * time.Minute)

		// Run setup first. We need to allow this to timeout, and monitor the failure channel too,
		// as this can also loop forever.
		doneChan := make(chan struct{})
		go func() {
			setupTests(suite)
			close(doneChan)
		}()

	loopSetup:
		for {
			select {
			case <-doneChan:
				break loopSetup
			case <-timeout:
				suite.T().Fatal("timed out")
			case <-failChan:
				suite.T().Fatal("error from poet harness")
			}
		}

		finished := map[int]bool{}
	loop:
		for {
			select {
			case <-timeout:
				suite.T().Fatal("timed out")
			case <-failChan:
				suite.T().Fatal("error from poet harness")
			default:
				if runTests(suite, finished) {
					break loop
				}
				time.Sleep(20 * time.Second)
			}
		}
		suite.validateBlocksAndATXs(types.NewLayerID(numberOfEpochs * suite.apps[0].Config.LayersPerEpoch).Sub(1))
		oldRoot = suite.apps[0].state.GetStateRoot()
		edSgn = suite.apps[0].edSgn
	}()

	// initialize a new app using the same database as the first node and make sure the state roots match
	smApp, err := InitSingleInstance(lg, *cfg, 0, genesisTime, firstDir, rolacle, poetHarness.HTTPPoetClient, clock, net, edSgn)
	suite.NoError(err)
	// test that loaded root is equal
	suite.validateReloadStateRoot(smApp, oldRoot)
}

type (
	ScenarioSetup        func(*AppTestSuite, *testing.T)
	ScenarioTestCriteria func(*AppTestSuite, *testing.T) bool
	TestScenario         struct {
		Setup        ScenarioSetup
		Criteria     ScenarioTestCriteria
		Dependencies []int
	}
)

func txWithUnorderedNonceGenerator(dependencies []int) TestScenario {
	acc1Signer, err := signing.NewEdSignerFromBuffer(util.FromHex(apicfg.Account2Private))
	if err != nil {
		log.With().Panic("could not build ed signer", log.Err(err))
	}
	addr := types.Address{}
	addr.SetBytes(acc1Signer.PublicKey().Bytes())
	dst := types.BytesToAddress([]byte{0x09})
	txsSent := 25
	setup := func(suite *AppTestSuite, t *testing.T) {
		for i := 0; i < txsSent; i++ {
			tx, err := types.NewSignedTx(uint64(txsSent-i), dst, 10, 1, 1, acc1Signer)
			if err != nil {
				suite.log.With().Panic("panicked creating signed tx", log.Err(err))
			}
			txbytes, _ := types.InterfaceToBytes(tx)
			pbMsg := &pb.SubmitTransactionRequest{Transaction: txbytes}
			_, err = suite.apps[0].txService.SubmitTransaction(nil, pbMsg)
			suite.Error(err)
			suite.log.With().Info("got expected error submitting tx with out of order nonce", log.Err(err))
		}
	}

	test := func(suite *AppTestSuite, t *testing.T) bool {
		ok := true
		for _, app := range suite.apps {
			suite.log.With().Info("zero acc current balance",
				app.nodeID,
				log.FieldNamed("sender", addr),
				log.FieldNamed("dest", dst),
				log.Uint64("dest_balance", app.state.GetBalance(dst)),
				log.Uint64("sender_nonce", app.state.GetNonce(addr)),
				log.Uint64("sender_balance", app.state.GetBalance(addr)))
			ok = ok && 0 == app.state.GetBalance(dst) && app.state.GetNonce(addr) == 0
		}
		if ok {
			suite.log.Info("zero addresses ok")
		}
		return ok
	}

	return TestScenario{setup, test, dependencies}
}

func txWithRunningNonceGenerator(dependencies []int) TestScenario {
	acc1Signer, err := signing.NewEdSignerFromBuffer(util.FromHex(apicfg.Account1Private))
	if err != nil {
		log.With().Panic("could not build ed signer", log.Err(err))
	}

	addr := types.Address{}
	addr.SetBytes(acc1Signer.PublicKey().Bytes())
	dst := types.BytesToAddress([]byte{0x02})
	txsSent := 25
	setup := func(suite *AppTestSuite, t *testing.T) {
		accountRequest := &pb.AccountRequest{AccountId: &pb.AccountId{Address: addr.Bytes()}}
		getNonce := func() int {
			accountResponse, err := suite.apps[0].globalstateSvc.Account(nil, accountRequest)
			assert.NoError(suite.T(), err)
			// Check the projected state. We just want to know that the tx has entered
			// the mempool successfully.
			return int(accountResponse.AccountWrapper.StateProjected.Counter)
		}

		for i := 0; i < txsSent; i++ {
			actNonce := getNonce()
			suite.log.Info("waiting for nonce: %d, current projected nonce: %d", i, actNonce)

			// Note: this may loop forever if the nonce is not advancing for some reason, but the entire
			// setup process will timeout above if this happens
			for i != actNonce {
				time.Sleep(250 * time.Millisecond)
				actNonce = getNonce()
			}
			tx, err := types.NewSignedTx(uint64(i), dst, 10, 1, 1, acc1Signer)
			suite.NoError(err, "failed to create signed tx: %s", err)
			txbytes, _ := types.InterfaceToBytes(tx)
			pbMsg := &pb.SubmitTransactionRequest{Transaction: txbytes}
			_, err = suite.apps[0].txService.SubmitTransaction(nil, pbMsg)
			suite.NoError(err, "error submitting transaction")
		}
	}

	test := func(suite *AppTestSuite, t *testing.T) bool {
		ok := true
		for _, app := range suite.apps {
			suite.log.With().Info("valid tx recipient acc current balance",
				app.nodeID,
				log.FieldNamed("sender", addr),
				log.FieldNamed("dest", dst),
				log.Uint64("dest_balance", app.state.GetBalance(dst)),
				log.Uint64("sender_nonce", app.state.GetNonce(addr)),
				log.Uint64("sender_balance", app.state.GetBalance(addr)))
			ok = ok && app.state.GetBalance(dst) >= 250 && app.state.GetNonce(addr) == uint64(txsSent)
		}
		if ok {
			suite.log.Info("addresses ok")
		}
		return ok
	}

	return TestScenario{setup, test, dependencies}
}

func reachedEpochTester(dependencies []int) TestScenario {
	const numberOfEpochs = 5 // first 2 epochs are genesis
	setup := func(*AppTestSuite, *testing.T) {}

	test := func(suite *AppTestSuite, t *testing.T) bool {
		expectedTotalWeight := configuredTotalWeight(suite.apps)
		for _, app := range suite.apps {
			if app.mesh.LatestLayer().Before(types.NewLayerID(numberOfEpochs * uint32(app.Config.LayersPerEpoch))) {
				return false
			}
			suite.validateLastATXTotalWeight(app, numberOfEpochs, expectedTotalWeight)
		}
		suite.log.Info("epoch ok")

		// weakcoin test runs once, after epoch has been reached
		suite.healingWeakcoinTester()
		return true
	}
	return TestScenario{setup, test, dependencies}
}

// test that all nodes see the same weak coin value in each layer
func (suite *AppTestSuite) healingWeakcoinTester() {
	globalLayer := suite.apps[0].mesh.LatestLayer()
	globalCoin := make(map[types.LayerID]bool)
	for i, app := range suite.apps {
		lastLayer := app.mesh.LatestLayer()
		suite.Equal(globalLayer, lastLayer, "bad last layer on node %v", i)
		// there will be no coin value for layer zero since ticker delivers only new layers
		// and there will be no coin value for the last layer
		for layerID := types.NewLayerID(1); layerID.Before(lastLayer); layerID = layerID.Add(1) {
			coinflip, exists := app.mesh.DB.GetCoinflip(context.TODO(), layerID)
			if !exists {
				suite.Fail("no weak coin value", "node %v layer %v last layer %v", i, layerID, lastLayer)
				continue
			}
			if gc, layerExists := globalCoin[layerID]; layerExists {
				suite.Equal(gc, coinflip, "bad weak coin value on node %v layer %v last layer %v", i, layerID, lastLayer)
			} else {
				globalCoin[layerID] = coinflip
			}
		}
	}
}

func healingTester(dependencies []int) TestScenario {
	var lastVerifiedLayer types.LayerID
	var ok1, ok2 map[int]bool
	confidenceInterval := uint32(2)
	once := sync.Once{}
	setup := func(suite *AppTestSuite, t *testing.T) {}

	test := func(suite *AppTestSuite, t *testing.T) bool {
		// we can't actually use setup() as it's destructive to other tests, so run setup here
		once.Do(func() {
			// immediately kill half of the participating nodes.
			// poet communicates with GRPC server on the first app, so leave first one alone
			// we need to kill at least half, so round up.
			// the last apps in the list have the largest voting weight so we should remove them.
			firstAppToKill := len(suite.apps) - (len(suite.apps)/2 + 1)

			// save data on the nodes we're about to kill for posterity
			suite.killedApps = suite.apps[firstAppToKill:]
			GracefulShutdown(suite.apps[firstAppToKill:])

			// make sure we don't attempt to shut down the same apps twice
			suite.apps = suite.apps[:firstAppToKill]

			lastVerifiedLayer = suite.apps[0].mesh.LatestLayerInState()
			suite.killEpoch = lastVerifiedLayer.GetEpoch()

			// initialize maps
			ok1 = make(map[int]bool, len(suite.apps))
			ok2 = make(map[int]bool, len(suite.apps))
		})

		// now wait for healing to kick in and advance the verified layer
		success := true
		for i, app := range suite.apps {
			lyrProcessed := app.mesh.ProcessedLayer()
			lyrVerified := app.mesh.LatestLayerInState()
			suite.log.With().Info("node latest layers",
				log.FieldNamed("old_verified", lastVerifiedLayer),
				log.Uint32("confidence_interval", confidenceInterval),
				log.FieldNamed("processed", lyrProcessed),
				log.FieldNamed("verified", lyrVerified),
				log.Int("app", i),
				log.FieldNamed("nodeid", app.nodeID))

			// two success conditions:
			//   1. make sure verified layer gets stuck (healing is needed)
			ok1[i] = ok1[i] || lyrProcessed.After(lyrVerified.Add(confidenceInterval))

			//   2. make sure healing actually kicks in
			//   (verified needs to advance, and to nearly catch up to last received)
			ok2[i] = ok1[i] && lyrVerified.After(lastVerifiedLayer.Add(confidenceInterval))
			ok2[i] = ok2[i] && !lyrVerified.Add(confidenceInterval).Before(lyrProcessed)
			success = success && ok2[i]
		}
		return success
	}
	return TestScenario{setup, test, dependencies}
}

func configuredTotalWeight(apps []*App) uint64 {
	expectedTotalWeight := uint64(0)
	for _, app := range apps {
		expectedTotalWeight += uint64(app.Config.SMESHING.Opts.NumUnits)
	}
	return expectedTotalWeight
}

func sameRootTester(dependencies []int) TestScenario {
	setup := func(*AppTestSuite, *testing.T) {}

	test := func(suite *AppTestSuite, t *testing.T) bool {
		stickyClientsDone := 0
		maxClientsDone := 0
		for idx, app := range suite.apps {
			clientsDone := 0
			for idx2, app2 := range suite.apps {
				if idx != idx2 {
					r1 := app.state.IntermediateRoot(false).String()
					r2 := app2.state.IntermediateRoot(false).String()
					if r1 == r2 {
						clientsDone++
						if clientsDone == len(suite.apps)-1 {
							suite.log.Info("%d roots confirmed out of %d return ok", clientsDone, len(suite.apps))
							return true
						}
					}
				}
			}
			if clientsDone > maxClientsDone {
				maxClientsDone = clientsDone
			}
		}

		if maxClientsDone != stickyClientsDone {
			stickyClientsDone = maxClientsDone
			suite.log.Info("%d roots confirmed out of %d", maxClientsDone, len(suite.apps))
		}
		return false
	}

	return TestScenario{setup, test, dependencies}
}

// run setup on all tests
func setupTests(suite *AppTestSuite) {
	for _, test := range tests {
		test.Setup(suite, suite.T())
	}
}

// run test criterias after setup
func runTests(suite *AppTestSuite, finished map[int]bool) bool {
	for i, test := range tests {
		depsOk := true
		for _, x := range test.Dependencies {
			done, has := finished[x]
			depsOk = depsOk && done && has
		}
		if depsOk && !finished[i] {
			finished[i] = test.Criteria(suite, suite.T())
			suite.log.Info("test %d completion state: %v", i, finished[i])
		}
		if !finished[i] {
			// at least one test isn't completed, pre-empt and return to keep looping
			return false
		}
	}
	return true
}

func (suite *AppTestSuite) validateReloadStateRoot(app *App, oldRoot types.Hash32) {
	// test that loaded root is equal
	assert.Equal(suite.T(), oldRoot, app.state.GetStateRoot())

	// start and stop and test for no panics
	suite.NoError(app.startServices(context.TODO()))
	app.stopServices()
}

func (suite *AppTestSuite) validateBlocksAndATXs(untilLayer types.LayerID) {
	type nodeData struct {
		layertoblocks map[types.LayerID][]types.BlockID
		atxPerEpoch   map[types.EpochID]uint32
	}

	layersPerEpoch := suite.apps[0].Config.LayersPerEpoch
	datamap := make(map[string]*nodeData)

	// assert all nodes validated untilLayer-1
	for _, ap := range suite.apps {
		curNodeLastLayer := ap.mesh.ProcessedLayer()
		assert.True(suite.T(), !untilLayer.Sub(1).After(curNodeLastLayer))
	}

	for _, ap := range suite.apps {
		if _, ok := datamap[ap.nodeID.Key]; !ok {
			datamap[ap.nodeID.Key] = new(nodeData)
			datamap[ap.nodeID.Key].atxPerEpoch = make(map[types.EpochID]uint32)
			datamap[ap.nodeID.Key].layertoblocks = make(map[types.LayerID][]types.BlockID)
		}

		for i := types.NewLayerID(5); !i.After(untilLayer); i = i.Add(1) {
			lyr, err := ap.mesh.GetLayer(i)
			suite.NoError(err, "couldn't get validated layer from db", i)
			for _, b := range lyr.Blocks() {
				datamap[ap.nodeID.Key].layertoblocks[lyr.Index()] = append(datamap[ap.nodeID.Key].layertoblocks[lyr.Index()], b.ID())
			}
		}
	}

	for i, d := range datamap {
		suite.log.Info("node %v: len(layerstoblocks) %v", i, len(d.layertoblocks))
		for i2, d2 := range datamap {
			if i == i2 {
				continue
			}

			suite.Equal(len(d.layertoblocks), len(d2.layertoblocks), "%v layer block count mismatch with %v: %v not %v", i, i2, len(d.layertoblocks), len(d2.layertoblocks))

			for l, bl := range d.layertoblocks {
				suite.Equal(len(bl), len(d2.layertoblocks[l]),
					fmt.Sprintf("%v and %v had different block maps for layer: %v: %v: %v \r\n %v: %v", i, i2, l, i, bl, i2, d2.layertoblocks[l]))
			}

			for e, atx := range d.atxPerEpoch {
				suite.Equal(atx, d2.atxPerEpoch[e],
					fmt.Sprintf("%v and %v had different atx counts for epoch: %v: %v: %v \r\n %v: %v", i, i2, e, i, atx, i2, d2.atxPerEpoch[e]))
			}
		}
	}

	// assuming all nodes have the same results
	layerAvgSize := suite.apps[0].Config.LayerAvgSize
	nodedata := datamap[suite.apps[0].nodeID.Key]

	lastLayer := len(nodedata.layertoblocks) + 5
	suite.log.Info("node %v", suite.apps[0].nodeID.ShortString())

	totalBlocks := 0
	for id, l := range nodedata.layertoblocks {
		totalBlocks += len(l)
		suite.log.Info("node %v: layer %v, blocks %v", suite.apps[0].nodeID.ShortString(), id, len(l))
	}

	genesisBlocks := 0
	for i := uint32(0); i < layersPerEpoch*2; i++ {
		if l, ok := nodedata.layertoblocks[types.NewLayerID(i)]; ok {
			genesisBlocks += len(l)
		}
	}

	// assert number of blocks
	totalEpochs := int(untilLayer.GetEpoch()) + 1
	blocksPerEpochTarget := layerAvgSize * int(layersPerEpoch)

	allApps := append(suite.apps, suite.killedApps...)
	expectedEpochWeight := configuredTotalWeight(allApps)

	// note: expected no. blocks per epoch should remain the same even after some nodes are killed, since the
	// remaining nodes will be eligible for proportionally more blocks per layer
	expectedBlocksPerEpoch := 0
	for _, app := range allApps {
		expectedBlocksPerEpoch += max(blocksPerEpochTarget*int(app.Config.SMESHING.Opts.NumUnits)/int(expectedEpochWeight), 1)
	}

	// note: we expect the number of blocks to be a bit less than the expected number since, after some apps were
	// killed and before healing kicked in, some blocks should be missing
	expectedTotalBlocks := (totalEpochs - 2) * expectedBlocksPerEpoch
	actualTotalBlocks := totalBlocks - genesisBlocks
	suite.Equal(expectedTotalBlocks, actualTotalBlocks,
		fmt.Sprintf("got unexpected block count! got: %v, want: %v. totalBlocks: %v, genesisBlocks: %v, lastLayer: %v, layersPerEpoch: %v, layerAvgSize: %v, totalEpochs: %v, datamap: %v",
			actualTotalBlocks, expectedTotalBlocks, totalBlocks, genesisBlocks, lastLayer, layersPerEpoch, layerAvgSize, totalEpochs, datamap))

	totalWeightAllEpochs := calcTotalWeight(suite, suite.apps[0].atxDb, allApps, types.EpochID(totalEpochs))

	// assert total ATX weight
	expectedTotalWeight := uint64(totalEpochs) * expectedEpochWeight
	suite.Equal(int(expectedTotalWeight), int(totalWeightAllEpochs),
		fmt.Sprintf("total atx weight is wrong, got: %v, want: %v\n"+
			"totalEpochs: %v, numApps: %v, expectedWeight: %v",
			totalWeightAllEpochs, expectedTotalWeight, totalEpochs, len(allApps), expectedEpochWeight))
}

func max(i, j int) int {
	if i > j {
		return i
	}
	return j
}

func calcTotalWeight(
	suite *AppTestSuite,
	atxDb *activation.DB,
	apps []*App,
	untilEpoch types.EpochID) (totalWeightAllEpochs uint64) {
	r := require.New(suite.T())
	for _, app := range apps {
		atxID, err := atxDb.GetNodeLastAtxID(app.nodeID)
		r.NoError(err)

		for atxID != *types.EmptyATXID {
			atx, err := atxDb.GetAtxHeader(atxID)
			r.NoError(err)
			if atx.TargetEpoch() < untilEpoch+2 {
				totalWeightAllEpochs += atx.GetWeight()
				suite.log.With().Info("added atx weight",
					log.FieldNamed("pub_layer", atx.PubLayerID),
					log.FieldNamed("target_epoch", atx.TargetEpoch()),
					log.Uint64("weight", atx.GetWeight()))
			} else {
				suite.log.With().Info("ignoring atx after final epoch",
					log.FieldNamed("pub_layer", atx.PubLayerID),
					log.FieldNamed("target_epoch", atx.TargetEpoch()),
					log.Uint64("weight", atx.GetWeight()))
			}
			atxID = atx.PrevATXID
		}
	}
	return
}

func (suite *AppTestSuite) validateLastATXTotalWeight(app *App, numberOfEpochs int, expectedTotalWeight uint64) {
	atxs := app.atxDb.GetEpochAtxs(types.EpochID(numberOfEpochs - 1))
	suite.Len(atxs, len(suite.apps), "node: %v", app.nodeID.ShortString())

	totalWeight := uint64(0)
	for _, atxID := range atxs {
		atx, _ := app.atxDb.GetAtxHeader(atxID)
		totalWeight += atx.GetWeight()
	}
	suite.Equal(int(expectedTotalWeight), int(totalWeight), "node: %v", app.nodeID.ShortString())
}

func TestAppTestSuite(t *testing.T) {
	if testing.Short() {
		t.Skip()
	}
	suite.Run(t, new(AppTestSuite))
}

func TestShutdown(t *testing.T) {
	if testing.Short() {
		t.Skip()
	}

	// make sure previous goroutines have stopped
	time.Sleep(3 * time.Second)
	gCount := runtime.NumGoroutine()
	net := service.NewSimulator()
	r := require.New(t)

	smApp := New(WithLog(logtest.New(t)))
	genesisTime := time.Now().Add(time.Second * 10)

	smApp.Config.POST.BitsPerLabel = 8
	smApp.Config.POST.LabelsPerUnit = 32
	smApp.Config.POST.K2 = 4

	smApp.Config.SMESHING.Start = true
	smApp.Config.SMESHING.CoinbaseAccount = "0x123"
<<<<<<< HEAD
	smApp.Config.SMESHING.Opts.DataDir = t.TempDir()
	smApp.Config.SMESHING.Opts.ComputeProviderID = int(initialization.CPUProviderID())
=======
	smApp.Config.SMESHING.Opts.DataDir, _ = ioutil.TempDir("", "sm-test-post")
	smApp.Config.SMESHING.Opts.ComputeProviderID = initialization.CPUProviderID()
>>>>>>> 480d594f

	smApp.Config.HARE.N = 5
	smApp.Config.HARE.F = 2
	smApp.Config.HARE.RoundDuration = 3
	smApp.Config.HARE.WakeupDelta = 5
	smApp.Config.HARE.ExpectedLeaders = 5
	smApp.Config.GoldenATXID = "0x5678"
	smApp.Config.LayerAvgSize = 5
	smApp.Config.LayersPerEpoch = 3
	smApp.Config.TxsPerBlock = 100
	smApp.Config.Hdist = 5
	smApp.Config.GenesisTime = genesisTime.Format(time.RFC3339)
	smApp.Config.LayerDurationSec = 20
	smApp.Config.HareEligibility.ConfidenceParam = 3
	smApp.Config.HareEligibility.EpochOffset = 0
	smApp.Config.TortoiseBeacon = tortoisebeacon.NodeSimUnitTestConfig()

	smApp.Config.FETCH.RequestTimeout = 1
	smApp.Config.FETCH.BatchTimeout = 1
	smApp.Config.FETCH.BatchSize = 5
	smApp.Config.FETCH.MaxRetriesForPeer = 5

	rolacle := eligibility.New(logtest.New(t))
	types.SetLayersPerEpoch(smApp.Config.LayersPerEpoch)

	edSgn := signing.NewEdSigner()
	pub := edSgn.PublicKey()

	poetHarness, err := activation.NewHTTPPoetHarness(false)
	r.NoError(err, "failed creating poet client harness: %v", err)

	vrfSigner, vrfPub, err := signing.NewVRFSigner(pub.Bytes())
	r.NoError(err, "failed to create vrf signer")
	nodeID := types.NodeID{Key: pub.String(), VRFPublicKey: vrfPub}

	swarm := net.NewNode()
	dbStorepath := t.TempDir()

	hareOracle := newLocalOracle(rolacle, 5, nodeID)
	hareOracle.Register(true, pub.String())

	gTime := genesisTime
	ld := time.Duration(20) * time.Second
	clock := timesync.NewClock(timesync.RealClock{}, ld, gTime, logtest.New(t))
	r.NoError(smApp.initServices(context.TODO(), nodeID, swarm, dbStorepath, edSgn, false, hareOracle, uint32(smApp.Config.LayerAvgSize), poetHarness.HTTPPoetClient, vrfSigner, smApp.Config.LayersPerEpoch, clock))
	r.NoError(smApp.startServices(context.TODO()))
	ActivateGrpcServer(smApp)

	r.NoError(poetHarness.Teardown(true))
	smApp.stopServices()

	time.Sleep(5 * time.Second)
	gCount2 := runtime.NumGoroutine()

<<<<<<< HEAD
	if !assert.Equal(t, gCount, gCount2) {
		buf := make([]byte, 4096)
		runtime.Stack(buf, true)
		logtest.New(t).Error(string(buf))
=======
	if gCount != gCount2 {
		buf := make([]byte, 1<<16)
		numbytes := runtime.Stack(buf, true)
		t.Log(string(buf[:numbytes]))
>>>>>>> 480d594f
	}
}<|MERGE_RESOLUTION|>--- conflicted
+++ resolved
@@ -710,13 +710,8 @@
 
 	smApp.Config.SMESHING.Start = true
 	smApp.Config.SMESHING.CoinbaseAccount = "0x123"
-<<<<<<< HEAD
 	smApp.Config.SMESHING.Opts.DataDir = t.TempDir()
-	smApp.Config.SMESHING.Opts.ComputeProviderID = int(initialization.CPUProviderID())
-=======
-	smApp.Config.SMESHING.Opts.DataDir, _ = ioutil.TempDir("", "sm-test-post")
 	smApp.Config.SMESHING.Opts.ComputeProviderID = initialization.CPUProviderID()
->>>>>>> 480d594f
 
 	smApp.Config.HARE.N = 5
 	smApp.Config.HARE.F = 2
@@ -771,16 +766,9 @@
 	time.Sleep(5 * time.Second)
 	gCount2 := runtime.NumGoroutine()
 
-<<<<<<< HEAD
 	if !assert.Equal(t, gCount, gCount2) {
-		buf := make([]byte, 4096)
-		runtime.Stack(buf, true)
-		logtest.New(t).Error(string(buf))
-=======
-	if gCount != gCount2 {
 		buf := make([]byte, 1<<16)
 		numbytes := runtime.Stack(buf, true)
 		t.Log(string(buf[:numbytes]))
->>>>>>> 480d594f
 	}
 }