--- conflicted
+++ resolved
@@ -14,11 +14,8 @@
 	"github.com/spacemeshos/go-spacemesh/nipst"
 	"github.com/spacemeshos/go-spacemesh/oracle"
 	"github.com/spacemeshos/go-spacemesh/p2p/service"
-<<<<<<< HEAD
-=======
 	"github.com/spacemeshos/go-spacemesh/signing"
 	sync2 "github.com/spacemeshos/go-spacemesh/sync"
->>>>>>> c50f602e
 	"github.com/spacemeshos/go-spacemesh/types"
 	"github.com/spacemeshos/poet-ref/integration"
 	"github.com/stretchr/testify/require"
@@ -93,9 +90,8 @@
 		smApp.Config.HARE.N = numOfInstances
 		smApp.Config.HARE.F = numOfInstances / 2
 
-<<<<<<< HEAD
-		sgn := hare.NewMockSigning() //todo: shouldn't be any mock code here
-		pub := sgn.Verifier()
+		edSgn := signing.NewEdSigner()
+		pub := edSgn.PublicKey()
 
 		vrfPublicKey, vrfPrivateKey, err := crypto.GenerateVRFKeys()
 		r.NoError(err)
@@ -118,25 +114,12 @@
 
 		layerSize := numOfInstances
 
-		err = smApp.initServices(nodeID, swarm, dbStorepath, sgn, blockOracle, blockValidator, hareOracle, layerSize, nipst.NewPostClient(), poet, dbStore)
+		err = smApp.initServices(nodeID, swarm, dbStorepath, edSgn, blockOracle, blockValidator, hareOracle, layerSize, nipst.NewPostClient(), poet, dbStore)
 		r.NoError(err)
 		smApp.setupGenesis(apiCfg.DefaultGenesisConfig())
 
 		app.apps = append(app.apps, smApp)
 		app.dbs = append(app.dbs, dbStorepath)
-
-=======
-		edSgn := signing.NewEdSigner()
-		pub := edSgn.PublicKey()
-		bo := oracle.NewLocalOracle(rolacle, numOfInstances, types.NodeId{Key: pub.String()})
-		bo.Register(true, pub.String())
-
-		bv := sync2.BlockValidatorMock{}
-		err := app.apps[i].initServices(types.NodeId{Key: pub.String()}, n, store, edSgn, bo, bv, bo, numOfInstances)
-		assert.NoError(t, err)
-		app.apps[i].setupGenesis(apiCfg.DefaultGenesisConfig())
-		app.dbs = append(app.dbs, store)
->>>>>>> c50f602e
 		runningName++
 	}
 }
@@ -162,7 +145,6 @@
 
 	_ = app.apps[0].P2P.Broadcast(miner.IncomingTxProtocol, txbytes)
 	timeout := time.After(2.5 * 60 * time.Second)
-
 
 	stickyClientsDone := 0
 	for {
