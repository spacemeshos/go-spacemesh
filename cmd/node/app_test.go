--- conflicted
+++ resolved
@@ -122,12 +122,8 @@
 		//numOfInstances = 10
 	)
 	cfg := getTestDefaultConfig(numOfInstances)
-<<<<<<< HEAD
-	types.SetLayersPerEpoch(int32(cfg.LayersPerEpoch))
-=======
 	types.SetLayersPerEpoch(cfg.LayersPerEpoch)
 	path := suite.T().TempDir()
->>>>>>> 1455be64
 
 	genesisTime := time.Now().Add(20 * time.Second).Format(time.RFC3339)
 	poetHarness, err := activation.NewHTTPPoetHarness(false)
@@ -181,11 +177,7 @@
 
 		ActivateGrpcServer(suite.apps[0])
 
-<<<<<<< HEAD
-		if err := poetHarness.Start([]string{fmt.Sprintf("127.0.0.1:%d", suite.apps[0].grpcAPIService.Port)}); err != nil {
-=======
-		if err := poetHarness.Start(context.TODO(), []string{"127.0.0.1:9094"}); err != nil {
->>>>>>> 1455be64
+		if err := poetHarness.Start(context.TODO(), []string{fmt.Sprintf("127.0.0.1:%d", suite.apps[0].grpcAPIService.Port)}); err != nil {
 			suite.T().Fatalf("failed to start poet server: %v", err)
 		}
 
@@ -231,21 +223,11 @@
 		edSgn = suite.apps[0].edSgn
 	}()
 
-<<<<<<< HEAD
 	// initialize a new app using the same database as the first node and make sure the state roots match
-	smApp, err := InitSingleInstance(*cfg, 0, genesisTime, firstDir, rolacle, poetHarness.HTTPPoetClient, clock, net)
+	smApp, err := InitSingleInstance(*cfg, 0, genesisTime, firstDir, rolacle, poetHarness.HTTPPoetClient, clock, net, edSgn)
 	suite.NoError(err)
+	// test that loaded root is equal
 	suite.validateReloadStateRoot(smApp, oldRoot)
-=======
-	// this tests loading of previous state, maybe it's not the best place to put this here...
-	smApp, err := InitSingleInstance(*cfg, 0, genesisTime, path+"a", rolacle, poetHarness.HTTPPoetClient, clock, net, edSgn)
-	assert.NoError(suite.T(), err)
-	// test that loaded root is equal
-	assert.Equal(suite.T(), oldRoot, smApp.state.GetStateRoot())
-	// start and stop and test for no panics
-	smApp.startServices(context.TODO(), log.AppLog)
-	smApp.stopServices()
->>>>>>> 1455be64
 }
 
 type (
@@ -599,20 +581,14 @@
 	}
 
 	genesisBlocks := 0
-<<<<<<< HEAD
-	for i := 0; i < layersPerEpoch*2; i++ {
-		if l, ok := nodedata.layertoblocks[types.LayerID(i)]; ok {
-=======
 	for i := uint32(0); i < layersPerEpoch*2; i++ {
 		if l, ok := patient.layertoblocks[types.NewLayerID(i)]; ok {
->>>>>>> 1455be64
 			genesisBlocks += len(l)
 		}
 	}
 
 	// assert number of blocks
 	totalEpochs := int(untilLayer.GetEpoch()) + 1
-<<<<<<< HEAD
 	blocksPerEpochTarget := layerAvgSize * layersPerEpoch
 
 	allApps := append(suite.apps, suite.killedApps...)
@@ -622,14 +598,7 @@
 	// remaining nodes will be eligible for proportionally more blocks per layer
 	expectedBlocksPerEpoch := 0
 	for _, app := range allApps {
-		expectedBlocksPerEpoch += max(blocksPerEpochTarget*int(app.Config.SpaceToCommit)/int(expectedEpochWeight), 1)
-=======
-	expectedEpochWeight := configuredTotalWeight(suite.apps)
-	blocksPerEpochTarget := uint32(layerAvgSize) * layersPerEpoch
-	expectedBlocksPerEpoch := 0
-	for _, app := range suite.apps {
-		expectedBlocksPerEpoch += max(int(blocksPerEpochTarget)*int(app.Config.SMESHING.Opts.NumUnits)/int(expectedEpochWeight), 1)
->>>>>>> 1455be64
+		expectedBlocksPerEpoch += max(blocksPerEpochTarget*int(app.Config.SMESHING.Opts.NumUnits)/int(expectedEpochWeight), 1)
 	}
 
 	// note: we expect the number of blocks to be a bit less than the expected number since, after some apps were
