--- conflicted
+++ resolved
@@ -297,9 +297,6 @@
 	collect.Start(false)
 	ActivateGrpcServer(apps[0])
 
-<<<<<<< HEAD
-	if err := poetHarness.Start([]string{"127.0.0.1:9094"}); err != nil {
-=======
 	go func() {
 		r := bufio.NewReader(poetHarness.Stdout)
 		for {
@@ -331,8 +328,7 @@
 		}
 	}()
 
-	if err := poetHarness.Start([]string{"127.0.0.1:9092"}); err != nil {
->>>>>>> cefb7915
+	if err := poetHarness.Start([]string{"127.0.0.1:9094"}); err != nil {
 		log.Panic("failed to start poet server: %v", err)
 	}
 
