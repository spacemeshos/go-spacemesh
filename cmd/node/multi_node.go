--- conflicted
+++ resolved
@@ -170,11 +170,7 @@
 
 // InitSingleInstance initializes a node instance with given
 // configuration and parameters, it does not stop the instance.
-<<<<<<< HEAD
-func InitSingleInstance(cfg config.Config, i int, genesisTime string, rng *amcl.RAND, storePath string, rolacle *eligibility.FixedRolacle, poetClient *activation.HTTPPoetClient, fastHare bool, clock TickProvider) (*SpacemeshApp, error) {
-=======
-func InitSingleInstance(cfg config.Config, i int, genesisTime string, rng *amcl.RAND, storePath string, rolacle *eligibility.FixedRolacle, poetClient *activation.RPCPoetClient, fastHare bool, clock TickProvider, net Network) (*SpacemeshApp, error) {
->>>>>>> 35c07930
+func InitSingleInstance(cfg config.Config, i int, genesisTime string, rng *amcl.RAND, storePath string, rolacle *eligibility.FixedRolacle, poetClient *activation.HTTPPoetClient, fastHare bool, clock TickProvider, net Network) (*SpacemeshApp, error) {
 
 	smApp := NewSpacemeshApp()
 	smApp.Config = &cfg
@@ -237,11 +233,7 @@
 	name := 'a'
 	for i := 0; i < numOfInstances; i++ {
 		dbStorepath := path + string(name)
-<<<<<<< HEAD
-		smApp, err := InitSingleInstance(*cfg, i, genesisTime, rng, dbStorepath, rolacle, poetHarness.HTTPPoetClient, true, clock)
-=======
-		smApp, err := InitSingleInstance(*cfg, i, genesisTime, rng, dbStorepath, rolacle, poetClient, true, clock, net)
->>>>>>> 35c07930
+		smApp, err := InitSingleInstance(*cfg, i, genesisTime, rng, dbStorepath, rolacle, poetHarness.HTTPPoetClient, true, clock, net)
 		if err != nil {
 			log.Error("cannot run multi node %v", err)
 			return
