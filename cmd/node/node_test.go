package node

//lint:file-ignore SA1019 hide deprecated protobuf version error
import (
	"bytes"
	"context"
	"encoding/binary"
	"fmt"
	"io"
	"net/http"
	"os"
	"path/filepath"
	"strconv"
	"strings"
	"sync"
	"testing"
	"time"

	"github.com/golang/protobuf/jsonpb"
	"github.com/golang/protobuf/proto"
	mocknet "github.com/libp2p/go-libp2p/p2p/net/mock"
	pb "github.com/spacemeshos/api/release/go/spacemesh/v1"
	"github.com/spacemeshos/post/initialization"
	"github.com/spf13/cobra"
	"github.com/spf13/viper"
	"github.com/stretchr/testify/assert"
	"github.com/stretchr/testify/require"
	"go.uber.org/zap"
	"go.uber.org/zap/zapcore"
	"google.golang.org/genproto/googleapis/rpc/code"
	"google.golang.org/grpc"
	"google.golang.org/grpc/codes"
	"google.golang.org/grpc/credentials/insecure"
	"google.golang.org/grpc/status"

	"github.com/spacemeshos/go-spacemesh/activation"
	apiConfig "github.com/spacemeshos/go-spacemesh/api/config"
	"github.com/spacemeshos/go-spacemesh/beacon"
	cmdp "github.com/spacemeshos/go-spacemesh/cmd"
	"github.com/spacemeshos/go-spacemesh/common/types"
	"github.com/spacemeshos/go-spacemesh/config"
	"github.com/spacemeshos/go-spacemesh/config/presets"
	"github.com/spacemeshos/go-spacemesh/eligibility"
	"github.com/spacemeshos/go-spacemesh/events"
	"github.com/spacemeshos/go-spacemesh/genvm/sdk/wallet"
	"github.com/spacemeshos/go-spacemesh/log"
	"github.com/spacemeshos/go-spacemesh/log/logtest"
	"github.com/spacemeshos/go-spacemesh/p2p"
	"github.com/spacemeshos/go-spacemesh/signing"
	"github.com/spacemeshos/go-spacemesh/timesync"
)

const (
	defaultTestGenesisTime      = "2022-12-25T00:00:00+00:00"
	defaultTestGenesisExtraData = "test"
)

func DefaultTestGenesisConfig() *config.GenesisConfig {
	return &config.GenesisConfig{
		Accounts:    config.GenerateDefaultGenesisAccounts(),
		GenesisTime: defaultTestGenesisTime,
		ExtraData:   defaultTestGenesisExtraData,
	}
}

func TestSpacemeshApp_getEdIdentity(t *testing.T) {
	r := require.New(t)

	defer func() {
		// cleanup
		err := os.RemoveAll("tmp")
		r.NoError(err)
	}()

	tempdir := t.TempDir()

	// setup spacemesh app
	app := New(WithLog(logtest.New(t)))
	app.Config.SMESHING.Opts.DataDir = tempdir
	app.log = logtest.New(t)

	// Create new identity.
	signer1, err := app.LoadOrCreateEdSigner()
	r.NoError(err)
	infos, err := os.ReadDir(tempdir)
	r.NoError(err)
	r.Len(infos, 1)

	// Load existing identity.
	signer2, err := app.LoadOrCreateEdSigner()
	r.NoError(err)
	infos, err = os.ReadDir(tempdir)
	r.NoError(err)
	r.Len(infos, 1)
	r.Equal(signer1.PublicKey(), signer2.PublicKey())

	// Invalidate the identity by changing its file name.
	filename := filepath.Join(tempdir, infos[0].Name())
	err = os.Rename(filename, filename+"_")
	r.NoError(err)

	// Create new identity.
	signer3, err := app.LoadOrCreateEdSigner()
	r.NoError(err)
	infos, err = os.ReadDir(tempdir)
	r.NoError(err)
	r.Len(infos, 2)
	r.NotEqual(signer1.PublicKey(), signer3.PublicKey())
}

func newLogger(buf *bytes.Buffer) log.Log {
	lvl := zap.NewAtomicLevelAt(zapcore.InfoLevel)
	syncer := zapcore.AddSync(buf)
	encConfig := zap.NewDevelopmentEncoderConfig()
	encConfig.TimeKey = ""
	enc := zapcore.NewConsoleEncoder(encConfig)
	core := zapcore.NewCore(enc, syncer, lvl)
	return log.NewFromLog(zap.New(core))
}

func TestSpacemeshApp_SetLoggers(t *testing.T) {
	r := require.New(t)

	var buf1, buf2 bytes.Buffer

	app := New(WithLog(logtest.New(t)))
	mylogger := "anton"
	myLog := newLogger(&buf1)
	myLog2 := newLogger(&buf2)

	app.log = app.addLogger(mylogger, myLog)
	msg1 := "hi there"
	app.log.Info(msg1)
	r.Equal(fmt.Sprintf("INFO\t%-13s\t%s\t{\"module\": \"%s\"}\n", mylogger, msg1, mylogger), buf1.String())
	r.NoError(app.SetLogLevel(mylogger, "warn"))
	r.Equal("warn", app.loggers[mylogger].String())
	buf1.Reset()

	msg1 = "other logger"
	myLog2.Info(msg1)
	msg2 := "hi again"
	msg3 := "be careful"
	// This one should not be printed
	app.log.Info(msg2)
	// This one should be printed
	app.log.Warning(msg3)
	r.Equal(fmt.Sprintf("WARN\t%-13s\t%s\t{\"module\": \"%s\"}\n", mylogger, msg3, mylogger), buf1.String())
	r.Equal(fmt.Sprintf("INFO\t%s\n", msg1), buf2.String())
	buf1.Reset()

	r.NoError(app.SetLogLevel(mylogger, "info"))

	msg4 := "nihao"
	app.log.Info(msg4)
	r.Equal("info", app.loggers[mylogger].String())
	r.Equal(fmt.Sprintf("INFO\t%-13s\t%s\t{\"module\": \"%s\"}\n", mylogger, msg4, mylogger), buf1.String())

	// test bad logger name
	r.Error(app.SetLogLevel("anton3", "warn"))

	// test bad loglevel
	r.Error(app.SetLogLevel(mylogger, "lulu"))
	r.Equal("info", app.loggers[mylogger].String())
}

func TestSpacemeshApp_AddLogger(t *testing.T) {
	r := require.New(t)

	var buf bytes.Buffer

	lg := newLogger(&buf)
	app := New(WithLog(logtest.New(t)))
	mylogger := "anton"
	subLogger := app.addLogger(mylogger, lg)
	subLogger.Debug("should not get printed")
	teststr := "should get printed"
	subLogger.Info(teststr)
	r.Equal(fmt.Sprintf("INFO\t%-13s\t%s\t{\"module\": \"%s\"}\n", mylogger, teststr, mylogger), buf.String())
}

func testArgs(args ...string) (string, error) {
	root := Cmd
	buf := new(bytes.Buffer)
	root.SetOut(buf)
	root.SetErr(buf)
	// Workaround: will fail if args is nil (defaults to os args)
	if args == nil {
		args = []string{""}
	}
	root.SetArgs(args)
	_, err := root.ExecuteC() // runs Run()
	return buf.String(), err
}

func TestSpacemeshApp_Cmd(t *testing.T) {
	r := require.New(t)
	app := New(WithLog(logtest.New(t)))

	expected := `unknown command "illegal" for "node"`
	expected2 := "Error: " + expected + "\nRun 'node --help' for usage.\n"
	r.Equal(config.ConsoleLogEncoder, app.Config.LOGGING.Encoder)

	// Test an illegal flag
	Cmd.Run = func(*cobra.Command, []string) {
		// We don't expect this to be called at all
		r.Fail("Command.Run not expected to run")
	}
	str, err := testArgs("illegal")
	r.Error(err)
	r.Equal(expected, err.Error())
	r.Equal(expected2, str)

	// Test a legal flag
	Cmd.Run = func(cmd *cobra.Command, args []string) {
		r.NoError(cmdp.EnsureCLIFlags(cmd, app.Config))
	}
	str, err = testArgs("--log-encoder", "json")

	r.NoError(err)
	r.Empty(str)
	r.Equal(config.JSONLogEncoder, app.Config.LOGGING.Encoder)
}

// This must be called in between each test that changes flags.
func resetFlags() {
	Cmd.ResetFlags()
	cmdp.AddCommands(Cmd)
}

func setup() {
	// Reset the shutdown context
	// oof, globals make testing really difficult
	ctx, cancel := context.WithCancel(context.Background())

	cmdp.SetCtx(ctx)
	cmdp.SetCancel(cancel)

	events.CloseEventReporter()
	resetFlags()
}

func TestSpacemeshApp_GrpcFlags(t *testing.T) {
	setup()

	// Use a unique port
	port := 1244

	r := require.New(t)
	app := New(WithLog(logtest.New(t)))
	r.Equal(9092, app.Config.API.GrpcServerPort)
	r.Equal(false, app.Config.API.StartNodeService)

	// Try enabling an illegal service
	Cmd.Run = func(cmd *cobra.Command, args []string) {
		err := cmdp.EnsureCLIFlags(cmd, app.Config)
		r.Error(err)
		r.Equal("parse services list: unrecognized GRPC service requested: illegal", err.Error())
	}
	str, err := testArgs("--grpc-port", strconv.Itoa(port), "--grpc", "illegal")
	r.NoError(err)
	r.Empty(str)
	// This should still be set
	r.Equal(port, app.Config.API.GrpcServerPort)
	r.Equal(false, app.Config.API.StartNodeService)

	resetFlags()
	events.CloseEventReporter()

	// Try enabling two services, one with a legal name and one with an illegal name
	// In this case, the node service will be enabled because it comes first
	// Uses Cmd.Run as defined above
	str, err = testArgs("--grpc-port", strconv.Itoa(port), "--grpc", "node", "--grpc", "illegal")
	r.NoError(err)
	r.Empty(str)
	r.Equal(true, app.Config.API.StartNodeService)

	resetFlags()
	events.CloseEventReporter()
	app.Config.API = apiConfig.DefaultTestConfig()

	// Try the same thing but change the order of the flags
	// In this case, the node service will not be enabled because it comes second
	// Uses Cmd.Run as defined above
	str, err = testArgs("--grpc", "illegal", "--grpc-port", strconv.Itoa(port), "--grpc", "node")
	r.NoError(err)
	r.Empty(str)
	r.Equal(false, app.Config.API.StartNodeService)

	resetFlags()
	events.CloseEventReporter()

	// Use commas instead
	// In this case, the node service will be enabled because it comes first
	// Uses Cmd.Run as defined above
	str, err = testArgs("--grpc", "node,illegal", "--grpc-port", strconv.Itoa(port))
	r.NoError(err)
	r.Empty(str)
	r.Equal(true, app.Config.API.StartNodeService)

	resetFlags()
	events.CloseEventReporter()

	// This should work
	Cmd.Run = func(cmd *cobra.Command, args []string) {
		r.NoError(cmdp.EnsureCLIFlags(cmd, app.Config))
	}
	str, err = testArgs("--grpc", "node")
	r.Empty(str)
	r.NoError(err)
	r.Equal(true, app.Config.API.StartNodeService)

	resetFlags()
	events.CloseEventReporter()

	// This should work too
	str, err = testArgs("--grpc", "node,node")
	r.Empty(str)
	r.NoError(err)
	r.Equal(true, app.Config.API.StartNodeService)

	// Test enabling two services both ways

	// Reset flags and config
	resetFlags()
	events.CloseEventReporter()
	app.Config.API = apiConfig.DefaultTestConfig()

	r.Equal(false, app.Config.API.StartNodeService)
	r.Equal(false, app.Config.API.StartMeshService)
	str, err = testArgs("--grpc", "node,mesh")
	r.Empty(str)
	r.NoError(err)
	r.Equal(true, app.Config.API.StartNodeService)
	r.Equal(true, app.Config.API.StartMeshService)

	// Reset flags and config
	resetFlags()
	events.CloseEventReporter()
	app.Config.API = apiConfig.DefaultTestConfig()

	r.Equal(false, app.Config.API.StartNodeService)
	r.Equal(false, app.Config.API.StartMeshService)
	str, err = testArgs("--grpc", "node", "--grpc", "mesh")
	r.Empty(str)
	r.NoError(err)
	r.Equal(true, app.Config.API.StartNodeService)
	r.Equal(true, app.Config.API.StartMeshService)
}

func TestSpacemeshApp_JsonFlags(t *testing.T) {
	setup()

	r := require.New(t)
	app := New(WithLog(logtest.New(t)))
	r.Equal(9093, app.Config.API.JSONServerPort)
	r.Equal(false, app.Config.API.StartJSONServer)
	r.Equal(false, app.Config.API.StartNodeService)

	// Try enabling just the JSON service (without the GRPC service)
	Cmd.Run = func(cmd *cobra.Command, args []string) {
		err := cmdp.EnsureCLIFlags(cmd, app.Config)
		r.Error(err)
		r.Equal("parse services list: must enable at least one GRPC service along with JSON gateway service", err.Error())
	}
	str, err := testArgs("--json-server")
	r.NoError(err)
	r.Empty(str)
	r.Equal(true, app.Config.API.StartJSONServer)
	r.Equal(false, app.Config.API.StartNodeService)

	resetFlags()
	events.CloseEventReporter()

	// Try enabling both the JSON and the GRPC services
	Cmd.Run = func(cmd *cobra.Command, args []string) {
		r.NoError(cmdp.EnsureCLIFlags(cmd, app.Config))
	}
	str, err = testArgs("--grpc", "node", "--json-server")
	r.NoError(err)
	r.Empty(str)
	r.Equal(true, app.Config.API.StartNodeService)
	r.Equal(true, app.Config.API.StartJSONServer)

	resetFlags()
	events.CloseEventReporter()
	app.Config.API = apiConfig.DefaultTestConfig()

	// Try changing the port
	// Uses Cmd.Run as defined above
	str, err = testArgs("--json-port", "1234")
	r.NoError(err)
	r.Empty(str)
	r.Equal(false, app.Config.API.StartNodeService)
	r.Equal(false, app.Config.API.StartJSONServer)
	r.Equal(1234, app.Config.API.JSONServerPort)
}

func marshalProto(t *testing.T, msg proto.Message) string {
	var buf bytes.Buffer
	var m jsonpb.Marshaler
	require.NoError(t, m.Marshal(&buf, msg))
	return buf.String()
}

func callEndpoint(t *testing.T, endpoint, payload string, port int) (string, int) {
	url := fmt.Sprintf("http://127.0.0.1:%d/%s", port, endpoint)
	resp, err := http.Post(url, "application/json", strings.NewReader(payload))
	require.NoError(t, err)
	require.Equal(t, "application/json", resp.Header.Get("Content-Type"))
	buf, err := io.ReadAll(resp.Body)
	require.NoError(t, err)
	require.NoError(t, resp.Body.Close())

	return string(buf), resp.StatusCode
}

func TestSpacemeshApp_GrpcService(t *testing.T) {
	setup()

	// Use a unique port
	port := 1242

	r := require.New(t)
	app := New(WithLog(logtest.New(t)))

	path := t.TempDir()

	Cmd.Run = func(cmd *cobra.Command, args []string) {
		r.NoError(cmdp.EnsureCLIFlags(cmd, app.Config))
		app.Config.API.GrpcServerPort = port
		app.Config.DataDirParent = path
		app.startAPIServices(context.TODO())
	}
	defer app.stopServices()

	// Make sure the service is not running by default
	str, err := testArgs() // no args
	r.Empty(str)
	r.NoError(err)
	r.Equal(false, app.Config.API.StartNodeService)

	conn, err := grpc.Dial(
		fmt.Sprintf("localhost:%d", port),
		grpc.WithTransportCredentials(insecure.NewCredentials()),
		grpc.WithBlock(),
		grpc.WithTimeout(100*time.Millisecond),
	)
	r.ErrorContains(err, "context deadline exceeded")

	resetFlags()
	events.CloseEventReporter()

	// Test starting the server from the command line
	// uses Cmd.Run from above
	str, err = testArgs("--grpc-port", strconv.Itoa(port), "--grpc", "node")
	r.Empty(str)
	r.NoError(err)
	r.Equal(port, app.Config.API.GrpcServerPort)
	r.True(app.Config.API.StartNodeService)

	conn, err = grpc.Dial(
		fmt.Sprintf("localhost:%d", port),
		grpc.WithTransportCredentials(insecure.NewCredentials()),
		grpc.WithBlock(),
		grpc.WithTimeout(2*time.Second),
	)
	r.NoError(err)
	t.Cleanup(func() { r.NoError(conn.Close()) })
	c := pb.NewNodeServiceClient(conn)

	// call echo and validate result
	// We expect this one to succeed
	const message = "Hello World"
	response, err := c.Echo(context.Background(), &pb.EchoRequest{
		Msg: &pb.SimpleString{Value: message},
	})
	r.NoError(err)
	r.Equal(message, response.Msg.Value)
}

func TestSpacemeshApp_JsonService(t *testing.T) {
	setup()

	r := require.New(t)
	app := New(WithLog(logtest.New(t)))

	path := t.TempDir()

	// Make sure the service is not running by default
	Cmd.Run = func(cmd *cobra.Command, args []string) {
		r.NoError(cmdp.EnsureCLIFlags(cmd, app.Config))
		app.Config.DataDirParent = path
		app.startAPIServices(context.TODO())
	}
	defer app.stopServices()
	str, err := testArgs()
	r.Empty(str)
	r.NoError(err)
	r.Equal(false, app.Config.API.StartJSONServer)
	r.Equal(false, app.Config.API.StartNodeService)
	r.Equal(false, app.Config.API.StartMeshService)
	r.Equal(false, app.Config.API.StartGlobalStateService)
	r.Equal(false, app.Config.API.StartSmesherService)
	r.Equal(false, app.Config.API.StartTransactionService)

	// Try talking to the server
	const message = "nihao shijie"

	// generate request payload (api input params)
	payload := marshalProto(t, &pb.EchoRequest{Msg: &pb.SimpleString{Value: message}})

	// We expect this one to fail
	url := fmt.Sprintf("http://127.0.0.1:%d/%s", app.Config.API.JSONServerPort, "v1/node/echo")
	_, err = http.Post(url, "application/json", strings.NewReader(payload))
	r.Error(err)
	r.Contains(err.Error(), fmt.Sprintf(
		"dial tcp 127.0.0.1:%d: connect: connection refused",
		app.Config.API.JSONServerPort))

	resetFlags()
	events.CloseEventReporter()

	// Test starting the JSON server from the commandline
	// uses Cmd.Run from above
	str, err = testArgs("--json-server", "--grpc", "node", "--json-port", "1234")
	r.Empty(str)
	r.NoError(err)
	r.Equal(1234, app.Config.API.JSONServerPort)
	r.Equal(true, app.Config.API.StartJSONServer)
	r.Equal(true, app.Config.API.StartNodeService)

	var (
		respBody   string
		respStatus int
	)
	require.Eventually(t, func() bool {
		respBody, respStatus = callEndpoint(t, "v1/node/echo", payload, app.Config.API.JSONServerPort)
		return respStatus == http.StatusOK
	}, 2*time.Second, 100*time.Millisecond)
	var msg pb.EchoResponse
	require.NoError(t, jsonpb.UnmarshalString(respBody, &msg))
	require.Equal(t, message, msg.Msg.Value)
	require.Equal(t, http.StatusOK, respStatus)
	require.NoError(t, jsonpb.UnmarshalString(respBody, &msg))
	require.Equal(t, message, msg.Msg.Value)
}

// E2E app test of the stream endpoints in the NodeService.
func TestSpacemeshApp_NodeService(t *testing.T) {
	// errlog should be used only for testing.
	logger := logtest.New(t)
	errlog := log.RegisterHooks(logtest.New(t, zap.ErrorLevel), events.EventHook())
	setup()

	// Use a unique port
	port := 1240

	path := t.TempDir()

	clock := timesync.NewClock(timesync.RealClock{}, time.Duration(1)*time.Second, time.Now(), logtest.New(t))
	mesh, err := mocknet.WithNPeers(1)
	require.NoError(t, err)
	cfg := getTestDefaultConfig()

	poetHarness, err := activation.NewHTTPPoetHarness(false)
	t.Cleanup(func() {
		err := poetHarness.Teardown(true)
		if assert.NoError(t, err, "failed to tear down harness") {
			t.Log("harness torn down")
		}
	})
	require.NoError(t, err)
	edSgn := signing.NewEdSigner()
	h, err := p2p.Upgrade(mesh.Hosts()[0], config.CalcGenesisID(cfg.Genesis.ExtraData, cfg.Genesis.GenesisTime))
	require.NoError(t, err)
	app, err := initSingleInstance(logger, *cfg, 0, cfg.Genesis.GenesisTime,
		path, eligibility.New(logtest.New(t)),
		poetHarness.HTTPPoetClient, clock, h, edSgn)
	require.NoError(t, err)

	Cmd.Run = func(cmd *cobra.Command, args []string) {
		defer app.Cleanup()
		require.NoError(t, cmdp.EnsureCLIFlags(cmd, app.Config))

		// Give the error channel a buffer
		events.CloseEventReporter()
		events.InitializeReporter()

		// Speed things up a little
		app.Config.SyncInterval = 1
		app.Config.LayerDurationSec = 2
		app.Config.DataDirParent = path
		app.Config.LOGGING = cfg.LOGGING

		// This will block. We need to run the full app here to make sure that
		// the various services are reporting events correctly. This could probably
		// be done more surgically, and we don't need _all_ of the services.
		require.NoError(t, app.Start())
	}

	// Run the app in a goroutine. As noted above, it blocks if it succeeds.
	// If there's an error in the args, it will return immediately.
	wg := sync.WaitGroup{}
	wg.Add(1)
	go func() {
		// This makes sure the test doesn't end until this goroutine closes
		defer wg.Done()
		str, err := testArgs("--grpc-port", strconv.Itoa(port), "--grpc", "node", "--grpc-interface", "localhost")
		assert.Empty(t, str)
		assert.NoError(t, err)
	}()

	conn, err := grpc.Dial(
		fmt.Sprintf("localhost:%d", port),
		grpc.WithTransportCredentials(insecure.NewCredentials()),
		grpc.WithBlock(),
		grpc.WithTimeout(5*time.Second),
	)
	require.NoError(t, err)
	t.Cleanup(func() { require.NoError(t, conn.Close()) })
	c := pb.NewNodeServiceClient(conn)

	wg.Add(1)
	go func() {
		defer wg.Done()

		streamStatus, err := c.StatusStream(context.Background(), &pb.StatusStreamRequest{})
		require.NoError(t, err)

		// We don't really control the order in which these are received,
		// unlike the errorStream. So just loop and listen here while the
		// app is running, and make sure there are no errors.
		for {
			in, err := streamStatus.Recv()
			if err != nil {
				code := status.Code(err)
				if code == codes.Unavailable {
					return
				}
				assert.NoError(t, err)
				return
			}
			// Note that, for some reason, protobuf does not display fields
			// that still have their default value, so the output here will
			// only be partial.
			logger.Debug("Got status message: %s", in.Status)
		}
	}()

	streamErr, err := c.ErrorStream(context.Background(), &pb.ErrorStreamRequest{})
	require.NoError(t, err)
	_, err = streamErr.Header()
	require.NoError(t, err)

	// Report two errors and make sure they're both received
	go func() {
		errlog.Error("test123")
		errlog.Error("test456")
		assert.Panics(t, func() {
			errlog.Panic("testPANIC")
		})
	}()

	// We expect a specific series of errors in a specific order!
	expected := []string{
		"test123",
		"test456",
		"Fatal: goroutine panicked.",
		"testPANIC",
	}
	for _, errmsg := range expected {
		in, err := streamErr.Recv()
		require.NoError(t, err)
		current := in.Error
		require.Contains(t, current.Msg, errmsg)
	}

	// This stops the app
	cmdp.Cancel()() // stop the app

	// Wait for everything to stop cleanly before ending test
	wg.Wait()
}

// E2E app test of the transaction service.
func TestSpacemeshApp_TransactionService(t *testing.T) {
	setup()
	r := require.New(t)

	// Use a unique port
	port := 1236

	// Use a unique dir for data so we don't read existing state
	path := t.TempDir()

	app := New(WithLog(logtest.New(t)))
	cfg := config.DefaultTestConfig()
	app.Config = &cfg

	signer := signing.NewEdSigner()
	address := wallet.Address(signer.PublicKey().Bytes())

	Cmd.Run = func(cmd *cobra.Command, args []string) {
		defer app.Cleanup()
		r.NoError(app.Initialize())

		app.Config.DataDirParent = path

		// GRPC configuration
		app.Config.API.GrpcServerPort = port
		app.Config.API.GrpcServerInterface = "localhost"
		app.Config.API.StartTransactionService = true

		// Prevent obnoxious warning in macOS
		app.Config.P2P.Listen = "/ip4/127.0.0.1/tcp/7073"

		// Avoid waiting for new connections.
		app.Config.P2P.TargetOutbound = 0

		// syncer will cause the node to go out of sync (and not listen to gossip)
		// since we are testing single-node transaction service, we don't need the syncer to run
		app.Config.SyncInterval = 1000000
		app.Config.LayerDurationSec = 2

<<<<<<< HEAD
		app.Config.Genesis = DefaultTestGenesisConfig()
=======
		app.Config.Genesis = &config.GenesisConfig{
			GenesisTime: time.Now().Add(20 * time.Second).Format(time.RFC3339),
			Accounts: map[string]uint64{
				address.String(): 100_000_000,
			},
		}
>>>>>>> 51d1c60f

		// This will block. We need to run the full app here to make sure that
		// the various services are reporting events correctly. This could probably
		// be done more surgically, and we don't need _all_ of the services.
		require.NoError(t, app.Start())
	}

	// Run the app in a goroutine. As noted above, it blocks if it succeeds.
	// If there's an error in the args, it will return immediately.
	wg := sync.WaitGroup{}
	wg.Add(1)
	go func() {
		str, err := testArgs()
		r.Empty(str)
		r.NoError(err)
		wg.Done()
	}()

	conn, err := grpc.Dial(
		fmt.Sprintf("localhost:%d", port),
		grpc.WithTransportCredentials(insecure.NewCredentials()),
		grpc.WithBlock(),
		grpc.WithTimeout(5*time.Second),
	)
	r.NoError(err)
	t.Cleanup(func() { r.NoError(conn.Close()) })
	c := pb.NewTransactionServiceClient(conn)

	tx1 := types.NewRawTx(wallet.SelfSpawn(signer.PrivateKey(), types.Nonce{}))

	stream, err := c.TransactionsStateStream(context.Background(), &pb.TransactionsStateStreamRequest{
		TransactionId:       []*pb.TransactionId{{Id: tx1.ID.Bytes()}},
		IncludeTransactions: true,
	})
	require.NoError(t, err)
	_, err = stream.Header()
	require.NoError(t, err)

	// TODO(dshulyak) synchronization below is messed up
	wg2 := sync.WaitGroup{}
	wg2.Add(1)
	go func() {
		// Make sure the channel is closed if we encounter an unexpected
		// error, but don't close the channel twice if we don't!
		var once sync.Once
		oncebody := func() { wg2.Done() }
		defer once.Do(oncebody)

		// Now listen on the stream
		res, err := stream.Recv()
		require.NoError(t, err)
		require.Equal(t, tx1.ID.Bytes(), res.TransactionState.Id.Id)

		// We expect the tx to go to the mempool
		inTx := res.Transaction
		require.Equal(t, pb.TransactionState_TRANSACTION_STATE_MEMPOOL, res.TransactionState.State)
		require.Equal(t, tx1.ID.Bytes(), inTx.Id)
		require.Equal(t, address.String(), inTx.Principal.Address)
		// Let the test end
		once.Do(oncebody)

		// Wait for the app to exit
		wg.Wait()
	}()

	// Submit the txs
	res1, err := c.SubmitTransaction(context.Background(), &pb.SubmitTransactionRequest{
		Transaction: tx1.Raw,
	})
	require.NoError(t, err)
	require.Equal(t, int32(code.Code_OK), res1.Status.Code)
	require.Equal(t, tx1.ID.Bytes(), res1.Txstate.Id.Id)
	require.Equal(t, pb.TransactionState_TRANSACTION_STATE_MEMPOOL, res1.Txstate.State)

	// Wait for messages to be received
	wg2.Wait()

	// This stops the app
	cmdp.Cancel()()

	// Wait for it to stop
	wg.Wait()
}

func TestInitialize_BadTortoiseParams(t *testing.T) {
	conf := config.DefaultConfig()
	conf.DataDirParent = t.TempDir()
	app := New(WithLog(logtest.New(t)), WithConfig(&conf))
	require.NoError(t, app.Initialize())

	conf = config.DefaultTestConfig()
	conf.DataDirParent = t.TempDir()
	app = New(WithLog(logtest.New(t)), WithConfig(&conf))
	require.NoError(t, app.Initialize())

	tconf := getTestDefaultConfig()
	tconf.DataDirParent = t.TempDir()
	app = New(WithLog(logtest.New(t)), WithConfig(tconf))
	require.NoError(t, app.Initialize())

	conf.Tortoise.Zdist = 5
	app = New(WithLog(logtest.New(t)), WithConfig(&conf))
	err := app.Initialize()
	assert.EqualError(t, err, "incompatible tortoise hare params")
}

func TestConfig_Preset(t *testing.T) {
	const name = "testnet"

	t.Run("PresetApplied", func(t *testing.T) {
		preset, err := presets.Get(name)
		require.NoError(t, err)

		cmd := &cobra.Command{}
		cmdp.AddCommands(cmd)

		viper.Set("preset", name)
		t.Cleanup(viper.Reset)
		conf, err := loadConfig(cmd)
		require.NoError(t, err)
		require.Equal(t, preset, *conf)
	})

	t.Run("PresetOverwrittenByFlags", func(t *testing.T) {
		preset, err := presets.Get(name)
		require.NoError(t, err)

		cmd := &cobra.Command{}
		cmdp.AddCommands(cmd)
		const lowPeers = 1234
		require.NoError(t, cmd.ParseFlags([]string{"--low-peers=" + strconv.Itoa(lowPeers)}))

		viper.Set("preset", name)
		t.Cleanup(viper.Reset)
		conf, err := loadConfig(cmd)
		require.NoError(t, err)
		preset.P2P.LowPeers = lowPeers
		require.Equal(t, preset, *conf)
	})

	t.Run("PresetOverWrittenByConfigFile", func(t *testing.T) {
		preset, err := presets.Get(name)
		require.NoError(t, err)

		cmd := &cobra.Command{}
		cmdp.AddCommands(cmd)
		const lowPeers = 1234

		content := fmt.Sprintf(`{"p2p": {"low-peers": %d}}`, lowPeers)
		path := filepath.Join(t.TempDir(), "config.json")
		require.NoError(t, os.WriteFile(path, []byte(content), 0o600))
		require.NoError(t, cmd.ParseFlags([]string{"--config=" + path}))

		viper.Set("preset", name)
		t.Cleanup(viper.Reset)
		conf, err := loadConfig(cmd)
		require.NoError(t, err)
		preset.P2P.LowPeers = lowPeers
		preset.ConfigFile = path
		require.Equal(t, preset, *conf)
	})

	t.Run("LoadedFromConfigFile", func(t *testing.T) {
		preset, err := presets.Get(name)
		require.NoError(t, err)

		cmd := &cobra.Command{}
		cmdp.AddCommands(cmd)

		content := fmt.Sprintf(`{"preset": "%s"}`, name)
		path := filepath.Join(t.TempDir(), "config.json")
		require.NoError(t, os.WriteFile(path, []byte(content), 0o600))
		require.NoError(t, cmd.ParseFlags([]string{"--config=" + path}))

		t.Cleanup(viper.Reset)

		conf, err := loadConfig(cmd)
		require.NoError(t, err)
		preset.ConfigFile = path
		require.Equal(t, preset, *conf)
	})
}

func TestConfig_GenesisAccounts(t *testing.T) {
	t.Run("OverwriteDefaults", func(t *testing.T) {
		cmd := &cobra.Command{}
		cmdp.AddCommands(cmd)

		const value = 100
		keys := []string{"0x03", "0x04"}
		args := []string{}
		for _, key := range keys {
			args = append(args, fmt.Sprintf("-a %s=%d", key, value))
		}
		require.NoError(t, cmd.ParseFlags(args))

		conf, err := loadConfig(cmd)
		require.NoError(t, err)
		for _, key := range keys {
			require.EqualValues(t, conf.Genesis.Accounts[key], value)
		}
	})
}

func TestGenesisConfig(t *testing.T) {
	t.Run("config is written to a file", func(t *testing.T) {
		app := New()
		app.Config = getTestDefaultConfig()
		app.Config.DataDirParent = t.TempDir()

		require.NoError(t, app.Initialize())
		var existing config.GenesisConfig
		require.NoError(t, existing.LoadFromFile(filepath.Join(app.Config.DataDir(), genesisFileName)))
		require.Empty(t, existing.Diff(app.Config.Genesis))
	})
	t.Run("no error if no diff", func(t *testing.T) {
		app := New()
		app.Config = getTestDefaultConfig()
		app.Config.DataDirParent = t.TempDir()

		require.NoError(t, app.Initialize())
		require.NoError(t, app.Initialize())
	})
	t.Run("fatal error on a diff", func(t *testing.T) {
		app := New()
		app.Config = getTestDefaultConfig()
		app.Config.DataDirParent = t.TempDir()

		require.NoError(t, app.Initialize())
		app.Config.Genesis.ExtraData = "changed"
		err := app.Initialize()
		require.ErrorContains(t, err, "genesis config")
	})
	t.Run("not valid time", func(t *testing.T) {
		app := New()
		app.Config = getTestDefaultConfig()
		app.Config.DataDirParent = t.TempDir()
		app.Config.Genesis.GenesisTime = time.Now().Format(time.RFC1123)

		require.ErrorContains(t, app.Initialize(), "time.RFC3339")
	})
	t.Run("long extra data", func(t *testing.T) {
		app := New()
		app.Config = getTestDefaultConfig()
		app.Config.DataDirParent = t.TempDir()
		app.Config.Genesis.ExtraData = string(make([]byte, 256))

		require.ErrorContains(t, app.Initialize(), "extra-data")
	})
}

func getTestDefaultConfig() *config.Config {
	cfg, err := LoadConfigFromFile()
	if err != nil {
		log.Error("cannot load config from file")
		return nil
	}
	// is set to 0 to make sync start immediately when node starts
	cfg.P2P.TargetOutbound = 0

	cfg.POST = activation.DefaultPostConfig()
	cfg.POST.MinNumUnits = 2
	cfg.POST.MaxNumUnits = 4
	cfg.POST.LabelsPerUnit = 32
	cfg.POST.BitsPerLabel = 8
	cfg.POST.K2 = 4

	cfg.SMESHING = config.DefaultSmeshingConfig()
	cfg.SMESHING.Start = true
	cfg.SMESHING.Opts.NumUnits = cfg.POST.MinNumUnits + 1
	cfg.SMESHING.Opts.NumFiles = 1
	cfg.SMESHING.Opts.ComputeProviderID = initialization.CPUProviderID()

	// note: these need to be set sufficiently low enough that turbohare finishes well before the LayerDurationSec
	cfg.HARE.RoundDuration = 2
	cfg.HARE.WakeupDelta = 1
	cfg.HARE.N = 5
	cfg.HARE.F = 2
	cfg.HARE.ExpectedLeaders = 5
	cfg.HARE.SuperHare = true
	cfg.LayerAvgSize = 5
	cfg.LayersPerEpoch = 3
	cfg.TxsPerProposal = 100
	cfg.Tortoise.Hdist = 5
	cfg.Tortoise.Zdist = 5

	cfg.LayerDurationSec = 20
	cfg.HareEligibility.ConfidenceParam = 4
	cfg.HareEligibility.EpochOffset = 0
	cfg.SyncRequestTimeout = 500
	cfg.SyncInterval = 2

	cfg.FETCH.RequestTimeout = 10
	cfg.FETCH.MaxRetriesForPeer = 5
	cfg.FETCH.BatchSize = 5
	cfg.FETCH.BatchTimeout = 5

	cfg.Beacon = beacon.NodeSimUnitTestConfig()

<<<<<<< HEAD
	cfg.Genesis = DefaultTestGenesisConfig()
=======
	cfg.Genesis = config.DefaultTestGenesisConfig()
>>>>>>> 51d1c60f

	types.SetLayersPerEpoch(cfg.LayersPerEpoch)

	return cfg
}

// initSingleInstance initializes a node instance with given
// configuration and parameters, it does not stop the instance.
func initSingleInstance(lg log.Log, cfg config.Config, i int, genesisTime string, storePath string, rolacle *eligibility.FixedRolacle,
	poetClient *activation.HTTPPoetClient, clock TickProvider, host *p2p.Host, edSgn *signing.EdSigner,
) (*App, error) {
	smApp := New(WithLog(lg))
	smApp.Config = &cfg
	smApp.Config.Genesis.GenesisTime = genesisTime

	coinbaseAddressBytes := make([]byte, 4)
	binary.LittleEndian.PutUint32(coinbaseAddressBytes, uint32(i+1))
	smApp.Config.SMESHING.CoinbaseAccount = types.GenerateAddress(coinbaseAddressBytes).String()
	smApp.Config.SMESHING.Opts.DataDir, _ = os.MkdirTemp("", "sm-app-test-post-datadir")

	smApp.host = host
	smApp.edSgn = edSgn

	pub := edSgn.PublicKey()
	vrfSigner := edSgn.VRFSigner()

	nodeID := types.BytesToNodeID(pub.Bytes())

	dbStorepath := storePath

	err := smApp.initServices(context.TODO(), nodeID, dbStorepath, edSgn,
		uint32(smApp.Config.LayerAvgSize), poetClient, vrfSigner, smApp.Config.LayersPerEpoch, clock)
	if err != nil {
		return nil, err
	}

	return smApp, err
}

func TestConfig_CheckAndStoreGenesisConfig(t *testing.T) {
	t.Parallel()
	r := require.New(t)

	t.Run("Saving new genesis config", func(t *testing.T) {
		t.Parallel()
		app := &App{
			Config: &config.Config{
				BaseConfig: config.BaseConfig{DataDirParent: t.TempDir()},
				Genesis:    DefaultTestGenesisConfig(),
			},
			log: log.NewNop(),
		}

		app.Config.DataDirParent = t.TempDir()

		err := app.checkAndStoreGenesisConfig()
		r.NoError(err)
	})

	t.Run("Mismatching genesis configs", func(t *testing.T) {
		t.Parallel()
		app := &App{
			Config: &config.Config{
				BaseConfig: config.BaseConfig{DataDirParent: t.TempDir()},
				Genesis:    DefaultTestGenesisConfig(),
			},
			log: log.NewNop(),
		}

		err := app.checkAndStoreGenesisConfig()
		r.NoError(err)

		app.Config.Genesis.GenesisTime = time.Now().Add(time.Hour).Format(time.RFC3339)

		err = app.checkAndStoreGenesisConfig()
		r.Error(err)
		r.ErrorContains(err, "failed to match config file")
	})
}<|MERGE_RESOLUTION|>--- conflicted
+++ resolved
@@ -50,19 +50,6 @@
 	"github.com/spacemeshos/go-spacemesh/timesync"
 )
 
-const (
-	defaultTestGenesisTime      = "2022-12-25T00:00:00+00:00"
-	defaultTestGenesisExtraData = "test"
-)
-
-func DefaultTestGenesisConfig() *config.GenesisConfig {
-	return &config.GenesisConfig{
-		Accounts:    config.GenerateDefaultGenesisAccounts(),
-		GenesisTime: defaultTestGenesisTime,
-		ExtraData:   defaultTestGenesisExtraData,
-	}
-}
-
 func TestSpacemeshApp_getEdIdentity(t *testing.T) {
 	r := require.New(t)
 
@@ -571,7 +558,7 @@
 	})
 	require.NoError(t, err)
 	edSgn := signing.NewEdSigner()
-	h, err := p2p.Upgrade(mesh.Hosts()[0], config.CalcGenesisID(cfg.Genesis.ExtraData, cfg.Genesis.GenesisTime))
+	h, err := p2p.Upgrade(mesh.Hosts()[0], cfg.Genesis.GenesisID())
 	require.NoError(t, err)
 	app, err := initSingleInstance(logger, *cfg, 0, cfg.Genesis.GenesisTime,
 		path, eligibility.New(logtest.New(t)),
@@ -722,16 +709,12 @@
 		app.Config.SyncInterval = 1000000
 		app.Config.LayerDurationSec = 2
 
-<<<<<<< HEAD
-		app.Config.Genesis = DefaultTestGenesisConfig()
-=======
 		app.Config.Genesis = &config.GenesisConfig{
 			GenesisTime: time.Now().Add(20 * time.Second).Format(time.RFC3339),
 			Accounts: map[string]uint64{
 				address.String(): 100_000_000,
 			},
 		}
->>>>>>> 51d1c60f
 
 		// This will block. We need to run the full app here to make sure that
 		// the various services are reporting events correctly. This could probably
@@ -1031,11 +1014,7 @@
 
 	cfg.Beacon = beacon.NodeSimUnitTestConfig()
 
-<<<<<<< HEAD
-	cfg.Genesis = DefaultTestGenesisConfig()
-=======
 	cfg.Genesis = config.DefaultTestGenesisConfig()
->>>>>>> 51d1c60f
 
 	types.SetLayersPerEpoch(cfg.LayersPerEpoch)
 
@@ -1073,45 +1052,4 @@
 	}
 
 	return smApp, err
-}
-
-func TestConfig_CheckAndStoreGenesisConfig(t *testing.T) {
-	t.Parallel()
-	r := require.New(t)
-
-	t.Run("Saving new genesis config", func(t *testing.T) {
-		t.Parallel()
-		app := &App{
-			Config: &config.Config{
-				BaseConfig: config.BaseConfig{DataDirParent: t.TempDir()},
-				Genesis:    DefaultTestGenesisConfig(),
-			},
-			log: log.NewNop(),
-		}
-
-		app.Config.DataDirParent = t.TempDir()
-
-		err := app.checkAndStoreGenesisConfig()
-		r.NoError(err)
-	})
-
-	t.Run("Mismatching genesis configs", func(t *testing.T) {
-		t.Parallel()
-		app := &App{
-			Config: &config.Config{
-				BaseConfig: config.BaseConfig{DataDirParent: t.TempDir()},
-				Genesis:    DefaultTestGenesisConfig(),
-			},
-			log: log.NewNop(),
-		}
-
-		err := app.checkAndStoreGenesisConfig()
-		r.NoError(err)
-
-		app.Config.Genesis.GenesisTime = time.Now().Add(time.Hour).Format(time.RFC3339)
-
-		err = app.checkAndStoreGenesisConfig()
-		r.Error(err)
-		r.ErrorContains(err, "failed to match config file")
-	})
 }