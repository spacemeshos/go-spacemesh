--- conflicted
+++ resolved
@@ -196,44 +196,28 @@
 	r.Equal(config.ConsoleLogEncoder, app.Config.LOGGING.Encoder)
 
 	// Test an illegal flag
-	cmd := cmdWithRun(func(*cobra.Command, []string) {
+	c := cmdWithRun(func(*cobra.Command, []string) {
 		// We don't expect this to be called at all
 		r.Fail("Command.Run not expected to run")
 	})
 
-	str, err := testArgs(context.Background(), cmd, "illegal")
+	str, err := testArgs(context.Background(), c, "illegal")
 	r.Error(err)
 	r.Equal(expected, err.Error())
 	r.Equal(expected2, str)
 
 	// Test a legal flag
-<<<<<<< HEAD
-	cmd = cmdWithRun(func(cmd *cobra.Command, args []string) {
-		r.NoError(cmdp.EnsureCLIFlags(cmd, app.Config))
-	})
-
-	str, err = testArgs(context.Background(), cmd, "--log-encoder", "json")
-=======
-	Cmd.Run = func(c *cobra.Command, args []string) {
+	c = cmdWithRun(func(c *cobra.Command, args []string) {
 		r.NoError(cmd.EnsureCLIFlags(c, app.Config))
-	}
-	str, err = testArgs(context.Background(), "--log-encoder", "json")
->>>>>>> df455c3b
+	})
+
+	str, err = testArgs(context.Background(), c, "--log-encoder", "json")
 
 	r.NoError(err)
 	r.Empty(str)
 	r.Equal(config.JSONLogEncoder, app.Config.LOGGING.Encoder)
 }
 
-<<<<<<< HEAD
-=======
-// This must be called in between each test that changes flags.
-func resetFlags() {
-	Cmd.ResetFlags()
-	cmd.AddCommands(Cmd)
-}
-
->>>>>>> df455c3b
 func setup() {
 	// Reset the shutdown context
 	// oof, globals make testing really difficult
@@ -257,13 +241,8 @@
 	r.Equal(false, app.Config.API.StartNodeService)
 
 	// Try enabling an illegal service
-<<<<<<< HEAD
-	run := func(cmd *cobra.Command, args []string) {
-		err := cmdp.EnsureCLIFlags(cmd, app.Config)
-=======
-	Cmd.Run = func(c *cobra.Command, args []string) {
+	run := func(c *cobra.Command, args []string) {
 		err := cmd.EnsureCLIFlags(c, app.Config)
->>>>>>> df455c3b
 		r.Error(err)
 		r.Equal("parse services list: unrecognized GRPC service requested: illegal", err.Error())
 	}
@@ -307,13 +286,8 @@
 	events.CloseEventReporter()
 
 	// This should work
-<<<<<<< HEAD
-	run = func(cmd *cobra.Command, args []string) {
-		r.NoError(cmdp.EnsureCLIFlags(cmd, app.Config))
-=======
-	Cmd.Run = func(c *cobra.Command, args []string) {
+	run = func(c *cobra.Command, args []string) {
 		r.NoError(cmd.EnsureCLIFlags(c, app.Config))
->>>>>>> df455c3b
 	}
 	str, err = testArgs(context.Background(), cmdWithRun(run), "--grpc", "node")
 	r.Empty(str)
@@ -362,13 +336,8 @@
 	r.Equal(false, app.Config.API.StartNodeService)
 
 	// Try enabling just the JSON service (without the GRPC service)
-<<<<<<< HEAD
-	run := func(cmd *cobra.Command, args []string) {
-		err := cmdp.EnsureCLIFlags(cmd, app.Config)
-=======
-	Cmd.Run = func(c *cobra.Command, args []string) {
+	run := func(c *cobra.Command, args []string) {
 		err := cmd.EnsureCLIFlags(c, app.Config)
->>>>>>> df455c3b
 		r.Error(err)
 		r.Equal("parse services list: must enable at least one GRPC service along with JSON gateway service", err.Error())
 	}
@@ -381,13 +350,8 @@
 	events.CloseEventReporter()
 
 	// Try enabling both the JSON and the GRPC services
-<<<<<<< HEAD
-	run = func(cmd *cobra.Command, args []string) {
-		r.NoError(cmdp.EnsureCLIFlags(cmd, app.Config))
-=======
-	Cmd.Run = func(c *cobra.Command, args []string) {
+	run = func(c *cobra.Command, args []string) {
 		r.NoError(cmd.EnsureCLIFlags(c, app.Config))
->>>>>>> df455c3b
 	}
 	str, err = testArgs(context.Background(), cmdWithRun(run), "--grpc", "node", "--json-server")
 	r.NoError(err)
@@ -438,13 +402,8 @@
 
 	path := t.TempDir()
 
-<<<<<<< HEAD
-	run := func(cmd *cobra.Command, args []string) {
-		r.NoError(cmdp.EnsureCLIFlags(cmd, app.Config))
-=======
-	Cmd.Run = func(c *cobra.Command, args []string) {
+	run := func(c *cobra.Command, args []string) {
 		r.NoError(cmd.EnsureCLIFlags(c, app.Config))
->>>>>>> df455c3b
 		app.Config.API.GrpcServerPort = port
 		app.Config.DataDirParent = path
 		app.startAPIServices(context.TODO())
@@ -500,15 +459,9 @@
 	app := New(WithLog(logtest.New(t)))
 
 	// Make sure the service is not running by default
-<<<<<<< HEAD
-	run := func(cmd *cobra.Command, args []string) {
-		r.NoError(cmdp.EnsureCLIFlags(cmd, app.Config))
+	run := func(c *cobra.Command, args []string) {
+		r.NoError(cmd.EnsureCLIFlags(c, app.Config))
 		app.Config.DataDirParent = t.TempDir()
-=======
-	Cmd.Run = func(c *cobra.Command, args []string) {
-		r.NoError(cmd.EnsureCLIFlags(c, app.Config))
-		app.Config.DataDirParent = path
->>>>>>> df455c3b
 		app.startAPIServices(context.TODO())
 	}
 
@@ -545,8 +498,8 @@
 	payload := marshalProto(t, &pb.EchoRequest{Msg: &pb.SimpleString{Value: message}})
 
 	// Make sure the service is not running by default
-	run := func(cmd *cobra.Command, args []string) {
-		r.NoError(cmdp.EnsureCLIFlags(cmd, app.Config))
+	run := func(c *cobra.Command, args []string) {
+		r.NoError(cmd.EnsureCLIFlags(c, app.Config))
 		app.Config.DataDirParent = t.TempDir()
 		app.startAPIServices(context.TODO())
 	}
@@ -613,11 +566,7 @@
 		poetHarness.HTTPPoetClient, clock, h, edSgn)
 	require.NoError(t, err)
 
-<<<<<<< HEAD
-	run := func(cmd *cobra.Command, args []string) {
-=======
-	Cmd.Run = func(c *cobra.Command, args []string) {
->>>>>>> df455c3b
+	run := func(c *cobra.Command, args []string) {
 		defer app.Cleanup()
 		require.NoError(t, cmd.EnsureCLIFlags(c, app.Config))
 
@@ -743,11 +692,7 @@
 	signer := signing.NewEdSigner()
 	address := wallet.Address(signer.PublicKey().Bytes())
 
-<<<<<<< HEAD
-	run := func(cmd *cobra.Command, args []string) {
-=======
-	Cmd.Run = func(c *cobra.Command, args []string) {
->>>>>>> df455c3b
+	run := func(c *cobra.Command, args []string) {
 		defer app.Cleanup()
 		r.NoError(app.Initialize())
 
