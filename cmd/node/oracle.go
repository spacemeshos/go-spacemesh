package node

import (
	"context"
	"github.com/spacemeshos/go-spacemesh/common/types"
	"github.com/spacemeshos/go-spacemesh/eligibility"
)

// todo: configure oracle test constants like committee size and honesty.

type localOracle struct {
	committeeSize int
	oc            *eligibility.FixedRolacle
	nodeID        types.NodeID
}

func (bo *localOracle) IsIdentityActiveOnConsensusView(string, types.LayerID) (bool, error) {
	return true, nil
}

func (bo *localOracle) Register(isHonest bool, pubkey string) {
	bo.oc.Register(isHonest, pubkey)
}

<<<<<<< HEAD
func (bo *localOracle) Validate(layer types.LayerID, round int32, committeeSize int, id types.NodeID, sig []byte, eligibilityCount uint16) (bool, error) {
	return bo.oc.Validate(layer, round, committeeSize, id, sig, eligibilityCount)
}

func (bo *localOracle) CalcEligibility(layer types.LayerID, round int32, committeeSize int, id types.NodeID, sig []byte) (uint16, error) {
	return bo.oc.CalcEligibility(layer, round, committeeSize, id, sig)
=======
func (bo *localOracle) Eligible(ctx context.Context, layer types.LayerID, round int32, committeeSize int, id types.NodeID, sig []byte) (bool, error) {
	return bo.oc.Eligible(ctx, layer, round, committeeSize, id, sig)
>>>>>>> 55957a81
}

func (bo *localOracle) Proof(ctx context.Context, layer types.LayerID, round int32) ([]byte, error) {
	return bo.oc.Proof(ctx, layer, round)
}

func newLocalOracle(rolacle *eligibility.FixedRolacle, committeeSize int, nodeID types.NodeID) *localOracle {
	return &localOracle{
		committeeSize: committeeSize,
		oc:            rolacle,
		nodeID:        nodeID,
	}
}<|MERGE_RESOLUTION|>--- conflicted
+++ resolved
@@ -22,17 +22,12 @@
 	bo.oc.Register(isHonest, pubkey)
 }
 
-<<<<<<< HEAD
-func (bo *localOracle) Validate(layer types.LayerID, round int32, committeeSize int, id types.NodeID, sig []byte, eligibilityCount uint16) (bool, error) {
+func (bo *localOracle) Validate(ctx context.Context, layer types.LayerID, round int32, committeeSize int, id types.NodeID, sig []byte, eligibilityCount uint16) (bool, error) {
 	return bo.oc.Validate(layer, round, committeeSize, id, sig, eligibilityCount)
 }
 
 func (bo *localOracle) CalcEligibility(layer types.LayerID, round int32, committeeSize int, id types.NodeID, sig []byte) (uint16, error) {
-	return bo.oc.CalcEligibility(layer, round, committeeSize, id, sig)
-=======
-func (bo *localOracle) Eligible(ctx context.Context, layer types.LayerID, round int32, committeeSize int, id types.NodeID, sig []byte) (bool, error) {
-	return bo.oc.Eligible(ctx, layer, round, committeeSize, id, sig)
->>>>>>> 55957a81
+	return bo.oc.CalcEligibility(ctx, layer, round, committeeSize, id, sig)
 }
 
 func (bo *localOracle) Proof(ctx context.Context, layer types.LayerID, round int32) ([]byte, error) {
