--- conflicted
+++ resolved
@@ -589,17 +589,10 @@
 	}
 
 	// we can't have an epoch offset which is greater/equal than the number of layers in an epoch
-<<<<<<< HEAD
+
 	if app.Config.HareEligibility.EpochOffset >= app.Config.BaseConfig.LayersPerEpoch {
-		logger.With().Panic("epoch offset cannot be greater than or equal to the number of layers per epoch",
-			log.Uint32("epoch_offset", app.Config.HareEligibility.EpochOffset),
-			log.Uint32("layers_per_epoch", app.Config.BaseConfig.LayersPerEpoch))
-=======
-
-	if app.Config.HareEligibility.EpochOffset >= uint16(app.Config.BaseConfig.LayersPerEpoch) {
 		return fmt.Errorf("epoch offset cannot be greater than or equal to the number of layers per epoch. epoch_offset: %d. layers_per_epoch: %d",
 			app.Config.HareEligibility.EpochOffset, app.Config.BaseConfig.LayersPerEpoch)
->>>>>>> a4a7e5c6
 	}
 
 	bCfg := blocks.Config{
