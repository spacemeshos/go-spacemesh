--- conflicted
+++ resolved
@@ -599,18 +599,12 @@
 	if isFixedOracle {
 		// fixed rolacle, take the provided rolacle
 		hOracle = rolacle
-<<<<<<< HEAD
-	} else { // regular oracle, build and use it
-		beacon := eligibility.NewBeacon(mdb, app.Config.HareEligibility.ConfidenceParam, app.addLogger(HareBeaconLogger, lg))
-		hOracle = eligibility.New(beacon, atxdb, mdb, BLS381.Verify2, vrfSigner, uint16(app.Config.LayersPerEpoch), app.Config.GenesisActiveSet, app.Config.Hdist, app.Config.HareEligibility, app.addLogger(HareOracleLogger, lg))
-=======
 	} else {
 		// regular oracle, build and use it
 		// TODO: this mock will be replaced by the real Tortoise beacon once
 		//   https://github.com/spacemeshos/go-spacemesh/pull/2267 is complete
 		beacon := eligibility.NewBeacon(tortoiseBeaconMock{}, app.Config.HareEligibility.ConfidenceParam, app.addLogger(HareBeaconLogger, lg))
-		hOracle = eligibility.New(beacon, atxdb.CalcActiveSetSize, BLS381.Verify2, vrfSigner, uint16(app.Config.LayersPerEpoch), app.Config.GenesisActiveSet, mdb, app.Config.HareEligibility, app.addLogger(HareOracleLogger, lg))
->>>>>>> fc16ea7a
+		hOracle = eligibility.New(beacon, atxdb, mdb, BLS381.Verify2, vrfSigner, uint16(app.Config.LayersPerEpoch), app.Config.GenesisActiveSet, app.Config.Hdist, app.Config.HareEligibility, app.addLogger(HareOracleLogger, lg))
 	}
 
 	gossipListener := service.NewListener(swarm, syncer, app.addLogger(GossipListener, lg))
