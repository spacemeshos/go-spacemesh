--- conflicted
+++ resolved
@@ -446,16 +446,7 @@
 		return fmt.Errorf("failed to create %s: %w", dbStorepath, err)
 	}
 
-<<<<<<< HEAD
-	mdb, err := mesh.NewPersistentMeshDB(sqlDB, app.addLogger(MeshDBLogger, lg))
-	if err != nil {
-		return fmt.Errorf("create mesh DB: %w", err)
-	}
-
 	state := vm.New(sqlDB, vm.WithLogger(app.addLogger(SVMLogger, lg)))
-=======
-	state := vm.New(app.addLogger(SVMLogger, lg), sqlDB)
->>>>>>> cd169eaa
 	app.conState = txs.NewConservativeState(state, sqlDB,
 		txs.WithCSConfig(txs.CSConfig{
 			BlockGasLimit:      app.Config.BlockGasLimit,
@@ -471,7 +462,7 @@
 	}
 
 	if !recovered {
-		if err = state.SetupGenesis(app.Config.Genesis); err != nil {
+		if err = state.ApplyGenesis(app.Config.Genesis.ToAccounts()); err != nil {
 			return fmt.Errorf("setup genesis: %w", err)
 		}
 	}
@@ -498,20 +489,6 @@
 		return fmt.Errorf("failed to load verified layer: %w", err)
 	}
 
-<<<<<<< HEAD
-	var verifier blockValidityVerifier
-	var msh *mesh.Mesh
-	if mdb.PersistentData() {
-		msh = mesh.NewRecoveredMesh(mdb, atxDB, &verifier, app.conState, app.addLogger(MeshLogger, lg))
-	} else {
-		msh = mesh.NewMesh(mdb, atxDB, &verifier, app.conState, app.addLogger(MeshLogger, lg))
-		if err := state.ApplyGenesis(app.Config.Genesis.ToAccounts()); err != nil {
-			return fmt.Errorf("setup genesis: %w", err)
-		}
-	}
-
-=======
->>>>>>> cd169eaa
 	trtlCfg := app.Config.Tortoise
 	trtlCfg.LayerSize = layerSize
 	trtlCfg.BadBeaconVoteDelayLayers = app.Config.LayersPerEpoch
