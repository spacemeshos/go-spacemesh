// Package node contains the main executable for go-spacemesh node
package node

import (
	"context"
<<<<<<< HEAD
	"crypto/sha256"
	"errors"
=======
>>>>>>> 6d654a43
	"fmt"
	"io/ioutil"
	"net/http"
	_ "net/http/pprof" // import for memory and network profiling
	"os"
	"os/signal"
	"path/filepath"
	"runtime"
	"runtime/debug"
	"strconv"
	"time"

	"github.com/pyroscope-io/pyroscope/pkg/agent/profiler"
	"github.com/spacemeshos/go-spacemesh/activation"
	"github.com/spacemeshos/go-spacemesh/api"
	apiCfg "github.com/spacemeshos/go-spacemesh/api/config"
	"github.com/spacemeshos/go-spacemesh/api/grpcserver"
	"github.com/spacemeshos/go-spacemesh/blocks"
	cmdp "github.com/spacemeshos/go-spacemesh/cmd"
	"github.com/spacemeshos/go-spacemesh/common/types"
	"github.com/spacemeshos/go-spacemesh/common/util"
	cfg "github.com/spacemeshos/go-spacemesh/config"
	"github.com/spacemeshos/go-spacemesh/database"
	"github.com/spacemeshos/go-spacemesh/events"
	"github.com/spacemeshos/go-spacemesh/fetch"
	"github.com/spacemeshos/go-spacemesh/filesystem"
	"github.com/spacemeshos/go-spacemesh/hare"
	"github.com/spacemeshos/go-spacemesh/hare/eligibility"
	"github.com/spacemeshos/go-spacemesh/layerfetcher"
	"github.com/spacemeshos/go-spacemesh/log"
	"github.com/spacemeshos/go-spacemesh/mesh"
	"github.com/spacemeshos/go-spacemesh/metrics"
	"github.com/spacemeshos/go-spacemesh/miner"
	"github.com/spacemeshos/go-spacemesh/p2p"
	"github.com/spacemeshos/go-spacemesh/p2p/service"
	"github.com/spacemeshos/go-spacemesh/pendingtxs"
	"github.com/spacemeshos/go-spacemesh/priorityq"
	"github.com/spacemeshos/go-spacemesh/signing"
	"github.com/spacemeshos/go-spacemesh/state"
	"github.com/spacemeshos/go-spacemesh/syncer"
	"github.com/spacemeshos/go-spacemesh/timesync"
	timeCfg "github.com/spacemeshos/go-spacemesh/timesync/config"
	"github.com/spacemeshos/go-spacemesh/tortoise"
	"github.com/spacemeshos/go-spacemesh/tortoisebeacon"
	"github.com/spacemeshos/go-spacemesh/tortoisebeacon/weakcoin"
	"github.com/spacemeshos/go-spacemesh/turbohare"
	"github.com/spacemeshos/post/shared"
	"github.com/spf13/cobra"
	"github.com/spf13/viper"
	"go.uber.org/zap"
	"go.uber.org/zap/zapcore"
)

const edKeyFileName = "key.bin"

// Logger names
const (
	AppLogger            = "app"
	P2PLogger            = "p2p"
	PostLogger           = "post"
	StateDbLogger        = "stateDbStore"
	StateLogger          = "state"
	AtxDbStoreLogger     = "atxDbStore"
	TBeaconDbStoreLogger = "tbDbStore"
	TBeaconDbLogger      = "tbDb"
	TBeaconLogger        = "tBeacon"
	WeakCoinLogger       = "weakCoin"
	PoetDbStoreLogger    = "poetDbStore"
	StoreLogger          = "store"
	PoetDbLogger         = "poetDb"
	MeshDBLogger         = "meshDb"
	TrtlLogger           = "trtl"
	AtxDbLogger          = "atxDb"
	BlkEligibilityLogger = "blkElgValidator"
	MeshLogger           = "mesh"
	SyncLogger           = "sync"
	BlockOracle          = "blockOracle"
	HareBeaconLogger     = "hareBeacon"
	HareOracleLogger     = "hareOracle"
	HareLogger           = "hare"
	BlockBuilderLogger   = "blockBuilder"
	BlockListenerLogger  = "blockListener"
	BlockHandlerLogger   = "blockHandler"
	PoetListenerLogger   = "poetListener"
	NipstBuilderLogger   = "nipstBuilder"
	AtxBuilderLogger     = "atxBuilder"
	GossipListener       = "gossipListener"
	Fetcher              = "fetcher"
)

// Cmd is the cobra wrapper for the node, that allows adding parameters to it
var Cmd = &cobra.Command{
	Use:   "node",
	Short: "start node",
	Run: func(cmd *cobra.Command, args []string) {
		app := NewSpacemeshApp()
		starter := func() error {
			if err := app.Initialize(cmd, args); err != nil {
				log.With().Error("Failed to initialize node.", log.Err(err))
				return err
			}
			// This blocks until the context is finished or until an error is produced
			err := app.Start(cmd, args)
			if err != nil {
				log.With().Error("Failed to start the node. See logs for details.", log.Err(err))
			}
			return err
		}
		err := starter()
		app.Cleanup(cmd, args)
		if err != nil {
			os.Exit(1)
		}
	},
}

// VersionCmd returns the current version of spacemesh
var VersionCmd = &cobra.Command{
	Use:   "version",
	Short: "Show version info",
	Run: func(cmd *cobra.Command, args []string) {
		fmt.Print(cmdp.Version)
		if cmdp.Commit != "" {
			fmt.Printf("+%s", cmdp.Commit)
		}
		fmt.Println()
	},
}

func init() {
	// TODO add commands actually adds flags
	cmdp.AddCommands(Cmd)
	Cmd.AddCommand(VersionCmd)
}

// Service is a general service interface that specifies the basic start/stop functionality
type Service interface {
	Start(ctx context.Context) error
	Close()
}

// HareService is basic definition of hare algorithm service, providing consensus results for a layer
type HareService interface {
	Service
	GetResult(types.LayerID) ([]types.BlockID, error)
}

// TickProvider is an interface to a glopbal system clock that releases ticks on each layer
type TickProvider interface {
	Subscribe() timesync.LayerTimer
	Unsubscribe(timesync.LayerTimer)
	GetCurrentLayer() types.LayerID
	StartNotifying()
	GetGenesisTime() time.Time
	LayerToTime(types.LayerID) time.Time
	Close()
	AwaitLayer(types.LayerID) chan struct{}
}

// SpacemeshApp is the cli app singleton
type SpacemeshApp struct {
	*cobra.Command
	nodeID         types.NodeID
	P2P            p2p.Service
	Config         *cfg.Config
	grpcAPIService *grpcserver.Server
	jsonAPIService *grpcserver.JSONHTTPServer
	gatewaySvc     *grpcserver.GatewayService
	globalstateSvc *grpcserver.GlobalStateService
	txService      *grpcserver.TransactionService
	syncer         *syncer.Syncer
	blockListener  *blocks.BlockHandler
	state          *state.TransactionProcessor
	blockProducer  *miner.BlockBuilder
	oracle         *blocks.Oracle
	txProcessor    *state.TransactionProcessor
	mesh           *mesh.Mesh
	gossipListener *service.Listener
	clock          TickProvider
	hare           HareService
	atxBuilder     *activation.Builder
	atxDb          *activation.DB
	poetListener   *activation.PoetListener
	edSgn          *signing.EdSigner
	tBeacon        *tortoisebeacon.TortoiseBeacon
	closers        []interface{ Close() }
	log            log.Log
	txPool         *state.TxMempool
	layerFetch     *layerfetcher.Logic
	loggers        map[string]*zap.AtomicLevel
	term           chan struct{} // this channel is closed when closing services, goroutines should wait on this channel in order to terminate
	started        chan struct{} // this channel is closed once the app has finished starting
}

// LoadConfigFromFile tries to load configuration file if the config parameter was specified
func LoadConfigFromFile() (*cfg.Config, error) {
	fileLocation := viper.GetString("config")
	vip := viper.New()
	// read in default config if passed as param using viper
	if err := cfg.LoadConfig(fileLocation, vip); err != nil {
		log.Error(fmt.Sprintf("couldn't load config file at location: %s switching to defaults \n error: %v.",
			fileLocation, err))
		// return err
	}

	conf := cfg.DefaultConfig()
	// load config if it was loaded to our viper
	err := vip.Unmarshal(&conf)
	if err != nil {
		log.Error("Failed to parse config\n")
		return nil, err
	}
	return &conf, nil
}

// ParseConfig unmarshal config file into struct
func (app *SpacemeshApp) ParseConfig() error {
	conf, err := LoadConfigFromFile()
	app.Config = conf

	return err
}

// NewSpacemeshApp creates an instance of the spacemesh app
func NewSpacemeshApp() *SpacemeshApp {
	defaultConfig := cfg.DefaultConfig()
	node := &SpacemeshApp{
		Config:  &defaultConfig,
		loggers: make(map[string]*zap.AtomicLevel),
		term:    make(chan struct{}),
		started: make(chan struct{}),
	}

	return node
}

func (app *SpacemeshApp) introduction() {
	log.Info("Welcome to Spacemesh. Spacemesh full node is starting...")
}

// Initialize does pre processing of flags and configuration files, it also initializes data dirs if they dont exist
func (app *SpacemeshApp) Initialize(cmd *cobra.Command, args []string) (err error) {
	// exit gracefully - e.g. with app Cleanup on sig abort (ctrl-c)
	signalChan := make(chan os.Signal, 1)
	signal.Notify(signalChan, os.Interrupt)

	// Goroutine that listens for Ctrl ^ C command
	// and triggers the quit app
	go func() {
		for range signalChan {
			log.Info("Received an interrupt, stopping services...\n")
			cmdp.Cancel()
		}
	}()

	// parse the config file based on flags et al
	if err := app.ParseConfig(); err != nil {
		log.Error(fmt.Sprintf("couldn't parse the config err=%v", err))
	}

	// ensure cli flags are higher priority than config file
	if err := cmdp.EnsureCLIFlags(cmd, app.Config); err != nil {
		return err
	}
	// override default config in timesync since timesync is using TimeCongigValues
	timeCfg.TimeConfigValues = app.Config.TIME

	// ensure all data folders exist
	err = filesystem.ExistOrCreate(app.Config.DataDir())
	if err != nil {
		return err
	}

	app.setupLogging()

	app.introduction()

	drift, err := timesync.CheckSystemClockDrift()
	if err != nil {
		return err
	}

	log.Info("System clock synchronized with ntp. drift: %s", drift)
	return nil
}

// setupLogging configured the app logging system.
func (app *SpacemeshApp) setupLogging() {
	if app.Config.TestMode {
		log.JSONLog(true)
	}

	// app-level logging
	log.InitSpacemeshLoggingSystemWithHooks(func(entry zapcore.Entry) error {
		// If we report anything less than this we'll end up in an infinite loop
		if entry.Level >= zapcore.ErrorLevel {
			events.ReportError(events.NodeError{
				Msg:   entry.Message,
				Trace: string(debug.Stack()),
				Level: entry.Level,
			})
		}
		return nil
	})

	log.Info("%s", app.getAppInfo())

	msg := "initializing event reporter"
	if app.Config.PublishEventsURL != "" {
		msg += fmt.Sprintf(" with pubsub URL: %s", app.Config.PublishEventsURL)
	}
	log.Info(msg)
	if err := events.InitializeEventReporter(app.Config.PublishEventsURL); err != nil {
		log.With().Error("unable to initialize event reporter", log.Err(err))
	}
}

func (app *SpacemeshApp) getAppInfo() string {
	return fmt.Sprintf("App version: %s. Git: %s - %s . Go Version: %s. OS: %s-%s ",
		cmdp.Version, cmdp.Branch, cmdp.Commit, runtime.Version(), runtime.GOOS, runtime.GOARCH)
}

// Cleanup stops all app services
func (app *SpacemeshApp) Cleanup(*cobra.Command, []string) {
	log.Info("app cleanup starting...")
	app.stopServices()
	// add any other Cleanup tasks here....
	log.Info("app cleanup completed\n\n")
}

func (app *SpacemeshApp) setupGenesis(state *state.TransactionProcessor, msh *mesh.Mesh) error {
	var conf *apiCfg.GenesisConfig
	if app.Config.GenesisConfPath != "" {
		var err error
		conf, err = apiCfg.LoadGenesisConfig(app.Config.GenesisConfPath)
		if err != nil {
			return fmt.Errorf("cannot load genesis config from file %s: %w", app.Config.GenesisConfPath, err)
		}
	} else {
		conf = apiCfg.DefaultGenesisConfig()
	}
	for id, acc := range conf.InitialAccounts {
		bytes := util.FromHex(id)
		if len(bytes) == 0 {
			return fmt.Errorf("cannot read config entry for genesis account %s", id)
		}

		addr := types.BytesToAddress(bytes)
		state.CreateAccount(addr)
		state.AddBalance(addr, acc.Balance)
		state.SetNonce(addr, acc.Nonce)
		app.log.With().Info("genesis account created",
			log.String("acct_id", id),
			log.Uint64("balance", acc.Balance))
	}

	_, err := state.Commit()
	if err != nil {
		return fmt.Errorf("cannot commit genesis state: %w", err)
	}
	return nil
}

// Wrap the top-level logger to add context info and set the level for a
// specific module.
func (app *SpacemeshApp) addLogger(name string, logger log.Log) log.Log {
	lvl := zap.NewAtomicLevel()
	var err error

	switch name {
	case AppLogger:
		err = lvl.UnmarshalText([]byte(app.Config.LOGGING.AppLoggerLevel))
	case P2PLogger:
		err = lvl.UnmarshalText([]byte(app.Config.LOGGING.P2PLoggerLevel))
	case PostLogger:
		err = lvl.UnmarshalText([]byte(app.Config.LOGGING.PostLoggerLevel))
	case StateDbLogger:
		err = lvl.UnmarshalText([]byte(app.Config.LOGGING.StateDbLoggerLevel))
	case StateLogger:
		err = lvl.UnmarshalText([]byte(app.Config.LOGGING.StateLoggerLevel))
	case AtxDbStoreLogger:
		err = lvl.UnmarshalText([]byte(app.Config.LOGGING.AtxDbStoreLoggerLevel))
	case TBeaconDbStoreLogger:
		err = lvl.UnmarshalText([]byte(app.Config.LOGGING.TBeaconDbStoreLoggerLevel))
	case TBeaconDbLogger:
		err = lvl.UnmarshalText([]byte(app.Config.LOGGING.TBeaconDbLoggerLevel))
	case TBeaconLogger:
		err = lvl.UnmarshalText([]byte(app.Config.LOGGING.TBeaconLoggerLevel))
	case WeakCoinLogger:
		err = lvl.UnmarshalText([]byte(app.Config.LOGGING.WeakCoinLoggerLevel))
	case PoetDbStoreLogger:
		err = lvl.UnmarshalText([]byte(app.Config.LOGGING.PoetDbStoreLoggerLevel))
	case StoreLogger:
		err = lvl.UnmarshalText([]byte(app.Config.LOGGING.StoreLoggerLevel))
	case PoetDbLogger:
		err = lvl.UnmarshalText([]byte(app.Config.LOGGING.PoetDbLoggerLevel))
	case MeshDBLogger:
		err = lvl.UnmarshalText([]byte(app.Config.LOGGING.MeshDBLoggerLevel))
	case TrtlLogger:
		err = lvl.UnmarshalText([]byte(app.Config.LOGGING.TrtlLoggerLevel))
	case AtxDbLogger:
		err = lvl.UnmarshalText([]byte(app.Config.LOGGING.AtxDbLoggerLevel))
	case BlkEligibilityLogger:
		err = lvl.UnmarshalText([]byte(app.Config.LOGGING.BlkEligibilityLoggerLevel))
	case MeshLogger:
		err = lvl.UnmarshalText([]byte(app.Config.LOGGING.MeshLoggerLevel))
	case SyncLogger:
		err = lvl.UnmarshalText([]byte(app.Config.LOGGING.SyncLoggerLevel))
	case BlockOracle:
		err = lvl.UnmarshalText([]byte(app.Config.LOGGING.BlockOracleLevel))
	case HareOracleLogger:
		err = lvl.UnmarshalText([]byte(app.Config.LOGGING.HareOracleLoggerLevel))
	case HareBeaconLogger:
		err = lvl.UnmarshalText([]byte(app.Config.LOGGING.HareBeaconLoggerLevel))
	case HareLogger:
		err = lvl.UnmarshalText([]byte(app.Config.LOGGING.HareLoggerLevel))
	case BlockBuilderLogger:
		err = lvl.UnmarshalText([]byte(app.Config.LOGGING.BlockBuilderLoggerLevel))
	case BlockListenerLogger:
		err = lvl.UnmarshalText([]byte(app.Config.LOGGING.BlockListenerLoggerLevel))
	case PoetListenerLogger:
		err = lvl.UnmarshalText([]byte(app.Config.LOGGING.PoetListenerLoggerLevel))
	case NipstBuilderLogger:
		err = lvl.UnmarshalText([]byte(app.Config.LOGGING.NipstBuilderLoggerLevel))
	case AtxBuilderLogger:
		err = lvl.UnmarshalText([]byte(app.Config.LOGGING.AtxBuilderLoggerLevel))
	default:
		lvl.SetLevel(log.Level())
	}

	if err != nil {
		log.Error("cannot parse logging for %v error %v", name, err)
		lvl.SetLevel(log.Level())
	}

	app.loggers[name] = &lvl
	return logger.SetLevel(&lvl).WithName(name).WithFields(log.String("module", name))
}

// SetLogLevel updates the log level of an existing logger
func (app *SpacemeshApp) SetLogLevel(name, loglevel string) error {
	if lvl, ok := app.loggers[name]; ok {
		err := lvl.UnmarshalText([]byte(loglevel))
		if err != nil {
			return err
		}
	} else {
		return fmt.Errorf("cannot find logger %v", name)
	}
	return nil
}

type vrfSigner interface {
	Sign([]byte) []byte
}

func (app *SpacemeshApp) initServices(ctx context.Context,
	logger log.Log,
	nodeID types.NodeID,
	swarm service.Service,
	dbStorepath string,
	sgn *signing.EdSigner,
	isFixedOracle bool,
	rolacle hare.Rolacle,
	layerSize uint32,
	postClient activation.PostProverClient,
	poetClient activation.PoetProvingServiceClient,
	vrfSigner vrfSigner,
	layersPerEpoch uint16, clock TickProvider) error {

	app.nodeID = nodeID

	name := nodeID.ShortString()

	// This base logger must be debug level so that other, derived loggers are not a lower level.
	lg := log.NewWithLevel(name, zap.NewAtomicLevelAt(zapcore.DebugLevel)).WithFields(nodeID)

	types.SetLayersPerEpoch(int32(app.Config.LayersPerEpoch))

	app.log = app.addLogger(AppLogger, lg)

	postClient.SetLogger(app.addLogger(PostLogger, lg))

	db, err := database.NewLDBDatabase(filepath.Join(dbStorepath, "state"), 0, 0, app.addLogger(StateDbLogger, lg))
	if err != nil {
		return err
	}
	app.closers = append(app.closers, db)

	atxdbstore, err := database.NewLDBDatabase(filepath.Join(dbStorepath, "atx"), 0, 0, app.addLogger(AtxDbStoreLogger, lg))
	if err != nil {
		return err
	}
	app.closers = append(app.closers, atxdbstore)

	tBeaconDBStore, err := database.NewLDBDatabase(filepath.Join(dbStorepath, "tbeacon"), 0, 0, app.addLogger(TBeaconDbStoreLogger, lg))
	if err != nil {
		return err
	}
	app.closers = append(app.closers, tBeaconDBStore)

	poetDbStore, err := database.NewLDBDatabase(filepath.Join(dbStorepath, "poet"), 0, 0, app.addLogger(PoetDbStoreLogger, lg))
	if err != nil {
		return err
	}
	app.closers = append(app.closers, poetDbStore)

	iddbstore, err := database.NewLDBDatabase(filepath.Join(dbStorepath, "ids"), 0, 0, app.addLogger(StateDbLogger, lg))
	if err != nil {
		return err
	}
	app.closers = append(app.closers, iddbstore)

	store, err := database.NewLDBDatabase(filepath.Join(dbStorepath, "store"), 0, 0, app.addLogger(StoreLogger, lg))
	if err != nil {
		return err
	}
	app.closers = append(app.closers, store)

	idStore := activation.NewIdentityStore(iddbstore)
	poetDb := activation.NewPoetDb(poetDbStore, app.addLogger(PoetDbLogger, lg))
	validator := activation.NewValidator(&app.Config.POST, poetDb)
	mdb, err := mesh.NewPersistentMeshDB(filepath.Join(dbStorepath, "mesh"), app.Config.BlockCacheSize, app.addLogger(MeshDBLogger, lg))
	if err != nil {
		return err
	}

	app.txPool = state.NewTxMemPool()
	meshAndPoolProjector := pendingtxs.NewMeshAndPoolProjector(mdb, app.txPool)

	appliedTxs, err := database.NewLDBDatabase(filepath.Join(dbStorepath, "appliedTxs"), 0, 0, lg.WithName("appliedTxs"))
	if err != nil {
		return err
	}
	app.closers = append(app.closers, appliedTxs)
	processor := state.NewTransactionProcessor(db, appliedTxs, meshAndPoolProjector, app.txPool, lg.WithName("state"))

	goldenATXID := types.ATXID(types.HexToHash32(app.Config.GoldenATXID))
	if goldenATXID == *types.EmptyATXID {
		return errors.New("invalid golden atx id")
	}

	atxdb := activation.NewDB(atxdbstore, idStore, mdb, layersPerEpoch, goldenATXID, validator, app.addLogger(AtxDbLogger, lg))
	tBeaconDB := tortoisebeacon.NewDB(tBeaconDBStore, app.addLogger(TBeaconDbLogger, lg))

	// TODO(nkryuchkov): Enable weak coin when finished.
	//wc := weakcoin.NewWeakCoin(weakcoin.DefaultThreshold, swarm, BLS381.Verify2, vrfSigner, app.addLogger(WeakCoinLogger, lg))
	wc := weakcoin.ValueMock{Value: false}
	ld := time.Duration(app.Config.LayerDurationSec) * time.Second
	tBeacon := tortoisebeacon.New(app.Config.TortoiseBeacon, nodeID, ld, swarm, atxdb, tBeaconDB, sgn, signing.VRFVerify, vrfSigner, wc, clock, app.addLogger(TBeaconLogger, lg))
	if err := tBeacon.Start(ctx); err != nil {
		app.log.Panic("Failed to start tortoise beacon: %v", err)
	}

	var msh *mesh.Mesh
	var trtl *tortoise.ThreadSafeVerifyingTortoise
	trtlCfg := tortoise.Config{
		LayerSize: int(layerSize),
		Database:  mdb,
		Hdist:     app.Config.Hdist,
		Log:       app.addLogger(TrtlLogger, lg),
		Recovered: mdb.PersistentData(),
	}

	trtl = tortoise.NewVerifyingTortoise(trtlCfg)
	if trtlCfg.Recovered {
		msh = mesh.NewRecoveredMesh(mdb, atxdb, app.Config.REWARD, trtl, app.txPool, processor, app.addLogger(MeshLogger, lg))
		go msh.CacheWarmUp(app.Config.LayerAvgSize)
	} else {
		msh = mesh.NewMesh(mdb, atxdb, app.Config.REWARD, trtl, app.txPool, processor, app.addLogger(MeshLogger, lg))
		if err := app.setupGenesis(processor, msh); err != nil {
			return err
		}
	}

	eValidator := blocks.NewBlockEligibilityValidator(layerSize, layersPerEpoch, atxdb, tBeacon,
		signing.VRFVerify, msh, app.addLogger(BlkEligibilityLogger, lg))

	if app.Config.AtxsPerBlock > miner.AtxsPerBlockLimit { // validate limit
		return fmt.Errorf("number of atxs per block required is bigger than the limit. atxs_per_block: %d. limit: %d",
			app.Config.AtxsPerBlock, miner.AtxsPerBlockLimit,
		)
	}

	// we can't have an epoch offset which is greater/equal than the number of layers in an epoch

	if app.Config.HareEligibility.EpochOffset >= uint16(app.Config.BaseConfig.LayersPerEpoch) {
		return fmt.Errorf("epoch offset cannot be greater than or equal to the number of layers per epoch. epoch_offset: %d. layers_per_epoch: %d",
			app.Config.HareEligibility.EpochOffset, app.Config.BaseConfig.LayersPerEpoch)
	}

	bCfg := blocks.Config{
		Depth:       app.Config.Hdist,
		GoldenATXID: goldenATXID,
	}
	blockListener := blocks.NewBlockHandler(bCfg, msh, eValidator, lg)

	remoteFetchService := fetch.NewFetch(ctx, app.Config.FETCH, swarm, app.addLogger(Fetcher, lg))

	layerFetch := layerfetcher.NewLogic(ctx, app.Config.LAYERS, blockListener, atxdb, poetDb, atxdb, processor, swarm, remoteFetchService, msh, tBeaconDB, app.addLogger(Fetcher, lg))
	layerFetch.AddDBs(mdb.Blocks(), atxdbstore, mdb.Transactions(), poetDbStore, mdb.InputVector(), tBeaconDBStore)

	syncerConf := syncer.Configuration{
		SyncInterval:    time.Duration(app.Config.SyncInterval) * time.Second,
		ValidationDelta: time.Duration(app.Config.SyncValidationDelta) * time.Second,
		AlwaysListen:    app.Config.AlwaysListen,
	}
	syncer := syncer.NewSyncer(ctx, syncerConf, clock, msh, layerFetch, app.addLogger(SyncLogger, lg))

	blockOracle := blocks.NewMinerBlockOracle(layerSize, layersPerEpoch, atxdb, tBeacon, vrfSigner, nodeID, syncer.ListenToGossip, app.addLogger(BlockOracle, lg))

	// TODO: we should probably decouple the apptest and the node (and duplicate as necessary) (#1926)
	var hOracle hare.Rolacle
	if isFixedOracle {
		// fixed rolacle, take the provided rolacle
		hOracle = rolacle
	} else {
		// regular oracle, build and use it
		// TODO: this mock will be replaced by the real Tortoise beacon once
		//   https://github.com/spacemeshos/go-spacemesh/pull/2267 is complete
		beacon := eligibility.NewBeacon(tBeacon, app.Config.HareEligibility.ConfidenceParam, app.addLogger(HareBeaconLogger, lg))
		hOracle = eligibility.New(beacon, atxdb, mdb, signing.VRFVerify, vrfSigner, uint16(app.Config.LayersPerEpoch), app.Config.POST.SpacePerUnit, app.Config.HareEligibility, app.addLogger(HareOracleLogger, lg))
		// TODO: genesisMinerWeight is set to app.Config.SpaceToCommit, because PoET ticks are currently hardcoded to 1
	}

	gossipListener := service.NewListener(swarm, layerFetch, syncer.ListenToGossip, app.addLogger(GossipListener, lg))
	rabbit := app.HareFactory(ctx, mdb, swarm, sgn, nodeID, syncer, msh, hOracle, idStore, clock, lg)

	stateAndMeshProjector := pendingtxs.NewStateAndMeshProjector(processor, msh)
	minerCfg := miner.Config{
		Hdist:          app.Config.Hdist,
		MinerID:        nodeID,
		AtxsPerBlock:   app.Config.AtxsPerBlock,
		LayersPerEpoch: layersPerEpoch,
		TxsPerBlock:    app.Config.TxsPerBlock,
	}

	database.SwitchCreationContext(dbStorepath, "") // currently only blockbuilder uses this mechanism
	blockProducer := miner.NewBlockBuilder(minerCfg, sgn, swarm, clock.Subscribe(), msh, trtl, blockOracle, syncer, stateAndMeshProjector, app.txPool, app.addLogger(BlockBuilderLogger, lg))

	poetListener := activation.NewPoetListener(swarm, poetDb, app.addLogger(PoetListenerLogger, lg))

	nipstBuilder := activation.NewNIPSTBuilder(util.Hex2Bytes(nodeID.Key), postClient, poetClient, poetDb, store, app.addLogger(NipstBuilderLogger, lg))

	coinBase := types.HexToAddress(app.Config.CoinbaseAccount)

	if coinBase.Big().Uint64() == 0 && app.Config.StartMining {
		return errors.New("invalid coinbase account")
	}
	if app.Config.SpaceToCommit == 0 {
		app.Config.SpaceToCommit = app.Config.POST.SpacePerUnit
	}

	builderConfig := activation.Config{
		CoinbaseAccount: coinBase,
		GoldenATXID:     goldenATXID,
		LayersPerEpoch:  layersPerEpoch,
	}

	atxBuilder := activation.NewBuilder(builderConfig, nodeID, app.Config.SpaceToCommit, sgn, atxdb, swarm, msh, layersPerEpoch, nipstBuilder, postClient, clock, syncer, store, app.addLogger("atxBuilder", lg))

	gossipListener.AddListener(ctx, state.IncomingTxProtocol, priorityq.Low, processor.HandleTxGossipData)
	gossipListener.AddListener(ctx, activation.AtxProtocol, priorityq.Low, atxdb.HandleGossipAtx)
	gossipListener.AddListener(ctx, blocks.NewBlockProtocol, priorityq.High, blockListener.HandleBlock)
	gossipListener.AddListener(ctx, tortoisebeacon.TBProposalProtocol, priorityq.Low, tBeacon.HandleSerializedProposalMessage)
	gossipListener.AddListener(ctx, tortoisebeacon.TBFirstVotingProtocol, priorityq.Low, tBeacon.HandleSerializedFirstVotingMessage)
	gossipListener.AddListener(ctx, tortoisebeacon.TBFollowingVotingProtocol, priorityq.Low, tBeacon.HandleSerializedFollowingVotingMessage)
	// TODO(nkryuchkov): Enable weak coin when finished.
	//gossipListener.AddListener(ctx, weakcoin.GossipProtocol, priorityq.Low, wc.HandleSerializedMessage)

	app.blockProducer = blockProducer
	app.blockListener = blockListener
	app.gossipListener = gossipListener
	app.mesh = msh
	app.syncer = syncer
	app.clock = clock
	app.state = processor
	app.hare = rabbit
	app.P2P = swarm
	app.poetListener = poetListener
	app.atxBuilder = atxBuilder
	app.oracle = blockOracle
	app.txProcessor = processor
	app.atxDb = atxdb
	app.layerFetch = layerFetch
	app.tBeacon = tBeacon

	return nil
}

// periodically checks that our clock is sync
func (app *SpacemeshApp) checkTimeDrifts() {
	checkTimeSync := time.NewTicker(app.Config.TIME.RefreshNtpInterval)
	defer checkTimeSync.Stop() // close ticker

	for {
		select {
		case <-app.term:
			return

		case <-checkTimeSync.C:
			_, err := timesync.CheckSystemClockDrift()
			if err != nil {
				app.log.With().Error("unable to synchronize system time", log.Err(err))
				cmdp.Cancel()
				return
			}
		}
	}
}

// HareFactory returns a hare consensus algorithm according to the parameters is app.Config.Hare.SuperHare
func (app *SpacemeshApp) HareFactory(ctx context.Context, mdb *mesh.DB, swarm service.Service, sgn hare.Signer, nodeID types.NodeID, syncer *syncer.Syncer, msh *mesh.Mesh, hOracle hare.Rolacle, idStore *activation.IdentityStore, clock TickProvider, lg log.Log) HareService {
	if app.Config.HARE.SuperHare {
		hr := turbohare.New(ctx, app.Config.HARE, msh, clock.Subscribe(), app.addLogger(HareLogger, lg))
		mdb.InputVectorBackupFunc = hr.GetResult
		return hr
	}

	// a function to validate we know the blocks
	validationFunc := func(ids []types.BlockID) bool {
		for _, b := range ids {
			res, err := mdb.GetBlock(b)
			if err != nil {
				app.log.WithContext(ctx).With().Error("output set block not in database", b, log.Err(err))
				return false
			}
			if res == nil {
				app.log.WithContext(ctx).With().Error("output set block not in database (BUG BUG BUG - FetchBlock return err nil and res nil)", b)
				return false
			}
		}

		return true
	}
	ha := hare.New(app.Config.HARE, swarm, sgn, nodeID, validationFunc, syncer.IsSynced, msh, hOracle, uint16(app.Config.LayersPerEpoch), idStore, hOracle, clock.Subscribe(), app.addLogger(HareLogger, lg))
	return ha
}

func (app *SpacemeshApp) startServices(ctx context.Context, logger log.Log) error {
	app.layerFetch.Start()
	go app.startSyncer(ctx)

	if err := app.hare.Start(ctx); err != nil {
		return fmt.Errorf("cannot start hare: %w", err)
	}
	if err := app.blockProducer.Start(ctx); err != nil {
		return fmt.Errorf("cannot start block producer: %w", err)
	}

	app.poetListener.Start(ctx)

	if app.Config.StartMining {
		coinBase := types.HexToAddress(app.Config.CoinbaseAccount)
		if err := app.atxBuilder.StartPost(ctx, coinBase, app.Config.POST.DataDir, app.Config.SpaceToCommit); err != nil {
			return fmt.Errorf("error initializing post: %w", err)
		}
	} else {
		logger.Info("manual post init")
	}
	app.atxBuilder.Start(ctx)
	app.clock.StartNotifying()
	go app.checkTimeDrifts()
	return nil
}

func (app *SpacemeshApp) startAPIServices(ctx context.Context, net api.NetworkAPI) {
	apiConf := &app.Config.API
	layerDuration := app.Config.LayerDurationSec

	// API SERVICES
	// Since we have multiple GRPC services, we cannot automatically enable them if
	// the gateway server is enabled (since we don't know which ones to enable), so
	// it's an error if the gateway server is enabled without enabling at least one
	// GRPC service.

	// Make sure we only create the server once.
	registerService := func(svc grpcserver.ServiceAPI) {
		if app.grpcAPIService == nil {
			app.grpcAPIService = grpcserver.NewServerWithInterface(apiConf.GrpcServerPort, apiConf.GrpcServerInterface)
		}
		svc.RegisterService(app.grpcAPIService)
	}

	// Register the requested services one by one
	if apiConf.StartDebugService {
		registerService(grpcserver.NewDebugService(app.mesh))
	}
	if apiConf.StartGatewayService {
		registerService(grpcserver.NewGatewayService(net))
	}
	if apiConf.StartGlobalStateService {
		registerService(grpcserver.NewGlobalStateService(app.mesh, app.txPool))
	}
	if apiConf.StartMeshService {
		registerService(grpcserver.NewMeshService(app.mesh, app.txPool, app.clock, app.Config.LayersPerEpoch, app.Config.P2P.NetworkID, layerDuration, app.Config.LayerAvgSize, app.Config.TxsPerBlock))
	}
	if apiConf.StartNodeService {
		registerService(grpcserver.NewNodeService(net, app.mesh, app.clock, app.syncer))
	}
	if apiConf.StartSmesherService {
		registerService(grpcserver.NewSmesherService(app.atxBuilder))
	}
	if apiConf.StartTransactionService {
		registerService(grpcserver.NewTransactionService(net, app.mesh, app.txPool, app.syncer))
	}

	// Now that the services are registered, start the server.
	if app.grpcAPIService != nil {
		app.grpcAPIService.Start()
	}

	if apiConf.StartJSONServer {
		if app.grpcAPIService == nil {
			// This panics because it should not happen.
			// It should be caught inside apiConf.
			log.Panic("one or more new grpc services must be enabled with new json gateway server")
		}
		app.jsonAPIService = grpcserver.NewJSONHTTPServer(apiConf.JSONServerPort, apiConf.GrpcServerPort)
		app.jsonAPIService.StartService(
			ctx,
			apiConf.StartDebugService,
			apiConf.StartGatewayService,
			apiConf.StartGlobalStateService,
			apiConf.StartMeshService,
			apiConf.StartNodeService,
			apiConf.StartSmesherService,
			apiConf.StartTransactionService,
		)
	}
}

func (app *SpacemeshApp) stopServices() {
	// all go-routines that listen to app.term will close
	// note: there is no guarantee that a listening go-routine will close before stopServices exits
	close(app.term)

	if app.jsonAPIService != nil {
		log.Info("stopping json gateway service")
		if err := app.jsonAPIService.Close(); err != nil {
			log.With().Error("error stopping json gateway server", log.Err(err))
		}
	}

	if app.grpcAPIService != nil {
		log.Info("stopping grpc service")
		// does not return any errors
		_ = app.grpcAPIService.Close()
	}

	if app.blockProducer != nil {
		app.log.Info("closing block producer")
		if err := app.blockProducer.Close(); err != nil {
			log.With().Error("cannot stop block producer", log.Err(err))
		}
	}

	if app.clock != nil {
		app.log.Info("closing clock")
		app.clock.Close()
	}

	if app.gossipListener != nil {
		app.gossipListener.Stop()
	}

	if app.tBeacon != nil {
		log.Info("Stopping tortoise beacon...")
		// does not return any errors
		app.tBeacon.Close()
	}

	if app.poetListener != nil {
		app.log.Info("closing poet listener")
		app.poetListener.Close()
	}

	if app.atxBuilder != nil {
		app.log.Info("closing atx builder")
		app.atxBuilder.Stop()
	}

	if app.hare != nil {
		app.log.Info("closing hare")
		app.hare.Close()
	}

	if app.P2P != nil {
		app.log.Info("closing p2p")
		app.P2P.Shutdown()
	}

	if app.layerFetch != nil {
		app.log.Info("%v closing layerFetch", app.nodeID.Key)
		app.layerFetch.Close()
	}

	if app.syncer != nil {
		app.log.Info("closing sync")
		app.syncer.Close()
	}

	if app.mesh != nil {
		app.log.Info("closing mesh")
		app.mesh.Close()
	}

	events.CloseEventReporter()
	events.CloseEventPubSub()
	// Close all databases.
	for _, closer := range app.closers {
		if closer != nil {
			closer.Close()
		}
	}
}

// LoadOrCreateEdSigner either loads a previously created ed identity for the node or creates a new one if not exists
func (app *SpacemeshApp) LoadOrCreateEdSigner() (*signing.EdSigner, error) {
	f, err := app.getIdentityFile()
	if err != nil {
		log.With().Warning("failed to find identity file", log.Err(err))

		edSgn := signing.NewEdSigner()
		f = filepath.Join(shared.GetInitDir(app.Config.POST.DataDir, edSgn.PublicKey().Bytes()), edKeyFileName)
		err := os.MkdirAll(filepath.Dir(f), filesystem.OwnerReadWriteExec)
		if err != nil {
			return nil, fmt.Errorf("failed to create directory for identity file: %v", err)
		}
		err = ioutil.WriteFile(f, edSgn.ToBuffer(), filesystem.OwnerReadWrite)
		if err != nil {
			return nil, fmt.Errorf("failed to write identity file: %v", err)
		}
		log.With().Warning("created new identity", edSgn.PublicKey())
		return edSgn, nil
	}

	buff, err := ioutil.ReadFile(f)
	if err != nil {
		return nil, fmt.Errorf("failed to read identity from file: %v", err)
	}
	edSgn, err := signing.NewEdSignerFromBuffer(buff)
	if err != nil {
		return nil, fmt.Errorf("failed to construct identity from data file: %v", err)
	}
	if edSgn.PublicKey().String() != filepath.Base(filepath.Dir(f)) {
		return nil, fmt.Errorf("identity file path ('%s') does not match public key (%s)", filepath.Dir(f), edSgn.PublicKey().String())
	}
	log.With().Info("loaded identity from file", log.String("file", f))
	return edSgn, nil
}

type identityFileFound struct{}

func (identityFileFound) Error() string {
	return "identity file found"
}

func (app *SpacemeshApp) getIdentityFile() (string, error) {
	var f string
	err := filepath.Walk(app.Config.POST.DataDir, func(path string, info os.FileInfo, err error) error {
		if err != nil {
			return nil
		}
		if !info.IsDir() && info.Name() == edKeyFileName {
			f = path
			return &identityFileFound{}
		}
		return nil
	})
	if _, ok := err.(*identityFileFound); ok {
		return f, nil
	}
	if err != nil {
		return "", fmt.Errorf("failed to traverse PoST data dir: %v", err)
	}
	return "", fmt.Errorf("not found")
}

func (app *SpacemeshApp) startSyncer(ctx context.Context) {
	if app.P2P == nil {
		app.log.Error("syncer started before p2p is initialized")
	} else {
		<-app.P2P.GossipReady()
	}
	app.syncer.Start(ctx)
}

// Start starts the Spacemesh node and initializes all relevant services according to command line arguments provided.
func (app *SpacemeshApp) Start(*cobra.Command, []string) error {
	// we use the main app context
	ctx := cmdp.Ctx
	// Create a contextual logger for local usage (lower-level modules will create their own contextual loggers
	// using context passed down to them)
	logger := log.AppLog.WithContext(ctx)

	hostname, err := os.Hostname()
	if err != nil {
		return fmt.Errorf("error reading hostname: %w", err)
	}
	logger.With().Info("starting spacemesh",
		log.String("data-dir", app.Config.DataDir()),
		log.String("post-dir", app.Config.POST.DataDir),
		log.String("hostname", hostname),
	)

	err = filesystem.ExistOrCreate(app.Config.DataDir())
	if err != nil {
		return fmt.Errorf("data-dir %s not found or could not be created: %w", app.Config.DataDir(), err)
	}

	/* Setup monitoring */
	pprofErr := make(chan error, 1)
	if app.Config.PprofHTTPServer {
		logger.Info("starting pprof server")
		srv := &http.Server{Addr: ":6060"}
		defer srv.Shutdown(ctx)
		go func() {
			if err := srv.ListenAndServe(); err != nil {
				pprofErr <- fmt.Errorf("cannot start pprof http server: %w", err)
			}
		}()
	}

	if app.Config.ProfilerURL != "" {
		p, err := profiler.Start(profiler.Config{
			ApplicationName: app.Config.ProfilerName,
			// app.Config.ProfilerURL should be the pyroscope server address
			// TODO: AuthToken? no need right now since server isn't public
			ServerAddress: app.Config.ProfilerURL,
			// by default all profilers are enabled,
		})
		if err != nil {
			return fmt.Errorf("cannot start profiling client: %w", err)
		}
		defer p.Stop()
	}

	/* Create or load miner identity */

	app.edSgn, err = app.LoadOrCreateEdSigner()
	if err != nil {
		return fmt.Errorf("could not retrieve identity: %w", err)
	}

	poetClient := activation.NewHTTPPoetClient(ctx, app.Config.PoETServer)

	edPubkey := app.edSgn.PublicKey()
	vrfSigner, vrfPub, err := signing.NewVRFSigner(app.edSgn.Sign(edPubkey.Bytes()))
	if err != nil {
		return fmt.Errorf("failed to create vrf signer: %w", err)
	}

	nodeID := types.NodeID{Key: edPubkey.String(), VRFPublicKey: vrfPub}

	postClient, err := activation.NewPostClient(&app.Config.POST, util.Hex2Bytes(nodeID.Key))
	if err != nil {
		return fmt.Errorf("failed to create post client: %w", err)
	}

	// This base logger must be debug level so that other, derived loggers are not a lower level.
	lg := log.NewWithLevel(nodeID.ShortString(), zap.NewAtomicLevelAt(zapcore.DebugLevel)).WithFields(nodeID)

	/* Initialize all protocol services */

	dbStorepath := app.Config.DataDir()
	gTime, err := time.Parse(time.RFC3339, app.Config.GenesisTime)
	if err != nil {
		return fmt.Errorf("cannot parse genesis time %s: %d", app.Config.GenesisTime, err)
	}
	ld := time.Duration(app.Config.LayerDurationSec) * time.Second
	clock := timesync.NewClock(timesync.RealClock{}, ld, gTime, log.NewDefault("clock"))

	logger.Info("initializing p2p services")
	swarm, err := p2p.New(ctx, app.Config.P2P, app.addLogger(P2PLogger, lg), dbStorepath)
	if err != nil {
		return fmt.Errorf("error starting p2p services: %w", err)
	}

	if err = app.initServices(ctx,
		logger,
		nodeID,
		swarm,
		dbStorepath,
		app.edSgn,
		false,
		nil,
		uint32(app.Config.LayerAvgSize),
		postClient,
		poetClient,
		vrfSigner,
		uint16(app.Config.LayersPerEpoch),
		clock); err != nil {
		return fmt.Errorf("cannot start services: %w", err)
	}

	if app.Config.CollectMetrics {
		metrics.StartMetricsServer(app.Config.MetricsPort)
	}

	if app.Config.MetricsPush != "" {
		metrics.StartPushingMetrics(app.Config.MetricsPush, app.Config.MetricsPushPeriod,
			swarm.LocalNode().PublicKey().String(), strconv.Itoa(int(app.Config.P2P.NetworkID)))

	}

	app.startServices(ctx, logger)

	// P2P must start last to not block when sending messages to protocols
	if err = app.P2P.Start(ctx); err != nil {
		return fmt.Errorf("error starting p2p services: %w", err)
	}

	app.startAPIServices(ctx, app.P2P)
	events.SubscribeToLayers(clock.Subscribe())
	logger.Info("app started")

	// notify anyone who might be listening that the app has finished starting.
	// this can be used by, e.g., app tests.
	close(app.started)

	// app blocks until it receives a signal to exit
	// this signal may come from the node or from sig-abort (ctrl-c)
	select {
	case <-ctx.Done():
	case err = <-pprofErr:
	}
	events.ReportError(events.NodeError{
		Msg:   "node is shutting down",
		Level: zapcore.InfoLevel,
	})
	return err
}<|MERGE_RESOLUTION|>--- conflicted
+++ resolved
@@ -3,11 +3,7 @@
 
 import (
 	"context"
-<<<<<<< HEAD
-	"crypto/sha256"
 	"errors"
-=======
->>>>>>> 6d654a43
 	"fmt"
 	"io/ioutil"
 	"net/http"
