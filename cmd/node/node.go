--- conflicted
+++ resolved
@@ -625,15 +625,9 @@
 		fetch.BallotDB:   msh.Ballots(),
 		fetch.BlockDB:    msh.Blocks(),
 		fetch.ProposalDB: proposalDB,
-<<<<<<< HEAD
-		fetch.ATXDB:      atxdbstore,
+		fetch.ATXDB:      atxDBStore,
 		fetch.TXDB:       msh.Transactions(),
-		fetch.POETDB:     poetDbStore,
-=======
-		fetch.ATXDB:      atxDBStore,
-		fetch.TXDB:       mdb.Transactions(),
 		fetch.POETDB:     poetDBStore,
->>>>>>> bc6d5881
 	}
 	dataHanders := layerfetcher.DataHandlers{
 		ATX:      atxDB,
