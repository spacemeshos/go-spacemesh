package node

import (
	"fmt"
	"github.com/seehuhn/mt19937"
	apiCfg "github.com/spacemeshos/go-spacemesh/api/config"
	cmdp "github.com/spacemeshos/go-spacemesh/cmd"
	"github.com/spacemeshos/go-spacemesh/common"
	"github.com/spacemeshos/go-spacemesh/consensus"
	"github.com/spacemeshos/go-spacemesh/crypto"
	"github.com/spacemeshos/go-spacemesh/database"
	"github.com/spacemeshos/go-spacemesh/hare"
	"github.com/spacemeshos/go-spacemesh/mesh"
	"github.com/spacemeshos/go-spacemesh/metrics"
	"github.com/spacemeshos/go-spacemesh/miner"
	"github.com/spacemeshos/go-spacemesh/oracle"
	"github.com/spacemeshos/go-spacemesh/p2p/server"
	"github.com/spacemeshos/go-spacemesh/state"
	"github.com/spacemeshos/go-spacemesh/sync"
	"math/rand"

	"os"
	"os/signal"
	"runtime"
	"time"

	"github.com/spacemeshos/go-spacemesh/accounts"
	"github.com/spacemeshos/go-spacemesh/api"
	cfg "github.com/spacemeshos/go-spacemesh/config"
	"github.com/spacemeshos/go-spacemesh/filesystem"
	"github.com/spacemeshos/go-spacemesh/log"
	"github.com/spacemeshos/go-spacemesh/p2p"
	"github.com/spacemeshos/go-spacemesh/timesync"
	timeCfg "github.com/spacemeshos/go-spacemesh/timesync/config"
	"github.com/spf13/cobra"
	"github.com/spf13/viper"
)

// VersionCmd returns the current version of spacemesh
var Cmd = &cobra.Command{
	Use:   "node",
	Short: "start node",
	Run: func(cmd *cobra.Command, args []string) {
		app := NewSpacemeshApp()
		defer app.Cleanup(cmd, args)

		app.Initialize(cmd, args)
		app.Start(cmd, args)
	},
}

// SpacemeshApp is the cli app singleton
type SpacemeshApp struct {
	*cobra.Command
	instanceName     string
	P2P              p2p.Service
	Config           *cfg.Config
	NodeInitCallback chan bool
	grpcAPIService   *api.SpacemeshGrpcService
	jsonAPIService   *api.JSONHTTPServer
	syncer           *sync.Syncer
	blockListener    *sync.BlockListener
	state            *state.StateDB
	blockProducer    *miner.BlockBuilder
	mesh             *mesh.Mesh
	clock            *timesync.Ticker
	hare             *hare.Hare
	unregisterOracle func()
}

type MiningEnabler interface {
	MiningEligible() bool
}

// ParseConfig unmarshal config file into struct
func (app *SpacemeshApp) ParseConfig() (err error) {

	fileLocation := viper.GetString("config")
	vip := viper.New()
	// read in default config if passed as param using viper
	if err = cfg.LoadConfig(fileLocation, vip); err != nil {
		log.Error(fmt.Sprintf("couldn't load config file at location: %s swithing to defaults \n error: %v.",
			fileLocation, err))
		//return err
	}

	conf := cfg.DefaultConfig()
	// load config if it was loaded to our viper
	err = vip.Unmarshal(&conf)
	if err != nil {
		log.Error("Failed to parse config\n")
		return err
	}

	app.Config = &conf

	return nil
}

// NewSpacemeshApp creates an instance of the spacemesh app
func NewSpacemeshApp() *SpacemeshApp {

	defaultConfig := cfg.DefaultConfig()
	node := &SpacemeshApp{
		Config:           &defaultConfig,
		NodeInitCallback: make(chan bool, 1),
	}

	return node

}

func (app *SpacemeshApp) introduction() {
	log.Info("Welcome to Spacemesh. Spacemesh full node is starting...")
}

// this is what he wants to execute Initialize app starts
// this is my persistent pre run that involves parsing the
// toml config file
func (app *SpacemeshApp) Initialize(cmd *cobra.Command, args []string) (err error) {

	// exit gracefully - e.g. with app Cleanup on sig abort (ctrl-c)
	signalChan := make(chan os.Signal, 1)
	signal.Notify(signalChan, os.Interrupt)

	// Goroutine that listens for Crtl ^ C command
	// and triggers the quit app
	go func() {
		for range signalChan {
			log.Info("Received an interrupt, stopping services...\n")
			cmdp.Cancel()
		}
	}()

	app.introduction()

	// parse the config file based on flags et al
	err = app.ParseConfig()

	if err != nil {
		log.Error(fmt.Sprintf("couldn't parse the config %v", err))
	}

	// ensure cli flags are higher priority than config file
	cmdp.EnsureCLIFlags(cmd, app.Config)

	// override default config in timesync since timesync is using TimeCongigValues
	timeCfg.TimeConfigValues = app.Config.TIME

	app.setupLogging()

	// todo: add misc app setup here (metrics, debug, etc....)

	drift, err := timesync.CheckSystemClockDrift()
	if err != nil {
		return err
	}

	log.Info("System clock synchronized with ntp. drift: %s", drift)

	// ensure all data folders exist
	filesystem.EnsureSpacemeshDataDirectories()

	// load all accounts from store
	accounts.LoadAllAccounts()

	// todo: set coinbase account (and unlock it) based on flags

	return nil
}

// setupLogging configured the app logging system.
func (app *SpacemeshApp) setupLogging() {

	if app.Config.TestMode {
		log.DebugMode(true)
		log.JSONLog(true)
	}

	// setup logging early
	dataDir, err := filesystem.GetSpacemeshDataDirectoryPath()
	if err != nil {
		fmt.Printf("Failed to setup spacemesh data dir")
		log.Error("Failed to setup spacemesh data dir")
		panic(err)
	}

	// app-level logging
	log.InitSpacemeshLoggingSystem(dataDir, "spacemesh.log")

	log.Info("%s", app.getAppInfo())
}

func (app *SpacemeshApp) getAppInfo() string {
	return fmt.Sprintf("App version: %s. Git: %s - %s . Go Version: %s. OS: %s-%s ",
		cmdp.Version, cmdp.Branch, cmdp.Commit, runtime.Version(), runtime.GOOS, runtime.GOARCH)
}

// Post Execute tasks
func (app *SpacemeshApp) Cleanup(cmd *cobra.Command, args []string) (err error) {
	log.Info("App Cleanup starting...")

	if app.jsonAPIService != nil {
		log.Info("Stopping JSON service api...")
		app.jsonAPIService.StopService()
	}

	if app.grpcAPIService != nil {
		log.Info("Stopping GRPC service ...")
		app.grpcAPIService.StopService()
	}

	app.stopServices()

	// add any other Cleanup tasks here....
	log.Info("App Cleanup completed\n\n")

	return nil
}

func (app *SpacemeshApp) setupGenesis(cfg *apiCfg.GenesisConfig) {
	for id, acc := range cfg.InitialAccounts {
		app.state.CreateAccount(id)
		app.state.AddBalance(id, acc.Balance)
		app.state.SetNonce(id, acc.Nonce)
	}

	genesis := consensus.CreateGenesisBlock()
	app.state.Commit(false)
	app.mesh.AddBlock(genesis)
}

func (app *SpacemeshApp) setupTestFeatures() {
	// NOTE: any test-related feature enabling should happen here.
	api.ApproveAPIGossipMessages(cmdp.Ctx, app.P2P)
}

<<<<<<< HEAD
func (app *SpacemeshApp) initServices(instanceName string, swarm server.Service, dbStorepath string, sgn hare.Signing, blockOracle oracle.BlockOracle, hareOracle hare.Rolacle, layerSize int) error {

=======
func (app *SpacemeshApp) initServices(instanceName string, swarm server.Service, dbStorepath string, sgn hare.Signing, blockOracle oracle.BlockOracle, hareOracle hare.Rolacle, layerSize uint32) error {
	app.instanceName = instanceName
>>>>>>> f31c9ee2
	//todo: should we add all components to a single struct?
	lg := log.New("shmekel_"+instanceName, "", "")
	db, err := database.NewLDBDatabase(dbStorepath, 0, 0)
	if err != nil {
		return err
	}
	st, err := state.New(common.Hash{}, state.NewDatabase(db)) //todo: we probably should load DB with latest hash
	if err != nil {
		return err
	}
	rng := rand.New(mt19937.New())
	processor := state.NewTransactionProcessor(rng, st, app.Config.GAS, lg)

	coinToss := consensus.WeakCoin{}
	gTime, err := time.Parse(time.RFC3339, app.Config.GenesisTime)
	if err != nil {
		return err
	}
	ld := time.Duration(app.Config.LayerDurationSec) * time.Second
	clock := timesync.NewTicker(timesync.RealClock{}, ld, gTime)
	trtl := consensus.NewAlgorithm(consensus.NewNinjaTortoise(layerSize, lg))
	msh := mesh.NewMesh(db, db, db, app.Config.REWARD, trtl, processor, lg) //todo: what to do with the logger?

	conf := sync.Configuration{SyncInterval: 1 * time.Second, Concurrency: 4, LayerSize: int(layerSize), RequestTimeout: 100 * time.Millisecond}
	syncer := sync.NewSync(swarm, msh, blockOracle, conf, clock.Subscribe(), lg)

	ha := hare.New(app.Config.HARE, swarm, sgn, msh, hareOracle, clock.Subscribe(), lg)

	blockProducer := miner.NewBlockBuilder(instanceName, swarm, clock.Subscribe(), coinToss, msh, ha, blockOracle, lg)
	blockListener := sync.NewBlockListener(swarm, blockOracle, msh, 2*time.Second, 4, lg)

	app.blockProducer = &blockProducer
	app.blockListener = blockListener
	app.mesh = msh
	app.syncer = syncer
	app.clock = clock
	app.state = st
	app.hare = ha
	app.P2P = swarm

	return nil
}

func (app *SpacemeshApp) startServices() {
	app.blockListener.Start()
	app.syncer.Start()
	err := app.hare.Start()
	if err != nil {
		panic("cannot start hare")
	}
	err = app.blockProducer.Start()
	if err != nil {
		panic("cannot start block producer")
	}
	app.clock.Start()
}

func (app SpacemeshApp) stopServices() {

	log.Info("%v closing services ", app.instanceName)

	log.Info("%v closing clock", app.instanceName)
	app.clock.Close()

	log.Info("%v closing Hare", app.instanceName)
	app.hare.Close() //todo: need to add this

	log.Info("%v closing p2p", app.instanceName)
	app.P2P.Shutdown()

	if err := app.blockProducer.Close(); err != nil {
		log.Error("cannot stop block producer %v", err)
	}

	log.Info("%v closing blockListener", app.instanceName)
	app.blockListener.Close()

	log.Info("%v closing mesh", app.instanceName)
	app.mesh.Close()

	log.Info("%v closing sync", app.instanceName)
	app.syncer.Close()

	log.Info("unregister from oracle")
	if app.unregisterOracle != nil {
		app.unregisterOracle()
	}

}

func (app *SpacemeshApp) Start(cmd *cobra.Command, args []string) {
	log.Info("Starting Spacemesh")

	// start p2p services
	log.Info("Initializing P2P services")
	swarm, err := p2p.New(cmdp.Ctx, app.Config.P2P)
	if err != nil {
		log.Error("Error starting p2p services, err: %v", err)
		panic("Error starting p2p services")
	}

	// todo : register all protocols

	sgn := hare.NewMockSigning() //todo: shouldn't be any mock code here
	pub, _ := crypto.NewPublicKey(sgn.Verifier().Bytes())

	oracle.SetServerAddress(app.Config.OracleServer)
	oracleClient := oracle.NewOracleClientWithWorldID(uint64(app.Config.OracleServerWorldId))
	oracleClient.Register(true, pub.String()) // todo: configure no faulty nodes

	app.unregisterOracle = func() { oracleClient.Unregister(true, pub.String()) }

	bo := oracle.NewBlockOracleFromClient(oracleClient, int(app.Config.CONSENSUS.NodesPerLayer))
	hareOracle := oracle.NewHareOracleFromClient(oracleClient)

	apiConf := &app.Config.API

	err = app.initServices("x", swarm, "/tmp/", sgn, bo, hareOracle, app.Config.LayerAvgSize)
	if err != nil {
		log.Error("cannot start services %v", err.Error())
		return
	}
	app.setupGenesis(apiCfg.DefaultGenesisConfig()) //todo: this is for debug, setup with other config when we have it
	if app.Config.TestMode {
		app.setupTestFeatures()
	}

	if app.Config.CollectMetrics {
		metrics.StartCollectingMetrics(app.Config.MetricsPort)
	}

	if err != nil {
		panic("got error starting services : " + err.Error())
	}

	app.startServices()

	err = app.P2P.Start()

	if err != nil {
		log.Error("Error starting p2p services, err: %v", err)
		panic("Error starting p2p services")
	}

	// todo: if there's no loaded account - do the new account interactive flow here
	// todo: if node has no loaded coin-base account then set the node coinbase to first account
	// todo: if node has a locked coinbase account then prompt for account passphrase to unlock it
	// todo: if node has no POS then start POS creation flow here unless user doesn't want to be a validator via cli
	// todo: start node consensus protocol here only after we have an unlocked account

	// start api servers
	if apiConf.StartGrpcServer || apiConf.StartJSONServer {
		// start grpc if specified or if json rpc specified
		app.grpcAPIService = api.NewGrpcService(app.P2P, app.state)
		app.grpcAPIService.StartService(nil)
	}

	if apiConf.StartJSONServer {
		app.jsonAPIService = api.NewJSONHTTPServer()
		app.jsonAPIService.StartService(nil)
	}

	log.Info("App started.")

	// app blocks until it receives a signal to exit
	// this signal may come from the node or from sig-abort (ctrl-c)
	app.NodeInitCallback <- true

	<-cmdp.Ctx.Done()
	//return nil
}<|MERGE_RESOLUTION|>--- conflicted
+++ resolved
@@ -235,13 +235,8 @@
 	api.ApproveAPIGossipMessages(cmdp.Ctx, app.P2P)
 }
 
-<<<<<<< HEAD
-func (app *SpacemeshApp) initServices(instanceName string, swarm server.Service, dbStorepath string, sgn hare.Signing, blockOracle oracle.BlockOracle, hareOracle hare.Rolacle, layerSize int) error {
-
-=======
 func (app *SpacemeshApp) initServices(instanceName string, swarm server.Service, dbStorepath string, sgn hare.Signing, blockOracle oracle.BlockOracle, hareOracle hare.Rolacle, layerSize uint32) error {
 	app.instanceName = instanceName
->>>>>>> f31c9ee2
 	//todo: should we add all components to a single struct?
 	lg := log.New("shmekel_"+instanceName, "", "")
 	db, err := database.NewLDBDatabase(dbStorepath, 0, 0)
@@ -279,6 +274,7 @@
 	app.syncer = syncer
 	app.clock = clock
 	app.state = st
+	app.db = db
 	app.hare = ha
 	app.P2P = swarm
 
@@ -359,7 +355,7 @@
 
 	apiConf := &app.Config.API
 
-	err = app.initServices("x", swarm, "/tmp/", sgn, bo, hareOracle, app.Config.LayerAvgSize)
+	err = app.initServices("x", swarm, "/tmp/", sgn, bo, hareOracle, 50)
 	if err != nil {
 		log.Error("cannot start services %v", err.Error())
 		return
