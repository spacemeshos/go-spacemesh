package node

import (
	"fmt"
	"github.com/seehuhn/mt19937"
	"github.com/spacemeshos/go-spacemesh/activation"
	apiCfg "github.com/spacemeshos/go-spacemesh/api/config"
	cmdp "github.com/spacemeshos/go-spacemesh/cmd"
	"github.com/spacemeshos/go-spacemesh/common"
	"github.com/spacemeshos/go-spacemesh/consensus"
	"github.com/spacemeshos/go-spacemesh/database"
	"github.com/spacemeshos/go-spacemesh/hare"
	"github.com/spacemeshos/go-spacemesh/mesh"
	"github.com/spacemeshos/go-spacemesh/metrics"
	"github.com/spacemeshos/go-spacemesh/miner"
	"github.com/spacemeshos/go-spacemesh/nipst"
	"github.com/spacemeshos/go-spacemesh/oracle"
	"github.com/spacemeshos/go-spacemesh/p2p/service"
	"github.com/spacemeshos/go-spacemesh/signing"
	"github.com/spacemeshos/go-spacemesh/state"
	"github.com/spacemeshos/go-spacemesh/sync"
	"github.com/spacemeshos/go-spacemesh/tortoise"
	"github.com/spacemeshos/go-spacemesh/types"
	"github.com/spacemeshos/go-spacemesh/version"
<<<<<<< HEAD
	"github.com/spacemeshos/post/proving"
=======
	"io/ioutil"
>>>>>>> c50f602e
	"math/rand"

	"os"
	"os/signal"
	"runtime"
	"time"

	"github.com/spacemeshos/go-spacemesh/accounts"
	"github.com/spacemeshos/go-spacemesh/api"
	cfg "github.com/spacemeshos/go-spacemesh/config"
	"github.com/spacemeshos/go-spacemesh/filesystem"
	"github.com/spacemeshos/go-spacemesh/log"
	"github.com/spacemeshos/go-spacemesh/p2p"
	"github.com/spacemeshos/go-spacemesh/timesync"
	timeCfg "github.com/spacemeshos/go-spacemesh/timesync/config"
	"github.com/spf13/cobra"
	"github.com/spf13/viper"
)

const identityFile = "identity.ed"

// VersionCmd returns the current version of spacemesh
var Cmd = &cobra.Command{
	Use:   "node",
	Short: "start node",
	Run: func(cmd *cobra.Command, args []string) {
		app := NewSpacemeshApp()
		defer app.Cleanup(cmd, args)

		app.Initialize(cmd, args)
		app.Start(cmd, args)
	},
}

// VersionCmd returns the current version of spacemesh
var VersionCmd = &cobra.Command{
	Use:   "version",
	Short: "Show version info",
	Run: func(cmd *cobra.Command, args []string) {
		fmt.Println(version.Version)
	},
}

func init() {
	cmdp.AddCommands(Cmd)
	Cmd.AddCommand(VersionCmd)
}

// SpacemeshApp is the cli app singleton
type SpacemeshApp struct {
	*cobra.Command
	instanceName     string
	P2P              p2p.Service
	Config           *cfg.Config
	NodeInitCallback chan bool
	grpcAPIService   *api.SpacemeshGrpcService
	jsonAPIService   *api.JSONHTTPServer
	syncer           *sync.Syncer
	blockListener    *sync.BlockListener
	state            *state.StateDB
	blockProducer    *miner.BlockBuilder
	mesh             *mesh.Mesh
	clock            *timesync.Ticker
	hare             *hare.Hare
	atxBuilder       *activation.Builder
	unregisterOracle func()
	edSgn            *signing.EdSigner
}

type MiningEnabler interface {
	MiningEligible() bool
}

// ParseConfig unmarshal config file into struct
func (app *SpacemeshApp) ParseConfig() (err error) {

	fileLocation := viper.GetString("config")
	vip := viper.New()
	// read in default config if passed as param using viper
	if err = cfg.LoadConfig(fileLocation, vip); err != nil {
		log.Error(fmt.Sprintf("couldn't load config file at location: %s swithing to defaults \n error: %v.",
			fileLocation, err))
		//return err
	}

	conf := cfg.DefaultConfig()
	// load config if it was loaded to our viper
	err = vip.Unmarshal(&conf)
	if err != nil {
		log.Error("Failed to parse config\n")
		return err
	}

	app.Config = &conf

	return nil
}

// NewSpacemeshApp creates an instance of the spacemesh app
func NewSpacemeshApp() *SpacemeshApp {

	defaultConfig := cfg.DefaultConfig()
	node := &SpacemeshApp{
		Config:           &defaultConfig,
		NodeInitCallback: make(chan bool, 1),
	}

	return node

}

func (app *SpacemeshApp) introduction() {
	log.Info("Welcome to Spacemesh. Spacemesh full node is starting...")
}

// this is what he wants to execute Initialize app starts
// this is my persistent pre run that involves parsing the
// toml config file
func (app *SpacemeshApp) Initialize(cmd *cobra.Command, args []string) (err error) {

	// exit gracefully - e.g. with app Cleanup on sig abort (ctrl-c)
	signalChan := make(chan os.Signal, 1)
	signal.Notify(signalChan, os.Interrupt)

	// Goroutine that listens for Crtl ^ C command
	// and triggers the quit app
	go func() {
		for range signalChan {
			log.Info("Received an interrupt, stopping services...\n")
			cmdp.Cancel()
		}
	}()

	app.introduction()

	// parse the config file based on flags et al
	err = app.ParseConfig()

	if err != nil {
		log.Error(fmt.Sprintf("couldn't parse the config %v", err))
	}

	// ensure cli flags are higher priority than config file
	cmdp.EnsureCLIFlags(cmd, app.Config)

	// override default config in timesync since timesync is using TimeCongigValues
	timeCfg.TimeConfigValues = app.Config.TIME

	app.setupLogging()

	// todo: add misc app setup here (metrics, debug, etc....)

	drift, err := timesync.CheckSystemClockDrift()
	if err != nil {
		return err
	}

	log.Info("System clock synchronized with ntp. drift: %s", drift)

	// ensure all data folders exist
	filesystem.EnsureSpacemeshDataDirectories()

	// load all accounts from store
	accounts.LoadAllAccounts()

	// todo: set coinbase account (and unlock it) based on flags

	return nil
}

// setupLogging configured the app logging system.
func (app *SpacemeshApp) setupLogging() {

	if app.Config.TestMode {
		log.JSONLog(true)
	}

	// setup logging early
	dataDir, err := filesystem.GetSpacemeshDataDirectoryPath()
	if err != nil {
		fmt.Printf("Failed to setup spacemesh data dir")
		log.Panic("Failed to setup spacemesh data dir", err)
	}

	// app-level logging
	log.InitSpacemeshLoggingSystem(dataDir, "spacemesh.log")

	log.Info("%s", app.getAppInfo())
}

func (app *SpacemeshApp) getAppInfo() string {
	return fmt.Sprintf("App version: %s. Git: %s - %s . Go Version: %s. OS: %s-%s ",
		cmdp.Version, cmdp.Branch, cmdp.Commit, runtime.Version(), runtime.GOOS, runtime.GOARCH)
}

// Post Execute tasks
func (app *SpacemeshApp) Cleanup(cmd *cobra.Command, args []string) (err error) {
	log.Info("App Cleanup starting...")

	if app.jsonAPIService != nil {
		log.Info("Stopping JSON service api...")
		app.jsonAPIService.StopService()
	}

	if app.grpcAPIService != nil {
		log.Info("Stopping GRPC service ...")
		app.grpcAPIService.StopService()
	}

	app.stopServices()

	// add any other Cleanup tasks here....
	log.Info("App Cleanup completed\n\n")

	return nil
}

func (app *SpacemeshApp) setupGenesis(cfg *apiCfg.GenesisConfig) {
	for id, acc := range cfg.InitialAccounts {
		app.state.CreateAccount(id)
		app.state.AddBalance(id, acc.Balance)
		app.state.SetNonce(id, acc.Nonce)
	}

	genesis := mesh.CreateGenesisBlock()
	app.state.Commit(false)
	app.mesh.AddBlock(genesis)
}

func (app *SpacemeshApp) setupTestFeatures() {
	// NOTE: any test-related feature enabling should happen here.
	api.ApproveAPIGossipMessages(cmdp.Ctx, app.P2P)
}

<<<<<<< HEAD
func (app *SpacemeshApp) initServices(nodeID types.NodeId, swarm service.Service, dbStorepath string, sgn hare.Signing,
	blockOracle oracle.BlockOracle, blockValidator sync.BlockValidator, hareOracle hare.Rolacle, layerSize int,
	postClient nipst.PostProverClient, poetClient nipst.PoetProvingServiceClient, atxdbstore database.DB) error {
=======
func (app *SpacemeshApp) initServices(nodeID types.NodeId, swarm service.Service, dbStorepath string, sgn hare.Signer,
	blockOracle oracle.BlockOracle, blockValidator sync.BlockValidator, hareOracle hare.Rolacle, layerSize int) error {
>>>>>>> c50f602e

	app.instanceName = nodeID.Key
	//todo: should we add all components to a single struct?

	name := nodeID.Key
	if len(name) > 5 {
		name = name[:5]
	}

	lg := log.NewDefault(name).WithFields(log.String("nodeID", name))

	db, err := database.NewLDBDatabase(dbStorepath, 0, 0)
	if err != nil {
		return err
	}
	st, err := state.New(common.Hash{}, state.NewDatabase(db)) //todo: we probably should load DB with latest hash
	if err != nil {
		return err
	}
	rng := rand.New(mt19937.New())
	processor := state.NewTransactionProcessor(rng, st, app.Config.GAS, lg.WithName("state"))

	coinToss := consensus.WeakCoin{}
	gTime, err := time.Parse(time.RFC3339, app.Config.GenesisTime)
	if err != nil {
		return err
	}
	ld := time.Duration(app.Config.LayerDurationSec) * time.Second
	clock := timesync.NewTicker(timesync.RealClock{}, ld, gTime)
	mdb := mesh.NewPersistentMeshDB(dbStorepath, lg.WithName("meshdb"))
<<<<<<< HEAD
	trtl := consensus.NewAlgorithm(consensus.NewNinjaTortoise(layerSize, mdb, lg.WithName("trtl")))

	//todo: put in config
	atxdb := activation.NewActivationDb(atxdbstore, mdb, uint64(app.Config.CONSENSUS.LayersPerEpoch), lg.WithName("atxDB"))
=======
	atxdbstore, err := database.NewLDBDatabase(dbStorepath+"atx", 0, 0)
	if err != nil {
		return err
	}

	//todo: put in config
	iddbstore, err := database.NewLDBDatabase(dbStorepath+"ids", 0, 0)
	if err != nil {
		return err
	}
	idStore := activation.NewIdentityStore(iddbstore)
	atxdb := activation.NewActivationDb(atxdbstore, idStore, mdb, 1000)
	trtl := tortoise.NewAlgorithm(layerSize, mdb, lg.WithName("trtl"))
>>>>>>> c50f602e
	msh := mesh.NewMesh(mdb, atxdb, app.Config.REWARD, trtl, processor, lg.WithName("mesh")) //todo: what to do with the logger?

	conf := sync.Configuration{SyncInterval: 1 * time.Second, Concurrency: 4, LayerSize: int(layerSize), RequestTimeout: 100 * time.Millisecond}
	syncer := sync.NewSync(swarm, msh, blockValidator, conf, clock.Subscribe(), lg)

	// TODO: turn log level back to normal:
	ha := hare.New(app.Config.HARE, swarm, sgn, msh, hareOracle, clock.Subscribe(), lg.WithName("hare").WithOptions(log.EnableLevelOption(log.ErrorLevel)))

<<<<<<< HEAD
	blockProducer := miner.NewBlockBuilder(nodeID, swarm, clock.Subscribe(), coinToss, msh, ha, blockOracle, atxdb.ProcessAtx, lg.WithName("blockProducer"))
=======
	nodeID = types.NodeId{Key: sgn.PublicKey().String()} // TODO: where does this come from?
	blockProducer := miner.NewBlockBuilder(nodeID, swarm, clock.Subscribe(), coinToss, msh, ha, blockOracle, lg.WithName("blockProducer"))
>>>>>>> c50f602e
	blockListener := sync.NewBlockListener(swarm, blockValidator, msh, 2*time.Second, 4, lg.WithName("blockListener"))

	postDifficulty := proving.Difficulty(5) // TODO: put this in config (long term - make it dynamically calculated)
	nipstBuilder := nipst.NewNipstBuilder([]byte(nodeID.Key), 1024, postDifficulty, 100, postClient, poetClient, lg.WithName("nipstBuilder"))
	atxBuilder := activation.NewBuilder(nodeID, atxdb, swarm, atxdb, msh, app.Config.CONSENSUS.LayersPerEpoch,
		nipstBuilder, clock.Subscribe(), lg.WithName("atxBuilder"))

	app.blockProducer = &blockProducer
	app.blockListener = blockListener
	app.mesh = msh
	app.syncer = syncer
	app.clock = clock
	app.state = st
	app.hare = ha
	app.P2P = swarm
	app.atxBuilder = atxBuilder
	return nil
}

func (app *SpacemeshApp) startServices() {
	app.blockListener.Start()
	app.syncer.Start()
	err := app.hare.Start()
	if err != nil {
		log.Panic("cannot start hare")
	}
	err = app.blockProducer.Start()
	if err != nil {
		log.Panic("cannot start block producer")
	}
	app.atxBuilder.Start()
	app.clock.Start()
}

func (app SpacemeshApp) stopServices() {

	log.Info("%v closing services ", app.instanceName)

	log.Info("%v closing clock", app.instanceName)
	app.clock.Close()

	log.Info("%v closing atx builder", app.instanceName)
	app.atxBuilder.Stop()

	log.Info("%v closing Hare", app.instanceName)
	app.hare.Close() //todo: need to add this

	log.Info("%v closing p2p", app.instanceName)
	app.P2P.Shutdown()

	if err := app.blockProducer.Close(); err != nil {
		log.Error("cannot stop block producer %v", err)
	}

	log.Info("%v closing blockListener", app.instanceName)
	app.blockListener.Close()

	log.Info("%v closing mesh", app.instanceName)
	app.mesh.Close()

	log.Info("%v closing sync", app.instanceName)
	app.syncer.Close()

	log.Info("unregister from oracle")
	if app.unregisterOracle != nil {
		app.unregisterOracle()
	}

}

func getEdIdentity() (*signing.EdSigner, error) {
	dataDir, err := filesystem.GetSpacemeshDataDirectoryPath()
	if err != nil {
		log.Error("Could not get data path err=%v", err)
		return nil, err
	}

	f := dataDir + "/" + identityFile
	buff, err := ioutil.ReadFile(f)
	if os.IsNotExist(err) {
		edSgn := signing.NewEdSigner()
		log.Warning("Identity file not found. Public key of new identity is %v", edSgn.PublicKey())
		err := ioutil.WriteFile(f, edSgn.ToBuffer(), 0644)
		if err != nil {
			log.Error("Could not write the identity to file err=%v", err)
			return nil, err
		}
		return edSgn, nil
	}

	if err != nil {
		log.Error("Could not read identity from file err=%v", err)
		return nil, err
	}

	edSgn, err := signing.NewEdSignerFromBuffer(buff)
	if err != nil {
		log.Error("Could not construct identity from data file err=%v", err)
		return nil, err
	}

	return edSgn, nil
}

func (app *SpacemeshApp) Start(cmd *cobra.Command, args []string) {
	log.Info("Starting Spacemesh")

	// start p2p services
	log.Info("Initializing P2P services")
	swarm, err := p2p.New(cmdp.Ctx, app.Config.P2P)
	if err != nil {
		log.Error("Error starting p2p services, err: %v", err)
		log.Panic("Error starting p2p services")
	}

	// todo : register all protocols

	app.edSgn, err = getEdIdentity()
	if err != nil {
		log.Panic("Could not retrieve identity err=%v", err)
	}

	//crypto.NewPublicKey(sgn.Verifier().Bytes())
	// TODO ADD KEY

	oracle.SetServerAddress(app.Config.OracleServer)
	oracleClient := oracle.NewOracleClientWithWorldID(uint64(app.Config.OracleServerWorldId))
	oracleClient.Register(true, app.edSgn.PublicKey().String()) // todo: configure no faulty nodes

	app.unregisterOracle = func() { oracleClient.Unregister(true, app.edSgn.PublicKey().String()) }

	nodeID := types.NodeId{Key: app.edSgn.PublicKey().String()}
	bo := oracle.NewBlockOracleFromClient(oracleClient, int(app.Config.CONSENSUS.NodesPerLayer), nodeID)
	//nodesPerLayer := app.Config.CONSENSUS.NodesPerLayer
	//layersPerEpoch := app.Config.CONSENSUS.LayersPerEpoch
	//activationDb := &activation.ActivationDb{Atxs: database.NewMemDatabase()} // TODO: initialize properly
	//beaconProvider := &oracle.EpochBeaconProvider{}                           // TODO: initialize properly
	//vrfSigner := crypto.NewVRFSigner(nil)                                     // TODO: use VRF private key
	//nodeID := types.NodeId{Key: "x"}
	//bo := oracle.NewMinerBlockOracle(nodesPerLayer, layersPerEpoch, activationDb, beaconProvider, vrfSigner, nodeID)
	//bv := oracle.NewBlockEligibilityValidator(nodesPerLayer, layersPerEpoch, activationDb, beaconProvider,
	//	crypto.ValidateVRF)
	hareOracle := oracle.NewHareOracleFromClient(oracleClient)

	apiConf := &app.Config.API

	validatorMock := sync.BlockValidatorMock{}
<<<<<<< HEAD
	poet, err := nipst.NewRemoteRPCPoetClient("127.0.0.1", 10)
	if err != nil {
		log.Error("poet server not found")
	}

	dbStorepath := "/tmp/"
	atxdbstore, err := database.NewLDBDatabase(dbStorepath+"atx", 0, 0)
	if err != nil {
		log.Panic("error starting atx db: %v", err)
	}

	err = app.initServices(nodeID, swarm, dbStorepath, sgn, bo, validatorMock, hareOracle, app.Config.LayerAvgSize, nipst.NewPostClient(), poet, atxdbstore)
=======
	err = app.initServices(nodeID, swarm, "/tmp/", app.edSgn, bo, validatorMock, hareOracle, app.Config.LayerAvgSize)
>>>>>>> c50f602e
	if err != nil {
		log.Error("cannot start services %v", err.Error())
		return
	}
	app.setupGenesis(apiCfg.DefaultGenesisConfig()) //todo: this is for debug, setup with other config when we have it
	if app.Config.TestMode {
		app.setupTestFeatures()
	}

	if app.Config.CollectMetrics {
		metrics.StartCollectingMetrics(app.Config.MetricsPort)
	}

	if err != nil {
		log.Panic("got error starting services : " + err.Error())
	}

	app.startServices()

	err = app.P2P.Start()

	if err != nil {
		log.Error("Error starting p2p services, err: %v", err)
		log.Panic("Error starting p2p services")
	}

	// todo: if there's no loaded account - do the new account interactive flow here
	// todo: if node has no loaded coin-base account then set the node coinbase to first account
	// todo: if node has a locked coinbase account then prompt for account passphrase to unlock it
	// todo: if node has no POS then start POS creation flow here unless user doesn't want to be a validator via cli
	// todo: start node consensus protocol here only after we have an unlocked account

	// start api servers
	if apiConf.StartGrpcServer || apiConf.StartJSONServer {
		// start grpc if specified or if json rpc specified
		app.grpcAPIService = api.NewGrpcService(app.P2P, app.state)
		app.grpcAPIService.StartService(nil)
	}

	if apiConf.StartJSONServer {
		app.jsonAPIService = api.NewJSONHTTPServer()
		app.jsonAPIService.StartService(nil)
	}

	log.Info("App started.")

	// app blocks until it receives a signal to exit
	// this signal may come from the node or from sig-abort (ctrl-c)
	app.NodeInitCallback <- true

	<-cmdp.Ctx.Done()
	//return nil
}<|MERGE_RESOLUTION|>--- conflicted
+++ resolved
@@ -22,11 +22,8 @@
 	"github.com/spacemeshos/go-spacemesh/tortoise"
 	"github.com/spacemeshos/go-spacemesh/types"
 	"github.com/spacemeshos/go-spacemesh/version"
-<<<<<<< HEAD
 	"github.com/spacemeshos/post/proving"
-=======
 	"io/ioutil"
->>>>>>> c50f602e
 	"math/rand"
 
 	"os"
@@ -261,14 +258,9 @@
 	api.ApproveAPIGossipMessages(cmdp.Ctx, app.P2P)
 }
 
-<<<<<<< HEAD
-func (app *SpacemeshApp) initServices(nodeID types.NodeId, swarm service.Service, dbStorepath string, sgn hare.Signing,
+func (app *SpacemeshApp) initServices(nodeID types.NodeId, swarm service.Service, dbStorepath string, sgn hare.Signer,
 	blockOracle oracle.BlockOracle, blockValidator sync.BlockValidator, hareOracle hare.Rolacle, layerSize int,
 	postClient nipst.PostProverClient, poetClient nipst.PoetProvingServiceClient, atxdbstore database.DB) error {
-=======
-func (app *SpacemeshApp) initServices(nodeID types.NodeId, swarm service.Service, dbStorepath string, sgn hare.Signer,
-	blockOracle oracle.BlockOracle, blockValidator sync.BlockValidator, hareOracle hare.Rolacle, layerSize int) error {
->>>>>>> c50f602e
 
 	app.instanceName = nodeID.Key
 	//todo: should we add all components to a single struct?
@@ -299,16 +291,7 @@
 	ld := time.Duration(app.Config.LayerDurationSec) * time.Second
 	clock := timesync.NewTicker(timesync.RealClock{}, ld, gTime)
 	mdb := mesh.NewPersistentMeshDB(dbStorepath, lg.WithName("meshdb"))
-<<<<<<< HEAD
 	trtl := consensus.NewAlgorithm(consensus.NewNinjaTortoise(layerSize, mdb, lg.WithName("trtl")))
-
-	//todo: put in config
-	atxdb := activation.NewActivationDb(atxdbstore, mdb, uint64(app.Config.CONSENSUS.LayersPerEpoch), lg.WithName("atxDB"))
-=======
-	atxdbstore, err := database.NewLDBDatabase(dbStorepath+"atx", 0, 0)
-	if err != nil {
-		return err
-	}
 
 	//todo: put in config
 	iddbstore, err := database.NewLDBDatabase(dbStorepath+"ids", 0, 0)
@@ -316,9 +299,8 @@
 		return err
 	}
 	idStore := activation.NewIdentityStore(iddbstore)
-	atxdb := activation.NewActivationDb(atxdbstore, idStore, mdb, 1000)
+	atxdb := activation.NewActivationDb(atxdbstore, idStore, mdb, uint64(app.Config.CONSENSUS.LayersPerEpoch), lg.WithName("atxDB"))
 	trtl := tortoise.NewAlgorithm(layerSize, mdb, lg.WithName("trtl"))
->>>>>>> c50f602e
 	msh := mesh.NewMesh(mdb, atxdb, app.Config.REWARD, trtl, processor, lg.WithName("mesh")) //todo: what to do with the logger?
 
 	conf := sync.Configuration{SyncInterval: 1 * time.Second, Concurrency: 4, LayerSize: int(layerSize), RequestTimeout: 100 * time.Millisecond}
@@ -327,12 +309,8 @@
 	// TODO: turn log level back to normal:
 	ha := hare.New(app.Config.HARE, swarm, sgn, msh, hareOracle, clock.Subscribe(), lg.WithName("hare").WithOptions(log.EnableLevelOption(log.ErrorLevel)))
 
-<<<<<<< HEAD
+	nodeID = types.NodeId{Key: sgn.PublicKey().String()} // TODO: where does this come from?
 	blockProducer := miner.NewBlockBuilder(nodeID, swarm, clock.Subscribe(), coinToss, msh, ha, blockOracle, atxdb.ProcessAtx, lg.WithName("blockProducer"))
-=======
-	nodeID = types.NodeId{Key: sgn.PublicKey().String()} // TODO: where does this come from?
-	blockProducer := miner.NewBlockBuilder(nodeID, swarm, clock.Subscribe(), coinToss, msh, ha, blockOracle, lg.WithName("blockProducer"))
->>>>>>> c50f602e
 	blockListener := sync.NewBlockListener(swarm, blockValidator, msh, 2*time.Second, 4, lg.WithName("blockListener"))
 
 	postDifficulty := proving.Difficulty(5) // TODO: put this in config (long term - make it dynamically calculated)
@@ -480,7 +458,6 @@
 	apiConf := &app.Config.API
 
 	validatorMock := sync.BlockValidatorMock{}
-<<<<<<< HEAD
 	poet, err := nipst.NewRemoteRPCPoetClient("127.0.0.1", 10)
 	if err != nil {
 		log.Error("poet server not found")
@@ -492,10 +469,7 @@
 		log.Panic("error starting atx db: %v", err)
 	}
 
-	err = app.initServices(nodeID, swarm, dbStorepath, sgn, bo, validatorMock, hareOracle, app.Config.LayerAvgSize, nipst.NewPostClient(), poet, atxdbstore)
-=======
-	err = app.initServices(nodeID, swarm, "/tmp/", app.edSgn, bo, validatorMock, hareOracle, app.Config.LayerAvgSize)
->>>>>>> c50f602e
+	err = app.initServices(nodeID, swarm, dbStorepath, app.edSgn, bo, validatorMock, hareOracle, app.Config.LayerAvgSize, nipst.NewPostClient(), poet, atxdbstore)
 	if err != nil {
 		log.Error("cannot start services %v", err.Error())
 		return
