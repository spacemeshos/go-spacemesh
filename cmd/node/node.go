--- conflicted
+++ resolved
@@ -531,9 +531,44 @@
 		hOracle = eligibility.New(beacon, atxdb.CalcActiveSetSize, BLS381.Verify2, vrfSigner, uint16(app.Config.LayersPerEpoch), app.Config.GenesisActiveSet, mdb, app.Config.HareEligibility, app.addLogger(HareOracleLogger, lg))
 	}
 
-<<<<<<< HEAD
 	ha := app.HareFactory(mdb, swarm, sgn, nodeID, syncer, msh, hOracle, idStore, clock, lg)
-=======
+
+	stateAndMeshProjector := pending_txs.NewStateAndMeshProjector(st, msh)
+	blockProducer := miner.NewBlockBuilder(nodeID, sgn, swarm, clock.Subscribe(), app.Config.Hdist, app.txPool, atxpool, coinToss, msh, ha, blockOracle, processor, atxdb, syncer, app.Config.AtxsPerBlock, stateAndMeshProjector, app.addLogger(BlockBuilderLogger, lg))
+	blockListener := sync.NewBlockListener(swarm, syncer, 4, app.addLogger(BlockListenerLogger, lg))
+
+	msh.SetBlockBuilder(blockProducer)
+
+	poetListener := activation.NewPoetListener(swarm, poetDb, app.addLogger(PoetListenerLogger, lg))
+
+	nipstBuilder := activation.NewNIPSTBuilder(util.Hex2Bytes(nodeID.Key), postClient, poetClient, poetDb, store, app.addLogger(NipstBuilderLogger, lg))
+
+	coinBase := types.HexToAddress(app.Config.CoinbaseAccount)
+
+	if coinBase.Big().Uint64() == 0 && app.Config.StartMining {
+		app.log.Panic("invalid Coinbase account")
+	}
+	atxBuilder := activation.NewBuilder(nodeID, coinBase, sgn, atxdb, swarm, msh, layersPerEpoch, nipstBuilder, postClient, clock.Subscribe(), syncer.ListenToGossip, store, app.addLogger("atxBuilder", lg))
+
+	app.blockProducer = blockProducer
+	app.blockListener = blockListener
+	app.mesh = msh
+	app.syncer = syncer
+	app.clock = clock
+	app.state = st
+	app.hare = ha
+	app.P2P = swarm
+	app.poetListener = poetListener
+	app.atxBuilder = atxBuilder
+	app.oracle = blockOracle
+	return nil
+}
+
+func (app *SpacemeshApp) HareFactory(mdb *mesh.MeshDB, swarm service.Service, sgn hare.Signer, nodeID types.NodeId, syncer *sync.Syncer, msh *mesh.Mesh, hOracle hare.Rolacle, idStore *activation.IdentityStore, clock TickProvider, lg log.Log) HareService {
+	if app.Config.HARE.SuperHare {
+		return turbohare.New(msh)
+	}
+
 	// a function to validate we know the blocks
 	validationFunc := func(ids []types.BlockID) bool {
 		for _, b := range ids {
@@ -551,63 +586,6 @@
 
 		return true
 	}
-
-	ha := hare.New(app.Config.HARE, swarm, sgn, nodeID, validationFunc, syncer.IsSynced, msh, hOracle, uint16(app.Config.LayersPerEpoch), idStore, hOracle, clock.Subscribe(), app.addLogger(HareLogger, lg))
->>>>>>> 4c905b87
-
-	stateAndMeshProjector := pending_txs.NewStateAndMeshProjector(st, msh)
-	blockProducer := miner.NewBlockBuilder(nodeID, sgn, swarm, clock.Subscribe(), app.Config.Hdist, app.txPool, atxpool, coinToss, msh, ha, blockOracle, processor, atxdb, syncer, app.Config.AtxsPerBlock, stateAndMeshProjector, app.addLogger(BlockBuilderLogger, lg))
-	blockListener := sync.NewBlockListener(swarm, syncer, 4, app.addLogger(BlockListenerLogger, lg))
-
-	msh.SetBlockBuilder(blockProducer)
-
-	poetListener := activation.NewPoetListener(swarm, poetDb, app.addLogger(PoetListenerLogger, lg))
-
-	nipstBuilder := activation.NewNIPSTBuilder(util.Hex2Bytes(nodeID.Key), postClient, poetClient, poetDb, store, app.addLogger(NipstBuilderLogger, lg))
-
-	coinBase := types.HexToAddress(app.Config.CoinbaseAccount)
-
-	if coinBase.Big().Uint64() == 0 && app.Config.StartMining {
-		app.log.Panic("invalid Coinbase account")
-	}
-	atxBuilder := activation.NewBuilder(nodeID, coinBase, sgn, atxdb, swarm, msh, layersPerEpoch, nipstBuilder, postClient, clock.Subscribe(), syncer.ListenToGossip, store, app.addLogger("atxBuilder", lg))
-
-	app.blockProducer = blockProducer
-	app.blockListener = blockListener
-	app.mesh = msh
-	app.syncer = syncer
-	app.clock = clock
-	app.state = st
-	app.hare = ha
-	app.P2P = swarm
-	app.poetListener = poetListener
-	app.atxBuilder = atxBuilder
-	app.oracle = blockOracle
-	return nil
-}
-
-func (app *SpacemeshApp) HareFactory(mdb *mesh.MeshDB, swarm service.Service, sgn hare.Signer, nodeID types.NodeId, syncer *sync.Syncer, msh *mesh.Mesh, hOracle hare.Rolacle, idStore *activation.IdentityStore, clock TickProvider, lg log.Log) HareService {
-	if app.Config.HARE.SuperHare {
-		return turbohare.New(msh)
-	}
-
-	// a function to validate we know the blocks
-	validationFunc := func(ids []types.BlockID) bool {
-		for _, b := range ids {
-			res, err := mdb.GetBlock(b)
-			if err != nil {
-				app.log.With().Error("failed to validate block", log.BlockId(b.String()))
-				return false
-			}
-			if res == nil {
-				app.log.With().Error("failed to validate block (BUG BUG BUG - GetBlock return err nil and res nil)", log.BlockId(b.String()))
-				return false
-			}
-
-		}
-
-		return true
-	}
 	ha := hare.New(app.Config.HARE, swarm, sgn, nodeID, validationFunc, syncer.IsSynced, msh, hOracle, uint16(app.Config.LayersPerEpoch), idStore, hOracle, clock.Subscribe(), app.addLogger(HareLogger, lg))
 	return ha
 }
