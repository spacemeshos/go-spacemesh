// Package node contains the main executable for go-spacemesh node
package node

import (
	"context"
	"errors"
	"fmt"
	"io/ioutil"
	"net/http"
	"os"
	"os/signal"
	"path/filepath"
	"runtime"
	"strconv"
	"time"

	grpcmiddleware "github.com/grpc-ecosystem/go-grpc-middleware"
	grpczap "github.com/grpc-ecosystem/go-grpc-middleware/logging/zap"
	grpcctxtags "github.com/grpc-ecosystem/go-grpc-middleware/tags"
	"github.com/mitchellh/mapstructure"
	"github.com/pyroscope-io/pyroscope/pkg/agent/profiler"
	"github.com/spf13/cobra"
	"github.com/spf13/viper"
	"go.uber.org/zap"
	"go.uber.org/zap/zapcore"

	"github.com/spacemeshos/go-spacemesh/activation"
	"github.com/spacemeshos/go-spacemesh/api/grpcserver"
	"github.com/spacemeshos/go-spacemesh/beacon"
	"github.com/spacemeshos/go-spacemesh/beacon/weakcoin"
	"github.com/spacemeshos/go-spacemesh/blocks"
	cmdp "github.com/spacemeshos/go-spacemesh/cmd"
	"github.com/spacemeshos/go-spacemesh/cmd/mapstructureutil"
	"github.com/spacemeshos/go-spacemesh/common/types"
	"github.com/spacemeshos/go-spacemesh/config"
	"github.com/spacemeshos/go-spacemesh/config/presets"
	"github.com/spacemeshos/go-spacemesh/datastore"
	"github.com/spacemeshos/go-spacemesh/events"
	"github.com/spacemeshos/go-spacemesh/filesystem"
	vm "github.com/spacemeshos/go-spacemesh/genvm"
	"github.com/spacemeshos/go-spacemesh/hare"
	"github.com/spacemeshos/go-spacemesh/hare/eligibility"
	"github.com/spacemeshos/go-spacemesh/layerfetcher"
	"github.com/spacemeshos/go-spacemesh/layerpatrol"
	"github.com/spacemeshos/go-spacemesh/log"
	"github.com/spacemeshos/go-spacemesh/mesh"
	"github.com/spacemeshos/go-spacemesh/metrics"
	"github.com/spacemeshos/go-spacemesh/miner"
	"github.com/spacemeshos/go-spacemesh/p2p"
	"github.com/spacemeshos/go-spacemesh/p2p/pubsub"
	"github.com/spacemeshos/go-spacemesh/proposals"
	"github.com/spacemeshos/go-spacemesh/signing"
	"github.com/spacemeshos/go-spacemesh/sql"
	dbmetrics "github.com/spacemeshos/go-spacemesh/sql/metrics"
	"github.com/spacemeshos/go-spacemesh/syncer"
	"github.com/spacemeshos/go-spacemesh/system"
	"github.com/spacemeshos/go-spacemesh/timesync"
	timeCfg "github.com/spacemeshos/go-spacemesh/timesync/config"
	"github.com/spacemeshos/go-spacemesh/timesync/peersync"
	"github.com/spacemeshos/go-spacemesh/tortoise"
	"github.com/spacemeshos/go-spacemesh/turbohare"
	"github.com/spacemeshos/go-spacemesh/txs"
)

const edKeyFileName = "key.bin"

// Logger names.
const (
	AppLogger              = "app"
	P2PLogger              = "p2p"
	PostLogger             = "post"
	StateDbLogger          = "stateDbStore"
	BeaconLogger           = "beacon"
	CachedDBLogger         = "cachedDB"
	PoetDbLogger           = "poetDb"
	TrtlLogger             = "trtl"
	ATXHandlerLogger       = "atxHandler"
	MeshLogger             = "mesh"
	SyncLogger             = "sync"
	HareOracleLogger       = "hareOracle"
	HareLogger             = "hare"
	BlockGenLogger         = "blockGenerator"
	BlockHandlerLogger     = "blockHandler"
	TxHandlerLogger        = "txHandler"
	ProposalBuilderLogger  = "proposalBuilder"
	ProposalListenerLogger = "proposalListener"
	PoetListenerLogger     = "poetListener"
	NipostBuilderLogger    = "nipostBuilder"
	LayerFetcher           = "layerFetcher"
	TimeSyncLogger         = "timesync"
	SVMLogger              = "SVM"
	GRPCLogger             = "grpc"
	ConStateLogger         = "conState"
)

// Cmd is the cobra wrapper for the node, that allows adding parameters to it.
var Cmd = &cobra.Command{
	Use:   "node",
	Short: "start node",
	Run: func(cmd *cobra.Command, args []string) {
		conf, err := loadConfig(cmd)
		if err != nil {
			log.With().Fatal("failed to initialize config", log.Err(err))
		}

		if conf.LOGGING.Encoder == config.JSONLogEncoder {
			log.JSONLog(true)
		}
		app := New(
			WithConfig(conf),
			// NOTE(dshulyak) this needs to be max level so that child logger can can be current level or below.
			// otherwise it will fail later when child logger will try to increase level.
			WithLog(log.RegisterHooks(
				log.NewWithLevel("", zap.NewAtomicLevelAt(zapcore.DebugLevel)),
				events.EventHook())),
		)
		starter := func() error {
			if err := app.Initialize(); err != nil {
				return fmt.Errorf("init node: %w", err)
			}
			// This blocks until the context is finished or until an error is produced
			if err := app.Start(); err != nil {
				return fmt.Errorf("start node: %w", err)
			}

			return nil
		}
		err = starter()
		app.Cleanup()
		if err != nil {
			log.With().Fatal("Failed to run the node. See logs for details.", log.Err(err))
		}
	},
}

// VersionCmd returns the current version of spacemesh.
var VersionCmd = &cobra.Command{
	Use:   "version",
	Short: "Show version info",
	Run: func(cmd *cobra.Command, args []string) {
		fmt.Print(cmdp.Version)
		if cmdp.Commit != "" {
			fmt.Printf("+%s", cmdp.Commit)
		}
		fmt.Println()
	},
}

func init() {
	cmdp.AddCommands(Cmd)
	Cmd.AddCommand(VersionCmd)
}

// Service is a general service interface that specifies the basic start/stop functionality.
type Service interface {
	Start(ctx context.Context) error
	Close()
}

// HareService is basic definition of hare algorithm service, providing consensus results for a layer.
type HareService interface {
	Service
	GetHareMsgHandler() pubsub.GossipHandler
}

// TickProvider is an interface to a glopbal system clock that releases ticks on each layer.
type TickProvider interface {
	Subscribe() timesync.LayerTimer
	Unsubscribe(timesync.LayerTimer)
	GetCurrentLayer() types.LayerID
	StartNotifying()
	GetGenesisTime() time.Time
	LayerToTime(types.LayerID) time.Time
	Close()
	AwaitLayer(types.LayerID) chan struct{}
}

func loadConfig(cmd *cobra.Command) (*config.Config, error) {
	conf, err := LoadConfigFromFile()
	if err != nil {
		return nil, fmt.Errorf("loading config from file: %w", err)
	}
	if err := cmdp.EnsureCLIFlags(cmd, conf); err != nil {
		return nil, fmt.Errorf("mapping cli flags to config: %w", err)
	}
	return conf, nil
}

// LoadConfigFromFile tries to load configuration file if the config parameter was specified.
func LoadConfigFromFile() (*config.Config, error) {
	fileLocation := viper.GetString("config")

	// read in default config if passed as param using viper
	if err := config.LoadConfig(fileLocation, viper.GetViper()); err != nil {
		log.Error(fmt.Sprintf("couldn't load config file at location: %s switching to defaults \n error: %v.",
			fileLocation, err))
		// return err
	}

	conf := config.DefaultConfig()
	if name := viper.GetString("preset"); len(name) > 0 {
		preset, err := presets.Get(name)
		if err != nil {
			return nil, err
		}
		conf = preset
	}

	hook := mapstructure.ComposeDecodeHookFunc(
		mapstructure.StringToTimeDurationHookFunc(),
		mapstructure.StringToSliceHookFunc(","),
		mapstructureutil.BigRatDecodeFunc(),
	)

	// load config if it was loaded to the viper
	if err := viper.Unmarshal(&conf, viper.DecodeHook(hook)); err != nil {
		return nil, fmt.Errorf("unmarshal viper: %w", err)
	}
	return &conf, nil
}

// Option to modify an App instance.
type Option func(app *App)

// WithLog enables logger for an App.
func WithLog(logger log.Log) Option {
	return func(app *App) {
		app.log = logger
	}
}

// WithConfig overvwrites default App config.
func WithConfig(conf *config.Config) Option {
	return func(app *App) {
		app.Config = conf
	}
}

// New creates an instance of the spacemesh app.
func New(opts ...Option) *App {
	defaultConfig := config.DefaultConfig()
	app := &App{
		Config:  &defaultConfig,
		log:     log.NewNop(),
		loggers: make(map[string]*zap.AtomicLevel),
		term:    make(chan struct{}),
		started: make(chan struct{}),
	}
	for _, opt := range opts {
		opt(app)
	}
	lvl := zap.NewAtomicLevelAt(zap.InfoLevel)
	log.SetupGlobal(app.log.SetLevel(&lvl))
	return app
}

// App is the cli app singleton.
type App struct {
	*cobra.Command
	nodeID           types.NodeID
	Config           *config.Config
	db               *sql.Database
	grpcAPIService   *grpcserver.Server
	jsonAPIService   *grpcserver.JSONHTTPServer
	gatewaySvc       *grpcserver.GatewayService
	globalstateSvc   *grpcserver.GlobalStateService
	txService        *grpcserver.TransactionService
	syncer           *syncer.Syncer
	proposalListener *proposals.Handler
	proposalBuilder  *miner.ProposalBuilder
	mesh             *mesh.Mesh
	clock            TickProvider
	hare             HareService
	postSetupMgr     *activation.PostSetupManager
	atxBuilder       *activation.Builder
	atxHandler       *activation.Handler
	poetListener     *activation.PoetListener
	edSgn            *signing.EdSigner
	beaconProtocol   *beacon.ProtocolDriver
	closers          []interface{ Close() }
	log              log.Log
	svm              *vm.VM
	conState         *txs.ConservativeState
	layerFetch       *layerfetcher.Logic
	ptimesync        *peersync.Sync
	tortoise         *tortoise.Tortoise

	host *p2p.Host

	loggers map[string]*zap.AtomicLevel
	term    chan struct{} // this channel is closed when closing services, goroutines should wait on this channel in order to terminate
	started chan struct{} // this channel is closed once the app has finished starting
}

func (app *App) introduction() {
	log.Info("Welcome to Spacemesh. Spacemesh full node is starting...")
}

// Initialize sets up an exit signal, logging and checks the clock, returns error if clock is not in sync.
func (app *App) Initialize() (err error) {
	// tortoise wait zdist layers for hare to timeout for a layer. once hare timeout, tortoise will
	// vote against all blocks in that layer. so it's important to make sure zdist takes longer than
	// hare's max time duration to run consensus for a layer
	maxHareRoundsPerLayer := 1 + app.Config.HARE.LimitIterations*hare.RoundsPerIteration // pre-round + 4 rounds per iteration
	maxHareLayerDurationSec := app.Config.HARE.WakeupDelta + maxHareRoundsPerLayer*app.Config.HARE.RoundDuration
	if app.Config.LayerDurationSec*int(app.Config.Tortoise.Zdist) <= maxHareLayerDurationSec {
		log.With().Error("incompatible params",
			log.Uint32("tortoise_zdist", app.Config.Tortoise.Zdist),
			log.Int("layer_duration", app.Config.LayerDurationSec),
			log.Int("hare_wakeup_delta", app.Config.HARE.WakeupDelta),
			log.Int("hare_limit_iterations", app.Config.HARE.LimitIterations),
			log.Int("hare_round_duration", app.Config.HARE.RoundDuration))

		return errors.New("incompatible tortoise hare params")
	}

	// override default config in timesync since timesync is using TimeConfigValues
	timeCfg.TimeConfigValues = app.Config.TIME

	// ensure all data folders exist
	err = filesystem.ExistOrCreate(app.Config.DataDir())
	if err != nil {
		return fmt.Errorf("ensure folders exist: %w", err)
	}

	// exit gracefully - e.g. with app Cleanup on sig abort (ctrl-c)
	signalChan := make(chan os.Signal, 1)
	signal.Notify(signalChan, os.Interrupt)

	// Goroutine that listens for Ctrl ^ C command
	// and triggers the quit app
	go func() {
		for range signalChan {
			app.log.Info("Received an interrupt, stopping services...\n")

			cmdp.Cancel()()
		}
	}()

	app.setupLogging()

	app.introduction()

	return nil
}

// setupLogging configured the app logging system.
func (app *App) setupLogging() {
	log.Info("%s", app.getAppInfo())
	events.InitializeReporter()
}

func (app *App) getAppInfo() string {
	return fmt.Sprintf("App version: %s. Git: %s - %s . Go Version: %s. OS: %s-%s ",
		cmdp.Version, cmdp.Branch, cmdp.Commit, runtime.Version(), runtime.GOOS, runtime.GOARCH)
}

// Cleanup stops all app services.
func (app *App) Cleanup() {
	log.Info("app cleanup starting...")
	app.stopServices()
	// add any other Cleanup tasks here....
	log.Info("app cleanup completed")
}

// Wrap the top-level logger to add context info and set the level for a
// specific module.
func (app *App) addLogger(name string, logger log.Log) log.Log {
	lvl := zap.NewAtomicLevel()
	loggers, err := decodeLoggers(app.Config.LOGGING)
	if err != nil {
		app.log.With().Panic("unable to decode loggers into map[string]string", log.Err(err))
	}
	level, ok := loggers[name]
	if ok {
		if err := lvl.UnmarshalText([]byte(level)); err != nil {
			app.log.Error("cannot parse logging for %v error %v", name, err)
			lvl.SetLevel(log.DefaultLevel())
		}
	} else {
		lvl.SetLevel(log.DefaultLevel())
	}

	if logger.Check(lvl.Level()) {
		app.loggers[name] = &lvl
		logger = logger.SetLevel(&lvl)
	}
	return logger.WithName(name).WithFields(log.String("module", name))
}

func (app *App) getLevel(name string) log.Level {
	alvl, exist := app.loggers[name]
	if !exist {
		return 0
	}
	return alvl.Level()
}

// SetLogLevel updates the log level of an existing logger.
func (app *App) SetLogLevel(name, loglevel string) error {
	lvl, ok := app.loggers[name]
	if !ok {
		return fmt.Errorf("cannot find logger %v", name)
	}

	if err := lvl.UnmarshalText([]byte(loglevel)); err != nil {
		return fmt.Errorf("unmarshal text: %w", err)
	}

	return nil
}

func (app *App) initServices(ctx context.Context,
	nodeID types.NodeID,
	dbStorepath string,
	sgn *signing.EdSigner,
	isFixedOracle bool,
	rolacle hare.Rolacle,
	layerSize uint32,
	poetClient activation.PoetProvingServiceClient,
	vrfSigner *signing.VRFSigner,
	layersPerEpoch uint32, clock TickProvider,
) error {
	app.nodeID = nodeID

	lg := app.log.Named(nodeID.ShortString()).WithFields(nodeID)
	types.SetLayersPerEpoch(app.Config.LayersPerEpoch)

	app.log = app.addLogger(AppLogger, lg)

	sqlDB, err := sql.Open("file:" + filepath.Join(dbStorepath, "state.sql"))
	if err != nil {
		return fmt.Errorf("open sqlite db %w", err)
	}
	app.db = sqlDB
	if app.Config.CollectMetrics {
		dbCollector := dbmetrics.NewDBMetricsCollector(ctx, sqlDB, app.addLogger(StateDbLogger, lg), 5*time.Minute)
		if dbCollector != nil {
			app.closers = append(app.closers, dbCollector)
		}
	}

	cdb := datastore.NewCachedDB(sqlDB, app.addLogger(CachedDBLogger, lg))
	poetDb := activation.NewPoetDb(sqlDB, app.addLogger(PoetDbLogger, lg))
	validator := activation.NewValidator(poetDb, app.Config.POST)

	if err := os.MkdirAll(dbStorepath, os.ModePerm); err != nil {
		return fmt.Errorf("failed to create %s: %w", dbStorepath, err)
	}

<<<<<<< HEAD
	mdb, err := mesh.NewPersistentMeshDB(sqlDB, app.addLogger(MeshDBLogger, lg))
	if err != nil {
		return fmt.Errorf("create mesh DB: %w", err)
	}

=======
>>>>>>> 3529d1f9
	state := vm.New(sqlDB, vm.WithLogger(app.addLogger(SVMLogger, lg)))
	app.conState = txs.NewConservativeState(state, sqlDB,
		txs.WithCSConfig(txs.CSConfig{
			BlockGasLimit:      app.Config.BlockGasLimit,
			NumTXsPerProposal:  app.Config.TxsPerProposal,
			OptFilterThreshold: app.Config.OptFilterThreshold,
		}),
		txs.WithLogger(app.addLogger(ConStateLogger, lg)))

	var verifier blockValidityVerifier
	msh, recovered, err := mesh.NewMesh(cdb, &verifier, app.conState, app.addLogger(MeshLogger, lg))
	if err != nil {
		return fmt.Errorf("failed to create mesh: %w", err)
	}

	if !recovered {
		if err = state.ApplyGenesis(app.Config.Genesis.ToAccounts()); err != nil {
			return fmt.Errorf("setup genesis: %w", err)
		}
	}

	goldenATXID := types.ATXID(types.HexToHash32(app.Config.GoldenATXID))
	if goldenATXID == *types.EmptyATXID {
		return errors.New("invalid golden atx id")
	}

	fetcherWrapped := &layerFetcher{}
	atxHandler := activation.NewHandler(cdb, fetcherWrapped, layersPerEpoch, goldenATXID, validator, app.addLogger(ATXHandlerLogger, lg))

	beaconProtocol := beacon.New(nodeID, app.host, sgn, vrfSigner, cdb, clock,
		beacon.WithContext(ctx),
		beacon.WithConfig(app.Config.Beacon),
		beacon.WithLogger(app.addLogger(BeaconLogger, lg)))

	processed, err := msh.GetProcessedLayer()
	if err != nil && !errors.Is(err, sql.ErrNotFound) {
		return fmt.Errorf("failed to load processed layer: %w", err)
	}
	verified, err := msh.GetVerifiedLayer()
	if err != nil && !errors.Is(err, sql.ErrNotFound) {
		return fmt.Errorf("failed to load verified layer: %w", err)
	}

<<<<<<< HEAD
	var verifier blockValidityVerifier
	var msh *mesh.Mesh
	if mdb.PersistentData() {
		msh = mesh.NewRecoveredMesh(mdb, atxDB, &verifier, app.conState, app.addLogger(MeshLogger, lg))
	} else {
		msh = mesh.NewMesh(mdb, atxDB, &verifier, app.conState, app.addLogger(MeshLogger, lg))
		if err := state.ApplyGenesis(app.Config.Genesis.ToAccounts()); err != nil {
			return fmt.Errorf("setup genesis: %w", err)
		}
	}

=======
>>>>>>> 3529d1f9
	trtlCfg := app.Config.Tortoise
	trtlCfg.LayerSize = layerSize
	trtlCfg.BadBeaconVoteDelayLayers = app.Config.LayersPerEpoch
	trtlCfg.MeshProcessed = processed
	trtlCfg.MeshVerified = verified
	trtl := tortoise.New(cdb, beaconProtocol, msh,
		tortoise.WithContext(ctx),
		tortoise.WithLogger(app.addLogger(TrtlLogger, lg)),
		tortoise.WithConfig(trtlCfg),
	)
	verifier.Tortoise = trtl

	// we can't have an epoch offset which is greater/equal than the number of layers in an epoch

	if app.Config.HareEligibility.EpochOffset >= app.Config.BaseConfig.LayersPerEpoch {
		return fmt.Errorf("epoch offset cannot be greater than or equal to the number of layers per epoch. epoch_offset: %d. layers_per_epoch: %d",
			app.Config.HareEligibility.EpochOffset, app.Config.BaseConfig.LayersPerEpoch)
	}

	proposalListener := proposals.NewHandler(cdb, fetcherWrapped, beaconProtocol, msh,
		proposals.WithLogger(app.addLogger(ProposalListenerLogger, lg)),
		proposals.WithConfig(proposals.Config{
			LayerSize:      layerSize,
			LayersPerEpoch: layersPerEpoch,
			GoldenATXID:    goldenATXID,
			MaxExceptions:  trtlCfg.MaxExceptions,
			Hdist:          trtlCfg.Hdist,
		}))

	blockHandller := blocks.NewHandler(fetcherWrapped, sqlDB, msh,
		blocks.WithLogger(app.addLogger(BlockHandlerLogger, lg)))

	txHandler := txs.NewTxHandler(app.conState, app.addLogger(TxHandlerLogger, lg))

	dataHanders := layerfetcher.DataHandlers{
		ATX:      atxHandler,
		Block:    blockHandller,
		Ballot:   proposalListener,
		Proposal: proposalListener,
		TX:       txHandler,
		Poet:     poetDb,
	}
	layerFetch := layerfetcher.NewLogic(app.Config.FETCH, sqlDB, msh, app.host, dataHanders, app.addLogger(LayerFetcher, lg))
	fetcherWrapped.Fetcher = layerFetch

	patrol := layerpatrol.New()
	syncerConf := syncer.Configuration{
		SyncInterval: time.Duration(app.Config.SyncInterval) * time.Second,
	}
	newSyncer := syncer.NewSyncer(ctx, syncerConf, clock, beaconProtocol, msh, layerFetch, patrol, app.addLogger(SyncLogger, lg))
	// TODO(dshulyak) this needs to be improved, but dependency graph is a bit complicated
	beaconProtocol.SetSyncState(newSyncer)

	// TODO: we should probably decouple the apptest and the node (and duplicate as necessary) (#1926)
	var hOracle hare.Rolacle
	if isFixedOracle {
		// fixed rolacle, take the provided rolacle
		hOracle = rolacle
	} else {
		// regular oracle, build and use it
		hOracle = eligibility.New(beaconProtocol, cdb, signing.VRFVerify, vrfSigner, app.Config.LayersPerEpoch, app.Config.HareEligibility, app.addLogger(HareOracleLogger, lg))
		// TODO: genesisMinerWeight is set to app.Config.SpaceToCommit, because PoET ticks are currently hardcoded to 1
	}

	blockGen := blocks.NewGenerator(cdb, app.conState,
		blocks.WithConfig(blocks.Config{
			LayerSize:      layerSize,
			LayersPerEpoch: layersPerEpoch,
		}),
		blocks.WithGeneratorLogger(app.addLogger(BlockGenLogger, lg)))
	rabbit := app.HareFactory(sqlDB, sgn, blockGen, nodeID, patrol, newSyncer, msh, beaconProtocol, fetcherWrapped, hOracle, clock, lg)

	proposalBuilder := miner.NewProposalBuilder(
		ctx,
		clock.Subscribe(),
		sgn,
		vrfSigner,
		cdb,
		app.host,
		trtl,
		beaconProtocol,
		newSyncer,
		app.conState,
		miner.WithMinerID(nodeID),
		miner.WithTxsPerProposal(app.Config.TxsPerProposal),
		miner.WithLayerSize(layerSize),
		miner.WithLayerPerEpoch(layersPerEpoch),
		miner.WithLogger(app.addLogger(ProposalBuilderLogger, lg)))

	poetListener := activation.NewPoetListener(poetDb, app.addLogger(PoetListenerLogger, lg))

	postSetupMgr, err := activation.NewPostSetupManager(nodeID[:], app.Config.POST, app.addLogger(PostLogger, lg))
	if err != nil {
		app.log.Panic("failed to create post setup manager: %v", err)
	}

	nipostBuilder := activation.NewNIPostBuilder(nodeID[:], postSetupMgr, poetClient, poetDb, sqlDB, app.addLogger(NipostBuilderLogger, lg))

	coinbaseAddr := types.HexToAddress(app.Config.SMESHING.CoinbaseAccount)
	if app.Config.SMESHING.Start {
		if coinbaseAddr.Big().Uint64() == 0 {
			app.log.Panic("invalid coinbase account")
		}
	}

	builderConfig := activation.Config{
		CoinbaseAccount: coinbaseAddr,
		GoldenATXID:     goldenATXID,
		LayersPerEpoch:  layersPerEpoch,
	}
	atxBuilder := activation.NewBuilder(builderConfig, nodeID, sgn, cdb, atxHandler, app.host, nipostBuilder,
		postSetupMgr, clock, newSyncer, app.addLogger("atxBuilder", lg), activation.WithContext(ctx),
	)

	syncHandler := func(_ context.Context, _ p2p.Peer, _ []byte) pubsub.ValidationResult {
		if newSyncer.ListenToGossip() {
			return pubsub.ValidationAccept
		}
		return pubsub.ValidationIgnore
	}

	app.host.Register(weakcoin.GossipProtocol, pubsub.ChainGossipHandler(syncHandler, beaconProtocol.HandleWeakCoinProposal))
	app.host.Register(beacon.ProposalProtocol,
		pubsub.ChainGossipHandler(syncHandler, beaconProtocol.HandleProposal))
	app.host.Register(beacon.FirstVotesProtocol,
		pubsub.ChainGossipHandler(syncHandler, beaconProtocol.HandleFirstVotes))
	app.host.Register(beacon.FollowingVotesProtocol,
		pubsub.ChainGossipHandler(syncHandler, beaconProtocol.HandleFollowingVotes))
	app.host.Register(proposals.NewProposalProtocol, pubsub.ChainGossipHandler(syncHandler, proposalListener.HandleProposal))
	app.host.Register(activation.AtxProtocol, pubsub.ChainGossipHandler(syncHandler, atxHandler.HandleGossipAtx))
	app.host.Register(txs.IncomingTxProtocol, pubsub.ChainGossipHandler(syncHandler, txHandler.HandleGossipTransaction))
	app.host.Register(activation.PoetProofProtocol, poetListener.HandlePoetProofMessage)
	hareGossipHandler := rabbit.GetHareMsgHandler()
	if hareGossipHandler == nil {
		app.log.Panic("hare message handler missing")
	}
	app.host.Register(hare.ProtoName, pubsub.ChainGossipHandler(syncHandler, hareGossipHandler))

	app.proposalBuilder = proposalBuilder
	app.proposalListener = proposalListener
	app.mesh = msh
	app.syncer = newSyncer
	app.clock = clock
	app.svm = state
	app.hare = rabbit
	app.poetListener = poetListener
	app.atxBuilder = atxBuilder
	app.postSetupMgr = postSetupMgr
	app.atxHandler = atxHandler
	app.layerFetch = layerFetch
	app.beaconProtocol = beaconProtocol
	app.tortoise = trtl
	if !app.Config.TIME.Peersync.Disable {
		app.ptimesync = peersync.New(
			app.host,
			app.host,
			peersync.WithLog(app.addLogger(TimeSyncLogger, lg)),
			peersync.WithConfig(app.Config.TIME.Peersync),
		)
	}

	return nil
}

// HareFactory returns a hare consensus algorithm according to the parameters in app.Config.Hare.SuperHare.
func (app *App) HareFactory(
	sqlDB *sql.Database,
	sgn hare.Signer,
	blockGen *blocks.Generator,
	nodeID types.NodeID,
	patrol *layerpatrol.LayerPatrol,
	syncer system.SyncStateProvider,
	msh *mesh.Mesh,
	beacons system.BeaconGetter,
	pFetcher system.ProposalFetcher,
	hOracle hare.Rolacle,
	clock TickProvider,
	lg log.Log,
) HareService {
	if app.Config.HARE.SuperHare {
		hr := turbohare.New(sqlDB, app.Config.HARE, msh, blockGen, clock.Subscribe(), app.addLogger(HareLogger, lg))
		return hr
	}

	ha := hare.New(
		sqlDB,
		app.Config.HARE,
		app.host.ID(),
		app.host,
		sgn,
		nodeID,
		blockGen,
		syncer,
		msh,
		beacons,
		pFetcher,
		hOracle,
		patrol,
		uint16(app.Config.LayersPerEpoch),
		hOracle,
		clock,
		app.addLogger(HareLogger, lg))
	return ha
}

func (app *App) startServices(ctx context.Context) error {
	app.layerFetch.Start()
	go app.startSyncer(ctx)
	app.beaconProtocol.Start(ctx)

	if err := app.hare.Start(ctx); err != nil {
		return fmt.Errorf("cannot start hare: %w", err)
	}
	if err := app.proposalBuilder.Start(ctx); err != nil {
		return fmt.Errorf("cannot start block producer: %w", err)
	}

	if app.Config.SMESHING.Start {
		coinbaseAddr := types.HexToAddress(app.Config.SMESHING.CoinbaseAccount)
		go func() {
			if err := app.atxBuilder.StartSmeshing(coinbaseAddr, app.Config.SMESHING.Opts); err != nil {
				log.Panic("failed to start smeshing: %v", err)
			}
		}()
	} else {
		log.Info("smeshing not started, waiting to be triggered via smesher api")
	}

	app.clock.StartNotifying()
	if app.ptimesync != nil {
		app.ptimesync.Start()
	}
	return nil
}

func (app *App) startAPIServices(ctx context.Context) {
	apiConf := &app.Config.API
	layerDuration := app.Config.LayerDurationSec

	// API SERVICES
	// Since we have multiple GRPC services, we cannot automatically enable them if
	// the gateway server is enabled (since we don't know which ones to enable), so
	// it's an error if the gateway server is enabled without enabling at least one
	// GRPC service.

	// Make sure we only create the server once.
	var services []grpcserver.ServiceAPI
	registerService := func(svc grpcserver.ServiceAPI) {
		if app.grpcAPIService == nil {
			logger := app.addLogger(GRPCLogger, app.log).Zap()
			grpczap.ReplaceGrpcLoggerV2(logger)
			app.grpcAPIService = grpcserver.NewServerWithInterface(apiConf.GrpcServerPort, apiConf.GrpcServerInterface,
				grpcmiddleware.WithStreamServerChain(
					grpcctxtags.StreamServerInterceptor(),
					grpczap.StreamServerInterceptor(logger)),
				grpcmiddleware.WithUnaryServerChain(
					grpcctxtags.UnaryServerInterceptor(),
					grpczap.UnaryServerInterceptor(logger)),
			)
		}
		services = append(services, svc)
		svc.RegisterService(app.grpcAPIService)
	}

	// Register the requested services one by one
	if apiConf.StartDebugService {
		registerService(grpcserver.NewDebugService(app.conState, app.host))
	}
	if apiConf.StartGatewayService {
		registerService(grpcserver.NewGatewayService(app.host))
	}
	if apiConf.StartGlobalStateService {
		registerService(grpcserver.NewGlobalStateService(app.mesh, app.conState))
	}
	if apiConf.StartMeshService {
		registerService(grpcserver.NewMeshService(app.mesh, app.conState, app.clock, app.Config.LayersPerEpoch, app.Config.P2P.NetworkID, layerDuration, app.Config.LayerAvgSize, app.Config.TxsPerProposal))
	}
	if apiConf.StartNodeService {
		nodeService := grpcserver.NewNodeService(app.host, app.mesh, app.clock, app.syncer, app.atxBuilder)
		registerService(nodeService)
		app.closers = append(app.closers, nodeService)
	}
	if apiConf.StartSmesherService {
		registerService(grpcserver.NewSmesherService(app.postSetupMgr, app.atxBuilder))
	}
	if apiConf.StartTransactionService {
		registerService(grpcserver.NewTransactionService(app.db, app.host, app.mesh, app.conState, app.syncer))
	}

	// Now that the services are registered, start the server.
	if app.grpcAPIService != nil {
		app.grpcAPIService.Start()
	}

	if apiConf.StartJSONServer {
		if app.grpcAPIService == nil {
			// This panics because it should not happen.
			// It should be caught inside apiConf.
			log.Panic("one or more new grpc services must be enabled with new json gateway server")
		}
		app.jsonAPIService = grpcserver.NewJSONHTTPServer(apiConf.JSONServerPort)
		app.jsonAPIService.StartService(ctx, services...)
	}
}

func (app *App) stopServices() {
	// all go-routines that listen to app.term will close
	// note: there is no guarantee that a listening go-routine will close before stopServices exits
	close(app.term)

	if app.jsonAPIService != nil {
		log.Info("stopping json gateway service")
		if err := app.jsonAPIService.Close(); err != nil {
			log.With().Error("error stopping json gateway server", log.Err(err))
		}
	}

	if app.grpcAPIService != nil {
		log.Info("stopping grpc service")
		// does not return any errors
		_ = app.grpcAPIService.Close()
	}

	if app.proposalBuilder != nil {
		app.log.Info("closing proposal builder")
		app.proposalBuilder.Close()
	}

	if app.clock != nil {
		app.log.Info("closing clock")
		app.clock.Close()
	}

	if app.beaconProtocol != nil {
		app.log.Info("stopping beacon")
		app.beaconProtocol.Close()
	}

	if app.atxBuilder != nil {
		app.log.Info("closing atx builder")
		_ = app.atxBuilder.StopSmeshing(false)
	}

	if app.hare != nil {
		app.log.Info("closing hare")
		app.hare.Close()
	}

	if app.layerFetch != nil {
		app.log.Info("closing layerFetch")
		app.layerFetch.Close()
	}

	if app.syncer != nil {
		app.log.Info("closing sync")
		app.syncer.Close()
	}

	if app.ptimesync != nil {
		app.ptimesync.Stop()
		app.log.Debug("peer timesync stopped")
	}
	if app.tortoise != nil {
		app.log.Info("stopping tortoise. if tortoise is in rerun it may take a while")
		app.tortoise.Stop()
	}

	if app.host != nil {
		if err := app.host.Stop(); err != nil {
			app.log.With().Warning("p2p host exited with error", log.Err(err))
		}
	}

	events.CloseEventReporter()

	// Close all databases.
	for _, closer := range app.closers {
		if closer != nil {
			closer.Close()
		}
	}
}

// LoadOrCreateEdSigner either loads a previously created ed identity for the node or creates a new one if not exists.
func (app *App) LoadOrCreateEdSigner() (*signing.EdSigner, error) {
	filename := filepath.Join(app.Config.SMESHING.Opts.DataDir, edKeyFileName)
	log.Info("Looking for identity file at `%v`", filename)

	data, err := ioutil.ReadFile(filename)
	if err != nil {
		if !os.IsNotExist(err) {
			return nil, fmt.Errorf("failed to read identity file: %w", err)
		}

		log.Info("Identity file not found. Creating new identity...")

		edSgn := signing.NewEdSigner()
		err := os.MkdirAll(filepath.Dir(filename), filesystem.OwnerReadWriteExec)
		if err != nil {
			return nil, fmt.Errorf("failed to create directory for identity file: %w", err)
		}
		err = ioutil.WriteFile(filename, edSgn.ToBuffer(), filesystem.OwnerReadWrite)
		if err != nil {
			return nil, fmt.Errorf("failed to write identity file: %w", err)
		}

		log.With().Info("created new identity", edSgn.PublicKey())
		return edSgn, nil
	}

	edSgn, err := signing.NewEdSignerFromBuffer(data)
	if err != nil {
		return nil, fmt.Errorf("failed to construct identity from data file: %w", err)
	}

	log.Info("Loaded existing identity; public key: %v", edSgn.PublicKey())

	return edSgn, nil
}

type identityFileFound struct{}

func (identityFileFound) Error() string {
	return "identity file found"
}

func (app *App) getIdentityFile() (string, error) {
	var f string
	err := filepath.Walk(app.Config.SMESHING.Opts.DataDir, func(path string, info os.FileInfo, err error) error {
		if err != nil {
			return nil
		}
		if !info.IsDir() && info.Name() == edKeyFileName {
			f = path
			return &identityFileFound{}
		}
		return nil
	})
	if _, ok := err.(*identityFileFound); ok {
		return f, nil
	}
	if err != nil {
		return "", fmt.Errorf("failed to traverse Post data dir: %w", err)
	}
	return "", fmt.Errorf("not found")
}

func (app *App) startSyncer(ctx context.Context) {
	app.log.With().Info("sync: waiting for p2p host to find outbound peers",
		log.Int("outbound", app.Config.P2P.TargetOutbound))
	_, err := app.host.WaitPeers(ctx, app.Config.P2P.TargetOutbound)
	if err != nil {
		return
	}
	app.log.Info("sync: waiting for tortoise to load state")
	if err := app.tortoise.WaitReady(ctx); err != nil {
		app.log.With().Error("sync: tortoise failed to load state", log.Err(err))
		return
	}
	app.syncer.Start(ctx)
}

// Start starts the Spacemesh node and initializes all relevant services according to command line arguments provided.
func (app *App) Start() error {
	// we use the main app context
	ctx := cmdp.Ctx()
	// Create a contextual logger for local usage (lower-level modules will create their own contextual loggers
	// using context passed down to them)
	logger := app.log.WithContext(ctx)

	hostname, err := os.Hostname()
	if err != nil {
		return fmt.Errorf("error reading hostname: %w", err)
	}

	logger.With().Info("starting spacemesh",
		log.String("data-dir", app.Config.DataDir()),
		log.String("post-dir", app.Config.SMESHING.Opts.DataDir),
		log.String("hostname", hostname))

	err = filesystem.ExistOrCreate(app.Config.DataDir())
	if err != nil {
		return fmt.Errorf("data-dir %s not found or could not be created: %w", app.Config.DataDir(), err)
	}

	/* Setup monitoring */
	pprofErr := make(chan error, 1)
	if app.Config.PprofHTTPServer {
		logger.Info("starting pprof server")
		srv := &http.Server{Addr: ":6060"}
		defer srv.Shutdown(ctx)
		go func() {
			if err := srv.ListenAndServe(); err != nil {
				pprofErr <- fmt.Errorf("cannot start pprof http server: %w", err)
			}
		}()
	}

	if app.Config.ProfilerURL != "" {
		p, err := profiler.Start(profiler.Config{
			ApplicationName: app.Config.ProfilerName,
			// app.Config.ProfilerURL should be the pyroscope server address
			// TODO: AuthToken? no need right now since server isn't public
			ServerAddress: app.Config.ProfilerURL,
			// by default all profilers are enabled,
		})
		if err != nil {
			return fmt.Errorf("cannot start profiling client: %w", err)
		}
		defer p.Stop()
	}

	/* Create or load miner identity */

	app.edSgn, err = app.LoadOrCreateEdSigner()
	if err != nil {
		return fmt.Errorf("could not retrieve identity: %w", err)
	}

	poetClient := activation.NewHTTPPoetClient(app.Config.PoETServer)

	edPubkey := app.edSgn.PublicKey()
	vrfSigner := app.edSgn.VRFSigner()

	nodeID := types.BytesToNodeID(edPubkey.Bytes())

	lg := logger.Named(nodeID.ShortString()).WithFields(nodeID)

	/* Initialize all protocol services */

	dbStorepath := app.Config.DataDir()
	gTime, err := time.Parse(time.RFC3339, app.Config.GenesisTime)
	if err != nil {
		return fmt.Errorf("cannot parse genesis time %s: %d", app.Config.GenesisTime, err)
	}
	ld := time.Duration(app.Config.LayerDurationSec) * time.Second
	clock := timesync.NewClock(timesync.RealClock{}, ld, gTime, lg.WithName("clock"))

	lg.Info("initializing p2p services")

	cfg := app.Config.P2P
	cfg.DataDir = filepath.Join(app.Config.DataDir(), "p2p")
	p2plog := app.addLogger(P2PLogger, lg)
	// if addLogger won't add a level we will use a default 0 (info).
	cfg.LogLevel = app.getLevel(P2PLogger)
	app.host, err = p2p.New(ctx, p2plog, cfg,
		p2p.WithNodeReporter(events.ReportNodeStatusUpdate),
	)
	if err != nil {
		return fmt.Errorf("failed to initialize p2p host: %w", err)
	}

	if err = app.initServices(ctx,
		nodeID,
		dbStorepath,
		app.edSgn,
		false,
		nil,
		uint32(app.Config.LayerAvgSize),
		poetClient,
		vrfSigner,
		app.Config.LayersPerEpoch,
		clock); err != nil {
		return fmt.Errorf("cannot start services: %w", err)
	}

	if app.Config.CollectMetrics {
		metrics.StartMetricsServer(app.Config.MetricsPort)
	}

	if app.Config.MetricsPush != "" {
		metrics.StartPushingMetrics(app.Config.MetricsPush, app.Config.MetricsPushPeriod,
			app.host.ID().String(), strconv.Itoa(int(app.Config.P2P.NetworkID)))
	}

	if err := app.startServices(ctx); err != nil {
		return fmt.Errorf("error starting services: %w", err)
	}

	app.startAPIServices(ctx)

	events.SubscribeToLayers(clock.Subscribe())
	logger.Info("app started")

	// notify anyone who might be listening that the app has finished starting.
	// this can be used by, e.g., app tests.
	close(app.started)

	defer events.ReportError(events.NodeError{
		Msg:   "node is shutting down",
		Level: zapcore.InfoLevel,
	})
	syncErr := make(chan error, 1)
	if app.ptimesync != nil {
		go func() {
			syncErr <- app.ptimesync.Wait()
			// if nil node was already stopped
			if syncErr != nil {
				cmdp.Cancel()()
			}
		}()
	}
	// app blocks until it receives a signal to exit
	// this signal may come from the node or from sig-abort (ctrl-c)
	select {
	case <-ctx.Done():
		return nil
	case err := <-pprofErr:
		return err
	case err := <-syncErr:
		return err
	}
}

type layerFetcher struct {
	system.Fetcher
}

type blockValidityVerifier struct {
	*tortoise.Tortoise
}

func decodeLoggers(cfg config.LoggerConfig) (map[string]string, error) {
	rst := map[string]string{}
	if err := mapstructure.Decode(cfg, &rst); err != nil {
		return nil, fmt.Errorf("mapstructure decode: %w", err)
	}
	return rst, nil
}<|MERGE_RESOLUTION|>--- conflicted
+++ resolved
@@ -448,14 +448,6 @@
 		return fmt.Errorf("failed to create %s: %w", dbStorepath, err)
 	}
 
-<<<<<<< HEAD
-	mdb, err := mesh.NewPersistentMeshDB(sqlDB, app.addLogger(MeshDBLogger, lg))
-	if err != nil {
-		return fmt.Errorf("create mesh DB: %w", err)
-	}
-
-=======
->>>>>>> 3529d1f9
 	state := vm.New(sqlDB, vm.WithLogger(app.addLogger(SVMLogger, lg)))
 	app.conState = txs.NewConservativeState(state, sqlDB,
 		txs.WithCSConfig(txs.CSConfig{
@@ -499,20 +491,6 @@
 		return fmt.Errorf("failed to load verified layer: %w", err)
 	}
 
-<<<<<<< HEAD
-	var verifier blockValidityVerifier
-	var msh *mesh.Mesh
-	if mdb.PersistentData() {
-		msh = mesh.NewRecoveredMesh(mdb, atxDB, &verifier, app.conState, app.addLogger(MeshLogger, lg))
-	} else {
-		msh = mesh.NewMesh(mdb, atxDB, &verifier, app.conState, app.addLogger(MeshLogger, lg))
-		if err := state.ApplyGenesis(app.Config.Genesis.ToAccounts()); err != nil {
-			return fmt.Errorf("setup genesis: %w", err)
-		}
-	}
-
-=======
->>>>>>> 3529d1f9
 	trtlCfg := app.Config.Tortoise
 	trtlCfg.LayerSize = layerSize
 	trtlCfg.BadBeaconVoteDelayLayers = app.Config.LayersPerEpoch
