// Package node contains the main executable for go-spacemesh node
package node

import (
	"context"
	"errors"
	"fmt"
	"net/http"
	"os"
	"os/signal"
	"path/filepath"
	"runtime"
	"syscall"
	"time"

	"github.com/gofrs/flock"
	grpcmw "github.com/grpc-ecosystem/go-grpc-middleware"
	grpc_logsettable "github.com/grpc-ecosystem/go-grpc-middleware/logging/settable"
	grpczap "github.com/grpc-ecosystem/go-grpc-middleware/logging/zap"
	grpctags "github.com/grpc-ecosystem/go-grpc-middleware/tags"
	"github.com/mitchellh/mapstructure"
	"github.com/pyroscope-io/pyroscope/pkg/agent/profiler"
	"github.com/spf13/cobra"
	"github.com/spf13/viper"
	"go.uber.org/zap"
	"go.uber.org/zap/zapcore"

	"github.com/spacemeshos/go-spacemesh/activation"
	"github.com/spacemeshos/go-spacemesh/api/grpcserver"
	"github.com/spacemeshos/go-spacemesh/beacon"
	"github.com/spacemeshos/go-spacemesh/blocks"
	"github.com/spacemeshos/go-spacemesh/cmd"
	"github.com/spacemeshos/go-spacemesh/cmd/mapstructureutil"
	"github.com/spacemeshos/go-spacemesh/common/types"
	"github.com/spacemeshos/go-spacemesh/config"
	"github.com/spacemeshos/go-spacemesh/config/presets"
	"github.com/spacemeshos/go-spacemesh/datastore"
	"github.com/spacemeshos/go-spacemesh/events"
	"github.com/spacemeshos/go-spacemesh/fetch"
	vm "github.com/spacemeshos/go-spacemesh/genvm"
	"github.com/spacemeshos/go-spacemesh/hare"
	"github.com/spacemeshos/go-spacemesh/hare/eligibility"
	"github.com/spacemeshos/go-spacemesh/layerpatrol"
	"github.com/spacemeshos/go-spacemesh/log"
	"github.com/spacemeshos/go-spacemesh/malfeasance"
	"github.com/spacemeshos/go-spacemesh/mesh"
	"github.com/spacemeshos/go-spacemesh/metrics"
	"github.com/spacemeshos/go-spacemesh/miner"
	"github.com/spacemeshos/go-spacemesh/p2p"
	"github.com/spacemeshos/go-spacemesh/p2p/pubsub"
	"github.com/spacemeshos/go-spacemesh/proposals"
	"github.com/spacemeshos/go-spacemesh/signing"
	"github.com/spacemeshos/go-spacemesh/sql"
	dbmetrics "github.com/spacemeshos/go-spacemesh/sql/metrics"
	"github.com/spacemeshos/go-spacemesh/syncer"
	"github.com/spacemeshos/go-spacemesh/system"
	"github.com/spacemeshos/go-spacemesh/timesync"
	timeCfg "github.com/spacemeshos/go-spacemesh/timesync/config"
	"github.com/spacemeshos/go-spacemesh/timesync/peersync"
	"github.com/spacemeshos/go-spacemesh/tortoise"
	"github.com/spacemeshos/go-spacemesh/txs"
)

const (
	edKeyFileName   = "key.bin"
	genesisFileName = "genesis.json"
	lockFile        = "LOCK"
)

// Logger names.
const (
	AppLogger              = "app"
	P2PLogger              = "p2p"
	PostLogger             = "post"
	StateDbLogger          = "stateDbStore"
	BeaconLogger           = "beacon"
	CachedDBLogger         = "cachedDB"
	PoetDbLogger           = "poetDb"
	TrtlLogger             = "trtl"
	ATXHandlerLogger       = "atxHandler"
	MeshLogger             = "mesh"
	SyncLogger             = "sync"
	HareOracleLogger       = "hareOracle"
	HareLogger             = "hare"
	BlockCertLogger        = "blockCert"
	BlockGenLogger         = "blockGenerator"
	BlockHandlerLogger     = "blockHandler"
	TxHandlerLogger        = "txHandler"
	ProposalBuilderLogger  = "proposalBuilder"
	ProposalListenerLogger = "proposalListener"
	NipostBuilderLogger    = "nipostBuilder"
	Fetcher                = "fetcher"
	TimeSyncLogger         = "timesync"
	VMLogger               = "vm"
	GRPCLogger             = "grpc"
	ConStateLogger         = "conState"
	Executor               = "executor"
	Malfeasance            = "malfeasance"
)

func GetCommand() *cobra.Command {
	c := &cobra.Command{
		Use:   "node",
		Short: "start node",
		Run: func(c *cobra.Command, args []string) {
			conf, err := loadConfig(c)
			if err != nil {
				log.With().Fatal("failed to initialize config", log.Err(err))
			}

			if conf.LOGGING.Encoder == config.JSONLogEncoder {
				log.JSONLog(true)
			}
			app := New(
				WithConfig(conf),
				// NOTE(dshulyak) this needs to be max level so that child logger can can be current level or below.
				// otherwise it will fail later when child logger will try to increase level.
				WithLog(log.RegisterHooks(
					log.NewWithLevel("", zap.NewAtomicLevelAt(zapcore.DebugLevel)),
					events.EventHook())),
			)

			run := func(ctx context.Context) error {
				if err = app.Initialize(); err != nil {
					return err
				}
				// This blocks until the context is finished or until an error is produced
				err = app.Start(ctx)

				cleanupCtx, cleanupCancel := context.WithTimeout(context.Background(), 30*time.Second)
				defer cleanupCancel()
				done := make(chan struct{}, 1)
				// FIXME: per https://github.com/spacemeshos/go-spacemesh/issues/3830
				go func() {
					app.Cleanup(cleanupCtx)
					close(done)
				}()
				select {
				case <-done:
				case <-cleanupCtx.Done():
					log.With().Error("app failed to clean up in time")
				}
				return err
			}
			// os.Interrupt for all systems, especially windows, syscall.SIGTERM is mainly for docker.
			ctx, cancel := signal.NotifyContext(context.Background(), os.Interrupt, syscall.SIGTERM)
			defer cancel()
			if err = run(ctx); err != nil {
				log.With().Fatal(err.Error())
			}
		},
	}

	cmd.AddCommands(c)

	// versionCmd returns the current version of spacemesh.
	versionCmd := cobra.Command{
		Use:   "version",
		Short: "Show version info",
		Run: func(c *cobra.Command, args []string) {
			fmt.Print(cmd.Version)
			if cmd.Commit != "" {
				fmt.Printf("+%s", cmd.Commit)
			}
			fmt.Println()
		},
	}
	c.AddCommand(&versionCmd)

	return c
}

var (
	appLog  log.Log
	grpclog grpc_logsettable.SettableLoggerV2
)

func init() {
	appLog = log.NewNop()
	grpclog = grpc_logsettable.ReplaceGrpcLoggerV2()
}

// Service is a general service interface that specifies the basic start/stop functionality.
type Service interface {
	Start(ctx context.Context) error
	Close()
}

// TickProvider is an interface to a global system clock that releases ticks on each layer.
type TickProvider interface {
	Subscribe() timesync.LayerTimer
	Unsubscribe(timesync.LayerTimer)
	GetCurrentLayer() types.LayerID
	StartNotifying()
	GetGenesisTime() time.Time
	timesync.LayerConverter
	Close()
	AwaitLayer(types.LayerID) chan struct{}
}

func loadConfig(c *cobra.Command) (*config.Config, error) {
	conf, err := LoadConfigFromFile()
	if err != nil {
		return nil, fmt.Errorf("loading config from file: %w", err)
	}
	if err := cmd.EnsureCLIFlags(c, conf); err != nil {
		return nil, fmt.Errorf("mapping cli flags to config: %w", err)
	}
	return conf, nil
}

// LoadConfigFromFile tries to load configuration file if the config parameter was specified.
func LoadConfigFromFile() (*config.Config, error) {
	fileLocation := viper.GetString("config")

	// read in default config if passed as param using viper
	if err := config.LoadConfig(fileLocation, viper.GetViper()); err != nil {
		log.Error(fmt.Sprintf("couldn't load config file at location: %s switching to defaults \n error: %v.",
			fileLocation, err))
		// return err
	}

	conf := config.DefaultConfig()

	if name := viper.GetString("preset"); len(name) > 0 {
		preset, err := presets.Get(name)
		if err != nil {
			return nil, err
		}
		conf = preset
	}

	hook := mapstructure.ComposeDecodeHookFunc(
		mapstructure.StringToTimeDurationHookFunc(),
		mapstructure.StringToSliceHookFunc(","),
		mapstructureutil.BigRatDecodeFunc(),
	)

	// load config if it was loaded to the viper
	if err := viper.Unmarshal(&conf, viper.DecodeHook(hook)); err != nil {
		return nil, fmt.Errorf("unmarshal viper: %w", err)
	}
	return &conf, nil
}

// Option to modify an App instance.
type Option func(app *App)

// WithLog enables logger for an App.
func WithLog(logger log.Log) Option {
	return func(app *App) {
		app.log = logger
	}
}

// WithConfig overwrites default App config.
func WithConfig(conf *config.Config) Option {
	return func(app *App) {
		app.Config = conf
	}
}

// New creates an instance of the spacemesh app.
func New(opts ...Option) *App {
	defaultConfig := config.DefaultConfig()
	app := &App{
		Config:  &defaultConfig,
		log:     appLog,
		loggers: make(map[string]*zap.AtomicLevel),
		started: make(chan struct{}),
	}
	for _, opt := range opts {
		opt(app)
	}
	lvl := zap.NewAtomicLevelAt(zap.InfoLevel)
	log.SetupGlobal(app.log.SetLevel(&lvl))
	return app
}

// App is the cli app singleton.
type App struct {
	*cobra.Command
	fileLock         *flock.Flock
	nodeID           types.NodeID
	Config           *config.Config
	db               *sql.Database
	dbMetrics        *dbmetrics.DBMetricsCollector
	grpcAPIService   *grpcserver.Server
	jsonAPIService   *grpcserver.JSONHTTPServer
	syncer           *syncer.Syncer
	proposalListener *proposals.Handler
	proposalBuilder  *miner.ProposalBuilder
	mesh             *mesh.Mesh
	cachedDB         *datastore.CachedDB
	clock            TickProvider
	hare             *hare.Hare
	blockGen         *blocks.Generator
	certifier        *blocks.Certifier
	postSetupMgr     *activation.PostSetupManager
	atxBuilder       *activation.Builder
	atxHandler       *activation.Handler
	validator        *activation.Validator
	keyExtractor     *signing.PubKeyExtractor
	beaconProtocol   *beacon.ProtocolDriver
	log              log.Log
	svm              *vm.VM
	conState         *txs.ConservativeState
	fetcher          *fetch.Fetch
	ptimesync        *peersync.Sync
	tortoise         *tortoise.Tortoise

	host *p2p.Host

	loggers map[string]*zap.AtomicLevel
	started chan struct{} // this channel is closed once the app has finished starting
}

func (app *App) Started() chan struct{} {
	return app.started
}

func (app *App) introduction() {
	log.Info("Welcome to Spacemesh. Spacemesh full node is starting...")
}

// Initialize sets up an exit signal, logging and checks the clock, returns error if clock is not in sync.
func (app *App) Initialize() (err error) {
	// ensure all data folders exist
	if err := os.MkdirAll(app.Config.DataDir(), 0o700); err != nil {
		return fmt.Errorf("ensure folders exist: %w", err)
	}
	lockName := filepath.Join(app.Config.DataDir(), lockFile)
	fl := flock.New(lockName)
	locked, err := fl.TryLock()
	if err != nil {
		return fmt.Errorf("flock %s: %w", lockName, err)
	} else if !locked {
		return fmt.Errorf("only one spacemesh instance should be running (locking file %s)", fl.Path())
	}
	app.fileLock = fl

	gpath := filepath.Join(app.Config.DataDir(), genesisFileName)
	var existing config.GenesisConfig
	if err := existing.LoadFromFile(gpath); err != nil {
		if !errors.Is(err, os.ErrNotExist) {
			return fmt.Errorf("failed to load genesis config at %s: %w", gpath, err)
		}
		if err := app.Config.Genesis.Validate(); err != nil {
			return err
		}
		if err := app.Config.Genesis.WriteToFile(gpath); err != nil {
			return fmt.Errorf("failed to write genesis config to %s: %w", gpath, err)
		}
	} else {
		diff := existing.Diff(app.Config.Genesis)
		if len(diff) > 0 {
			return fmt.Errorf("genesis config was updated after initializing a node, if you know that update is required delete config at %s.\ndiff:\n%s", gpath, diff)
		}
	}

	// tortoise wait zdist layers for hare to timeout for a layer. once hare timeout, tortoise will
	// vote against all blocks in that layer. so it's important to make sure zdist takes longer than
	// hare's max time duration to run consensus for a layer
	maxHareRoundsPerLayer := 1 + app.Config.HARE.LimitIterations*hare.RoundsPerIteration // pre-round + 4 rounds per iteration
	maxHareLayerDurationSec := app.Config.HARE.WakeupDelta + maxHareRoundsPerLayer*app.Config.HARE.RoundDuration
	if app.Config.LayerDurationSec*int(app.Config.Tortoise.Zdist) <= maxHareLayerDurationSec {
		log.With().Error("incompatible params",
			log.Uint32("tortoise_zdist", app.Config.Tortoise.Zdist),
			log.Int("layer_duration", app.Config.LayerDurationSec),
			log.Int("hare_wakeup_delta", app.Config.HARE.WakeupDelta),
			log.Int("hare_limit_iterations", app.Config.HARE.LimitIterations),
			log.Int("hare_round_duration", app.Config.HARE.RoundDuration))

		return errors.New("incompatible tortoise hare params")
	}

	// override default config in timesync since timesync is using TimeConfigValues
	timeCfg.TimeConfigValues = app.Config.TIME

	app.setupLogging()

	app.introduction()

	return nil
}

// setupLogging configured the app logging system.
func (app *App) setupLogging() {
	log.Info("%s", app.getAppInfo())
	events.InitializeReporter()
}

func (app *App) getAppInfo() string {
	return fmt.Sprintf("App version: %s. Git: %s - %s . Go Version: %s. OS: %s-%s ",
		cmd.Version, cmd.Branch, cmd.Commit, runtime.Version(), runtime.GOOS, runtime.GOARCH)
}

// Cleanup stops all app services.
func (app *App) Cleanup(ctx context.Context) {
	log.Info("app cleanup starting...")
	if app.fileLock != nil {
		if err := app.fileLock.Unlock(); err != nil {
			log.With().Error("failed to unlock file",
				log.String("path", app.fileLock.Path()),
				log.Err(err),
			)
		}
	}
	app.stopServices(ctx)
	// add any other Cleanup tasks here....
	log.Info("app cleanup completed")
}

// Wrap the top-level logger to add context info and set the level for a
// specific module.
func (app *App) addLogger(name string, logger log.Log) log.Log {
	lvl := zap.NewAtomicLevel()
	loggers, err := decodeLoggers(app.Config.LOGGING)
	if err != nil {
		app.log.With().Panic("unable to decode loggers into map[string]string", log.Err(err))
	}
	level, ok := loggers[name]
	if ok {
		if err := lvl.UnmarshalText([]byte(level)); err != nil {
			app.log.Error("cannot parse logging for %v error %v", name, err)
			lvl.SetLevel(log.DefaultLevel())
		}
	} else {
		lvl.SetLevel(log.DefaultLevel())
	}

	if logger.Check(lvl.Level()) {
		app.loggers[name] = &lvl
		logger = logger.SetLevel(&lvl)
	}
	return logger.WithName(name).WithFields(log.String("module", name))
}

func (app *App) getLevel(name string) log.Level {
	alvl, exist := app.loggers[name]
	if !exist {
		return 0
	}
	return alvl.Level()
}

// SetLogLevel updates the log level of an existing logger.
func (app *App) SetLogLevel(name, loglevel string) error {
	lvl, ok := app.loggers[name]
	if !ok {
		return fmt.Errorf("cannot find logger %v", name)
	}

	if err := lvl.UnmarshalText([]byte(loglevel)); err != nil {
		return fmt.Errorf("unmarshal text: %w", err)
	}

	return nil
}

func (app *App) initServices(
	ctx context.Context,
	sgn *signing.EdSigner,
	poetClients []activation.PoetProvingServiceClient,
	vrfSigner *signing.VRFSigner,
	clock TickProvider,
) error {
	nodeID := sgn.NodeID()
	layerSize := uint32(app.Config.LayerAvgSize)
	layersPerEpoch := types.GetLayersPerEpoch()
	lg := app.log.Named(nodeID.ShortString()).WithFields(nodeID)

	poetDb := activation.NewPoetDb(app.db, app.addLogger(PoetDbLogger, lg))
	validator := activation.NewValidator(poetDb, app.Config.POST)
	app.validator = validator

	cfg := vm.DefaultConfig()
	cfg.GasLimit = app.Config.BlockGasLimit
	cfg.GenesisID = app.Config.Genesis.GenesisID()
	state := vm.New(app.db,
		vm.WithConfig(cfg),
		vm.WithLogger(app.addLogger(VMLogger, lg)))
	app.conState = txs.NewConservativeState(state, app.db,
		txs.WithCSConfig(txs.CSConfig{
			BlockGasLimit:     app.Config.BlockGasLimit,
			NumTXsPerProposal: app.Config.TxsPerProposal,
		}),
		txs.WithLogger(app.addLogger(ConStateLogger, lg)))

	genesisAccts := app.Config.Genesis.ToAccounts()
	if len(genesisAccts) > 0 {
		exists, err := state.AccountExists(genesisAccts[0].Address)
		if err != nil {
			return fmt.Errorf("failed to check genesis account %v: %w", genesisAccts[0].Address, err)
		}
		if !exists {
			if err = state.ApplyGenesis(genesisAccts); err != nil {
				return fmt.Errorf("setup genesis: %w", err)
			}
		}
	}

	goldenATXID := types.ATXID(app.Config.Genesis.GenesisID().ToHash32())
	if goldenATXID == *types.EmptyATXID {
		return errors.New("invalid golden atx id")
	}

	var err error
	app.keyExtractor, err = signing.NewPubKeyExtractor(
		signing.WithExtractorPrefix(app.Config.Genesis.GenesisID().Bytes()),
	)
	if err != nil {
		return fmt.Errorf("failed to create key extractor: %w", err)
	}

	types.ExtractNodeIDFromSig = app.keyExtractor.ExtractNodeID

	vrfVerifier, err := signing.NewVRFVerifier(signing.WithNonceFromDB(app.cachedDB))
	if err != nil {
		return fmt.Errorf("failed to create vrf verifier: %w", err)
	}

	beaconProtocol := beacon.New(nodeID, app.host, sgn, app.keyExtractor, vrfSigner, vrfVerifier, app.cachedDB, clock,
		beacon.WithContext(ctx),
		beacon.WithConfig(app.Config.Beacon),
		beacon.WithLogger(app.addLogger(BeaconLogger, lg)))

	trtlCfg := app.Config.Tortoise
	trtlCfg.LayerSize = layerSize
	trtlCfg.BadBeaconVoteDelayLayers = app.Config.LayersPerEpoch
	trtl := tortoise.New(app.cachedDB, beaconProtocol,
		tortoise.WithContext(ctx),
		tortoise.WithLogger(app.addLogger(TrtlLogger, lg)),
		tortoise.WithConfig(trtlCfg),
	)

	executor := mesh.NewExecutor(app.db, state, app.conState, app.addLogger(Executor, lg))
	msh, err := mesh.NewMesh(app.cachedDB, clock, trtl, executor, app.conState, app.addLogger(MeshLogger, lg))
	if err != nil {
		return fmt.Errorf("failed to create mesh: %w", err)
	}

	fetcherWrapped := &layerFetcher{}
	atxHandler := activation.NewHandler(app.cachedDB, clock, app.host, fetcherWrapped, layersPerEpoch, app.Config.TickSize, goldenATXID, validator, trtl, app.addLogger(ATXHandlerLogger, lg))

	// we can't have an epoch offset which is greater/equal than the number of layers in an epoch

	if app.Config.HareEligibility.EpochOffset >= app.Config.BaseConfig.LayersPerEpoch {
		return fmt.Errorf("epoch offset cannot be greater than or equal to the number of layers per epoch. epoch_offset: %d. layers_per_epoch: %d",
			app.Config.HareEligibility.EpochOffset, app.Config.BaseConfig.LayersPerEpoch)
	}

	proposalListener := proposals.NewHandler(app.cachedDB, app.host, fetcherWrapped, beaconProtocol, msh, trtl,
		proposals.WithLogger(app.addLogger(ProposalListenerLogger, lg)),
		proposals.WithConfig(proposals.Config{
			LayerSize:      layerSize,
			LayersPerEpoch: layersPerEpoch,
			GoldenATXID:    goldenATXID,
			MaxExceptions:  trtlCfg.MaxExceptions,
			Hdist:          trtlCfg.Hdist,
		}))

	blockHandler := blocks.NewHandler(fetcherWrapped, app.db, msh,
		blocks.WithLogger(app.addLogger(BlockHandlerLogger, lg)))

	txHandler := txs.NewTxHandler(app.conState, app.addLogger(TxHandlerLogger, lg))

	hOracle := eligibility.New(beaconProtocol, app.cachedDB, vrfVerifier, vrfSigner, app.Config.LayersPerEpoch, app.Config.HareEligibility, app.addLogger(HareOracleLogger, lg))
	// TODO: genesisMinerWeight is set to app.Config.SpaceToCommit, because PoET ticks are currently hardcoded to 1

	app.certifier = blocks.NewCertifier(app.db, hOracle, nodeID, sgn, app.host, clock, beaconProtocol, trtl,
		blocks.WithCertContext(ctx),
		blocks.WithCertConfig(blocks.CertConfig{
			CommitteeSize:    app.Config.HARE.N,
			CertifyThreshold: app.Config.HARE.F + 1,
			WaitSigLayers:    app.Config.Tortoise.Zdist,
			NumLayersToKeep:  app.Config.Tortoise.Zdist,
		}),
		blocks.WithCertifierLogger(app.addLogger(BlockCertLogger, lg)))

	fetcher := fetch.NewFetch(app.cachedDB, msh, beaconProtocol, app.host,
		fetch.WithContext(ctx),
		fetch.WithConfig(app.Config.FETCH),
		fetch.WithLogger(app.addLogger(Fetcher, lg)),
		fetch.WithATXHandler(atxHandler),
		fetch.WithBallotHandler(proposalListener),
		fetch.WithBlockHandler(blockHandler),
		fetch.WithProposalHandler(proposalListener),
		fetch.WithTXHandler(txHandler),
		fetch.WithPoetHandler(poetDb),
	)
	fetcherWrapped.Fetcher = fetcher

	patrol := layerpatrol.New()
	syncerConf := syncer.Config{
		SyncInterval:     time.Duration(app.Config.SyncInterval) * time.Second,
		HareDelayLayers:  app.Config.Tortoise.Zdist,
		SyncCertDistance: app.Config.Tortoise.Hdist,
		MaxHashesInReq:   100,
		MaxStaleDuration: time.Hour,
	}
<<<<<<< HEAD
	newSyncer := syncer.NewSyncer(cdb, clock, beaconProtocol, msh, fetcher, patrol, app.certifier,
=======
	newSyncer := syncer.NewSyncer(app.cachedDB, clock, beaconProtocol, msh, fetcher, patrol, app.certifier,
		syncer.WithContext(ctx),
>>>>>>> 12220bcd
		syncer.WithConfig(syncerConf),
		syncer.WithLogger(app.addLogger(SyncLogger, lg)))
	// TODO(dshulyak) this needs to be improved, but dependency graph is a bit complicated
	beaconProtocol.SetSyncState(newSyncer)

	hareOutputCh := make(chan hare.LayerOutput, app.Config.HARE.LimitConcurrent)
	app.blockGen = blocks.NewGenerator(app.cachedDB, executor, msh, fetcherWrapped, app.certifier,
		blocks.WithContext(ctx),
		blocks.WithConfig(blocks.Config{
			LayerSize:          layerSize,
			LayersPerEpoch:     layersPerEpoch,
			BlockGasLimit:      app.Config.BlockGasLimit,
			OptFilterThreshold: app.Config.OptFilterThreshold,
			GenBlockInterval:   500 * time.Millisecond,
		}),
		blocks.WithHareOutputChan(hareOutputCh),
		blocks.WithGeneratorLogger(app.addLogger(BlockGenLogger, lg)))

	hareCfg := app.Config.HARE
	hareCfg.Hdist = app.Config.Tortoise.Hdist
	app.hare = hare.New(
		app.cachedDB,
		hareCfg,
		app.host,
		sgn,
		nodeID,
		hareOutputCh,
		newSyncer,
		beaconProtocol,
		hOracle,
		patrol,
		hOracle,
		clock,
		app.addLogger(HareLogger, lg))

	proposalBuilder := miner.NewProposalBuilder(
		ctx,
		clock.Subscribe(),
		sgn,
		vrfSigner,
		app.cachedDB,
		app.host,
		trtl,
		beaconProtocol,
		newSyncer,
		app.conState,
		miner.WithMinerID(nodeID),
		miner.WithLayerSize(layerSize),
		miner.WithLayerPerEpoch(layersPerEpoch),
		miner.WithHdist(app.Config.Tortoise.Hdist),
		miner.WithLogger(app.addLogger(ProposalBuilderLogger, lg)))

	postSetupMgr, err := activation.NewPostSetupManager(nodeID, app.Config.POST, app.addLogger(PostLogger, lg), app.cachedDB, goldenATXID)
	if err != nil {
		app.log.Panic("failed to create post setup manager: %v", err)
	}

	nipostBuilder := activation.NewNIPostBuilder(nodeID, postSetupMgr, poetClients, poetDb, app.db, app.addLogger(NipostBuilderLogger, lg), sgn)

	var coinbaseAddr types.Address
	if app.Config.SMESHING.Start {
		coinbaseAddr, err = types.StringToAddress(app.Config.SMESHING.CoinbaseAccount)
		if err != nil {
			app.log.Panic("failed to parse CoinbaseAccount address `%s`: %v", app.Config.SMESHING.CoinbaseAccount, err)
		}
		if coinbaseAddr.IsEmpty() {
			app.log.Panic("invalid coinbase account")
		}
	}

	builderConfig := activation.Config{
		CoinbaseAccount: coinbaseAddr,
		GoldenATXID:     goldenATXID,
		LayersPerEpoch:  layersPerEpoch,
	}
	atxBuilder := activation.NewBuilder(builderConfig, nodeID, sgn, app.cachedDB, atxHandler, app.host, nipostBuilder,
		postSetupMgr, clock, newSyncer, app.addLogger("atxBuilder", lg),
		activation.WithContext(ctx),
		activation.WithPoetConfig(activation.PoetConfig{
			PhaseShift:  app.Config.POET.PhaseShift,
			CycleGap:    app.Config.POET.CycleGap,
			GracePeriod: app.Config.POET.GracePeriod,
		}))

	malfeasanceHandler := malfeasance.NewHandler(app.cachedDB, app.addLogger(Malfeasance, lg), app.host.ID())

	syncHandler := func(_ context.Context, _ p2p.Peer, _ []byte) pubsub.ValidationResult {
		if newSyncer.ListenToGossip() {
			return pubsub.ValidationAccept
		}
		return pubsub.ValidationIgnore
	}

	app.host.Register(pubsub.BeaconWeakCoinProtocol, pubsub.ChainGossipHandler(syncHandler, beaconProtocol.HandleWeakCoinProposal))
	app.host.Register(pubsub.BeaconProposalProtocol,
		pubsub.ChainGossipHandler(syncHandler, beaconProtocol.HandleProposal))
	app.host.Register(pubsub.BeaconFirstVotesProtocol,
		pubsub.ChainGossipHandler(syncHandler, beaconProtocol.HandleFirstVotes))
	app.host.Register(pubsub.BeaconFollowingVotesProtocol,
		pubsub.ChainGossipHandler(syncHandler, beaconProtocol.HandleFollowingVotes))
	app.host.Register(pubsub.ProposalProtocol, pubsub.ChainGossipHandler(syncHandler, proposalListener.HandleProposal))
	app.host.Register(pubsub.AtxProtocol, pubsub.ChainGossipHandler(
		func(_ context.Context, _ p2p.Peer, _ []byte) pubsub.ValidationResult {
			if newSyncer.ListenToATXGossip() {
				return pubsub.ValidationAccept
			}
			return pubsub.ValidationIgnore
		},
		atxHandler.HandleGossipAtx))
	app.host.Register(pubsub.TxProtocol, pubsub.ChainGossipHandler(syncHandler, txHandler.HandleGossipTransaction))
	app.host.Register(pubsub.HareProtocol, pubsub.ChainGossipHandler(syncHandler, app.hare.GetHareMsgHandler()))
	app.host.Register(pubsub.BlockCertify, pubsub.ChainGossipHandler(syncHandler, app.certifier.HandleCertifyMessage))
	app.host.Register(pubsub.MalfeasanceProof, malfeasanceHandler.HandleMalfeasanceProof)

	app.proposalBuilder = proposalBuilder
	app.proposalListener = proposalListener
	app.mesh = msh
	app.syncer = newSyncer
	app.clock = clock
	app.svm = state
	app.atxBuilder = atxBuilder
	app.postSetupMgr = postSetupMgr
	app.atxHandler = atxHandler
	app.fetcher = fetcher
	app.beaconProtocol = beaconProtocol
	app.tortoise = trtl
	if !app.Config.TIME.Peersync.Disable {
		app.ptimesync = peersync.New(
			app.host,
			app.host,
			peersync.WithLog(app.addLogger(TimeSyncLogger, lg)),
			peersync.WithConfig(app.Config.TIME.Peersync),
		)
	}

	return nil
}

func (app *App) startServices(ctx context.Context) error {
	app.fetcher.Start()
	go app.startSyncer(ctx)
	app.beaconProtocol.Start(ctx)

	app.blockGen.Start()
	app.certifier.Start()
	if err := app.hare.Start(ctx); err != nil {
		return fmt.Errorf("cannot start hare: %w", err)
	}
	if err := app.proposalBuilder.Start(ctx); err != nil {
		return fmt.Errorf("cannot start block producer: %w", err)
	}

	if app.Config.SMESHING.Start {
		coinbaseAddr, err := types.StringToAddress(app.Config.SMESHING.CoinbaseAccount)
		if err != nil {
			app.log.Panic("failed to parse CoinbaseAccount address on start `%s`: %v", app.Config.SMESHING.CoinbaseAccount, err)
		}
		if err := app.atxBuilder.StartSmeshing(coinbaseAddr, app.Config.SMESHING.Opts); err != nil {
			log.Panic("failed to start smeshing: %v", err)
		}
	} else {
		log.Info("smeshing not started, waiting to be triggered via smesher api")
	}

	app.clock.StartNotifying()
	if app.ptimesync != nil {
		app.ptimesync.Start()
	}
	return nil
}

func (app *App) startAPIServices(ctx context.Context) {
	apiConf := &app.Config.API
	layerDuration := app.Config.LayerDurationSec

	// API SERVICES
	// Since we have multiple GRPC services, we cannot automatically enable them if
	// the gateway server is enabled (since we don't know which ones to enable), so
	// it's an error if the gateway server is enabled without enabling at least one
	// GRPC service.

	// Make sure we only create the server once.
	var services []grpcserver.ServiceAPI
	registerService := func(svc grpcserver.ServiceAPI) {
		if app.grpcAPIService == nil {
			logger := app.addLogger(GRPCLogger, app.log).Zap()
			grpczap.SetGrpcLoggerV2(grpclog, logger)
			app.grpcAPIService = grpcserver.NewServerWithInterface(apiConf.GrpcServerPort, apiConf.GrpcServerInterface,
				grpcmw.WithStreamServerChain(
					grpctags.StreamServerInterceptor(),
					grpczap.StreamServerInterceptor(logger)),
				grpcmw.WithUnaryServerChain(
					grpctags.UnaryServerInterceptor(),
					grpczap.UnaryServerInterceptor(logger)),
			)
		}
		services = append(services, svc)
		svc.RegisterService(app.grpcAPIService)
	}

	// Register the requested services one by one
	if apiConf.StartDebugService {
		registerService(grpcserver.NewDebugService(app.conState, app.host))
	}
	if apiConf.StartGatewayService {
		verifier := activation.NewChallengeVerifier(app.cachedDB, app.keyExtractor, app.validator, app.Config.POST, types.ATXID(app.Config.Genesis.GenesisID().ToHash32()), app.Config.LayersPerEpoch)
		registerService(grpcserver.NewGatewayService(verifier))
	}
	if apiConf.StartGlobalStateService {
		registerService(grpcserver.NewGlobalStateService(app.mesh, app.conState))
	}
	if apiConf.StartMeshService {
		registerService(grpcserver.NewMeshService(app.mesh, app.conState, app.clock, app.Config.LayersPerEpoch, app.Config.Genesis.GenesisID(), layerDuration, app.Config.LayerAvgSize, app.Config.TxsPerProposal))
	}
	if apiConf.StartNodeService {
		nodeService := grpcserver.NewNodeService(ctx, app.host, app.mesh, app.clock, app.syncer, app.atxBuilder)
		registerService(nodeService)
	}
	if apiConf.StartSmesherService {
		registerService(grpcserver.NewSmesherService(app.postSetupMgr, app.atxBuilder, apiConf.SmesherStreamInterval))
	}
	if apiConf.StartTransactionService {
		registerService(grpcserver.NewTransactionService(app.db, app.host, app.mesh, app.conState, app.syncer))
	}
	if apiConf.StartActivationService {
		registerService(grpcserver.NewActivationService(app.cachedDB))
	}

	// Now that the services are registered, start the server.
	if app.grpcAPIService != nil {
		app.grpcAPIService.Start()
	}

	if apiConf.StartJSONServer {
		if app.grpcAPIService == nil {
			// This panics because it should not happen.
			// It should be caught inside apiConf.
			log.Fatal("one or more new grpc services must be enabled with new json gateway server")
		}
		app.jsonAPIService = grpcserver.NewJSONHTTPServer(apiConf.JSONServerPort)
		app.jsonAPIService.StartService(ctx, services...)
	}
}

func (app *App) stopServices(ctx context.Context) {
	if app.jsonAPIService != nil {
		log.Info("stopping json gateway service")
		if err := app.jsonAPIService.Shutdown(ctx); err != nil {
			log.With().Error("error stopping json gateway server", log.Err(err))
		}
	}

	if app.grpcAPIService != nil {
		log.Info("stopping grpc service")
		// does not return any errors
		_ = app.grpcAPIService.Close()
	}

	if app.proposalBuilder != nil {
		app.log.Info("closing proposal builder")
		app.proposalBuilder.Close()
	}

	if app.clock != nil {
		app.log.Info("closing clock")
		app.clock.Close()
	}

	if app.beaconProtocol != nil {
		app.log.Info("stopping beacon")
		app.beaconProtocol.Close()
	}

	if app.atxBuilder != nil {
		app.log.Info("closing atx builder")
		_ = app.atxBuilder.StopSmeshing(false)
	}

	if app.hare != nil {
		app.log.Info("closing hare")
		app.hare.Close()
	}

	if app.blockGen != nil {
		app.log.Info("stopping blockGen")
		app.blockGen.Stop()
	}

	if app.certifier != nil {
		app.log.Info("stopping certifier")
		app.certifier.Stop()
	}

	if app.fetcher != nil {
		app.log.Info("closing layerFetch")
		app.fetcher.Stop()
	}

	if app.syncer != nil {
		app.log.Info("closing sync")
		app.syncer.Close()
	}

	if app.ptimesync != nil {
		app.ptimesync.Stop()
		app.log.Debug("peer timesync stopped")
	}
	if app.tortoise != nil {
		app.log.Info("stopping tortoise. if tortoise is in rerun it may take a while")
		app.tortoise.Stop()
	}

	if app.host != nil {
		if err := app.host.Stop(); err != nil {
			app.log.With().Warning("p2p host exited with error", log.Err(err))
		}
	}
	if app.db != nil {
		if err := app.db.Close(); err != nil {
			app.log.With().Warning("db exited with error", log.Err(err))
		}
	}
	if app.dbMetrics != nil {
		app.dbMetrics.Close()
	}

	events.CloseEventReporter()
}

// LoadOrCreateEdSigner either loads a previously created ed identity for the node or creates a new one if not exists.
func (app *App) LoadOrCreateEdSigner() (*signing.EdSigner, error) {
	filename := filepath.Join(app.Config.SMESHING.Opts.DataDir, edKeyFileName)
	log.Info("Looking for identity file at `%v`", filename)

	data, err := os.ReadFile(filename)
	if err != nil {
		if !os.IsNotExist(err) {
			return nil, fmt.Errorf("failed to read identity file: %w", err)
		}

		log.Info("Identity file not found. Creating new identity...")

		edSgn, err := signing.NewEdSigner(
			signing.WithPrefix(app.Config.Genesis.GenesisID().Bytes()),
		)
		if err != nil {
			return nil, fmt.Errorf("failed to create identity: %w", err)
		}
		if err := os.MkdirAll(filepath.Dir(filename), 0o700); err != nil {
			return nil, fmt.Errorf("failed to create directory for identity file: %w", err)
		}
		err = os.WriteFile(filename, edSgn.PrivateKey(), 0o600)
		if err != nil {
			return nil, fmt.Errorf("failed to write identity file: %w", err)
		}

		log.With().Info("created new identity", edSgn.PublicKey())
		return edSgn, nil
	}
	edSgn, err := signing.NewEdSigner(
		signing.WithPrivateKey(data),
		signing.WithPrefix(app.Config.Genesis.GenesisID().Bytes()),
	)
	if err != nil {
		return nil, fmt.Errorf("failed to construct identity from data file: %w", err)
	}

	log.Info("Loaded existing identity; public key: %v", edSgn.PublicKey())

	return edSgn, nil
}

func (app *App) startSyncer(ctx context.Context) {
	app.log.With().Info("sync: waiting for p2p host to find outbound peers",
		log.Int("outbound", app.Config.P2P.TargetOutbound))
	_, err := app.host.WaitPeers(ctx, app.Config.P2P.TargetOutbound)
	if err != nil {
		return
	}
	app.log.Info("sync: waiting for tortoise to load state")
	if err := app.tortoise.WaitReady(ctx); err != nil {
		app.log.With().Error("sync: tortoise failed to load state", log.Err(err))
		return
	}
	app.syncer.Start(ctx)
}

func (app *App) setupDBs(ctx context.Context, lg log.Log, dbPath string) error {
	if err := os.MkdirAll(dbPath, os.ModePerm); err != nil {
		return fmt.Errorf("failed to create %s: %w", dbPath, err)
	}

	sqlDB, err := sql.Open("file:" + filepath.Join(dbPath, "state.sql"))
	if err != nil {
		return fmt.Errorf("open sqlite db %w", err)
	}
	app.db = sqlDB

	if app.Config.CollectMetrics {
		app.dbMetrics = dbmetrics.NewDBMetricsCollector(ctx, sqlDB, app.addLogger(StateDbLogger, lg), 5*time.Minute)
	}
	app.cachedDB = datastore.NewCachedDB(sqlDB, app.addLogger(CachedDBLogger, lg))
	return nil
}

// Start starts the Spacemesh node and initializes all relevant services according to command line arguments provided.
func (app *App) Start(ctx context.Context) error {
	// Create a contextual logger for local usage (lower-level modules will create their own contextual loggers
	// using context passed down to them)
	logger := app.log.WithContext(ctx)

	hostname, err := os.Hostname()
	if err != nil {
		return fmt.Errorf("error reading hostname: %w", err)
	}

	logger.With().Info("starting spacemesh",
		log.String("data-dir", app.Config.DataDir()),
		log.String("post-dir", app.Config.SMESHING.Opts.DataDir),
		log.String("hostname", hostname))

	if err := os.MkdirAll(app.Config.DataDir(), 0o700); err != nil {
		return fmt.Errorf("data-dir %s not found or could not be created: %w", app.Config.DataDir(), err)
	}

	/* Setup monitoring */
	pprofErr := make(chan error, 1)
	if app.Config.PprofHTTPServer {
		logger.Info("starting pprof server")
		srv := &http.Server{Addr: ":6060"}
		defer srv.Shutdown(ctx)
		go func() {
			if err := srv.ListenAndServe(); err != nil {
				pprofErr <- fmt.Errorf("cannot start pprof http server: %w", err)
			}
		}()
	}

	if app.Config.ProfilerURL != "" {
		p, err := profiler.Start(profiler.Config{
			ApplicationName: app.Config.ProfilerName,
			// app.Config.ProfilerURL should be the pyroscope server address
			// TODO: AuthToken? no need right now since server isn't public
			ServerAddress: app.Config.ProfilerURL,
			// by default all profilers are enabled,
		})
		if err != nil {
			return fmt.Errorf("cannot start profiling client: %w", err)
		}
		defer p.Stop()
	}

	/* Create or load miner identity */

	edSgn, err := app.LoadOrCreateEdSigner()
	if err != nil {
		return fmt.Errorf("could not retrieve identity: %w", err)
	}

	poetClients := make([]activation.PoetProvingServiceClient, 0, len(app.Config.PoETServers))
	for _, address := range app.Config.PoETServers {
		poetClients = append(poetClients, activation.NewHTTPPoetClient(address))
	}

	edPubkey := edSgn.PublicKey()
	app.nodeID = types.BytesToNodeID(edPubkey.Bytes())

	lg := logger.Named(app.nodeID.ShortString()).WithFields(app.nodeID)

	/* Initialize all protocol services */

	gTime, err := time.Parse(time.RFC3339, app.Config.Genesis.GenesisTime)
	if err != nil {
		return fmt.Errorf("cannot parse genesis time %s: %d", app.Config.Genesis.GenesisTime, err)
	}
	ld := time.Duration(app.Config.LayerDurationSec) * time.Second
	clock := timesync.NewClock(timesync.RealClock{}, ld, gTime, lg.WithName("clock"))

	lg.Info("initializing p2p services")

	cfg := app.Config.P2P
	cfg.DataDir = filepath.Join(app.Config.DataDir(), "p2p")
	p2plog := app.addLogger(P2PLogger, lg)
	// if addLogger won't add a level we will use a default 0 (info).
	cfg.LogLevel = app.getLevel(P2PLogger)
	app.host, err = p2p.New(ctx, p2plog, cfg, app.Config.Genesis.GenesisID(),
		p2p.WithNodeReporter(events.ReportNodeStatusUpdate),
	)
	if err != nil {
		return fmt.Errorf("failed to initialize p2p host: %w", err)
	}

	dbStorepath := app.Config.DataDir()
	if err = app.setupDBs(ctx, lg, dbStorepath); err != nil {
		return err
	}
	// need db to initialize the vrf signer
	vrfSigner, err := edSgn.VRFSigner(signing.WithNonceFromDB(app.cachedDB))
	if err != nil {
		return fmt.Errorf("could not create vrf signer: %w", err)
	}

	app.log = app.addLogger(AppLogger, lg)
	types.SetLayersPerEpoch(app.Config.LayersPerEpoch)
	if err = app.initServices(ctx,
		edSgn,
		poetClients,
		vrfSigner,
		clock); err != nil {
		return fmt.Errorf("cannot start services: %w", err)
	}

	if app.Config.CollectMetrics {
		metrics.StartMetricsServer(app.Config.MetricsPort)
	}

	if app.Config.MetricsPush != "" {
		metrics.StartPushingMetrics(app.Config.MetricsPush, app.Config.MetricsPushPeriod,
			app.host.ID().String(), app.Config.Genesis.GenesisID().ShortString())
	}

	if err := app.startServices(ctx); err != nil {
		return fmt.Errorf("error starting services: %w", err)
	}

	app.startAPIServices(ctx)

	events.SubscribeToLayers(clock.Subscribe())
	logger.Info("app started")

	// notify anyone who might be listening that the app has finished starting.
	// this can be used by, e.g., app tests.
	close(app.started)

	defer events.ReportError(events.NodeError{
		Msg:   "node is shutting down",
		Level: zapcore.InfoLevel,
	})
	syncErr := make(chan error, 1)
	if app.ptimesync != nil {
		go func() {
			syncErr <- app.ptimesync.Wait()
		}()
	}
	// app blocks until it receives a signal to exit
	// this signal may come from the node or from sig-abort (ctrl-c)
	select {
	case <-ctx.Done():
		return nil
	case err := <-pprofErr:
		return err
	case err := <-syncErr:
		return err
	}
}

type layerFetcher struct {
	system.Fetcher
}

func decodeLoggers(cfg config.LoggerConfig) (map[string]string, error) {
	rst := map[string]string{}
	if err := mapstructure.Decode(cfg, &rst); err != nil {
		return nil, fmt.Errorf("mapstructure decode: %w", err)
	}
	return rst, nil
}<|MERGE_RESOLUTION|>--- conflicted
+++ resolved
@@ -599,12 +599,7 @@
 		MaxHashesInReq:   100,
 		MaxStaleDuration: time.Hour,
 	}
-<<<<<<< HEAD
-	newSyncer := syncer.NewSyncer(cdb, clock, beaconProtocol, msh, fetcher, patrol, app.certifier,
-=======
 	newSyncer := syncer.NewSyncer(app.cachedDB, clock, beaconProtocol, msh, fetcher, patrol, app.certifier,
-		syncer.WithContext(ctx),
->>>>>>> 12220bcd
 		syncer.WithConfig(syncerConf),
 		syncer.WithLogger(app.addLogger(SyncLogger, lg)))
 	// TODO(dshulyak) this needs to be improved, but dependency graph is a bit complicated
