// Package node contains the main executable for go-spacemesh node
package node

import (
	"context"
	"errors"
	"fmt"
	"io/ioutil"
	"net/http"
	"os"
	"os/signal"
	"path/filepath"
	"runtime"
	"strconv"
	"time"

	"github.com/mitchellh/mapstructure"
	"github.com/pyroscope-io/pyroscope/pkg/agent/profiler"
	"github.com/spf13/cobra"
	"github.com/spf13/viper"
	"go.uber.org/zap"
	"go.uber.org/zap/zapcore"

	"github.com/spacemeshos/go-spacemesh/activation"
	"github.com/spacemeshos/go-spacemesh/api/grpcserver"
	"github.com/spacemeshos/go-spacemesh/blocks"
	cmdp "github.com/spacemeshos/go-spacemesh/cmd"
	"github.com/spacemeshos/go-spacemesh/cmd/mapstructureutil"
	"github.com/spacemeshos/go-spacemesh/common/types"
	"github.com/spacemeshos/go-spacemesh/common/util"
	"github.com/spacemeshos/go-spacemesh/config"
	"github.com/spacemeshos/go-spacemesh/database"
	"github.com/spacemeshos/go-spacemesh/events"
	"github.com/spacemeshos/go-spacemesh/fetch"
	"github.com/spacemeshos/go-spacemesh/filesystem"
	"github.com/spacemeshos/go-spacemesh/hare"
	"github.com/spacemeshos/go-spacemesh/hare/eligibility"
	"github.com/spacemeshos/go-spacemesh/layerfetcher"
	"github.com/spacemeshos/go-spacemesh/layerpatrol"
	"github.com/spacemeshos/go-spacemesh/log"
	"github.com/spacemeshos/go-spacemesh/mempool"
	"github.com/spacemeshos/go-spacemesh/mesh"
	"github.com/spacemeshos/go-spacemesh/metrics"
	"github.com/spacemeshos/go-spacemesh/miner"
	"github.com/spacemeshos/go-spacemesh/p2p"
	"github.com/spacemeshos/go-spacemesh/p2p/pubsub"
	"github.com/spacemeshos/go-spacemesh/pendingtxs"
	"github.com/spacemeshos/go-spacemesh/signing"
	"github.com/spacemeshos/go-spacemesh/svm"
	"github.com/spacemeshos/go-spacemesh/svm/state"
	"github.com/spacemeshos/go-spacemesh/syncer"
	"github.com/spacemeshos/go-spacemesh/system"
	"github.com/spacemeshos/go-spacemesh/timesync"
	timeCfg "github.com/spacemeshos/go-spacemesh/timesync/config"
	"github.com/spacemeshos/go-spacemesh/timesync/peersync"
	"github.com/spacemeshos/go-spacemesh/tortoise"
	"github.com/spacemeshos/go-spacemesh/tortoisebeacon"
	"github.com/spacemeshos/go-spacemesh/tortoisebeacon/weakcoin"
	"github.com/spacemeshos/go-spacemesh/turbohare"
)

const edKeyFileName = "key.bin"

// Logger names.
const (
	AppLogger            = "app"
	P2PLogger            = "p2p"
	PostLogger           = "post"
	StateDbLogger        = "stateDbStore"
	AtxDbStoreLogger     = "atxDbStore"
	TBeaconDbStoreLogger = "tbDbStore"
	TBeaconLogger        = "tBeacon"
	WeakCoinLogger       = "weakCoin"
	PoetDbStoreLogger    = "poetDbStore"
	StoreLogger          = "store"
	PoetDbLogger         = "poetDb"
	MeshDBLogger         = "meshDb"
	TrtlLogger           = "trtl"
	AtxDbLogger          = "atxDb"
	BlkEligibilityLogger = "blkElgValidator"
	MeshLogger           = "mesh"
	SyncLogger           = "sync"
	BlockOracle          = "blockOracle"
	HareBeaconLogger     = "hareBeacon"
	HareOracleLogger     = "hareOracle"
	HareLogger           = "hare"
	BlockBuilderLogger   = "blockBuilder"
	BlockListenerLogger  = "blockListener"
	PoetListenerLogger   = "poetListener"
	NipostBuilderLogger  = "nipostBuilder"
	Fetcher              = "fetcher"
	LayerFetcher         = "layerFetcher"
	TimeSyncLogger       = "timesync"
	SVMLogger            = "SVM"
)

// Cmd is the cobra wrapper for the node, that allows adding parameters to it.
var Cmd = &cobra.Command{
	Use:   "node",
	Short: "start node",
	Run: func(cmd *cobra.Command, args []string) {
		conf, err := LoadConfigFromFile()
		if err != nil {
			log.With().Error("can't load config file", log.Err(err))
			return
		}
		if err := cmdp.EnsureCLIFlags(cmd, conf); err != nil {
			log.With().Error("can't ensure that cli flags match config value types", log.Err(err))
			return
		}

		if conf.TestMode {
			log.JSONLog(true)
		}

		app := New(
			WithConfig(conf),
			// NOTE(dshulyak) this needs to be max level so that child logger can can be current level or below.
			// otherwise it will fail later when child logger will try to increase level.
			WithLog(log.RegisterHooks(
				log.NewWithLevel("", zap.NewAtomicLevelAt(zapcore.DebugLevel)),
				events.EventHook())),
		)
		starter := func() error {
			if err := app.Initialize(); err != nil {
				log.With().Error("Failed to initialize node.", log.Err(err))
				return fmt.Errorf("init node: %w", err)
			}
			// This blocks until the context is finished or until an error is produced
			if err := app.Start(); err != nil {
				log.With().Error("Failed to start the node. See logs for details.", log.Err(err))
				return fmt.Errorf("start node: %w", err)
			}

			return nil
		}
		err = starter()
		app.Cleanup()
		if err != nil {
			os.Exit(1)
		}
	},
}

// VersionCmd returns the current version of spacemesh.
var VersionCmd = &cobra.Command{
	Use:   "version",
	Short: "Show version info",
	Run: func(cmd *cobra.Command, args []string) {
		fmt.Print(cmdp.Version)
		if cmdp.Commit != "" {
			fmt.Printf("+%s", cmdp.Commit)
		}
		fmt.Println()
	},
}

func init() {
	// TODO add commands actually adds flags
	cmdp.AddCommands(Cmd)
	Cmd.AddCommand(VersionCmd)
}

// Service is a general service interface that specifies the basic start/stop functionality.
type Service interface {
	Start(ctx context.Context) error
	Close()
}

// HareService is basic definition of hare algorithm service, providing consensus results for a layer.
type HareService interface {
	Service
	GetResult(types.LayerID) ([]types.BlockID, error)
}

// TickProvider is an interface to a glopbal system clock that releases ticks on each layer.
type TickProvider interface {
	Subscribe() timesync.LayerTimer
	Unsubscribe(timesync.LayerTimer)
	GetCurrentLayer() types.LayerID
	StartNotifying()
	GetGenesisTime() time.Time
	LayerToTime(types.LayerID) time.Time
	Close()
	AwaitLayer(types.LayerID) chan struct{}
}

// LoadConfigFromFile tries to load configuration file if the config parameter was specified.
func LoadConfigFromFile() (*config.Config, error) {
	fileLocation := viper.GetString("config")
	vip := viper.New()
	// read in default config if passed as param using viper
	if err := config.LoadConfig(fileLocation, vip); err != nil {
		log.Error(fmt.Sprintf("couldn't load config file at location: %s switching to defaults \n error: %v.",
			fileLocation, err))
		// return err
	}

	conf := config.DefaultConfig()

	hook := mapstructure.ComposeDecodeHookFunc(
		mapstructure.StringToTimeDurationHookFunc(),
		mapstructure.StringToSliceHookFunc(","),
		mapstructureutil.BigRatDecodeFunc(),
	)

	// load config if it was loaded to our viper
	if err := vip.Unmarshal(&conf, viper.DecodeHook(hook)); err != nil {
		log.With().Error("Failed to parse config", log.Err(err))
		return nil, fmt.Errorf("unmarshal viper: %w", err)
	}

	return &conf, nil
}

// Option to modify an App instance.
type Option func(app *App)

// WithLog enables logger for an App.
func WithLog(logger log.Log) Option {
	return func(app *App) {
		app.log = logger
	}
}

// WithConfig overvwrites default App config.
func WithConfig(conf *config.Config) Option {
	return func(app *App) {
		app.Config = conf
	}
}

// New creates an instance of the spacemesh app.
func New(opts ...Option) *App {
	defaultConfig := config.DefaultConfig()
	app := &App{
		Config:  &defaultConfig,
		log:     log.NewNop(),
		loggers: make(map[string]*zap.AtomicLevel),
		term:    make(chan struct{}),
		started: make(chan struct{}),
	}
	for _, opt := range opts {
		opt(app)
	}
	lvl := zap.NewAtomicLevelAt(zap.InfoLevel)
	log.SetupGlobal(app.log.SetLevel(&lvl))
	return app
}

// App is the cli app singleton.
type App struct {
	*cobra.Command
	nodeID         types.NodeID
	Config         *config.Config
	grpcAPIService *grpcserver.Server
	jsonAPIService *grpcserver.JSONHTTPServer
	gatewaySvc     *grpcserver.GatewayService
	globalstateSvc *grpcserver.GlobalStateService
	txService      *grpcserver.TransactionService
	syncer         *syncer.Syncer
	blockListener  *blocks.BlockHandler
	state          *state.TransactionProcessor
	blockProducer  *miner.BlockBuilder
	oracle         *blocks.Oracle
	txProcessor    *state.TransactionProcessor
	mesh           *mesh.Mesh
	clock          TickProvider
	hare           HareService
	postSetupMgr   *activation.PostSetupManager
	atxBuilder     *activation.Builder
	atxDb          *activation.DB
	poetListener   *activation.PoetListener
	edSgn          *signing.EdSigner
	tortoiseBeacon *tortoisebeacon.TortoiseBeacon
	closers        []interface{ Close() }
	log            log.Log
	txPool         *mempool.TxMempool
	svm            *svm.SVM
	layerFetch     *layerfetcher.Logic
	ptimesync      *peersync.Sync
	tortoise       *tortoise.ThreadSafeVerifyingTortoise

	host *p2p.Host

	loggers map[string]*zap.AtomicLevel
	term    chan struct{} // this channel is closed when closing services, goroutines should wait on this channel in order to terminate
	started chan struct{} // this channel is closed once the app has finished starting
}

func (app *App) introduction() {
	log.Info("Welcome to Spacemesh. Spacemesh full node is starting...")
}

// Initialize sets up an exit signal, logging and checks the clock, returns error if clock is not in sync.
func (app *App) Initialize() (err error) {
	// tortoise wait zdist layers for hare to timeout for a layer. once hare timeout, tortoise will
	// vote against all blocks in that layer. so it's important to make sure zdist takes longer than
	// hare's max time duration to run consensus for a layer
	maxHareRoundsPerLayer := 1 + app.Config.HARE.LimitIterations*hare.RoundsPerIteration // pre-round + 4 rounds per iteration
	maxHareLayerDurationSec := app.Config.HARE.WakeupDelta + maxHareRoundsPerLayer*app.Config.HARE.RoundDuration
	if app.Config.LayerDurationSec*int(app.Config.Zdist) <= maxHareLayerDurationSec {
		log.With().Error("incompatible params",
			log.Uint32("tortoise_zdist", app.Config.Zdist),
			log.Int("layer_duration", app.Config.LayerDurationSec),
			log.Int("hare_wakeup_delta", app.Config.HARE.WakeupDelta),
			log.Int("hare_limit_iterations", app.Config.HARE.LimitIterations),
			log.Int("hare_round_duration", app.Config.HARE.RoundDuration))
		return errors.New("incompatible tortoise hare params")
	}

	// override default config in timesync since timesync is using TimeCongigValues
	timeCfg.TimeConfigValues = app.Config.TIME

	// ensure all data folders exist
	err = filesystem.ExistOrCreate(app.Config.DataDir())
	if err != nil {
		return fmt.Errorf("ensure folders exist: %w", err)
	}

	// exit gracefully - e.g. with app Cleanup on sig abort (ctrl-c)
	signalChan := make(chan os.Signal, 1)
	signal.Notify(signalChan, os.Interrupt)

	// Goroutine that listens for Ctrl ^ C command
	// and triggers the quit app
	go func() {
		for range signalChan {
			app.log.Info("Received an interrupt, stopping services...\n")

			cmdp.Cancel()()
		}
	}()

	app.setupLogging()

	app.introduction()

	drift, err := timesync.CheckSystemClockDrift()
	if err != nil {
		return fmt.Errorf("check system clock drift: %w", err)
	}

	log.Info("System clock synchronized with ntp. drift: %s", drift)
	return nil
}

// setupLogging configured the app logging system.
func (app *App) setupLogging() {
	log.Info("%s", app.getAppInfo())

	msg := "initializing event reporter"
	if app.Config.PublishEventsURL != "" {
		msg += fmt.Sprintf(" with pubsub URL: %s", app.Config.PublishEventsURL)
	}
	log.Info(msg)
	if err := events.InitializeEventReporter(app.Config.PublishEventsURL); err != nil {
		log.With().Error("unable to initialize event reporter", log.Err(err))
	}
}

func (app *App) getAppInfo() string {
	return fmt.Sprintf("App version: %s. Git: %s - %s . Go Version: %s. OS: %s-%s ",
		cmdp.Version, cmdp.Branch, cmdp.Commit, runtime.Version(), runtime.GOOS, runtime.GOARCH)
}

// Cleanup stops all app services.
func (app *App) Cleanup() {
	log.Info("app cleanup starting...")
	app.stopServices()
	// add any other Cleanup tasks here....
	log.Info("app cleanup completed")
}

// Wrap the top-level logger to add context info and set the level for a
// specific module.
func (app *App) addLogger(name string, logger log.Log) log.Log {
	lvl := zap.NewAtomicLevel()
	loggers, err := decodeLoggers(app.Config.LOGGING)
	if err != nil {
		app.log.With().Panic("unable to decode loggers into map[string]string", log.Err(err))
	}
	level, ok := loggers[name]
	if ok {
		if err := lvl.UnmarshalText([]byte(level)); err != nil {
			app.log.Error("cannot parse logging for %v error %v", name, err)
			lvl.SetLevel(log.DefaultLevel())
		}
	} else {
		lvl.SetLevel(log.DefaultLevel())
	}

	if logger.Check(lvl.Level()) {
		app.loggers[name] = &lvl
		logger = logger.SetLevel(&lvl)
	}
	return logger.WithName(name).WithFields(log.String("module", name))
}

func (app *App) getLevel(name string) log.Level {
	alvl, exist := app.loggers[name]
	if !exist {
		return 0
	}
	return alvl.Level()
}

// SetLogLevel updates the log level of an existing logger.
func (app *App) SetLogLevel(name, loglevel string) error {
	lvl, ok := app.loggers[name]
	if !ok {
		return fmt.Errorf("cannot find logger %v", name)
	}

	if err := lvl.UnmarshalText([]byte(loglevel)); err != nil {
		return fmt.Errorf("unmarshal text: %w", err)
	}

	return nil
}

func (app *App) initServices(ctx context.Context,
	nodeID types.NodeID,
	dbStorepath string,
	sgn *signing.EdSigner,
	isFixedOracle bool,
	rolacle hare.Rolacle,
	layerSize uint32,
	poetClient activation.PoetProvingServiceClient,
	vrfSigner signing.Signer,
	layersPerEpoch uint32, clock TickProvider) error {
	app.nodeID = nodeID

	lg := app.log.Named(nodeID.ShortString()).WithFields(nodeID)
	types.SetLayersPerEpoch(app.Config.LayersPerEpoch)

	app.log = app.addLogger(AppLogger, lg)

	db, err := database.NewLDBDatabase(filepath.Join(dbStorepath, "state"), 0, 0, app.addLogger(StateDbLogger, lg))
	if err != nil {
		return fmt.Errorf("create state DB: %w", err)
	}
	app.closers = append(app.closers, db)

	atxdbstore, err := database.NewLDBDatabase(filepath.Join(dbStorepath, "atx"), 0, 0, app.addLogger(AtxDbStoreLogger, lg))
	if err != nil {
		return fmt.Errorf("create ATX DB: %w", err)
	}
	app.closers = append(app.closers, atxdbstore)

	tBeaconDBStore, err := database.NewLDBDatabase(filepath.Join(dbStorepath, "tbeacon"), 0, 0, app.addLogger(TBeaconDbStoreLogger, lg))
	if err != nil {
		return fmt.Errorf("create tortoise beacon DB: %w", err)
	}
	app.closers = append(app.closers, tBeaconDBStore)

	poetDbStore, err := database.NewLDBDatabase(filepath.Join(dbStorepath, "poet"), 0, 0, app.addLogger(PoetDbStoreLogger, lg))
	if err != nil {
		return fmt.Errorf("create PoET DB: %w", err)
	}
	app.closers = append(app.closers, poetDbStore)

	iddbstore, err := database.NewLDBDatabase(filepath.Join(dbStorepath, "ids"), 0, 0, app.addLogger(StateDbLogger, lg))
	if err != nil {
		return fmt.Errorf("create IDs DB: %w", err)
	}
	app.closers = append(app.closers, iddbstore)

	store, err := database.NewLDBDatabase(filepath.Join(dbStorepath, "store"), 0, 0, app.addLogger(StoreLogger, lg))
	if err != nil {
		return fmt.Errorf("create store DB: %w", err)
	}
	app.closers = append(app.closers, store)

	idStore := activation.NewIdentityStore(iddbstore)
	poetDb := activation.NewPoetDb(poetDbStore, app.addLogger(PoetDbLogger, lg))
	validator := activation.NewValidator(poetDb, app.Config.POST)
	mdb, err := mesh.NewPersistentMeshDB(filepath.Join(dbStorepath, "mesh"), app.Config.BlockCacheSize, app.addLogger(MeshDBLogger, lg))
	if err != nil {
		return fmt.Errorf("create mesh DB: %w", err)
	}

	app.txPool = mempool.NewTxMemPool()
	meshAndPoolProjector := pendingtxs.NewMeshAndPoolProjector(mdb, app.txPool)

	appliedTxs, err := database.NewLDBDatabase(filepath.Join(dbStorepath, "appliedTxs"), 0, 0, lg.WithName("appliedTxs"))
	if err != nil {
		return fmt.Errorf("create applied txs DB: %w", err)
	}
	app.closers = append(app.closers, appliedTxs)
	processor := state.NewTransactionProcessor(db, appliedTxs, meshAndPoolProjector, app.txPool, lg.WithName("state"))

	goldenATXID := types.ATXID(types.HexToHash32(app.Config.GoldenATXID))
	if goldenATXID == *types.EmptyATXID {
		return errors.New("invalid golden atx id")
	}

	fetcherWrapped := &layerFetcher{}
	atxDB := activation.NewDB(atxdbstore, fetcherWrapped, idStore, mdb, layersPerEpoch, goldenATXID, validator, app.addLogger(AtxDbLogger, lg))

	edVerifier := signing.NewEDVerifier()
	vrfVerifier := signing.VRFVerifier{}

	wc := weakcoin.New(app.host,
		vrfSigner, vrfVerifier,
		weakcoin.WithLog(app.addLogger(WeakCoinLogger, lg)),
		weakcoin.WithMaxRound(app.Config.TortoiseBeacon.RoundsNumber),
	)

	tBeacon := tortoisebeacon.New(
		app.Config.TortoiseBeacon,
		nodeID,
		app.host,
		atxDB,
		sgn,
		edVerifier,
		vrfSigner,
		vrfVerifier,
		wc,
		tBeaconDBStore,
		clock,
		app.addLogger(TBeaconLogger, lg))

	var msh *mesh.Mesh
	var trtl *tortoise.ThreadSafeVerifyingTortoise
	trtlStateDB, err := database.NewLDBDatabase(filepath.Join(dbStorepath, "turtle"), 0, 0, app.addLogger(StateDbLogger, lg))
	if err != nil {
		return fmt.Errorf("create turtle DB: %w", err)
	}
	app.closers = append(app.closers, trtlStateDB)
	trtlCfg := tortoise.Config{
		LayerSize:                layerSize,
		Database:                 trtlStateDB,
		MeshDatabase:             mdb,
		ATXDB:                    atxDB,
		Beacons:                  tBeacon,
		Hdist:                    app.Config.Hdist,
		Zdist:                    app.Config.Zdist,
		ConfidenceParam:          app.Config.ConfidenceParam,
		WindowSize:               app.Config.WindowSize,
		GlobalThreshold:          app.Config.GlobalThreshold,
		LocalThreshold:           app.Config.LocalThreshold,
		Log:                      app.addLogger(TrtlLogger, lg),
		RerunInterval:            time.Minute * time.Duration(app.Config.TortoiseRerunInterval),
		BadBeaconVoteDelayLayers: app.Config.LayersPerEpoch,
	}

	trtl = tortoise.NewVerifyingTortoise(ctx, trtlCfg)
	svm := svm.New(processor, app.addLogger(SVMLogger, lg))

	if mdb.PersistentData() {
<<<<<<< HEAD
		msh = mesh.NewRecoveredMesh(ctx, mdb, atxDB, app.Config.REWARD, trtl, app.txPool, svm, app.addLogger(MeshLogger, lg))
		go msh.CacheWarmUp(app.Config.LayerAvgSize)
	} else {
		msh = mesh.NewMesh(mdb, atxDB, app.Config.REWARD, trtl, app.txPool, svm, app.addLogger(MeshLogger, lg))
=======
		msh = mesh.NewRecoveredMesh(ctx, mdb, atxDB, app.Config.REWARD, fetcherWrapped, trtl, app.txPool, svm, app.addLogger(MeshLogger, lg))
		go msh.CacheWarmUp(app.Config.LayerAvgSize)
	} else {
		msh = mesh.NewMesh(mdb, atxDB, app.Config.REWARD, fetcherWrapped, trtl, app.txPool, svm, app.addLogger(MeshLogger, lg))
>>>>>>> 6ddfa345
		if err := svm.SetupGenesis(app.Config.Genesis); err != nil {
			return fmt.Errorf("setup genesis: %w", err)
		}
	}

	eValidator := blocks.NewBlockEligibilityValidator(layerSize, layersPerEpoch, atxDB, tBeacon,
		signing.VRFVerify, msh, app.addLogger(BlkEligibilityLogger, lg))

	if app.Config.AtxsPerBlock > miner.AtxsPerBlockLimit { // validate limit
		return fmt.Errorf("number of atxs per block required is bigger than the limit. atxs_per_block: %d. limit: %d",
			app.Config.AtxsPerBlock, miner.AtxsPerBlockLimit,
		)
	}

	// we can't have an epoch offset which is greater/equal than the number of layers in an epoch

	if app.Config.HareEligibility.EpochOffset >= app.Config.BaseConfig.LayersPerEpoch {
		return fmt.Errorf("epoch offset cannot be greater than or equal to the number of layers per epoch. epoch_offset: %d. layers_per_epoch: %d",
			app.Config.HareEligibility.EpochOffset, app.Config.BaseConfig.LayersPerEpoch)
	}

	bCfg := blocks.Config{
		Depth:       app.Config.Hdist,
		GoldenATXID: goldenATXID,
	}
	blockListener := blocks.NewBlockHandler(bCfg, fetcherWrapped, msh, eValidator, app.addLogger(BlockListenerLogger, lg))

	remoteFetchService := fetch.NewFetch(ctx, app.Config.FETCH, app.host, app.addLogger(Fetcher, lg))

	layerFetch := layerfetcher.NewLogic(ctx, app.Config.LAYERS, blockListener, atxDB, poetDb, atxDB, svm, app.host, remoteFetchService, msh, app.addLogger(LayerFetcher, lg))
	layerFetch.AddDBs(mdb.Blocks(), atxdbstore, mdb.Transactions(), poetDbStore)
	fetcherWrapped.Fetcher = layerFetch

	patrol := layerpatrol.New()
	syncerConf := syncer.Configuration{
		SyncInterval: time.Duration(app.Config.SyncInterval) * time.Second,
		AlwaysListen: app.Config.AlwaysListen,
	}
	newSyncer := syncer.NewSyncer(ctx, syncerConf, clock, tBeacon, msh, layerFetch, patrol, app.addLogger(SyncLogger, lg))
	// TODO(dshulyak) this needs to be improved, but dependency graph is a bit complicated
	tBeacon.SetSyncState(newSyncer)
	blockOracle := blocks.NewMinerBlockOracle(layerSize, layersPerEpoch, atxDB, tBeacon, vrfSigner, nodeID, newSyncer.ListenToGossip, app.addLogger(BlockOracle, lg))

	// TODO: we should probably decouple the apptest and the node (and duplicate as necessary) (#1926)
	var hOracle hare.Rolacle
	if isFixedOracle {
		// fixed rolacle, take the provided rolacle
		hOracle = rolacle
	} else {
		// regular oracle, build and use it
		beacon := eligibility.NewBeacon(tBeacon, app.addLogger(HareBeaconLogger, lg))
		hOracle = eligibility.New(beacon, atxDB, mdb, signing.VRFVerify, vrfSigner, app.Config.LayersPerEpoch, app.Config.HareEligibility, app.addLogger(HareOracleLogger, lg))
		// TODO: genesisMinerWeight is set to app.Config.SpaceToCommit, because PoET ticks are currently hardcoded to 1
	}

	rabbit := app.HareFactory(ctx, mdb, sgn, nodeID, patrol, newSyncer, msh, tBeacon, hOracle, idStore, clock, lg)

	stateAndMeshProjector := pendingtxs.NewStateAndMeshProjector(processor, msh)
	minerCfg := miner.Config{
		DBPath:         filepath.Join(dbStorepath, "builder"),
		MinerID:        nodeID,
		AtxsPerBlock:   app.Config.AtxsPerBlock,
		LayersPerEpoch: layersPerEpoch,
		TxsPerBlock:    app.Config.TxsPerBlock,
	}

	blockProducer := miner.NewBlockBuilder(
		minerCfg,
		sgn,
		app.host,
		clock.Subscribe(),
		msh,
		trtl,
		blockOracle,
		tBeacon,
		newSyncer,
		stateAndMeshProjector,
		app.txPool,
		app.addLogger(BlockBuilderLogger, lg))

	poetListener := activation.NewPoetListener(poetDb, app.addLogger(PoetListenerLogger, lg))

	postSetupMgr, err := activation.NewPostSetupManager(util.Hex2Bytes(nodeID.Key), app.Config.POST, app.addLogger(PostLogger, lg))
	if err != nil {
		app.log.Panic("failed to create post setup manager: %v", err)
	}

	nipostBuilder := activation.NewNIPostBuilder(util.Hex2Bytes(nodeID.Key), postSetupMgr, poetClient, poetDb, store, app.addLogger(NipostBuilderLogger, lg))

	coinbaseAddr := types.HexToAddress(app.Config.SMESHING.CoinbaseAccount)
	if app.Config.SMESHING.Start {
		if coinbaseAddr.Big().Uint64() == 0 {
			app.log.Panic("invalid coinbase account")
		}
	}

	builderConfig := activation.Config{
		CoinbaseAccount: coinbaseAddr,
		GoldenATXID:     goldenATXID,
		LayersPerEpoch:  layersPerEpoch,
	}
	atxBuilder := activation.NewBuilder(builderConfig, nodeID, sgn, atxDB, app.host, nipostBuilder,
		postSetupMgr, clock, newSyncer, store, app.addLogger("atxBuilder", lg), activation.WithContext(ctx),
	)

	syncHandler := func(_ context.Context, _ p2p.Peer, _ []byte) pubsub.ValidationResult {
		if newSyncer.ListenToGossip() {
			return pubsub.ValidationAccept
		}
		return pubsub.ValidationIgnore
	}

	app.host.Register(weakcoin.GossipProtocol, pubsub.ChainGossipHandler(syncHandler, wc.HandleProposal))
	app.host.Register(tortoisebeacon.TBProposalProtocol,
		pubsub.ChainGossipHandler(syncHandler, tBeacon.HandleSerializedProposalMessage))
	app.host.Register(tortoisebeacon.TBFirstVotingProtocol,
		pubsub.ChainGossipHandler(syncHandler, tBeacon.HandleSerializedFirstVotingMessage))
	app.host.Register(tortoisebeacon.TBFollowingVotingProtocol,
		pubsub.ChainGossipHandler(syncHandler, tBeacon.HandleSerializedFollowingVotingMessage))
	app.host.Register(blocks.NewBlockProtocol, pubsub.ChainGossipHandler(syncHandler, blockListener.HandleBlock))
	app.host.Register(activation.AtxProtocol, pubsub.ChainGossipHandler(syncHandler, atxDB.HandleGossipAtx))
	app.host.Register(state.IncomingTxProtocol, pubsub.ChainGossipHandler(syncHandler, svm.HandleGossipTransaction))
	app.host.Register(activation.PoetProofProtocol, poetListener.HandlePoetProofMessage)

	app.blockProducer = blockProducer
	app.blockListener = blockListener
	app.mesh = msh
	app.syncer = newSyncer
	app.clock = clock
	app.state = processor
	app.hare = rabbit
	app.poetListener = poetListener
	app.atxBuilder = atxBuilder
	app.postSetupMgr = postSetupMgr
	app.oracle = blockOracle
	app.txProcessor = processor
	app.atxDb = atxDB
	app.layerFetch = layerFetch
	app.tortoiseBeacon = tBeacon
	app.svm = svm
	app.tortoise = trtl
	if !app.Config.TIME.Peersync.Disable {
		app.ptimesync = peersync.New(
			app.host,
			app.host,
			peersync.WithLog(app.addLogger(TimeSyncLogger, lg)),
			peersync.WithConfig(app.Config.TIME.Peersync),
		)
	}

	return nil
}

// periodically checks that our clock is sync.
func (app *App) checkTimeDrifts() {
	checkTimeSync := time.NewTicker(app.Config.TIME.RefreshNtpInterval)
	defer checkTimeSync.Stop() // close ticker

	for {
		select {
		case <-app.term:
			return

		case <-checkTimeSync.C:
			_, err := timesync.CheckSystemClockDrift()
			if err != nil {
				app.log.With().Error("unable to synchronize system time", log.Err(err))

				cmdp.Cancel()()

				return
			}
		}
	}
}

// HareFactory returns a hare consensus algorithm according to the parameters in app.Config.Hare.SuperHare.
func (app *App) HareFactory(
	ctx context.Context,
	mdb *mesh.DB,
	sgn hare.Signer,
	nodeID types.NodeID,
	patrol *layerpatrol.LayerPatrol,
	syncer *syncer.Syncer,
	msh *mesh.Mesh,
	beacons blocks.BeaconGetter,
	hOracle hare.Rolacle,
	idStore *activation.IdentityStore,
	clock TickProvider,
	lg log.Log,
) HareService {
	if app.Config.HARE.SuperHare {
		hr := turbohare.New(ctx, app.Config.HARE, msh, clock.Subscribe(), app.addLogger(HareLogger, lg))
		mdb.InputVectorBackupFunc = hr.GetResult
		return hr
	}

	ha := hare.New(
		app.Config.HARE,
		app.host.ID(),
		app.host,
		sgn,
		nodeID,
		syncer.IsSynced,
		msh,
		beacons,
		hOracle,
		patrol,
		uint16(app.Config.LayersPerEpoch),
		idStore,
		hOracle,
		clock,
		app.addLogger(HareLogger, lg))
	return ha
}

func (app *App) startServices(ctx context.Context) error {
	app.layerFetch.Start()
	go app.startSyncer(ctx)

	if err := app.tortoiseBeacon.Start(ctx); err != nil {
		return fmt.Errorf("cannot start tortoise beacon: %w", err)
	}
	if err := app.hare.Start(ctx); err != nil {
		return fmt.Errorf("cannot start hare: %w", err)
	}
	if err := app.blockProducer.Start(ctx); err != nil {
		return fmt.Errorf("cannot start block producer: %w", err)
	}

	if app.Config.SMESHING.Start {
		coinbaseAddr := types.HexToAddress(app.Config.SMESHING.CoinbaseAccount)
		go func() {
			if err := app.atxBuilder.StartSmeshing(coinbaseAddr, app.Config.SMESHING.Opts); err != nil {
				log.Panic("failed to start smeshing: %v", err)
			}
		}()
	} else {
		log.Info("smeshing not started, waiting to be triggered via smesher api")
	}

	app.clock.StartNotifying()
	if app.ptimesync != nil {
		app.ptimesync.Start()
	}
	go app.checkTimeDrifts()
	return nil
}

func (app *App) startAPIServices(ctx context.Context) {
	apiConf := &app.Config.API
	layerDuration := app.Config.LayerDurationSec

	// API SERVICES
	// Since we have multiple GRPC services, we cannot automatically enable them if
	// the gateway server is enabled (since we don't know which ones to enable), so
	// it's an error if the gateway server is enabled without enabling at least one
	// GRPC service.

	// Make sure we only create the server once.
	services := []grpcserver.ServiceAPI{}
	registerService := func(svc grpcserver.ServiceAPI) {
		if app.grpcAPIService == nil {
			app.grpcAPIService = grpcserver.NewServerWithInterface(apiConf.GrpcServerPort, apiConf.GrpcServerInterface)
		}
		services = append(services, svc)
		svc.RegisterService(app.grpcAPIService)
	}

	// Register the requested services one by one
	if apiConf.StartDebugService {
		registerService(grpcserver.NewDebugService(app.mesh))
	}
	if apiConf.StartGatewayService {
		registerService(grpcserver.NewGatewayService(app.host))
	}
	if apiConf.StartGlobalStateService {
		registerService(grpcserver.NewGlobalStateService(app.mesh, app.txPool))
	}
	if apiConf.StartMeshService {
		registerService(grpcserver.NewMeshService(app.mesh, app.clock, app.Config.LayersPerEpoch, app.Config.P2P.NetworkID, layerDuration, app.Config.LayerAvgSize, app.Config.TxsPerBlock))
	}
	if apiConf.StartNodeService {
		nodeService := grpcserver.NewNodeService(app.host, app.mesh, app.clock, app.syncer, app.atxBuilder)
		registerService(nodeService)
		app.closers = append(app.closers, nodeService)
	}
	if apiConf.StartSmesherService {
		registerService(grpcserver.NewSmesherService(app.postSetupMgr, app.atxBuilder))
	}
	if apiConf.StartTransactionService {
		registerService(grpcserver.NewTransactionService(app.host, app.mesh, app.txPool, app.syncer))
	}

	// Now that the services are registered, start the server.
	if app.grpcAPIService != nil {
		app.grpcAPIService.Start()
	}

	if apiConf.StartJSONServer {
		if app.grpcAPIService == nil {
			// This panics because it should not happen.
			// It should be caught inside apiConf.
			log.Panic("one or more new grpc services must be enabled with new json gateway server")
		}
		app.jsonAPIService = grpcserver.NewJSONHTTPServer(apiConf.JSONServerPort)
		app.jsonAPIService.StartService(ctx, services...)
	}
}

func (app *App) stopServices() {
	// all go-routines that listen to app.term will close
	// note: there is no guarantee that a listening go-routine will close before stopServices exits
	close(app.term)

	if app.jsonAPIService != nil {
		log.Info("stopping json gateway service")
		if err := app.jsonAPIService.Close(); err != nil {
			log.With().Error("error stopping json gateway server", log.Err(err))
		}
	}

	if app.grpcAPIService != nil {
		log.Info("stopping grpc service")
		// does not return any errors
		_ = app.grpcAPIService.Close()
	}

	if app.blockProducer != nil {
		app.log.Info("closing block producer")
		if err := app.blockProducer.Close(); err != nil {
			log.With().Error("cannot stop block producer", log.Err(err))
		}
	}

	if app.clock != nil {
		app.log.Info("closing clock")
		app.clock.Close()
	}

	if app.tortoiseBeacon != nil {
		app.log.Info("stopping tortoise beacon")
		app.tortoiseBeacon.Close()
	}

	if app.atxBuilder != nil {
		app.log.Info("closing atx builder")
		_ = app.atxBuilder.StopSmeshing(false)
	}

	if app.hare != nil {
		app.log.Info("closing hare")
		app.hare.Close()
	}

	if app.layerFetch != nil {
		app.log.Info("closing layerFetch")
		app.layerFetch.Close()
	}

	if app.syncer != nil {
		app.log.Info("closing sync")
		app.syncer.Close()
	}

	if app.mesh != nil {
		app.log.Info("closing mesh")
		app.mesh.Close()
	}

	if app.ptimesync != nil {
		app.ptimesync.Stop()
		app.log.Debug("peer timesync stopped")
	}
	if app.tortoise != nil {
		app.log.Info("stopping tortoise. if tortoise is in rerun it may take a while")
		app.tortoise.Stop()
	}

	if app.host != nil {
		if err := app.host.Stop(); err != nil {
			app.log.With().Warning("p2p host exited with error", log.Err(err))
		}
	}

	events.CloseEventReporter()
	events.CloseEventPubSub()

	// Close all databases.
	for _, closer := range app.closers {
		if closer != nil {
			closer.Close()
		}
	}
}

// LoadOrCreateEdSigner either loads a previously created ed identity for the node or creates a new one if not exists.
func (app *App) LoadOrCreateEdSigner() (*signing.EdSigner, error) {
	filename := filepath.Join(app.Config.SMESHING.Opts.DataDir, edKeyFileName)
	log.Info("Looking for identity file at `%v`", filename)

	data, err := ioutil.ReadFile(filename)
	if err != nil {
		if !os.IsNotExist(err) {
			return nil, fmt.Errorf("failed to read identity file: %w", err)
		}

		log.Info("Identity file not found. Creating new identity...")

		edSgn := signing.NewEdSigner()
		err := os.MkdirAll(filepath.Dir(filename), filesystem.OwnerReadWriteExec)
		if err != nil {
			return nil, fmt.Errorf("failed to create directory for identity file: %w", err)
		}
		err = ioutil.WriteFile(filename, edSgn.ToBuffer(), filesystem.OwnerReadWrite)
		if err != nil {
			return nil, fmt.Errorf("failed to write identity file: %w", err)
		}

		log.With().Info("created new identity", edSgn.PublicKey())
		return edSgn, nil
	}

	edSgn, err := signing.NewEdSignerFromBuffer(data)
	if err != nil {
		return nil, fmt.Errorf("failed to construct identity from data file: %w", err)
	}

	log.Info("Loaded existing identity; public key: %v", edSgn.PublicKey())

	return edSgn, nil
}

type identityFileFound struct{}

func (identityFileFound) Error() string {
	return "identity file found"
}

func (app *App) getIdentityFile() (string, error) {
	var f string
	err := filepath.Walk(app.Config.SMESHING.Opts.DataDir, func(path string, info os.FileInfo, err error) error {
		if err != nil {
			return nil
		}
		if !info.IsDir() && info.Name() == edKeyFileName {
			f = path
			return &identityFileFound{}
		}
		return nil
	})
	if _, ok := err.(*identityFileFound); ok {
		return f, nil
	}
	if err != nil {
		return "", fmt.Errorf("failed to traverse Post data dir: %w", err)
	}
	return "", fmt.Errorf("not found")
}

func (app *App) startSyncer(ctx context.Context) {
	_, err := app.host.WaitPeers(ctx, app.Config.P2P.TargetOutbound)
	if err != nil {
		return
	}
	app.syncer.Start(ctx)
}

// Start starts the Spacemesh node and initializes all relevant services according to command line arguments provided.
func (app *App) Start() error {
	// we use the main app context
	ctx := cmdp.Ctx()
	// Create a contextual logger for local usage (lower-level modules will create their own contextual loggers
	// using context passed down to them)
	logger := app.log.WithContext(ctx)

	hostname, err := os.Hostname()
	if err != nil {
		return fmt.Errorf("error reading hostname: %w", err)
	}
	logger.With().Info("starting spacemesh",
		log.String("data-dir", app.Config.DataDir()),
		log.String("post-dir", app.Config.SMESHING.Opts.DataDir),
		log.String("hostname", hostname))

	err = filesystem.ExistOrCreate(app.Config.DataDir())
	if err != nil {
		return fmt.Errorf("data-dir %s not found or could not be created: %w", app.Config.DataDir(), err)
	}

	/* Setup monitoring */
	pprofErr := make(chan error, 1)
	if app.Config.PprofHTTPServer {
		logger.Info("starting pprof server")
		srv := &http.Server{Addr: ":6060"}
		defer srv.Shutdown(ctx)
		go func() {
			if err := srv.ListenAndServe(); err != nil {
				pprofErr <- fmt.Errorf("cannot start pprof http server: %w", err)
			}
		}()
	}

	if app.Config.ProfilerURL != "" {
		p, err := profiler.Start(profiler.Config{
			ApplicationName: app.Config.ProfilerName,
			// app.Config.ProfilerURL should be the pyroscope server address
			// TODO: AuthToken? no need right now since server isn't public
			ServerAddress: app.Config.ProfilerURL,
			// by default all profilers are enabled,
		})
		if err != nil {
			return fmt.Errorf("cannot start profiling client: %w", err)
		}
		defer p.Stop()
	}

	/* Create or load miner identity */

	app.edSgn, err = app.LoadOrCreateEdSigner()
	if err != nil {
		return fmt.Errorf("could not retrieve identity: %w", err)
	}

	poetClient := activation.NewHTTPPoetClient(app.Config.PoETServer)

	edPubkey := app.edSgn.PublicKey()
	vrfSigner, vrfPub, err := signing.NewVRFSigner(app.edSgn.Sign(edPubkey.Bytes()))
	if err != nil {
		return fmt.Errorf("failed to create vrf signer: %w", err)
	}

	nodeID := types.NodeID{Key: edPubkey.String(), VRFPublicKey: vrfPub}

	lg := logger.Named(nodeID.ShortString()).WithFields(nodeID)

	/* Initialize all protocol services */

	dbStorepath := app.Config.DataDir()
	gTime, err := time.Parse(time.RFC3339, app.Config.GenesisTime)
	if err != nil {
		return fmt.Errorf("cannot parse genesis time %s: %d", app.Config.GenesisTime, err)
	}
	ld := time.Duration(app.Config.LayerDurationSec) * time.Second
	clock := timesync.NewClock(timesync.RealClock{}, ld, gTime, lg.WithName("clock"))

	lg.Info("initializing p2p services")

	cfg := app.Config.P2P
	cfg.DataDir = filepath.Join(app.Config.DataDir(), "p2p")
	p2plog := app.addLogger(P2PLogger, lg)
	// if addLogger won't add a level we will use a default 0 (info).
	cfg.LogLevel = app.getLevel(P2PLogger)
	app.host, err = p2p.New(ctx, p2plog, cfg,
		p2p.WithNodeReporter(events.ReportNodeStatusUpdate),
	)
	if err != nil {
		return fmt.Errorf("failed to initialize p2p host: %w", err)
	}

	if err = app.initServices(ctx,
		nodeID,
		dbStorepath,
		app.edSgn,
		false,
		nil,
		uint32(app.Config.LayerAvgSize),
		poetClient,
		vrfSigner,
		app.Config.LayersPerEpoch,
		clock); err != nil {
		return fmt.Errorf("cannot start services: %w", err)
	}

	if app.Config.CollectMetrics {
		metrics.StartMetricsServer(app.Config.MetricsPort)
	}

	if app.Config.MetricsPush != "" {
		metrics.StartPushingMetrics(app.Config.MetricsPush, app.Config.MetricsPushPeriod,
			app.host.ID().String(), strconv.Itoa(int(app.Config.P2P.NetworkID)))
	}

	if err := app.startServices(ctx); err != nil {
		return fmt.Errorf("error starting services: %w", err)
	}

	app.startAPIServices(ctx)

	events.SubscribeToLayers(clock.Subscribe())
	logger.Info("app started")

	// notify anyone who might be listening that the app has finished starting.
	// this can be used by, e.g., app tests.
	close(app.started)

	defer events.ReportError(events.NodeError{
		Msg:   "node is shutting down",
		Level: zapcore.InfoLevel,
	})
	syncErr := make(chan error, 1)
	if app.ptimesync != nil {
		go func() {
			syncErr <- app.ptimesync.Wait()
			// if nil node was already stopped
			if syncErr != nil {
				cmdp.Cancel()()
			}
		}()
	}
	// app blocks until it receives a signal to exit
	// this signal may come from the node or from sig-abort (ctrl-c)
	select {
	case <-ctx.Done():
		return nil
	case err := <-pprofErr:
		return err
	case err := <-syncErr:
		return err
	}
}

type layerFetcher struct {
	system.Fetcher
}

func decodeLoggers(cfg config.LoggerConfig) (map[string]string, error) {
	rst := map[string]string{}
	if err := mapstructure.Decode(cfg, &rst); err != nil {
		return nil, fmt.Errorf("mapstructure decode: %w", err)
	}
	return rst, nil
}<|MERGE_RESOLUTION|>--- conflicted
+++ resolved
@@ -549,17 +549,10 @@
 	svm := svm.New(processor, app.addLogger(SVMLogger, lg))
 
 	if mdb.PersistentData() {
-<<<<<<< HEAD
-		msh = mesh.NewRecoveredMesh(ctx, mdb, atxDB, app.Config.REWARD, trtl, app.txPool, svm, app.addLogger(MeshLogger, lg))
-		go msh.CacheWarmUp(app.Config.LayerAvgSize)
-	} else {
-		msh = mesh.NewMesh(mdb, atxDB, app.Config.REWARD, trtl, app.txPool, svm, app.addLogger(MeshLogger, lg))
-=======
 		msh = mesh.NewRecoveredMesh(ctx, mdb, atxDB, app.Config.REWARD, fetcherWrapped, trtl, app.txPool, svm, app.addLogger(MeshLogger, lg))
 		go msh.CacheWarmUp(app.Config.LayerAvgSize)
 	} else {
 		msh = mesh.NewMesh(mdb, atxDB, app.Config.REWARD, fetcherWrapped, trtl, app.txPool, svm, app.addLogger(MeshLogger, lg))
->>>>>>> 6ddfa345
 		if err := svm.SetupGenesis(app.Config.Genesis); err != nil {
 			return fmt.Errorf("setup genesis: %w", err)
 		}
