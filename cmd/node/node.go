--- conflicted
+++ resolved
@@ -567,7 +567,27 @@
 	return nil
 }
 
-<<<<<<< HEAD
+// periodically checks that our clock is sync
+func (app *SpacemeshApp) checkTimeDrifts() {
+	checkTimeSync := time.NewTicker(app.Config.TIME.RefreshNtpInterval)
+	defer checkTimeSync.Stop() // close ticker
+
+	for {
+		select {
+		case <-app.term:
+			return
+
+		case <-checkTimeSync.C:
+			_, err := timesync.CheckSystemClockDrift()
+			if err != nil {
+				app.log.Error("System time couldn't synchronize %s", err)
+				app.stopServices()
+				return
+			}
+		}
+	}
+}
+
 func (app *SpacemeshApp) HareFactory(mdb *mesh.MeshDB, swarm service.Service, sgn hare.Signer, nodeID types.NodeId, syncer *sync.Syncer, msh *mesh.Mesh, hOracle hare.Rolacle, idStore *activation.IdentityStore, clock TickProvider, lg log.Log) HareService {
 	if app.Config.HARE.SuperHare {
 		return turbohare.New(msh)
@@ -592,27 +612,6 @@
 	}
 	ha := hare.New(app.Config.HARE, swarm, sgn, nodeID, validationFunc, syncer.IsSynced, msh, hOracle, uint16(app.Config.LayersPerEpoch), idStore, hOracle, clock.Subscribe(), app.addLogger(HareLogger, lg))
 	return ha
-=======
-// periodically checks that our clock is sync
-func (app *SpacemeshApp) checkTimeDrifts() {
-	checkTimeSync := time.NewTicker(app.Config.TIME.RefreshNtpInterval)
-	defer checkTimeSync.Stop() // close ticker
-
-	for {
-		select {
-		case <-app.term:
-			return
-
-		case <-checkTimeSync.C:
-			_, err := timesync.CheckSystemClockDrift()
-			if err != nil {
-				app.log.Error("System time couldn't synchronize %s", err)
-				app.stopServices()
-				return
-			}
-		}
-	}
->>>>>>> 4f86d7db
 }
 
 func (app *SpacemeshApp) startServices() {
