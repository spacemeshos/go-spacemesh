package node

import (
	"fmt"
	"github.com/seehuhn/mt19937"
	"github.com/spacemeshos/go-spacemesh/activation"
	"github.com/spacemeshos/go-spacemesh/address"
	"github.com/spacemeshos/go-spacemesh/amcl"
	"github.com/spacemeshos/go-spacemesh/amcl/BLS381"
	apiCfg "github.com/spacemeshos/go-spacemesh/api/config"
	cmdp "github.com/spacemeshos/go-spacemesh/cmd"
	"github.com/spacemeshos/go-spacemesh/common"
	"github.com/spacemeshos/go-spacemesh/consensus"
	"github.com/spacemeshos/go-spacemesh/database"
	"github.com/spacemeshos/go-spacemesh/hare"
	"github.com/spacemeshos/go-spacemesh/hare/eligibility"
	"github.com/spacemeshos/go-spacemesh/mesh"
	"github.com/spacemeshos/go-spacemesh/metrics"
	"github.com/spacemeshos/go-spacemesh/miner"
	"github.com/spacemeshos/go-spacemesh/nipst"
	"github.com/spacemeshos/go-spacemesh/oracle"
	"github.com/spacemeshos/go-spacemesh/p2p/service"
	"github.com/spacemeshos/go-spacemesh/signing"
	"github.com/spacemeshos/go-spacemesh/state"
	"github.com/spacemeshos/go-spacemesh/sync"
	"github.com/spacemeshos/go-spacemesh/tortoise"
	"github.com/spacemeshos/go-spacemesh/types"
	"github.com/spacemeshos/go-spacemesh/version"
	"io/ioutil"
	"math/rand"
	"net/http"
	"os"
	"os/signal"
	"runtime"
	"runtime/pprof"
	"time"

	"github.com/spacemeshos/go-spacemesh/accounts"
	"github.com/spacemeshos/go-spacemesh/api"
	cfg "github.com/spacemeshos/go-spacemesh/config"
	"github.com/spacemeshos/go-spacemesh/filesystem"
	"github.com/spacemeshos/go-spacemesh/log"
	"github.com/spacemeshos/go-spacemesh/p2p"
	"github.com/spacemeshos/go-spacemesh/timesync"
	timeCfg "github.com/spacemeshos/go-spacemesh/timesync/config"
	"github.com/spf13/cobra"
	"github.com/spf13/viper"
)

import _ "net/http/pprof"

const identityFile = "identity.ed"

// VersionCmd returns the current version of spacemesh
var Cmd = &cobra.Command{
	Use:   "node",
	Short: "start node",
	Run: func(cmd *cobra.Command, args []string) {
		app := NewSpacemeshApp()
		defer app.Cleanup(cmd, args)

		app.Initialize(cmd, args)
		app.Start(cmd, args)
	},
}

// VersionCmd returns the current version of spacemesh
var VersionCmd = &cobra.Command{
	Use:   "version",
	Short: "Show version info",
	Run: func(cmd *cobra.Command, args []string) {
		fmt.Println(version.Version)
	},
}

func init() {
	cmdp.AddCommands(Cmd)
	Cmd.AddCommand(VersionCmd)
}

// SpacemeshApp is the cli app singleton
type SpacemeshApp struct {
	*cobra.Command
	nodeId           types.NodeId
	P2P              p2p.Service
	Config           *cfg.Config
	NodeInitCallback chan bool
	grpcAPIService   *api.SpacemeshGrpcService
	jsonAPIService   *api.JSONHTTPServer
	syncer           *sync.Syncer
	blockListener    *sync.BlockListener
	state            *state.StateDB
	blockProducer    *miner.BlockBuilder
	txProcessor      *state.TransactionProcessor
	mesh             *mesh.Mesh
	clock            *timesync.Ticker
	hare             *hare.Hare
	atxBuilder       *activation.Builder
	poetListener     *activation.PoetListener
	edSgn            *signing.EdSigner
	log              log.Log
}

type MiningEnabler interface {
	MiningEligible() bool
}

// ParseConfig unmarshal config file into struct
func (app *SpacemeshApp) ParseConfig() (err error) {

	fileLocation := viper.GetString("config")
	vip := viper.New()
	// read in default config if passed as param using viper
	if err = cfg.LoadConfig(fileLocation, vip); err != nil {
		log.Error(fmt.Sprintf("couldn't load config file at location: %s swithing to defaults \n error: %v.",
			fileLocation, err))
		//return err
	}

	conf := cfg.DefaultConfig()
	// load config if it was loaded to our viper
	err = vip.Unmarshal(&conf)
	if err != nil {
		log.Error("Failed to parse config\n")
		return err
	}

	app.Config = &conf

	return nil
}

// NewSpacemeshApp creates an instance of the spacemesh app
func NewSpacemeshApp() *SpacemeshApp {

	defaultConfig := cfg.DefaultConfig()
	node := &SpacemeshApp{
		Config:           &defaultConfig,
		NodeInitCallback: make(chan bool, 1),
	}

	return node

}

func (app *SpacemeshApp) introduction() {
	log.Info("Welcome to Spacemesh. Spacemesh full node is starting...")
}

// this is what he wants to execute Initialize app starts
// this is my persistent pre run that involves parsing the
// toml config file
func (app *SpacemeshApp) Initialize(cmd *cobra.Command, args []string) (err error) {

	// exit gracefully - e.g. with app Cleanup on sig abort (ctrl-c)
	signalChan := make(chan os.Signal, 1)
	signal.Notify(signalChan, os.Interrupt)

	// Goroutine that listens for Crtl ^ C command
	// and triggers the quit app
	go func() {
		for range signalChan {
			log.Info("Received an interrupt, stopping services...\n")
			cmdp.Cancel()
		}
	}()

	app.introduction()

	// parse the config file based on flags et al
	err = app.ParseConfig()

	if err != nil {
		log.Error(fmt.Sprintf("couldn't parse the config %v", err))
	}

	// ensure cli flags are higher priority than config file
	cmdp.EnsureCLIFlags(cmd, app.Config)

	// override default config in timesync since timesync is using TimeCongigValues
	timeCfg.TimeConfigValues = app.Config.TIME

	app.setupLogging()

	// todo: add misc app setup here (metrics, debug, etc....)

	drift, err := timesync.CheckSystemClockDrift()
	if err != nil {
		return err
	}

	log.Info("System clock synchronized with ntp. drift: %s", drift)

	// ensure all data folders exist
	filesystem.EnsureSpacemeshDataDirectories()

	// load all accounts from store
	accounts.LoadAllAccounts()

	// todo: set coinbase account (and unlock it) based on flags

	return nil
}

// setupLogging configured the app logging system.
func (app *SpacemeshApp) setupLogging() {

	if app.Config.TestMode {
		log.JSONLog(true)
	}

	// setup logging early
	dataDir, err := filesystem.GetSpacemeshDataDirectoryPath()
	if err != nil {
		fmt.Printf("Failed to setup spacemesh data dir")
		log.Panic("Failed to setup spacemesh data dir", err)
	}

	// app-level logging
	log.InitSpacemeshLoggingSystem(dataDir, "spacemesh.log")

	log.Info("%s", app.getAppInfo())
}

func (app *SpacemeshApp) getAppInfo() string {
	return fmt.Sprintf("App version: %s. Git: %s - %s . Go Version: %s. OS: %s-%s ",
		cmdp.Version, cmdp.Branch, cmdp.Commit, runtime.Version(), runtime.GOOS, runtime.GOARCH)
}

// Post Execute tasks
func (app *SpacemeshApp) Cleanup(cmd *cobra.Command, args []string) (err error) {
	log.Info("App Cleanup starting...")

	if app.jsonAPIService != nil {
		log.Info("Stopping JSON service api...")
		app.jsonAPIService.StopService()
	}

	if app.grpcAPIService != nil {
		log.Info("Stopping GRPC service ...")
		app.grpcAPIService.StopService()
	}

	app.stopServices()

	// add any other Cleanup tasks here....
	log.Info("App Cleanup completed\n\n")

	return nil
}

func (app *SpacemeshApp) setupGenesis() {
	var conf *apiCfg.GenesisConfig
	if app.Config.GenesisConfPath != "" {
		var err error
		conf, err = apiCfg.LoadGenesisConfig(app.Config.GenesisConfPath)
		if err != nil {
			app.log.Error("cannot load genesis config from file")
		}
	} else {
		conf = apiCfg.DefaultGenesisConfig()
	}
	for id, acc := range conf.InitialAccounts {
		bytes := common.FromHex(id)
		if len(bytes) == 0 {
			//todo: should we panic here?
			log.Error("cannot read config entry for :%s", id)
			continue
		}

		addr := address.BytesToAddress(bytes)
		app.state.CreateAccount(addr)
		app.state.AddBalance(addr, acc.Balance)
		app.state.SetNonce(addr, acc.Nonce)
		app.log.Info("Genesis account created: %s, Balance: %s", id, acc.Balance.Uint64())
	}

	app.state.Commit(false)
	app.mesh.AddBlock(&mesh.GenesisBlock)
}

func (app *SpacemeshApp) setupTestFeatures() {
	// NOTE: any test-related feature enabling should happen here.
	api.ApproveAPIGossipMessages(cmdp.Ctx, app.P2P)
}

<<<<<<< HEAD
func (app *SpacemeshApp) initServices(nodeID types.NodeId, swarm service.Service, dbStorepath string, sgn hare.Signer, isFixedOracle bool, rolacle hare.Rolacle, layerSize uint32, postClient nipst.PostProverClient, poetClient nipst.PoetProvingServiceClient, vrfSigner *BLS381.BlsSigner, layersPerEpoch uint32) error {
=======
func (app *SpacemeshApp) initServices(nodeID types.NodeId, swarm service.Service, dbStorepath string, sgn hare.Signer, isFixedOracle bool, rolacle hare.Rolacle, layerSize uint32, postClient nipst.PostProverClient, poetClient nipst.PoetProvingServiceClient, vrfSigner *BLS381.BlsSigner, commitmentConfig nipst.PostParams, layersPerEpoch uint16) error {
>>>>>>> 86caba06

	app.nodeId = nodeID
	//todo: should we add all components to a single struct?

	name := nodeID.Key
	if len(name) > 5 {
		name = name[:5]
	}

	lg := log.NewDefault(name).WithFields(log.String("nodeID", name))
	app.log = lg.WithName("app")

	postClient.SetLogger(lg.WithName("post"))

	db, err := database.NewLDBDatabase(dbStorepath, 0, 0, lg.WithName("stateDbStore"))
	if err != nil {
		return err
	}
	st, err := state.New(common.Hash{}, state.NewDatabase(db)) //todo: we probably should load DB with latest hash
	if err != nil {
		return err
	}
	rng := rand.New(mt19937.New())
	processor := state.NewTransactionProcessor(rng, st, app.Config.GAS, lg.WithName("state"))

	coinToss := consensus.WeakCoin{}
	gTime, err := time.Parse(time.RFC3339, app.Config.GenesisTime)
	if err != nil {
		return err
	}
	ld := time.Duration(app.Config.LayerDurationSec) * time.Second
	clock := timesync.NewTicker(timesync.RealClock{}, ld, gTime)

	atxdbstore, err := database.NewLDBDatabase(dbStorepath+"atx", 0, 0, lg.WithName("atxDbStore"))
	if err != nil {
		return err
	}

	nipstStore, err := database.NewLDBDatabase(dbStorepath+"nipst", 0, 0, lg.WithName("nipstDbStore"))
	if err != nil {
		return err
	}

	poetDbStore, err := database.NewLDBDatabase(dbStorepath+"poet", 0, 0, lg.WithName("poetDbStore"))
	if err != nil {
		return err
	}

	//todo: put in config
	iddbstore, err := database.NewLDBDatabase(dbStorepath+"ids", 0, 0, lg.WithName("stateDbStore"))
	if err != nil {
		return err
	}
	idStore := activation.NewIdentityStore(iddbstore)
	poetDb := activation.NewPoetDb(poetDbStore, lg.WithName("poetDb"))
	//todo: this is initialized twice, need to refactor
	validator := nipst.NewValidator(&app.Config.POST, poetDb)
	mdb := mesh.NewPersistentMeshDB(dbStorepath, lg.WithName("meshDb"))
	atxdb := activation.NewActivationDb(atxdbstore, nipstStore, idStore, mdb, layersPerEpoch, validator, lg.WithName("atxDb"))
	beaconProvider := &oracle.EpochBeaconProvider{}
	eValidator := oracle.NewBlockEligibilityValidator(int32(layerSize), layersPerEpoch, atxdb, beaconProvider, BLS381.Verify2, lg.WithName("blkElgValidator"))

	trtl := tortoise.NewAlgorithm(int(1), mdb, lg.WithName("trtl"))

	txpool := miner.NewTypesTransactionIdMemPool()
	atxpool := miner.NewTypesAtxIdMemPool()

	msh := mesh.NewMesh(mdb, atxdb, app.Config.REWARD, trtl, txpool, atxpool, processor, lg.WithName("mesh")) //todo: what to do with the logger?

	conf := sync.Configuration{Concurrency: 4, LayerSize: int(layerSize), RequestTimeout: 100 * time.Millisecond}

	blockValidator := sync.NewBlockValidator(eValidator)
	syncer := sync.NewSync(swarm, msh, txpool, atxpool, processor, blockValidator, poetDb, conf, clock.Subscribe(), clock.GetCurrentLayer(), lg.WithName("sync"))
	blockOracle := oracle.NewMinerBlockOracle(layerSize, uint16(layersPerEpoch), atxdb, beaconProvider, vrfSigner, nodeID, syncer.IsSynced, lg.WithName("blockOracle"))

	// TODO: we should probably decouple the apptest and the node (and duplicate as necessary)
	var hOracle hare.Rolacle
	if isFixedOracle { // fixed rolacle, take the provided rolacle
		hOracle = rolacle
	} else { // regular oracle, build and use it
		beacon := eligibility.NewBeacon(trtl)
		hOracle = eligibility.New(beacon, atxdb, BLS381.Verify2, vrfSigner, uint16(app.Config.LayersPerEpoch))
	}

	ha := hare.New(app.Config.HARE, swarm, sgn, nodeID, syncer.IsSynced, msh, hOracle, uint16(app.Config.LayersPerEpoch), idStore, atxdb, clock.Subscribe(), lg.WithName("hare"))

	blockProducer := miner.NewBlockBuilder(nodeID, sgn, swarm, clock.Subscribe(), txpool, atxpool, coinToss, msh, ha, blockOracle, processor, atxdb, syncer, lg.WithName("blockBuilder"))
	blockListener := sync.NewBlockListener(swarm, syncer, 4, lg.WithName("blockListener"))

	poetListener := activation.NewPoetListener(swarm, poetDb, lg.WithName("poetListener"))

	nipstBuilder := nipst.NewNIPSTBuilder(
		common.Hex2Bytes(nodeID.Key), // TODO: use both keys in the nodeID
		app.Config.POST,
		postClient,
		poetClient,
		poetDb,
		lg.WithName("nipstBuilder"),
	)

	if app.Config.CoinbaseAccount == "" {
		app.log.Panic("cannot start mining without Coinbase account")
	}

	coinBase := address.HexToAddress(app.Config.CoinbaseAccount)

	if coinBase.Big().Uint64() == 0 {
		app.log.Panic("invalid Coinbase account")
	}
	atxBuilder := activation.NewBuilder(nodeID, coinBase, atxdb, swarm, atxdb, msh, layersPerEpoch, nipstBuilder, clock.Subscribe(), syncer.IsSynced, lg.WithName("atxBuilder"))

	app.blockProducer = &blockProducer
	app.blockListener = blockListener
	app.mesh = msh
	app.syncer = syncer
	app.clock = clock
	app.state = st
	app.hare = ha
	app.P2P = swarm
	app.poetListener = poetListener
	app.atxBuilder = atxBuilder
	return nil
}

func (app *SpacemeshApp) startServices() {
	app.blockListener.Start()
	app.syncer.Start()
	err := app.hare.Start()
	if err != nil {
		log.Panic("cannot start hare")
	}
	err = app.blockProducer.Start()
	if err != nil {
		log.Panic("cannot start block producer")
	}
	app.poetListener.Start()
	app.atxBuilder.Start()
	app.clock.Start()
}

func (app SpacemeshApp) stopServices() {

	log.Info("%v closing services ", app.nodeId.Key)

	if err := app.blockProducer.Close(); err != nil {
		log.Error("cannot stop block producer %v", err)
	}

	app.log.Info("closing PoET listener")
	app.poetListener.Close()

	app.log.Info("closing atx builder")
	app.atxBuilder.Stop()

	log.Info("%v closing blockListener", app.nodeId.Key)
	app.blockListener.Close()

	log.Info("%v closing Hare", app.nodeId.Key)
	app.hare.Close() //todo: need to add this

	log.Info("%v closing clock", app.nodeId.Key)
	app.clock.Close()

	log.Info("%v closing p2p", app.nodeId.Key)
	app.P2P.Shutdown()

	log.Info("%v closing mesh", app.nodeId.Key)
	app.mesh.Close()

}

func getEdIdentity() (*signing.EdSigner, error) {
	dataDir, err := filesystem.GetSpacemeshDataDirectoryPath()
	if err != nil {
		log.Error("Could not get data path err=%v", err)
		return nil, err
	}

	f := dataDir + "/" + identityFile
	buff, err := ioutil.ReadFile(f)
	if os.IsNotExist(err) {
		edSgn := signing.NewEdSigner()
		log.Warning("Identity file not found. Public key of new identity is %v", edSgn.PublicKey())
		err := ioutil.WriteFile(f, edSgn.ToBuffer(), 0644)
		if err != nil {
			log.Error("Could not write the identity to file err=%v", err)
			return nil, err
		}
		return edSgn, nil
	}

	if err != nil {
		log.Error("Could not read identity from file err=%v", err)
		return nil, err
	}

	edSgn, err := signing.NewEdSignerFromBuffer(buff)
	if err != nil {
		log.Error("Could not construct identity from data file err=%v", err)
		return nil, err
	}

	return edSgn, nil
}

func (app *SpacemeshApp) Start(cmd *cobra.Command, args []string) {
	log.Info("Starting Spacemesh")
	if app.Config.MemProfile != "" {
		log.Info("Starting mem profiling")
		f, err := os.Create(app.Config.MemProfile)
		if err != nil {
			log.Error("could not create memory profile: ", err)
		}
		defer f.Close()
		runtime.GC() // get up-to-date statistics
		if err := pprof.WriteHeapProfile(f); err != nil {
			log.Error("could not write memory profile: ", err)
		}
	}

	if app.Config.CpuProfile != "" {
		log.Info("Starting cpu profile")
		f, err := os.Create(app.Config.CpuProfile)
		if err != nil {
			log.Error("could not create CPU profile: ", err)
		}
		defer f.Close()
		if err := pprof.StartCPUProfile(f); err != nil {
			log.Error("could not start CPU profile: ", err)
		}
		defer pprof.StopCPUProfile()
	}

	if app.Config.PprofHttpServer {
		log.Info("Starting pprof server")
		go func() {
			err := http.ListenAndServe(":6060", nil)
			if err != nil {
				log.Error("cannot start http server", err)
			}
		}()
	}

	// start p2p services
	log.Info("Initializing P2P services")
	swarm, err := p2p.New(cmdp.Ctx, app.Config.P2P)
	if err != nil {
		log.Error("Error starting p2p services, err: %v", err)
		log.Panic("Error starting p2p services")
	}

	// todo : register all protocols

	app.edSgn, err = getEdIdentity()
	if err != nil {
		log.Panic("Could not retrieve identity err=%v", err)
	}

	log.Info("connecting to POET on IP %v", app.Config.PoETServer)
	poetClient, err := nipst.NewRemoteRPCPoetClient(app.Config.PoETServer, 30*time.Second)
	if err != nil {
		log.Error("poet server not found on addr %v, err: %v", app.Config.PoETServer, err)
		return
	}

	postClient := nipst.NewPostClient(&app.Config.POST)

	rng := amcl.NewRAND()
	pub := app.edSgn.PublicKey().Bytes()
	rng.Seed(len(pub), app.edSgn.Sign(pub)) // assuming ed.private is random, the sig can be used as seed
	vrfPriv, vrfPub := BLS381.GenKeyPair(rng)
	vrfSigner := BLS381.NewBlsSigner(vrfPriv)
	nodeID := types.NodeId{Key: app.edSgn.PublicKey().String(), VRFPublicKey: vrfPub}

	apiConf := &app.Config.API

	dbStorepath := app.Config.DataDir

<<<<<<< HEAD
	err = app.initServices(nodeID, swarm, dbStorepath, app.edSgn, false, nil, uint32(app.Config.LayerAvgSize), postClient, poetClient, vrfSigner, uint32(app.Config.CONSENSUS.LayersPerEpoch))
=======
	npstCfg := nipst.PostParams{
		Difficulty:           5,
		NumberOfProvenLabels: 10,
		SpaceUnit:            1024,
	}

	err = app.initServices(nodeID, swarm, dbStorepath, app.edSgn, false, nil, uint32(app.Config.LayerAvgSize), nipst.NewPostClient(), poet, vrfSigner, npstCfg, uint16(app.Config.LayersPerEpoch))
>>>>>>> 86caba06
	if err != nil {
		log.Error("cannot start services %v", err.Error())
		return
	}

	app.setupGenesis()

	if app.Config.TestMode {
		app.setupTestFeatures()
	}

	if app.Config.CollectMetrics {
		metrics.StartCollectingMetrics(app.Config.MetricsPort)
	}
	app.startServices()

	err = app.P2P.Start()

	if err != nil {
		log.Error("Error starting p2p services, err: %v", err)
		log.Panic("Error starting p2p services")
	}

	// todo: if there's no loaded account - do the new account interactive flow here
	// todo: if node has no loaded coin-base account then set the node coinbase to first account
	// todo: if node has a locked coinbase account then prompt for account passphrase to unlock it
	// todo: if node has no POS then start POS creation flow here unless user doesn't want to be a validator via cli
	// todo: start node consensus protocol here only after we have an unlocked account

	// start api servers
	if apiConf.StartGrpcServer || apiConf.StartJSONServer {
		// start grpc if specified or if json rpc specified
		app.grpcAPIService = api.NewGrpcService(app.P2P, app.state, app.mesh.TxProcessor)
		app.grpcAPIService.StartService(nil)
	}

	if apiConf.StartJSONServer {
		app.jsonAPIService = api.NewJSONHTTPServer()
		app.jsonAPIService.StartService(nil)
	}

	log.Info("App started.")

	// app blocks until it receives a signal to exit
	// this signal may come from the node or from sig-abort (ctrl-c)
	app.NodeInitCallback <- true

	<-cmdp.Ctx.Done()
	//return nil
}<|MERGE_RESOLUTION|>--- conflicted
+++ resolved
@@ -284,11 +284,7 @@
 	api.ApproveAPIGossipMessages(cmdp.Ctx, app.P2P)
 }
 
-<<<<<<< HEAD
-func (app *SpacemeshApp) initServices(nodeID types.NodeId, swarm service.Service, dbStorepath string, sgn hare.Signer, isFixedOracle bool, rolacle hare.Rolacle, layerSize uint32, postClient nipst.PostProverClient, poetClient nipst.PoetProvingServiceClient, vrfSigner *BLS381.BlsSigner, layersPerEpoch uint32) error {
-=======
-func (app *SpacemeshApp) initServices(nodeID types.NodeId, swarm service.Service, dbStorepath string, sgn hare.Signer, isFixedOracle bool, rolacle hare.Rolacle, layerSize uint32, postClient nipst.PostProverClient, poetClient nipst.PoetProvingServiceClient, vrfSigner *BLS381.BlsSigner, commitmentConfig nipst.PostParams, layersPerEpoch uint16) error {
->>>>>>> 86caba06
+func (app *SpacemeshApp) initServices(nodeID types.NodeId, swarm service.Service, dbStorepath string, sgn hare.Signer, isFixedOracle bool, rolacle hare.Rolacle, layerSize uint32, postClient nipst.PostProverClient, poetClient nipst.PoetProvingServiceClient, vrfSigner *BLS381.BlsSigner, layersPerEpoch uint16) error {
 
 	app.nodeId = nodeID
 	//todo: should we add all components to a single struct?
@@ -567,17 +563,7 @@
 
 	dbStorepath := app.Config.DataDir
 
-<<<<<<< HEAD
 	err = app.initServices(nodeID, swarm, dbStorepath, app.edSgn, false, nil, uint32(app.Config.LayerAvgSize), postClient, poetClient, vrfSigner, uint32(app.Config.CONSENSUS.LayersPerEpoch))
-=======
-	npstCfg := nipst.PostParams{
-		Difficulty:           5,
-		NumberOfProvenLabels: 10,
-		SpaceUnit:            1024,
-	}
-
-	err = app.initServices(nodeID, swarm, dbStorepath, app.edSgn, false, nil, uint32(app.Config.LayerAvgSize), nipst.NewPostClient(), poet, vrfSigner, npstCfg, uint16(app.Config.LayersPerEpoch))
->>>>>>> 86caba06
 	if err != nil {
 		log.Error("cannot start services %v", err.Error())
 		return
