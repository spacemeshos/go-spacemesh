--- conflicted
+++ resolved
@@ -1,7 +1,6 @@
 // Package node contains the main executable for go-spacemesh node
 package node
 
-import "C"
 import (
 	"context"
 	"fmt"
@@ -213,15 +212,9 @@
 
 	defaultConfig := cfg.DefaultConfig()
 	node := &SpacemeshApp{
-<<<<<<< HEAD
 		Config:  &defaultConfig,
-		loggers: make(map[string]*zap.AtomicLevel),
 		term:    make(chan struct{}),
 		started: make(chan struct{}),
-=======
-		Config: &defaultConfig,
-		term:   make(chan struct{}),
->>>>>>> f30fa48f
 	}
 
 	return node
@@ -288,7 +281,6 @@
 	}
 
 	// app-level logging
-<<<<<<< HEAD
 	log.InitSpacemeshLoggingSystemWithHooks(func(entry zapcore.Entry) error {
 		// If we report anything less than this we'll end up in an infinite loop
 		if entry.Level >= zapcore.ErrorLevel {
@@ -301,8 +293,6 @@
 		return nil
 	})
 
-=======
->>>>>>> f30fa48f
 	log.Info("%s", app.getAppInfo())
 
 	msg := "initializing event reporter"
