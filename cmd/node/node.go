// Package node contains the main executable for go-spacemesh node
package node

import (
	"context"
	"crypto/sha256"
	"fmt"
	"io/ioutil"
	"net/http"
	_ "net/http/pprof" // import for memory and network profiling
	"os"
	"os/signal"
	"path/filepath"
	"runtime"
	"runtime/debug"
	"time"

	"github.com/spacemeshos/go-spacemesh/fetch"
	"github.com/spacemeshos/go-spacemesh/layerfetcher"

	"github.com/pyroscope-io/pyroscope/pkg/agent/profiler"
	"github.com/spacemeshos/post/shared"
	"github.com/spf13/cobra"
	"github.com/spf13/viper"
	"go.uber.org/zap"
	"go.uber.org/zap/zapcore"

	"github.com/spacemeshos/go-spacemesh/activation"
	"github.com/spacemeshos/go-spacemesh/api"
	apiCfg "github.com/spacemeshos/go-spacemesh/api/config"
	"github.com/spacemeshos/go-spacemesh/api/grpcserver"
	"github.com/spacemeshos/go-spacemesh/blocks"
	cmdp "github.com/spacemeshos/go-spacemesh/cmd"
	"github.com/spacemeshos/go-spacemesh/common/types"
	"github.com/spacemeshos/go-spacemesh/common/util"
	cfg "github.com/spacemeshos/go-spacemesh/config"
	"github.com/spacemeshos/go-spacemesh/database"
	"github.com/spacemeshos/go-spacemesh/events"
	"github.com/spacemeshos/go-spacemesh/filesystem"
	"github.com/spacemeshos/go-spacemesh/hare"
	"github.com/spacemeshos/go-spacemesh/hare/eligibility"
	"github.com/spacemeshos/go-spacemesh/log"
	"github.com/spacemeshos/go-spacemesh/mesh"
	"github.com/spacemeshos/go-spacemesh/metrics"
	"github.com/spacemeshos/go-spacemesh/miner"
	"github.com/spacemeshos/go-spacemesh/p2p"
	"github.com/spacemeshos/go-spacemesh/p2p/service"
	"github.com/spacemeshos/go-spacemesh/pendingtxs"
	"github.com/spacemeshos/go-spacemesh/priorityq"
	"github.com/spacemeshos/go-spacemesh/signing"
	"github.com/spacemeshos/go-spacemesh/state"
	"github.com/spacemeshos/go-spacemesh/sync"
	"github.com/spacemeshos/go-spacemesh/timesync"
	timeCfg "github.com/spacemeshos/go-spacemesh/timesync/config"
	"github.com/spacemeshos/go-spacemesh/tortoise"
	"github.com/spacemeshos/go-spacemesh/tortoisebeacon"
	"github.com/spacemeshos/go-spacemesh/tortoisebeacon/weakcoin"
	"github.com/spacemeshos/go-spacemesh/turbohare"
)

const edKeyFileName = "key.bin"

// Logger names
const (
	AppLogger            = "app"
	P2PLogger            = "p2p"
	PostLogger           = "post"
	StateDbLogger        = "stateDbStore"
	StateLogger          = "state"
	AtxDbStoreLogger     = "atxDbStore"
	TBeaconDbStoreLogger = "tbDbStore"
	TBeaconDbLogger      = "tbDb"
	TBeaconLogger        = "tBeaconLogger"
	WeakCoinLogger       = "wcLogger"
	PoetDbStoreLogger    = "poetDbStore"
	StoreLogger          = "store"
	PoetDbLogger         = "poetDb"
	MeshDBLogger         = "meshDb"
	TrtlLogger           = "trtl"
	AtxDbLogger          = "atxDb"
	BlkEligibilityLogger = "blkElgValidator"
	MeshLogger           = "mesh"
	SyncLogger           = "sync"
	BlockOracle          = "blockOracle"
	HareBeaconLogger     = "hareBeacon"
	HareOracleLogger     = "hareOracle"
	HareLogger           = "hare"
	BlockBuilderLogger   = "blockBuilder"
	BlockListenerLogger  = "blockListener"
	BlockHandlerLogger   = "blockHandler"
	PoetListenerLogger   = "poetListener"
	NipstBuilderLogger   = "nipstBuilder"
	AtxBuilderLogger     = "atxBuilder"
	GossipListener       = "gossipListener"
	Fetcher              = "fetcher"
)

// Cmd is the cobra wrapper for the node, that allows adding parameters to it
var Cmd = &cobra.Command{
	Use:   "node",
	Short: "start node",
	Run: func(cmd *cobra.Command, args []string) {
		app := NewSpacemeshApp()
		defer app.Cleanup(cmd, args)

		err := app.Initialize(cmd, args)
		if err != nil {
			log.With().Error("Failed to initialize node.", log.Err(err))
			return
		}
		// This blocks until the context is finished
		app.Start(cmd, args)
	},
}

// VersionCmd returns the current version of spacemesh
var VersionCmd = &cobra.Command{
	Use:   "version",
	Short: "Show version info",
	Run: func(cmd *cobra.Command, args []string) {
		fmt.Print(cmdp.Version)
		if cmdp.Commit != "" {
			fmt.Printf("+%s", cmdp.Commit)
		}
		fmt.Println()
	},
}

func init() {
	// TODO add commands actually adds flags
	cmdp.AddCommands(Cmd)
	Cmd.AddCommand(VersionCmd)
}

// Service is a general service interface that specifies the basic start/stop functionality
type Service interface {
	Start(ctx context.Context) error
	Close()
}

// HareService is basic definition of hare algorithm service, providing consensus results for a layer
type HareService interface {
	Service
	GetResult(id types.LayerID) ([]types.BlockID, error)
}

// TickProvider is an interface to a glopbal system clock that releases ticks on each layer
type TickProvider interface {
	Subscribe() timesync.LayerTimer
	Unsubscribe(timer timesync.LayerTimer)
	GetCurrentLayer() types.LayerID
	StartNotifying()
	GetGenesisTime() time.Time
	LayerToTime(id types.LayerID) time.Time
	Close()
	AwaitLayer(layerID types.LayerID) chan struct{}
}

// Tortoise beacon mock (waiting for #2267)
type tortoiseBeaconMock struct{}

// GetBeacon returns a very simple pseudo-random beacon value based on the input epoch ID
func (tortoiseBeaconMock) GetBeacon(epochID types.EpochID) []byte {
	sha := sha256.Sum256(epochID.ToBytes())
	return sha[:4]
}

// SpacemeshApp is the cli app singleton
type SpacemeshApp struct {
	*cobra.Command
	nodeID         types.NodeID
	P2P            p2p.Service
	Config         *cfg.Config
	grpcAPIService *grpcserver.Server
	jsonAPIService *grpcserver.JSONHTTPServer
	gatewaySvc     *grpcserver.GatewayService
	globalstateSvc *grpcserver.GlobalStateService
	txService      *grpcserver.TransactionService
	syncer         *sync.Syncer
	blockListener  *blocks.BlockHandler
	state          *state.TransactionProcessor
	blockProducer  *miner.BlockBuilder
	oracle         *blocks.Oracle
	txProcessor    *state.TransactionProcessor
	mesh           *mesh.Mesh
	gossipListener *service.Listener
	clock          TickProvider
	hare           HareService
	atxBuilder     *activation.Builder
	atxDb          *activation.DB
	poetListener   *activation.PoetListener
	edSgn          *signing.EdSigner
	tBeacon        *tortoisebeacon.TortoiseBeacon
	closers        []interface{ Close() }
	log            log.Log
	txPool         *state.TxMempool
	layerFetch     *layerfetcher.Logic
	loggers        map[string]*zap.AtomicLevel
	term           chan struct{} // this channel is closed when closing services, goroutines should wait on this channel in order to terminate
	started        chan struct{} // this channel is closed once the app has finished starting
}

// LoadConfigFromFile tries to load configuration file if the config parameter was specified
func LoadConfigFromFile() (*cfg.Config, error) {
	fileLocation := viper.GetString("config")
	vip := viper.New()
	// read in default config if passed as param using viper
	if err := cfg.LoadConfig(fileLocation, vip); err != nil {
		log.Error(fmt.Sprintf("couldn't load config file at location: %s switching to defaults \n error: %v.",
			fileLocation, err))
		// return err
	}

	conf := cfg.DefaultConfig()
	// load config if it was loaded to our viper
	err := vip.Unmarshal(&conf)
	if err != nil {
		log.Error("Failed to parse config\n")
		return nil, err
	}
	return &conf, nil
}

// ParseConfig unmarshal config file into struct
func (app *SpacemeshApp) ParseConfig() error {
	conf, err := LoadConfigFromFile()
	app.Config = conf

	return err
}

// NewSpacemeshApp creates an instance of the spacemesh app
func NewSpacemeshApp() *SpacemeshApp {
	defaultConfig := cfg.DefaultConfig()
	node := &SpacemeshApp{
		Config:  &defaultConfig,
		loggers: make(map[string]*zap.AtomicLevel),
		term:    make(chan struct{}),
		started: make(chan struct{}),
	}

	return node
}

func (app *SpacemeshApp) introduction() {
	log.Info("Welcome to Spacemesh. Spacemesh full node is starting...")
}

// Initialize does pre processing of flags and configuration files, it also initializes data dirs if they dont exist
func (app *SpacemeshApp) Initialize(cmd *cobra.Command, args []string) (err error) {
	// exit gracefully - e.g. with app Cleanup on sig abort (ctrl-c)
	signalChan := make(chan os.Signal, 1)
	signal.Notify(signalChan, os.Interrupt)

	// Goroutine that listens for Ctrl ^ C command
	// and triggers the quit app
	go func() {
		for range signalChan {
			log.Info("Received an interrupt, stopping services...\n")
			cmdp.Cancel()
		}
	}()

	// parse the config file based on flags et al
	if err := app.ParseConfig(); err != nil {
		log.Error(fmt.Sprintf("couldn't parse the config err=%v", err))
	}

	// ensure cli flags are higher priority than config file
	if err := cmdp.EnsureCLIFlags(cmd, app.Config); err != nil {
		return err
	}
	// override default config in timesync since timesync is using TimeCongigValues
	timeCfg.TimeConfigValues = app.Config.TIME

	// ensure all data folders exist
	err = filesystem.ExistOrCreate(app.Config.DataDir())
	if err != nil {
		return err
	}

	app.setupLogging()

	app.introduction()

	drift, err := timesync.CheckSystemClockDrift()
	if err != nil {
		return err
	}

	log.Info("System clock synchronized with ntp. drift: %s", drift)
	return nil
}

// setupLogging configured the app logging system.
func (app *SpacemeshApp) setupLogging() {
	if app.Config.TestMode {
		log.JSONLog(true)
	}

	// app-level logging
	log.InitSpacemeshLoggingSystemWithHooks(func(entry zapcore.Entry) error {
		// If we report anything less than this we'll end up in an infinite loop
		if entry.Level >= zapcore.ErrorLevel {
			events.ReportError(events.NodeError{
				Msg:   entry.Message,
				Trace: string(debug.Stack()),
				Level: entry.Level,
			})
		}
		return nil
	})

	log.Info("%s", app.getAppInfo())

	msg := "initializing event reporter"
	if app.Config.PublishEventsURL != "" {
		msg += fmt.Sprintf(" with pubsub URL: %s", app.Config.PublishEventsURL)
	}
	log.Info(msg)
	if err := events.InitializeEventReporter(app.Config.PublishEventsURL); err != nil {
		log.With().Error("unable to initialize event reporter", log.Err(err))
	}
}

func (app *SpacemeshApp) getAppInfo() string {
	return fmt.Sprintf("App version: %s. Git: %s - %s . Go Version: %s. OS: %s-%s ",
		cmdp.Version, cmdp.Branch, cmdp.Commit, runtime.Version(), runtime.GOOS, runtime.GOARCH)
}

// Cleanup stops all app services
func (app *SpacemeshApp) Cleanup(*cobra.Command, []string) {
	log.Info("app cleanup starting...")
	app.stopServices()
	// add any other Cleanup tasks here....
	log.Info("app cleanup completed\n\n")
}

func (app *SpacemeshApp) setupGenesis(state *state.TransactionProcessor, msh *mesh.Mesh) {
	var conf *apiCfg.GenesisConfig
	if app.Config.GenesisConfPath != "" {
		var err error
		conf, err = apiCfg.LoadGenesisConfig(app.Config.GenesisConfPath)
		if err != nil {
			app.log.Error("cannot load genesis config from file")
		}
	} else {
		conf = apiCfg.DefaultGenesisConfig()
	}
	for id, acc := range conf.InitialAccounts {
		bytes := util.FromHex(id)
		if len(bytes) == 0 {
			// todo: should we panic here?
			app.log.With().Error("cannot read config entry for genesis account", log.String("acct_id", id))
			continue
		}

		addr := types.BytesToAddress(bytes)
		state.CreateAccount(addr)
		state.AddBalance(addr, acc.Balance)
		state.SetNonce(addr, acc.Nonce)
		app.log.With().Info("genesis account created",
			log.String("acct_id", id),
			log.Uint64("balance", acc.Balance))
	}

	_, err := state.Commit()
	if err != nil {
		log.Panic("cannot commit genesis state")
	}
}

type weakCoinStub struct {
}

// GetResult returns the weak coin toss result
func (weakCoinStub) GetResult() bool {
	return true
}

// Wrap the top-level logger to add context info and set the level for a
// specific module.
func (app *SpacemeshApp) addLogger(name string, logger log.Log) log.Log {
	lvl := zap.NewAtomicLevel()
	var err error

	switch name {
	case AppLogger:
		err = lvl.UnmarshalText([]byte(app.Config.LOGGING.AppLoggerLevel))
	case P2PLogger:
		err = lvl.UnmarshalText([]byte(app.Config.LOGGING.P2PLoggerLevel))
	case PostLogger:
		err = lvl.UnmarshalText([]byte(app.Config.LOGGING.PostLoggerLevel))
	case StateDbLogger:
		err = lvl.UnmarshalText([]byte(app.Config.LOGGING.StateDbLoggerLevel))
	case StateLogger:
		err = lvl.UnmarshalText([]byte(app.Config.LOGGING.StateLoggerLevel))
	case AtxDbStoreLogger:
		err = lvl.UnmarshalText([]byte(app.Config.LOGGING.AtxDbStoreLoggerLevel))
	case PoetDbStoreLogger:
		err = lvl.UnmarshalText([]byte(app.Config.LOGGING.PoetDbStoreLoggerLevel))
	case StoreLogger:
		err = lvl.UnmarshalText([]byte(app.Config.LOGGING.StoreLoggerLevel))
	case PoetDbLogger:
		err = lvl.UnmarshalText([]byte(app.Config.LOGGING.PoetDbLoggerLevel))
	case MeshDBLogger:
		err = lvl.UnmarshalText([]byte(app.Config.LOGGING.MeshDBLoggerLevel))
	case TrtlLogger:
		err = lvl.UnmarshalText([]byte(app.Config.LOGGING.TrtlLoggerLevel))
	case AtxDbLogger:
		err = lvl.UnmarshalText([]byte(app.Config.LOGGING.AtxDbLoggerLevel))
	case BlkEligibilityLogger:
		err = lvl.UnmarshalText([]byte(app.Config.LOGGING.BlkEligibilityLoggerLevel))
	case MeshLogger:
		err = lvl.UnmarshalText([]byte(app.Config.LOGGING.MeshLoggerLevel))
	case SyncLogger:
		err = lvl.UnmarshalText([]byte(app.Config.LOGGING.SyncLoggerLevel))
	case BlockOracle:
		err = lvl.UnmarshalText([]byte(app.Config.LOGGING.BlockOracleLevel))
	case HareOracleLogger:
		err = lvl.UnmarshalText([]byte(app.Config.LOGGING.HareOracleLoggerLevel))
	case HareBeaconLogger:
		err = lvl.UnmarshalText([]byte(app.Config.LOGGING.HareBeaconLoggerLevel))
	case HareLogger:
		err = lvl.UnmarshalText([]byte(app.Config.LOGGING.HareLoggerLevel))
	case BlockBuilderLogger:
		err = lvl.UnmarshalText([]byte(app.Config.LOGGING.BlockBuilderLoggerLevel))
	case BlockListenerLogger:
		err = lvl.UnmarshalText([]byte(app.Config.LOGGING.BlockListenerLoggerLevel))
	case PoetListenerLogger:
		err = lvl.UnmarshalText([]byte(app.Config.LOGGING.PoetListenerLoggerLevel))
	case NipstBuilderLogger:
		err = lvl.UnmarshalText([]byte(app.Config.LOGGING.NipstBuilderLoggerLevel))
	case AtxBuilderLogger:
		err = lvl.UnmarshalText([]byte(app.Config.LOGGING.AtxBuilderLoggerLevel))
	default:
		lvl.SetLevel(log.Level())
	}

	if err != nil {
		log.Error("cannot parse logging for %v error %v", name, err)
		lvl.SetLevel(log.Level())
	}

	app.loggers[name] = &lvl
	return logger.SetLevel(&lvl).WithName(name)
}

// SetLogLevel updates the log level of an existing logger
func (app *SpacemeshApp) SetLogLevel(name, loglevel string) error {
	if lvl, ok := app.loggers[name]; ok {
		err := lvl.UnmarshalText([]byte(loglevel))
		if err != nil {
			return err
		}
	} else {
		return fmt.Errorf("cannot find logger %v", name)
	}
	return nil
}

type vrfSigner interface {
	Sign([]byte) []byte
}

func (app *SpacemeshApp) initServices(ctx context.Context,
	logger log.Log,
	nodeID types.NodeID,
	swarm service.Service,
	dbStorepath string,
	sgn hare.Signer,
	isFixedOracle bool,
	rolacle hare.Rolacle,
	layerSize uint32,
	postClient activation.PostProverClient,
	poetClient activation.PoetProvingServiceClient,
	vrfSigner vrfSigner,
	layersPerEpoch uint16, clock TickProvider) error {

	app.nodeID = nodeID

	name := nodeID.ShortString()

	// This base logger must be debug level so that other, derived loggers are not a lower level.
	lg := log.NewWithLevel(name, zap.NewAtomicLevelAt(zapcore.DebugLevel)).WithFields(nodeID)

	types.SetLayersPerEpoch(int32(app.Config.LayersPerEpoch))

	app.log = app.addLogger(AppLogger, lg)

	postClient.SetLogger(app.addLogger(PostLogger, lg))

	db, err := database.NewLDBDatabase(filepath.Join(dbStorepath, "state"), 0, 0, app.addLogger(StateDbLogger, lg))
	if err != nil {
		return err
	}
	app.closers = append(app.closers, db)

	coinToss := weakCoinStub{}

	atxdbstore, err := database.NewLDBDatabase(filepath.Join(dbStorepath, "atx"), 0, 0, app.addLogger(AtxDbStoreLogger, lg))
	if err != nil {
		return err
	}
	app.closers = append(app.closers, atxdbstore)

	tBeaconDBStore, err := database.NewLDBDatabase(filepath.Join(dbStorepath, "tbeacon"), 0, 0, app.addLogger(TBeaconDbStoreLogger, lg))
	if err != nil {
		return err
	}
	app.closers = append(app.closers, tBeaconDBStore)

	poetDbStore, err := database.NewLDBDatabase(filepath.Join(dbStorepath, "poet"), 0, 0, app.addLogger(PoetDbStoreLogger, lg))
	if err != nil {
		return err
	}
	app.closers = append(app.closers, poetDbStore)

	iddbstore, err := database.NewLDBDatabase(filepath.Join(dbStorepath, "ids"), 0, 0, app.addLogger(StateDbLogger, lg))
	if err != nil {
		return err
	}
	app.closers = append(app.closers, iddbstore)

	store, err := database.NewLDBDatabase(filepath.Join(dbStorepath, "store"), 0, 0, app.addLogger(StoreLogger, lg))
	if err != nil {
		return err
	}
	app.closers = append(app.closers, store)

	idStore := activation.NewIdentityStore(iddbstore)
	poetDb := activation.NewPoetDb(poetDbStore, app.addLogger(PoetDbLogger, lg))
	validator := activation.NewValidator(&app.Config.POST, poetDb)
	mdb, err := mesh.NewPersistentMeshDB(filepath.Join(dbStorepath, "mesh"), app.Config.BlockCacheSize, app.addLogger(MeshDBLogger, lg))
	if err != nil {
		return err
	}

	app.txPool = state.NewTxMemPool()
	meshAndPoolProjector := pendingtxs.NewMeshAndPoolProjector(mdb, app.txPool)

	appliedTxs, err := database.NewLDBDatabase(filepath.Join(dbStorepath, "appliedTxs"), 0, 0, lg.WithName("appliedTxs"))
	if err != nil {
		return err
	}
	app.closers = append(app.closers, appliedTxs)
	processor := state.NewTransactionProcessor(db, appliedTxs, meshAndPoolProjector, app.txPool, lg.WithName("state"))

	goldenATXID := types.ATXID(types.HexToHash32(app.Config.GoldenATXID))
	if goldenATXID == *types.EmptyATXID {
		logger.Panic("invalid golden atx id")
	}

	atxdb := activation.NewDB(atxdbstore, idStore, mdb, layersPerEpoch, goldenATXID, validator, app.addLogger(AtxDbLogger, lg))
	tBeaconDB := tortoisebeacon.NewDB(tBeaconDBStore, app.addLogger(TBeaconDbLogger, lg))

	wc := weakcoin.NewWeakCoin(weakcoin.DefaultPrefix, weakcoin.DefaultThreshold, swarm, app.addLogger(WeakCoinLogger, lg))

	ld := time.Duration(app.Config.LayerDurationSec) * time.Second
	tBeacon := tortoisebeacon.New(app.Config.TortoiseBeacon, ld, swarm, atxdb, tBeaconDB, wc, clock.Subscribe(), app.addLogger(TBeaconLogger, lg))
	if err := tBeacon.Start(); err != nil {
		app.log.Panic("Failed to start tortoise beacon: %v", err)
	}

	var msh *mesh.Mesh
	var trtl *tortoise.ThreadSafeVerifyingTortoise
	trtlCfg := tortoise.Config{
		LayerSyze: int(layerSize),
		Database:  mdb,
		Hdist:     app.Config.Hdist,
		Log:       app.addLogger(TrtlLogger, lg),
		Recovered: mdb.PersistentData(),
	}

	trtl = tortoise.NewVerifyingTortoise(trtlCfg)
	if trtlCfg.Recovered {
		msh = mesh.NewRecoveredMesh(mdb, atxdb, app.Config.REWARD, trtl, app.txPool, processor, app.addLogger(MeshLogger, lg))
		go msh.CacheWarmUp(app.Config.LayerAvgSize)
	} else {
		msh = mesh.NewMesh(mdb, atxdb, app.Config.REWARD, trtl, app.txPool, processor, app.addLogger(MeshLogger, lg))
		app.setupGenesis(processor, msh)
	}

<<<<<<< HEAD
	eValidator := blocks.NewBlockEligibilityValidator(layerSize, uint32(app.Config.GenesisActiveSet), layersPerEpoch, atxdb, tBeacon, signing.VRFVerify, msh, app.addLogger(BlkEligibilityLogger, lg))
=======
	eValidator := blocks.NewBlockEligibilityValidator(layerSize, app.Config.GenesisTotalWeight, layersPerEpoch, atxdb, beaconProvider, signing.VRFVerify, msh, app.addLogger(BlkEligibilityLogger, lg))
>>>>>>> f87109c4

	syncConf := sync.Configuration{Concurrency: 4,
		LayerSize:       int(layerSize),
		LayersPerEpoch:  layersPerEpoch,
		RequestTimeout:  time.Duration(app.Config.SyncRequestTimeout) * time.Millisecond,
		SyncInterval:    time.Duration(app.Config.SyncInterval) * time.Second,
		ValidationDelta: time.Duration(app.Config.SyncValidationDelta) * time.Second,
		Hdist:           app.Config.Hdist,
		AtxsLimit:       app.Config.AtxsPerBlock,
		AlwaysListen:    app.Config.AlwaysListen,
		GoldenATXID:     goldenATXID,
	}

	if app.Config.AtxsPerBlock > miner.AtxsPerBlockLimit { // validate limit
		logger.With().Panic("number of atxs per block required is bigger than the limit",
			log.Int("atxs_per_block", app.Config.AtxsPerBlock),
			log.Int("limit", miner.AtxsPerBlockLimit))
	}

	// we can't have an epoch offset which is greater/equal than the number of layers in an epoch
	if app.Config.HareEligibility.EpochOffset >= app.Config.BaseConfig.LayersPerEpoch {
		logger.With().Panic("epoch offset cannot be greater than or equal to the number of layers per epoch",
			log.Int("epoch_offset", app.Config.HareEligibility.EpochOffset),
			log.Int("layers_per_epoch", app.Config.BaseConfig.LayersPerEpoch))
	}

	bCfg := blocks.Config{
		Depth:       app.Config.Hdist,
		GoldenATXID: goldenATXID,
	}
	blockListener := blocks.NewBlockHandler(bCfg, msh, eValidator, lg)

	remoteFetchService := fetch.NewFetch(ctx, app.Config.FETCH, swarm, app.addLogger(Fetcher, lg))

	layerFetch := layerfetcher.NewLogic(ctx, app.Config.LAYERS, blockListener, atxdb, poetDb, atxdb, processor, swarm, remoteFetchService, msh, app.addLogger(Fetcher, lg))
	layerFetch.AddDBs(mdb.Blocks(), atxdbstore, mdb.Transactions(), poetDbStore, mdb.InputVector())

	syncer := sync.NewSync(ctx, swarm, msh, app.txPool, atxdb, eValidator, poetDb, syncConf, clock, layerFetch, app.addLogger(SyncLogger, lg))
<<<<<<< HEAD
	blockOracle := blocks.NewMinerBlockOracle(layerSize, uint32(app.Config.GenesisActiveSet), layersPerEpoch, atxdb, tBeacon, vrfSigner, nodeID, syncer.ListenToGossip, app.addLogger(BlockOracle, lg))
=======
	blockOracle := blocks.NewMinerBlockOracle(layerSize, app.Config.GenesisTotalWeight, layersPerEpoch, atxdb, beaconProvider, vrfSigner, nodeID, syncer.ListenToGossip, app.addLogger(BlockOracle, lg))
>>>>>>> f87109c4

	// TODO: we should probably decouple the apptest and the node (and duplicate as necessary) (#1926)
	var hOracle hare.Rolacle
	if isFixedOracle {
		// fixed rolacle, take the provided rolacle
		hOracle = rolacle
	} else {
		// regular oracle, build and use it
		// TODO: this mock will be replaced by the real Tortoise beacon once
		//   https://github.com/spacemeshos/go-spacemesh/pull/2267 is complete
		beacon := eligibility.NewBeacon(tortoiseBeaconMock{}, app.Config.HareEligibility.ConfidenceParam, app.addLogger(HareBeaconLogger, lg))
		hOracle = eligibility.New(beacon, atxdb.GetMinerWeightsInEpochFromView, signing.VRFVerify, vrfSigner, uint16(app.Config.LayersPerEpoch), app.Config.POST.SpacePerUnit, app.Config.GenesisTotalWeight, app.Config.SpaceToCommit, mdb, app.Config.HareEligibility, app.addLogger(HareOracleLogger, lg))
		// TODO: genesisMinerWeight is set to app.Config.SpaceToCommit, because PoET ticks are currently hardcoded to 1
	}

	gossipListener := service.NewListener(swarm, layerFetch, syncer.ListenToGossip, app.addLogger(GossipListener, lg))
	ha := app.HareFactory(ctx, mdb, swarm, sgn, nodeID, syncer, msh, hOracle, idStore, clock, lg)

	stateAndMeshProjector := pendingtxs.NewStateAndMeshProjector(processor, msh)
	minerCfg := miner.Config{
		Hdist:          app.Config.Hdist,
		MinerID:        nodeID,
		AtxsPerBlock:   app.Config.AtxsPerBlock,
		LayersPerEpoch: layersPerEpoch,
		TxsPerBlock:    app.Config.TxsPerBlock,
	}

	database.SwitchCreationContext(dbStorepath, "") // currently only blockbuilder uses this mechanism
	blockProducer := miner.NewBlockBuilder(minerCfg, sgn, swarm, clock.Subscribe(), coinToss, msh, trtl, ha, blockOracle, syncer, stateAndMeshProjector, app.txPool, atxdb, app.addLogger(BlockBuilderLogger, lg))

	poetListener := activation.NewPoetListener(swarm, poetDb, app.addLogger(PoetListenerLogger, lg))

	nipstBuilder := activation.NewNIPSTBuilder(util.Hex2Bytes(nodeID.Key), postClient, poetClient, poetDb, store, app.addLogger(NipstBuilderLogger, lg))

	coinBase := types.HexToAddress(app.Config.CoinbaseAccount)

	if coinBase.Big().Uint64() == 0 && app.Config.StartMining {
		logger.Panic("invalid coinbase account")
	}
	if app.Config.SpaceToCommit == 0 {
		app.Config.SpaceToCommit = app.Config.POST.SpacePerUnit
	}

	builderConfig := activation.Config{
		CoinbaseAccount: coinBase,
		GoldenATXID:     goldenATXID,
		LayersPerEpoch:  layersPerEpoch,
	}

	atxBuilder := activation.NewBuilder(builderConfig, nodeID, app.Config.SpaceToCommit, sgn, atxdb, swarm, msh, layersPerEpoch, nipstBuilder, postClient, clock, syncer, store, app.addLogger("atxBuilder", lg))

	gossipListener.AddListener(ctx, state.IncomingTxProtocol, priorityq.Low, processor.HandleTxGossipData)
	gossipListener.AddListener(ctx, activation.AtxProtocol, priorityq.Low, atxdb.HandleGossipAtx)
	gossipListener.AddListener(ctx, blocks.NewBlockProtocol, priorityq.High, blockListener.HandleBlock)
	gossipListener.AddListener(ctx, tortoisebeacon.TBProposalProtocol, priorityq.Low, tBeacon.HandleSerializedProposalMessage)
	gossipListener.AddListener(ctx, tortoisebeacon.TBVotingProtocol, priorityq.Low, tBeacon.HandleSerializedVotingMessage)
	gossipListener.AddListener(ctx, weakcoin.GossipProtocol, priorityq.Low, wc.HandleSerializedMessage)

	app.blockProducer = blockProducer
	app.blockListener = blockListener
	app.gossipListener = gossipListener
	app.mesh = msh
	app.syncer = syncer
	app.clock = clock
	app.state = processor
	app.hare = ha
	app.P2P = swarm
	app.poetListener = poetListener
	app.atxBuilder = atxBuilder
	app.oracle = blockOracle
	app.txProcessor = processor
	app.atxDb = atxdb
	app.layerFetch = layerFetch
	app.tBeacon = tBeacon

	return nil
}

// periodically checks that our clock is sync
func (app *SpacemeshApp) checkTimeDrifts() {
	checkTimeSync := time.NewTicker(app.Config.TIME.RefreshNtpInterval)
	defer checkTimeSync.Stop() // close ticker

	for {
		select {
		case <-app.term:
			return

		case <-checkTimeSync.C:
			_, err := timesync.CheckSystemClockDrift()
			if err != nil {
				app.log.With().Error("unable to synchronize system time", log.Err(err))
				cmdp.Cancel()
				return
			}
		}
	}
}

// HareFactory returns a hare consensus algorithm according to the parameters is app.Config.Hare.SuperHare
func (app *SpacemeshApp) HareFactory(ctx context.Context, mdb *mesh.DB, swarm service.Service, sgn hare.Signer, nodeID types.NodeID, syncer *sync.Syncer, msh *mesh.Mesh, hOracle hare.Rolacle, idStore *activation.IdentityStore, clock TickProvider, lg log.Log) HareService {
	if app.Config.HARE.SuperHare {
		hr := turbohare.New(ctx, msh)
		mdb.InputVectorBackupFunc = hr.GetResult
		return hr
	}

	// a function to validate we know the blocks
	validationFunc := func(ids []types.BlockID) bool {
		for _, b := range ids {
			res, err := mdb.GetBlock(b)
			if err != nil {
				app.log.WithContext(ctx).With().Error("output set block not in database", b, log.Err(err))
				return false
			}
			if res == nil {
				app.log.WithContext(ctx).With().Error("output set block not in database (BUG BUG BUG - FetchBlock return err nil and res nil)", b)
				return false
			}
		}

		return true
	}
	ha := hare.New(app.Config.HARE, swarm, sgn, nodeID, validationFunc, syncer.IsHareSynced, msh, hOracle, uint16(app.Config.LayersPerEpoch), idStore, hOracle, clock.Subscribe(), app.addLogger(HareLogger, lg))
	return ha
}

func (app *SpacemeshApp) startServices(ctx context.Context, logger log.Log) {
	app.layerFetch.Start()
	go app.startSyncer(ctx)

	if err := app.hare.Start(ctx); err != nil {
		logger.Panic("cannot start hare")
	}
	if err := app.blockProducer.Start(ctx); err != nil {
		logger.Panic("cannot start block producer")
	}

	app.poetListener.Start(ctx)

	if app.Config.StartMining {
		coinBase := types.HexToAddress(app.Config.CoinbaseAccount)
		if err := app.atxBuilder.StartPost(ctx, coinBase, app.Config.POST.DataDir, app.Config.SpaceToCommit); err != nil {
			logger.With().Panic("error initializing post", log.Err(err))
		}
	} else {
		logger.Info("manual post init")
	}
	app.atxBuilder.Start(ctx)
	app.clock.StartNotifying()
	go app.checkTimeDrifts()
}

func (app *SpacemeshApp) startAPIServices(ctx context.Context, net api.NetworkAPI) {
	apiConf := &app.Config.API
	layerDuration := app.Config.LayerDurationSec

	// API SERVICES
	// Since we have multiple GRPC services, we cannot automatically enable them if
	// the gateway server is enabled (since we don't know which ones to enable), so
	// it's an error if the gateway server is enabled without enabling at least one
	// GRPC service.

	// Make sure we only create the server once.
	registerService := func(svc grpcserver.ServiceAPI) {
		if app.grpcAPIService == nil {
			app.grpcAPIService = grpcserver.NewServerWithInterface(apiConf.GrpcServerPort, apiConf.GrpcServerInterface)
		}
		svc.RegisterService(app.grpcAPIService)
	}

	// Register the requested services one by one
	if apiConf.StartDebugService {
		registerService(grpcserver.NewDebugService(app.mesh))
	}
	if apiConf.StartGatewayService {
		registerService(grpcserver.NewGatewayService(net))
	}
	if apiConf.StartGlobalStateService {
		registerService(grpcserver.NewGlobalStateService(app.mesh, app.txPool))
	}
	if apiConf.StartMeshService {
		registerService(grpcserver.NewMeshService(app.mesh, app.txPool, app.clock, app.Config.LayersPerEpoch, app.Config.P2P.NetworkID, layerDuration, app.Config.LayerAvgSize, app.Config.TxsPerBlock))
	}
	if apiConf.StartNodeService {
		registerService(grpcserver.NewNodeService(net, app.mesh, app.clock, app.syncer))
	}
	if apiConf.StartSmesherService {
		registerService(grpcserver.NewSmesherService(app.atxBuilder))
	}
	if apiConf.StartTransactionService {
		registerService(grpcserver.NewTransactionService(net, app.mesh, app.txPool, app.syncer))
	}

	// Now that the services are registered, start the server.
	if app.grpcAPIService != nil {
		app.grpcAPIService.Start()
	}

	if apiConf.StartJSONServer {
		if app.grpcAPIService == nil {
			// This panics because it should not happen.
			// It should be caught inside apiConf.
			log.Panic("one or more new grpc services must be enabled with new json gateway server")
		}
		app.jsonAPIService = grpcserver.NewJSONHTTPServer(apiConf.JSONServerPort, apiConf.GrpcServerPort)
		app.jsonAPIService.StartService(
			ctx,
			apiConf.StartDebugService,
			apiConf.StartGatewayService,
			apiConf.StartGlobalStateService,
			apiConf.StartMeshService,
			apiConf.StartNodeService,
			apiConf.StartSmesherService,
			apiConf.StartTransactionService,
		)
	}
}

func (app *SpacemeshApp) stopServices() {
	// all go-routines that listen to app.term will close
	// note: there is no guarantee that a listening go-routine will close before stopServices exits
	close(app.term)

	if app.jsonAPIService != nil {
		log.Info("stopping json gateway service")
		if err := app.jsonAPIService.Close(); err != nil {
			log.With().Error("error stopping json gateway server", log.Err(err))
		}
	}

	if app.grpcAPIService != nil {
		log.Info("stopping grpc service")
		// does not return any errors
		_ = app.grpcAPIService.Close()
	}

	if app.blockProducer != nil {
		app.log.Info("closing block producer")
		if err := app.blockProducer.Close(); err != nil {
			log.With().Error("cannot stop block producer", log.Err(err))
		}
	}

	if app.clock != nil {
		app.log.Info("closing clock")
		app.clock.Close()
	}

<<<<<<< HEAD
	if app.tBeacon != nil {
		log.Info("Stopping tortoise beacon...")
		// does not return any errors
		app.tBeacon.Close()
=======
	if app.gossipListener != nil {
		app.gossipListener.Stop()
>>>>>>> f87109c4
	}

	if app.poetListener != nil {
		app.log.Info("closing poet listener")
		app.poetListener.Close()
	}

	if app.atxBuilder != nil {
		app.log.Info("closing atx builder")
		app.atxBuilder.Stop()
	}

	if app.hare != nil {
		app.log.Info("closing hare")
		app.hare.Close()
	}

	if app.P2P != nil {
		app.log.Info("closing p2p")
		app.P2P.Shutdown()
	}

	if app.layerFetch != nil {
		app.log.Info("%v closing layerFetch", app.nodeID.Key)
		app.layerFetch.Close()
	}

	if app.syncer != nil {
		app.log.Info("closing sync")
		app.syncer.Close()
	}

	if app.mesh != nil {
		app.log.Info("closing mesh")
		app.mesh.Close()
	}

	events.CloseEventReporter()
	events.CloseEventPubSub()
	// Close all databases.
	for _, closer := range app.closers {
		if closer != nil {
			closer.Close()
		}
	}
}

// LoadOrCreateEdSigner either loads a previously created ed identity for the node or creates a new one if not exists
func (app *SpacemeshApp) LoadOrCreateEdSigner() (*signing.EdSigner, error) {
	f, err := app.getIdentityFile()
	if err != nil {
		log.With().Warning("failed to find identity file", log.Err(err))

		edSgn := signing.NewEdSigner()
		f = filepath.Join(shared.GetInitDir(app.Config.POST.DataDir, edSgn.PublicKey().Bytes()), edKeyFileName)
		err := os.MkdirAll(filepath.Dir(f), filesystem.OwnerReadWriteExec)
		if err != nil {
			return nil, fmt.Errorf("failed to create directory for identity file: %v", err)
		}
		err = ioutil.WriteFile(f, edSgn.ToBuffer(), filesystem.OwnerReadWrite)
		if err != nil {
			return nil, fmt.Errorf("failed to write identity file: %v", err)
		}
		log.With().Warning("created new identity", edSgn.PublicKey())
		return edSgn, nil
	}

	buff, err := ioutil.ReadFile(f)
	if err != nil {
		return nil, fmt.Errorf("failed to read identity from file: %v", err)
	}
	edSgn, err := signing.NewEdSignerFromBuffer(buff)
	if err != nil {
		return nil, fmt.Errorf("failed to construct identity from data file: %v", err)
	}
	if edSgn.PublicKey().String() != filepath.Base(filepath.Dir(f)) {
		return nil, fmt.Errorf("identity file path ('%s') does not match public key (%s)", filepath.Dir(f), edSgn.PublicKey().String())
	}
	log.With().Info("loaded identity from file", log.String("file", f))
	return edSgn, nil
}

type identityFileFound struct{}

func (identityFileFound) Error() string {
	return "identity file found"
}

func (app *SpacemeshApp) getIdentityFile() (string, error) {
	var f string
	err := filepath.Walk(app.Config.POST.DataDir, func(path string, info os.FileInfo, err error) error {
		if err != nil {
			return nil
		}
		if !info.IsDir() && info.Name() == edKeyFileName {
			f = path
			return &identityFileFound{}
		}
		return nil
	})
	if _, ok := err.(*identityFileFound); ok {
		return f, nil
	}
	if err != nil {
		return "", fmt.Errorf("failed to traverse PoST data dir: %v", err)
	}
	return "", fmt.Errorf("not found")
}

func (app *SpacemeshApp) startSyncer(ctx context.Context) {
	if app.P2P == nil {
		app.log.Error("syncer started before p2p is initialized")
	} else {
		<-app.P2P.GossipReady()
	}
	app.syncer.Start(ctx)
}

// Start starts the Spacemesh node and initializes all relevant services according to command line arguments provided.
func (app *SpacemeshApp) Start(*cobra.Command, []string) {
	// we use the main app context
	ctx := cmdp.Ctx

	// Create a contextual logger for local usage (lower-level modules will create their own contextual loggers
	// using context passed down to them)
	logger := log.AppLog.WithContext(ctx)

	logger.With().Info("starting spacemesh",
		log.String("data-dir", app.Config.DataDir()),
		log.String("post-dir", app.Config.POST.DataDir))

	err := filesystem.ExistOrCreate(app.Config.DataDir())
	if err != nil {
		logger.With().Error("data-dir not found or could not be created", log.Err(err))
	}

	/* Setup monitoring */
	if app.Config.PprofHTTPServer {
		logger.Info("starting pprof server")
		srv := &http.Server{Addr: ":6060"}
		defer srv.Shutdown(ctx)
		go func() {
			if err := srv.ListenAndServe(); err != nil {
				logger.With().Error("cannot start pprof http server", log.Err(err))
			}
		}()
	}

	if app.Config.ProfilerURL != "" {
		p, err := profiler.Start(profiler.Config{
			ApplicationName: app.Config.ProfilerName,
			// app.Config.ProfilerURL should be the pyroscope server address
			// TODO: AuthToken? no need right now since server isn't public
			ServerAddress: app.Config.ProfilerURL,
			// by default all profilers are enabled,
		})
		if err != nil {
			logger.With().Error("cannot start profiling client")
		} else {
			defer p.Stop()
		}

	}

	/* Create or load miner identity */

	app.edSgn, err = app.LoadOrCreateEdSigner()
	if err != nil {
		logger.With().Panic("could not retrieve identity", log.Err(err))
	}

	poetClient := activation.NewHTTPPoetClient(ctx, app.Config.PoETServer)

	edPubkey := app.edSgn.PublicKey()
	vrfSigner, vrfPub, err := signing.NewVRFSigner(app.edSgn.Sign(edPubkey.Bytes()))
	if err != nil {
		logger.With().Panic("failed to create vrf signer", log.Err(err))
	}

	nodeID := types.NodeID{Key: edPubkey.String(), VRFPublicKey: vrfPub}

	postClient, err := activation.NewPostClient(&app.Config.POST, util.Hex2Bytes(nodeID.Key))
	if err != nil {
		logger.With().Error("failed to create post client", log.Err(err))
	}

	// This base logger must be debug level so that other, derived loggers are not a lower level.
	lg := log.NewWithLevel(nodeID.ShortString(), zap.NewAtomicLevelAt(zapcore.DebugLevel)).WithFields(nodeID)

	/* Initialize all protocol services */

	dbStorepath := app.Config.DataDir()
	gTime, err := time.Parse(time.RFC3339, app.Config.GenesisTime)
	if err != nil {
		logger.With().Error("cannot parse genesis time", log.Err(err))
	}
	ld := time.Duration(app.Config.LayerDurationSec) * time.Second
	clock := timesync.NewClock(timesync.RealClock{}, ld, gTime, log.NewDefault("clock"))

	logger.Info("initializing p2p services")
	swarm, err := p2p.New(ctx, app.Config.P2P, app.addLogger(P2PLogger, lg), dbStorepath)
	if err != nil {
		logger.With().Panic("error starting p2p services", log.Err(err))
	}

	if err = app.initServices(ctx,
		logger,
		nodeID,
		swarm,
		dbStorepath,
		app.edSgn,
		false,
		nil,
		uint32(app.Config.LayerAvgSize),
		postClient,
		poetClient,
		vrfSigner,
		uint16(app.Config.LayersPerEpoch),
		clock); err != nil {
		logger.With().Error("cannot start services", log.Err(err))
		return
	}

	if app.Config.CollectMetrics {
		metrics.StartCollectingMetrics(app.Config.MetricsPort)
	}

	app.startServices(ctx, logger)

	// P2P must start last to not block when sending messages to protocols
	if err = app.P2P.Start(ctx); err != nil {
		logger.With().Panic("error starting p2p services", log.Err(err))
	}

	app.startAPIServices(ctx, app.P2P)
	events.SubscribeToLayers(clock.Subscribe())
	logger.Info("app started")

	// notify anyone who might be listening that the app has finished starting.
	// this can be used by, e.g., app tests.
	close(app.started)

	// app blocks until it receives a signal to exit
	// this signal may come from the node or from sig-abort (ctrl-c)
	<-ctx.Done()
	events.ReportError(events.NodeError{
		Msg:   "node is shutting down",
		Level: zapcore.InfoLevel,
	})
}<|MERGE_RESOLUTION|>--- conflicted
+++ resolved
@@ -581,11 +581,7 @@
 		app.setupGenesis(processor, msh)
 	}
 
-<<<<<<< HEAD
-	eValidator := blocks.NewBlockEligibilityValidator(layerSize, uint32(app.Config.GenesisActiveSet), layersPerEpoch, atxdb, tBeacon, signing.VRFVerify, msh, app.addLogger(BlkEligibilityLogger, lg))
-=======
-	eValidator := blocks.NewBlockEligibilityValidator(layerSize, app.Config.GenesisTotalWeight, layersPerEpoch, atxdb, beaconProvider, signing.VRFVerify, msh, app.addLogger(BlkEligibilityLogger, lg))
->>>>>>> f87109c4
+	eValidator := blocks.NewBlockEligibilityValidator(layerSize, app.Config.GenesisTotalWeight, layersPerEpoch, atxdb, tBeacon, signing.VRFVerify, msh, app.addLogger(BlkEligibilityLogger, lg))
 
 	syncConf := sync.Configuration{Concurrency: 4,
 		LayerSize:       int(layerSize),
@@ -624,11 +620,7 @@
 	layerFetch.AddDBs(mdb.Blocks(), atxdbstore, mdb.Transactions(), poetDbStore, mdb.InputVector())
 
 	syncer := sync.NewSync(ctx, swarm, msh, app.txPool, atxdb, eValidator, poetDb, syncConf, clock, layerFetch, app.addLogger(SyncLogger, lg))
-<<<<<<< HEAD
-	blockOracle := blocks.NewMinerBlockOracle(layerSize, uint32(app.Config.GenesisActiveSet), layersPerEpoch, atxdb, tBeacon, vrfSigner, nodeID, syncer.ListenToGossip, app.addLogger(BlockOracle, lg))
-=======
-	blockOracle := blocks.NewMinerBlockOracle(layerSize, app.Config.GenesisTotalWeight, layersPerEpoch, atxdb, beaconProvider, vrfSigner, nodeID, syncer.ListenToGossip, app.addLogger(BlockOracle, lg))
->>>>>>> f87109c4
+	blockOracle := blocks.NewMinerBlockOracle(layerSize, app.Config.GenesisTotalWeight, layersPerEpoch, atxdb, tBeacon, vrfSigner, nodeID, syncer.ListenToGossip, app.addLogger(BlockOracle, lg))
 
 	// TODO: we should probably decouple the apptest and the node (and duplicate as necessary) (#1926)
 	var hOracle hare.Rolacle
@@ -639,7 +631,7 @@
 		// regular oracle, build and use it
 		// TODO: this mock will be replaced by the real Tortoise beacon once
 		//   https://github.com/spacemeshos/go-spacemesh/pull/2267 is complete
-		beacon := eligibility.NewBeacon(tortoiseBeaconMock{}, app.Config.HareEligibility.ConfidenceParam, app.addLogger(HareBeaconLogger, lg))
+		beacon := eligibility.NewBeacon(tBeacon, app.Config.HareEligibility.ConfidenceParam, app.addLogger(HareBeaconLogger, lg))
 		hOracle = eligibility.New(beacon, atxdb.GetMinerWeightsInEpochFromView, signing.VRFVerify, vrfSigner, uint16(app.Config.LayersPerEpoch), app.Config.POST.SpacePerUnit, app.Config.GenesisTotalWeight, app.Config.SpaceToCommit, mdb, app.Config.HareEligibility, app.addLogger(HareOracleLogger, lg))
 		// TODO: genesisMinerWeight is set to app.Config.SpaceToCommit, because PoET ticks are currently hardcoded to 1
 	}
@@ -878,15 +870,14 @@
 		app.clock.Close()
 	}
 
-<<<<<<< HEAD
+	if app.gossipListener != nil {
+		app.gossipListener.Stop()
+	}
+
 	if app.tBeacon != nil {
 		log.Info("Stopping tortoise beacon...")
 		// does not return any errors
 		app.tBeacon.Close()
-=======
-	if app.gossipListener != nil {
-		app.gossipListener.Stop()
->>>>>>> f87109c4
 	}
 
 	if app.poetListener != nil {
