--- conflicted
+++ resolved
@@ -717,21 +717,14 @@
 	}
 
 	// Register the requested services one by one
-<<<<<<< HEAD
-=======
 	if apiConf.StartDebugService {
 		registerService(grpcserver.NewDebugService(app.mesh))
 	}
->>>>>>> 9763dca6
 	if apiConf.StartGatewayService {
 		registerService(grpcserver.NewGatewayService(net))
 	}
 	if apiConf.StartGlobalStateService {
-<<<<<<< HEAD
 		registerService(grpcserver.NewGlobalStateService(app.mesh, app.txPool))
-=======
-		registerService(grpcserver.NewGlobalStateService(net, app.mesh, app.clock, app.syncer, app.txPool))
->>>>>>> 9763dca6
 	}
 	if apiConf.StartMeshService {
 		registerService(grpcserver.NewMeshService(app.mesh, app.txPool, app.clock, app.Config.LayersPerEpoch, app.Config.P2P.NetworkID, layerDuration, app.Config.LayerAvgSize, app.Config.TxsPerBlock))
@@ -757,14 +750,9 @@
 			// It should be caught inside apiConf.
 			log.Panic("one or more new GRPC services must be enabled with new JSON gateway server.")
 		}
-<<<<<<< HEAD
 		app.jsonAPIService = grpcserver.NewJSONHTTPServer(apiConf.JSONServerPort, apiConf.GrpcServerPort)
 		app.jsonAPIService.StartService(
-=======
-		app.newjsonAPIService = grpcserver.NewJSONHTTPServer(apiConf.NewJSONServerPort, apiConf.NewGrpcServerPort)
-		app.newjsonAPIService.StartService(
 			apiConf.StartDebugService,
->>>>>>> 9763dca6
 			apiConf.StartGatewayService,
 			apiConf.StartGlobalStateService,
 			apiConf.StartMeshService,
