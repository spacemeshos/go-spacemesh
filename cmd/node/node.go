// Package node contains the main executable for go-spacemesh node
package node

import (
	"context"
	"fmt"
	"io/ioutil"
	"net/http"
	_ "net/http/pprof" // import for memory and network profiling
	"os"
	"os/signal"
	"path/filepath"
	"runtime"
	"runtime/debug"
	"runtime/pprof"
	"time"

	"cloud.google.com/go/profiler"
	"github.com/spacemeshos/amcl"
	"github.com/spacemeshos/amcl/BLS381"
	"github.com/spacemeshos/post/shared"
	"github.com/spf13/cobra"
	"github.com/spf13/viper"
	"go.uber.org/zap"
	"go.uber.org/zap/zapcore"

	"github.com/spacemeshos/go-spacemesh/activation"
	"github.com/spacemeshos/go-spacemesh/api"
	apiCfg "github.com/spacemeshos/go-spacemesh/api/config"
	"github.com/spacemeshos/go-spacemesh/api/grpcserver"
	"github.com/spacemeshos/go-spacemesh/blocks"
	cmdp "github.com/spacemeshos/go-spacemesh/cmd"
	"github.com/spacemeshos/go-spacemesh/common/types"
	"github.com/spacemeshos/go-spacemesh/common/util"
	cfg "github.com/spacemeshos/go-spacemesh/config"
	"github.com/spacemeshos/go-spacemesh/database"
	"github.com/spacemeshos/go-spacemesh/events"
	"github.com/spacemeshos/go-spacemesh/filesystem"
	"github.com/spacemeshos/go-spacemesh/hare"
	"github.com/spacemeshos/go-spacemesh/hare/eligibility"
	"github.com/spacemeshos/go-spacemesh/log"
	"github.com/spacemeshos/go-spacemesh/mesh"
	"github.com/spacemeshos/go-spacemesh/metrics"
	"github.com/spacemeshos/go-spacemesh/miner"
	"github.com/spacemeshos/go-spacemesh/p2p"
	"github.com/spacemeshos/go-spacemesh/p2p/service"
	"github.com/spacemeshos/go-spacemesh/pendingtxs"
	"github.com/spacemeshos/go-spacemesh/priorityq"
	"github.com/spacemeshos/go-spacemesh/signing"
	"github.com/spacemeshos/go-spacemesh/state"
	"github.com/spacemeshos/go-spacemesh/sync"
	"github.com/spacemeshos/go-spacemesh/timesync"
	timeCfg "github.com/spacemeshos/go-spacemesh/timesync/config"
	"github.com/spacemeshos/go-spacemesh/tortoise"
	"github.com/spacemeshos/go-spacemesh/turbohare"
)

const edKeyFileName = "key.bin"

// Logger names
const (
	AppLogger            = "app"
	P2PLogger            = "p2p"
	PostLogger           = "post"
	StateDbLogger        = "stateDbStore"
	StateLogger          = "state"
	AtxDbStoreLogger     = "atxDbStore"
	PoetDbStoreLogger    = "poetDbStore"
	StoreLogger          = "store"
	PoetDbLogger         = "poetDb"
	MeshDBLogger         = "meshDb"
	TrtlLogger           = "trtl"
	AtxDbLogger          = "atxDb"
	BlkEligibilityLogger = "blkElgValidator"
	MeshLogger           = "mesh"
	SyncLogger           = "sync"
	BlockOracle          = "blockOracle"
	HareBeaconLogger     = "hareBeacon"
	HareOracleLogger     = "hareOracle"
	HareLogger           = "hare"
	BlockBuilderLogger   = "blockBuilder"
	BlockListenerLogger  = "blockListener"
	PoetListenerLogger   = "poetListener"
	NipstBuilderLogger   = "nipstBuilder"
	AtxBuilderLogger     = "atxBuilder"
	GossipListener       = "gossipListener"
)

// Cmd is the cobra wrapper for the node, that allows adding parameters to it
var Cmd = &cobra.Command{
	Use:   "node",
	Short: "start node",
	Run: func(cmd *cobra.Command, args []string) {
		app := NewSpacemeshApp()
		defer app.Cleanup(cmd, args)

		err := app.Initialize(cmd, args)
		if err != nil {
			log.With().Error("Failed to initialize node.", log.Err(err))
			return
		}
		// This blocks until the context is finished
		app.Start(cmd, args)
	},
}

// VersionCmd returns the current version of spacemesh
var VersionCmd = &cobra.Command{
	Use:   "version",
	Short: "Show version info",
	Run: func(cmd *cobra.Command, args []string) {
		fmt.Print(cmdp.Version)
		if cmdp.Commit != "" {
			fmt.Printf("+%s", cmdp.Commit)
		}
		fmt.Println()
	},
}

func init() {
	// TODO add commands actually adds flags
	cmdp.AddCommands(Cmd)
	Cmd.AddCommand(VersionCmd)
}

// Service is a general service interface that specifies the basic start/stop functionality
type Service interface {
	Start() error
	Close()
}

// HareService is basic definition of hare algorithm service, providing consensus results for a layer
type HareService interface {
	Service
	GetResult(id types.LayerID) ([]types.BlockID, error)
}

// TickProvider is an interface to a glopbal system clock that releases ticks on each layer
type TickProvider interface {
	Subscribe() timesync.LayerTimer
	Unsubscribe(timer timesync.LayerTimer)
	GetCurrentLayer() types.LayerID
	StartNotifying()
	GetGenesisTime() time.Time
	LayerToTime(id types.LayerID) time.Time
	Close()
	AwaitLayer(layerID types.LayerID) chan struct{}
}

// SpacemeshApp is the cli app singleton
type SpacemeshApp struct {
	*cobra.Command
	nodeID         types.NodeID
	P2P            p2p.Service
	Config         *cfg.Config
	grpcAPIService *grpcserver.Server
	jsonAPIService *grpcserver.JSONHTTPServer
	gatewaySvc     *grpcserver.GatewayService
	globalstateSvc *grpcserver.GlobalStateService
	txService      *grpcserver.TransactionService
	syncer         *sync.Syncer
	blockListener  *blocks.BlockHandler
	state          *state.TransactionProcessor
	blockProducer  *miner.BlockBuilder
	oracle         *blocks.Oracle
	txProcessor    *state.TransactionProcessor
	mesh           *mesh.Mesh
	gossipListener *service.Listener
	clock          TickProvider
	hare           HareService
	atxBuilder     *activation.Builder
	atxDb          *activation.DB
	poetListener   *activation.PoetListener
	edSgn          *signing.EdSigner
	closers        []interface{ Close() }
	log            log.Log
	txPool         *state.TxMempool
	loggers        map[string]*zap.AtomicLevel
	term           chan struct{} // this channel is closed when closing services, goroutines should wait on this channel in order to terminate
	started        chan struct{} // this channel is closed once the app has finished starting
}

// LoadConfigFromFile tries to load configuration file if the config parameter was specified
func LoadConfigFromFile() (*cfg.Config, error) {

	fileLocation := viper.GetString("config")
	vip := viper.New()
	// read in default config if passed as param using viper
	if err := cfg.LoadConfig(fileLocation, vip); err != nil {
		log.Error(fmt.Sprintf("couldn't load config file at location: %s switching to defaults \n error: %v.",
			fileLocation, err))
		// return err
	}

	conf := cfg.DefaultConfig()
	// load config if it was loaded to our viper
	err := vip.Unmarshal(&conf)
	if err != nil {
		log.Error("Failed to parse config\n")
		return nil, err
	}
	return &conf, nil
}

// ParseConfig unmarshal config file into struct
func (app *SpacemeshApp) ParseConfig() error {

	conf, err := LoadConfigFromFile()
	app.Config = conf

	return err
}

// NewSpacemeshApp creates an instance of the spacemesh app
func NewSpacemeshApp() *SpacemeshApp {

	defaultConfig := cfg.DefaultConfig()
	node := &SpacemeshApp{
		Config:  &defaultConfig,
		loggers: make(map[string]*zap.AtomicLevel),
		term:    make(chan struct{}),
		started: make(chan struct{}),
	}

	return node
}

func (app *SpacemeshApp) introduction() {
	log.Info("Welcome to Spacemesh. Spacemesh full node is starting...")
}

// Initialize does pre processing of flags and configuration files, it also initializes data dirs if they dont exist
func (app *SpacemeshApp) Initialize(cmd *cobra.Command, args []string) (err error) {

	// exit gracefully - e.g. with app Cleanup on sig abort (ctrl-c)
	signalChan := make(chan os.Signal, 1)
	signal.Notify(signalChan, os.Interrupt)

	// Goroutine that listens for Ctrl ^ C command
	// and triggers the quit app
	go func() {
		for range signalChan {
			log.Info("Received an interrupt, stopping services...\n")
			cmdp.Cancel()
		}
	}()

	// parse the config file based on flags et al
	err = app.ParseConfig()

	if err != nil {
		log.Error(fmt.Sprintf("couldn't parse the config err=%v", err))
	}

	// ensure cli flags are higher priority than config file
	if err := cmdp.EnsureCLIFlags(cmd, app.Config); err != nil {
		return err
	}

	if app.Config.Profiler {
		if err := profiler.Start(profiler.Config{
			Service:        "go-spacemesh",
			ServiceVersion: fmt.Sprintf("%s+%s+%s", cmdp.Version, cmdp.Branch, cmdp.Commit),
			MutexProfiling: true,
		}); err != nil {
			_, _ = fmt.Fprintln(os.Stderr, "failed to start profiler:", err)
		}
	}

	// override default config in timesync since timesync is using TimeCongigValues
	timeCfg.TimeConfigValues = app.Config.TIME

	// ensure all data folders exist
	err = filesystem.ExistOrCreate(app.Config.DataDir())
	if err != nil {
		return err
	}

	app.setupLogging()

	app.introduction()

	drift, err := timesync.CheckSystemClockDrift()
	if err != nil {
		return err
	}

	log.Info("System clock synchronized with ntp. drift: %s", drift)
	return nil
}

// setupLogging configured the app logging system.
func (app *SpacemeshApp) setupLogging() {
	if app.Config.TestMode {
		log.JSONLog(true)
	}

	// app-level logging
	log.InitSpacemeshLoggingSystemWithHooks(func(entry zapcore.Entry) error {
		// If we report anything less than this we'll end up in an infinite loop
		if entry.Level >= zapcore.ErrorLevel {
			events.ReportError(events.NodeError{
				Msg:   entry.Message,
				Trace: string(debug.Stack()),
				Level: entry.Level,
			})
		}
		return nil
	})

	log.Info("%s", app.getAppInfo())

	msg := "initializing event reporter"
	if app.Config.PublishEventsURL != "" {
		msg += fmt.Sprintf(" with pubsub URL: %s", app.Config.PublishEventsURL)
	}
	log.Info(msg)
	if err := events.InitializeEventReporter(app.Config.PublishEventsURL); err != nil {
		log.Error("unable to initialize event reporter: %s", err)
	}
}

func (app *SpacemeshApp) getAppInfo() string {
	return fmt.Sprintf("App version: %s. Git: %s - %s . Go Version: %s. OS: %s-%s ",
		cmdp.Version, cmdp.Branch, cmdp.Commit, runtime.Version(), runtime.GOOS, runtime.GOARCH)
}

// Cleanup stops all app services
func (app *SpacemeshApp) Cleanup(cmd *cobra.Command, args []string) {
	log.Info("App Cleanup starting...")
	app.stopServices()
	// add any other Cleanup tasks here....
	log.Info("App Cleanup completed\n\n")
}

func (app *SpacemeshApp) setupGenesis(state *state.TransactionProcessor, msh *mesh.Mesh) {
	var conf *apiCfg.GenesisConfig
	if app.Config.GenesisConfPath != "" {
		var err error
		conf, err = apiCfg.LoadGenesisConfig(app.Config.GenesisConfPath)
		if err != nil {
			app.log.Error("cannot load genesis config from file")
		}
	} else {
		conf = apiCfg.DefaultGenesisConfig()
	}
	for id, acc := range conf.InitialAccounts {
		bytes := util.FromHex(id)
		if len(bytes) == 0 {
			// todo: should we panic here?
			log.Error("cannot read config entry for :%s", id)
			continue
		}

		addr := types.BytesToAddress(bytes)
		state.CreateAccount(addr)
		state.AddBalance(addr, acc.Balance)
		state.SetNonce(addr, acc.Nonce)
<<<<<<< HEAD
		app.log.Info("Genesis account created: %s, Balance: %v", id, acc.Balance.Uint64())
=======
		app.log.Info("Genesis account created: %s, Balance: %s", id, acc.Balance)
>>>>>>> e0c08c45
	}

	_, err := state.Commit()
	if err != nil {
		log.Panic("cannot commit genesis state")
	}
}

type weakCoinStub struct {
}

// GetResult returns the weak coin toss result
func (weakCoinStub) GetResult() bool {
	return true
}

// Wrap the top-level logger to add context info and set the level for a
// specific module.
func (app *SpacemeshApp) addLogger(name string, logger log.Log) log.Log {
	lvl := zap.NewAtomicLevel()
	var err error

	switch name {
	case AppLogger:
		err = lvl.UnmarshalText([]byte(app.Config.LOGGING.AppLoggerLevel))
	case P2PLogger:
		err = lvl.UnmarshalText([]byte(app.Config.LOGGING.P2PLoggerLevel))
	case PostLogger:
		err = lvl.UnmarshalText([]byte(app.Config.LOGGING.PostLoggerLevel))
	case StateDbLogger:
		err = lvl.UnmarshalText([]byte(app.Config.LOGGING.StateDbLoggerLevel))
	case StateLogger:
		err = lvl.UnmarshalText([]byte(app.Config.LOGGING.StateLoggerLevel))
	case AtxDbStoreLogger:
		err = lvl.UnmarshalText([]byte(app.Config.LOGGING.AtxDbStoreLoggerLevel))
	case PoetDbStoreLogger:
		err = lvl.UnmarshalText([]byte(app.Config.LOGGING.PoetDbStoreLoggerLevel))
	case StoreLogger:
		err = lvl.UnmarshalText([]byte(app.Config.LOGGING.StoreLoggerLevel))
	case PoetDbLogger:
		err = lvl.UnmarshalText([]byte(app.Config.LOGGING.PoetDbLoggerLevel))
	case MeshDBLogger:
		err = lvl.UnmarshalText([]byte(app.Config.LOGGING.MeshDBLoggerLevel))
	case TrtlLogger:
		err = lvl.UnmarshalText([]byte(app.Config.LOGGING.TrtlLoggerLevel))
	case AtxDbLogger:
		err = lvl.UnmarshalText([]byte(app.Config.LOGGING.AtxDbLoggerLevel))
	case BlkEligibilityLogger:
		err = lvl.UnmarshalText([]byte(app.Config.LOGGING.BlkEligibilityLoggerLevel))
	case MeshLogger:
		err = lvl.UnmarshalText([]byte(app.Config.LOGGING.MeshLoggerLevel))
	case SyncLogger:
		err = lvl.UnmarshalText([]byte(app.Config.LOGGING.SyncLoggerLevel))
	case BlockOracle:
		err = lvl.UnmarshalText([]byte(app.Config.LOGGING.BlockOracleLevel))
	case HareOracleLogger:
		err = lvl.UnmarshalText([]byte(app.Config.LOGGING.HareOracleLoggerLevel))
	case HareBeaconLogger:
		err = lvl.UnmarshalText([]byte(app.Config.LOGGING.HareBeaconLoggerLevel))
	case HareLogger:
		err = lvl.UnmarshalText([]byte(app.Config.LOGGING.HareLoggerLevel))
	case BlockBuilderLogger:
		err = lvl.UnmarshalText([]byte(app.Config.LOGGING.BlockBuilderLoggerLevel))
	case BlockListenerLogger:
		err = lvl.UnmarshalText([]byte(app.Config.LOGGING.BlockListenerLoggerLevel))
	case PoetListenerLogger:
		err = lvl.UnmarshalText([]byte(app.Config.LOGGING.PoetListenerLoggerLevel))
	case NipstBuilderLogger:
		err = lvl.UnmarshalText([]byte(app.Config.LOGGING.NipstBuilderLoggerLevel))
	case AtxBuilderLogger:
		err = lvl.UnmarshalText([]byte(app.Config.LOGGING.AtxBuilderLoggerLevel))
	default:
		lvl.SetLevel(log.Level())
	}

	if err != nil {
		log.Error("cannot parse logging for %v error %v", name, err)
		lvl.SetLevel(log.Level())
	}

	app.loggers[name] = &lvl
	return logger.SetLevel(&lvl).WithName(name)
}

// SetLogLevel updates the log level of an existing logger
func (app *SpacemeshApp) SetLogLevel(name, loglevel string) error {
	if lvl, ok := app.loggers[name]; ok {
		err := lvl.UnmarshalText([]byte(loglevel))
		if err != nil {
			return err
		}
	} else {
		return fmt.Errorf("cannot find logger %v", name)
	}
	return nil
}

func (app *SpacemeshApp) initServices(nodeID types.NodeID,
	swarm service.Service,
	dbStorepath string,
	sgn hare.Signer,
	isFixedOracle bool,
	rolacle hare.Rolacle,
	layerSize uint32,
	postClient activation.PostProverClient,
	poetClient activation.PoetProvingServiceClient,
	vrfSigner *BLS381.BlsSigner,
	layersPerEpoch uint16, clock TickProvider) error {

	app.nodeID = nodeID

	name := nodeID.ShortString()

	// This base logger must be debug level so that other, derived loggers are not a lower level.
	lg := log.NewWithLevel(name, zap.NewAtomicLevelAt(zapcore.DebugLevel)).WithFields(nodeID)

	types.SetLayersPerEpoch(int32(app.Config.LayersPerEpoch))

	app.log = app.addLogger(AppLogger, lg)

	postClient.SetLogger(app.addLogger(PostLogger, lg))

	db, err := database.NewLDBDatabase(filepath.Join(dbStorepath, "state"), 0, 0, app.addLogger(StateDbLogger, lg))
	if err != nil {
		return err
	}
	app.closers = append(app.closers, db)

	coinToss := weakCoinStub{}

	atxdbstore, err := database.NewLDBDatabase(filepath.Join(dbStorepath, "atx"), 0, 0, app.addLogger(AtxDbStoreLogger, lg))
	if err != nil {
		return err
	}
	app.closers = append(app.closers, atxdbstore)

	poetDbStore, err := database.NewLDBDatabase(filepath.Join(dbStorepath, "poet"), 0, 0, app.addLogger(PoetDbStoreLogger, lg))
	if err != nil {
		return err
	}
	app.closers = append(app.closers, poetDbStore)

	iddbstore, err := database.NewLDBDatabase(filepath.Join(dbStorepath, "ids"), 0, 0, app.addLogger(StateDbLogger, lg))
	if err != nil {
		return err
	}
	app.closers = append(app.closers, iddbstore)

	store, err := database.NewLDBDatabase(filepath.Join(dbStorepath, "store"), 0, 0, app.addLogger(StoreLogger, lg))
	if err != nil {
		return err
	}
	app.closers = append(app.closers, store)

	idStore := activation.NewIdentityStore(iddbstore)
	poetDb := activation.NewPoetDb(poetDbStore, app.addLogger(PoetDbLogger, lg))
	validator := activation.NewValidator(&app.Config.POST, poetDb)
	mdb, err := mesh.NewPersistentMeshDB(filepath.Join(dbStorepath, "mesh"), app.Config.BlockCacheSize, app.addLogger(MeshDBLogger, lg))
	if err != nil {
		return err
	}

	app.txPool = state.NewTxMemPool()
	meshAndPoolProjector := pendingtxs.NewMeshAndPoolProjector(mdb, app.txPool)

	appliedTxs, err := database.NewLDBDatabase(filepath.Join(dbStorepath, "appliedTxs"), 0, 0, lg.WithName("appliedTxs"))
	if err != nil {
		return err
	}
	app.closers = append(app.closers, appliedTxs)
	processor := state.NewTransactionProcessor(db, appliedTxs, meshAndPoolProjector, app.txPool, lg.WithName("state"))

	goldenATXID := types.ATXID(types.HexToHash32(app.Config.GoldenATXID))
	if goldenATXID == *types.EmptyATXID {
		app.log.Panic("invalid Golden ATX ID")
	}

	atxdb := activation.NewDB(atxdbstore, idStore, mdb, layersPerEpoch, goldenATXID, validator, app.addLogger(AtxDbLogger, lg))
	beaconProvider := &blocks.EpochBeaconProvider{}

	var msh *mesh.Mesh
	var trtl tortoise.Tortoise
	if mdb.PersistentData() {
		trtl = tortoise.NewRecoveredTortoise(mdb, app.addLogger(TrtlLogger, lg))
		msh = mesh.NewRecoveredMesh(mdb, atxdb, app.Config.REWARD, trtl, app.txPool, processor, app.addLogger(MeshLogger, lg))
		go msh.CacheWarmUp(app.Config.LayerAvgSize)
	} else {
		trtl = tortoise.NewTortoise(int(layerSize), mdb, app.Config.Hdist, app.addLogger(TrtlLogger, lg))
		msh = mesh.NewMesh(mdb, atxdb, app.Config.REWARD, trtl, app.txPool, processor, app.addLogger(MeshLogger, lg))
		app.setupGenesis(processor, msh)
	}

	eValidator := blocks.NewBlockEligibilityValidator(layerSize, uint32(app.Config.GenesisActiveSet), layersPerEpoch, atxdb, beaconProvider, BLS381.Verify2, msh, app.addLogger(BlkEligibilityLogger, lg))

	syncConf := sync.Configuration{Concurrency: 4,
		LayerSize:       int(layerSize),
		LayersPerEpoch:  layersPerEpoch,
		RequestTimeout:  time.Duration(app.Config.SyncRequestTimeout) * time.Millisecond,
		SyncInterval:    time.Duration(app.Config.SyncInterval) * time.Second,
		ValidationDelta: time.Duration(app.Config.SyncValidationDelta) * time.Second,
		Hdist:           app.Config.Hdist,
		AtxsLimit:       app.Config.AtxsPerBlock,
		AlwaysListen:    app.Config.AlwaysListen,
		GoldenATXID:     goldenATXID,
	}

	if app.Config.AtxsPerBlock > miner.AtxsPerBlockLimit { // validate limit
		app.log.Panic("Number of atxs per block required is bigger than the limit atxsPerBlock=%v limit=%v", app.Config.AtxsPerBlock, miner.AtxsPerBlockLimit)
	}

	// we can't have an epoch offset which is greater/equal than the number of layers in an epoch
	if app.Config.HareEligibility.EpochOffset >= app.Config.BaseConfig.LayersPerEpoch {
		app.log.Panic("Epoch offset cannot be greater than or equal to the number of layers per epoch EpochOffset=%v LayersPerEpoch=%v",
			app.Config.HareEligibility.EpochOffset, app.Config.BaseConfig.LayersPerEpoch)
	}

	syncer := sync.NewSync(swarm, msh, app.txPool, atxdb, eValidator, poetDb, syncConf, clock, app.addLogger(SyncLogger, lg))
	blockOracle := blocks.NewMinerBlockOracle(layerSize, uint32(app.Config.GenesisActiveSet), layersPerEpoch, atxdb, beaconProvider, vrfSigner, nodeID, syncer.ListenToGossip, app.addLogger(BlockOracle, lg))

	// TODO: we should probably decouple the apptest and the node (and duplicate as necessary) (#1926)
	var hOracle hare.Rolacle
	if isFixedOracle { // fixed rolacle, take the provided rolacle
		hOracle = rolacle
	} else { // regular oracle, build and use it
		beacon := eligibility.NewBeacon(mdb, app.Config.HareEligibility.ConfidenceParam, app.addLogger(HareBeaconLogger, lg))
		hOracle = eligibility.New(beacon, atxdb.CalcActiveSetSize, BLS381.Verify2, vrfSigner, uint16(app.Config.LayersPerEpoch), app.Config.GenesisActiveSet, mdb, app.Config.HareEligibility, app.addLogger(HareOracleLogger, lg))
	}

	gossipListener := service.NewListener(swarm, syncer, app.addLogger(GossipListener, lg))
	ha := app.HareFactory(mdb, swarm, sgn, nodeID, syncer, msh, hOracle, idStore, clock, lg)

	stateAndMeshProjector := pendingtxs.NewStateAndMeshProjector(processor, msh)
	cfg := miner.Config{
		Hdist:          app.Config.Hdist,
		MinerID:        nodeID,
		AtxsPerBlock:   app.Config.AtxsPerBlock,
		LayersPerEpoch: layersPerEpoch,
		TxsPerBlock:    app.Config.TxsPerBlock,
	}

	database.SwitchCreationContext(dbStorepath, "") // currently only blockbuilder uses this mechanism
	blockProducer := miner.NewBlockBuilder(cfg, sgn, swarm, clock.Subscribe(), coinToss, msh, ha, blockOracle, syncer, stateAndMeshProjector, app.txPool, atxdb, app.addLogger(BlockBuilderLogger, lg))

	bCfg := blocks.Config{
		Depth:       app.Config.Hdist,
		GoldenATXID: goldenATXID,
	}
	blockListener := blocks.NewBlockHandler(bCfg, msh, eValidator, lg)

	poetListener := activation.NewPoetListener(swarm, poetDb, app.addLogger(PoetListenerLogger, lg))

	nipstBuilder := activation.NewNIPSTBuilder(util.Hex2Bytes(nodeID.Key), postClient, poetClient, poetDb, store, app.addLogger(NipstBuilderLogger, lg))

	coinBase := types.HexToAddress(app.Config.CoinbaseAccount)

	if coinBase.Big().Uint64() == 0 && app.Config.StartMining {
		app.log.Panic("invalid Coinbase account")
	}

	builderConfig := activation.Config{
		CoinbaseAccount: coinBase,
		GoldenATXID:     goldenATXID,
		LayersPerEpoch:  layersPerEpoch,
	}

	atxBuilder := activation.NewBuilder(builderConfig, nodeID, sgn, atxdb, swarm, msh, nipstBuilder, postClient, clock, syncer, store, app.addLogger("atxBuilder", lg))

	gossipListener.AddListener(state.IncomingTxProtocol, priorityq.Low, processor.HandleTxData)
	gossipListener.AddListener(activation.AtxProtocol, priorityq.Low, atxdb.HandleGossipAtx)
	gossipListener.AddListener(blocks.NewBlockProtocol, priorityq.High, blockListener.HandleBlock)

	app.blockProducer = blockProducer
	app.blockListener = blockListener
	app.gossipListener = gossipListener
	app.mesh = msh
	app.syncer = syncer
	app.clock = clock
	app.state = processor
	app.hare = ha
	app.P2P = swarm
	app.poetListener = poetListener
	app.atxBuilder = atxBuilder
	app.oracle = blockOracle
	app.txProcessor = processor
	app.atxDb = atxdb

	return nil
}

// periodically checks that our clock is sync
func (app *SpacemeshApp) checkTimeDrifts() {
	checkTimeSync := time.NewTicker(app.Config.TIME.RefreshNtpInterval)
	defer checkTimeSync.Stop() // close ticker

	for {
		select {
		case <-app.term:
			return

		case <-checkTimeSync.C:
			_, err := timesync.CheckSystemClockDrift()
			if err != nil {
				app.log.Error("System time couldn't synchronize %s", err)
				cmdp.Cancel()
				return
			}
		}
	}
}

// HareFactory returns a hare consensus algorithm according to the parameters is app.Config.Hare.SuperHare
func (app *SpacemeshApp) HareFactory(mdb *mesh.DB, swarm service.Service, sgn hare.Signer, nodeID types.NodeID, syncer *sync.Syncer, msh *mesh.Mesh, hOracle hare.Rolacle, idStore *activation.IdentityStore, clock TickProvider, lg log.Log) HareService {
	if app.Config.HARE.SuperHare {
		return turbohare.New(msh)
	}

	// a function to validate we know the blocks
	validationFunc := func(ids []types.BlockID) bool {
		for _, b := range ids {
			res, err := mdb.GetBlock(b)
			if err != nil {
				app.log.With().Error("output set block not in database", b, log.Err(err))
				return false
			}
			if res == nil {
				app.log.With().Error("output set block not in database (BUG BUG BUG - FetchBlock return err nil and res nil)", b)
				return false
			}

		}

		return true
	}
	ha := hare.New(app.Config.HARE, swarm, sgn, nodeID, validationFunc, syncer.IsSynced, msh, hOracle, uint16(app.Config.LayersPerEpoch), idStore, hOracle, clock.Subscribe(), app.addLogger(HareLogger, lg))
	return ha
}

func (app *SpacemeshApp) startServices() {
	//app.blockListener.Start()
	go app.startSyncer()

	err := app.hare.Start()
	if err != nil {
		log.Panic("cannot start hare")
	}
	err = app.blockProducer.Start()
	if err != nil {
		log.Panic("cannot start block producer")
	}

	app.poetListener.Start()

	if app.Config.StartMining {
		coinBase := types.HexToAddress(app.Config.CoinbaseAccount)
		err := app.atxBuilder.StartPost(coinBase, app.Config.POST.DataDir, app.Config.POST.SpacePerUnit)
		if err != nil {
			log.Error("Error initializing post, err: %v", err)
			log.Panic("Error initializing post")
		}
	} else {
		log.Info("Manual post init")
	}
	app.atxBuilder.Start()
	app.clock.StartNotifying()
	go app.checkTimeDrifts()
}

func (app *SpacemeshApp) startAPIServices(net api.NetworkAPI) {
	apiConf := &app.Config.API
	layerDuration := app.Config.LayerDurationSec

	// API SERVICES
	// Since we have multiple GRPC services, we cannot automatically enable them if
	// the gateway server is enabled (since we don't know which ones to enable), so
	// it's an error if the gateway server is enabled without enabling at least one
	// GRPC service.

	// Make sure we only create the server once.
	registerService := func(svc grpcserver.ServiceAPI) {
		if app.grpcAPIService == nil {
			app.grpcAPIService = grpcserver.NewServerWithInterface(apiConf.GrpcServerPort, apiConf.GrpcServerInterface)
		}
		svc.RegisterService(app.grpcAPIService)
	}

	// Register the requested services one by one
	if apiConf.StartDebugService {
		registerService(grpcserver.NewDebugService(app.mesh))
	}
	if apiConf.StartGatewayService {
		registerService(grpcserver.NewGatewayService(net))
	}
	if apiConf.StartGlobalStateService {
		registerService(grpcserver.NewGlobalStateService(app.mesh, app.txPool))
	}
	if apiConf.StartMeshService {
		registerService(grpcserver.NewMeshService(app.mesh, app.txPool, app.clock, app.Config.LayersPerEpoch, app.Config.P2P.NetworkID, layerDuration, app.Config.LayerAvgSize, app.Config.TxsPerBlock))
	}
	if apiConf.StartNodeService {
		registerService(grpcserver.NewNodeService(net, app.mesh, app.clock, app.syncer))
	}
	if apiConf.StartSmesherService {
		registerService(grpcserver.NewSmesherService(app.atxBuilder))
	}
	if apiConf.StartTransactionService {
		registerService(grpcserver.NewTransactionService(net, app.mesh, app.txPool, app.syncer))
	}

	// Now that the services are registered, start the server.
	if app.grpcAPIService != nil {
		app.grpcAPIService.Start()
	}

	if apiConf.StartJSONServer {
		if app.grpcAPIService == nil {
			// This panics because it should not happen.
			// It should be caught inside apiConf.
			log.Panic("one or more new GRPC services must be enabled with new JSON gateway server.")
		}
		app.jsonAPIService = grpcserver.NewJSONHTTPServer(apiConf.JSONServerPort, apiConf.GrpcServerPort)
		app.jsonAPIService.StartService(
			apiConf.StartDebugService,
			apiConf.StartGatewayService,
			apiConf.StartGlobalStateService,
			apiConf.StartMeshService,
			apiConf.StartNodeService,
			apiConf.StartSmesherService,
			apiConf.StartTransactionService,
		)
	}
}

func (app *SpacemeshApp) stopServices() {
	// all go-routines that listen to app.term will close
	// note: there is no guarantee that a listening go-routine will close before stopServices exits
	close(app.term)

	if app.jsonAPIService != nil {
		log.Info("Stopping JSON gateway service...")
		if err := app.jsonAPIService.Close(); err != nil {
			log.Error("error stopping JSON gateway server: %s", err)
		}
	}

	if app.grpcAPIService != nil {
		log.Info("Stopping GRPC service...")
		app.grpcAPIService.Close()
	}

	if app.blockProducer != nil {
		app.log.Info("%v closing block producer", app.nodeID.Key)
		if err := app.blockProducer.Close(); err != nil {
			log.Error("cannot stop block producer %v", err)
		}
	}

	if app.clock != nil {
		app.log.Info("%v closing clock", app.nodeID.Key)
		app.clock.Close()
	}

	if app.poetListener != nil {
		app.log.Info("closing PoET listener")
		app.poetListener.Close()
	}

	if app.atxBuilder != nil {
		app.log.Info("closing atx builder")
		app.atxBuilder.Stop()
	}

	/*if app.blockListener != nil {
		app.log.Info("%v closing blockListener", app.nodeID.Key)
		app.blockListener.Close()
	}*/

	if app.hare != nil {
		app.log.Info("%v closing Hare", app.nodeID.Key)
		app.hare.Close()
	}

	if app.P2P != nil {
		app.log.Info("%v closing p2p", app.nodeID.Key)
		app.P2P.Shutdown()
	}

	if app.syncer != nil {
		app.log.Info("%v closing sync", app.nodeID.Key)
		app.syncer.Close()
	}

	if app.mesh != nil {
		app.log.Info("%v closing mesh", app.nodeID.Key)
		app.mesh.Close()
	}

	if app.gossipListener != nil {
		app.gossipListener.Stop()
	}

	events.CloseEventReporter()
	events.CloseEventPubSub()
	// Close all databases.
	for _, closer := range app.closers {
		if closer != nil {
			closer.Close()
		}
	}
}

// LoadOrCreateEdSigner either loads a previously created ed identity for the node or creates a new one if not exists
func (app *SpacemeshApp) LoadOrCreateEdSigner() (*signing.EdSigner, error) {
	f, err := app.getIdentityFile()
	if err != nil {
		log.Warning("Failed to find identity file: %v", err)

		edSgn := signing.NewEdSigner()
		f = filepath.Join(shared.GetInitDir(app.Config.POST.DataDir, edSgn.PublicKey().Bytes()), edKeyFileName)
		err := os.MkdirAll(filepath.Dir(f), filesystem.OwnerReadWriteExec)
		if err != nil {
			return nil, fmt.Errorf("failed to create directory for identity file: %v", err)
		}
		err = ioutil.WriteFile(f, edSgn.ToBuffer(), filesystem.OwnerReadWrite)
		if err != nil {
			return nil, fmt.Errorf("failed to write identity file: %v", err)
		}
		log.Warning("Created new identity with public key %v", edSgn.PublicKey())
		return edSgn, nil
	}

	buff, err := ioutil.ReadFile(f)
	if err != nil {
		return nil, fmt.Errorf("failed to read identity from file: %v", err)
	}
	edSgn, err := signing.NewEdSignerFromBuffer(buff)
	if err != nil {
		return nil, fmt.Errorf("failed to construct identity from data file: %v", err)
	}
	if edSgn.PublicKey().String() != filepath.Base(filepath.Dir(f)) {
		return nil, fmt.Errorf("identity file path ('%s') does not match public key (%s)", filepath.Dir(f), edSgn.PublicKey().String())
	}
	log.Info("Loaded identity from file ('%s')", f)
	return edSgn, nil
}

type identityFileFound struct{}

func (identityFileFound) Error() string {
	return "identity file found"
}

func (app *SpacemeshApp) getIdentityFile() (string, error) {
	var f string
	err := filepath.Walk(app.Config.POST.DataDir, func(path string, info os.FileInfo, err error) error {
		if err != nil {
			return nil
		}
		if !info.IsDir() && info.Name() == edKeyFileName {
			f = path
			return &identityFileFound{}
		}
		return nil
	})
	if _, ok := err.(*identityFileFound); ok {
		return f, nil
	}
	if err != nil {
		return "", fmt.Errorf("failed to traverse PoST data dir: %v", err)
	}
	return "", fmt.Errorf("not found")
}

func (app *SpacemeshApp) startSyncer() {
	if app.P2P == nil {
		app.log.Error("Syncer is started before P2P is initialized")
	} else {
		<-app.P2P.GossipReady()
	}
	app.syncer.Start()
}

// Start starts the Spacemesh node and initializes all relevant services according to command line arguments provided.
func (app *SpacemeshApp) Start(cmd *cobra.Command, args []string) {
	log.With().Info("Starting Spacemesh", log.String("data-dir", app.Config.DataDir()), log.String("post-dir", app.Config.POST.DataDir))

	err := filesystem.ExistOrCreate(app.Config.DataDir())
	if err != nil {
		log.Error("data-dir not found or could not be created err:%v", err)
	}

	/* Setup monitoring */

	if app.Config.MemProfile != "" {
		log.Info("Starting mem profiling")
		f, err := os.Create(app.Config.MemProfile)
		if err != nil {
			log.Error("could not create memory profile: ", err)
		}
		defer f.Close()
		runtime.GC() // get up-to-date statistics
		if err := pprof.WriteHeapProfile(f); err != nil {
			log.Error("could not write memory profile: ", err)
		}
	}

	if app.Config.CPUProfile != "" {
		log.Info("Starting cpu profile")
		f, err := os.Create(app.Config.CPUProfile)
		if err != nil {
			log.Error("could not create CPU profile: ", err)
		}
		defer f.Close()
		if err := pprof.StartCPUProfile(f); err != nil {
			log.Error("could not start CPU profile: ", err)
		}
		defer pprof.StopCPUProfile()
	}

	if app.Config.PprofHTTPServer {
		log.Info("Starting pprof server")
		srv := &http.Server{Addr: ":6060"}
		defer srv.Shutdown(context.TODO())
		go func() {
			err := srv.ListenAndServe()
			if err != nil {
				log.Error("cannot start http server", err)
			}
		}()
	}

	/* Create or load miner identity */

	app.edSgn, err = app.LoadOrCreateEdSigner()
	if err != nil {
		log.Panic("Could not retrieve identity err=%v", err)
	}

	poetClient := activation.NewHTTPPoetClient(cmdp.Ctx, app.Config.PoETServer)

	rng := amcl.NewRAND()
	pub := app.edSgn.PublicKey().Bytes()
	rng.Seed(len(pub), app.edSgn.Sign(pub)) // assuming ed.private is random, the sig can be used as seed
	vrfPriv, vrfPub := BLS381.GenKeyPair(rng)
	vrfSigner := BLS381.NewBlsSigner(vrfPriv)
	nodeID := types.NodeID{Key: app.edSgn.PublicKey().String(), VRFPublicKey: vrfPub}

	postClient, err := activation.NewPostClient(&app.Config.POST, util.Hex2Bytes(nodeID.Key))
	if err != nil {
		log.Error("failed to create post client: %v", err)
	}

	// This base logger must be debug level so that other, derived loggers are not a lower level.
	lg := log.NewWithLevel(nodeID.ShortString(), zap.NewAtomicLevelAt(zapcore.DebugLevel)).WithFields(nodeID)

	/* Initialize all protocol services */

	dbStorepath := app.Config.DataDir()
	gTime, err := time.Parse(time.RFC3339, app.Config.GenesisTime)
	if err != nil {
		log.Error("cannot parse genesis time %v", err)
	}
	ld := time.Duration(app.Config.LayerDurationSec) * time.Second
	clock := timesync.NewClock(timesync.RealClock{}, ld, gTime, log.NewDefault("clock"))

	log.Info("Initializing P2P services")
	swarm, err := p2p.New(cmdp.Ctx, app.Config.P2P, app.addLogger(P2PLogger, lg), dbStorepath)
	if err != nil {
		log.Panic("Error starting p2p services. err: %v", err)
	}

	err = app.initServices(nodeID, swarm, dbStorepath, app.edSgn, false, nil, uint32(app.Config.LayerAvgSize), postClient, poetClient, vrfSigner, uint16(app.Config.LayersPerEpoch), clock)
	if err != nil {
		log.Error("cannot start services %v", err.Error())
		return
	}

	if app.Config.CollectMetrics {
		metrics.StartCollectingMetrics(app.Config.MetricsPort)
	}

	app.startServices()

	// P2P must start last to not block when sending messages to protocols
	err = app.P2P.Start()
	if err != nil {
		log.Panic("Error starting p2p services: %v", err)
	}

	app.startAPIServices(app.P2P)
	events.SubscribeToLayers(clock.Subscribe())
	log.Info("App started.")

	// notify anyone who might be listening that the app has finished starting.
	// this can be used by, e.g., app tests.
	close(app.started)

	// app blocks until it receives a signal to exit
	// this signal may come from the node or from sig-abort (ctrl-c)
	<-cmdp.Ctx.Done()
	events.ReportError(events.NodeError{
		Msg:   "node is shutting down",
		Level: zapcore.InfoLevel,
	})
}<|MERGE_RESOLUTION|>--- conflicted
+++ resolved
@@ -356,11 +356,7 @@
 		state.CreateAccount(addr)
 		state.AddBalance(addr, acc.Balance)
 		state.SetNonce(addr, acc.Nonce)
-<<<<<<< HEAD
-		app.log.Info("Genesis account created: %s, Balance: %v", id, acc.Balance.Uint64())
-=======
-		app.log.Info("Genesis account created: %s, Balance: %s", id, acc.Balance)
->>>>>>> e0c08c45
+		app.log.Info("Genesis account created: %s, Balance: %v", id, acc.Balance)
 	}
 
 	_, err := state.Commit()
