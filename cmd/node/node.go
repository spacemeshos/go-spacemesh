// Package node contains the main executable for go-spacemesh node
package node

import "C"
import (
	"context"
	"fmt"
	"github.com/spacemeshos/amcl"
	"github.com/spacemeshos/amcl/BLS381"
	"github.com/spacemeshos/go-spacemesh/activation"
	apiCfg "github.com/spacemeshos/go-spacemesh/api/config"
	cmdp "github.com/spacemeshos/go-spacemesh/cmd"
	"github.com/spacemeshos/go-spacemesh/common/types"
	"github.com/spacemeshos/go-spacemesh/common/util"
	"github.com/spacemeshos/go-spacemesh/database"
	"github.com/spacemeshos/go-spacemesh/events"
	"github.com/spacemeshos/go-spacemesh/hare"
	"github.com/spacemeshos/go-spacemesh/hare/eligibility"
	"github.com/spacemeshos/go-spacemesh/mesh"
	"github.com/spacemeshos/go-spacemesh/metrics"
	"github.com/spacemeshos/go-spacemesh/miner"
	"github.com/spacemeshos/go-spacemesh/p2p/service"
	"github.com/spacemeshos/go-spacemesh/pendingtxs"
	"github.com/spacemeshos/go-spacemesh/priorityq"
	"github.com/spacemeshos/go-spacemesh/signing"
	"github.com/spacemeshos/go-spacemesh/state"
	"github.com/spacemeshos/go-spacemesh/sync"
	"github.com/spacemeshos/go-spacemesh/tortoise"
	"github.com/spacemeshos/go-spacemesh/turbohare"
	"github.com/spacemeshos/post/shared"
	"go.uber.org/zap"
	"io/ioutil"
	"net/http"
	"os"
	"os/signal"
	"path/filepath"
	"runtime"
	"runtime/pprof"
	"time"

	"github.com/spacemeshos/go-spacemesh/api"
	cfg "github.com/spacemeshos/go-spacemesh/config"
	"github.com/spacemeshos/go-spacemesh/filesystem"
	"github.com/spacemeshos/go-spacemesh/log"
	"github.com/spacemeshos/go-spacemesh/p2p"
	"github.com/spacemeshos/go-spacemesh/timesync"
	timeCfg "github.com/spacemeshos/go-spacemesh/timesync/config"
	"github.com/spf13/cobra"
	"github.com/spf13/viper"
)

import _ "net/http/pprof" // import for memory and network profiling

const edKeyFileName = "key.bin"

// Logger names
const (
	AppLogger            = "app"
	P2PLogger            = "p2p"
	PostLogger           = "post"
	StateDbLogger        = "stateDbStore"
	StateLogger          = "state"
	AtxDbStoreLogger     = "atxDbStore"
	PoetDbStoreLogger    = "poetDbStore"
	StoreLogger          = "store"
	PoetDbLogger         = "poetDb"
	MeshDBLogger         = "meshDb"
	TrtlLogger           = "trtl"
	AtxDbLogger          = "atxDb"
	BlkEligibilityLogger = "blkElgValidator"
	MeshLogger           = "mesh"
	SyncLogger           = "sync"
	BlockOracle          = "blockOracle"
	HareBeaconLogger     = "hareBeacon"
	HareOracleLogger     = "hareOracle"
	HareLogger           = "hare"
	BlockBuilderLogger   = "blockBuilder"
	BlockListenerLogger  = "blockListener"
	PoetListenerLogger   = "poetListener"
	NipstBuilderLogger   = "nipstBuilder"
	AtxBuilderLogger     = "atxBuilder"
	GossipListener       = "gossipListener"
)

// Cmd is the cobra wrapper for the node, that allows adding parameters to it
var Cmd = &cobra.Command{
	Use:   "node",
	Short: "start node",
	Run: func(cmd *cobra.Command, args []string) {
		app := NewSpacemeshApp()
		defer app.Cleanup(cmd, args)

		err := app.Initialize(cmd, args)
		if err != nil {
			log.With().Error("Failed to initialize node.", log.Err(err))
			return
		}
		app.Start(cmd, args)
	},
}

// VersionCmd returns the current version of spacemesh
var VersionCmd = &cobra.Command{
	Use:   "version",
	Short: "Show version info",
	Run: func(cmd *cobra.Command, args []string) {
		fmt.Print(cmdp.Version)
		if cmdp.Commit != "" {
			fmt.Printf("+%s", cmdp.Commit)
		}
		fmt.Println()
	},
}

func init() {
	// TODO add commands actually adds flags
	cmdp.AddCommands(Cmd)
	Cmd.AddCommand(VersionCmd)
}

// Service is a general service interface that specifies the basic start/stop functionality
type Service interface {
	Start() error
	Close()
}

// HareService is basic definition of hare algorithm service, providing consensus results for a layer
type HareService interface {
	Service
	GetResult(id types.LayerID) ([]types.BlockID, error)
}

// TickProvider is an interface to a glopbal system clock that releases ticks on each layer
type TickProvider interface {
	Subscribe() timesync.LayerTimer
	Unsubscribe(timer timesync.LayerTimer)
	GetCurrentLayer() types.LayerID
	StartNotifying()
	GetGenesisTime() time.Time
	LayerToTime(id types.LayerID) time.Time
	Close()
	AwaitLayer(layerID types.LayerID) chan struct{}
}

// SpacemeshApp is the cli app singleton
type SpacemeshApp struct {
	*cobra.Command
	nodeID         types.NodeID
	P2P            p2p.Service
	Config         *cfg.Config
	grpcAPIService *api.SpacemeshGrpcService
	jsonAPIService *api.JSONHTTPServer
	syncer         *sync.Syncer
	blockListener  *sync.BlockListener
	state          *state.TransactionProcessor
	blockProducer  *miner.BlockBuilder
	oracle         *miner.BlockOracle
	txProcessor    *state.TransactionProcessor
	mesh           *mesh.Mesh
	gossipListener *service.Listener
	clock          TickProvider
	hare           HareService
	atxBuilder     *activation.Builder
	atxDb          *activation.DB
	poetListener   *activation.PoetListener
	edSgn          *signing.EdSigner
	closers        []interface{ Close() }
	log            log.Log
	txPool         *state.TxMempool
	loggers        map[string]*zap.AtomicLevel
	term           chan struct{} // this channel is closed when closing services, goroutines should wait on this channel in order to terminate
}

// LoadConfigFromFile tries to load configuration file if the config parameter was specified
func LoadConfigFromFile() (*cfg.Config, error) {

	fileLocation := viper.GetString("config")
	vip := viper.New()
	// read in default config if passed as param using viper
	if err := cfg.LoadConfig(fileLocation, vip); err != nil {
		log.Error(fmt.Sprintf("couldn't load config file at location: %s switching to defaults \n error: %v.",
			fileLocation, err))
		// return err
	}

	conf := cfg.DefaultConfig()
	// load config if it was loaded to our viper
	err := vip.Unmarshal(&conf)
	if err != nil {
		log.Error("Failed to parse config\n")
		return nil, err
	}
	return &conf, nil
}

// ParseConfig unmarshal config file into struct
func (app *SpacemeshApp) ParseConfig() error {

	conf, err := LoadConfigFromFile()
	app.Config = conf

	return err
}

// NewSpacemeshApp creates an instance of the spacemesh app
func NewSpacemeshApp() *SpacemeshApp {

	defaultConfig := cfg.DefaultConfig()
	node := &SpacemeshApp{
		Config:  &defaultConfig,
		loggers: make(map[string]*zap.AtomicLevel),
		term:    make(chan struct{}),
	}

	return node

}

func (app *SpacemeshApp) introduction() {
	log.Info("Welcome to Spacemesh. Spacemesh full node is starting...")
}

// Initialize does pre processing of flags and configuration files, it also initializes data dirs if they dont exist
func (app *SpacemeshApp) Initialize(cmd *cobra.Command, args []string) (err error) {

	// exit gracefully - e.g. with app Cleanup on sig abort (ctrl-c)
	signalChan := make(chan os.Signal, 1)
	signal.Notify(signalChan, os.Interrupt)

	// Goroutine that listens for Ctrl ^ C command
	// and triggers the quit app
	go func() {
		for range signalChan {
			log.Info("Received an interrupt, stopping services...\n")
			cmdp.Cancel()
		}
	}()

	// parse the config file based on flags et al
	err = app.ParseConfig()

	if err != nil {
		log.Error(fmt.Sprintf("couldn't parse the config err=%v", err))
	}

	// ensure cli flags are higher priority than config file
	cmdp.EnsureCLIFlags(cmd, app.Config)

	// override default config in timesync since timesync is using TimeCongigValues
	timeCfg.TimeConfigValues = app.Config.TIME

	// ensure all data folders exist
	err = filesystem.ExistOrCreate(app.Config.DataDir())
	if err != nil {
		return err
	}

	app.setupLogging()

	app.introduction()

	drift, err := timesync.CheckSystemClockDrift()
	if err != nil {
		return err
	}

	log.Info("System clock synchronized with ntp. drift: %s", drift)
	return nil
}

// setupLogging configured the app logging system.
func (app *SpacemeshApp) setupLogging() {

	if app.Config.TestMode {
		log.JSONLog(true)
	}

	// app-level logging
	log.InitSpacemeshLoggingSystem(app.Config.DataDir(), "spacemesh.log")

	log.Info("%s", app.getAppInfo())

	if app.Config.PublishEventsURL != "" {
		log.Info("pubsubing on %v", app.Config.PublishEventsURL)
		events.InitializeEventPubsub(app.Config.PublishEventsURL)
	}
}

func (app *SpacemeshApp) getAppInfo() string {
	return fmt.Sprintf("App version: %s. Git: %s - %s . Go Version: %s. OS: %s-%s ",
		cmdp.Version, cmdp.Branch, cmdp.Commit, runtime.Version(), runtime.GOOS, runtime.GOARCH)
}

// Cleanup stops all app services
func (app *SpacemeshApp) Cleanup(cmd *cobra.Command, args []string) (err error) {
	log.Info("App Cleanup starting...")
	app.stopServices()
	// add any other Cleanup tasks here....
	log.Info("App Cleanup completed\n\n")

	return nil
}

func (app *SpacemeshApp) setupGenesis(state *state.TransactionProcessor, msh *mesh.Mesh) {
	var conf *apiCfg.GenesisConfig
	if app.Config.GenesisConfPath != "" {
		var err error
		conf, err = apiCfg.LoadGenesisConfig(app.Config.GenesisConfPath)
		if err != nil {
			app.log.Error("cannot load genesis config from file")
		}
	} else {
		conf = apiCfg.DefaultGenesisConfig()
	}
	for id, acc := range conf.InitialAccounts {
		bytes := util.FromHex(id)
		if len(bytes) == 0 {
			// todo: should we panic here?
			log.Error("cannot read config entry for :%s", id)
			continue
		}

		addr := types.BytesToAddress(bytes)
		state.CreateAccount(addr)
		state.AddBalance(addr, acc.Balance)
		state.SetNonce(addr, acc.Nonce)
		app.log.Info("Genesis account created: %s, Balance: %s", id, acc.Balance.Uint64())
	}

	_, err := state.Commit()
	if err != nil {
		log.Panic("cannot commit genesis state")
	}

	//add first "genesis block to db"
	/*err = msh.AddBlock(types.NewExistingBlock(types.GetEffectiveGenesis(), []byte("genesis")))
	if err != nil {
		log.Error("error adding genesis block %v", err)
	}*/
}

func (app *SpacemeshApp) setupTestFeatures() {
	// NOTE: any test-related feature enabling should happen here.
	api.ApproveAPIGossipMessages(cmdp.Ctx, app.P2P)
}

type weakCoinStub struct {
}

// GetResult returns the weak coin toss result
func (weakCoinStub) GetResult() bool {
	return true
}

func (app *SpacemeshApp) addLogger(name string, logger log.Log) log.Log {
	log.Level()
	lvl := zap.NewAtomicLevel()
	var err error

	switch name {
	case AppLogger:
		err = lvl.UnmarshalText([]byte(app.Config.LOGGING.AppLoggerLevel))
	case P2PLogger:
		err = lvl.UnmarshalText([]byte(app.Config.LOGGING.P2PLoggerLevel))
	case PostLogger:
		err = lvl.UnmarshalText([]byte(app.Config.LOGGING.PostLoggerLevel))
	case StateDbLogger:
		err = lvl.UnmarshalText([]byte(app.Config.LOGGING.StateDbLoggerLevel))
	case StateLogger:
		err = lvl.UnmarshalText([]byte(app.Config.LOGGING.StateLoggerLevel))
	case AtxDbStoreLogger:
		err = lvl.UnmarshalText([]byte(app.Config.LOGGING.AtxDbStoreLoggerLevel))
	case PoetDbStoreLogger:
		err = lvl.UnmarshalText([]byte(app.Config.LOGGING.PoetDbStoreLoggerLevel))
	case StoreLogger:
		err = lvl.UnmarshalText([]byte(app.Config.LOGGING.StoreLoggerLevel))
	case PoetDbLogger:
		err = lvl.UnmarshalText([]byte(app.Config.LOGGING.PoetDbLoggerLevel))
	case MeshDBLogger:
		err = lvl.UnmarshalText([]byte(app.Config.LOGGING.MeshDBLoggerLevel))
	case TrtlLogger:
		err = lvl.UnmarshalText([]byte(app.Config.LOGGING.TrtlLoggerLevel))
	case AtxDbLogger:
		err = lvl.UnmarshalText([]byte(app.Config.LOGGING.AtxDbLoggerLevel))
	case BlkEligibilityLogger:
		err = lvl.UnmarshalText([]byte(app.Config.LOGGING.BlkEligibilityLoggerLevel))
	case MeshLogger:
		err = lvl.UnmarshalText([]byte(app.Config.LOGGING.MeshLoggerLevel))
	case SyncLogger:
		err = lvl.UnmarshalText([]byte(app.Config.LOGGING.SyncLoggerLevel))
	case BlockOracle:
		err = lvl.UnmarshalText([]byte(app.Config.LOGGING.BlockOracleLevel))
	case HareOracleLogger:
		err = lvl.UnmarshalText([]byte(app.Config.LOGGING.HareOracleLoggerLevel))
	case HareBeaconLogger:
		err = lvl.UnmarshalText([]byte(app.Config.LOGGING.HareBeaconLoggerLevel))
	case HareLogger:
		err = lvl.UnmarshalText([]byte(app.Config.LOGGING.HareLoggerLevel))
	case BlockBuilderLogger:
		err = lvl.UnmarshalText([]byte(app.Config.LOGGING.BlockBuilderLoggerLevel))
	case BlockListenerLogger:
		err = lvl.UnmarshalText([]byte(app.Config.LOGGING.BlockListenerLoggerLevel))
	case PoetListenerLogger:
		err = lvl.UnmarshalText([]byte(app.Config.LOGGING.PoetListenerLoggerLevel))
	case NipstBuilderLogger:
		err = lvl.UnmarshalText([]byte(app.Config.LOGGING.NipstBuilderLoggerLevel))
	case AtxBuilderLogger:
		err = lvl.UnmarshalText([]byte(app.Config.LOGGING.AtxBuilderLoggerLevel))
	default:
		lvl.SetLevel(log.Level())
	}

	if err != nil {
		log.Error("cannot parse logging for %v error %v", name, err)
		lvl.SetLevel(log.Level())
	}
	app.loggers[name] = &lvl
	return logger.SetLevel(&lvl).WithName(name)
}

// SetLogLevel sets the specific log level for the specified logger name, Log level can be WARN, INFO, DEBUG
func (app *SpacemeshApp) SetLogLevel(name, loglevel string) error {
	if lvl, ok := app.loggers[name]; ok {
		err := lvl.UnmarshalText([]byte(loglevel))
		if err != nil {
			return err
		}
	} else {
		return fmt.Errorf("cannot find logger %v", name)
	}
	return nil
}

func (app *SpacemeshApp) initServices(nodeID types.NodeID,
	swarm service.Service,
	dbStorepath string,
	sgn hare.Signer,
	isFixedOracle bool,
	rolacle hare.Rolacle,
	layerSize uint32,
	postClient activation.PostProverClient,
	poetClient activation.PoetProvingServiceClient,
	vrfSigner *BLS381.BlsSigner,
	layersPerEpoch uint16, clock TickProvider) error {

	app.nodeID = nodeID

	name := nodeID.ShortString()

	lg := log.NewDefault(name).WithFields(log.NodeID(name))

	types.SetLayersPerEpoch(int32(app.Config.LayersPerEpoch))

	app.log = app.addLogger(AppLogger, lg)

	postClient.SetLogger(app.addLogger(PostLogger, lg))

	db, err := database.NewLDBDatabase(filepath.Join(dbStorepath, "state"), 0, 0, app.addLogger(StateDbLogger, lg))
	if err != nil {
		return err
	}
	app.closers = append(app.closers, db)

	coinToss := weakCoinStub{}

	atxdbstore, err := database.NewLDBDatabase(filepath.Join(dbStorepath, "atx"), 0, 0, app.addLogger(AtxDbStoreLogger, lg))
	if err != nil {
		return err
	}
	app.closers = append(app.closers, atxdbstore)

	poetDbStore, err := database.NewLDBDatabase(filepath.Join(dbStorepath, "poet"), 0, 0, app.addLogger(PoetDbStoreLogger, lg))
	if err != nil {
		return err
	}
	app.closers = append(app.closers, poetDbStore)

	iddbstore, err := database.NewLDBDatabase(filepath.Join(dbStorepath, "ids"), 0, 0, app.addLogger(StateDbLogger, lg))
	if err != nil {
		return err
	}
	app.closers = append(app.closers, iddbstore)

	store, err := database.NewLDBDatabase(filepath.Join(dbStorepath, "store"), 0, 0, app.addLogger(StoreLogger, lg))
	if err != nil {
		return err
	}
	app.closers = append(app.closers, store)

	idStore := activation.NewIdentityStore(iddbstore)
	poetDb := activation.NewPoetDb(poetDbStore, app.addLogger(PoetDbLogger, lg))
	validator := activation.NewValidator(&app.Config.POST, poetDb)
	mdb, err := mesh.NewPersistentMeshDB(filepath.Join(dbStorepath, "mesh"), app.Config.BlockCacheSize, app.addLogger(MeshDBLogger, lg))
	if err != nil {
		return err
	}

	app.txPool = state.NewTxMemPool()
	atxpool := activation.NewAtxMemPool()
	meshAndPoolProjector := pendingtxs.NewMeshAndPoolProjector(mdb, app.txPool)

	appliedTxs, err := database.NewLDBDatabase(filepath.Join(dbStorepath, "appliedTxs"), 0, 0, lg.WithName("appliedTxs"))
	if err != nil {
		return err
	}
	app.closers = append(app.closers, appliedTxs)
	processor := state.NewTransactionProcessor(db, appliedTxs, meshAndPoolProjector, app.txPool, lg.WithName("state"))

	atxdb := activation.NewDB(atxdbstore, idStore, atxpool, mdb, layersPerEpoch, validator, app.addLogger(AtxDbLogger, lg))
	beaconProvider := &miner.EpochBeaconProvider{}

	var msh *mesh.Mesh
	var trtl tortoise.Tortoise
	if mdb.PersistentData() {
		trtl = tortoise.NewRecoveredTortoise(mdb, app.addLogger(TrtlLogger, lg))
		msh = mesh.NewRecoveredMesh(mdb, atxdb, app.Config.REWARD, trtl, app.txPool, atxpool, processor, app.addLogger(MeshLogger, lg))
		go msh.CacheWarmUp(app.Config.LayerAvgSize)
	} else {
		trtl = tortoise.NewTortoise(int(layerSize), mdb, app.Config.Hdist, app.addLogger(TrtlLogger, lg))
		msh = mesh.NewMesh(mdb, atxdb, app.Config.REWARD, trtl, app.txPool, atxpool, processor, app.addLogger(MeshLogger, lg))
		app.setupGenesis(processor, msh)
	}
	eValidator := miner.NewBlockEligibilityValidator(layerSize, uint32(app.Config.GenesisActiveSet), layersPerEpoch, atxdb, beaconProvider, BLS381.Verify2, msh, app.addLogger(BlkEligibilityLogger, lg))

	syncConf := sync.Configuration{Concurrency: 4,
		LayerSize:       int(layerSize),
		LayersPerEpoch:  layersPerEpoch,
		RequestTimeout:  time.Duration(app.Config.SyncRequestTimeout) * time.Millisecond,
		SyncInterval:    time.Duration(app.Config.SyncInterval) * time.Second,
		ValidationDelta: time.Duration(app.Config.SyncValidationDelta) * time.Second,
		Hdist:           app.Config.Hdist,
		AtxsLimit:       app.Config.AtxsPerBlock}

	if app.Config.AtxsPerBlock > miner.AtxsPerBlockLimit { // validate limit
		app.log.Panic("Number of atxs per block required is bigger than the limit atxsPerBlock=%v limit=%v", app.Config.AtxsPerBlock, miner.AtxsPerBlockLimit)
	}

	// we can't have an epoch offset which is greater/equal than the number of layers in an epoch
	if app.Config.HareEligibility.EpochOffset >= app.Config.BaseConfig.LayersPerEpoch {
		app.log.Panic("Epoch offset cannot be greater than or equal to the number of layers per epoch EpochOffset=%v LayersPerEpoch=%v",
			app.Config.HareEligibility.EpochOffset, app.Config.BaseConfig.LayersPerEpoch)
	}

	syncer := sync.NewSync(swarm, msh, app.txPool, atxpool, eValidator, poetDb, syncConf, clock, app.addLogger(SyncLogger, lg))
	blockOracle := miner.NewMinerBlockOracle(layerSize, uint32(app.Config.GenesisActiveSet), layersPerEpoch, atxdb, beaconProvider, vrfSigner, nodeID, syncer.ListenToGossip, app.addLogger(BlockOracle, lg))

	// TODO: we should probably decouple the apptest and the node (and duplicate as necessary) (#1926)
	var hOracle hare.Rolacle
	if isFixedOracle { // fixed rolacle, take the provided rolacle
		hOracle = rolacle
	} else { // regular oracle, build and use it
		beacon := eligibility.NewBeacon(mdb, app.Config.HareEligibility.ConfidenceParam, app.addLogger(HareBeaconLogger, lg))
		hOracle = eligibility.New(beacon, atxdb.CalcActiveSetSize, BLS381.Verify2, vrfSigner, uint16(app.Config.LayersPerEpoch), app.Config.GenesisActiveSet, mdb, app.Config.HareEligibility, app.addLogger(HareOracleLogger, lg))
	}

	gossipListener := service.NewListener(swarm, syncer, app.addLogger(GossipListener, lg))
	ha := app.HareFactory(mdb, swarm, sgn, nodeID, syncer, msh, hOracle, idStore, clock, lg)

	stateAndMeshProjector := pendingtxs.NewStateAndMeshProjector(processor, msh)
<<<<<<< HEAD
	cfg := miner.Config{
		Hdist:          app.Config.Hdist,
		MinerID:        nodeID,
		AtxsPerBlock:   app.Config.AtxsPerBlock,
		LayersPerEpoch: layersPerEpoch,
	}
=======
	blockProducer := miner.NewBlockBuilder(nodeID, sgn, swarm, clock.Subscribe(), app.Config.Hdist, app.txPool, atxpool, coinToss, msh, ha, blockOracle, processor, atxdb, syncer, app.Config.AtxsPerBlock, layersPerEpoch, stateAndMeshProjector, app.addLogger(BlockBuilderLogger, lg))
	blockListener := sync.NewBlockListener(swarm, syncer, 4, app.addLogger(BlockListenerLogger, lg))
>>>>>>> e8e51501

	blockProducer := miner.NewBlockBuilder(cfg, sgn, swarm, clock.Subscribe(), coinToss, msh, ha, blockOracle, syncer, stateAndMeshProjector, app.txPool, atxpool, atxdb, app.addLogger(BlockBuilderLogger, lg))
	blockListener := sync.NewBlockListener(swarm, syncer, 4, app.addLogger(BlockListenerLogger, lg))

	poetListener := activation.NewPoetListener(swarm, poetDb, app.addLogger(PoetListenerLogger, lg))

	nipstBuilder := activation.NewNIPSTBuilder(util.Hex2Bytes(nodeID.Key), postClient, poetClient, poetDb, store, app.addLogger(NipstBuilderLogger, lg))

	coinBase := types.HexToAddress(app.Config.CoinbaseAccount)

	if coinBase.Big().Uint64() == 0 && app.Config.StartMining {
		app.log.Panic("invalid Coinbase account")
	}
	atxBuilder := activation.NewBuilder(nodeID, coinBase, sgn, atxdb, swarm, msh, layersPerEpoch, nipstBuilder, postClient, clock, syncer, store, app.addLogger("atxBuilder", lg))

	gossipListener.AddListener(state.IncomingTxProtocol, priorityq.Low, processor.HandleTxData)
	gossipListener.AddListener(activation.AtxProtocol, priorityq.Low, atxdb.HandleGossipAtx)

	app.blockProducer = blockProducer
	app.blockListener = blockListener
	app.gossipListener = gossipListener
	app.mesh = msh
	app.syncer = syncer
	app.clock = clock
	app.state = processor
	app.hare = ha
	app.P2P = swarm
	app.poetListener = poetListener
	app.atxBuilder = atxBuilder
	app.oracle = blockOracle
	app.txProcessor = processor
	app.atxDb = atxdb

	return nil
}

// periodically checks that our clock is sync
func (app *SpacemeshApp) checkTimeDrifts() {
	checkTimeSync := time.NewTicker(app.Config.TIME.RefreshNtpInterval)
	defer checkTimeSync.Stop() // close ticker

	for {
		select {
		case <-app.term:
			return

		case <-checkTimeSync.C:
			_, err := timesync.CheckSystemClockDrift()
			if err != nil {
				app.log.Error("System time couldn't synchronize %s", err)
				cmdp.Cancel()
				return
			}
		}
	}
}

// HareFactory returns a hare consensus algorithm according to the parameters is app.Config.Hare.SuperHare
func (app *SpacemeshApp) HareFactory(mdb *mesh.DB, swarm service.Service, sgn hare.Signer, nodeID types.NodeID, syncer *sync.Syncer, msh *mesh.Mesh, hOracle hare.Rolacle, idStore *activation.IdentityStore, clock TickProvider, lg log.Log) HareService {
	if app.Config.HARE.SuperHare {
		return turbohare.New(msh)
	}

	// a function to validate we know the blocks
	validationFunc := func(ids []types.BlockID) bool {
		for _, b := range ids {
			res, err := mdb.GetBlock(b)
			if err != nil {
				app.log.With().Error("output set block not in database", log.BlockID(b.String()), log.Err(err))
				return false
			}
			if res == nil {
				app.log.With().Error("output set block not in database (BUG BUG BUG - GetBlock return err nil and res nil)", log.BlockID(b.String()))
				return false
			}

		}

		return true
	}
	ha := hare.New(app.Config.HARE, swarm, sgn, nodeID, validationFunc, syncer.IsSynced, msh, hOracle, uint16(app.Config.LayersPerEpoch), idStore, hOracle, clock.Subscribe(), app.addLogger(HareLogger, lg))
	return ha
}

func (app *SpacemeshApp) startServices() {
	app.blockListener.Start()
	app.syncer.Start()
	err := app.hare.Start()
	if err != nil {
		log.Panic("cannot start hare")
	}
	err = app.blockProducer.Start()
	if err != nil {
		log.Panic("cannot start block producer")
	}

	app.poetListener.Start()

	if app.Config.StartMining {
		coinBase := types.HexToAddress(app.Config.CoinbaseAccount)
		err := app.atxBuilder.StartPost(coinBase, app.Config.POST.DataDir, app.Config.POST.SpacePerUnit)
		if err != nil {
			log.Error("Error initializing post, err: %v", err)
			log.Panic("Error initializing post")
		}
	} else {
		log.Info("Manual post init")
	}
	app.atxBuilder.Start()
	app.clock.StartNotifying()
	go app.checkTimeDrifts()
}

func (app *SpacemeshApp) stopServices() {
	// all go-routines that listen to app.term will close
	// note: there is no guarantee that a listening go-routine will close before stopServices exits
	close(app.term)

	if app.jsonAPIService != nil {
		log.Info("Stopping JSON service api...")
		app.jsonAPIService.Close()
	}

	if app.grpcAPIService != nil {
		log.Info("Stopping GRPC service ...")
		app.grpcAPIService.Close()
	}

	if app.blockProducer != nil {
		app.log.Info("%v closing block producer", app.nodeID.Key)
		if err := app.blockProducer.Close(); err != nil {
			log.Error("cannot stop block producer %v", err)
		}
	}

	if app.clock != nil {
		app.log.Info("%v closing clock", app.nodeID.Key)
		app.clock.Close()
	}

	if app.poetListener != nil {
		app.log.Info("closing PoET listener")
		app.poetListener.Close()
	}

	if app.atxBuilder != nil {
		app.log.Info("closing atx builder")
		app.atxBuilder.Stop()
	}

	if app.blockListener != nil {
		app.log.Info("%v closing blockListener", app.nodeID.Key)
		app.blockListener.Close()
	}

	if app.hare != nil {
		app.log.Info("%v closing Hare", app.nodeID.Key)
		app.hare.Close()
	}

	if app.P2P != nil {
		app.log.Info("%v closing p2p", app.nodeID.Key)
		app.P2P.Shutdown()
	}

	if app.mesh != nil {
		app.log.Info("%v closing mesh", app.nodeID.Key)
		app.mesh.Close()
	}

	app.gossipListener.Stop()

	// Close all databases.
	for _, closer := range app.closers {
		if closer != nil {
			closer.Close()
		}
	}
}

// LoadOrCreateEdSigner either loads a previously created ed identity for the node or creates a new one if not exists
func (app *SpacemeshApp) LoadOrCreateEdSigner() (*signing.EdSigner, error) {
	f, err := app.getIdentityFile()
	if err != nil {
		log.Warning("Failed to find identity file: %v", err)

		edSgn := signing.NewEdSigner()
		f = filepath.Join(shared.GetInitDir(app.Config.POST.DataDir, edSgn.PublicKey().Bytes()), edKeyFileName)
		err := os.MkdirAll(filepath.Dir(f), filesystem.OwnerReadWriteExec)
		if err != nil {
			return nil, fmt.Errorf("failed to create directory for identity file: %v", err)
		}
		err = ioutil.WriteFile(f, edSgn.ToBuffer(), filesystem.OwnerReadWrite)
		if err != nil {
			return nil, fmt.Errorf("failed to write identity file: %v", err)
		}
		log.Warning("Created new identity with public key %v", edSgn.PublicKey())
		return edSgn, nil
	}

	buff, err := ioutil.ReadFile(f)
	if err != nil {
		return nil, fmt.Errorf("failed to read identity from file: %v", err)
	}
	edSgn, err := signing.NewEdSignerFromBuffer(buff)
	if err != nil {
		return nil, fmt.Errorf("failed to construct identity from data file: %v", err)
	}
	if edSgn.PublicKey().String() != filepath.Base(filepath.Dir(f)) {
		return nil, fmt.Errorf("identity file path ('%s') does not match public key (%s)", filepath.Dir(f), edSgn.PublicKey().String())
	}
	log.Info("Loaded identity from file ('%s')", f)
	return edSgn, nil
}

type identityFileFound struct{}

func (identityFileFound) Error() string {
	return "identity file found"
}

func (app *SpacemeshApp) getIdentityFile() (string, error) {
	var f string
	err := filepath.Walk(app.Config.POST.DataDir, func(path string, info os.FileInfo, err error) error {
		if err != nil {
			return nil
		}
		if !info.IsDir() && info.Name() == edKeyFileName {
			f = path
			return &identityFileFound{}
		}
		return nil
	})
	if _, ok := err.(*identityFileFound); ok {
		return f, nil
	}
	if err != nil {
		return "", fmt.Errorf("failed to traverse PoST data dir: %v", err)
	}
	return "", fmt.Errorf("not found")
}

// Start starts the Spacemesh node and initializes all relevant services according to command line arguments provided.
func (app *SpacemeshApp) Start(cmd *cobra.Command, args []string) {
	log.With().Info("Starting Spacemesh", log.String("data-dir", app.Config.DataDir()), log.String("post-dir", app.Config.POST.DataDir))

	err := filesystem.ExistOrCreate(app.Config.DataDir())
	if err != nil {
		log.Error("data-dir not found or could not be created err:%v", err)
	}

	/* Setup monitoring */

	if app.Config.MemProfile != "" {
		log.Info("Starting mem profiling")
		f, err := os.Create(app.Config.MemProfile)
		if err != nil {
			log.Error("could not create memory profile: ", err)
		}
		defer f.Close()
		runtime.GC() // get up-to-date statistics
		if err := pprof.WriteHeapProfile(f); err != nil {
			log.Error("could not write memory profile: ", err)
		}
	}

	if app.Config.CPUProfile != "" {
		log.Info("Starting cpu profile")
		f, err := os.Create(app.Config.CPUProfile)
		if err != nil {
			log.Error("could not create CPU profile: ", err)
		}
		defer f.Close()
		if err := pprof.StartCPUProfile(f); err != nil {
			log.Error("could not start CPU profile: ", err)
		}
		defer pprof.StopCPUProfile()
	}

	if app.Config.PprofHTTPServer {
		log.Info("Starting pprof server")
		srv := &http.Server{Addr: ":6060"}
		defer srv.Shutdown(context.TODO())
		go func() {
			err := srv.ListenAndServe()
			if err != nil {
				log.Error("cannot start http server", err)
			}
		}()

	}

	/* Create or load miner identity */

	app.edSgn, err = app.LoadOrCreateEdSigner()
	if err != nil {
		log.Panic("Could not retrieve identity err=%v", err)
	}

	poetClient := activation.NewHTTPPoetClient(cmdp.Ctx, app.Config.PoETServer)

	rng := amcl.NewRAND()
	pub := app.edSgn.PublicKey().Bytes()
	rng.Seed(len(pub), app.edSgn.Sign(pub)) // assuming ed.private is random, the sig can be used as seed
	vrfPriv, vrfPub := BLS381.GenKeyPair(rng)
	vrfSigner := BLS381.NewBlsSigner(vrfPriv)
	nodeID := types.NodeID{Key: app.edSgn.PublicKey().String(), VRFPublicKey: vrfPub}

	postClient, err := activation.NewPostClient(&app.Config.POST, util.Hex2Bytes(nodeID.Key))
	if err != nil {
		log.Error("failed to create post client: %v", err)
	}

	/* Initialize all protocol services */
	lg := log.NewDefault(nodeID.ShortString())

	apiConf := &app.Config.API
	dbStorepath := app.Config.DataDir()
	gTime, err := time.Parse(time.RFC3339, app.Config.GenesisTime)
	if err != nil {
		log.Error("cannot parse genesis time %v", err)
	}
	ld := time.Duration(app.Config.LayerDurationSec) * time.Second
	clock := timesync.NewClock(timesync.RealClock{}, ld, gTime, log.NewDefault("clock"))

	log.Info("Initializing P2P services")
	swarm, err := p2p.New(cmdp.Ctx, app.Config.P2P, app.addLogger(P2PLogger, lg), dbStorepath)
	if err != nil {
		log.Panic("Error starting p2p services. err: %v", err)
	}

	err = app.initServices(nodeID, swarm, dbStorepath, app.edSgn, false, nil, uint32(app.Config.LayerAvgSize), postClient, poetClient, vrfSigner, uint16(app.Config.LayersPerEpoch), clock)
	if err != nil {
		log.Error("cannot start services %v", err.Error())
		return
	}

	if app.Config.TestMode {
		app.setupTestFeatures()
	}

	if app.Config.CollectMetrics {
		metrics.StartCollectingMetrics(app.Config.MetricsPort)
	}

	app.startServices()
	// P2P must start last to not block when sending messages to protocols
	err = app.P2P.Start()
	if err != nil {
		log.Panic("Error starting p2p services: %v", err)
	}

	/* Expose API */

	// start api servers
	if apiConf.StartGrpcServer || apiConf.StartJSONServer {
		// start grpc if specified or if json rpc specified
		layerDuration := app.Config.LayerDurationSec
		app.grpcAPIService = api.NewGrpcService(apiConf.GrpcServerPort, app.P2P, app.state, app.mesh, app.txPool,
			app.atxBuilder, app.oracle, app.clock, postClient, layerDuration, app.syncer, app.Config, app)
		app.grpcAPIService.StartService()
	}

	if apiConf.StartJSONServer {
		app.jsonAPIService = api.NewJSONHTTPServer(apiConf.JSONServerPort, apiConf.GrpcServerPort)
		app.jsonAPIService.StartService()
	}

	log.Info("App started.")

	// app blocks until it receives a signal to exit
	// this signal may come from the node or from sig-abort (ctrl-c)
	<-cmdp.Ctx.Done()
}<|MERGE_RESOLUTION|>--- conflicted
+++ resolved
@@ -557,17 +557,12 @@
 	ha := app.HareFactory(mdb, swarm, sgn, nodeID, syncer, msh, hOracle, idStore, clock, lg)
 
 	stateAndMeshProjector := pendingtxs.NewStateAndMeshProjector(processor, msh)
-<<<<<<< HEAD
 	cfg := miner.Config{
 		Hdist:          app.Config.Hdist,
 		MinerID:        nodeID,
 		AtxsPerBlock:   app.Config.AtxsPerBlock,
 		LayersPerEpoch: layersPerEpoch,
 	}
-=======
-	blockProducer := miner.NewBlockBuilder(nodeID, sgn, swarm, clock.Subscribe(), app.Config.Hdist, app.txPool, atxpool, coinToss, msh, ha, blockOracle, processor, atxdb, syncer, app.Config.AtxsPerBlock, layersPerEpoch, stateAndMeshProjector, app.addLogger(BlockBuilderLogger, lg))
-	blockListener := sync.NewBlockListener(swarm, syncer, 4, app.addLogger(BlockListenerLogger, lg))
->>>>>>> e8e51501
 
 	blockProducer := miner.NewBlockBuilder(cfg, sgn, swarm, clock.Subscribe(), coinToss, msh, ha, blockOracle, syncer, stateAndMeshProjector, app.txPool, atxpool, atxdb, app.addLogger(BlockBuilderLogger, lg))
 	blockListener := sync.NewBlockListener(swarm, syncer, 4, app.addLogger(BlockListenerLogger, lg))
