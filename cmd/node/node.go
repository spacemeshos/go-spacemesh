// Package node contains the main executable for go-spacemesh node
package node

import (
	"context"
	"errors"
	"fmt"
	"net/http"
	"os"
	"os/signal"
	"path/filepath"
	"runtime"
	"syscall"
	"time"

	"github.com/gofrs/flock"
	grpcmw "github.com/grpc-ecosystem/go-grpc-middleware"
	grpc_logsettable "github.com/grpc-ecosystem/go-grpc-middleware/logging/settable"
	grpczap "github.com/grpc-ecosystem/go-grpc-middleware/logging/zap"
	grpctags "github.com/grpc-ecosystem/go-grpc-middleware/tags"
	"github.com/mitchellh/mapstructure"
	"github.com/pyroscope-io/pyroscope/pkg/agent/profiler"
	"github.com/spf13/cobra"
	"github.com/spf13/viper"
	"go.uber.org/zap"
	"go.uber.org/zap/zapcore"

	"github.com/spacemeshos/go-spacemesh/activation"
	"github.com/spacemeshos/go-spacemesh/api/grpcserver"
	"github.com/spacemeshos/go-spacemesh/beacon"
	"github.com/spacemeshos/go-spacemesh/blocks"
	"github.com/spacemeshos/go-spacemesh/cmd"
	"github.com/spacemeshos/go-spacemesh/cmd/mapstructureutil"
	"github.com/spacemeshos/go-spacemesh/common/types"
	"github.com/spacemeshos/go-spacemesh/config"
	"github.com/spacemeshos/go-spacemesh/config/presets"
	"github.com/spacemeshos/go-spacemesh/datastore"
	"github.com/spacemeshos/go-spacemesh/events"
	"github.com/spacemeshos/go-spacemesh/fetch"
	vm "github.com/spacemeshos/go-spacemesh/genvm"
	"github.com/spacemeshos/go-spacemesh/hare"
	"github.com/spacemeshos/go-spacemesh/hare/eligibility"
	"github.com/spacemeshos/go-spacemesh/layerpatrol"
	"github.com/spacemeshos/go-spacemesh/log"
	"github.com/spacemeshos/go-spacemesh/malfeasance"
	"github.com/spacemeshos/go-spacemesh/mesh"
	"github.com/spacemeshos/go-spacemesh/metrics"
	"github.com/spacemeshos/go-spacemesh/miner"
	"github.com/spacemeshos/go-spacemesh/p2p"
	"github.com/spacemeshos/go-spacemesh/p2p/pubsub"
	"github.com/spacemeshos/go-spacemesh/proposals"
	"github.com/spacemeshos/go-spacemesh/signing"
	"github.com/spacemeshos/go-spacemesh/sql"
	dbmetrics "github.com/spacemeshos/go-spacemesh/sql/metrics"
	"github.com/spacemeshos/go-spacemesh/syncer"
	"github.com/spacemeshos/go-spacemesh/system"
	"github.com/spacemeshos/go-spacemesh/timesync"
	timeCfg "github.com/spacemeshos/go-spacemesh/timesync/config"
	"github.com/spacemeshos/go-spacemesh/timesync/peersync"
	"github.com/spacemeshos/go-spacemesh/tortoise"
	"github.com/spacemeshos/go-spacemesh/txs"
)

const (
	edKeyFileName   = "key.bin"
	genesisFileName = "genesis.json"
	lockFile        = "LOCK"
)

// Logger names.
const (
	AppLogger              = "app"
	P2PLogger              = "p2p"
	PostLogger             = "post"
	StateDbLogger          = "stateDbStore"
	BeaconLogger           = "beacon"
	CachedDBLogger         = "cachedDB"
	PoetDbLogger           = "poetDb"
	TrtlLogger             = "trtl"
	ATXHandlerLogger       = "atxHandler"
	MeshLogger             = "mesh"
	SyncLogger             = "sync"
	HareOracleLogger       = "hareOracle"
	HareLogger             = "hare"
	BlockCertLogger        = "blockCert"
	BlockGenLogger         = "blockGenerator"
	BlockHandlerLogger     = "blockHandler"
	TxHandlerLogger        = "txHandler"
	ProposalBuilderLogger  = "proposalBuilder"
	ProposalListenerLogger = "proposalListener"
	NipostBuilderLogger    = "nipostBuilder"
	Fetcher                = "fetcher"
	TimeSyncLogger         = "timesync"
	VMLogger               = "vm"
	GRPCLogger             = "grpc"
	ConStateLogger         = "conState"
	Executor               = "executor"
	Malfeasance            = "malfeasance"
)

func GetCommand() *cobra.Command {
	c := &cobra.Command{
		Use:   "node",
		Short: "start node",
		Run: func(c *cobra.Command, args []string) {
			conf, err := loadConfig(c)
			if err != nil {
				log.With().Fatal("failed to initialize config", log.Err(err))
			}

			if conf.LOGGING.Encoder == config.JSONLogEncoder {
				log.JSONLog(true)
			}
			app := New(
				WithConfig(conf),
				// NOTE(dshulyak) this needs to be max level so that child logger can can be current level or below.
				// otherwise it will fail later when child logger will try to increase level.
				WithLog(log.RegisterHooks(
					log.NewWithLevel("", zap.NewAtomicLevelAt(zapcore.DebugLevel)),
					events.EventHook())),
			)

			run := func(ctx context.Context) error {
				if err = app.Initialize(); err != nil {
					return err
				}
				// This blocks until the context is finished or until an error is produced
				err = app.Start(ctx)

				cleanupCtx, cleanupCancel := context.WithTimeout(context.Background(), 30*time.Second)
				defer cleanupCancel()
				done := make(chan struct{}, 1)
				// FIXME: per https://github.com/spacemeshos/go-spacemesh/issues/3830
				go func() {
					app.Cleanup(cleanupCtx)
					close(done)
				}()
				select {
				case <-done:
				case <-cleanupCtx.Done():
					log.With().Error("app failed to clean up in time")
				}
				return err
			}
			// os.Interrupt for all systems, especially windows, syscall.SIGTERM is mainly for docker.
			ctx, cancel := signal.NotifyContext(context.Background(), os.Interrupt, syscall.SIGTERM)
			defer cancel()
			if err = run(ctx); err != nil {
				log.With().Fatal(err.Error())
			}
		},
	}

	cmd.AddCommands(c)

	// versionCmd returns the current version of spacemesh.
	versionCmd := cobra.Command{
		Use:   "version",
		Short: "Show version info",
		Run: func(c *cobra.Command, args []string) {
			fmt.Print(cmd.Version)
			if cmd.Commit != "" {
				fmt.Printf("+%s", cmd.Commit)
			}
			fmt.Println()
		},
	}
	c.AddCommand(&versionCmd)

	return c
}

var (
	appLog  log.Log
	grpclog grpc_logsettable.SettableLoggerV2
)

func init() {
	appLog = log.NewNop()
	grpclog = grpc_logsettable.ReplaceGrpcLoggerV2()
}

// Service is a general service interface that specifies the basic start/stop functionality.
type Service interface {
	Start(ctx context.Context) error
	Close()
}

// TickProvider is an interface to a global system clock that releases ticks on each layer.
type TickProvider interface {
	Subscribe() timesync.LayerTimer
	Unsubscribe(timesync.LayerTimer)
	GetCurrentLayer() types.LayerID
	StartNotifying()
	GetGenesisTime() time.Time
	timesync.LayerConverter
	Close()
	AwaitLayer(types.LayerID) chan struct{}
}

func loadConfig(c *cobra.Command) (*config.Config, error) {
	conf, err := LoadConfigFromFile()
	if err != nil {
		return nil, fmt.Errorf("loading config from file: %w", err)
	}
	if err := cmd.EnsureCLIFlags(c, conf); err != nil {
		return nil, fmt.Errorf("mapping cli flags to config: %w", err)
	}
	return conf, nil
}

// LoadConfigFromFile tries to load configuration file if the config parameter was specified.
func LoadConfigFromFile() (*config.Config, error) {
	fileLocation := viper.GetString("config")

	// read in default config if passed as param using viper
	if err := config.LoadConfig(fileLocation, viper.GetViper()); err != nil {
		log.Error(fmt.Sprintf("couldn't load config file at location: %s switching to defaults \n error: %v.",
			fileLocation, err))
		// return err
	}

	conf := config.DefaultConfig()

	if name := viper.GetString("preset"); len(name) > 0 {
		preset, err := presets.Get(name)
		if err != nil {
			return nil, err
		}
		conf = preset
	}

	hook := mapstructure.ComposeDecodeHookFunc(
		mapstructure.StringToTimeDurationHookFunc(),
		mapstructure.StringToSliceHookFunc(","),
		mapstructureutil.BigRatDecodeFunc(),
	)

	// load config if it was loaded to the viper
	if err := viper.Unmarshal(&conf, viper.DecodeHook(hook)); err != nil {
		return nil, fmt.Errorf("unmarshal viper: %w", err)
	}
	return &conf, nil
}

// Option to modify an App instance.
type Option func(app *App)

// WithLog enables logger for an App.
func WithLog(logger log.Log) Option {
	return func(app *App) {
		app.log = logger
	}
}

// WithConfig overwrites default App config.
func WithConfig(conf *config.Config) Option {
	return func(app *App) {
		app.Config = conf
	}
}

// New creates an instance of the spacemesh app.
func New(opts ...Option) *App {
	defaultConfig := config.DefaultConfig()
	app := &App{
		Config:  &defaultConfig,
		log:     appLog,
		loggers: make(map[string]*zap.AtomicLevel),
		started: make(chan struct{}),
	}
	for _, opt := range opts {
		opt(app)
	}
	lvl := zap.NewAtomicLevelAt(zap.InfoLevel)
	log.SetupGlobal(app.log.SetLevel(&lvl))
	return app
}

// App is the cli app singleton.
type App struct {
	*cobra.Command
	fileLock         *flock.Flock
	nodeID           types.NodeID
	Config           *config.Config
	db               *sql.Database
	dbMetrics        *dbmetrics.DBMetricsCollector
	grpcAPIService   *grpcserver.Server
	jsonAPIService   *grpcserver.JSONHTTPServer
	syncer           *syncer.Syncer
	proposalListener *proposals.Handler
	proposalBuilder  *miner.ProposalBuilder
	mesh             *mesh.Mesh
	cachedDB         *datastore.CachedDB
	clock            TickProvider
	hare             *hare.Hare
	blockGen         *blocks.Generator
	certifier        *blocks.Certifier
	postSetupMgr     *activation.PostSetupManager
	atxBuilder       *activation.Builder
	atxHandler       *activation.Handler
	validator        *activation.Validator
	keyExtractor     *signing.PubKeyExtractor
	beaconProtocol   *beacon.ProtocolDriver
	log              log.Log
	svm              *vm.VM
	conState         *txs.ConservativeState
	fetcher          *fetch.Fetch
	ptimesync        *peersync.Sync
	tortoise         *tortoise.Tortoise

	host *p2p.Host

	loggers map[string]*zap.AtomicLevel
	started chan struct{} // this channel is closed once the app has finished starting
}

func (app *App) Started() chan struct{} {
	return app.started
}

func (app *App) introduction() {
	log.Info("Welcome to Spacemesh. Spacemesh full node is starting...")
}

// Initialize sets up an exit signal, logging and checks the clock, returns error if clock is not in sync.
func (app *App) Initialize() (err error) {
	// ensure all data folders exist
	if err := os.MkdirAll(app.Config.DataDir(), 0o700); err != nil {
		return fmt.Errorf("ensure folders exist: %w", err)
	}
	lockName := filepath.Join(app.Config.DataDir(), lockFile)
	fl := flock.New(lockName)
	locked, err := fl.TryLock()
	if err != nil {
		return fmt.Errorf("flock %s: %w", lockName, err)
	} else if !locked {
		return fmt.Errorf("only one spacemesh instance should be running (locking file %s)", fl.Path())
	}
	app.fileLock = fl

	gpath := filepath.Join(app.Config.DataDir(), genesisFileName)
	var existing config.GenesisConfig
	if err := existing.LoadFromFile(gpath); err != nil {
		if !errors.Is(err, os.ErrNotExist) {
			return fmt.Errorf("failed to load genesis config at %s: %w", gpath, err)
		}
		if err := app.Config.Genesis.Validate(); err != nil {
			return err
		}
		if err := app.Config.Genesis.WriteToFile(gpath); err != nil {
			return fmt.Errorf("failed to write genesis config to %s: %w", gpath, err)
		}
	} else {
		diff := existing.Diff(app.Config.Genesis)
		if len(diff) > 0 {
			return fmt.Errorf("genesis config was updated after initializing a node, if you know that update is required delete config at %s.\ndiff:\n%s", gpath, diff)
		}
	}

	// tortoise wait zdist layers for hare to timeout for a layer. once hare timeout, tortoise will
	// vote against all blocks in that layer. so it's important to make sure zdist takes longer than
	// hare's max time duration to run consensus for a layer
	maxHareRoundsPerLayer := 1 + app.Config.HARE.LimitIterations*hare.RoundsPerIteration // pre-round + 4 rounds per iteration
	maxHareLayerDurationSec := app.Config.HARE.WakeupDelta + maxHareRoundsPerLayer*app.Config.HARE.RoundDuration
	if app.Config.LayerDurationSec*int(app.Config.Tortoise.Zdist) <= maxHareLayerDurationSec {
		log.With().Error("incompatible params",
			log.Uint32("tortoise_zdist", app.Config.Tortoise.Zdist),
			log.Int("layer_duration", app.Config.LayerDurationSec),
			log.Int("hare_wakeup_delta", app.Config.HARE.WakeupDelta),
			log.Int("hare_limit_iterations", app.Config.HARE.LimitIterations),
			log.Int("hare_round_duration", app.Config.HARE.RoundDuration))

		return errors.New("incompatible tortoise hare params")
	}

	// override default config in timesync since timesync is using TimeConfigValues
	timeCfg.TimeConfigValues = app.Config.TIME

	app.setupLogging()

	app.introduction()

	return nil
}

// setupLogging configured the app logging system.
func (app *App) setupLogging() {
	log.Info("%s", app.getAppInfo())
	events.InitializeReporter()
}

func (app *App) getAppInfo() string {
	return fmt.Sprintf("App version: %s. Git: %s - %s . Go Version: %s. OS: %s-%s ",
		cmd.Version, cmd.Branch, cmd.Commit, runtime.Version(), runtime.GOOS, runtime.GOARCH)
}

// Cleanup stops all app services.
func (app *App) Cleanup(ctx context.Context) {
	log.Info("app cleanup starting...")
	if app.fileLock != nil {
		if err := app.fileLock.Unlock(); err != nil {
			log.With().Error("failed to unlock file",
				log.String("path", app.fileLock.Path()),
				log.Err(err),
			)
		}
	}
	app.stopServices(ctx)
	// add any other Cleanup tasks here....
	log.Info("app cleanup completed")
}

// Wrap the top-level logger to add context info and set the level for a
// specific module.
func (app *App) addLogger(name string, logger log.Log) log.Log {
	lvl := zap.NewAtomicLevel()
	loggers, err := decodeLoggers(app.Config.LOGGING)
	if err != nil {
		app.log.With().Panic("unable to decode loggers into map[string]string", log.Err(err))
	}
	level, ok := loggers[name]
	if ok {
		if err := lvl.UnmarshalText([]byte(level)); err != nil {
			app.log.Error("cannot parse logging for %v error %v", name, err)
			lvl.SetLevel(log.DefaultLevel())
		}
	} else {
		lvl.SetLevel(log.DefaultLevel())
	}

	if logger.Check(lvl.Level()) {
		app.loggers[name] = &lvl
		logger = logger.SetLevel(&lvl)
	}
	return logger.WithName(name).WithFields(log.String("module", name))
}

func (app *App) getLevel(name string) log.Level {
	alvl, exist := app.loggers[name]
	if !exist {
		return 0
	}
	return alvl.Level()
}

// SetLogLevel updates the log level of an existing logger.
func (app *App) SetLogLevel(name, loglevel string) error {
	lvl, ok := app.loggers[name]
	if !ok {
		return fmt.Errorf("cannot find logger %v", name)
	}

	if err := lvl.UnmarshalText([]byte(loglevel)); err != nil {
		return fmt.Errorf("unmarshal text: %w", err)
	}

	return nil
}

func (app *App) initServices(
	ctx context.Context,
	sgn *signing.EdSigner,
	poetClients []activation.PoetProvingServiceClient,
	vrfSigner *signing.VRFSigner,
	clock TickProvider,
) error {
	nodeID := sgn.NodeID()
	layerSize := uint32(app.Config.LayerAvgSize)
	layersPerEpoch := types.GetLayersPerEpoch()
	lg := app.log.Named(nodeID.ShortString()).WithFields(nodeID)

	poetDb := activation.NewPoetDb(app.db, app.addLogger(PoetDbLogger, lg))
	validator := activation.NewValidator(poetDb, app.Config.POST)
	app.validator = validator

	cfg := vm.DefaultConfig()
	cfg.GasLimit = app.Config.BlockGasLimit
	cfg.GenesisID = app.Config.Genesis.GenesisID()
	state := vm.New(app.db,
		vm.WithConfig(cfg),
		vm.WithLogger(app.addLogger(VMLogger, lg)))
	app.conState = txs.NewConservativeState(state, app.db,
		txs.WithCSConfig(txs.CSConfig{
			BlockGasLimit:     app.Config.BlockGasLimit,
			NumTXsPerProposal: app.Config.TxsPerProposal,
		}),
		txs.WithLogger(app.addLogger(ConStateLogger, lg)))

	genesisAccts := app.Config.Genesis.ToAccounts()
	if len(genesisAccts) > 0 {
		exists, err := state.AccountExists(genesisAccts[0].Address)
		if err != nil {
			return fmt.Errorf("failed to check genesis account %v: %w", genesisAccts[0].Address, err)
		}
		if !exists {
			if err = state.ApplyGenesis(genesisAccts); err != nil {
				return fmt.Errorf("setup genesis: %w", err)
			}
		}
	}

	goldenATXID := types.ATXID(app.Config.Genesis.GenesisID().ToHash32())
	if goldenATXID == *types.EmptyATXID {
		return errors.New("invalid golden atx id")
	}

	var err error
	app.keyExtractor, err = signing.NewPubKeyExtractor(
		signing.WithExtractorPrefix(app.Config.Genesis.GenesisID().Bytes()),
	)
	if err != nil {
		return fmt.Errorf("failed to create key extractor: %w", err)
	}

	types.ExtractNodeIDFromSig = app.keyExtractor.ExtractNodeID

	vrfVerifier, err := signing.NewVRFVerifier(signing.WithNonceFromDB(app.cachedDB))
	if err != nil {
		return fmt.Errorf("failed to create vrf verifier: %w", err)
	}

	beaconProtocol := beacon.New(nodeID, app.host, sgn, app.keyExtractor, vrfSigner, vrfVerifier, app.cachedDB, clock,
		beacon.WithContext(ctx),
		beacon.WithConfig(app.Config.Beacon),
		beacon.WithLogger(app.addLogger(BeaconLogger, lg)))

	trtlCfg := app.Config.Tortoise
	trtlCfg.LayerSize = layerSize
	trtlCfg.BadBeaconVoteDelayLayers = app.Config.LayersPerEpoch
	trtl := tortoise.New(app.cachedDB, beaconProtocol,
		tortoise.WithContext(ctx),
		tortoise.WithLogger(app.addLogger(TrtlLogger, lg)),
		tortoise.WithConfig(trtlCfg),
	)

	executor := mesh.NewExecutor(app.db, state, app.conState, app.addLogger(Executor, lg))
	msh, err := mesh.NewMesh(app.cachedDB, clock, trtl, executor, app.conState, app.addLogger(MeshLogger, lg))
	if err != nil {
		return fmt.Errorf("failed to create mesh: %w", err)
	}

	fetcherWrapped := &layerFetcher{}
	atxHandler := activation.NewHandler(app.cachedDB, clock, app.host, fetcherWrapped, layersPerEpoch, app.Config.TickSize, goldenATXID, validator, trtl, app.addLogger(ATXHandlerLogger, lg))

	// we can't have an epoch offset which is greater/equal than the number of layers in an epoch

	if app.Config.HareEligibility.EpochOffset >= app.Config.BaseConfig.LayersPerEpoch {
		return fmt.Errorf("epoch offset cannot be greater than or equal to the number of layers per epoch. epoch_offset: %d. layers_per_epoch: %d",
			app.Config.HareEligibility.EpochOffset, app.Config.BaseConfig.LayersPerEpoch)
	}

	proposalListener := proposals.NewHandler(app.cachedDB, app.host, fetcherWrapped, beaconProtocol, msh, trtl,
		proposals.WithLogger(app.addLogger(ProposalListenerLogger, lg)),
		proposals.WithConfig(proposals.Config{
			LayerSize:      layerSize,
			LayersPerEpoch: layersPerEpoch,
			GoldenATXID:    goldenATXID,
			MaxExceptions:  trtlCfg.MaxExceptions,
			Hdist:          trtlCfg.Hdist,
		}))

	blockHandler := blocks.NewHandler(fetcherWrapped, app.db, msh,
		blocks.WithLogger(app.addLogger(BlockHandlerLogger, lg)))

	txHandler := txs.NewTxHandler(app.conState, app.addLogger(TxHandlerLogger, lg))

	hOracle := eligibility.New(beaconProtocol, app.cachedDB, vrfVerifier, vrfSigner, app.Config.LayersPerEpoch, app.Config.HareEligibility, app.addLogger(HareOracleLogger, lg))
	// TODO: genesisMinerWeight is set to app.Config.SpaceToCommit, because PoET ticks are currently hardcoded to 1

	app.certifier = blocks.NewCertifier(app.db, hOracle, nodeID, sgn, app.host, clock, beaconProtocol, trtl,
		blocks.WithCertContext(ctx),
		blocks.WithCertConfig(blocks.CertConfig{
			CommitteeSize:    app.Config.HARE.N,
			CertifyThreshold: app.Config.HARE.F + 1,
			WaitSigLayers:    app.Config.Tortoise.Zdist,
			NumLayersToKeep:  app.Config.Tortoise.Zdist,
		}),
		blocks.WithCertifierLogger(app.addLogger(BlockCertLogger, lg)))

	fetcher := fetch.NewFetch(app.cachedDB, msh, beaconProtocol, app.host,
		fetch.WithContext(ctx),
		fetch.WithConfig(app.Config.FETCH),
		fetch.WithLogger(app.addLogger(Fetcher, lg)),
		fetch.WithATXHandler(atxHandler),
		fetch.WithBallotHandler(proposalListener),
		fetch.WithBlockHandler(blockHandler),
		fetch.WithProposalHandler(proposalListener),
		fetch.WithTXHandler(txHandler),
		fetch.WithPoetHandler(poetDb),
	)
	fetcherWrapped.Fetcher = fetcher

	patrol := layerpatrol.New()
	syncerConf := syncer.Config{
		SyncInterval:     time.Duration(app.Config.SyncInterval) * time.Second,
		HareDelayLayers:  app.Config.Tortoise.Zdist,
		SyncCertDistance: app.Config.Tortoise.Hdist,
		MaxHashesInReq:   100,
		MaxStaleDuration: time.Hour,
	}
	newSyncer := syncer.NewSyncer(app.cachedDB, clock, beaconProtocol, msh, fetcher, patrol, app.certifier,
		syncer.WithContext(ctx),
		syncer.WithConfig(syncerConf),
		syncer.WithLogger(app.addLogger(SyncLogger, lg)))
	// TODO(dshulyak) this needs to be improved, but dependency graph is a bit complicated
	beaconProtocol.SetSyncState(newSyncer)

	hareOutputCh := make(chan hare.LayerOutput, app.Config.HARE.LimitConcurrent)
	app.blockGen = blocks.NewGenerator(app.cachedDB, executor, msh, fetcherWrapped, app.certifier,
		blocks.WithContext(ctx),
		blocks.WithConfig(blocks.Config{
			LayerSize:          layerSize,
			LayersPerEpoch:     layersPerEpoch,
			BlockGasLimit:      app.Config.BlockGasLimit,
			OptFilterThreshold: app.Config.OptFilterThreshold,
			GenBlockInterval:   500 * time.Millisecond,
		}),
		blocks.WithHareOutputChan(hareOutputCh),
		blocks.WithGeneratorLogger(app.addLogger(BlockGenLogger, lg)))

	hareCfg := app.Config.HARE
	hareCfg.Hdist = app.Config.Tortoise.Hdist
	app.hare = hare.New(
		app.cachedDB,
		hareCfg,
		app.host,
		sgn,
		nodeID,
		hareOutputCh,
		newSyncer,
		beaconProtocol,
		hOracle,
		patrol,
		hOracle,
		clock,
		app.addLogger(HareLogger, lg))

	proposalBuilder := miner.NewProposalBuilder(
		ctx,
		clock.Subscribe(),
		sgn,
		vrfSigner,
		app.cachedDB,
		app.host,
		trtl,
		beaconProtocol,
		newSyncer,
		app.conState,
		miner.WithMinerID(nodeID),
		miner.WithLayerSize(layerSize),
		miner.WithLayerPerEpoch(layersPerEpoch),
		miner.WithHdist(app.Config.Tortoise.Hdist),
		miner.WithLogger(app.addLogger(ProposalBuilderLogger, lg)))

	postSetupMgr, err := activation.NewPostSetupManager(nodeID, app.Config.POST, app.addLogger(PostLogger, lg), app.cachedDB, goldenATXID)
	if err != nil {
		app.log.Panic("failed to create post setup manager: %v", err)
	}

	nipostBuilder := activation.NewNIPostBuilder(nodeID, postSetupMgr, poetClients, poetDb, app.db, app.addLogger(NipostBuilderLogger, lg), sgn)

	var coinbaseAddr types.Address
	if app.Config.SMESHING.Start {
		coinbaseAddr, err = types.StringToAddress(app.Config.SMESHING.CoinbaseAccount)
		if err != nil {
			app.log.Panic("failed to parse CoinbaseAccount address `%s`: %v", app.Config.SMESHING.CoinbaseAccount, err)
		}
		if coinbaseAddr.IsEmpty() {
			app.log.Panic("invalid coinbase account")
		}
	}

	builderConfig := activation.Config{
		CoinbaseAccount: coinbaseAddr,
		GoldenATXID:     goldenATXID,
		LayersPerEpoch:  layersPerEpoch,
	}
	atxBuilder := activation.NewBuilder(builderConfig, nodeID, sgn, app.cachedDB, atxHandler, app.host, nipostBuilder,
		postSetupMgr, clock, newSyncer, app.addLogger("atxBuilder", lg),
		activation.WithContext(ctx),
		activation.WithPoetConfig(activation.PoetConfig{
			PhaseShift:  app.Config.POET.PhaseShift,
			CycleGap:    app.Config.POET.CycleGap,
			GracePeriod: app.Config.POET.GracePeriod,
		}))

	malfeasanceHandler := malfeasance.NewHandler(app.cachedDB, app.addLogger(Malfeasance, lg), app.host.ID())

	syncHandler := func(_ context.Context, _ p2p.Peer, _ []byte) pubsub.ValidationResult {
		if newSyncer.ListenToGossip() {
			return pubsub.ValidationAccept
		}
		return pubsub.ValidationIgnore
	}

	app.host.Register(pubsub.BeaconWeakCoinProtocol, pubsub.ChainGossipHandler(syncHandler, beaconProtocol.HandleWeakCoinProposal))
	app.host.Register(pubsub.BeaconProposalProtocol,
		pubsub.ChainGossipHandler(syncHandler, beaconProtocol.HandleProposal))
	app.host.Register(pubsub.BeaconFirstVotesProtocol,
		pubsub.ChainGossipHandler(syncHandler, beaconProtocol.HandleFirstVotes))
	app.host.Register(pubsub.BeaconFollowingVotesProtocol,
		pubsub.ChainGossipHandler(syncHandler, beaconProtocol.HandleFollowingVotes))
	app.host.Register(pubsub.ProposalProtocol, pubsub.ChainGossipHandler(syncHandler, proposalListener.HandleProposal))
	app.host.Register(pubsub.AtxProtocol, pubsub.ChainGossipHandler(
		func(_ context.Context, _ p2p.Peer, _ []byte) pubsub.ValidationResult {
			if newSyncer.ListenToATXGossip() {
				return pubsub.ValidationAccept
			}
			return pubsub.ValidationIgnore
		},
		atxHandler.HandleGossipAtx))
	app.host.Register(pubsub.TxProtocol, pubsub.ChainGossipHandler(syncHandler, txHandler.HandleGossipTransaction))
	app.host.Register(pubsub.HareProtocol, pubsub.ChainGossipHandler(syncHandler, app.hare.GetHareMsgHandler()))
	app.host.Register(pubsub.BlockCertify, pubsub.ChainGossipHandler(syncHandler, app.certifier.HandleCertifyMessage))
	app.host.Register(pubsub.MalfeasanceProof, malfeasanceHandler.HandleMalfeasanceProof)

	app.proposalBuilder = proposalBuilder
	app.proposalListener = proposalListener
	app.mesh = msh
	app.syncer = newSyncer
	app.clock = clock
	app.svm = state
	app.atxBuilder = atxBuilder
	app.postSetupMgr = postSetupMgr
	app.atxHandler = atxHandler
	app.fetcher = fetcher
	app.beaconProtocol = beaconProtocol
	app.tortoise = trtl
	if !app.Config.TIME.Peersync.Disable {
		app.ptimesync = peersync.New(
			app.host,
			app.host,
			peersync.WithLog(app.addLogger(TimeSyncLogger, lg)),
			peersync.WithConfig(app.Config.TIME.Peersync),
		)
	}

	return nil
}

func (app *App) startServices(ctx context.Context) error {
	app.fetcher.Start()
	go app.startSyncer(ctx)
	app.beaconProtocol.Start(ctx)

	app.blockGen.Start()
	app.certifier.Start()
	if err := app.hare.Start(ctx); err != nil {
		return fmt.Errorf("cannot start hare: %w", err)
	}
	if err := app.proposalBuilder.Start(ctx); err != nil {
		return fmt.Errorf("cannot start block producer: %w", err)
	}

	if app.Config.SMESHING.Start {
		coinbaseAddr, err := types.StringToAddress(app.Config.SMESHING.CoinbaseAccount)
		if err != nil {
			app.log.Panic("failed to parse CoinbaseAccount address on start `%s`: %v", app.Config.SMESHING.CoinbaseAccount, err)
		}
		if err := app.atxBuilder.StartSmeshing(coinbaseAddr, app.Config.SMESHING.Opts); err != nil {
			log.Panic("failed to start smeshing: %v", err)
		}
	} else {
		log.Info("smeshing not started, waiting to be triggered via smesher api")
	}

	app.clock.StartNotifying()
	if app.ptimesync != nil {
		app.ptimesync.Start()
	}
	return nil
}

func (app *App) startAPIServices(ctx context.Context) {
	apiConf := &app.Config.API
	layerDuration := app.Config.LayerDurationSec

	// API SERVICES
	// Since we have multiple GRPC services, we cannot automatically enable them if
	// the gateway server is enabled (since we don't know which ones to enable), so
	// it's an error if the gateway server is enabled without enabling at least one
	// GRPC service.

	// Make sure we only create the server once.
	var services []grpcserver.ServiceAPI
	registerService := func(svc grpcserver.ServiceAPI) {
		if app.grpcAPIService == nil {
			logger := app.addLogger(GRPCLogger, app.log).Zap()
			grpczap.SetGrpcLoggerV2(grpclog, logger)
			app.grpcAPIService = grpcserver.NewServerWithInterface(apiConf.GrpcServerPort, apiConf.GrpcServerInterface,
				grpcmw.WithStreamServerChain(
					grpctags.StreamServerInterceptor(),
					grpczap.StreamServerInterceptor(logger)),
				grpcmw.WithUnaryServerChain(
					grpctags.UnaryServerInterceptor(),
					grpczap.UnaryServerInterceptor(logger)),
			)
		}
		services = append(services, svc)
		svc.RegisterService(app.grpcAPIService)
	}

	// Register the requested services one by one
	if apiConf.StartDebugService {
		registerService(grpcserver.NewDebugService(app.conState, app.host))
	}
	if apiConf.StartGatewayService {
		verifier := activation.NewChallengeVerifier(app.cachedDB, app.keyExtractor, app.validator, app.Config.POST, types.ATXID(app.Config.Genesis.GenesisID().ToHash32()), app.Config.LayersPerEpoch)
		registerService(grpcserver.NewGatewayService(verifier))
	}
	if apiConf.StartGlobalStateService {
		registerService(grpcserver.NewGlobalStateService(app.mesh, app.conState))
	}
	if apiConf.StartMeshService {
		registerService(grpcserver.NewMeshService(app.mesh, app.conState, app.clock, app.Config.LayersPerEpoch, app.Config.Genesis.GenesisID(), layerDuration, app.Config.LayerAvgSize, app.Config.TxsPerProposal))
	}
	if apiConf.StartNodeService {
		nodeService := grpcserver.NewNodeService(app.host, app.mesh, app.clock, app.syncer, app.atxBuilder)
		registerService(nodeService)
	}
	if apiConf.StartSmesherService {
		registerService(grpcserver.NewSmesherService(app.postSetupMgr, app.atxBuilder, apiConf.SmesherStreamInterval))
	}
	if apiConf.StartTransactionService {
		registerService(grpcserver.NewTransactionService(app.db, app.host, app.mesh, app.conState, app.syncer))
	}
	if apiConf.StartActivationService {
		registerService(grpcserver.NewActivationService(app.cachedDB))
	}

	// Now that the services are registered, start the server.
	if app.grpcAPIService != nil {
		app.grpcAPIService.Start()
	}

	if apiConf.StartJSONServer {
		if app.grpcAPIService == nil {
			// This panics because it should not happen.
			// It should be caught inside apiConf.
			log.Fatal("one or more new grpc services must be enabled with new json gateway server")
		}
		app.jsonAPIService = grpcserver.NewJSONHTTPServer(apiConf.JSONServerPort)
		app.jsonAPIService.StartService(ctx, services...)
	}
}

func (app *App) stopServices(ctx context.Context) {
	if app.jsonAPIService != nil {
		log.Info("stopping json gateway service")
		if err := app.jsonAPIService.Shutdown(ctx); err != nil {
			log.With().Error("error stopping json gateway server", log.Err(err))
		}
	}

	if app.grpcAPIService != nil {
		log.Info("stopping grpc service")
		// does not return any errors
		_ = app.grpcAPIService.Close()
	}

	if app.proposalBuilder != nil {
		app.log.Info("closing proposal builder")
		app.proposalBuilder.Close()
	}

	if app.clock != nil {
		app.log.Info("closing clock")
		app.clock.Close()
	}

	if app.beaconProtocol != nil {
		app.log.Info("stopping beacon")
		app.beaconProtocol.Close()
	}

	if app.atxBuilder != nil {
		app.log.Info("closing atx builder")
		_ = app.atxBuilder.StopSmeshing(false)
	}

	if app.hare != nil {
		app.log.Info("closing hare")
		app.hare.Close()
	}

	if app.blockGen != nil {
		app.log.Info("stopping blockGen")
		app.blockGen.Stop()
	}

	if app.certifier != nil {
		app.log.Info("stopping certifier")
		app.certifier.Stop()
	}

	if app.fetcher != nil {
		app.log.Info("closing layerFetch")
		app.fetcher.Stop()
	}

	if app.syncer != nil {
		app.log.Info("closing sync")
		app.syncer.Close()
	}

	if app.ptimesync != nil {
		app.ptimesync.Stop()
		app.log.Debug("peer timesync stopped")
	}
	if app.tortoise != nil {
		app.log.Info("stopping tortoise. if tortoise is in rerun it may take a while")
		app.tortoise.Stop()
	}

	if app.host != nil {
		if err := app.host.Stop(); err != nil {
			app.log.With().Warning("p2p host exited with error", log.Err(err))
		}
	}
	if app.db != nil {
		if err := app.db.Close(); err != nil {
			app.log.With().Warning("db exited with error", log.Err(err))
		}
	}
	if app.dbMetrics != nil {
		app.dbMetrics.Close()
	}

	events.CloseEventReporter()
}

// LoadOrCreateEdSigner either loads a previously created ed identity for the node or creates a new one if not exists.
func (app *App) LoadOrCreateEdSigner() (*signing.EdSigner, error) {
	filename := filepath.Join(app.Config.SMESHING.Opts.DataDir, edKeyFileName)
	log.Info("Looking for identity file at `%v`", filename)

	data, err := os.ReadFile(filename)
	if err != nil {
		if !os.IsNotExist(err) {
			return nil, fmt.Errorf("failed to read identity file: %w", err)
		}

		log.Info("Identity file not found. Creating new identity...")

		edSgn, err := signing.NewEdSigner(
			signing.WithPrefix(app.Config.Genesis.GenesisID().Bytes()),
		)
		if err != nil {
			return nil, fmt.Errorf("failed to create identity: %w", err)
		}
		if err := os.MkdirAll(filepath.Dir(filename), 0o700); err != nil {
			return nil, fmt.Errorf("failed to create directory for identity file: %w", err)
		}
		err = os.WriteFile(filename, edSgn.PrivateKey(), 0o600)
		if err != nil {
			return nil, fmt.Errorf("failed to write identity file: %w", err)
		}

		log.With().Info("created new identity", edSgn.PublicKey())
		return edSgn, nil
	}
	edSgn, err := signing.NewEdSigner(
		signing.WithPrivateKey(data),
		signing.WithPrefix(app.Config.Genesis.GenesisID().Bytes()),
	)
	if err != nil {
		return nil, fmt.Errorf("failed to construct identity from data file: %w", err)
	}

	log.Info("Loaded existing identity; public key: %v", edSgn.PublicKey())

	return edSgn, nil
}

func (app *App) startSyncer(ctx context.Context) {
	app.log.With().Info("sync: waiting for p2p host to find outbound peers",
		log.Int("outbound", app.Config.P2P.TargetOutbound))
	_, err := app.host.WaitPeers(ctx, app.Config.P2P.TargetOutbound)
	if err != nil {
		return
	}
	app.log.Info("sync: waiting for tortoise to load state")
	if err := app.tortoise.WaitReady(ctx); err != nil {
		app.log.With().Error("sync: tortoise failed to load state", log.Err(err))
		return
	}
	app.syncer.Start(ctx)
}

func (app *App) setupDBs(ctx context.Context, lg log.Log, dbPath string) error {
	if err := os.MkdirAll(dbPath, os.ModePerm); err != nil {
		return fmt.Errorf("failed to create %s: %w", dbPath, err)
	}

	sqlDB, err := sql.Open("file:" + filepath.Join(dbPath, "state.sql"))
	if err != nil {
		return fmt.Errorf("open sqlite db %w", err)
	}
	app.db = sqlDB

	if app.Config.CollectMetrics {
		app.dbMetrics = dbmetrics.NewDBMetricsCollector(ctx, sqlDB, app.addLogger(StateDbLogger, lg), 5*time.Minute)
	}
	app.cachedDB = datastore.NewCachedDB(sqlDB, app.addLogger(CachedDBLogger, lg))
	return nil
}

// Start starts the Spacemesh node and initializes all relevant services according to command line arguments provided.
func (app *App) Start(ctx context.Context) error {
	// Create a contextual logger for local usage (lower-level modules will create their own contextual loggers
	// using context passed down to them)
	logger := app.log.WithContext(ctx)

	hostname, err := os.Hostname()
	if err != nil {
		return fmt.Errorf("error reading hostname: %w", err)
	}

	logger.With().Info("starting spacemesh",
		log.String("data-dir", app.Config.DataDir()),
		log.String("post-dir", app.Config.SMESHING.Opts.DataDir),
		log.String("hostname", hostname))

	if err := os.MkdirAll(app.Config.DataDir(), 0o700); err != nil {
		return fmt.Errorf("data-dir %s not found or could not be created: %w", app.Config.DataDir(), err)
	}

	/* Setup monitoring */
	pprofErr := make(chan error, 1)
	if app.Config.PprofHTTPServer {
		logger.Info("starting pprof server")
		srv := &http.Server{Addr: ":6060"}
		defer srv.Shutdown(ctx)
		go func() {
			if err := srv.ListenAndServe(); err != nil {
				pprofErr <- fmt.Errorf("cannot start pprof http server: %w", err)
			}
		}()
	}

	if app.Config.ProfilerURL != "" {
		p, err := profiler.Start(profiler.Config{
			ApplicationName: app.Config.ProfilerName,
			// app.Config.ProfilerURL should be the pyroscope server address
			// TODO: AuthToken? no need right now since server isn't public
			ServerAddress: app.Config.ProfilerURL,
			// by default all profilers are enabled,
		})
		if err != nil {
			return fmt.Errorf("cannot start profiling client: %w", err)
		}
		defer p.Stop()
	}

	/* Create or load miner identity */

	edSgn, err := app.LoadOrCreateEdSigner()
	if err != nil {
		return fmt.Errorf("could not retrieve identity: %w", err)
	}

	poetClients := make([]activation.PoetProvingServiceClient, 0, len(app.Config.PoETServers))
	for _, address := range app.Config.PoETServers {
		poetClients = append(poetClients, activation.NewHTTPPoetClient(address))
	}

	edPubkey := edSgn.PublicKey()
	app.nodeID = types.BytesToNodeID(edPubkey.Bytes())

	lg := logger.Named(app.nodeID.ShortString()).WithFields(app.nodeID)

	/* Initialize all protocol services */

	gTime, err := time.Parse(time.RFC3339, app.Config.Genesis.GenesisTime)
	if err != nil {
		return fmt.Errorf("cannot parse genesis time %s: %d", app.Config.Genesis.GenesisTime, err)
	}
	ld := time.Duration(app.Config.LayerDurationSec) * time.Second
	clock := timesync.NewClock(timesync.RealClock{}, ld, gTime, lg.WithName("clock"))

	lg.Info("initializing p2p services")

	cfg := app.Config.P2P
	cfg.DataDir = filepath.Join(app.Config.DataDir(), "p2p")
	p2plog := app.addLogger(P2PLogger, lg)
	// if addLogger won't add a level we will use a default 0 (info).
	cfg.LogLevel = app.getLevel(P2PLogger)
	app.host, err = p2p.New(ctx, p2plog, cfg, app.Config.Genesis.GenesisID(),
		p2p.WithNodeReporter(events.ReportNodeStatusUpdate),
	)
	if err != nil {
		return fmt.Errorf("failed to initialize p2p host: %w", err)
	}

<<<<<<< HEAD
	err = app.initServices(ctx,
		nodeID,
		dbStorepath,
		app.edSgn,
		uint32(app.Config.LayerAvgSize),
		poetClients,
		vrfSigner,
		app.Config.LayersPerEpoch,
		clock,
	)
	if err != nil {
=======
	dbStorepath := app.Config.DataDir()
	if err = app.setupDBs(ctx, lg, dbStorepath); err != nil {
		return err
	}
	// need db to initialize the vrf signer
	vrfSigner, err := edSgn.VRFSigner(signing.WithNonceFromDB(app.cachedDB))
	if err != nil {
		return fmt.Errorf("could not create vrf signer: %w", err)
	}

	app.log = app.addLogger(AppLogger, lg)
	types.SetLayersPerEpoch(app.Config.LayersPerEpoch)
	if err = app.initServices(ctx,
		edSgn,
		poetClients,
		vrfSigner,
		clock); err != nil {
>>>>>>> 12220bcd
		return fmt.Errorf("cannot start services: %w", err)
	}

	if app.Config.CollectMetrics {
		metrics.StartMetricsServer(app.Config.MetricsPort)
	}

	if app.Config.MetricsPush != "" {
		metrics.StartPushingMetrics(app.Config.MetricsPush, app.Config.MetricsPushPeriod,
			app.host.ID().String(), app.Config.Genesis.GenesisID().ShortString())
	}

	if err := app.startServices(ctx); err != nil {
		return fmt.Errorf("error starting services: %w", err)
	}

	app.startAPIServices(ctx)

	events.SubscribeToLayers(clock.Subscribe())
	logger.Info("app started")

	// notify anyone who might be listening that the app has finished starting.
	// this can be used by, e.g., app tests.
	close(app.started)

	defer events.ReportError(events.NodeError{
		Msg:   "node is shutting down",
		Level: zapcore.InfoLevel,
	})
	syncErr := make(chan error, 1)
	if app.ptimesync != nil {
		go func() {
			syncErr <- app.ptimesync.Wait()
		}()
	}
	// app blocks until it receives a signal to exit
	// this signal may come from the node or from sig-abort (ctrl-c)
	select {
	case <-ctx.Done():
		return nil
	case err := <-pprofErr:
		return err
	case err := <-syncErr:
		return err
	}
}

type layerFetcher struct {
	system.Fetcher
}

func decodeLoggers(cfg config.LoggerConfig) (map[string]string, error) {
	rst := map[string]string{}
	if err := mapstructure.Decode(cfg, &rst); err != nil {
		return nil, fmt.Errorf("mapstructure decode: %w", err)
	}
	return rst, nil
}<|MERGE_RESOLUTION|>--- conflicted
+++ resolved
@@ -1093,19 +1093,6 @@
 		return fmt.Errorf("failed to initialize p2p host: %w", err)
 	}
 
-<<<<<<< HEAD
-	err = app.initServices(ctx,
-		nodeID,
-		dbStorepath,
-		app.edSgn,
-		uint32(app.Config.LayerAvgSize),
-		poetClients,
-		vrfSigner,
-		app.Config.LayersPerEpoch,
-		clock,
-	)
-	if err != nil {
-=======
 	dbStorepath := app.Config.DataDir()
 	if err = app.setupDBs(ctx, lg, dbStorepath); err != nil {
 		return err
@@ -1118,12 +1105,13 @@
 
 	app.log = app.addLogger(AppLogger, lg)
 	types.SetLayersPerEpoch(app.Config.LayersPerEpoch)
-	if err = app.initServices(ctx,
+	err = app.initServices(ctx,
 		edSgn,
 		poetClients,
 		vrfSigner,
-		clock); err != nil {
->>>>>>> 12220bcd
+		clock,
+	)
+	if err != nil {
 		return fmt.Errorf("cannot start services: %w", err)
 	}
 
