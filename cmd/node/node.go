--- conflicted
+++ resolved
@@ -365,16 +365,11 @@
 	msh := mesh.NewMesh(mdb, atxdb, app.Config.REWARD, trtl, txpool, atxpool, processor, lg.WithName("mesh")) //todo: what to do with the logger?
 
 	conf := sync.Configuration{Concurrency: 4, LayerSize: int(layerSize), LayersPerEpoch: layersPerEpoch, RequestTimeout: time.Duration(app.Config.SyncRequestTimeout) * time.Millisecond, Hdist: app.Config.Hdist}
-
-<<<<<<< HEAD
-	syncer := sync.NewSync(swarm, msh, txpool, atxpool, processor, eValidator, poetDb, conf, clock, lg.WithName("sync"))
-=======
 	if app.Config.AtxsPerBlock > miner.AtxsPerBlockLimit { // validate limit
 		app.log.Panic("Number of atxs per block required is bigger than the limit atxsPerBlock=%v limit=%v", app.Config.AtxsPerBlock, miner.AtxsPerBlockLimit)
 	}
 
-	syncer := sync.NewSync(swarm, msh, txpool, atxpool, processor, eValidator, poetDb, conf, clock, clock.GetCurrentLayer(), miner.AtxsPerBlockLimit, lg.WithName("sync"))
->>>>>>> d302cbf8
+	syncer := sync.NewSync(swarm, msh, txpool, atxpool, processor, eValidator, poetDb, conf, clock, lg.WithName("sync"))
 	blockOracle := oracle.NewMinerBlockOracle(layerSize, uint32(app.Config.GenesisActiveSet), uint16(layersPerEpoch), atxdb, beaconProvider, vrfSigner, nodeID, syncer.WeaklySynced, lg.WithName("blockOracle"))
 
 	// TODO: we should probably decouple the apptest and the node (and duplicate as necessary)
