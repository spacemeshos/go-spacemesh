--- conflicted
+++ resolved
@@ -861,13 +861,8 @@
 
 	if app.Config.SMESHING.Start {
 		go func() {
-<<<<<<< HEAD
 			if err := app.atxBuilder.StartSmeshing(ctx, app.Config.SMESHING.Opts); err != nil {
-				log.Panic("failed to start smeshing: %v", err)
-=======
-			if err := app.atxBuilder.StartSmeshing(ctx, coinbaseAddr, app.Config.SMESHING.Opts); err != nil {
 				log.With().Panic("failed to start smeshing", log.Err(err))
->>>>>>> 480d594f
 			}
 		}()
 	} else {
