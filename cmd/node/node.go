// Package node contains the main executable for go-spacemesh node
package node

import "C"
import (
	"context"
	"fmt"
	"github.com/spacemeshos/amcl"
	"github.com/spacemeshos/amcl/BLS381"
	"github.com/spacemeshos/go-spacemesh/activation"
	apiCfg "github.com/spacemeshos/go-spacemesh/api/config"
	cmdp "github.com/spacemeshos/go-spacemesh/cmd"
	"github.com/spacemeshos/go-spacemesh/common/types"
	"github.com/spacemeshos/go-spacemesh/common/util"
	"github.com/spacemeshos/go-spacemesh/database"
	"github.com/spacemeshos/go-spacemesh/events"
	"github.com/spacemeshos/go-spacemesh/hare"
	"github.com/spacemeshos/go-spacemesh/hare/eligibility"
	"github.com/spacemeshos/go-spacemesh/mesh"
	"github.com/spacemeshos/go-spacemesh/metrics"
	"github.com/spacemeshos/go-spacemesh/miner"
	"github.com/spacemeshos/go-spacemesh/p2p/service"
	"github.com/spacemeshos/go-spacemesh/pendingtxs"
	"github.com/spacemeshos/go-spacemesh/priorityq"
	"github.com/spacemeshos/go-spacemesh/signing"
	"github.com/spacemeshos/go-spacemesh/state"
	"github.com/spacemeshos/go-spacemesh/sync"
	"github.com/spacemeshos/go-spacemesh/tortoise"
	"github.com/spacemeshos/go-spacemesh/turbohare"
	"github.com/spacemeshos/post/shared"
	"go.uber.org/zap"
	"go.uber.org/zap/zapcore"
	"io/ioutil"
	"net/http"
	"os"
	"os/signal"
	"path/filepath"
	"runtime"
	"runtime/debug"
	"runtime/pprof"
	"time"

	"github.com/spacemeshos/go-spacemesh/api"
	"github.com/spacemeshos/go-spacemesh/api/grpcserver"
	cfg "github.com/spacemeshos/go-spacemesh/config"
	"github.com/spacemeshos/go-spacemesh/filesystem"
	"github.com/spacemeshos/go-spacemesh/log"
	"github.com/spacemeshos/go-spacemesh/p2p"
	"github.com/spacemeshos/go-spacemesh/timesync"
	timeCfg "github.com/spacemeshos/go-spacemesh/timesync/config"
	"github.com/spf13/cobra"
	"github.com/spf13/viper"
)

import _ "net/http/pprof" // import for memory and network profiling

const edKeyFileName = "key.bin"

// Logger names
const (
	AppLogger            = "app"
	P2PLogger            = "p2p"
	PostLogger           = "post"
	StateDbLogger        = "stateDbStore"
	StateLogger          = "state"
	AtxDbStoreLogger     = "atxDbStore"
	PoetDbStoreLogger    = "poetDbStore"
	StoreLogger          = "store"
	PoetDbLogger         = "poetDb"
	MeshDBLogger         = "meshDb"
	TrtlLogger           = "trtl"
	AtxDbLogger          = "atxDb"
	BlkEligibilityLogger = "blkElgValidator"
	MeshLogger           = "mesh"
	SyncLogger           = "sync"
	BlockOracle          = "blockOracle"
	HareBeaconLogger     = "hareBeacon"
	HareOracleLogger     = "hareOracle"
	HareLogger           = "hare"
	BlockBuilderLogger   = "blockBuilder"
	BlockListenerLogger  = "blockListener"
	PoetListenerLogger   = "poetListener"
	NipstBuilderLogger   = "nipstBuilder"
	AtxBuilderLogger     = "atxBuilder"
	GossipListener       = "gossipListener"
)

// Cmd is the cobra wrapper for the node, that allows adding parameters to it
var Cmd = &cobra.Command{
	Use:   "node",
	Short: "start node",
	Run: func(cmd *cobra.Command, args []string) {
		app := NewSpacemeshApp()
		defer app.Cleanup(cmd, args)

		err := app.Initialize(cmd, args)
		if err != nil {
			log.With().Error("Failed to initialize node.", log.Err(err))
			return
		}
		// This blocks until the context is finished
		app.Start(cmd, args)
	},
}

// VersionCmd returns the current version of spacemesh
var VersionCmd = &cobra.Command{
	Use:   "version",
	Short: "Show version info",
	Run: func(cmd *cobra.Command, args []string) {
		fmt.Print(cmdp.Version)
		if cmdp.Commit != "" {
			fmt.Printf("+%s", cmdp.Commit)
		}
		fmt.Println()
	},
}

func init() {
	// TODO add commands actually adds flags
	cmdp.AddCommands(Cmd)
	Cmd.AddCommand(VersionCmd)
}

// Service is a general service interface that specifies the basic start/stop functionality
type Service interface {
	Start() error
	Close()
}

// HareService is basic definition of hare algorithm service, providing consensus results for a layer
type HareService interface {
	Service
	GetResult(id types.LayerID) ([]types.BlockID, error)
}

// TickProvider is an interface to a glopbal system clock that releases ticks on each layer
type TickProvider interface {
	Subscribe() timesync.LayerTimer
	Unsubscribe(timer timesync.LayerTimer)
	GetCurrentLayer() types.LayerID
	StartNotifying()
	GetGenesisTime() time.Time
	LayerToTime(id types.LayerID) time.Time
	Close()
	AwaitLayer(layerID types.LayerID) chan struct{}
}

// SpacemeshApp is the cli app singleton
type SpacemeshApp struct {
	*cobra.Command
	nodeID            types.NodeID
	P2P               p2p.Service
	Config            *cfg.Config
	grpcAPIService    *api.SpacemeshGrpcService
	jsonAPIService    *api.JSONHTTPServer
	newgrpcAPIService *grpcserver.Server
	newjsonAPIService *grpcserver.JSONHTTPServer
	syncer            *sync.Syncer
	blockListener     *sync.BlockListener
	state             *state.TransactionProcessor
	blockProducer     *miner.BlockBuilder
	oracle            *miner.Oracle
	txProcessor       *state.TransactionProcessor
	mesh              *mesh.Mesh
	gossipListener    *service.Listener
	clock             TickProvider
	hare              HareService
	atxBuilder        *activation.Builder
	atxDb             *activation.DB
	poetListener      *activation.PoetListener
	edSgn             *signing.EdSigner
	closers           []interface{ Close() }
	log               log.Log
	txPool            *state.TxMempool
	loggers           map[string]*zap.AtomicLevel
	term              chan struct{} // this channel is closed when closing services, goroutines should wait on this channel in order to terminate
	started           chan struct{} // this channel is closed once the app has finished starting
}

// LoadConfigFromFile tries to load configuration file if the config parameter was specified
func LoadConfigFromFile() (*cfg.Config, error) {

	fileLocation := viper.GetString("config")
	vip := viper.New()
	// read in default config if passed as param using viper
	if err := cfg.LoadConfig(fileLocation, vip); err != nil {
		log.Error(fmt.Sprintf("couldn't load config file at location: %s switching to defaults \n error: %v.",
			fileLocation, err))
		// return err
	}

	conf := cfg.DefaultConfig()
	// load config if it was loaded to our viper
	err := vip.Unmarshal(&conf)
	if err != nil {
		log.Error("Failed to parse config\n")
		return nil, err
	}
	return &conf, nil
}

// ParseConfig unmarshal config file into struct
func (app *SpacemeshApp) ParseConfig() error {

	conf, err := LoadConfigFromFile()
	app.Config = conf

	return err
}

// NewSpacemeshApp creates an instance of the spacemesh app
func NewSpacemeshApp() *SpacemeshApp {

	defaultConfig := cfg.DefaultConfig()
	node := &SpacemeshApp{
		Config:  &defaultConfig,
		loggers: make(map[string]*zap.AtomicLevel),
		term:    make(chan struct{}),
		started: make(chan struct{}),
	}

	return node
}

func (app *SpacemeshApp) introduction() {
	log.Info("Welcome to Spacemesh. Spacemesh full node is starting...")
}

// Initialize does pre processing of flags and configuration files, it also initializes data dirs if they dont exist
func (app *SpacemeshApp) Initialize(cmd *cobra.Command, args []string) (err error) {

	// exit gracefully - e.g. with app Cleanup on sig abort (ctrl-c)
	signalChan := make(chan os.Signal, 1)
	signal.Notify(signalChan, os.Interrupt)

	// Goroutine that listens for Ctrl ^ C command
	// and triggers the quit app
	go func() {
		for range signalChan {
			log.Info("Received an interrupt, stopping services...\n")
			cmdp.Cancel()
		}
	}()

	// parse the config file based on flags et al
	err = app.ParseConfig()

	if err != nil {
		log.Error(fmt.Sprintf("couldn't parse the config err=%v", err))
	}

	// ensure cli flags are higher priority than config file
	if err := cmdp.EnsureCLIFlags(cmd, app.Config); err != nil {
		return err
	}

	// override default config in timesync since timesync is using TimeCongigValues
	timeCfg.TimeConfigValues = app.Config.TIME

	// ensure all data folders exist
	err = filesystem.ExistOrCreate(app.Config.DataDir())
	if err != nil {
		return err
	}

	app.setupLogging()

	app.introduction()

	drift, err := timesync.CheckSystemClockDrift()
	if err != nil {
		return err
	}

	log.Info("System clock synchronized with ntp. drift: %s", drift)
	return nil
}

// setupLogging configured the app logging system.
func (app *SpacemeshApp) setupLogging() {
	if app.Config.TestMode {
		log.JSONLog(true)
	}

	// app-level logging
<<<<<<< HEAD
	log.InitSpacemeshLoggingSystemWithHooks(func(entry zapcore.Entry) error {
		// If we report anything less than this we'll end up in an infinite loop
		if entry.Level >= zapcore.ErrorLevel {
			events.ReportError(events.NodeError{
				Msg:   entry.Message,
				Trace: string(debug.Stack()),
				Type:  int(entry.Level),
			})
		}
		return nil
	})

=======
>>>>>>> 8db7ca4b
	log.Info("%s", app.getAppInfo())

	msg := "initializing event reporter"
	if app.Config.PublishEventsURL != "" {
		msg += fmt.Sprintf(" with pubsub URL: %s", app.Config.PublishEventsURL)
	}
	log.Info(msg)
	if err := events.InitializeEventReporter(app.Config.PublishEventsURL); err != nil {
		log.Error("unable to initialize event reporter: %s", err)
	}
}

func (app *SpacemeshApp) getAppInfo() string {
	return fmt.Sprintf("App version: %s. Git: %s - %s . Go Version: %s. OS: %s-%s ",
		cmdp.Version, cmdp.Branch, cmdp.Commit, runtime.Version(), runtime.GOOS, runtime.GOARCH)
}

// Cleanup stops all app services
func (app *SpacemeshApp) Cleanup(cmd *cobra.Command, args []string) {
	log.Info("App Cleanup starting...")
	app.stopServices()
	// add any other Cleanup tasks here....
	log.Info("App Cleanup completed\n\n")
}

func (app *SpacemeshApp) setupGenesis(state *state.TransactionProcessor, msh *mesh.Mesh) {
	var conf *apiCfg.GenesisConfig
	if app.Config.GenesisConfPath != "" {
		var err error
		conf, err = apiCfg.LoadGenesisConfig(app.Config.GenesisConfPath)
		if err != nil {
			app.log.Error("cannot load genesis config from file")
		}
	} else {
		conf = apiCfg.DefaultGenesisConfig()
	}
	for id, acc := range conf.InitialAccounts {
		bytes := util.FromHex(id)
		if len(bytes) == 0 {
			// todo: should we panic here?
			log.Error("cannot read config entry for :%s", id)
			continue
		}

		addr := types.BytesToAddress(bytes)
		state.CreateAccount(addr)
		state.AddBalance(addr, acc.Balance)
		state.SetNonce(addr, acc.Nonce)
		app.log.Info("Genesis account created: %s, Balance: %s", id, acc.Balance.Uint64())
	}

	_, err := state.Commit()
	if err != nil {
		log.Panic("cannot commit genesis state")
	}
}

func (app *SpacemeshApp) setupTestFeatures() {
	// NOTE: any test-related feature enabling should happen here.
	api.ApproveAPIGossipMessages(cmdp.Ctx, app.P2P)
}

type weakCoinStub struct {
}

// GetResult returns the weak coin toss result
func (weakCoinStub) GetResult() bool {
	return true
}

// Wrap the top-level logger to add context info and set the level for a
// specific module.
func (app *SpacemeshApp) addLogger(name string, logger log.Log) log.Log {
	lvl := zap.NewAtomicLevel()
	var err error

	switch name {
	case AppLogger:
		err = lvl.UnmarshalText([]byte(app.Config.LOGGING.AppLoggerLevel))
	case P2PLogger:
		err = lvl.UnmarshalText([]byte(app.Config.LOGGING.P2PLoggerLevel))
	case PostLogger:
		err = lvl.UnmarshalText([]byte(app.Config.LOGGING.PostLoggerLevel))
	case StateDbLogger:
		err = lvl.UnmarshalText([]byte(app.Config.LOGGING.StateDbLoggerLevel))
	case StateLogger:
		err = lvl.UnmarshalText([]byte(app.Config.LOGGING.StateLoggerLevel))
	case AtxDbStoreLogger:
		err = lvl.UnmarshalText([]byte(app.Config.LOGGING.AtxDbStoreLoggerLevel))
	case PoetDbStoreLogger:
		err = lvl.UnmarshalText([]byte(app.Config.LOGGING.PoetDbStoreLoggerLevel))
	case StoreLogger:
		err = lvl.UnmarshalText([]byte(app.Config.LOGGING.StoreLoggerLevel))
	case PoetDbLogger:
		err = lvl.UnmarshalText([]byte(app.Config.LOGGING.PoetDbLoggerLevel))
	case MeshDBLogger:
		err = lvl.UnmarshalText([]byte(app.Config.LOGGING.MeshDBLoggerLevel))
	case TrtlLogger:
		err = lvl.UnmarshalText([]byte(app.Config.LOGGING.TrtlLoggerLevel))
	case AtxDbLogger:
		err = lvl.UnmarshalText([]byte(app.Config.LOGGING.AtxDbLoggerLevel))
	case BlkEligibilityLogger:
		err = lvl.UnmarshalText([]byte(app.Config.LOGGING.BlkEligibilityLoggerLevel))
	case MeshLogger:
		err = lvl.UnmarshalText([]byte(app.Config.LOGGING.MeshLoggerLevel))
	case SyncLogger:
		err = lvl.UnmarshalText([]byte(app.Config.LOGGING.SyncLoggerLevel))
	case BlockOracle:
		err = lvl.UnmarshalText([]byte(app.Config.LOGGING.BlockOracleLevel))
	case HareOracleLogger:
		err = lvl.UnmarshalText([]byte(app.Config.LOGGING.HareOracleLoggerLevel))
	case HareBeaconLogger:
		err = lvl.UnmarshalText([]byte(app.Config.LOGGING.HareBeaconLoggerLevel))
	case HareLogger:
		err = lvl.UnmarshalText([]byte(app.Config.LOGGING.HareLoggerLevel))
	case BlockBuilderLogger:
		err = lvl.UnmarshalText([]byte(app.Config.LOGGING.BlockBuilderLoggerLevel))
	case BlockListenerLogger:
		err = lvl.UnmarshalText([]byte(app.Config.LOGGING.BlockListenerLoggerLevel))
	case PoetListenerLogger:
		err = lvl.UnmarshalText([]byte(app.Config.LOGGING.PoetListenerLoggerLevel))
	case NipstBuilderLogger:
		err = lvl.UnmarshalText([]byte(app.Config.LOGGING.NipstBuilderLoggerLevel))
	case AtxBuilderLogger:
		err = lvl.UnmarshalText([]byte(app.Config.LOGGING.AtxBuilderLoggerLevel))
	default:
		lvl.SetLevel(log.Level())
	}

	if err != nil {
		log.Error("cannot parse logging for %v error %v", name, err)
		lvl.SetLevel(log.Level())
	}

	app.loggers[name] = &lvl
	return logger.SetLevel(&lvl).WithName(name)
}

// SetLogLevel updates the log level of an existing logger
func (app *SpacemeshApp) SetLogLevel(name, loglevel string) error {
	if lvl, ok := app.loggers[name]; ok {
		err := lvl.UnmarshalText([]byte(loglevel))
		if err != nil {
			return err
		}
	} else {
		return fmt.Errorf("cannot find logger %v", name)
	}
	return nil
}

func (app *SpacemeshApp) initServices(nodeID types.NodeID,
	swarm service.Service,
	dbStorepath string,
	sgn hare.Signer,
	isFixedOracle bool,
	rolacle hare.Rolacle,
	layerSize uint32,
	postClient activation.PostProverClient,
	poetClient activation.PoetProvingServiceClient,
	vrfSigner *BLS381.BlsSigner,
	layersPerEpoch uint16, clock TickProvider) error {

	app.nodeID = nodeID

	name := nodeID.ShortString()

	// This base logger must be debug level so that other, derived loggers are not a lower level.
	lg := log.NewWithLevel(name, zap.NewAtomicLevelAt(zapcore.DebugLevel)).WithFields(nodeID)

	types.SetLayersPerEpoch(int32(app.Config.LayersPerEpoch))

	app.log = app.addLogger(AppLogger, lg)

	postClient.SetLogger(app.addLogger(PostLogger, lg))

	db, err := database.NewLDBDatabase(filepath.Join(dbStorepath, "state"), 0, 0, app.addLogger(StateDbLogger, lg))
	if err != nil {
		return err
	}
	app.closers = append(app.closers, db)

	coinToss := weakCoinStub{}

	atxdbstore, err := database.NewLDBDatabase(filepath.Join(dbStorepath, "atx"), 0, 0, app.addLogger(AtxDbStoreLogger, lg))
	if err != nil {
		return err
	}
	app.closers = append(app.closers, atxdbstore)

	poetDbStore, err := database.NewLDBDatabase(filepath.Join(dbStorepath, "poet"), 0, 0, app.addLogger(PoetDbStoreLogger, lg))
	if err != nil {
		return err
	}
	app.closers = append(app.closers, poetDbStore)

	iddbstore, err := database.NewLDBDatabase(filepath.Join(dbStorepath, "ids"), 0, 0, app.addLogger(StateDbLogger, lg))
	if err != nil {
		return err
	}
	app.closers = append(app.closers, iddbstore)

	store, err := database.NewLDBDatabase(filepath.Join(dbStorepath, "store"), 0, 0, app.addLogger(StoreLogger, lg))
	if err != nil {
		return err
	}
	app.closers = append(app.closers, store)

	idStore := activation.NewIdentityStore(iddbstore)
	poetDb := activation.NewPoetDb(poetDbStore, app.addLogger(PoetDbLogger, lg))
	validator := activation.NewValidator(&app.Config.POST, poetDb)
	mdb, err := mesh.NewPersistentMeshDB(filepath.Join(dbStorepath, "mesh"), app.Config.BlockCacheSize, app.addLogger(MeshDBLogger, lg))
	if err != nil {
		return err
	}

	app.txPool = state.NewTxMemPool()
	meshAndPoolProjector := pendingtxs.NewMeshAndPoolProjector(mdb, app.txPool)

	appliedTxs, err := database.NewLDBDatabase(filepath.Join(dbStorepath, "appliedTxs"), 0, 0, lg.WithName("appliedTxs"))
	if err != nil {
		return err
	}
	app.closers = append(app.closers, appliedTxs)
	processor := state.NewTransactionProcessor(db, appliedTxs, meshAndPoolProjector, app.txPool, lg.WithName("state"))

	atxdb := activation.NewDB(atxdbstore, idStore, mdb, layersPerEpoch, validator, app.addLogger(AtxDbLogger, lg))
	beaconProvider := &miner.EpochBeaconProvider{}

	var msh *mesh.Mesh
	var trtl tortoise.Tortoise
	if mdb.PersistentData() {
		trtl = tortoise.NewRecoveredTortoise(mdb, app.addLogger(TrtlLogger, lg))
		msh = mesh.NewRecoveredMesh(mdb, atxdb, app.Config.REWARD, trtl, app.txPool, processor, app.addLogger(MeshLogger, lg))
		go msh.CacheWarmUp(app.Config.LayerAvgSize)
	} else {
		trtl = tortoise.NewTortoise(int(layerSize), mdb, app.Config.Hdist, app.addLogger(TrtlLogger, lg))
		msh = mesh.NewMesh(mdb, atxdb, app.Config.REWARD, trtl, app.txPool, processor, app.addLogger(MeshLogger, lg))
		app.setupGenesis(processor, msh)
	}
	eValidator := miner.NewBlockEligibilityValidator(layerSize, uint32(app.Config.GenesisActiveSet), layersPerEpoch, atxdb, beaconProvider, BLS381.Verify2, msh, app.addLogger(BlkEligibilityLogger, lg))

	syncConf := sync.Configuration{Concurrency: 4,
		LayerSize:       int(layerSize),
		LayersPerEpoch:  layersPerEpoch,
		RequestTimeout:  time.Duration(app.Config.SyncRequestTimeout) * time.Millisecond,
		SyncInterval:    time.Duration(app.Config.SyncInterval) * time.Second,
		ValidationDelta: time.Duration(app.Config.SyncValidationDelta) * time.Second,
		Hdist:           app.Config.Hdist,
		AtxsLimit:       app.Config.AtxsPerBlock,
		AlwaysListen:    app.Config.AlwaysListen,
	}

	if app.Config.AtxsPerBlock > miner.AtxsPerBlockLimit { // validate limit
		app.log.Panic("Number of atxs per block required is bigger than the limit atxsPerBlock=%v limit=%v", app.Config.AtxsPerBlock, miner.AtxsPerBlockLimit)
	}

	// we can't have an epoch offset which is greater/equal than the number of layers in an epoch
	if app.Config.HareEligibility.EpochOffset >= app.Config.BaseConfig.LayersPerEpoch {
		app.log.Panic("Epoch offset cannot be greater than or equal to the number of layers per epoch EpochOffset=%v LayersPerEpoch=%v",
			app.Config.HareEligibility.EpochOffset, app.Config.BaseConfig.LayersPerEpoch)
	}

	syncer := sync.NewSync(swarm, msh, app.txPool, atxdb, eValidator, poetDb, syncConf, clock, app.addLogger(SyncLogger, lg))
	blockOracle := miner.NewMinerBlockOracle(layerSize, uint32(app.Config.GenesisActiveSet), layersPerEpoch, atxdb, beaconProvider, vrfSigner, nodeID, syncer.ListenToGossip, app.addLogger(BlockOracle, lg))

	// TODO: we should probably decouple the apptest and the node (and duplicate as necessary) (#1926)
	var hOracle hare.Rolacle
	if isFixedOracle { // fixed rolacle, take the provided rolacle
		hOracle = rolacle
	} else { // regular oracle, build and use it
		beacon := eligibility.NewBeacon(mdb, app.Config.HareEligibility.ConfidenceParam, app.addLogger(HareBeaconLogger, lg))
		hOracle = eligibility.New(beacon, atxdb.CalcActiveSetSize, BLS381.Verify2, vrfSigner, uint16(app.Config.LayersPerEpoch), app.Config.GenesisActiveSet, mdb, app.Config.HareEligibility, app.addLogger(HareOracleLogger, lg))
	}

	gossipListener := service.NewListener(swarm, syncer, app.addLogger(GossipListener, lg))
	ha := app.HareFactory(mdb, swarm, sgn, nodeID, syncer, msh, hOracle, idStore, clock, lg)

	stateAndMeshProjector := pendingtxs.NewStateAndMeshProjector(processor, msh)
	cfg := miner.Config{
		Hdist:          app.Config.Hdist,
		MinerID:        nodeID,
		AtxsPerBlock:   app.Config.AtxsPerBlock,
		LayersPerEpoch: layersPerEpoch,
		TxsPerBlock:    app.Config.TxsPerBlock,
	}

	blockProducer := miner.NewBlockBuilder(cfg, sgn, swarm, clock.Subscribe(), coinToss, msh, ha, blockOracle, syncer, stateAndMeshProjector, app.txPool, atxdb, app.addLogger(BlockBuilderLogger, lg))
	blockListener := sync.NewBlockListener(swarm, syncer, 4, app.addLogger(BlockListenerLogger, lg))

	poetListener := activation.NewPoetListener(swarm, poetDb, app.addLogger(PoetListenerLogger, lg))

	nipstBuilder := activation.NewNIPSTBuilder(util.Hex2Bytes(nodeID.Key), postClient, poetClient, poetDb, store, app.addLogger(NipstBuilderLogger, lg))

	coinBase := types.HexToAddress(app.Config.CoinbaseAccount)

	if coinBase.Big().Uint64() == 0 && app.Config.StartMining {
		app.log.Panic("invalid Coinbase account")
	}
	atxBuilder := activation.NewBuilder(nodeID, coinBase, sgn, atxdb, swarm, msh, layersPerEpoch, nipstBuilder, postClient, clock, syncer, store, app.addLogger("atxBuilder", lg))

	gossipListener.AddListener(state.IncomingTxProtocol, priorityq.Low, processor.HandleTxData)
	gossipListener.AddListener(activation.AtxProtocol, priorityq.Low, atxdb.HandleGossipAtx)

	app.blockProducer = blockProducer
	app.blockListener = blockListener
	app.gossipListener = gossipListener
	app.mesh = msh
	app.syncer = syncer
	app.clock = clock
	app.state = processor
	app.hare = ha
	app.P2P = swarm
	app.poetListener = poetListener
	app.atxBuilder = atxBuilder
	app.oracle = blockOracle
	app.txProcessor = processor
	app.atxDb = atxdb

	return nil
}

// periodically checks that our clock is sync
func (app *SpacemeshApp) checkTimeDrifts() {
	checkTimeSync := time.NewTicker(app.Config.TIME.RefreshNtpInterval)
	defer checkTimeSync.Stop() // close ticker

	for {
		select {
		case <-app.term:
			return

		case <-checkTimeSync.C:
			_, err := timesync.CheckSystemClockDrift()
			if err != nil {
				app.log.Error("System time couldn't synchronize %s", err)
				cmdp.Cancel()
				return
			}
		}
	}
}

// HareFactory returns a hare consensus algorithm according to the parameters is app.Config.Hare.SuperHare
func (app *SpacemeshApp) HareFactory(mdb *mesh.DB, swarm service.Service, sgn hare.Signer, nodeID types.NodeID, syncer *sync.Syncer, msh *mesh.Mesh, hOracle hare.Rolacle, idStore *activation.IdentityStore, clock TickProvider, lg log.Log) HareService {
	if app.Config.HARE.SuperHare {
		return turbohare.New(msh)
	}

	// a function to validate we know the blocks
	validationFunc := func(ids []types.BlockID) bool {
		for _, b := range ids {
			res, err := mdb.GetBlock(b)
			if err != nil {
				app.log.With().Error("output set block not in database", b, log.Err(err))
				return false
			}
			if res == nil {
				app.log.With().Error("output set block not in database (BUG BUG BUG - GetBlock return err nil and res nil)", b)
				return false
			}

		}

		return true
	}
	ha := hare.New(app.Config.HARE, swarm, sgn, nodeID, validationFunc, syncer.IsSynced, msh, hOracle, uint16(app.Config.LayersPerEpoch), idStore, hOracle, clock.Subscribe(), app.addLogger(HareLogger, lg))
	return ha
}

func (app *SpacemeshApp) startServices() {
	app.blockListener.Start()
	app.syncer.Start()
	err := app.hare.Start()
	if err != nil {
		log.Panic("cannot start hare")
	}
	err = app.blockProducer.Start()
	if err != nil {
		log.Panic("cannot start block producer")
	}

	app.poetListener.Start()

	if app.Config.StartMining {
		coinBase := types.HexToAddress(app.Config.CoinbaseAccount)
		err := app.atxBuilder.StartPost(coinBase, app.Config.POST.DataDir, app.Config.POST.SpacePerUnit)
		if err != nil {
			log.Error("Error initializing post, err: %v", err)
			log.Panic("Error initializing post")
		}
	} else {
		log.Info("Manual post init")
	}
	app.atxBuilder.Start()
	app.clock.StartNotifying()
	go app.checkTimeDrifts()
}

func (app *SpacemeshApp) startAPIServices(postClient api.PostAPI, net api.NetworkAPI) {
	apiConf := &app.Config.API

	// OLD API SERVICES (deprecated)
	layerDuration := app.Config.LayerDurationSec
	if apiConf.StartGrpcServer || apiConf.StartJSONServer {
		// start grpc if specified or if json rpc specified
		app.grpcAPIService = api.NewGrpcService(apiConf.GrpcServerPort, net, app.state, app.mesh, app.txPool,
			app.atxBuilder, app.oracle, app.clock, postClient, layerDuration, app.syncer, app.Config, app)
		app.grpcAPIService.StartService()
	}

	if apiConf.StartJSONServer {
		app.jsonAPIService = api.NewJSONHTTPServer(apiConf.JSONServerPort, apiConf.GrpcServerPort)
		app.jsonAPIService.StartService()
	}

	// NEW API SERVICES
	// These work a little differently than the old services. Since we have multiple
	// GRPC services, we cannot automatically enable them if the gateway server is
	// enabled (since we don't know which ones to enable), so it's an error if the
	// gateway server is enabled without enabling at least one GRPC service.

	// Make sure we only create the server once.
	registerService := func(svc grpcserver.ServiceAPI) {
		if app.newgrpcAPIService == nil {
			app.newgrpcAPIService = grpcserver.NewServerWithInterface(apiConf.NewGrpcServerPort, apiConf.NewGrpcServerInterface)
		}
		svc.RegisterService(app.newgrpcAPIService)
	}

	// Register the requested services one by one
	if apiConf.StartNodeService {
		registerService(grpcserver.NewNodeService(net, app.mesh, app.clock, app.syncer))
	}
	if apiConf.StartMeshService {
		registerService(grpcserver.NewMeshService(app.mesh, app.txPool, app.clock, app.Config.LayersPerEpoch, app.Config.P2P.NetworkID, layerDuration, app.Config.LayerAvgSize, app.Config.TxsPerBlock))
	}
	if apiConf.StartGlobalStateService {
		registerService(grpcserver.NewGlobalStateService(net, app.mesh, app.clock, app.syncer))
	}
	if apiConf.StartSmesherService {
		registerService(grpcserver.NewSmesherService(app.atxBuilder))
	}
	if apiConf.StartTransactionService {
		registerService(grpcserver.NewTransactionService(net, app.mesh, app.txPool))
	}

	// Now that the services are registered, start the server.
	if app.newgrpcAPIService != nil {
		app.newgrpcAPIService.Start()
	}

	if apiConf.StartNewJSONServer {
		if app.newgrpcAPIService == nil {
			// This panics because it should not happen.
			// It should be caught inside apiConf.
			log.Panic("one or more new GRPC services must be enabled with new JSON gateway server.")
			return
		}
		app.newjsonAPIService = grpcserver.NewJSONHTTPServer(apiConf.NewJSONServerPort, apiConf.NewGrpcServerPort)
		app.newjsonAPIService.StartService(
			apiConf.StartNodeService,
			apiConf.StartMeshService,
			apiConf.StartGlobalStateService,
			apiConf.StartSmesherService,
			apiConf.StartTransactionService,
		)
	}
}

func (app *SpacemeshApp) stopServices() {
	// all go-routines that listen to app.term will close
	// note: there is no guarantee that a listening go-routine will close before stopServices exits
	close(app.term)

	if app.jsonAPIService != nil {
		log.Info("Stopping JSON service api...")
		app.jsonAPIService.Close()
	}

	if app.grpcAPIService != nil {
		log.Info("Stopping grpc service...")
		app.grpcAPIService.Close()
	}

	if app.newjsonAPIService != nil {
		log.Info("Stopping new JSON gateway service...")
		app.newjsonAPIService.Close()
	}

	if app.newgrpcAPIService != nil {
		log.Info("Stopping new grpc service...")
		app.newgrpcAPIService.Close()
	}

	if app.blockProducer != nil {
		app.log.Info("%v closing block producer", app.nodeID.Key)
		if err := app.blockProducer.Close(); err != nil {
			log.Error("cannot stop block producer %v", err)
		}
	}

	if app.clock != nil {
		app.log.Info("%v closing clock", app.nodeID.Key)
		app.clock.Close()
	}

	if app.poetListener != nil {
		app.log.Info("closing PoET listener")
		app.poetListener.Close()
	}

	if app.atxBuilder != nil {
		app.log.Info("closing atx builder")
		app.atxBuilder.Stop()
	}

	if app.blockListener != nil {
		app.log.Info("%v closing blockListener", app.nodeID.Key)
		app.blockListener.Close()
	}

	if app.hare != nil {
		app.log.Info("%v closing Hare", app.nodeID.Key)
		app.hare.Close()
	}

	if app.P2P != nil {
		app.log.Info("%v closing p2p", app.nodeID.Key)
		app.P2P.Shutdown()
	}

	if app.mesh != nil {
		app.log.Info("%v closing mesh", app.nodeID.Key)
		app.mesh.Close()
	}

	if app.gossipListener != nil {
		app.gossipListener.Stop()
	}

	events.CloseEventReporter()

	// Close all databases.
	for _, closer := range app.closers {
		if closer != nil {
			closer.Close()
		}
	}
}

// LoadOrCreateEdSigner either loads a previously created ed identity for the node or creates a new one if not exists
func (app *SpacemeshApp) LoadOrCreateEdSigner() (*signing.EdSigner, error) {
	f, err := app.getIdentityFile()
	if err != nil {
		log.Warning("Failed to find identity file: %v", err)

		edSgn := signing.NewEdSigner()
		f = filepath.Join(shared.GetInitDir(app.Config.POST.DataDir, edSgn.PublicKey().Bytes()), edKeyFileName)
		err := os.MkdirAll(filepath.Dir(f), filesystem.OwnerReadWriteExec)
		if err != nil {
			return nil, fmt.Errorf("failed to create directory for identity file: %v", err)
		}
		err = ioutil.WriteFile(f, edSgn.ToBuffer(), filesystem.OwnerReadWrite)
		if err != nil {
			return nil, fmt.Errorf("failed to write identity file: %v", err)
		}
		log.Warning("Created new identity with public key %v", edSgn.PublicKey())
		return edSgn, nil
	}

	buff, err := ioutil.ReadFile(f)
	if err != nil {
		return nil, fmt.Errorf("failed to read identity from file: %v", err)
	}
	edSgn, err := signing.NewEdSignerFromBuffer(buff)
	if err != nil {
		return nil, fmt.Errorf("failed to construct identity from data file: %v", err)
	}
	if edSgn.PublicKey().String() != filepath.Base(filepath.Dir(f)) {
		return nil, fmt.Errorf("identity file path ('%s') does not match public key (%s)", filepath.Dir(f), edSgn.PublicKey().String())
	}
	log.Info("Loaded identity from file ('%s')", f)
	return edSgn, nil
}

type identityFileFound struct{}

func (identityFileFound) Error() string {
	return "identity file found"
}

func (app *SpacemeshApp) getIdentityFile() (string, error) {
	var f string
	err := filepath.Walk(app.Config.POST.DataDir, func(path string, info os.FileInfo, err error) error {
		if err != nil {
			return nil
		}
		if !info.IsDir() && info.Name() == edKeyFileName {
			f = path
			return &identityFileFound{}
		}
		return nil
	})
	if _, ok := err.(*identityFileFound); ok {
		return f, nil
	}
	if err != nil {
		return "", fmt.Errorf("failed to traverse PoST data dir: %v", err)
	}
	return "", fmt.Errorf("not found")
}

// Start starts the Spacemesh node and initializes all relevant services according to command line arguments provided.
func (app *SpacemeshApp) Start(cmd *cobra.Command, args []string) {
	log.With().Info("Starting Spacemesh", log.String("data-dir", app.Config.DataDir()), log.String("post-dir", app.Config.POST.DataDir))

	err := filesystem.ExistOrCreate(app.Config.DataDir())
	if err != nil {
		log.Error("data-dir not found or could not be created err:%v", err)
	}

	/* Setup monitoring */

	if app.Config.MemProfile != "" {
		log.Info("Starting mem profiling")
		f, err := os.Create(app.Config.MemProfile)
		if err != nil {
			log.Error("could not create memory profile: ", err)
		}
		defer f.Close()
		runtime.GC() // get up-to-date statistics
		if err := pprof.WriteHeapProfile(f); err != nil {
			log.Error("could not write memory profile: ", err)
		}
	}

	if app.Config.CPUProfile != "" {
		log.Info("Starting cpu profile")
		f, err := os.Create(app.Config.CPUProfile)
		if err != nil {
			log.Error("could not create CPU profile: ", err)
		}
		defer f.Close()
		if err := pprof.StartCPUProfile(f); err != nil {
			log.Error("could not start CPU profile: ", err)
		}
		defer pprof.StopCPUProfile()
	}

	if app.Config.PprofHTTPServer {
		log.Info("Starting pprof server")
		srv := &http.Server{Addr: ":6060"}
		defer srv.Shutdown(context.TODO())
		go func() {
			err := srv.ListenAndServe()
			if err != nil {
				log.Error("cannot start http server", err)
			}
		}()
	}

	/* Create or load miner identity */

	app.edSgn, err = app.LoadOrCreateEdSigner()
	if err != nil {
		log.Panic("Could not retrieve identity err=%v", err)
	}

	poetClient := activation.NewHTTPPoetClient(cmdp.Ctx, app.Config.PoETServer)

	rng := amcl.NewRAND()
	pub := app.edSgn.PublicKey().Bytes()
	rng.Seed(len(pub), app.edSgn.Sign(pub)) // assuming ed.private is random, the sig can be used as seed
	vrfPriv, vrfPub := BLS381.GenKeyPair(rng)
	vrfSigner := BLS381.NewBlsSigner(vrfPriv)
	nodeID := types.NodeID{Key: app.edSgn.PublicKey().String(), VRFPublicKey: vrfPub}

	postClient, err := activation.NewPostClient(&app.Config.POST, util.Hex2Bytes(nodeID.Key))
	if err != nil {
		log.Error("failed to create post client: %v", err)
	}

	// This base logger must be debug level so that other, derived loggers are not a lower level.
	lg := log.NewWithLevel(nodeID.ShortString(), zap.NewAtomicLevelAt(zapcore.DebugLevel)).WithFields(nodeID)

	/* Initialize all protocol services */

	dbStorepath := app.Config.DataDir()
	gTime, err := time.Parse(time.RFC3339, app.Config.GenesisTime)
	if err != nil {
		log.Error("cannot parse genesis time %v", err)
	}
	ld := time.Duration(app.Config.LayerDurationSec) * time.Second
	clock := timesync.NewClock(timesync.RealClock{}, ld, gTime, log.NewDefault("clock"))

	log.Info("Initializing P2P services")
	swarm, err := p2p.New(cmdp.Ctx, app.Config.P2P, app.addLogger(P2PLogger, lg), dbStorepath)
	if err != nil {
		log.Panic("Error starting p2p services. err: %v", err)
	}

	err = app.initServices(nodeID, swarm, dbStorepath, app.edSgn, false, nil, uint32(app.Config.LayerAvgSize), postClient, poetClient, vrfSigner, uint16(app.Config.LayersPerEpoch), clock)
	if err != nil {
		log.Error("cannot start services %v", err.Error())
		return
	}

	if app.Config.TestMode {
		app.setupTestFeatures()
	}

	if app.Config.CollectMetrics {
		metrics.StartCollectingMetrics(app.Config.MetricsPort)
	}

	app.startServices()

	// P2P must start last to not block when sending messages to protocols
	err = app.P2P.Start()
	if err != nil {
		log.Panic("Error starting p2p services: %v", err)
	}

	app.startAPIServices(postClient, app.P2P)
	events.SubscribeToLayers(clock.Subscribe())
	log.Info("App started.")

	// notify anyone who might be listening that the app has finished starting.
	// this can be used by, e.g., app tests.
	close(app.started)

	// app blocks until it receives a signal to exit
	// this signal may come from the node or from sig-abort (ctrl-c)
	<-cmdp.Ctx.Done()
	events.ReportError(events.NodeError{
		Msg:  "node is shutting down",
		Type: events.NodeErrorTypeSignalShutdown,
	})
}<|MERGE_RESOLUTION|>--- conflicted
+++ resolved
@@ -284,7 +284,6 @@
 	}
 
 	// app-level logging
-<<<<<<< HEAD
 	log.InitSpacemeshLoggingSystemWithHooks(func(entry zapcore.Entry) error {
 		// If we report anything less than this we'll end up in an infinite loop
 		if entry.Level >= zapcore.ErrorLevel {
@@ -297,8 +296,6 @@
 		return nil
 	})
 
-=======
->>>>>>> 8db7ca4b
 	log.Info("%s", app.getAppInfo())
 
 	msg := "initializing event reporter"
