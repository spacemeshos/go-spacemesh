--- conflicted
+++ resolved
@@ -298,13 +298,9 @@
 	if err != nil {
 		return err
 	}
-<<<<<<< HEAD
 	app.closers = append(app.closers, db)
 
-	st, err := state.New(common.Hash{}, state.NewDatabase(db)) //todo: we probably should load DB with latest hash
-=======
 	st, err := state.New(types.Hash32{}, state.NewDatabase(db)) //todo: we probably should load DB with latest hash
->>>>>>> 13e0c758
 	if err != nil {
 		return err
 	}
