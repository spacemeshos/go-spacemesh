// Package node contains the main executable for go-spacemesh node
package node

import (
	"context"
	"errors"
	"fmt"
	"io/ioutil"
	"math/big"
	"net/http"
	_ "net/http/pprof" // import for memory and network profiling
	"os"
	"os/signal"
	"path/filepath"
	"reflect"
	"runtime"
	"strconv"
	"time"

	"github.com/spacemeshos/go-spacemesh/svm"
	"github.com/spacemeshos/go-spacemesh/svm/state"

	"github.com/mitchellh/mapstructure"
	"github.com/pyroscope-io/pyroscope/pkg/agent/profiler"
	"github.com/spf13/cobra"
	"github.com/spf13/viper"
	"go.uber.org/zap"
	"go.uber.org/zap/zapcore"

	"github.com/spacemeshos/go-spacemesh/activation"
	"github.com/spacemeshos/go-spacemesh/api"
	"github.com/spacemeshos/go-spacemesh/api/grpcserver"
	"github.com/spacemeshos/go-spacemesh/blocks"
	cmdp "github.com/spacemeshos/go-spacemesh/cmd"
	"github.com/spacemeshos/go-spacemesh/common/types"
	"github.com/spacemeshos/go-spacemesh/common/util"
	cfg "github.com/spacemeshos/go-spacemesh/config"
	"github.com/spacemeshos/go-spacemesh/database"
	"github.com/spacemeshos/go-spacemesh/events"
	"github.com/spacemeshos/go-spacemesh/fetch"
	"github.com/spacemeshos/go-spacemesh/filesystem"
	"github.com/spacemeshos/go-spacemesh/hare"
	"github.com/spacemeshos/go-spacemesh/hare/eligibility"
	"github.com/spacemeshos/go-spacemesh/layerfetcher"
	"github.com/spacemeshos/go-spacemesh/log"
	"github.com/spacemeshos/go-spacemesh/mempool"
	"github.com/spacemeshos/go-spacemesh/mesh"
	"github.com/spacemeshos/go-spacemesh/metrics"
	"github.com/spacemeshos/go-spacemesh/miner"
	"github.com/spacemeshos/go-spacemesh/p2p"
	"github.com/spacemeshos/go-spacemesh/p2p/peers"
	"github.com/spacemeshos/go-spacemesh/p2p/service"
	"github.com/spacemeshos/go-spacemesh/pendingtxs"
	"github.com/spacemeshos/go-spacemesh/priorityq"
	"github.com/spacemeshos/go-spacemesh/signing"
	"github.com/spacemeshos/go-spacemesh/syncer"
	"github.com/spacemeshos/go-spacemesh/timesync"
	timeCfg "github.com/spacemeshos/go-spacemesh/timesync/config"
	"github.com/spacemeshos/go-spacemesh/timesync/peersync"
	"github.com/spacemeshos/go-spacemesh/tortoise"
	"github.com/spacemeshos/go-spacemesh/tortoisebeacon"
	"github.com/spacemeshos/go-spacemesh/tortoisebeacon/weakcoin"
	"github.com/spacemeshos/go-spacemesh/turbohare"
)

const edKeyFileName = "key.bin"

// Logger names
const (
	AppLogger            = "app"
	P2PLogger            = "p2p"
	PostLogger           = "post"
	StateDbLogger        = "stateDbStore"
	StateLogger          = "state"
	AtxDbStoreLogger     = "atxDbStore"
	TBeaconDbStoreLogger = "tbDbStore"
	TBeaconLogger        = "tBeacon"
	WeakCoinLogger       = "weakCoin"
	PoetDbStoreLogger    = "poetDbStore"
	StoreLogger          = "store"
	PoetDbLogger         = "poetDb"
	MeshDBLogger         = "meshDb"
	TrtlLogger           = "trtl"
	AtxDbLogger          = "atxDb"
	BlkEligibilityLogger = "blkElgValidator"
	MeshLogger           = "mesh"
	SyncLogger           = "sync"
	BlockOracle          = "blockOracle"
	HareBeaconLogger     = "hareBeacon"
	HareOracleLogger     = "hareOracle"
	HareLogger           = "hare"
	BlockBuilderLogger   = "blockBuilder"
	BlockListenerLogger  = "blockListener"
	PoetListenerLogger   = "poetListener"
	NipostBuilderLogger  = "nipostBuilder"
	AtxBuilderLogger     = "atxBuilder"
	GossipListener       = "gossipListener"
	Fetcher              = "fetcher"
	LayerFetcher         = "layerFetcher"
	TimeSyncLogger       = "timesync"
	SVMLogger            = "SVM"
)

// Cmd is the cobra wrapper for the node, that allows adding parameters to it
var Cmd = &cobra.Command{
	Use:   "node",
	Short: "start node",
	Run: func(cmd *cobra.Command, args []string) {
		conf, err := LoadConfigFromFile()
		if err != nil {
			log.With().Error("can't load config file", log.Err(err))
			return
		}
		if err := cmdp.EnsureCLIFlags(cmd, conf); err != nil {
			log.With().Error("can't ensure that cli flags match config value types", log.Err(err))
			return
		}

		if conf.TestMode {
			log.JSONLog(true)
		}

		app := New(
			WithConfig(conf),
			// NOTE(dshulyak) this needs to be max level so that child logger can can be current level or below.
			// otherwise it will fail later when child logger will try to increase level.
			WithLog(log.RegisterHooks(
				log.NewWithLevel("", zap.NewAtomicLevelAt(zapcore.DebugLevel)),
				events.EventHook())),
		)
		starter := func() error {
			if err := app.Initialize(); err != nil {
				log.With().Error("Failed to initialize node.", log.Err(err))
				return fmt.Errorf("init node: %w", err)
			}
			// This blocks until the context is finished or until an error is produced
			if err := app.Start(); err != nil {
				log.With().Error("Failed to start the node. See logs for details.", log.Err(err))
				return fmt.Errorf("start node: %w", err)
			}

			return nil
		}
		err = starter()
		app.Cleanup()
		if err != nil {
			os.Exit(1)
		}
	},
}

// VersionCmd returns the current version of spacemesh
var VersionCmd = &cobra.Command{
	Use:   "version",
	Short: "Show version info",
	Run: func(cmd *cobra.Command, args []string) {
		fmt.Print(cmdp.Version)
		if cmdp.Commit != "" {
			fmt.Printf("+%s", cmdp.Commit)
		}
		fmt.Println()
	},
}

func init() {
	// TODO add commands actually adds flags
	cmdp.AddCommands(Cmd)
	Cmd.AddCommand(VersionCmd)
}

// Service is a general service interface that specifies the basic start/stop functionality
type Service interface {
	Start(ctx context.Context) error
	Close()
}

// HareService is basic definition of hare algorithm service, providing consensus results for a layer
type HareService interface {
	Service
	GetResult(types.LayerID) ([]types.BlockID, error)
}

// TortoiseBeaconService is an interface that defines tortoise beacon functionality.
type TortoiseBeaconService interface {
	Service
	GetBeacon(id types.EpochID) ([]byte, error)
	HandleSerializedProposalMessage(ctx context.Context, data service.GossipMessage, sync service.Fetcher)
	HandleSerializedFirstVotingMessage(ctx context.Context, data service.GossipMessage, sync service.Fetcher)
	HandleSerializedFollowingVotingMessage(ctx context.Context, data service.GossipMessage, sync service.Fetcher)
}

// TickProvider is an interface to a glopbal system clock that releases ticks on each layer
type TickProvider interface {
	Subscribe() timesync.LayerTimer
	Unsubscribe(timesync.LayerTimer)
	GetCurrentLayer() types.LayerID
	StartNotifying()
	GetGenesisTime() time.Time
	LayerToTime(types.LayerID) time.Time
	Close()
	AwaitLayer(types.LayerID) chan struct{}
}

// LoadConfigFromFile tries to load configuration file if the config parameter was specified
func LoadConfigFromFile() (*cfg.Config, error) {
	fileLocation := viper.GetString("config")
	vip := viper.New()
	// read in default config if passed as param using viper
	if err := cfg.LoadConfig(fileLocation, vip); err != nil {
		log.Error(fmt.Sprintf("couldn't load config file at location: %s switching to defaults \n error: %v.",
			fileLocation, err))
		// return err
	}

	conf := cfg.DefaultConfig()

	hook := mapstructure.ComposeDecodeHookFunc(
		mapstructure.StringToTimeDurationHookFunc(),
		mapstructure.StringToSliceHookFunc(","),
		bigRatDecodeFunc(),
	)

	// load config if it was loaded to our viper
	if err := vip.Unmarshal(&conf, viper.DecodeHook(hook)); err != nil {
		log.With().Error("Failed to parse config", log.Err(err))
		return nil, fmt.Errorf("unmarshal viper: %w", err)
	}

	return &conf, nil
}

func bigRatDecodeFunc() mapstructure.DecodeHookFunc {
	return func(f reflect.Type, t reflect.Type, data interface{}) (interface{}, error) {
		if t != reflect.TypeOf(&big.Rat{}) {
			return data, nil
		}

		switch f.Kind() {
		case reflect.String:
			v, ok := new(big.Rat).SetString(data.(string))
			if !ok {
				return nil, errors.New("malformed string representing big.Rat was provided")
			}

			return v, nil
		case reflect.Float64:
			return new(big.Rat).SetFloat64(data.(float64)), nil
		case reflect.Int64:
			return new(big.Rat).SetInt64(data.(int64)), nil
		case reflect.Uint64:
			return new(big.Rat).SetUint64(data.(uint64)), nil
		default:
			return data, nil
		}
	}
}

// Option to modify an App instance.
type Option func(app *App)

// WithLog enables logger for an App.
func WithLog(logger log.Log) Option {
	return func(app *App) {
		app.log = logger
	}
}

// WithConfig overvwrites default App config.
func WithConfig(conf *cfg.Config) Option {
	return func(app *App) {
		app.Config = conf
	}
}

// New creates an instance of the spacemesh app
func New(opts ...Option) *App {
	defaultConfig := cfg.DefaultConfig()
	app := &App{
		Config:  &defaultConfig,
		log:     log.NewNop(),
		loggers: make(map[string]*zap.AtomicLevel),
		term:    make(chan struct{}),
		started: make(chan struct{}),
	}
	for _, opt := range opts {
		opt(app)
	}
	lvl := zap.NewAtomicLevelAt(zap.InfoLevel)
	log.SetupGlobal(app.log.SetLevel(&lvl))
	return app
}

// App is the cli app singleton
type App struct {
	*cobra.Command
	nodeID         types.NodeID
	P2P            p2p.Service
	Config         *cfg.Config
	grpcAPIService *grpcserver.Server
	jsonAPIService *grpcserver.JSONHTTPServer
	gatewaySvc     *grpcserver.GatewayService
	globalstateSvc *grpcserver.GlobalStateService
	txService      *grpcserver.TransactionService
	syncer         *syncer.Syncer
	blockListener  *blocks.BlockHandler
	state          *state.TransactionProcessor
	blockProducer  *miner.BlockBuilder
	oracle         *blocks.Oracle
	txProcessor    *state.TransactionProcessor
	mesh           *mesh.Mesh
	gossipListener *service.Listener
	clock          TickProvider
	hare           HareService
	postSetupMgr   *activation.PostSetupManager
	atxBuilder     *activation.Builder
	atxDb          *activation.DB
	poetListener   *activation.PoetListener
	edSgn          *signing.EdSigner
	watchPeers     *peers.Peers
	tortoiseBeacon TortoiseBeaconService
	closers        []interface{ Close() }
	log            log.Log
	txPool         *mempool.TxMempool
	svm            *svm.SVM
	layerFetch     *layerfetcher.Logic
	ptimesync      *peersync.Sync
	loggers        map[string]*zap.AtomicLevel
	term           chan struct{} // this channel is closed when closing services, goroutines should wait on this channel in order to terminate
	started        chan struct{} // this channel is closed once the app has finished starting
}

func (app *App) introduction() {
	log.Info("Welcome to Spacemesh. Spacemesh full node is starting...")
}

// Initialize sets up an exit signal, logging and checks the clock, returns error if clock is not in sync
func (app *App) Initialize() (err error) {
	// override default config in timesync since timesync is using TimeCongigValues
	timeCfg.TimeConfigValues = app.Config.TIME

	// ensure all data folders exist
	err = filesystem.ExistOrCreate(app.Config.DataDir())
	if err != nil {
		return fmt.Errorf("ensure folders exist: %w", err)
	}

	// exit gracefully - e.g. with app Cleanup on sig abort (ctrl-c)
	signalChan := make(chan os.Signal, 1)
	signal.Notify(signalChan, os.Interrupt)

	// Goroutine that listens for Ctrl ^ C command
	// and triggers the quit app
	go func() {
		for range signalChan {
			app.log.Info("Received an interrupt, stopping services...\n")
			cmdp.Cancel()
		}
	}()

	app.setupLogging()

	app.introduction()

	drift, err := timesync.CheckSystemClockDrift()
	if err != nil {
		return fmt.Errorf("check system clock drift: %w", err)
	}

	log.Info("System clock synchronized with ntp. drift: %s", drift)
	return nil
}

// setupLogging configured the app logging system.
func (app *App) setupLogging() {
	log.Info("%s", app.getAppInfo())

	msg := "initializing event reporter"
	if app.Config.PublishEventsURL != "" {
		msg += fmt.Sprintf(" with pubsub URL: %s", app.Config.PublishEventsURL)
	}
	log.Info(msg)
	if err := events.InitializeEventReporter(app.Config.PublishEventsURL); err != nil {
		log.With().Error("unable to initialize event reporter", log.Err(err))
	}
}

func (app *App) getAppInfo() string {
	return fmt.Sprintf("App version: %s. Git: %s - %s . Go Version: %s. OS: %s-%s ",
		cmdp.Version, cmdp.Branch, cmdp.Commit, runtime.Version(), runtime.GOOS, runtime.GOARCH)
}

// Cleanup stops all app services
func (app *App) Cleanup() {
	log.Info("app cleanup starting...")
	app.stopServices()
	// add any other Cleanup tasks here....
	log.Info("app cleanup completed")
}

// Wrap the top-level logger to add context info and set the level for a
// specific module.
func (app *App) addLogger(name string, logger log.Log) log.Log {
	lvl := zap.NewAtomicLevel()
	config := app.Config.LOGGING
	level, ok := map[string]string{
		AppLogger:            config.AppLoggerLevel,
		P2PLogger:            config.P2PLoggerLevel,
		PostLogger:           config.PostLoggerLevel,
		StateDbLogger:        config.StateDbLoggerLevel,
		StateLogger:          config.StateLoggerLevel,
		AtxDbStoreLogger:     config.AtxDbStoreLoggerLevel,
		TBeaconLogger:        config.TBeaconLoggerLevel,
		WeakCoinLogger:       config.WeakCoinLoggerLevel,
		PoetDbStoreLogger:    config.PoetDbStoreLoggerLevel,
		StoreLogger:          config.StoreLoggerLevel,
		PoetDbLogger:         config.PoetDbLoggerLevel,
		MeshDBLogger:         config.MeshDBLoggerLevel,
		TrtlLogger:           config.TrtlLoggerLevel,
		AtxDbLogger:          config.AtxDbLoggerLevel,
		BlkEligibilityLogger: config.BlkEligibilityLoggerLevel,
		MeshLogger:           config.MeshLoggerLevel,
		SyncLogger:           config.SyncLoggerLevel,
		BlockOracle:          config.BlockOracleLevel,
		HareOracleLogger:     config.HareOracleLoggerLevel,
		HareBeaconLogger:     config.HareBeaconLoggerLevel,
		HareLogger:           config.HareLoggerLevel,
		BlockBuilderLogger:   config.BlockBuilderLoggerLevel,
		BlockListenerLogger:  config.BlockListenerLoggerLevel,
		PoetListenerLogger:   config.PoetListenerLoggerLevel,
		NipostBuilderLogger:  config.NipostBuilderLoggerLevel,
		AtxBuilderLogger:     config.AtxBuilderLoggerLevel,
		TimeSyncLogger:       config.TimeSyncLoggerLevel,
	}[name]

	if ok {
		if err := lvl.UnmarshalText([]byte(level)); err != nil {
			app.log.Error("cannot parse logging for %v error %v", name, err)
			lvl.SetLevel(log.Level())
		}
	} else {
		lvl.SetLevel(log.Level())
	}

	if logger.Check(lvl.Level()) {
		app.loggers[name] = &lvl
		logger = logger.SetLevel(&lvl)
	}
	return logger.WithName(name).WithFields(log.String("module", name))
}

// SetLogLevel updates the log level of an existing logger
func (app *App) SetLogLevel(name, loglevel string) error {
	lvl, ok := app.loggers[name]
	if !ok {
		return fmt.Errorf("cannot find logger %v", name)
	}

	if err := lvl.UnmarshalText([]byte(loglevel)); err != nil {
		return fmt.Errorf("unmarshal text: %w", err)
	}

	return nil
}

func (app *App) initServices(ctx context.Context,
	nodeID types.NodeID,
	swarm service.Service,
	dbStorepath string,
	sgn *signing.EdSigner,
	isFixedOracle bool,
	rolacle hare.Rolacle,
	layerSize uint32,
	poetClient activation.PoetProvingServiceClient,
	vrfSigner signing.Signer,
	layersPerEpoch uint32, clock TickProvider) error {

	app.nodeID = nodeID

	lg := app.log.Named(nodeID.ShortString()).WithFields(nodeID)
	types.SetLayersPerEpoch(app.Config.LayersPerEpoch)

	app.log = app.addLogger(AppLogger, lg)

	db, err := database.NewLDBDatabase(filepath.Join(dbStorepath, "state"), 0, 0, app.addLogger(StateDbLogger, lg))
	if err != nil {
		return fmt.Errorf("create state DB: %w", err)
	}
	app.closers = append(app.closers, db)

	atxdbstore, err := database.NewLDBDatabase(filepath.Join(dbStorepath, "atx"), 0, 0, app.addLogger(AtxDbStoreLogger, lg))
	if err != nil {
		return fmt.Errorf("create ATX DB: %w", err)
	}
	app.closers = append(app.closers, atxdbstore)

	tBeaconDBStore, err := database.NewLDBDatabase(filepath.Join(dbStorepath, "tbeacon"), 0, 0, app.addLogger(TBeaconDbStoreLogger, lg))
	if err != nil {
		return fmt.Errorf("create tortoise beacon DB: %w", err)
	}
	app.closers = append(app.closers, tBeaconDBStore)

	poetDbStore, err := database.NewLDBDatabase(filepath.Join(dbStorepath, "poet"), 0, 0, app.addLogger(PoetDbStoreLogger, lg))
	if err != nil {
		return fmt.Errorf("create PoET DB: %w", err)
	}
	app.closers = append(app.closers, poetDbStore)

	iddbstore, err := database.NewLDBDatabase(filepath.Join(dbStorepath, "ids"), 0, 0, app.addLogger(StateDbLogger, lg))
	if err != nil {
		return fmt.Errorf("create IDs DB: %w", err)
	}
	app.closers = append(app.closers, iddbstore)

	store, err := database.NewLDBDatabase(filepath.Join(dbStorepath, "store"), 0, 0, app.addLogger(StoreLogger, lg))
	if err != nil {
		return fmt.Errorf("create store DB: %w", err)
	}
	app.closers = append(app.closers, store)

	idStore := activation.NewIdentityStore(iddbstore)
	poetDb := activation.NewPoetDb(poetDbStore, app.addLogger(PoetDbLogger, lg))
	validator := activation.NewValidator(poetDb, app.Config.POST)
	mdb, err := mesh.NewPersistentMeshDB(filepath.Join(dbStorepath, "mesh"), app.Config.BlockCacheSize, app.addLogger(MeshDBLogger, lg))
	if err != nil {
		return fmt.Errorf("create mesh DB: %w", err)
	}

	app.txPool = mempool.NewTxMemPool()
	meshAndPoolProjector := pendingtxs.NewMeshAndPoolProjector(mdb, app.txPool)

	appliedTxs, err := database.NewLDBDatabase(filepath.Join(dbStorepath, "appliedTxs"), 0, 0, lg.WithName("appliedTxs"))
	if err != nil {
		return fmt.Errorf("create applied txs DB: %w", err)
	}
	app.closers = append(app.closers, appliedTxs)
	processor := state.NewTransactionProcessor(db, appliedTxs, meshAndPoolProjector, app.txPool, lg.WithName("state"))

	goldenATXID := types.ATXID(types.HexToHash32(app.Config.GoldenATXID))
	if goldenATXID == *types.EmptyATXID {
		return errors.New("invalid golden atx id")
	}

	atxDB := activation.NewDB(atxdbstore, idStore, mdb, layersPerEpoch, goldenATXID, validator, app.addLogger(AtxDbLogger, lg))

	edVerifier := signing.NewEDVerifier()
	vrfVerifier := signing.VRFVerifier{}

	wc := weakcoin.New(swarm,
		vrfSigner, vrfVerifier,
		weakcoin.WithLog(app.addLogger(WeakCoinLogger, lg)),
		weakcoin.WithMaxRound(app.Config.TortoiseBeacon.RoundsNumber),
	)

	tBeacon := tortoisebeacon.New(
		app.Config.TortoiseBeacon,
		nodeID,
		swarm,
		atxDB,
		sgn,
		edVerifier,
		vrfSigner,
		vrfVerifier,
		wc,
		tBeaconDBStore,
		clock,
		app.addLogger(TBeaconLogger, lg))

	var msh *mesh.Mesh
	var trtl *tortoise.ThreadSafeVerifyingTortoise
	trtlStateDB, err := database.NewLDBDatabase(filepath.Join(dbStorepath, "turtle"), 0, 0, app.addLogger(StateDbLogger, lg))
	if err != nil {
		return fmt.Errorf("create turtle DB: %w", err)
	}
	app.closers = append(app.closers, trtlStateDB)
	trtlCfg := tortoise.Config{
		LayerSize:       layerSize,
		Database:        trtlStateDB,
		MeshDatabase:    mdb,
		ATXDB:           atxDB,
		Clock:           clock,
		Hdist:           app.Config.Hdist,
		Zdist:           app.Config.Zdist,
		ConfidenceParam: app.Config.ConfidenceParam,
		WindowSize:      app.Config.WindowSize,
		GlobalThreshold: app.Config.GlobalThreshold,
		LocalThreshold:  app.Config.LocalThreshold,
		Log:             app.addLogger(TrtlLogger, lg),
		RerunInterval:   time.Minute * time.Duration(app.Config.TortoiseRerunInterval),
	}

	trtl = tortoise.NewVerifyingTortoise(ctx, trtlCfg)
	svm := svm.New(processor, app.addLogger(SVMLogger, lg))

	if mdb.PersistentData() {
		msh = mesh.NewRecoveredMesh(ctx, mdb, atxDB, app.Config.REWARD, trtl, app.txPool, svm, app.addLogger(MeshLogger, lg))
		go msh.CacheWarmUp(app.Config.LayerAvgSize)
	} else {
<<<<<<< HEAD
		msh = mesh.NewMesh(mdb, atxDB, app.Config.REWARD, trtl, app.txPool, svm, app.addLogger(MeshLogger, lg))
		if err := svm.SetupGenesis(app.Config.Genesis); err != nil {
			return err
=======
		msh = mesh.NewMesh(mdb, atxDB, app.Config.REWARD, trtl, app.txPool, processor, app.addLogger(MeshLogger, lg))
		if err := svm.SetupGenesis(app.Config.Genesis); err != nil {
			return fmt.Errorf("setup genesis: %w", err)
>>>>>>> 30c72d45
		}
	}

	eValidator := blocks.NewBlockEligibilityValidator(layerSize, layersPerEpoch, atxDB, tBeacon,
		signing.VRFVerify, msh, app.addLogger(BlkEligibilityLogger, lg))

	if app.Config.AtxsPerBlock > miner.AtxsPerBlockLimit { // validate limit
		return fmt.Errorf("number of atxs per block required is bigger than the limit. atxs_per_block: %d. limit: %d",
			app.Config.AtxsPerBlock, miner.AtxsPerBlockLimit,
		)
	}

	// we can't have an epoch offset which is greater/equal than the number of layers in an epoch

	if app.Config.HareEligibility.EpochOffset >= app.Config.BaseConfig.LayersPerEpoch {
		return fmt.Errorf("epoch offset cannot be greater than or equal to the number of layers per epoch. epoch_offset: %d. layers_per_epoch: %d",
			app.Config.HareEligibility.EpochOffset, app.Config.BaseConfig.LayersPerEpoch)
	}

	bCfg := blocks.Config{
		Depth:       app.Config.Hdist,
		GoldenATXID: goldenATXID,
	}
	blockListener := blocks.NewBlockHandler(bCfg, msh, eValidator, app.addLogger(BlockListenerLogger, lg))

	remoteFetchService := fetch.NewFetch(ctx, app.Config.FETCH, swarm, app.addLogger(Fetcher, lg))

	layerFetch := layerfetcher.NewLogic(ctx, app.Config.LAYERS, blockListener, atxDB, poetDb, atxDB, processor, swarm, remoteFetchService, msh, app.addLogger(LayerFetcher, lg))
	layerFetch.AddDBs(mdb.Blocks(), atxdbstore, mdb.Transactions(), poetDbStore)

	syncerConf := syncer.Configuration{
		SyncInterval: time.Duration(app.Config.SyncInterval) * time.Second,
		AlwaysListen: app.Config.AlwaysListen,
	}
	newSyncer := syncer.NewSyncer(ctx, syncerConf, clock, msh, layerFetch, app.addLogger(SyncLogger, lg))
	// TODO(dshulyak) this needs to be improved, but dependency graph is a bit complicated
	tBeacon.SetSyncState(newSyncer)
	blockOracle := blocks.NewMinerBlockOracle(layerSize, layersPerEpoch, atxDB, tBeacon, vrfSigner, nodeID, newSyncer.ListenToGossip, app.addLogger(BlockOracle, lg))

	// TODO: we should probably decouple the apptest and the node (and duplicate as necessary) (#1926)
	var hOracle hare.Rolacle
	if isFixedOracle {
		// fixed rolacle, take the provided rolacle
		hOracle = rolacle
	} else {
		// regular oracle, build and use it
		beacon := eligibility.NewBeacon(tBeacon, app.addLogger(HareBeaconLogger, lg))
		hOracle = eligibility.New(beacon, atxDB, mdb, signing.VRFVerify, vrfSigner, app.Config.LayersPerEpoch, app.Config.HareEligibility, app.addLogger(HareOracleLogger, lg))
		// TODO: genesisMinerWeight is set to app.Config.SpaceToCommit, because PoET ticks are currently hardcoded to 1
	}

	gossipListener := service.NewListener(swarm, layerFetch, newSyncer.ListenToGossip, app.addLogger(GossipListener, lg))
	rabbit := app.HareFactory(ctx, mdb, swarm, sgn, nodeID, newSyncer, msh, hOracle, idStore, clock, lg)

	stateAndMeshProjector := pendingtxs.NewStateAndMeshProjector(processor, msh)
	minerCfg := miner.Config{
		DBPath:         filepath.Join(dbStorepath, "builder"),
		Hdist:          app.Config.Hdist,
		MinerID:        nodeID,
		AtxsPerBlock:   app.Config.AtxsPerBlock,
		LayersPerEpoch: layersPerEpoch,
		TxsPerBlock:    app.Config.TxsPerBlock,
	}

	blockProducer := miner.NewBlockBuilder(
		minerCfg,
		sgn,
		swarm,
		clock.Subscribe(),
		msh,
		trtl,
		blockOracle,
		tBeacon,
		newSyncer,
		stateAndMeshProjector,
		app.txPool,
		app.addLogger(BlockBuilderLogger, lg))

	poetListener := activation.NewPoetListener(swarm, poetDb, app.addLogger(PoetListenerLogger, lg))

	postSetupMgr, err := activation.NewPostSetupManager(util.Hex2Bytes(nodeID.Key), app.Config.POST, app.addLogger(PostLogger, lg))
	if err != nil {
		app.log.Panic("failed to create post setup manager: %v", err)
	}

	nipostBuilder := activation.NewNIPostBuilder(util.Hex2Bytes(nodeID.Key), postSetupMgr, poetClient, poetDb, store, app.addLogger(NipostBuilderLogger, lg))

	coinbaseAddr := types.HexToAddress(app.Config.SMESHING.CoinbaseAccount)
	if app.Config.SMESHING.Start {
		if coinbaseAddr.Big().Uint64() == 0 {
			app.log.Panic("invalid coinbase account")
		}
	}

	builderConfig := activation.Config{
		CoinbaseAccount: coinbaseAddr,
		GoldenATXID:     goldenATXID,
		LayersPerEpoch:  layersPerEpoch,
	}

	atxBuilder := activation.NewBuilder(builderConfig, nodeID, sgn,
		atxDB, swarm, msh, layersPerEpoch, nipostBuilder,
		postSetupMgr, clock, newSyncer, store, app.addLogger("atxBuilder", lg),
		activation.WithContext(ctx),
	)

	gossipListener.AddListener(ctx, state.IncomingTxProtocol, priorityq.Low, processor.HandleTxGossipData)
	gossipListener.AddListener(ctx, activation.AtxProtocol, priorityq.Low, atxDB.HandleGossipAtx)
	gossipListener.AddListener(ctx, blocks.NewBlockProtocol, priorityq.High, blockListener.HandleBlock)
	gossipListener.AddListener(ctx, tortoisebeacon.TBProposalProtocol, priorityq.Low, tBeacon.HandleSerializedProposalMessage)
	gossipListener.AddListener(ctx, tortoisebeacon.TBFirstVotingProtocol, priorityq.Low, tBeacon.HandleSerializedFirstVotingMessage)
	gossipListener.AddListener(ctx, tortoisebeacon.TBFollowingVotingProtocol, priorityq.Low, tBeacon.HandleSerializedFollowingVotingMessage)
	gossipListener.AddListener(ctx, weakcoin.GossipProtocol, priorityq.Low, wc.HandleSerializedMessage)

	app.blockProducer = blockProducer
	app.blockListener = blockListener
	app.gossipListener = gossipListener
	app.mesh = msh
	app.syncer = newSyncer
	app.clock = clock
	app.state = processor
	app.hare = rabbit
	app.P2P = swarm
	app.watchPeers = peers.Start(swarm)
	app.poetListener = poetListener
	app.atxBuilder = atxBuilder
	app.postSetupMgr = postSetupMgr
	app.oracle = blockOracle
	app.txProcessor = processor
	app.atxDb = atxDB
	app.layerFetch = layerFetch
	app.tortoiseBeacon = tBeacon
	app.svm = svm
	if !app.Config.TIME.Peersync.Disable {
		conf := app.Config.TIME.Peersync
		conf.ResponsesBufferSize = app.Config.P2P.BufferSize
		app.ptimesync = peersync.New(
			swarm.(peersync.Network),
			peersync.WithLog(app.addLogger(TimeSyncLogger, lg)),
			peersync.WithConfig(conf),
		)
	}

	return nil
}

// periodically checks that our clock is sync
func (app *App) checkTimeDrifts() {
	checkTimeSync := time.NewTicker(app.Config.TIME.RefreshNtpInterval)
	defer checkTimeSync.Stop() // close ticker

	for {
		select {
		case <-app.term:
			return

		case <-checkTimeSync.C:
			_, err := timesync.CheckSystemClockDrift()
			if err != nil {
				app.log.With().Error("unable to synchronize system time", log.Err(err))
				cmdp.Cancel()
				return
			}
		}
	}
}

// HareFactory returns a hare consensus algorithm according to the parameters in app.Config.Hare.SuperHare
func (app *App) HareFactory(
	ctx context.Context,
	mdb *mesh.DB,
	swarm service.Service,
	sgn hare.Signer,
	nodeID types.NodeID,
	syncer *syncer.Syncer,
	msh *mesh.Mesh,
	hOracle hare.Rolacle,
	idStore *activation.IdentityStore,
	clock TickProvider,
	lg log.Log,
) HareService {
	if app.Config.HARE.SuperHare {
		hr := turbohare.New(ctx, app.Config.HARE, msh, clock.Subscribe(), app.addLogger(HareLogger, lg))
		mdb.InputVectorBackupFunc = hr.GetResult
		return hr
	}

	ha := hare.New(
		app.Config.HARE,
		swarm,
		sgn,
		nodeID,
		syncer.IsSynced,
		msh,
		hOracle,
		uint16(app.Config.LayersPerEpoch),
		idStore,
		hOracle,
		clock.Subscribe(),
		app.addLogger(HareLogger, lg))
	return ha
}

func (app *App) startServices(ctx context.Context) error {
	app.layerFetch.Start()
	go app.startSyncer(ctx)

	if err := app.tortoiseBeacon.Start(ctx); err != nil {
		return fmt.Errorf("cannot start tortoise beacon: %w", err)
	}
	if err := app.hare.Start(ctx); err != nil {
		return fmt.Errorf("cannot start hare: %w", err)
	}
	if err := app.blockProducer.Start(ctx); err != nil {
		return fmt.Errorf("cannot start block producer: %w", err)
	}

	app.poetListener.Start(ctx)

	if app.Config.SMESHING.Start {
		coinbaseAddr := types.HexToAddress(app.Config.SMESHING.CoinbaseAccount)
		go func() {
			if err := app.atxBuilder.StartSmeshing(coinbaseAddr, app.Config.SMESHING.Opts); err != nil {
				log.Panic("failed to start smeshing: %v", err)
			}
		}()
	} else {
		log.Info("smeshing not started, waiting to be triggered via smesher api")
	}

	app.clock.StartNotifying()
	if app.ptimesync != nil {
		app.ptimesync.Start()
	}
	go app.checkTimeDrifts()
	return nil
}

func (app *App) startAPIServices(ctx context.Context, net api.NetworkAPI) {
	apiConf := &app.Config.API
	layerDuration := app.Config.LayerDurationSec

	// API SERVICES
	// Since we have multiple GRPC services, we cannot automatically enable them if
	// the gateway server is enabled (since we don't know which ones to enable), so
	// it's an error if the gateway server is enabled without enabling at least one
	// GRPC service.

	// Make sure we only create the server once.
	registerService := func(svc grpcserver.ServiceAPI) {
		if app.grpcAPIService == nil {
			app.grpcAPIService = grpcserver.NewServerWithInterface(apiConf.GrpcServerPort, apiConf.GrpcServerInterface)
		}
		svc.RegisterService(app.grpcAPIService)
	}

	// Register the requested services one by one
	if apiConf.StartDebugService {
		registerService(grpcserver.NewDebugService(app.mesh))
	}
	if apiConf.StartGatewayService {
		registerService(grpcserver.NewGatewayService(net))
	}
	if apiConf.StartGlobalStateService {
		registerService(grpcserver.NewGlobalStateService(app.mesh, app.txPool))
	}
	if apiConf.StartMeshService {
		registerService(grpcserver.NewMeshService(app.mesh, app.clock, app.Config.LayersPerEpoch, app.Config.P2P.NetworkID, layerDuration, app.Config.LayerAvgSize, app.Config.TxsPerBlock))
	}
	if apiConf.StartNodeService {
		nodeService := grpcserver.NewNodeService(net, app.mesh, app.clock, app.syncer, app.atxBuilder)
		registerService(nodeService)
		app.closers = append(app.closers, nodeService)
	}
	if apiConf.StartSmesherService {
		registerService(grpcserver.NewSmesherService(app.postSetupMgr, app.atxBuilder))
	}
	if apiConf.StartTransactionService {
		registerService(grpcserver.NewTransactionService(net, app.mesh, app.txPool, app.syncer))
	}

	// Now that the services are registered, start the server.
	if app.grpcAPIService != nil {
		app.grpcAPIService.Start()
	}

	if apiConf.StartJSONServer {
		if app.grpcAPIService == nil {
			// This panics because it should not happen.
			// It should be caught inside apiConf.
			log.Panic("one or more new grpc services must be enabled with new json gateway server")
		}
		app.jsonAPIService = grpcserver.NewJSONHTTPServer(apiConf.JSONServerPort, apiConf.GrpcServerPort)
		app.jsonAPIService.StartService(
			ctx,
			apiConf.StartDebugService,
			apiConf.StartGatewayService,
			apiConf.StartGlobalStateService,
			apiConf.StartMeshService,
			apiConf.StartNodeService,
			apiConf.StartSmesherService,
			apiConf.StartTransactionService,
		)
	}
}

func (app *App) stopServices() {
	// all go-routines that listen to app.term will close
	// note: there is no guarantee that a listening go-routine will close before stopServices exits
	close(app.term)

	if app.jsonAPIService != nil {
		log.Info("stopping json gateway service")
		if err := app.jsonAPIService.Close(); err != nil {
			log.With().Error("error stopping json gateway server", log.Err(err))
		}
	}

	if app.grpcAPIService != nil {
		log.Info("stopping grpc service")
		// does not return any errors
		_ = app.grpcAPIService.Close()
	}

	if app.blockProducer != nil {
		app.log.Info("closing block producer")
		if err := app.blockProducer.Close(); err != nil {
			log.With().Error("cannot stop block producer", log.Err(err))
		}
	}

	if app.clock != nil {
		app.log.Info("closing clock")
		app.clock.Close()
	}

	if app.gossipListener != nil {
		app.gossipListener.Stop()
	}

	if app.tortoiseBeacon != nil {
		app.log.Info("stopping tortoise beacon")
		app.tortoiseBeacon.Close()
	}

	if app.poetListener != nil {
		app.log.Info("closing poet listener")
		app.poetListener.Close()
	}

	if app.atxBuilder != nil {
		app.log.Info("closing atx builder")
		_ = app.atxBuilder.StopSmeshing(false)
	}

	if app.hare != nil {
		app.log.Info("closing hare")
		app.hare.Close()
	}

	if app.P2P != nil {
		app.log.Info("closing p2p")
		app.P2P.Shutdown()
	}

	if app.layerFetch != nil {
		app.log.Info("closing layerFetch")
		app.layerFetch.Close()
	}

	if app.syncer != nil {
		app.log.Info("closing sync")
		app.syncer.Close()
	}

	if app.mesh != nil {
		app.log.Info("closing mesh")
		app.mesh.Close()
	}

	if app.ptimesync != nil {
		app.ptimesync.Stop()
		app.log.Debug("peer timesync stopped")
	}

	if app.watchPeers != nil {
		app.watchPeers.Close()
	}

	events.CloseEventReporter()
	events.CloseEventPubSub()

	// Close all databases.
	for _, closer := range app.closers {
		if closer != nil {
			closer.Close()
		}
	}
}

// LoadOrCreateEdSigner either loads a previously created ed identity for the node or creates a new one if not exists
func (app *App) LoadOrCreateEdSigner() (*signing.EdSigner, error) {
	filename := filepath.Join(app.Config.SMESHING.Opts.DataDir, edKeyFileName)
	log.Info("Looking for identity file at `%v`", filename)

	data, err := ioutil.ReadFile(filename)
	if err != nil {
		if !os.IsNotExist(err) {
			return nil, fmt.Errorf("failed to read identity file: %w", err)
		}

		log.Info("Identity file not found. Creating new identity...")

		edSgn := signing.NewEdSigner()
		err := os.MkdirAll(filepath.Dir(filename), filesystem.OwnerReadWriteExec)
		if err != nil {
			return nil, fmt.Errorf("failed to create directory for identity file: %w", err)
		}
		err = ioutil.WriteFile(filename, edSgn.ToBuffer(), filesystem.OwnerReadWrite)
		if err != nil {
			return nil, fmt.Errorf("failed to write identity file: %w", err)
		}

		log.With().Info("created new identity", edSgn.PublicKey())
		return edSgn, nil
	}

	edSgn, err := signing.NewEdSignerFromBuffer(data)
	if err != nil {
		return nil, fmt.Errorf("failed to construct identity from data file: %w", err)
	}

	log.Info("Loaded existing identity; public key: %v", edSgn.PublicKey())

	return edSgn, nil
}

type identityFileFound struct{}

func (identityFileFound) Error() string {
	return "identity file found"
}

func (app *App) getIdentityFile() (string, error) {
	var f string
	err := filepath.Walk(app.Config.SMESHING.Opts.DataDir, func(path string, info os.FileInfo, err error) error {
		if err != nil {
			return nil
		}
		if !info.IsDir() && info.Name() == edKeyFileName {
			f = path
			return &identityFileFound{}
		}
		return nil
	})
	if _, ok := err.(*identityFileFound); ok {
		return f, nil
	}
	if err != nil {
		return "", fmt.Errorf("failed to traverse Post data dir: %w", err)
	}
	return "", fmt.Errorf("not found")
}

func (app *App) startSyncer(ctx context.Context) {
	if app.P2P == nil {
		app.log.Error("syncer started before p2p is initialized")
	} else {
		_, err := app.watchPeers.WaitPeers(ctx, app.Config.P2P.SwarmConfig.RandomConnections)
		if err != nil {
			return
		}
	}
	app.syncer.Start(ctx)
}

// Start starts the Spacemesh node and initializes all relevant services according to command line arguments provided.
func (app *App) Start() error {
	// we use the main app context
	ctx := cmdp.Ctx
	// Create a contextual logger for local usage (lower-level modules will create their own contextual loggers
	// using context passed down to them)
	logger := app.log.WithContext(ctx)

	hostname, err := os.Hostname()
	if err != nil {
		return fmt.Errorf("error reading hostname: %w", err)
	}
	logger.With().Info("starting spacemesh",
		log.String("data-dir", app.Config.DataDir()),
		log.String("post-dir", app.Config.SMESHING.Opts.DataDir),
		log.String("hostname", hostname))

	err = filesystem.ExistOrCreate(app.Config.DataDir())
	if err != nil {
		return fmt.Errorf("data-dir %s not found or could not be created: %w", app.Config.DataDir(), err)
	}

	/* Setup monitoring */
	pprofErr := make(chan error, 1)
	if app.Config.PprofHTTPServer {
		logger.Info("starting pprof server")
		srv := &http.Server{Addr: ":6060"}
		defer srv.Shutdown(ctx)
		go func() {
			if err := srv.ListenAndServe(); err != nil {
				pprofErr <- fmt.Errorf("cannot start pprof http server: %w", err)
			}
		}()
	}

	if app.Config.ProfilerURL != "" {
		p, err := profiler.Start(profiler.Config{
			ApplicationName: app.Config.ProfilerName,
			// app.Config.ProfilerURL should be the pyroscope server address
			// TODO: AuthToken? no need right now since server isn't public
			ServerAddress: app.Config.ProfilerURL,
			// by default all profilers are enabled,
		})
		if err != nil {
			return fmt.Errorf("cannot start profiling client: %w", err)
		}
		defer p.Stop()
	}

	/* Create or load miner identity */

	app.edSgn, err = app.LoadOrCreateEdSigner()
	if err != nil {
		return fmt.Errorf("could not retrieve identity: %w", err)
	}

	poetClient := activation.NewHTTPPoetClient(app.Config.PoETServer)

	edPubkey := app.edSgn.PublicKey()
	vrfSigner, vrfPub, err := signing.NewVRFSigner(app.edSgn.Sign(edPubkey.Bytes()))
	if err != nil {
		return fmt.Errorf("failed to create vrf signer: %w", err)
	}

	nodeID := types.NodeID{Key: edPubkey.String(), VRFPublicKey: vrfPub}

	lg := logger.Named(nodeID.ShortString()).WithFields(nodeID)

	/* Initialize all protocol services */

	dbStorepath := app.Config.DataDir()
	gTime, err := time.Parse(time.RFC3339, app.Config.GenesisTime)
	if err != nil {
		return fmt.Errorf("cannot parse genesis time %s: %d", app.Config.GenesisTime, err)
	}
	ld := time.Duration(app.Config.LayerDurationSec) * time.Second
	clock := timesync.NewClock(timesync.RealClock{}, ld, gTime, lg.WithName("clock"))

	logger.Info("initializing p2p services")
	swarm, err := p2p.New(ctx, app.Config.P2P, app.addLogger(P2PLogger, lg), dbStorepath)
	if err != nil {
		return fmt.Errorf("error starting p2p services: %w", err)
	}

	if err = app.initServices(ctx,
		nodeID,
		swarm,
		dbStorepath,
		app.edSgn,
		false,
		nil,
		uint32(app.Config.LayerAvgSize),
		poetClient,
		vrfSigner,
		app.Config.LayersPerEpoch,
		clock); err != nil {
		return fmt.Errorf("cannot start services: %w", err)
	}

	if app.Config.CollectMetrics {
		metrics.StartMetricsServer(app.Config.MetricsPort)
	}

	if app.Config.MetricsPush != "" {
		metrics.StartPushingMetrics(app.Config.MetricsPush, app.Config.MetricsPushPeriod,
			swarm.LocalNode().PublicKey().String(), strconv.Itoa(int(app.Config.P2P.NetworkID)))
	}

	if err := app.startServices(ctx); err != nil {
		return fmt.Errorf("error starting services: %w", err)
	}

	app.startAPIServices(ctx, app.P2P)

	// P2P must start last to not block when sending messages to protocols
	if err := app.P2P.Start(ctx); err != nil {
		return fmt.Errorf("error starting p2p services: %w", err)
	}

	events.SubscribeToLayers(clock.Subscribe())
	logger.Info("app started")

	// notify anyone who might be listening that the app has finished starting.
	// this can be used by, e.g., app tests.
	close(app.started)

	defer events.ReportError(events.NodeError{
		Msg:   "node is shutting down",
		Level: zapcore.InfoLevel,
	})
	syncErr := make(chan error, 1)
	if app.ptimesync != nil {
		go func() {
			syncErr <- app.ptimesync.Wait()
			// if nil node was already stopped
			if syncErr != nil {
				cmdp.Cancel()
			}
		}()
	}
	// app blocks until it receives a signal to exit
	// this signal may come from the node or from sig-abort (ctrl-c)
	select {
	case <-ctx.Done():
		return nil
	case err := <-pprofErr:
		return err
	case err := <-syncErr:
		return err
	}
}<|MERGE_RESOLUTION|>--- conflicted
+++ resolved
@@ -595,15 +595,9 @@
 		msh = mesh.NewRecoveredMesh(ctx, mdb, atxDB, app.Config.REWARD, trtl, app.txPool, svm, app.addLogger(MeshLogger, lg))
 		go msh.CacheWarmUp(app.Config.LayerAvgSize)
 	} else {
-<<<<<<< HEAD
 		msh = mesh.NewMesh(mdb, atxDB, app.Config.REWARD, trtl, app.txPool, svm, app.addLogger(MeshLogger, lg))
 		if err := svm.SetupGenesis(app.Config.Genesis); err != nil {
-			return err
-=======
-		msh = mesh.NewMesh(mdb, atxDB, app.Config.REWARD, trtl, app.txPool, processor, app.addLogger(MeshLogger, lg))
-		if err := svm.SetupGenesis(app.Config.Genesis); err != nil {
 			return fmt.Errorf("setup genesis: %w", err)
->>>>>>> 30c72d45
 		}
 	}
 
