--- conflicted
+++ resolved
@@ -94,11 +94,7 @@
 	clock            *timesync.Ticker
 	hare             *hare.Hare
 	atxBuilder       *activation.Builder
-<<<<<<< HEAD
 	poetListener     *activation.PoetListener
-	unregisterOracle func()
-=======
->>>>>>> 5fb19844
 	edSgn            *signing.EdSigner
 	log              log.Log
 }
@@ -424,15 +420,6 @@
 
 	app.log.Info("closing sync")
 	app.syncer.Close()
-<<<<<<< HEAD
-
-	app.log.Info("unregister from oracle")
-	if app.unregisterOracle != nil {
-		app.unregisterOracle()
-	}
-
-=======
->>>>>>> 5fb19844
 }
 
 func getEdIdentity() (*signing.EdSigner, error) {
