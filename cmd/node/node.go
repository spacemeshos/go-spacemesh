--- conflicted
+++ resolved
@@ -598,15 +598,9 @@
 		fetch.BallotDB:   msh.Ballots(),
 		fetch.BlockDB:    msh.Blocks(),
 		fetch.ProposalDB: proposalDB,
-<<<<<<< HEAD
-		fetch.ATXDB:      atxdbstore,
-		fetch.TXDB:       msh.Transactions(),
-		fetch.POETDB:     poetDbStore,
-=======
 		fetch.ATXDB:      atxDBStore,
 		fetch.TXDB:       msh.Transactions(),
 		fetch.POETDB:     poetDBStore,
->>>>>>> 9c34c3b0
 	}
 	dataHanders := layerfetcher.DataHandlers{
 		ATX:      atxDB,
