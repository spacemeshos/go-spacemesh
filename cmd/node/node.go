// Package node contains the main executable for go-spacemesh node
package node

import (
	"context"
	"errors"
	"fmt"
	"net/http"
	"os"
	"os/signal"
	"path/filepath"
	"runtime"
	"time"

	"github.com/gofrs/flock"
	grpcmw "github.com/grpc-ecosystem/go-grpc-middleware"
	grpczap "github.com/grpc-ecosystem/go-grpc-middleware/logging/zap"
	grpctags "github.com/grpc-ecosystem/go-grpc-middleware/tags"
	"github.com/mitchellh/mapstructure"
	"github.com/pyroscope-io/pyroscope/pkg/agent/profiler"
	"github.com/spf13/cobra"
	"github.com/spf13/viper"
	"go.uber.org/zap"
	"go.uber.org/zap/zapcore"

	"github.com/spacemeshos/go-spacemesh/activation"
	"github.com/spacemeshos/go-spacemesh/api"
	"github.com/spacemeshos/go-spacemesh/api/grpcserver"
	"github.com/spacemeshos/go-spacemesh/beacon"
	"github.com/spacemeshos/go-spacemesh/blocks"
	"github.com/spacemeshos/go-spacemesh/cmd"
	"github.com/spacemeshos/go-spacemesh/cmd/mapstructureutil"
	"github.com/spacemeshos/go-spacemesh/common/types"
	"github.com/spacemeshos/go-spacemesh/config"
	"github.com/spacemeshos/go-spacemesh/config/presets"
	"github.com/spacemeshos/go-spacemesh/datastore"
	"github.com/spacemeshos/go-spacemesh/events"
	"github.com/spacemeshos/go-spacemesh/fetch"
	vm "github.com/spacemeshos/go-spacemesh/genvm"
	"github.com/spacemeshos/go-spacemesh/hare"
	"github.com/spacemeshos/go-spacemesh/hare/eligibility"
	"github.com/spacemeshos/go-spacemesh/layerpatrol"
	"github.com/spacemeshos/go-spacemesh/log"
	"github.com/spacemeshos/go-spacemesh/mesh"
	"github.com/spacemeshos/go-spacemesh/metrics"
	"github.com/spacemeshos/go-spacemesh/miner"
	"github.com/spacemeshos/go-spacemesh/p2p"
	"github.com/spacemeshos/go-spacemesh/p2p/pubsub"
	"github.com/spacemeshos/go-spacemesh/proposals"
	"github.com/spacemeshos/go-spacemesh/signing"
	"github.com/spacemeshos/go-spacemesh/sql"
	dbmetrics "github.com/spacemeshos/go-spacemesh/sql/metrics"
	"github.com/spacemeshos/go-spacemesh/syncer"
	"github.com/spacemeshos/go-spacemesh/system"
	"github.com/spacemeshos/go-spacemesh/timesync"
	timeCfg "github.com/spacemeshos/go-spacemesh/timesync/config"
	"github.com/spacemeshos/go-spacemesh/timesync/peersync"
	"github.com/spacemeshos/go-spacemesh/tortoise"
	"github.com/spacemeshos/go-spacemesh/txs"
)

const (
	edKeyFileName   = "key.bin"
	genesisFileName = "genesis.json"
	lockFile        = "LOCK"
)

// Logger names.
const (
	AppLogger              = "app"
	P2PLogger              = "p2p"
	PostLogger             = "post"
	StateDbLogger          = "stateDbStore"
	BeaconLogger           = "beacon"
	CachedDBLogger         = "cachedDB"
	PoetDbLogger           = "poetDb"
	TrtlLogger             = "trtl"
	ATXHandlerLogger       = "atxHandler"
	MeshLogger             = "mesh"
	SyncLogger             = "sync"
	HareOracleLogger       = "hareOracle"
	HareLogger             = "hare"
	BlockCertLogger        = "blockCert"
	BlockGenLogger         = "blockGenerator"
	BlockHandlerLogger     = "blockHandler"
	TxHandlerLogger        = "txHandler"
	ProposalBuilderLogger  = "proposalBuilder"
	ProposalListenerLogger = "proposalListener"
	PoetListenerLogger     = "poetListener"
	NipostBuilderLogger    = "nipostBuilder"
	Fetcher                = "fetcher"
	TimeSyncLogger         = "timesync"
	VMLogger               = "vm"
	GRPCLogger             = "grpc"
	ConStateLogger         = "conState"
)

<<<<<<< HEAD
func GetCommand() *cobra.Command {
	cmd := &cobra.Command{
		Use:   "node",
		Short: "start node",
		Run: func(cmd *cobra.Command, args []string) {
			conf, err := loadConfig(cmd)
			if err != nil {
				log.With().Fatal("failed to initialize config", log.Err(err))
			}
=======
// Cmd is the cobra wrapper for the node, that allows adding parameters to it.
var Cmd = &cobra.Command{
	Use:   "node",
	Short: "start node",
	Run: func(c *cobra.Command, args []string) {
		conf, err := loadConfig(c)
		if err != nil {
			log.With().Fatal("failed to initialize config", log.Err(err))
		}
>>>>>>> df455c3b

			if conf.LOGGING.Encoder == config.JSONLogEncoder {
				log.JSONLog(true)
			}
			app := New(
				WithConfig(conf),
				// NOTE(dshulyak) this needs to be max level so that child logger can can be current level or below.
				// otherwise it will fail later when child logger will try to increase level.
				WithLog(log.RegisterHooks(
					log.NewWithLevel("", zap.NewAtomicLevelAt(zapcore.DebugLevel)),
					events.EventHook())),
			)
			starter := func() error {
				if err := app.Initialize(); err != nil {
					return err
				}
				// This blocks until the context is finished or until an error is produced
				if err := app.Start(); err != nil {
					return err
				}

				return nil
			}
			err = starter()
			app.Cleanup()
			if err != nil {
				log.With().Fatal(err.Error())
			}
		},
	}

	cmdp.AddCommands(cmd)

<<<<<<< HEAD
	// versionCmd returns the current version of spacemesh.
	versionCmd := cobra.Command{
		Use:   "version",
		Short: "Show version info",
		Run: func(cmd *cobra.Command, args []string) {
			fmt.Print(cmdp.Version)
			if cmdp.Commit != "" {
				fmt.Printf("+%s", cmdp.Commit)
			}
			fmt.Println()
		},
	}
	cmd.AddCommand(&versionCmd)

	return cmd
=======
// VersionCmd returns the current version of spacemesh.
var VersionCmd = &cobra.Command{
	Use:   "version",
	Short: "Show version info",
	Run: func(c *cobra.Command, args []string) {
		fmt.Print(cmd.Version)
		if cmd.Commit != "" {
			fmt.Printf("+%s", cmd.Commit)
		}
		fmt.Println()
	},
>>>>>>> df455c3b
}

var (
	appLog  log.Log
	grpcLog *zap.Logger
)

func init() {
<<<<<<< HEAD
	appLog = log.NewNop()
	grpcLog = appLog.WithName(GRPCLogger).WithFields(log.String("module", GRPCLogger)).Zap()
	grpczap.ReplaceGrpcLoggerV2(grpcLog)
=======
	cmd.AddCommands(Cmd)
	Cmd.AddCommand(VersionCmd)
>>>>>>> df455c3b
}

// Service is a general service interface that specifies the basic start/stop functionality.
type Service interface {
	Start(ctx context.Context) error
	Close()
}

// TickProvider is an interface to a glopbal system clock that releases ticks on each layer.
type TickProvider interface {
	Subscribe() timesync.LayerTimer
	Unsubscribe(timesync.LayerTimer)
	GetCurrentLayer() types.LayerID
	StartNotifying()
	GetGenesisTime() time.Time
	timesync.LayerConverter
	Close()
	AwaitLayer(types.LayerID) chan struct{}
}

func loadConfig(c *cobra.Command) (*config.Config, error) {
	conf, err := LoadConfigFromFile()
	if err != nil {
		return nil, fmt.Errorf("loading config from file: %w", err)
	}
	if err := cmd.EnsureCLIFlags(c, conf); err != nil {
		return nil, fmt.Errorf("mapping cli flags to config: %w", err)
	}
	return conf, nil
}

// LoadConfigFromFile tries to load configuration file if the config parameter was specified.
func LoadConfigFromFile() (*config.Config, error) {
	fileLocation := viper.GetString("config")

	// read in default config if passed as param using viper
	if err := config.LoadConfig(fileLocation, viper.GetViper()); err != nil {
		log.Error(fmt.Sprintf("couldn't load config file at location: %s switching to defaults \n error: %v.",
			fileLocation, err))
		// return err
	}

	conf := config.DefaultConfig()

	if name := viper.GetString("preset"); len(name) > 0 {
		preset, err := presets.Get(name)
		if err != nil {
			return nil, err
		}
		conf = preset
	}

	hook := mapstructure.ComposeDecodeHookFunc(
		mapstructure.StringToTimeDurationHookFunc(),
		mapstructure.StringToSliceHookFunc(","),
		mapstructureutil.BigRatDecodeFunc(),
	)

	// load config if it was loaded to the viper
	if err := viper.Unmarshal(&conf, viper.DecodeHook(hook)); err != nil {
		return nil, fmt.Errorf("unmarshal viper: %w", err)
	}
	return &conf, nil
}

// Option to modify an App instance.
type Option func(app *App)

// WithLog enables logger for an App.
func WithLog(logger log.Log) Option {
	return func(app *App) {
		app.log = logger
	}
}

// WithConfig overwrites default App config.
func WithConfig(conf *config.Config) Option {
	return func(app *App) {
		app.Config = conf
	}
}

// New creates an instance of the spacemesh app.
func New(opts ...Option) *App {
	defaultConfig := config.DefaultConfig()
	app := &App{
		Config:  &defaultConfig,
		log:     appLog,
		loggers: make(map[string]*zap.AtomicLevel),
		term:    make(chan struct{}),
		started: make(chan struct{}),
	}
	for _, opt := range opts {
		opt(app)
	}
	lvl := zap.NewAtomicLevelAt(zap.InfoLevel)
	log.SetupGlobal(app.log.SetLevel(&lvl))
	return app
}

// App is the cli app singleton.
type App struct {
	*cobra.Command
	fileLock         *flock.Flock
	nodeID           types.NodeID
	Config           *config.Config
	db               *sql.Database
	grpcAPIService   *grpcserver.Server
	jsonAPIService   *grpcserver.JSONHTTPServer
	syncer           *syncer.Syncer
	proposalListener *proposals.Handler
	proposalBuilder  *miner.ProposalBuilder
	mesh             *mesh.Mesh
	atxProvider      api.AtxProvider
	clock            TickProvider
	hare             *hare.Hare
	blockGen         *blocks.Generator
	certifier        *blocks.Certifier
	postSetupMgr     *activation.PostSetupManager
	atxBuilder       *activation.Builder
	atxHandler       *activation.Handler
	poetListener     *activation.PoetListener
	edSgn            *signing.EdSigner
	beaconProtocol   *beacon.ProtocolDriver
	closers          []interface{ Close() }
	log              log.Log
	svm              *vm.VM
	conState         *txs.ConservativeState
	fetcher          *fetch.Fetch
	ptimesync        *peersync.Sync
	tortoise         *tortoise.Tortoise

	host *p2p.Host

	loggers map[string]*zap.AtomicLevel
	term    chan struct{} // this channel is closed when closing services, goroutines should wait on this channel in order to terminate
	started chan struct{} // this channel is closed once the app has finished starting
}

func (app *App) Started() chan struct{} {
	return app.started
}

func (app *App) introduction() {
	log.Info("Welcome to Spacemesh. Spacemesh full node is starting...")
}

// Initialize sets up an exit signal, logging and checks the clock, returns error if clock is not in sync.
func (app *App) Initialize() (err error) {
	// ensure all data folders exist
	if err := os.MkdirAll(app.Config.DataDir(), 0o700); err != nil {
		return fmt.Errorf("ensure folders exist: %w", err)
	}
	lockName := filepath.Join(app.Config.DataDir(), lockFile)
	fl := flock.New(lockName)
	locked, err := fl.TryLock()
	if err != nil {
		return fmt.Errorf("flock %s: %w", lockName, err)
	} else if !locked {
		return fmt.Errorf("only one spacemesh instance should be running (locking file %s)", fl.Path())
	}
	app.fileLock = fl

	gpath := filepath.Join(app.Config.DataDir(), genesisFileName)
	var existing config.GenesisConfig
	if err := existing.LoadFromFile(gpath); err != nil {
		if !errors.Is(err, os.ErrNotExist) {
			return fmt.Errorf("failed to load genesis config at %s: %w", gpath, err)
		}
		if err := app.Config.Genesis.Validate(); err != nil {
			return err
		}
		if err := app.Config.Genesis.WriteToFile(gpath); err != nil {
			return fmt.Errorf("failed to write genesis config to %s: %w", gpath, err)
		}
	} else {
		diff := existing.Diff(app.Config.Genesis)
		if len(diff) > 0 {
			return fmt.Errorf("genesis config was updated after initializing a node, if you know that update is required delete config at %s.\ndiff:\n%s", gpath, diff)
		}
	}
	signing.DefaultVerifier = signing.NewEDVerifier(
		signing.WithVerifierPrefix(app.Config.Genesis.GenesisID().Bytes()))

	// tortoise wait zdist layers for hare to timeout for a layer. once hare timeout, tortoise will
	// vote against all blocks in that layer. so it's important to make sure zdist takes longer than
	// hare's max time duration to run consensus for a layer
	maxHareRoundsPerLayer := 1 + app.Config.HARE.LimitIterations*hare.RoundsPerIteration // pre-round + 4 rounds per iteration
	maxHareLayerDurationSec := app.Config.HARE.WakeupDelta + maxHareRoundsPerLayer*app.Config.HARE.RoundDuration
	if app.Config.LayerDurationSec*int(app.Config.Tortoise.Zdist) <= maxHareLayerDurationSec {
		log.With().Error("incompatible params",
			log.Uint32("tortoise_zdist", app.Config.Tortoise.Zdist),
			log.Int("layer_duration", app.Config.LayerDurationSec),
			log.Int("hare_wakeup_delta", app.Config.HARE.WakeupDelta),
			log.Int("hare_limit_iterations", app.Config.HARE.LimitIterations),
			log.Int("hare_round_duration", app.Config.HARE.RoundDuration))

		return errors.New("incompatible tortoise hare params")
	}

	// override default config in timesync since timesync is using TimeConfigValues
	timeCfg.TimeConfigValues = app.Config.TIME

	// exit gracefully - e.g. with app Cleanup on sig abort (ctrl-c)
	signalChan := make(chan os.Signal, 1)
	signal.Notify(signalChan, os.Interrupt)

	// Goroutine that listens for Ctrl ^ C command
	// and triggers the quit app
	go func() {
		for range signalChan {
			app.log.Info("Received an interrupt, stopping services...\n")

			cmd.Cancel()()
		}
	}()

	app.setupLogging()

	app.introduction()

	return nil
}

// setupLogging configured the app logging system.
func (app *App) setupLogging() {
	log.Info("%s", app.getAppInfo())
	events.InitializeReporter()
}

func (app *App) getAppInfo() string {
	return fmt.Sprintf("App version: %s. Git: %s - %s . Go Version: %s. OS: %s-%s ",
		cmd.Version, cmd.Branch, cmd.Commit, runtime.Version(), runtime.GOOS, runtime.GOARCH)
}

// Cleanup stops all app services.
func (app *App) Cleanup() {
	log.Info("app cleanup starting...")
	if app.fileLock != nil {
		if err := app.fileLock.Unlock(); err != nil {
			log.With().Error("failed to unlock file",
				log.String("path", app.fileLock.Path()),
				log.Err(err),
			)
		}
	}
	app.stopServices()
	// add any other Cleanup tasks here....
	log.Info("app cleanup completed")
}

// Wrap the top-level logger to add context info and set the level for a
// specific module.
func (app *App) addLogger(name string, logger log.Log) log.Log {
	lvl := zap.NewAtomicLevel()
	loggers, err := decodeLoggers(app.Config.LOGGING)
	if err != nil {
		app.log.With().Panic("unable to decode loggers into map[string]string", log.Err(err))
	}
	level, ok := loggers[name]
	if ok {
		if err := lvl.UnmarshalText([]byte(level)); err != nil {
			app.log.Error("cannot parse logging for %v error %v", name, err)
			lvl.SetLevel(log.DefaultLevel())
		}
	} else {
		lvl.SetLevel(log.DefaultLevel())
	}

	if logger.Check(lvl.Level()) {
		app.loggers[name] = &lvl
		logger = logger.SetLevel(&lvl)
	}
	return logger.WithName(name).WithFields(log.String("module", name))
}

func (app *App) getLevel(name string) log.Level {
	alvl, exist := app.loggers[name]
	if !exist {
		return 0
	}
	return alvl.Level()
}

// SetLogLevel updates the log level of an existing logger.
func (app *App) SetLogLevel(name, loglevel string) error {
	lvl, ok := app.loggers[name]
	if !ok {
		return fmt.Errorf("cannot find logger %v", name)
	}

	if err := lvl.UnmarshalText([]byte(loglevel)); err != nil {
		return fmt.Errorf("unmarshal text: %w", err)
	}

	return nil
}

func (app *App) initServices(ctx context.Context,
	nodeID types.NodeID,
	dbStorepath string,
	sgn *signing.EdSigner,
	layerSize uint32,
	poetClients []activation.PoetProvingServiceClient,
	vrfSigner *signing.VRFSigner,
	layersPerEpoch uint32, clock TickProvider,
) error {
	app.nodeID = nodeID

	lg := app.log.Named(nodeID.ShortString()).WithFields(nodeID)
	types.SetLayersPerEpoch(app.Config.LayersPerEpoch)

	app.log = app.addLogger(AppLogger, lg)

	sqlDB, err := sql.Open("file:" + filepath.Join(dbStorepath, "state.sql"))
	if err != nil {
		return fmt.Errorf("open sqlite db %w", err)
	}
	app.db = sqlDB
	if app.Config.CollectMetrics {
		dbCollector := dbmetrics.NewDBMetricsCollector(ctx, sqlDB, app.addLogger(StateDbLogger, lg), 5*time.Minute)
		if dbCollector != nil {
			app.closers = append(app.closers, dbCollector)
		}
	}

	cdb := datastore.NewCachedDB(sqlDB, app.addLogger(CachedDBLogger, lg))
	poetDb := activation.NewPoetDb(sqlDB, app.addLogger(PoetDbLogger, lg))
	validator := activation.NewValidator(poetDb, app.Config.POST)

	if err := os.MkdirAll(dbStorepath, os.ModePerm); err != nil {
		return fmt.Errorf("failed to create %s: %w", dbStorepath, err)
	}

	cfg := vm.DefaultConfig()
	cfg.GasLimit = app.Config.BlockGasLimit
	cfg.GenesisID = app.Config.Genesis.GenesisID()
	state := vm.New(sqlDB,
		vm.WithConfig(cfg),
		vm.WithLogger(app.addLogger(VMLogger, lg)))
	app.conState = txs.NewConservativeState(state, sqlDB,
		txs.WithCSConfig(txs.CSConfig{
			BlockGasLimit:      app.Config.BlockGasLimit,
			NumTXsPerProposal:  app.Config.TxsPerProposal,
			OptFilterThreshold: app.Config.OptFilterThreshold,
		}),
		txs.WithLogger(app.addLogger(ConStateLogger, lg)))

	genesisAccts := app.Config.Genesis.ToAccounts()
	if len(genesisAccts) > 0 {
		exists, err := state.AccountExists(genesisAccts[0].Address)
		if err != nil {
			return fmt.Errorf("failed to check genesis account %v: %w", genesisAccts[0].Address, err)
		}
		if !exists {
			if err = state.ApplyGenesis(genesisAccts); err != nil {
				return fmt.Errorf("setup genesis: %w", err)
			}
		}
	}

	goldenATXID := types.ATXID(app.Config.Genesis.GenesisID().ToHash32())
	if goldenATXID == *types.EmptyATXID {
		return errors.New("invalid golden atx id")
	}

	beaconProtocol := beacon.New(nodeID, app.host, sgn, vrfSigner, cdb, clock,
		beacon.WithContext(ctx),
		beacon.WithConfig(app.Config.Beacon),
		beacon.WithLogger(app.addLogger(BeaconLogger, lg)))

	var verifier blockValidityVerifier
	msh, err := mesh.NewMesh(cdb, &verifier, app.conState, app.addLogger(MeshLogger, lg))
	if err != nil {
		return fmt.Errorf("failed to create mesh: %w", err)
	}

	trtlCfg := app.Config.Tortoise
	trtlCfg.LayerSize = layerSize
	trtlCfg.BadBeaconVoteDelayLayers = app.Config.LayersPerEpoch
	trtl := tortoise.New(cdb, beaconProtocol, msh,
		tortoise.WithContext(ctx),
		tortoise.WithLogger(app.addLogger(TrtlLogger, lg)),
		tortoise.WithConfig(trtlCfg),
	)
	verifier.Tortoise = trtl

	fetcherWrapped := &layerFetcher{}
	atxHandler := activation.NewHandler(cdb, fetcherWrapped, layersPerEpoch, app.Config.TickSize, goldenATXID, validator, trtl, app.addLogger(ATXHandlerLogger, lg))

	// we can't have an epoch offset which is greater/equal than the number of layers in an epoch

	if app.Config.HareEligibility.EpochOffset >= app.Config.BaseConfig.LayersPerEpoch {
		return fmt.Errorf("epoch offset cannot be greater than or equal to the number of layers per epoch. epoch_offset: %d. layers_per_epoch: %d",
			app.Config.HareEligibility.EpochOffset, app.Config.BaseConfig.LayersPerEpoch)
	}

	proposalListener := proposals.NewHandler(cdb, fetcherWrapped, beaconProtocol, msh, trtl,
		proposals.WithLogger(app.addLogger(ProposalListenerLogger, lg)),
		proposals.WithConfig(proposals.Config{
			LayerSize:      layerSize,
			LayersPerEpoch: layersPerEpoch,
			GoldenATXID:    goldenATXID,
			MaxExceptions:  trtlCfg.MaxExceptions,
			Hdist:          trtlCfg.Hdist,
		}))

	blockHandler := blocks.NewHandler(fetcherWrapped, sqlDB, msh,
		blocks.WithLogger(app.addLogger(BlockHandlerLogger, lg)))

	txHandler := txs.NewTxHandler(app.conState, app.addLogger(TxHandlerLogger, lg))

	hOracle := eligibility.New(beaconProtocol, cdb, signing.VRFVerify, vrfSigner, app.Config.LayersPerEpoch, app.Config.HareEligibility, app.addLogger(HareOracleLogger, lg))
	// TODO: genesisMinerWeight is set to app.Config.SpaceToCommit, because PoET ticks are currently hardcoded to 1

	app.certifier = blocks.NewCertifier(sqlDB, hOracle, nodeID, sgn, app.host, clock, beaconProtocol, trtl,
		blocks.WithCertContext(ctx),
		blocks.WithCertConfig(blocks.CertConfig{
			CommitteeSize:    app.Config.HARE.N,
			CertifyThreshold: app.Config.HARE.F + 1,
			WaitSigLayers:    app.Config.Tortoise.Zdist,
			NumLayersToKeep:  app.Config.Tortoise.Zdist,
		}),
		blocks.WithCertifierLogger(app.addLogger(BlockCertLogger, lg)))

	fetcher := fetch.NewFetch(cdb, msh, beaconProtocol, app.host,
		fetch.WithContext(ctx),
		fetch.WithConfig(app.Config.FETCH),
		fetch.WithLogger(app.addLogger(Fetcher, lg)),
		fetch.WithATXHandler(atxHandler),
		fetch.WithBallotHandler(proposalListener),
		fetch.WithBlockHandler(blockHandler),
		fetch.WithProposalHandler(proposalListener),
		fetch.WithTXHandler(txHandler),
		fetch.WithPoetHandler(poetDb),
	)
	fetcherWrapped.Fetcher = fetcher

	patrol := layerpatrol.New()
	syncerConf := syncer.Config{
		SyncInterval:     time.Duration(app.Config.SyncInterval) * time.Second,
		HareDelayLayers:  app.Config.Tortoise.Zdist,
		SyncCertDistance: app.Config.Tortoise.Hdist,
		MaxHashesInReq:   100,
		MaxStaleDuration: time.Hour,
	}
	newSyncer := syncer.NewSyncer(cdb, clock, beaconProtocol, msh, fetcher, patrol, app.certifier,
		syncer.WithContext(ctx),
		syncer.WithConfig(syncerConf),
		syncer.WithLogger(app.addLogger(SyncLogger, lg)))
	// TODO(dshulyak) this needs to be improved, but dependency graph is a bit complicated
	beaconProtocol.SetSyncState(newSyncer)

	hareOutputCh := make(chan hare.LayerOutput, app.Config.HARE.LimitConcurrent)
	app.blockGen = blocks.NewGenerator(cdb, app.conState, msh, fetcherWrapped, app.certifier,
		blocks.WithContext(ctx),
		blocks.WithConfig(blocks.Config{
			LayerSize:      layerSize,
			LayersPerEpoch: layersPerEpoch,
		}),
		blocks.WithHareOutputChan(hareOutputCh),
		blocks.WithGeneratorLogger(app.addLogger(BlockGenLogger, lg)))
	app.hare = hare.New(
		sqlDB,
		app.Config.HARE,
		app.host.ID(),
		app.host,
		sgn,
		nodeID,
		hareOutputCh,
		newSyncer,
		beaconProtocol,
		hOracle,
		patrol,
		uint16(app.Config.LayersPerEpoch),
		hOracle,
		clock,
		app.addLogger(HareLogger, lg))

	proposalBuilder := miner.NewProposalBuilder(
		ctx,
		clock.Subscribe(),
		sgn,
		vrfSigner,
		cdb,
		app.host,
		trtl,
		beaconProtocol,
		newSyncer,
		app.conState,
		miner.WithMinerID(nodeID),
		miner.WithTxsPerProposal(app.Config.TxsPerProposal),
		miner.WithLayerSize(layerSize),
		miner.WithLayerPerEpoch(layersPerEpoch),
		miner.WithHdist(app.Config.Tortoise.Hdist),
		miner.WithLogger(app.addLogger(ProposalBuilderLogger, lg)))

	poetListener := activation.NewPoetListener(poetDb, app.addLogger(PoetListenerLogger, lg))

	postSetupMgr, err := activation.NewPostSetupManager(nodeID, app.Config.POST, app.addLogger(PostLogger, lg), cdb, goldenATXID)
	if err != nil {
		app.log.Panic("failed to create post setup manager: %v", err)
	}

	nipostBuilder := activation.NewNIPostBuilder(nodeID, postSetupMgr, poetClients, poetDb, sqlDB, app.addLogger(NipostBuilderLogger, lg))

	var coinbaseAddr types.Address
	if app.Config.SMESHING.Start {
		coinbaseAddr, err = types.StringToAddress(app.Config.SMESHING.CoinbaseAccount)
		if err != nil {
			app.log.Panic("failed to parse CoinbaseAccount address `%s`: %v", app.Config.SMESHING.CoinbaseAccount, err)
		}
		if coinbaseAddr.IsEmpty() {
			app.log.Panic("invalid coinbase account")
		}
	}

	builderConfig := activation.Config{
		CoinbaseAccount: coinbaseAddr,
		GoldenATXID:     goldenATXID,
		LayersPerEpoch:  layersPerEpoch,
	}
	atxBuilder := activation.NewBuilder(builderConfig, nodeID, sgn, cdb, atxHandler, app.host, nipostBuilder,
		postSetupMgr, clock, newSyncer, app.addLogger("atxBuilder", lg),
		activation.WithContext(ctx),
		activation.WithPoetConfig(activation.PoetConfig{
			PhaseShift:  app.Config.POET.PhaseShift,
			CycleGap:    app.Config.POET.CycleGap,
			GracePeriod: app.Config.POET.GracePeriod,
		}))

	syncHandler := func(_ context.Context, _ p2p.Peer, _ []byte) pubsub.ValidationResult {
		if newSyncer.ListenToGossip() {
			return pubsub.ValidationAccept
		}
		return pubsub.ValidationIgnore
	}

	app.host.Register(pubsub.BeaconWeakCoinProtocol, pubsub.ChainGossipHandler(syncHandler, beaconProtocol.HandleWeakCoinProposal))
	app.host.Register(pubsub.BeaconProposalProtocol,
		pubsub.ChainGossipHandler(syncHandler, beaconProtocol.HandleProposal))
	app.host.Register(pubsub.BeaconFirstVotesProtocol,
		pubsub.ChainGossipHandler(syncHandler, beaconProtocol.HandleFirstVotes))
	app.host.Register(pubsub.BeaconFollowingVotesProtocol,
		pubsub.ChainGossipHandler(syncHandler, beaconProtocol.HandleFollowingVotes))
	app.host.Register(pubsub.ProposalProtocol, pubsub.ChainGossipHandler(syncHandler, proposalListener.HandleProposal))
	app.host.Register(pubsub.AtxProtocol, pubsub.ChainGossipHandler(
		func(_ context.Context, _ p2p.Peer, _ []byte) pubsub.ValidationResult {
			if newSyncer.ListenToATXGossip() {
				return pubsub.ValidationAccept
			}
			return pubsub.ValidationIgnore
		},
		atxHandler.HandleGossipAtx))
	app.host.Register(pubsub.TxProtocol, pubsub.ChainGossipHandler(syncHandler, txHandler.HandleGossipTransaction))
	app.host.Register(pubsub.PoetProofProtocol, poetListener.HandlePoetProofMessage)
	app.host.Register(pubsub.HareProtocol, pubsub.ChainGossipHandler(syncHandler, app.hare.GetHareMsgHandler()))
	app.host.Register(pubsub.BlockCertify, pubsub.ChainGossipHandler(syncHandler, app.certifier.HandleCertifyMessage))

	app.proposalBuilder = proposalBuilder
	app.proposalListener = proposalListener
	app.mesh = msh
	app.atxProvider = cdb
	app.syncer = newSyncer
	app.clock = clock
	app.svm = state
	app.poetListener = poetListener
	app.atxBuilder = atxBuilder
	app.postSetupMgr = postSetupMgr
	app.atxHandler = atxHandler
	app.fetcher = fetcher
	app.beaconProtocol = beaconProtocol
	app.tortoise = trtl
	if !app.Config.TIME.Peersync.Disable {
		app.ptimesync = peersync.New(
			app.host,
			app.host,
			peersync.WithLog(app.addLogger(TimeSyncLogger, lg)),
			peersync.WithConfig(app.Config.TIME.Peersync),
		)
	}

	return nil
}

func (app *App) startServices(ctx context.Context) error {
	app.fetcher.Start()
	go app.startSyncer(ctx)
	app.beaconProtocol.Start(ctx)

	app.blockGen.Start()
	app.certifier.Start()
	if err := app.hare.Start(ctx); err != nil {
		return fmt.Errorf("cannot start hare: %w", err)
	}
	if err := app.proposalBuilder.Start(ctx); err != nil {
		return fmt.Errorf("cannot start block producer: %w", err)
	}

	if app.Config.SMESHING.Start {
		coinbaseAddr, err := types.StringToAddress(app.Config.SMESHING.CoinbaseAccount)
		if err != nil {
			app.log.Panic("failed to parse CoinbaseAccount address on start `%s`: %v", app.Config.SMESHING.CoinbaseAccount, err)
		}
		go func() {
			if err := app.atxBuilder.StartSmeshing(coinbaseAddr, app.Config.SMESHING.Opts); err != nil {
				log.Panic("failed to start smeshing: %v", err)
			}
		}()
	} else {
		log.Info("smeshing not started, waiting to be triggered via smesher api")
	}

	app.clock.StartNotifying()
	if app.ptimesync != nil {
		app.ptimesync.Start()
	}
	return nil
}

func (app *App) startAPIServices(ctx context.Context) {
	apiConf := &app.Config.API
	layerDuration := app.Config.LayerDurationSec

	// API SERVICES
	// Since we have multiple GRPC services, we cannot automatically enable them if
	// the gateway server is enabled (since we don't know which ones to enable), so
	// it's an error if the gateway server is enabled without enabling at least one
	// GRPC service.

	// Make sure we only create the server once.
	var services []grpcserver.ServiceAPI
	registerService := func(svc grpcserver.ServiceAPI) {
		if app.grpcAPIService == nil {
			app.addLogger(GRPCLogger, app.log)
			app.grpcAPIService = grpcserver.NewServerWithInterface(apiConf.GrpcServerPort, apiConf.GrpcServerInterface,
<<<<<<< HEAD
				grpcmiddleware.WithStreamServerChain(
					grpcctxtags.StreamServerInterceptor(),
					grpczap.StreamServerInterceptor(grpcLog)),
				grpcmiddleware.WithUnaryServerChain(
					grpcctxtags.UnaryServerInterceptor(),
					grpczap.UnaryServerInterceptor(grpcLog)),
=======
				grpcmw.WithStreamServerChain(
					grpctags.StreamServerInterceptor(),
					grpczap.StreamServerInterceptor(logger)),
				grpcmw.WithUnaryServerChain(
					grpctags.UnaryServerInterceptor(),
					grpczap.UnaryServerInterceptor(logger)),
>>>>>>> df455c3b
			)
		}
		services = append(services, svc)
		svc.RegisterService(app.grpcAPIService)
	}

	// Register the requested services one by one
	if apiConf.StartDebugService {
		registerService(grpcserver.NewDebugService(app.conState, app.host))
	}
	if apiConf.StartGatewayService {
		registerService(grpcserver.NewGatewayService(app.host))
	}
	if apiConf.StartGlobalStateService {
		registerService(grpcserver.NewGlobalStateService(app.mesh, app.conState))
	}
	if apiConf.StartMeshService {
		registerService(grpcserver.NewMeshService(app.mesh, app.conState, app.clock, app.Config.LayersPerEpoch, app.Config.Genesis.GenesisID(), layerDuration, app.Config.LayerAvgSize, app.Config.TxsPerProposal))
	}
	if apiConf.StartNodeService {
		nodeService := grpcserver.NewNodeService(app.host, app.mesh, app.clock, app.syncer, app.atxBuilder)
		registerService(nodeService)
		app.closers = append(app.closers, nodeService)
	}
	if apiConf.StartSmesherService {
		registerService(grpcserver.NewSmesherService(app.postSetupMgr, app.atxBuilder, apiConf.SmesherStreamInterval))
	}
	if apiConf.StartTransactionService {
		registerService(grpcserver.NewTransactionService(app.db, app.host, app.mesh, app.conState, app.syncer))
	}
	if apiConf.StartActivationService {
		registerService(grpcserver.NewActivationService(app.atxProvider))
	}

	// Now that the services are registered, start the server.
	if app.grpcAPIService != nil {
		app.grpcAPIService.Start()
	}

	if apiConf.StartJSONServer {
		if app.grpcAPIService == nil {
			// This panics because it should not happen.
			// It should be caught inside apiConf.
			log.Panic("one or more new grpc services must be enabled with new json gateway server")
		}
		app.jsonAPIService = grpcserver.NewJSONHTTPServer(apiConf.JSONServerPort)
		app.jsonAPIService.StartService(ctx, services...)
	}
}

func (app *App) stopServices() {
	// all go-routines that listen to app.term will close
	// note: there is no guarantee that a listening go-routine will close before stopServices exits
	close(app.term)

	if app.jsonAPIService != nil {
		log.Info("stopping json gateway service")
		if err := app.jsonAPIService.Close(); err != nil {
			log.With().Error("error stopping json gateway server", log.Err(err))
		}
	}

	if app.grpcAPIService != nil {
		log.Info("stopping grpc service")
		// does not return any errors
		_ = app.grpcAPIService.Close()
	}

	if app.proposalBuilder != nil {
		app.log.Info("closing proposal builder")
		app.proposalBuilder.Close()
	}

	if app.clock != nil {
		app.log.Info("closing clock")
		app.clock.Close()
	}

	if app.beaconProtocol != nil {
		app.log.Info("stopping beacon")
		app.beaconProtocol.Close()
	}

	if app.atxBuilder != nil {
		app.log.Info("closing atx builder")
		_ = app.atxBuilder.StopSmeshing(false)
	}

	if app.hare != nil {
		app.log.Info("closing hare")
		app.hare.Close()
	}

	if app.blockGen != nil {
		app.log.Info("stopping blockGen")
		app.blockGen.Stop()
	}

	if app.certifier != nil {
		app.log.Info("stopping certifier")
		app.certifier.Stop()
	}

	if app.fetcher != nil {
		app.log.Info("closing layerFetch")
		app.fetcher.Stop()
	}

	if app.syncer != nil {
		app.log.Info("closing sync")
		app.syncer.Close()
	}

	if app.ptimesync != nil {
		app.ptimesync.Stop()
		app.log.Debug("peer timesync stopped")
	}
	if app.tortoise != nil {
		app.log.Info("stopping tortoise. if tortoise is in rerun it may take a while")
		app.tortoise.Stop()
	}

	if app.host != nil {
		if err := app.host.Stop(); err != nil {
			app.log.With().Warning("p2p host exited with error", log.Err(err))
		}
	}
	if app.db != nil {
		if err := app.db.Close(); err != nil {
			app.log.With().Warning("db exited with error", log.Err(err))
		}
	}

	events.CloseEventReporter()

	// Close all databases.
	for _, closer := range app.closers {
		if closer != nil {
			closer.Close()
		}
	}
}

// LoadOrCreateEdSigner either loads a previously created ed identity for the node or creates a new one if not exists.
func (app *App) LoadOrCreateEdSigner() (*signing.EdSigner, error) {
	filename := filepath.Join(app.Config.SMESHING.Opts.DataDir, edKeyFileName)
	log.Info("Looking for identity file at `%v`", filename)

	data, err := os.ReadFile(filename)
	if err != nil {
		if !os.IsNotExist(err) {
			return nil, fmt.Errorf("failed to read identity file: %w", err)
		}

		log.Info("Identity file not found. Creating new identity...")

		edSgn := signing.NewEdSigner(signing.WithSignerPrefix(app.Config.Genesis.GenesisID().Bytes()))
		err := os.MkdirAll(filepath.Dir(filename), 0o700)
		if err != nil {
			return nil, fmt.Errorf("failed to create directory for identity file: %w", err)
		}
		err = os.WriteFile(filename, edSgn.ToBuffer(), 0o600)
		if err != nil {
			return nil, fmt.Errorf("failed to write identity file: %w", err)
		}

		log.With().Info("created new identity", edSgn.PublicKey())
		return edSgn, nil
	}
	edSgn, err := signing.NewEdSignerFromBuffer(data, signing.WithSignerPrefix(app.Config.Genesis.GenesisID().Bytes()))
	if err != nil {
		return nil, fmt.Errorf("failed to construct identity from data file: %w", err)
	}

	log.Info("Loaded existing identity; public key: %v", edSgn.PublicKey())

	return edSgn, nil
}

func (app *App) startSyncer(ctx context.Context) {
	app.log.With().Info("sync: waiting for p2p host to find outbound peers",
		log.Int("outbound", app.Config.P2P.TargetOutbound))
	_, err := app.host.WaitPeers(ctx, app.Config.P2P.TargetOutbound)
	if err != nil {
		return
	}
	app.log.Info("sync: waiting for tortoise to load state")
	if err := app.tortoise.WaitReady(ctx); err != nil {
		app.log.With().Error("sync: tortoise failed to load state", log.Err(err))
		return
	}
	app.syncer.Start(ctx)
}

// Start starts the Spacemesh node and initializes all relevant services according to command line arguments provided.
func (app *App) Start() error {
	// we use the main app context
	ctx := cmd.Ctx()
	// Create a contextual logger for local usage (lower-level modules will create their own contextual loggers
	// using context passed down to them)
	logger := app.log.WithContext(ctx)

	hostname, err := os.Hostname()
	if err != nil {
		return fmt.Errorf("error reading hostname: %w", err)
	}

	logger.With().Info("starting spacemesh",
		log.String("data-dir", app.Config.DataDir()),
		log.String("post-dir", app.Config.SMESHING.Opts.DataDir),
		log.String("hostname", hostname))

	if err := os.MkdirAll(app.Config.DataDir(), 0o700); err != nil {
		return fmt.Errorf("data-dir %s not found or could not be created: %w", app.Config.DataDir(), err)
	}

	/* Setup monitoring */
	pprofErr := make(chan error, 1)
	if app.Config.PprofHTTPServer {
		logger.Info("starting pprof server")
		srv := &http.Server{Addr: ":6060"}
		defer srv.Shutdown(ctx)
		go func() {
			if err := srv.ListenAndServe(); err != nil {
				pprofErr <- fmt.Errorf("cannot start pprof http server: %w", err)
			}
		}()
	}

	if app.Config.ProfilerURL != "" {
		p, err := profiler.Start(profiler.Config{
			ApplicationName: app.Config.ProfilerName,
			// app.Config.ProfilerURL should be the pyroscope server address
			// TODO: AuthToken? no need right now since server isn't public
			ServerAddress: app.Config.ProfilerURL,
			// by default all profilers are enabled,
		})
		if err != nil {
			return fmt.Errorf("cannot start profiling client: %w", err)
		}
		defer p.Stop()
	}

	/* Create or load miner identity */

	app.edSgn, err = app.LoadOrCreateEdSigner()
	if err != nil {
		return fmt.Errorf("could not retrieve identity: %w", err)
	}

	poetClients := make([]activation.PoetProvingServiceClient, 0, len(app.Config.PoETServers))
	for _, address := range app.Config.PoETServers {
		poetClients = append(poetClients, activation.NewHTTPPoetClient(address))
	}

	edPubkey := app.edSgn.PublicKey()
	vrfSigner := app.edSgn.VRFSigner()

	nodeID := types.BytesToNodeID(edPubkey.Bytes())

	lg := logger.Named(nodeID.ShortString()).WithFields(nodeID)

	/* Initialize all protocol services */

	dbStorepath := app.Config.DataDir()
	gTime, err := time.Parse(time.RFC3339, app.Config.Genesis.GenesisTime)
	if err != nil {
		return fmt.Errorf("cannot parse genesis time %s: %d", app.Config.Genesis.GenesisTime, err)
	}
	ld := time.Duration(app.Config.LayerDurationSec) * time.Second
	clock := timesync.NewClock(timesync.RealClock{}, ld, gTime, lg.WithName("clock"))

	lg.Info("initializing p2p services")

	cfg := app.Config.P2P
	cfg.DataDir = filepath.Join(app.Config.DataDir(), "p2p")
	p2plog := app.addLogger(P2PLogger, lg)
	// if addLogger won't add a level we will use a default 0 (info).
	cfg.LogLevel = app.getLevel(P2PLogger)
	app.host, err = p2p.New(ctx, p2plog, cfg, app.Config.Genesis.GenesisID(),
		p2p.WithNodeReporter(events.ReportNodeStatusUpdate),
	)
	if err != nil {
		return fmt.Errorf("failed to initialize p2p host: %w", err)
	}

	if err = app.initServices(ctx,
		nodeID,
		dbStorepath,
		app.edSgn,
		uint32(app.Config.LayerAvgSize),
		poetClients,
		vrfSigner,
		app.Config.LayersPerEpoch,
		clock); err != nil {
		return fmt.Errorf("cannot start services: %w", err)
	}

	if app.Config.CollectMetrics {
		metrics.StartMetricsServer(app.Config.MetricsPort)
	}

	if app.Config.MetricsPush != "" {
		metrics.StartPushingMetrics(app.Config.MetricsPush, app.Config.MetricsPushPeriod,
			app.host.ID().String(), app.Config.Genesis.GenesisID().ShortString())
	}

	if err := app.startServices(ctx); err != nil {
		return fmt.Errorf("error starting services: %w", err)
	}

	app.startAPIServices(ctx)

	events.SubscribeToLayers(clock.Subscribe())
	logger.Info("app started")

	// notify anyone who might be listening that the app has finished starting.
	// this can be used by, e.g., app tests.
	close(app.started)

	defer events.ReportError(events.NodeError{
		Msg:   "node is shutting down",
		Level: zapcore.InfoLevel,
	})
	syncErr := make(chan error, 1)
	if app.ptimesync != nil {
		go func() {
			syncErr <- app.ptimesync.Wait()
			// if nil node was already stopped
			if syncErr != nil {
				cmd.Cancel()()
			}
		}()
	}
	// app blocks until it receives a signal to exit
	// this signal may come from the node or from sig-abort (ctrl-c)
	select {
	case <-ctx.Done():
		return nil
	case err := <-pprofErr:
		return err
	case err := <-syncErr:
		return err
	}
}

type layerFetcher struct {
	system.Fetcher
}

type blockValidityVerifier struct {
	*tortoise.Tortoise
}

func decodeLoggers(cfg config.LoggerConfig) (map[string]string, error) {
	rst := map[string]string{}
	if err := mapstructure.Decode(cfg, &rst); err != nil {
		return nil, fmt.Errorf("mapstructure decode: %w", err)
	}
	return rst, nil
}<|MERGE_RESOLUTION|>--- conflicted
+++ resolved
@@ -95,27 +95,15 @@
 	ConStateLogger         = "conState"
 )
 
-<<<<<<< HEAD
 func GetCommand() *cobra.Command {
-	cmd := &cobra.Command{
+	c := &cobra.Command{
 		Use:   "node",
 		Short: "start node",
-		Run: func(cmd *cobra.Command, args []string) {
-			conf, err := loadConfig(cmd)
+		Run: func(c *cobra.Command, args []string) {
+			conf, err := loadConfig(c)
 			if err != nil {
 				log.With().Fatal("failed to initialize config", log.Err(err))
 			}
-=======
-// Cmd is the cobra wrapper for the node, that allows adding parameters to it.
-var Cmd = &cobra.Command{
-	Use:   "node",
-	Short: "start node",
-	Run: func(c *cobra.Command, args []string) {
-		conf, err := loadConfig(c)
-		if err != nil {
-			log.With().Fatal("failed to initialize config", log.Err(err))
-		}
->>>>>>> df455c3b
 
 			if conf.LOGGING.Encoder == config.JSONLogEncoder {
 				log.JSONLog(true)
@@ -147,37 +135,23 @@
 		},
 	}
 
-	cmdp.AddCommands(cmd)
-
-<<<<<<< HEAD
+	cmd.AddCommands(c)
+
 	// versionCmd returns the current version of spacemesh.
 	versionCmd := cobra.Command{
 		Use:   "version",
 		Short: "Show version info",
-		Run: func(cmd *cobra.Command, args []string) {
-			fmt.Print(cmdp.Version)
-			if cmdp.Commit != "" {
-				fmt.Printf("+%s", cmdp.Commit)
+		Run: func(c *cobra.Command, args []string) {
+			fmt.Print(cmd.Version)
+			if cmd.Commit != "" {
+				fmt.Printf("+%s", cmd.Commit)
 			}
 			fmt.Println()
 		},
 	}
-	cmd.AddCommand(&versionCmd)
-
-	return cmd
-=======
-// VersionCmd returns the current version of spacemesh.
-var VersionCmd = &cobra.Command{
-	Use:   "version",
-	Short: "Show version info",
-	Run: func(c *cobra.Command, args []string) {
-		fmt.Print(cmd.Version)
-		if cmd.Commit != "" {
-			fmt.Printf("+%s", cmd.Commit)
-		}
-		fmt.Println()
-	},
->>>>>>> df455c3b
+	c.AddCommand(&versionCmd)
+
+	return c
 }
 
 var (
@@ -186,14 +160,9 @@
 )
 
 func init() {
-<<<<<<< HEAD
 	appLog = log.NewNop()
 	grpcLog = appLog.WithName(GRPCLogger).WithFields(log.String("module", GRPCLogger)).Zap()
 	grpczap.ReplaceGrpcLoggerV2(grpcLog)
-=======
-	cmd.AddCommands(Cmd)
-	Cmd.AddCommand(VersionCmd)
->>>>>>> df455c3b
 }
 
 // Service is a general service interface that specifies the basic start/stop functionality.
@@ -830,21 +799,12 @@
 		if app.grpcAPIService == nil {
 			app.addLogger(GRPCLogger, app.log)
 			app.grpcAPIService = grpcserver.NewServerWithInterface(apiConf.GrpcServerPort, apiConf.GrpcServerInterface,
-<<<<<<< HEAD
-				grpcmiddleware.WithStreamServerChain(
-					grpcctxtags.StreamServerInterceptor(),
-					grpczap.StreamServerInterceptor(grpcLog)),
-				grpcmiddleware.WithUnaryServerChain(
-					grpcctxtags.UnaryServerInterceptor(),
-					grpczap.UnaryServerInterceptor(grpcLog)),
-=======
 				grpcmw.WithStreamServerChain(
 					grpctags.StreamServerInterceptor(),
-					grpczap.StreamServerInterceptor(logger)),
+					grpczap.StreamServerInterceptor(grpcLog)),
 				grpcmw.WithUnaryServerChain(
 					grpctags.UnaryServerInterceptor(),
-					grpczap.UnaryServerInterceptor(logger)),
->>>>>>> df455c3b
+					grpczap.UnaryServerInterceptor(grpcLog)),
 			)
 		}
 		services = append(services, svc)
