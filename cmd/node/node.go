// Package node contains the main executable for go-spacemesh node
package node

import (
	"context"
	"crypto/sha256"
	"fmt"
	"io/ioutil"
	"net/http"
	_ "net/http/pprof" // import for memory and network profiling
	"os"
	"os/signal"
	"path/filepath"
	"runtime"
	"runtime/debug"
	"runtime/pprof"
	"time"

	"cloud.google.com/go/profiler"
	"github.com/spacemeshos/amcl"
	"github.com/spacemeshos/amcl/BLS381"
	"github.com/spacemeshos/post/shared"
	"github.com/spf13/cobra"
	"github.com/spf13/viper"
	"go.uber.org/zap"
	"go.uber.org/zap/zapcore"

	"github.com/spacemeshos/go-spacemesh/activation"
	"github.com/spacemeshos/go-spacemesh/api"
	apiCfg "github.com/spacemeshos/go-spacemesh/api/config"
	"github.com/spacemeshos/go-spacemesh/api/grpcserver"
	"github.com/spacemeshos/go-spacemesh/blocks"
	cmdp "github.com/spacemeshos/go-spacemesh/cmd"
	"github.com/spacemeshos/go-spacemesh/common/types"
	"github.com/spacemeshos/go-spacemesh/common/util"
	cfg "github.com/spacemeshos/go-spacemesh/config"
	"github.com/spacemeshos/go-spacemesh/database"
	"github.com/spacemeshos/go-spacemesh/events"
	"github.com/spacemeshos/go-spacemesh/filesystem"
	"github.com/spacemeshos/go-spacemesh/hare"
	"github.com/spacemeshos/go-spacemesh/hare/eligibility"
	"github.com/spacemeshos/go-spacemesh/log"
	"github.com/spacemeshos/go-spacemesh/mesh"
	"github.com/spacemeshos/go-spacemesh/metrics"
	"github.com/spacemeshos/go-spacemesh/miner"
	"github.com/spacemeshos/go-spacemesh/p2p"
	"github.com/spacemeshos/go-spacemesh/p2p/service"
	"github.com/spacemeshos/go-spacemesh/pendingtxs"
	"github.com/spacemeshos/go-spacemesh/priorityq"
	"github.com/spacemeshos/go-spacemesh/signing"
	"github.com/spacemeshos/go-spacemesh/state"
	"github.com/spacemeshos/go-spacemesh/sync"
	"github.com/spacemeshos/go-spacemesh/timesync"
	timeCfg "github.com/spacemeshos/go-spacemesh/timesync/config"
	"github.com/spacemeshos/go-spacemesh/tortoise"
	"github.com/spacemeshos/go-spacemesh/turbohare"
)

const edKeyFileName = "key.bin"

// Logger names
const (
	AppLogger            = "app"
	P2PLogger            = "p2p"
	PostLogger           = "post"
	StateDbLogger        = "stateDbStore"
	StateLogger          = "state"
	AtxDbStoreLogger     = "atxDbStore"
	PoetDbStoreLogger    = "poetDbStore"
	StoreLogger          = "store"
	PoetDbLogger         = "poetDb"
	MeshDBLogger         = "meshDb"
	TrtlLogger           = "trtl"
	AtxDbLogger          = "atxDb"
	BlkEligibilityLogger = "blkElgValidator"
	MeshLogger           = "mesh"
	SyncLogger           = "sync"
	BlockOracle          = "blockOracle"
	HareBeaconLogger     = "hareBeacon"
	HareOracleLogger     = "hareOracle"
	HareLogger           = "hare"
	BlockBuilderLogger   = "blockBuilder"
	BlockListenerLogger  = "blockListener"
	BlockHandlerLogger   = "blockHandler"
	PoetListenerLogger   = "poetListener"
	NipstBuilderLogger   = "nipstBuilder"
	AtxBuilderLogger     = "atxBuilder"
	GossipListener       = "gossipListener"
)

// Cmd is the cobra wrapper for the node, that allows adding parameters to it
var Cmd = &cobra.Command{
	Use:   "node",
	Short: "start node",
	Run: func(cmd *cobra.Command, args []string) {
		app := NewSpacemeshApp()
		defer app.Cleanup(cmd, args)

		err := app.Initialize(cmd, args)
		if err != nil {
			log.With().Error("Failed to initialize node.", log.Err(err))
			return
		}
		// This blocks until the context is finished
		app.Start(cmd, args)
	},
}

// VersionCmd returns the current version of spacemesh
var VersionCmd = &cobra.Command{
	Use:   "version",
	Short: "Show version info",
	Run: func(cmd *cobra.Command, args []string) {
		fmt.Print(cmdp.Version)
		if cmdp.Commit != "" {
			fmt.Printf("+%s", cmdp.Commit)
		}
		fmt.Println()
	},
}

func init() {
	// TODO add commands actually adds flags
	cmdp.AddCommands(Cmd)
	Cmd.AddCommand(VersionCmd)
}

// Service is a general service interface that specifies the basic start/stop functionality
type Service interface {
	Start(ctx context.Context) error
	Close()
}

// HareService is basic definition of hare algorithm service, providing consensus results for a layer
type HareService interface {
	Service
	GetResult(id types.LayerID) ([]types.BlockID, error)
}

// TickProvider is an interface to a glopbal system clock that releases ticks on each layer
type TickProvider interface {
	Subscribe() timesync.LayerTimer
	Unsubscribe(timer timesync.LayerTimer)
	GetCurrentLayer() types.LayerID
	StartNotifying()
	GetGenesisTime() time.Time
	LayerToTime(id types.LayerID) time.Time
	Close()
	AwaitLayer(layerID types.LayerID) chan struct{}
}

// Tortoise beacon mock (waiting for #2267)
type tortoiseBeaconMock struct{}

// GetBeacon returns a very simple pseudo-random beacon value based on the input epoch ID
func (tortoiseBeaconMock) GetBeacon(epochID types.EpochID) []byte {
	sha := sha256.Sum256(epochID.ToBytes())
	return sha[:4]
}

// SpacemeshApp is the cli app singleton
type SpacemeshApp struct {
	*cobra.Command
	nodeID         types.NodeID
	P2P            p2p.Service
	Config         *cfg.Config
	grpcAPIService *grpcserver.Server
	jsonAPIService *grpcserver.JSONHTTPServer
	gatewaySvc     *grpcserver.GatewayService
	globalstateSvc *grpcserver.GlobalStateService
	txService      *grpcserver.TransactionService
	syncer         *sync.Syncer
	blockListener  *blocks.BlockHandler
	state          *state.TransactionProcessor
	blockProducer  *miner.BlockBuilder
	oracle         *blocks.Oracle
	txProcessor    *state.TransactionProcessor
	mesh           *mesh.Mesh
	gossipListener *service.Listener
	clock          TickProvider
	hare           HareService
	atxBuilder     *activation.Builder
	atxDb          *activation.DB
	poetListener   *activation.PoetListener
	edSgn          *signing.EdSigner
	closers        []interface{ Close() }
	log            log.Log
	txPool         *state.TxMempool
	loggers        map[string]*zap.AtomicLevel
	term           chan struct{} // this channel is closed when closing services, goroutines should wait on this channel in order to terminate
	started        chan struct{} // this channel is closed once the app has finished starting
}

// LoadConfigFromFile tries to load configuration file if the config parameter was specified
func LoadConfigFromFile() (*cfg.Config, error) {
	fileLocation := viper.GetString("config")
	vip := viper.New()
	// read in default config if passed as param using viper
	if err := cfg.LoadConfig(fileLocation, vip); err != nil {
		log.Error(fmt.Sprintf("couldn't load config file at location: %s switching to defaults \n error: %v.",
			fileLocation, err))
		// return err
	}

	conf := cfg.DefaultConfig()
	// load config if it was loaded to our viper
	err := vip.Unmarshal(&conf)
	if err != nil {
		log.Error("Failed to parse config\n")
		return nil, err
	}
	return &conf, nil
}

// ParseConfig unmarshal config file into struct
func (app *SpacemeshApp) ParseConfig() error {
	conf, err := LoadConfigFromFile()
	app.Config = conf

	return err
}

// NewSpacemeshApp creates an instance of the spacemesh app
func NewSpacemeshApp() *SpacemeshApp {
	defaultConfig := cfg.DefaultConfig()
	node := &SpacemeshApp{
		Config:  &defaultConfig,
		loggers: make(map[string]*zap.AtomicLevel),
		term:    make(chan struct{}),
		started: make(chan struct{}),
	}

	return node
}

func (app *SpacemeshApp) introduction() {
	log.Info("Welcome to Spacemesh. Spacemesh full node is starting...")
}

// Initialize does pre processing of flags and configuration files, it also initializes data dirs if they dont exist
func (app *SpacemeshApp) Initialize(cmd *cobra.Command, args []string) (err error) {
	// exit gracefully - e.g. with app Cleanup on sig abort (ctrl-c)
	signalChan := make(chan os.Signal, 1)
	signal.Notify(signalChan, os.Interrupt)

	// Goroutine that listens for Ctrl ^ C command
	// and triggers the quit app
	go func() {
		for range signalChan {
			log.Info("Received an interrupt, stopping services...\n")
			cmdp.Cancel()
		}
	}()

	// parse the config file based on flags et al
	if err := app.ParseConfig(); err != nil {
		log.Error(fmt.Sprintf("couldn't parse the config err=%v", err))
	}

	// ensure cli flags are higher priority than config file
	if err := cmdp.EnsureCLIFlags(cmd, app.Config); err != nil {
		return err
	}
	if app.Config.Profiler {
		if err := profiler.Start(profiler.Config{
			Service:        "go-spacemesh",
			ServiceVersion: fmt.Sprintf("%s+%s+%s", cmdp.Version, cmdp.Branch, cmdp.Commit),
			MutexProfiling: true,
		}); err != nil {
			_, _ = fmt.Fprintln(os.Stderr, "failed to start profiler:", err)
		}
	}

	// override default config in timesync since timesync is using TimeCongigValues
	timeCfg.TimeConfigValues = app.Config.TIME

	// ensure all data folders exist
	err = filesystem.ExistOrCreate(app.Config.DataDir())
	if err != nil {
		return err
	}

	app.setupLogging()

	app.introduction()

	drift, err := timesync.CheckSystemClockDrift()
	if err != nil {
		return err
	}

	log.Info("System clock synchronized with ntp. drift: %s", drift)
	return nil
}

// setupLogging configured the app logging system.
func (app *SpacemeshApp) setupLogging() {
	if app.Config.TestMode {
		log.JSONLog(true)
	}

	// app-level logging
	log.InitSpacemeshLoggingSystemWithHooks(func(entry zapcore.Entry) error {
		// If we report anything less than this we'll end up in an infinite loop
		if entry.Level >= zapcore.ErrorLevel {
			events.ReportError(events.NodeError{
				Msg:   entry.Message,
				Trace: string(debug.Stack()),
				Level: entry.Level,
			})
		}
		return nil
	})

	log.Info("%s", app.getAppInfo())

	msg := "initializing event reporter"
	if app.Config.PublishEventsURL != "" {
		msg += fmt.Sprintf(" with pubsub URL: %s", app.Config.PublishEventsURL)
	}
	log.Info(msg)
	if err := events.InitializeEventReporter(app.Config.PublishEventsURL); err != nil {
		log.With().Error("unable to initialize event reporter", log.Err(err))
	}
}

func (app *SpacemeshApp) getAppInfo() string {
	return fmt.Sprintf("App version: %s. Git: %s - %s . Go Version: %s. OS: %s-%s ",
		cmdp.Version, cmdp.Branch, cmdp.Commit, runtime.Version(), runtime.GOOS, runtime.GOARCH)
}

// Cleanup stops all app services
func (app *SpacemeshApp) Cleanup(*cobra.Command, []string) {
	log.Info("app cleanup starting...")
	app.stopServices()
	// add any other Cleanup tasks here....
	log.Info("app cleanup completed\n\n")
}

func (app *SpacemeshApp) setupGenesis(state *state.TransactionProcessor, msh *mesh.Mesh) {
	var conf *apiCfg.GenesisConfig
	if app.Config.GenesisConfPath != "" {
		var err error
		conf, err = apiCfg.LoadGenesisConfig(app.Config.GenesisConfPath)
		if err != nil {
			app.log.Error("cannot load genesis config from file")
		}
	} else {
		conf = apiCfg.DefaultGenesisConfig()
	}
	for id, acc := range conf.InitialAccounts {
		bytes := util.FromHex(id)
		if len(bytes) == 0 {
			// todo: should we panic here?
			app.log.With().Error("cannot read config entry for genesis account", log.String("acct_id", id))
			continue
		}

		addr := types.BytesToAddress(bytes)
		state.CreateAccount(addr)
		state.AddBalance(addr, acc.Balance)
		state.SetNonce(addr, acc.Nonce)
		app.log.With().Info("genesis account created",
			log.String("acct_id", id),
			log.Uint64("balance", acc.Balance))
	}

	_, err := state.Commit()
	if err != nil {
		log.Panic("cannot commit genesis state")
	}
}

type weakCoinStub struct {
}

// GetResult returns the weak coin toss result
func (weakCoinStub) GetResult() bool {
	return true
}

// Wrap the top-level logger to add context info and set the level for a
// specific module.
func (app *SpacemeshApp) addLogger(name string, logger log.Log) log.Log {
	lvl := zap.NewAtomicLevel()
	var err error

	switch name {
	case AppLogger:
		err = lvl.UnmarshalText([]byte(app.Config.LOGGING.AppLoggerLevel))
	case P2PLogger:
		err = lvl.UnmarshalText([]byte(app.Config.LOGGING.P2PLoggerLevel))
	case PostLogger:
		err = lvl.UnmarshalText([]byte(app.Config.LOGGING.PostLoggerLevel))
	case StateDbLogger:
		err = lvl.UnmarshalText([]byte(app.Config.LOGGING.StateDbLoggerLevel))
	case StateLogger:
		err = lvl.UnmarshalText([]byte(app.Config.LOGGING.StateLoggerLevel))
	case AtxDbStoreLogger:
		err = lvl.UnmarshalText([]byte(app.Config.LOGGING.AtxDbStoreLoggerLevel))
	case PoetDbStoreLogger:
		err = lvl.UnmarshalText([]byte(app.Config.LOGGING.PoetDbStoreLoggerLevel))
	case StoreLogger:
		err = lvl.UnmarshalText([]byte(app.Config.LOGGING.StoreLoggerLevel))
	case PoetDbLogger:
		err = lvl.UnmarshalText([]byte(app.Config.LOGGING.PoetDbLoggerLevel))
	case MeshDBLogger:
		err = lvl.UnmarshalText([]byte(app.Config.LOGGING.MeshDBLoggerLevel))
	case TrtlLogger:
		err = lvl.UnmarshalText([]byte(app.Config.LOGGING.TrtlLoggerLevel))
	case AtxDbLogger:
		err = lvl.UnmarshalText([]byte(app.Config.LOGGING.AtxDbLoggerLevel))
	case BlkEligibilityLogger:
		err = lvl.UnmarshalText([]byte(app.Config.LOGGING.BlkEligibilityLoggerLevel))
	case MeshLogger:
		err = lvl.UnmarshalText([]byte(app.Config.LOGGING.MeshLoggerLevel))
	case SyncLogger:
		err = lvl.UnmarshalText([]byte(app.Config.LOGGING.SyncLoggerLevel))
	case BlockOracle:
		err = lvl.UnmarshalText([]byte(app.Config.LOGGING.BlockOracleLevel))
	case HareOracleLogger:
		err = lvl.UnmarshalText([]byte(app.Config.LOGGING.HareOracleLoggerLevel))
	case HareBeaconLogger:
		err = lvl.UnmarshalText([]byte(app.Config.LOGGING.HareBeaconLoggerLevel))
	case HareLogger:
		err = lvl.UnmarshalText([]byte(app.Config.LOGGING.HareLoggerLevel))
	case BlockBuilderLogger:
		err = lvl.UnmarshalText([]byte(app.Config.LOGGING.BlockBuilderLoggerLevel))
	case BlockListenerLogger:
		err = lvl.UnmarshalText([]byte(app.Config.LOGGING.BlockListenerLoggerLevel))
	case PoetListenerLogger:
		err = lvl.UnmarshalText([]byte(app.Config.LOGGING.PoetListenerLoggerLevel))
	case NipstBuilderLogger:
		err = lvl.UnmarshalText([]byte(app.Config.LOGGING.NipstBuilderLoggerLevel))
	case AtxBuilderLogger:
		err = lvl.UnmarshalText([]byte(app.Config.LOGGING.AtxBuilderLoggerLevel))
	default:
		lvl.SetLevel(log.Level())
	}

	if err != nil {
		log.Error("cannot parse logging for %v error %v", name, err)
		lvl.SetLevel(log.Level())
	}

	app.loggers[name] = &lvl
	return logger.SetLevel(&lvl).WithName(name)
}

// SetLogLevel updates the log level of an existing logger
func (app *SpacemeshApp) SetLogLevel(name, loglevel string) error {
	if lvl, ok := app.loggers[name]; ok {
		err := lvl.UnmarshalText([]byte(loglevel))
		if err != nil {
			return err
		}
	} else {
		return fmt.Errorf("cannot find logger %v", name)
	}
	return nil
}

func (app *SpacemeshApp) initServices(ctx context.Context,
	logger log.Log,
	nodeID types.NodeID,
	swarm service.Service,
	dbStorepath string,
	sgn hare.Signer,
	isFixedOracle bool,
	rolacle hare.Rolacle,
	layerSize uint32,
	postClient activation.PostProverClient,
	poetClient activation.PoetProvingServiceClient,
	vrfSigner *BLS381.BlsSigner,
	layersPerEpoch uint16, clock TickProvider) error {

	app.nodeID = nodeID

	name := nodeID.ShortString()

	// This base logger must be debug level so that other, derived loggers are not a lower level.
	lg := log.NewWithLevel(name, zap.NewAtomicLevelAt(zapcore.DebugLevel)).WithFields(nodeID)

	types.SetLayersPerEpoch(int32(app.Config.LayersPerEpoch))

	app.log = app.addLogger(AppLogger, lg)

	postClient.SetLogger(app.addLogger(PostLogger, lg))

	db, err := database.NewLDBDatabase(filepath.Join(dbStorepath, "state"), 0, 0, app.addLogger(StateDbLogger, lg))
	if err != nil {
		return err
	}
	app.closers = append(app.closers, db)

	coinToss := weakCoinStub{}

	atxdbstore, err := database.NewLDBDatabase(filepath.Join(dbStorepath, "atx"), 0, 0, app.addLogger(AtxDbStoreLogger, lg))
	if err != nil {
		return err
	}
	app.closers = append(app.closers, atxdbstore)

	poetDbStore, err := database.NewLDBDatabase(filepath.Join(dbStorepath, "poet"), 0, 0, app.addLogger(PoetDbStoreLogger, lg))
	if err != nil {
		return err
	}
	app.closers = append(app.closers, poetDbStore)

	iddbstore, err := database.NewLDBDatabase(filepath.Join(dbStorepath, "ids"), 0, 0, app.addLogger(StateDbLogger, lg))
	if err != nil {
		return err
	}
	app.closers = append(app.closers, iddbstore)

	store, err := database.NewLDBDatabase(filepath.Join(dbStorepath, "store"), 0, 0, app.addLogger(StoreLogger, lg))
	if err != nil {
		return err
	}
	app.closers = append(app.closers, store)

	idStore := activation.NewIdentityStore(iddbstore)
	poetDb := activation.NewPoetDb(poetDbStore, app.addLogger(PoetDbLogger, lg))
	validator := activation.NewValidator(&app.Config.POST, poetDb)
	mdb, err := mesh.NewPersistentMeshDB(filepath.Join(dbStorepath, "mesh"), app.Config.BlockCacheSize, app.addLogger(MeshDBLogger, lg))
	if err != nil {
		return err
	}

	app.txPool = state.NewTxMemPool()
	meshAndPoolProjector := pendingtxs.NewMeshAndPoolProjector(mdb, app.txPool)

	appliedTxs, err := database.NewLDBDatabase(filepath.Join(dbStorepath, "appliedTxs"), 0, 0, lg.WithName("appliedTxs"))
	if err != nil {
		return err
	}
	app.closers = append(app.closers, appliedTxs)
	processor := state.NewTransactionProcessor(db, appliedTxs, meshAndPoolProjector, app.txPool, lg.WithName("state"))

	goldenATXID := types.ATXID(types.HexToHash32(app.Config.GoldenATXID))
	if goldenATXID == *types.EmptyATXID {
		logger.Panic("invalid golden atx id")
	}

	atxdb := activation.NewDB(atxdbstore, idStore, mdb, layersPerEpoch, goldenATXID, validator, app.addLogger(AtxDbLogger, lg))
	beaconProvider := &blocks.EpochBeaconProvider{}

	var msh *mesh.Mesh
	var trtl *tortoise.ThreadSafeVerifyingTortoise
	trtlCfg := tortoise.Config{
		LayerSyze: int(layerSize),
		Database:  mdb,
		Hdist:     app.Config.Hdist,
		Zdist:     app.Config.Zdist,
		Log:       app.addLogger(TrtlLogger, lg),
		Recovered: mdb.PersistentData(),
	}

<<<<<<< HEAD
	trtl = tortoise.NewVerifyingTortoise(ctx, trtlCfg)

=======
	trtl = tortoise.NewVerifyingTortoise(trtlCfg)
>>>>>>> 9d967508
	if trtlCfg.Recovered {
		msh = mesh.NewRecoveredMesh(mdb, atxdb, app.Config.REWARD, trtl, app.txPool, processor, app.addLogger(MeshLogger, lg))
		go msh.CacheWarmUp(app.Config.LayerAvgSize)
	} else {
		msh = mesh.NewMesh(mdb, atxdb, app.Config.REWARD, trtl, app.txPool, processor, app.addLogger(MeshLogger, lg))
		app.setupGenesis(processor, msh)
	}

	eValidator := blocks.NewBlockEligibilityValidator(layerSize, uint32(app.Config.GenesisActiveSet), layersPerEpoch, atxdb, beaconProvider, BLS381.Verify2, msh, app.addLogger(BlkEligibilityLogger, lg))

	syncConf := sync.Configuration{Concurrency: 4,
		LayerSize:       int(layerSize),
		LayersPerEpoch:  layersPerEpoch,
		RequestTimeout:  time.Duration(app.Config.SyncRequestTimeout) * time.Millisecond,
		SyncInterval:    time.Duration(app.Config.SyncInterval) * time.Second,
		ValidationDelta: time.Duration(app.Config.SyncValidationDelta) * time.Second,
		Hdist:           app.Config.Hdist,
		AtxsLimit:       app.Config.AtxsPerBlock,
		AlwaysListen:    app.Config.AlwaysListen,
		GoldenATXID:     goldenATXID,
	}

	if app.Config.AtxsPerBlock > miner.AtxsPerBlockLimit { // validate limit
		logger.With().Panic("number of atxs per block required is bigger than the limit",
			log.Int("atxs_per_block", app.Config.AtxsPerBlock),
			log.Int("limit", miner.AtxsPerBlockLimit))
	}

	// we can't have an epoch offset which is greater/equal than the number of layers in an epoch
	if app.Config.HareEligibility.EpochOffset >= app.Config.BaseConfig.LayersPerEpoch {
		logger.With().Panic("epoch offset cannot be greater than or equal to the number of layers per epoch",
			log.Int("epoch_offset", app.Config.HareEligibility.EpochOffset),
			log.Int("layers_per_epoch", app.Config.BaseConfig.LayersPerEpoch))
	}

	syncer := sync.NewSync(ctx, swarm, msh, app.txPool, atxdb, eValidator, poetDb, syncConf, clock, app.addLogger(SyncLogger, lg))
	blockOracle := blocks.NewMinerBlockOracle(layerSize, uint32(app.Config.GenesisActiveSet), layersPerEpoch, atxdb, beaconProvider, vrfSigner, nodeID, syncer.ListenToGossip, app.addLogger(BlockOracle, lg))

	// TODO: we should probably decouple the apptest and the node (and duplicate as necessary) (#1926)
	var hOracle hare.Rolacle
	if isFixedOracle {
		// fixed rolacle, take the provided rolacle
		hOracle = rolacle
	} else {
		// regular oracle, build and use it
		// TODO: this mock will be replaced by the real Tortoise beacon once
		//   https://github.com/spacemeshos/go-spacemesh/pull/2267 is complete
		beacon := eligibility.NewBeacon(tortoiseBeaconMock{}, app.Config.HareEligibility.ConfidenceParam, app.addLogger(HareBeaconLogger, lg))
		hOracle = eligibility.New(beacon, atxdb.CalcActiveSetSize, BLS381.Verify2, vrfSigner, uint16(app.Config.LayersPerEpoch), app.Config.GenesisActiveSet, mdb, app.Config.HareEligibility, app.addLogger(HareOracleLogger, lg))
	}

	gossipListener := service.NewListener(swarm, syncer, app.addLogger(GossipListener, lg))
	ha := app.HareFactory(ctx, mdb, swarm, sgn, nodeID, syncer, msh, hOracle, idStore, clock, lg)

	stateAndMeshProjector := pendingtxs.NewStateAndMeshProjector(processor, msh)
	minerCfg := miner.Config{
		Hdist:          app.Config.Hdist,
		MinerID:        nodeID,
		AtxsPerBlock:   app.Config.AtxsPerBlock,
		LayersPerEpoch: layersPerEpoch,
		TxsPerBlock:    app.Config.TxsPerBlock,
	}

	database.SwitchCreationContext(dbStorepath, "") // currently only blockbuilder uses this mechanism
	blockProducer := miner.NewBlockBuilder(minerCfg, sgn, swarm, clock.Subscribe(), coinToss, msh, trtl, ha, blockOracle, syncer, stateAndMeshProjector, app.txPool, atxdb, app.addLogger(BlockBuilderLogger, lg))

	bCfg := blocks.Config{
		Depth:       app.Config.Hdist,
		GoldenATXID: goldenATXID,
	}
	blockListener := blocks.NewBlockHandler(bCfg, msh, eValidator, app.addLogger(BlockHandlerLogger, lg))

	poetListener := activation.NewPoetListener(swarm, poetDb, app.addLogger(PoetListenerLogger, lg))

	nipstBuilder := activation.NewNIPSTBuilder(util.Hex2Bytes(nodeID.Key), postClient, poetClient, poetDb, store, app.addLogger(NipstBuilderLogger, lg))

	coinBase := types.HexToAddress(app.Config.CoinbaseAccount)

	if coinBase.Big().Uint64() == 0 && app.Config.StartMining {
		logger.Panic("invalid coinbase account")
	}

	builderConfig := activation.Config{
		CoinbaseAccount: coinBase,
		GoldenATXID:     goldenATXID,
		LayersPerEpoch:  layersPerEpoch,
	}

	atxBuilder := activation.NewBuilder(builderConfig, nodeID, sgn, atxdb, swarm, msh, nipstBuilder, postClient, clock, syncer, store, app.addLogger("atxBuilder", lg))

	gossipListener.AddListener(ctx, state.IncomingTxProtocol, priorityq.Low, processor.HandleTxData)
	gossipListener.AddListener(ctx, activation.AtxProtocol, priorityq.Low, atxdb.HandleGossipAtx)
	gossipListener.AddListener(ctx, blocks.NewBlockProtocol, priorityq.High, blockListener.HandleBlock)

	app.blockProducer = blockProducer
	app.blockListener = blockListener
	app.gossipListener = gossipListener
	app.mesh = msh
	app.syncer = syncer
	app.clock = clock
	app.state = processor
	app.hare = ha
	app.P2P = swarm
	app.poetListener = poetListener
	app.atxBuilder = atxBuilder
	app.oracle = blockOracle
	app.txProcessor = processor
	app.atxDb = atxdb

	return nil
}

// periodically checks that our clock is sync
func (app *SpacemeshApp) checkTimeDrifts() {
	checkTimeSync := time.NewTicker(app.Config.TIME.RefreshNtpInterval)
	defer checkTimeSync.Stop() // close ticker

	for {
		select {
		case <-app.term:
			return

		case <-checkTimeSync.C:
			_, err := timesync.CheckSystemClockDrift()
			if err != nil {
				app.log.With().Error("unable to synchronize system time", log.Err(err))
				cmdp.Cancel()
				return
			}
		}
	}
}

// HareFactory returns a hare consensus algorithm according to the parameters in app.Config.Hare.SuperHare
func (app *SpacemeshApp) HareFactory(ctx context.Context, mdb *mesh.DB, swarm service.Service, sgn hare.Signer, nodeID types.NodeID, syncer *sync.Syncer, msh *mesh.Mesh, hOracle hare.Rolacle, idStore *activation.IdentityStore, clock TickProvider, lg log.Log) HareService {
	if app.Config.HARE.SuperHare {
		hr := turbohare.New(ctx, msh)
		mdb.InputVectorBackupFunc = hr.GetResult
		return hr
	}

	// a function to validate we know the blocks
	validationFunc := func(ids []types.BlockID) bool {
		for _, b := range ids {
			res, err := mdb.GetBlock(b)
			if err != nil {
				app.log.WithContext(ctx).With().Error("output set block not in database", b, log.Err(err))
				return false
			}
			if res == nil {
				app.log.WithContext(ctx).With().Error("output set block not in database (BUG BUG BUG - FetchBlock return err nil and res nil)", b)
				return false
			}
		}

		return true
	}
	ha := hare.New(app.Config.HARE, swarm, sgn, nodeID, validationFunc, syncer.IsHareSynced, msh, hOracle, uint16(app.Config.LayersPerEpoch), idStore, hOracle, clock.Subscribe(), app.addLogger(HareLogger, lg))
	return ha
}

func (app *SpacemeshApp) startServices(ctx context.Context, logger log.Log) {
	go app.startSyncer(ctx)

	if err := app.hare.Start(ctx); err != nil {
		logger.Panic("cannot start hare")
	}
	if err := app.blockProducer.Start(ctx); err != nil {
		logger.Panic("cannot start block producer")
	}

	app.poetListener.Start(ctx)

	if app.Config.StartMining {
		coinBase := types.HexToAddress(app.Config.CoinbaseAccount)
		if err := app.atxBuilder.StartPost(ctx, coinBase, app.Config.POST.DataDir, app.Config.POST.SpacePerUnit); err != nil {
			logger.With().Panic("error initializing post", log.Err(err))
		}
	} else {
		logger.Info("manual post init")
	}
	app.atxBuilder.Start(ctx)
	app.clock.StartNotifying()
	go app.checkTimeDrifts()
}

func (app *SpacemeshApp) startAPIServices(ctx context.Context, net api.NetworkAPI) {
	apiConf := &app.Config.API
	layerDuration := app.Config.LayerDurationSec

	// API SERVICES
	// Since we have multiple GRPC services, we cannot automatically enable them if
	// the gateway server is enabled (since we don't know which ones to enable), so
	// it's an error if the gateway server is enabled without enabling at least one
	// GRPC service.

	// Make sure we only create the server once.
	registerService := func(svc grpcserver.ServiceAPI) {
		if app.grpcAPIService == nil {
			app.grpcAPIService = grpcserver.NewServerWithInterface(apiConf.GrpcServerPort, apiConf.GrpcServerInterface)
		}
		svc.RegisterService(app.grpcAPIService)
	}

	// Register the requested services one by one
	if apiConf.StartDebugService {
		registerService(grpcserver.NewDebugService(app.mesh))
	}
	if apiConf.StartGatewayService {
		registerService(grpcserver.NewGatewayService(net))
	}
	if apiConf.StartGlobalStateService {
		registerService(grpcserver.NewGlobalStateService(app.mesh, app.txPool))
	}
	if apiConf.StartMeshService {
		registerService(grpcserver.NewMeshService(app.mesh, app.txPool, app.clock, app.Config.LayersPerEpoch, app.Config.P2P.NetworkID, layerDuration, app.Config.LayerAvgSize, app.Config.TxsPerBlock))
	}
	if apiConf.StartNodeService {
		registerService(grpcserver.NewNodeService(net, app.mesh, app.clock, app.syncer))
	}
	if apiConf.StartSmesherService {
		registerService(grpcserver.NewSmesherService(app.atxBuilder))
	}
	if apiConf.StartTransactionService {
		registerService(grpcserver.NewTransactionService(net, app.mesh, app.txPool, app.syncer))
	}

	// Now that the services are registered, start the server.
	if app.grpcAPIService != nil {
		app.grpcAPIService.Start()
	}

	if apiConf.StartJSONServer {
		if app.grpcAPIService == nil {
			// This panics because it should not happen.
			// It should be caught inside apiConf.
			log.Panic("one or more new grpc services must be enabled with new json gateway server")
		}
		app.jsonAPIService = grpcserver.NewJSONHTTPServer(apiConf.JSONServerPort, apiConf.GrpcServerPort)
		app.jsonAPIService.StartService(
			ctx,
			apiConf.StartDebugService,
			apiConf.StartGatewayService,
			apiConf.StartGlobalStateService,
			apiConf.StartMeshService,
			apiConf.StartNodeService,
			apiConf.StartSmesherService,
			apiConf.StartTransactionService,
		)
	}
}

func (app *SpacemeshApp) stopServices() {
	// all go-routines that listen to app.term will close
	// note: there is no guarantee that a listening go-routine will close before stopServices exits
	close(app.term)

	if app.jsonAPIService != nil {
		log.Info("stopping json gateway service")
		if err := app.jsonAPIService.Close(); err != nil {
			log.With().Error("error stopping json gateway server", log.Err(err))
		}
	}

	if app.grpcAPIService != nil {
		log.Info("stopping grpc service")
		// does not return any errors
		_ = app.grpcAPIService.Close()
	}

	if app.blockProducer != nil {
		app.log.Info("closing block producer")
		if err := app.blockProducer.Close(); err != nil {
			log.With().Error("cannot stop block producer", log.Err(err))
		}
	}

	if app.clock != nil {
		app.log.Info("closing clock")
		app.clock.Close()
	}

	if app.poetListener != nil {
		app.log.Info("closing poet listener")
		app.poetListener.Close()
	}

	if app.atxBuilder != nil {
		app.log.Info("closing atx builder")
		app.atxBuilder.Stop()
	}

	if app.hare != nil {
		app.log.Info("closing hare")
		app.hare.Close()
	}

	if app.P2P != nil {
		app.log.Info("closing p2p")
		app.P2P.Shutdown()
	}

	if app.syncer != nil {
		app.log.Info("closing sync")
		app.syncer.Close()
	}

	if app.mesh != nil {
		app.log.Info("closing mesh")
		app.mesh.Close()
	}

	if app.gossipListener != nil {
		app.gossipListener.Stop()
	}

	events.CloseEventReporter()
	events.CloseEventPubSub()
	// Close all databases.
	for _, closer := range app.closers {
		if closer != nil {
			closer.Close()
		}
	}
}

// LoadOrCreateEdSigner either loads a previously created ed identity for the node or creates a new one if not exists
func (app *SpacemeshApp) LoadOrCreateEdSigner() (*signing.EdSigner, error) {
	f, err := app.getIdentityFile()
	if err != nil {
		log.With().Warning("failed to find identity file", log.Err(err))

		edSgn := signing.NewEdSigner()
		f = filepath.Join(shared.GetInitDir(app.Config.POST.DataDir, edSgn.PublicKey().Bytes()), edKeyFileName)
		err := os.MkdirAll(filepath.Dir(f), filesystem.OwnerReadWriteExec)
		if err != nil {
			return nil, fmt.Errorf("failed to create directory for identity file: %v", err)
		}
		err = ioutil.WriteFile(f, edSgn.ToBuffer(), filesystem.OwnerReadWrite)
		if err != nil {
			return nil, fmt.Errorf("failed to write identity file: %v", err)
		}
		log.With().Warning("created new identity", edSgn.PublicKey())
		return edSgn, nil
	}

	buff, err := ioutil.ReadFile(f)
	if err != nil {
		return nil, fmt.Errorf("failed to read identity from file: %v", err)
	}
	edSgn, err := signing.NewEdSignerFromBuffer(buff)
	if err != nil {
		return nil, fmt.Errorf("failed to construct identity from data file: %v", err)
	}
	if edSgn.PublicKey().String() != filepath.Base(filepath.Dir(f)) {
		return nil, fmt.Errorf("identity file path ('%s') does not match public key (%s)", filepath.Dir(f), edSgn.PublicKey().String())
	}
	log.With().Info("loaded identity from file", log.String("file", f))
	return edSgn, nil
}

type identityFileFound struct{}

func (identityFileFound) Error() string {
	return "identity file found"
}

func (app *SpacemeshApp) getIdentityFile() (string, error) {
	var f string
	err := filepath.Walk(app.Config.POST.DataDir, func(path string, info os.FileInfo, err error) error {
		if err != nil {
			return nil
		}
		if !info.IsDir() && info.Name() == edKeyFileName {
			f = path
			return &identityFileFound{}
		}
		return nil
	})
	if _, ok := err.(*identityFileFound); ok {
		return f, nil
	}
	if err != nil {
		return "", fmt.Errorf("failed to traverse PoST data dir: %v", err)
	}
	return "", fmt.Errorf("not found")
}

func (app *SpacemeshApp) startSyncer(ctx context.Context) {
	if app.P2P == nil {
		app.log.Error("syncer started before p2p is initialized")
	} else {
		<-app.P2P.GossipReady()
	}
	app.syncer.Start(ctx)
}

// Start starts the Spacemesh node and initializes all relevant services according to command line arguments provided.
func (app *SpacemeshApp) Start(*cobra.Command, []string) {
	// we use the main app context
	ctx := cmdp.Ctx

	// Create a contextual logger for local usage (lower-level modules will create their own contextual loggers
	// using context passed down to them)
	logger := log.AppLog.WithContext(ctx)

	logger.With().Info("starting spacemesh",
		log.String("data-dir", app.Config.DataDir()),
		log.String("post-dir", app.Config.POST.DataDir))

	err := filesystem.ExistOrCreate(app.Config.DataDir())
	if err != nil {
		logger.With().Error("data-dir not found or could not be created", log.Err(err))
	}

	/* Setup monitoring */

	if app.Config.MemProfile != "" {
		logger.Info("starting mem profiling")
		f, err := os.Create(app.Config.MemProfile)
		if err != nil {
			logger.With().Error("could not create memory profile", log.Err(err))
		}
		defer f.Close()
		runtime.GC() // get up-to-date statistics
		if err := pprof.WriteHeapProfile(f); err != nil {
			logger.With().Error("could not write memory profile", log.Err(err))
		}
	}

	if app.Config.CPUProfile != "" {
		logger.Info("starting cpu profile")
		f, err := os.Create(app.Config.CPUProfile)
		if err != nil {
			logger.With().Error("could not create cpu profile", log.Err(err))
		}
		defer f.Close()
		if err := pprof.StartCPUProfile(f); err != nil {
			logger.With().Error("could not start cpu profile", log.Err(err))
		}
		defer pprof.StopCPUProfile()
	}

	if app.Config.PprofHTTPServer {
		logger.Info("starting pprof server")
		srv := &http.Server{Addr: ":6060"}
		defer srv.Shutdown(ctx)
		go func() {
			if err := srv.ListenAndServe(); err != nil {
				logger.With().Error("cannot start http server", log.Err(err))
			}
		}()
	}

	/* Create or load miner identity */

	app.edSgn, err = app.LoadOrCreateEdSigner()
	if err != nil {
		logger.With().Panic("could not retrieve identity", log.Err(err))
	}

	poetClient := activation.NewHTTPPoetClient(ctx, app.Config.PoETServer)

	rng := amcl.NewRAND()
	pub := app.edSgn.PublicKey().Bytes()
	rng.Seed(len(pub), app.edSgn.Sign(pub)) // assuming ed.private is random, the sig can be used as seed
	vrfPriv, vrfPub := BLS381.GenKeyPair(rng)
	vrfSigner := BLS381.NewBlsSigner(vrfPriv)
	nodeID := types.NodeID{Key: app.edSgn.PublicKey().String(), VRFPublicKey: vrfPub}

	postClient, err := activation.NewPostClient(&app.Config.POST, util.Hex2Bytes(nodeID.Key))
	if err != nil {
		logger.With().Error("failed to create post client", log.Err(err))
	}

	// This base logger must be debug level so that other, derived loggers are not a lower level.
	lg := log.NewWithLevel(nodeID.ShortString(), zap.NewAtomicLevelAt(zapcore.DebugLevel)).WithFields(nodeID)

	/* Initialize all protocol services */

	dbStorepath := app.Config.DataDir()
	gTime, err := time.Parse(time.RFC3339, app.Config.GenesisTime)
	if err != nil {
		logger.With().Error("cannot parse genesis time", log.Err(err))
	}
	ld := time.Duration(app.Config.LayerDurationSec) * time.Second
	clock := timesync.NewClock(timesync.RealClock{}, ld, gTime, log.NewDefault("clock"))

	logger.Info("initializing p2p services")
	swarm, err := p2p.New(ctx, app.Config.P2P, app.addLogger(P2PLogger, lg), dbStorepath)
	if err != nil {
		logger.With().Panic("error starting p2p services", log.Err(err))
	}

	if err = app.initServices(ctx,
		logger,
		nodeID,
		swarm,
		dbStorepath,
		app.edSgn,
		false,
		nil,
		uint32(app.Config.LayerAvgSize),
		postClient,
		poetClient,
		vrfSigner,
		uint16(app.Config.LayersPerEpoch),
		clock); err != nil {
		logger.With().Error("cannot start services", log.Err(err))
		return
	}

	if app.Config.CollectMetrics {
		metrics.StartCollectingMetrics(app.Config.MetricsPort)
	}

	app.startServices(ctx, logger)

	// P2P must start last to not block when sending messages to protocols
	if err = app.P2P.Start(ctx); err != nil {
		logger.With().Panic("error starting p2p services", log.Err(err))
	}

	app.startAPIServices(ctx, app.P2P)
	events.SubscribeToLayers(clock.Subscribe())
	logger.Info("app started")

	// notify anyone who might be listening that the app has finished starting.
	// this can be used by, e.g., app tests.
	close(app.started)

	// app blocks until it receives a signal to exit
	// this signal may come from the node or from sig-abort (ctrl-c)
	<-ctx.Done()
	events.ReportError(events.NodeError{
		Msg:   "node is shutting down",
		Level: zapcore.InfoLevel,
	})
}<|MERGE_RESOLUTION|>--- conflicted
+++ resolved
@@ -556,12 +556,8 @@
 		Recovered: mdb.PersistentData(),
 	}
 
-<<<<<<< HEAD
 	trtl = tortoise.NewVerifyingTortoise(ctx, trtlCfg)
 
-=======
-	trtl = tortoise.NewVerifyingTortoise(trtlCfg)
->>>>>>> 9d967508
 	if trtlCfg.Recovered {
 		msh = mesh.NewRecoveredMesh(mdb, atxdb, app.Config.REWARD, trtl, app.txPool, processor, app.addLogger(MeshLogger, lg))
 		go msh.CacheWarmUp(app.Config.LayerAvgSize)
