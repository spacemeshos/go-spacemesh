--- conflicted
+++ resolved
@@ -15,9 +15,6 @@
 	"github.com/spacemeshos/go-spacemesh/signing"
 )
 
-<<<<<<< HEAD
-//go:generate msgp
-=======
 const (
 	// LayerIDSize in bytes.
 	LayerIDSize = 4
@@ -25,7 +22,6 @@
 	// FIXME(dshulyak) why do we cast to hash32 when returning bytes?
 	BlockIDSize = Hash32Length
 )
->>>>>>> 1cf9cfbd
 
 // BlockID is a 20-byte sha256 sum of the serialized block, used to identify it.
 type BlockID Hash20
