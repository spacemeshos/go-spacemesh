// Package types defines the types used by go-spacemesh consensus algorithms and structs
package types

import (
	"bytes"
	"fmt"
	"sort"
<<<<<<< HEAD
	"strings"
=======
>>>>>>> 746c085f
	"sync/atomic"
	"time"

	"github.com/spacemeshos/ed25519"
	"github.com/spacemeshos/go-spacemesh/common/util"
	"github.com/spacemeshos/go-spacemesh/log"
	"github.com/spacemeshos/go-spacemesh/rand"
	"github.com/spacemeshos/go-spacemesh/signing"
)

// BlockID is a 20-byte sha256 sum of the serialized block, used to identify it.
type BlockID Hash20

// String returns a short prefix of the hex representation of the ID.
func (id BlockID) String() string {
	return id.AsHash32().ShortString()
}

// Field returns a log field. Implements the LoggableField interface.
func (id BlockID) Field() log.Field {
	return log.String("block_id", id.AsHash32().ShortString())
}

// Compare returns true if other (the given BlockID) is less than this BlockID, by lexicographic comparison.
func (id BlockID) Compare(other BlockID) bool {
	return bytes.Compare(id.Bytes(), other.Bytes()) < 0
}

// AsHash32 returns a Hash32 whose first 20 bytes are the bytes of this BlockID, it is right-padded with zeros.
func (id BlockID) AsHash32() Hash32 {
	return Hash20(id).ToHash32()
}

var layersPerEpoch int32

// EffectiveGenesis marks when actual blocks would start being crated in the network, this will take account the first
// genesis epoch and the following epoch in which ATXs are published
var EffectiveGenesis int32

func getLayersPerEpoch() int32 {
	return atomic.LoadInt32(&layersPerEpoch)
}

// SetLayersPerEpoch sets global parameter of layers per epoch, all conversion from layer to epoch use this param
func SetLayersPerEpoch(layers int32) {
	atomic.StoreInt32(&layersPerEpoch, layers)
	atomic.StoreInt32(&EffectiveGenesis, layers*2-1)
}

// LayerID is a uint64 representing a layer number. It is zero-based.
type LayerID uint64

// GetEpoch returns the epoch number of this LayerID.
func (l LayerID) GetEpoch() EpochID {
	return EpochID(uint64(l) / uint64(getLayersPerEpoch()))
}

// GetEffectiveGenesis returns when actual blocks would be created
func GetEffectiveGenesis() LayerID {
	return LayerID(atomic.LoadInt32(&EffectiveGenesis))
}

// Add returns the LayerID that's layers (the param passed into this method) after l (this LayerID).
func (l LayerID) Add(layers uint16) LayerID {
	return LayerID(uint64(l) + uint64(layers))
}

// Uint64 returns the LayerID as a uint64.
func (l LayerID) Uint64() uint64 {
	return uint64(l)
}

// Field returns a log field. Implements the LoggableField interface.
func (l LayerID) Field() log.Field { return log.Uint64("layer_id", uint64(l)) }

// NodeID contains a miner's two public keys.
type NodeID struct {
	// Key is the miner's Edwards public key
	Key string

	// VRFPublicKey is the miner's public key used for VRF. The VRF scheme used is BLS.
	VRFPublicKey []byte
}

// String returns a string representation of the NodeID, for logging purposes.
// It implements the Stringer interface.
func (id NodeID) String() string {
	return id.Key + string(id.VRFPublicKey)
}

// ToBytes returns the byte representation of the Edwards public key.
func (id NodeID) ToBytes() []byte {
	return util.Hex2Bytes(id.String())
}

// ShortString returns a the first 5 characters of the ID, for logging purposes.
func (id NodeID) ShortString() string {
	name := id.Key
	return Shorten(name, 5)
}

// BytesToNodeID deserializes a byte slice into a NodeID
// TODO: length of the input will be made exact when the NodeID is compressed into
// one single key (https://github.com/spacemeshos/go-spacemesh/issues/2269)
func BytesToNodeID(b []byte) (*NodeID, error) {
	if len(b) < 32 {
		return nil, fmt.Errorf("Invalid input length, input too short")
	}
	if len(b) > 64 {
		return nil, fmt.Errorf("Invalid input length, input too long")
	}

	pubKey := b[0:32]
	vrfKey := b[32:]
	return &NodeID{
		Key:          util.Bytes2Hex(pubKey),
		VRFPublicKey: []byte(util.Bytes2Hex(vrfKey)),
	}, nil
}

//StringToNodeID deserializes a string into a NodeID
// TODO: length of the input will be made exact when the NodeID is compressed into
// one single key (https://github.com/spacemeshos/go-spacemesh/issues/2269)
func StringToNodeID(s string) (*NodeID, error) {
	strLen := len(s)
	if strLen < 64 {
		return nil, fmt.Errorf("Invalid input length, input too short")
	}
	if strLen > 128 {
		return nil, fmt.Errorf("Invalid input length, input too long")
	}
	//portion of the string corresponding to the Edwards public key
	pubKey := s[:64]
	vrfKey := s[64:]
	return &NodeID{
		Key:          pubKey,
		VRFPublicKey: []byte(vrfKey),
	}, nil
}

// Field returns a log field. Implements the LoggableField interface.
func (id NodeID) Field() log.Field { return log.String("node_id", id.Key) }

// BlockEligibilityProof includes the required values that, along with the miner's VRF public key, allow non-interactive
// block eligibility validation.
type BlockEligibilityProof struct {
	// J is the counter value used to generate this eligibility proof. Each value of J must only be used once.
	J uint32

	// Sig is the VRF signature from which the block's LayerID is derived.
	Sig []byte
}

// BlockHeader includes all of a block's fields, except the list of transaction IDs, activation transaction IDs and the
// signature.
// TODO: consider combining this with MiniBlock, since this type isn't used independently anywhere.
type BlockHeader struct {
	LayerIndex       LayerID
	ATXID            ATXID
	EligibilityProof BlockEligibilityProof
	Data             []byte
	Coin             bool
<<<<<<< HEAD
	Timestamp        int64

	BaseBlock BlockID

	AgainstDiff []BlockID
	ForDiff     []BlockID
	NeutralDiff []BlockID
=======
	BlockVotes       []BlockID
	ViewEdges        []BlockID
>>>>>>> 746c085f
}

// Layer returns the block's LayerID.
func (b BlockHeader) Layer() LayerID {
	return b.LayerIndex
}

// MiniBlock includes all of a block's fields, except for the signature. This structure is serialized and signed to
// produce the block signature.
type MiniBlock struct {
	BlockHeader
	TxIDs []TransactionID
	//ATXIDs    []ATXID
	ActiveSet *[]ATXID
	RefBlock  *BlockID
}

// Block includes all of a block's fields, including signature and a cache of the BlockID and MinerID.
type Block struct {
	MiniBlock
	// keep id and minerID private to prevent them from being serialized
	id        BlockID            // ⚠️ keep private
	minerID   *signing.PublicKey // ⚠️ keep private
	Signature []byte
}

// Bytes returns the serialization of the MiniBlock.
func (b *Block) Bytes() []byte {
	blkBytes, err := InterfaceToBytes(b.MiniBlock)
	if err != nil {
		log.Panic(fmt.Sprintf("could not extract block bytes, %v", err))
	}
	return blkBytes
}

// Fields returns an array of LoggableFields for logging
func (b *Block) Fields() []log.LoggableField {
	activeSet := 0
	if b.ActiveSet != nil {
		activeSet = len(*b.ActiveSet)
	}

	return []log.LoggableField{
		b.ID(),
		b.LayerIndex,
		b.MinerID(),
		log.String("base_block", b.BaseBlock.String()),
		log.Int("supports", len(b.ForDiff)),
		log.Int("againsts", len(b.AgainstDiff)),
		log.Int("abstains", len(b.NeutralDiff)),
		b.ATXID,
		log.Uint32("eligibility_counter", b.EligibilityProof.J),
		log.FieldNamed("ref_block", b.RefBlock),
		log.Int("active_set_size", activeSet),
		log.Int("tx_count", len(b.TxIDs)),
	}
}

// ID returns the BlockID.
func (b *Block) ID() BlockID {
	return b.id
}

// Initialize calculates and sets the block's cached ID and MinerID. This should be called once all the other fields of
// the block are set.
func (b *Block) Initialize() {
	blockBytes, err := InterfaceToBytes(b.MiniBlock)
	if err != nil {
		panic("failed to marshal block: " + err.Error())
	}
	b.id = BlockID(CalcHash32(blockBytes).ToHash20())

	pubkey, err := ed25519.ExtractPublicKey(blockBytes, b.Signature)
	if err != nil {
		panic("failed to extract public key: " + err.Error())
	}
	b.minerID = signing.NewPublicKey(pubkey)
}

// Hash32 returns a Hash32 whose first 20 bytes are the bytes of this BlockID, it is right-padded with zeros.
// This implements the sync.item interface.
func (b Block) Hash32() Hash32 {
	return b.id.AsHash32()
}

// ShortString returns a the first 5 characters of the ID, for logging purposes.
func (b Block) ShortString() string {
	return b.id.AsHash32().ShortString()
}

// MinerID returns this block's miner's Edwards public key.
func (b *Block) MinerID() *signing.PublicKey {
	return b.minerID
}

// BlockIDs returns a slice of BlockIDs corresponding to the given blocks.
func BlockIDs(blocks []*Block) []BlockID {
	ids := make([]BlockID, 0, len(blocks))
	for _, block := range blocks {
		ids = append(ids, block.ID())
	}
	return ids
}

// BlockIdsField returns a list of loggable fields for a given list of BlockIDs
func BlockIdsField(ids []BlockID) log.Field {
	strs := []string{}
	for _, a := range ids {
		strs = append(strs, a.String())
	}
	return log.String("block_ids", strings.Join(strs, ", "))
}

// Layer contains a list of blocks and their corresponding LayerID.
type Layer struct {
	blocks []*Block
	index  LayerID
}

// Field returns a log field. Implements the LoggableField interface.
func (l *Layer) Field() log.Field {
	return log.String("layer",
		fmt.Sprintf("layerhash %s layernum %d numblocks %d", l.Hash().String(), l.index, len(l.blocks)))
}

// Index returns the layer's ID.
func (l *Layer) Index() LayerID {
	return l.index
}

// Blocks returns the list of blocks in this layer.
func (l *Layer) Blocks() []*Block {
	return l.blocks
}

// Hash returns the 32-byte sha256 sum of the block IDs in this layer, sorted in lexicographic order.
func (l Layer) Hash() Hash32 {
	return CalcBlocksHash32(BlockIDs(l.blocks), nil)
}

// AddBlock adds a block to this layer. Panics if the block's index doesn't match the layer.
func (l *Layer) AddBlock(block *Block) {
	if block.LayerIndex != l.index {
		log.Panic("add block with wrong layer number act %v exp %v", block.LayerIndex, l.index)
	}
	l.blocks = append(l.blocks, block)
}

// SetBlocks sets the list of blocks for the layer without validation.
func (l *Layer) SetBlocks(blocks []*Block) {
	l.blocks = blocks
}

// NewExistingLayer returns a new layer with the given list of blocks without validation.
func NewExistingLayer(idx LayerID, blocks []*Block) *Layer {
	l := Layer{
		blocks: blocks,
		index:  idx,
	}
	return &l
}

// NewExistingBlock returns a block in the given layer with the given arbitrary data. The block is signed with a random
// keypair that isn't stored anywhere. This method should be phased out of use in production code (it's currently used
// in tests and the temporary genesis flow).
func NewExistingBlock(layerIndex LayerID, data []byte, txs []TransactionID) *Block {
	b := Block{
		MiniBlock: MiniBlock{
			BlockHeader: BlockHeader{
				LayerIndex: layerIndex,
				Data:       data},
			TxIDs: txs,
		}}
	b.Signature = signing.NewEdSigner().Sign(b.Bytes())
	b.Initialize()
	return &b
}

// NewLayer returns a layer with no blocks.
func NewLayer(layerIndex LayerID) *Layer {
	return &Layer{
		index:  layerIndex,
		blocks: make([]*Block, 0, 10),
	}
}

// SortBlockIDs sorts a list of BlockIDs in lexicographic order, in-place.
func SortBlockIDs(ids []BlockID) []BlockID {
	sort.Slice(ids, func(i, j int) bool { return ids[i].Compare(ids[j]) })
	return ids
}

// SortBlocks sorts a list of Blocks in lexicographic order of their IDs, in-place.
func SortBlocks(ids []*Block) []*Block {
	sort.Slice(ids, func(i, j int) bool { return ids[i].ID().Compare(ids[j].ID()) })
	return ids
}

// RandomBlockID generates random block id
func RandomBlockID() BlockID {
	rand.Seed(time.Now().UnixNano())
	b := make([]byte, 8)
	_, err := rand.Read(b)
	// Note that err == nil only if we read len(b) bytes.
	if err != nil {
		return BlockID{}
	}
	return BlockID(CalcHash32(b).ToHash20())
}<|MERGE_RESOLUTION|>--- conflicted
+++ resolved
@@ -5,10 +5,7 @@
 	"bytes"
 	"fmt"
 	"sort"
-<<<<<<< HEAD
 	"strings"
-=======
->>>>>>> 746c085f
 	"sync/atomic"
 	"time"
 
@@ -171,18 +168,12 @@
 	EligibilityProof BlockEligibilityProof
 	Data             []byte
 	Coin             bool
-<<<<<<< HEAD
-	Timestamp        int64
 
 	BaseBlock BlockID
 
 	AgainstDiff []BlockID
 	ForDiff     []BlockID
 	NeutralDiff []BlockID
-=======
-	BlockVotes       []BlockID
-	ViewEdges        []BlockID
->>>>>>> 746c085f
 }
 
 // Layer returns the block's LayerID.
