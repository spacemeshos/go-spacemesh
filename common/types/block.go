// Package types defines the types used by go-spacemesh consensus algorithms and structs
package types

import (
	"bytes"
	"fmt"
	"sort"
	"strconv"
	"strings"
	"sync/atomic"
	"time"

	"github.com/spacemeshos/ed25519"
	"github.com/spacemeshos/go-spacemesh/common/util"
	"github.com/spacemeshos/go-spacemesh/log"
	"github.com/spacemeshos/go-spacemesh/rand"
	"github.com/spacemeshos/go-spacemesh/signing"
)

// BlockID is a 20-byte sha256 sum of the serialized block, used to identify it.
type BlockID Hash20

// String returns a short prefix of the hex representation of the ID.
func (id BlockID) String() string {
	return id.AsHash32().ShortString()
}

// Field returns a log field. Implements the LoggableField interface.
func (id BlockID) Field() log.Field {
	return log.String("block_id", id.AsHash32().ShortString())
}

// Compare returns true if other (the given BlockID) is less than this BlockID, by lexicographic comparison.
func (id BlockID) Compare(other BlockID) bool {
	return bytes.Compare(id.Bytes(), other.Bytes()) < 0
}

// AsHash32 returns a Hash32 whose first 20 bytes are the bytes of this BlockID, it is right-padded with zeros.
func (id BlockID) AsHash32() Hash32 {
	return Hash20(id).ToHash32()
}

var (
	layersPerEpoch uint32
	// effectiveGenesis marks when actual blocks would start being created in the network, this will take into account the first
	// genesis epoch and the following epoch in which ATXs are published
	effectiveGenesis uint32
)

// SetLayersPerEpoch sets global parameter of layers per epoch, all conversion from layer to epoch use this param
func SetLayersPerEpoch(layers uint32) {
	atomic.StoreUint32(&layersPerEpoch, layers)
	atomic.StoreUint32(&effectiveGenesis, layers*2-1)
}

func getLayersPerEpoch() uint32 {
	return atomic.LoadUint32(&layersPerEpoch)
}

// GetEffectiveGenesis returns when actual blocks would be created
func GetEffectiveGenesis() LayerID {
	return NewLayerID(atomic.LoadUint32(&effectiveGenesis))
}

// NewLayerID creates LayerID from uint32.
func NewLayerID(value uint32) LayerID {
	return LayerID{Value: value}
}

// LayerID is representing a layer number. Zero value is safe to use, and means 0.
// Internally it is a simple wrapper over uint32 and should be considered immutable
// the same way as any integer.
type LayerID struct {
	// NOTE(dshulyak) it is made public for compatibility with encoding library (xdr).
	// Don't modify it directly, as it will likely to be made private in the future.
	Value uint32
}

// GetEpoch returns the epoch number of this LayerID.
func (l LayerID) GetEpoch() EpochID {
	return EpochID(l.Value / getLayersPerEpoch())
}

<<<<<<< HEAD
// Add layers to the layer. Panics on wraparound.
func (l LayerID) Add(layers uint32) LayerID {
	nl := l.Value + layers
	if nl < l.Value {
		panic("layer_id wraparound")
	}
	l.Value = nl
	return l
}

// Sub layers from the layer. Panics on wraparound.
func (l LayerID) Sub(layers uint32) LayerID {
	if layers > l.Value {
		panic("layer_id wraparound")
	}
	l.Value -= layers
	return l
=======
// OrdinalInEpoch returns layer ordinal in epoch.
func (l LayerID) OrdinalInEpoch() uint64 {
	return uint64(l) % uint64(getLayersPerEpoch())
}

// FirstInEpoch returns whether this LayerID is first in epoch.
func (l LayerID) FirstInEpoch() bool {
	return l.OrdinalInEpoch() == 0
}

// GetEffectiveGenesis returns when actual blocks would be created
func GetEffectiveGenesis() LayerID {
	return LayerID(atomic.LoadInt32(&EffectiveGenesis))
>>>>>>> 6d654a43
}

// Mul layer by the layers. Panics on wraparound.
func (l LayerID) Mul(layers uint32) LayerID {
	if l.Value == 0 {
		return l
	}
	nl := l.Value * layers
	if nl/l.Value != layers {
		panic("layer_id wraparound")
	}
	l.Value = nl
	return l
}

// Uint32 returns the LayerID as a uint32.
func (l LayerID) Uint32() uint32 {
	return l.Value
}

// Before returns true if this layer is lower than the other.
func (l LayerID) Before(other LayerID) bool {
	return l.Value < other.Value
}

// After returns true if this layer is higher than the other.
func (l LayerID) After(other LayerID) bool {
	return l.Value > other.Value
}

// Duration returns the difference between current and other layer.
func (l LayerID) Difference(other LayerID) uint32 {
	if other.Value > l.Value {
		panic(fmt.Sprintf("other (%d) must be before or equal to this layer (%d)", other.Value, l.Value))
	}
	return l.Value - other.Value
}

// Field returns a log field. Implements the LoggableField interface.
func (l LayerID) Field() log.Field { return log.Uint32("layer_id", l.Value) }

// String returns string representation of the layer id numeric value.
func (l LayerID) String() string {
	return strconv.FormatUint(uint64(l.Value), 10)
}

// NodeID contains a miner's two public keys.
type NodeID struct {
	// Key is the miner's Edwards public key
	Key string

	// VRFPublicKey is the miner's public key used for VRF.
	VRFPublicKey []byte
}

// String returns a string representation of the NodeID, for logging purposes.
// It implements the Stringer interface.
func (id NodeID) String() string {
	return id.Key + string(id.VRFPublicKey)
}

// ToBytes returns the byte representation of the Edwards public key.
func (id NodeID) ToBytes() []byte {
	return util.Hex2Bytes(id.String())
}

// ShortString returns a the first 5 characters of the ID, for logging purposes.
func (id NodeID) ShortString() string {
	name := id.Key
	return Shorten(name, 5)
}

// BytesToNodeID deserializes a byte slice into a NodeID
// TODO: length of the input will be made exact when the NodeID is compressed into
// one single key (https://github.com/spacemeshos/go-spacemesh/issues/2269)
func BytesToNodeID(b []byte) (*NodeID, error) {
	if len(b) < 32 {
		return nil, fmt.Errorf("invalid input length, input too short")
	}
	if len(b) > 64 {
		return nil, fmt.Errorf("invalid input length, input too long")
	}

	pubKey := b[0:32]
	vrfKey := b[32:]
	return &NodeID{
		Key:          util.Bytes2Hex(pubKey),
		VRFPublicKey: []byte(util.Bytes2Hex(vrfKey)),
	}, nil
}

// StringToNodeID deserializes a string into a NodeID
// TODO: length of the input will be made exact when the NodeID is compressed into
// one single key (https://github.com/spacemeshos/go-spacemesh/issues/2269)
func StringToNodeID(s string) (*NodeID, error) {
	strLen := len(s)
	if strLen < 64 {
		return nil, fmt.Errorf("invalid length, input too short")
	}
	if strLen > 128 {
		return nil, fmt.Errorf("invalid length, input too long")
	}
	// portion of the string corresponding to the Edwards public key
	pubKey := s[:64]
	vrfKey := s[64:]
	return &NodeID{
		Key:          pubKey,
		VRFPublicKey: []byte(vrfKey),
	}, nil
}

// Field returns a log field. Implements the LoggableField interface.
func (id NodeID) Field() log.Field { return log.String("node_id", id.Key) }

// BlockEligibilityProof includes the required values that, along with the miner's VRF public key, allow non-interactive
// block eligibility validation.
type BlockEligibilityProof struct {
	// J is the counter value used to generate this eligibility proof. Each value of J must only be used once.
	J uint32

	// Sig is the VRF signature from which the block's LayerID is derived.
	Sig []byte
}

// BlockHeader includes all of a block's fields, except the list of transaction IDs, activation transaction IDs and the
// signature.
// TODO: consider combining this with MiniBlock, since this type isn't used independently anywhere.
type BlockHeader struct {
	LayerIndex       LayerID
	ATXID            ATXID
	EligibilityProof BlockEligibilityProof
	Data             []byte
	Coin             bool

	BaseBlock BlockID

	AgainstDiff []BlockID
	ForDiff     []BlockID
	NeutralDiff []BlockID
}

// Layer returns the block's LayerID.
func (b BlockHeader) Layer() LayerID {
	return b.LayerIndex
}

// MiniBlock includes all of a block's fields, except for the signature. This structure is serialized and signed to
// produce the block signature.
type MiniBlock struct {
	BlockHeader
	TxIDs []TransactionID
	// ATXIDs    []ATXID
	ActiveSet *[]ATXID
	RefBlock  *BlockID
}

// Block includes all of a block's fields, including signature and a cache of the BlockID and MinerID.
type Block struct {
	MiniBlock
	// keep id and minerID private to prevent them from being serialized
	id        BlockID            // ⚠️ keep private
	minerID   *signing.PublicKey // ⚠️ keep private
	Signature []byte
}

// Bytes returns the serialization of the MiniBlock.
func (b *Block) Bytes() []byte {
	blkBytes, err := InterfaceToBytes(b.MiniBlock)
	if err != nil {
		log.Panic(fmt.Sprintf("could not extract block bytes, %v", err))
	}
	return blkBytes
}

// Fields returns an array of LoggableFields for logging
func (b *Block) Fields() []log.LoggableField {
	activeSet := 0
	if b.ActiveSet != nil {
		activeSet = len(*b.ActiveSet)
	}

	return []log.LoggableField{
		b.ID(),
		b.LayerIndex,
		b.LayerIndex.GetEpoch(),
		log.FieldNamed("miner_id", b.MinerID()),
		log.String("base_block", b.BaseBlock.String()),
		log.Int("supports", len(b.ForDiff)),
		log.Int("againsts", len(b.AgainstDiff)),
		log.Int("abstains", len(b.NeutralDiff)),
		b.ATXID,
		log.Uint32("eligibility_counter", b.EligibilityProof.J),
		log.FieldNamed("ref_block", b.RefBlock),
		log.Int("active_set_size", activeSet),
		log.Int("tx_count", len(b.TxIDs)),
	}
}

// ID returns the BlockID.
func (b *Block) ID() BlockID {
	return b.id
}

// Initialize calculates and sets the block's cached ID and MinerID. This should be called once all the other fields of
// the block are set.
func (b *Block) Initialize() {
	blockBytes, err := InterfaceToBytes(b.MiniBlock)
	if err != nil {
		panic("failed to marshal block: " + err.Error())
	}
	b.id = BlockID(CalcHash32(blockBytes).ToHash20())

	pubkey, err := ed25519.ExtractPublicKey(blockBytes, b.Signature)
	if err != nil {
		panic("failed to extract public key: " + err.Error())
	}
	b.minerID = signing.NewPublicKey(pubkey)
}

// Hash32 returns a Hash32 whose first 20 bytes are the bytes of this BlockID, it is right-padded with zeros.
// This implements the sync.item interface.
func (b Block) Hash32() Hash32 {
	return b.id.AsHash32()
}

// ShortString returns a the first 5 characters of the ID, for logging purposes.
func (b Block) ShortString() string {
	return b.id.AsHash32().ShortString()
}

// MinerID returns this block's miner's Edwards public key.
func (b *Block) MinerID() *signing.PublicKey {
	return b.minerID
}

// BlockIDs returns a slice of BlockIDs corresponding to the given blocks.
func BlockIDs(blocks []*Block) []BlockID {
	ids := make([]BlockID, 0, len(blocks))
	for _, block := range blocks {
		ids = append(ids, block.ID())
	}
	return ids
}

// BlockIdsField returns a list of loggable fields for a given list of BlockIDs
func BlockIdsField(ids []BlockID) log.Field {
	strs := []string{}
	for _, a := range ids {
		strs = append(strs, a.String())
	}
	return log.String("block_ids", strings.Join(strs, ", "))
}

// Layer contains a list of blocks and their corresponding LayerID.
type Layer struct {
	blocks []*Block
	index  LayerID
}

// Field returns a log field. Implements the LoggableField interface.
func (l *Layer) Field() log.Field {
	return log.String("layer",
		fmt.Sprintf("layerhash %s layernum %d numblocks %d", l.Hash().String(), l.index, len(l.blocks)))
}

// Index returns the layer's ID.
func (l *Layer) Index() LayerID {
	return l.index
}

// Blocks returns the list of blocks in this layer.
func (l *Layer) Blocks() []*Block {
	return l.blocks
}

// Hash returns the 32-byte sha256 sum of the block IDs in this layer, sorted in lexicographic order.
func (l Layer) Hash() Hash32 {
	return CalcBlocksHash32(SortBlockIDs(BlockIDs(l.blocks)), nil)
}

// AddBlock adds a block to this layer. Panics if the block's index doesn't match the layer.
func (l *Layer) AddBlock(block *Block) {
	if block.LayerIndex != l.index {
		log.Panic("add block with wrong layer number act %v exp %v", block.LayerIndex, l.index)
	}
	l.blocks = append(l.blocks, block)
}

// SetBlocks sets the list of blocks for the layer without validation.
func (l *Layer) SetBlocks(blocks []*Block) {
	l.blocks = blocks
}

// NewExistingLayer returns a new layer with the given list of blocks without validation.
func NewExistingLayer(idx LayerID, blocks []*Block) *Layer {
	l := Layer{
		blocks: blocks,
		index:  idx,
	}
	return &l
}

// NewExistingBlock returns a block in the given layer with the given arbitrary data. The block is signed with a random
// keypair that isn't stored anywhere. This method should be phased out of use in production code (it's currently used
// in tests and the temporary genesis flow).
func NewExistingBlock(layerIndex LayerID, data []byte, txs []TransactionID) *Block {
	b := Block{
		MiniBlock: MiniBlock{
			BlockHeader: BlockHeader{
				LayerIndex: layerIndex,
				Data:       data},
			TxIDs: txs,
		}}
	b.Signature = signing.NewEdSigner().Sign(b.Bytes())
	b.Initialize()
	return &b
}

// NewLayer returns a layer with no blocks.
func NewLayer(layerIndex LayerID) *Layer {
	return &Layer{
		index:  layerIndex,
		blocks: make([]*Block, 0, 10),
	}
}

// SortBlockIDs sorts a list of BlockIDs in lexicographic order, in-place.
func SortBlockIDs(ids []BlockID) []BlockID {
	sort.Slice(ids, func(i, j int) bool { return ids[i].Compare(ids[j]) })
	return ids
}

// SortBlocks sorts a list of Blocks in lexicographic order of their IDs, in-place.
func SortBlocks(ids []*Block) []*Block {
	sort.Slice(ids, func(i, j int) bool { return ids[i].ID().Compare(ids[j].ID()) })
	return ids
}

// RandomBlockID generates random block id
func RandomBlockID() BlockID {
	rand.Seed(time.Now().UnixNano())
	b := make([]byte, 8)
	_, err := rand.Read(b)
	// Note that err == nil only if we read len(b) bytes.
	if err != nil {
		return BlockID{}
	}
	return BlockID(CalcHash32(b).ToHash20())
}<|MERGE_RESOLUTION|>--- conflicted
+++ resolved
@@ -81,7 +81,6 @@
 	return EpochID(l.Value / getLayersPerEpoch())
 }
 
-<<<<<<< HEAD
 // Add layers to the layer. Panics on wraparound.
 func (l LayerID) Add(layers uint32) LayerID {
 	nl := l.Value + layers
@@ -99,21 +98,16 @@
 	}
 	l.Value -= layers
 	return l
-=======
+}
+
 // OrdinalInEpoch returns layer ordinal in epoch.
-func (l LayerID) OrdinalInEpoch() uint64 {
-	return uint64(l) % uint64(getLayersPerEpoch())
+func (l LayerID) OrdinalInEpoch() uint32 {
+	return l.Value % getLayersPerEpoch()
 }
 
 // FirstInEpoch returns whether this LayerID is first in epoch.
 func (l LayerID) FirstInEpoch() bool {
 	return l.OrdinalInEpoch() == 0
-}
-
-// GetEffectiveGenesis returns when actual blocks would be created
-func GetEffectiveGenesis() LayerID {
-	return LayerID(atomic.LoadInt32(&EffectiveGenesis))
->>>>>>> 6d654a43
 }
 
 // Mul layer by the layers. Panics on wraparound.
