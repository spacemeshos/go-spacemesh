--- conflicted
+++ resolved
@@ -28,11 +28,7 @@
 type Hash32 [Hash32Length]byte
 
 // Hash20 represents the 20-byte blake3 hash of arbitrary data.
-<<<<<<< HEAD
-type Hash20 [hash20Length]byte
-=======
 type Hash20 [Hash20Length]byte
->>>>>>> 60d657e5
 
 // Bytes gets the byte representation of the underlying hash.
 func (h Hash20) Bytes() []byte { return h[:] }
@@ -97,18 +93,6 @@
 	copy(h32[:], h[:])
 	return
 }
-
-<<<<<<< HEAD
-// CalcHash12 returns the 12-byte prefix of the blake3 sum of the given byte slice.
-func CalcHash12(data []byte) (h Hash12) {
-	h32 := hash.Sum(data)
-	copy(h[:], h32[:])
-	return
-}
-=======
-// Field returns a log field. Implements the LoggableField interface.
-func (h Hash20) Field() log.Field { return log.String("hash", hex.EncodeToString(h[:])) }
->>>>>>> 60d657e5
 
 // CalcProposalsHash32 returns the 32-byte blake3 sum of the IDs, sorted in lexicographic order. The pre-image is
 // prefixed with additionalBytes.
