--- conflicted
+++ resolved
@@ -186,9 +186,7 @@
 
 // ShortString returns the first 5 hex-encoded bytes of the hash, for logging purposes.
 func (h Hash32) ShortString() string {
-<<<<<<< HEAD
-	l := len(h.Hex())
-	return Shorten(h.Hex()[min(2, l):], 10)
+	return hex.EncodeToString(h[:5])
 }
 
 // Compare compares a Hash32 to another hash and returns
@@ -201,15 +199,6 @@
 	return bytes.Compare(h[:], oh[:])
 }
 
-// Shorten shortens a string to a specified length.
-func Shorten(s string, maxlen int) string {
-	l := len(s)
-	return s[:min(maxlen, l)]
-=======
-	return hex.EncodeToString(h[:5])
->>>>>>> 62217fda
-}
-
 // Format implements fmt.Formatter, forcing the byte slice to be formatted as is,
 // without going through the stringer interface used for logging.
 func (h Hash32) Format(s fmt.State, c rune) {
