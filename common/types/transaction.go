--- conflicted
+++ resolved
@@ -3,6 +3,8 @@
 import (
 	"fmt"
 	"github.com/spacemeshos/ed25519"
+	"github.com/spacemeshos/go-spacemesh/log"
+	"github.com/spacemeshos/go-spacemesh/signing"
 )
 
 type TransactionId Hash32
@@ -106,8 +108,6 @@
 		InnerTransaction: inner,
 		origin:           &orig,
 	}
-<<<<<<< HEAD
-=======
 }
 
 // TEST ONLY
@@ -141,5 +141,4 @@
 type Reward struct {
 	Layer  LayerID
 	Amount uint64
->>>>>>> a7d70779
 }