package types_test

import (
	"os"
	"testing"

	fuzz "github.com/google/gofuzz"
	"github.com/spacemeshos/go-scale/tester"
	"github.com/stretchr/testify/require"

	"github.com/spacemeshos/go-spacemesh/codec"
	"github.com/spacemeshos/go-spacemesh/common/types"
)

func TestMain(m *testing.M) {
	types.SetLayersPerEpoch(3)

	res := m.Run()
	os.Exit(res)
}

func TestCodec_MultipleATXs(t *testing.T) {
	nodeID := types.BytesToNodeID([]byte{1, 1, 1})
	lid := types.NewLayerID(11)

	a1 := types.NewActivationTx(types.NIPostChallenge{PubLayerID: lid}, &nodeID, types.Address{1, 2, 3}, nil, 10, nil, nil)
	a2 := types.NewActivationTx(types.NIPostChallenge{PubLayerID: lid}, &nodeID, types.Address{3, 2, 1}, nil, 11, nil, nil)

	var atxProof types.AtxProof
	for i, a := range []*types.ActivationTx{a1, a2} {
		a.SetMetadata()
<<<<<<< HEAD
		copy(a.Signature[:], types.RandomBytes(64))
=======
		a.Signature = types.RandomEdSignature()
>>>>>>> d783a22d
		atxProof.Messages[i] = types.AtxProofMsg{
			InnerMsg:  a.ATXMetadata,
			Signature: a.Signature,
		}
	}
	proof := &types.MalfeasanceProof{
		Layer: lid,
		Proof: types.Proof{
			Type: types.MultipleATXs,
			Data: &atxProof,
		},
	}
	encoded, err := codec.Encode(proof)
	require.NoError(t, err)

	var decoded types.MalfeasanceProof
	require.NoError(t, codec.Decode(encoded, &decoded))
	require.Equal(t, *proof, decoded)
}

func TestCodec_MultipleBallot(t *testing.T) {
	nodeID := types.BytesToNodeID([]byte{1, 1, 1})
	lid := types.NewLayerID(11)

<<<<<<< HEAD
	b1 := types.NewExistingBallot(types.BallotID{1}, [64]byte{}, nodeID, types.BallotMetadata{Layer: lid})
	b2 := types.NewExistingBallot(types.BallotID{2}, [64]byte{}, nodeID, types.BallotMetadata{Layer: lid})
=======
	b1 := types.NewExistingBallot(types.BallotID{1}, types.EmptyEdSignature, nodeID, types.BallotMetadata{Layer: lid})
	b2 := types.NewExistingBallot(types.BallotID{2}, types.EmptyEdSignature, nodeID, types.BallotMetadata{Layer: lid})
>>>>>>> d783a22d

	var ballotProof types.BallotProof
	for i, b := range []types.Ballot{b1, b2} {
		b.SetMetadata()
<<<<<<< HEAD
		copy(b.Signature[:], types.RandomBytes(64))
=======
		b.Signature = types.RandomEdSignature()
>>>>>>> d783a22d
		ballotProof.Messages[i] = types.BallotProofMsg{
			InnerMsg:  b.BallotMetadata,
			Signature: b.Signature,
		}
	}
	proof := &types.MalfeasanceProof{
		Layer: lid,
		Proof: types.Proof{
			Type: types.MultipleBallots,
			Data: &ballotProof,
		},
	}
	encoded, err := codec.Encode(proof)
	require.NoError(t, err)

	var decoded types.MalfeasanceProof
	require.NoError(t, codec.Decode(encoded, &decoded))
	require.Equal(t, *proof, decoded)
}

func TestCodec_HareEquivocation(t *testing.T) {
	lid := types.NewLayerID(11)
	round := uint32(3)

	hm1 := types.HareMetadata{Layer: lid, Round: round, MsgHash: types.RandomHash()}
	hm2 := types.HareMetadata{Layer: lid, Round: round, MsgHash: types.RandomHash()}

	var hareProof types.HareProof
	for i, hm := range []types.HareMetadata{hm1, hm2} {
		hareProof.Messages[i] = types.HareProofMsg{
<<<<<<< HEAD
			InnerMsg: hm,
=======
			InnerMsg:  hm,
			Signature: types.RandomEdSignature(),
>>>>>>> d783a22d
		}
		copy(hareProof.Messages[i].Signature[:], types.RandomBytes(64))
	}
	proof := &types.MalfeasanceProof{
		Layer: lid,
		Proof: types.Proof{
			Type: types.HareEquivocation,
			Data: &hareProof,
		},
	}
	encoded, err := codec.Encode(proof)
	require.NoError(t, err)

	var decoded types.MalfeasanceProof
	require.NoError(t, codec.Decode(encoded, &decoded))
	require.Equal(t, *proof, decoded)
}

func TestCodec_MalfeasanceGossip(t *testing.T) {
	lid := types.NewLayerID(11)
	round := uint32(3)

	hm1 := types.HareMetadata{Layer: lid, Round: round, MsgHash: types.RandomHash()}
	hm2 := types.HareMetadata{Layer: lid, Round: round, MsgHash: types.RandomHash()}

	var hareProof types.HareProof
	for i, hm := range []types.HareMetadata{hm1, hm2} {
		hareProof.Messages[i] = types.HareProofMsg{
<<<<<<< HEAD
			InnerMsg: hm,
=======
			InnerMsg:  hm,
			Signature: types.RandomEdSignature(),
>>>>>>> d783a22d
		}
		copy(hareProof.Messages[i].Signature[:], types.RandomBytes(64))
	}
	gossip := &types.MalfeasanceGossip{
		MalfeasanceProof: types.MalfeasanceProof{
			Layer: lid,
			Proof: types.Proof{
				Type: types.HareEquivocation,
				Data: &hareProof,
			},
		},
	}
	encoded, err := codec.Encode(gossip)
	require.NoError(t, err)

	var decoded types.MalfeasanceGossip
	require.NoError(t, codec.Decode(encoded, &decoded))
	require.Equal(t, *gossip, decoded)

	gossip.Eligibility = &types.HareEligibilityGossip{
		Layer:  lid,
		Round:  round,
		NodeID: types.RandomNodeID(),
		Eligibility: types.HareEligibility{
			Proof: types.RandomVrfSignature(),
			Count: 12,
		},
	}
	encoded, err = codec.Encode(gossip)
	require.NoError(t, err)

	require.NoError(t, codec.Decode(encoded, &decoded))
	require.Equal(t, *gossip, decoded)
}

func FuzzProofConsistency(f *testing.F) {
	tester.FuzzConsistency[types.Proof](f, func(p *types.Proof, c fuzz.Continue) {
		switch c.Intn(3) {
		case 0:
			p.Type = types.MultipleATXs
			data := types.AtxProof{}
			c.Fuzz(&data)
			p.Data = &data
		case 1:
			p.Type = types.MultipleBallots
			data := types.BallotProof{}
			c.Fuzz(&data)
			p.Data = &data
		case 2:
			p.Type = types.HareEquivocation
			data := types.HareProof{}
			c.Fuzz(&data)
			p.Data = &data
		}
	})
}

func FuzzProofSafety(f *testing.F) {
	tester.FuzzSafety[types.Proof](f)
}<|MERGE_RESOLUTION|>--- conflicted
+++ resolved
@@ -29,11 +29,7 @@
 	var atxProof types.AtxProof
 	for i, a := range []*types.ActivationTx{a1, a2} {
 		a.SetMetadata()
-<<<<<<< HEAD
-		copy(a.Signature[:], types.RandomBytes(64))
-=======
 		a.Signature = types.RandomEdSignature()
->>>>>>> d783a22d
 		atxProof.Messages[i] = types.AtxProofMsg{
 			InnerMsg:  a.ATXMetadata,
 			Signature: a.Signature,
@@ -58,22 +54,13 @@
 	nodeID := types.BytesToNodeID([]byte{1, 1, 1})
 	lid := types.NewLayerID(11)
 
-<<<<<<< HEAD
-	b1 := types.NewExistingBallot(types.BallotID{1}, [64]byte{}, nodeID, types.BallotMetadata{Layer: lid})
-	b2 := types.NewExistingBallot(types.BallotID{2}, [64]byte{}, nodeID, types.BallotMetadata{Layer: lid})
-=======
 	b1 := types.NewExistingBallot(types.BallotID{1}, types.EmptyEdSignature, nodeID, types.BallotMetadata{Layer: lid})
 	b2 := types.NewExistingBallot(types.BallotID{2}, types.EmptyEdSignature, nodeID, types.BallotMetadata{Layer: lid})
->>>>>>> d783a22d
 
 	var ballotProof types.BallotProof
 	for i, b := range []types.Ballot{b1, b2} {
 		b.SetMetadata()
-<<<<<<< HEAD
-		copy(b.Signature[:], types.RandomBytes(64))
-=======
 		b.Signature = types.RandomEdSignature()
->>>>>>> d783a22d
 		ballotProof.Messages[i] = types.BallotProofMsg{
 			InnerMsg:  b.BallotMetadata,
 			Signature: b.Signature,
@@ -104,12 +91,8 @@
 	var hareProof types.HareProof
 	for i, hm := range []types.HareMetadata{hm1, hm2} {
 		hareProof.Messages[i] = types.HareProofMsg{
-<<<<<<< HEAD
-			InnerMsg: hm,
-=======
 			InnerMsg:  hm,
 			Signature: types.RandomEdSignature(),
->>>>>>> d783a22d
 		}
 		copy(hareProof.Messages[i].Signature[:], types.RandomBytes(64))
 	}
@@ -138,12 +121,8 @@
 	var hareProof types.HareProof
 	for i, hm := range []types.HareMetadata{hm1, hm2} {
 		hareProof.Messages[i] = types.HareProofMsg{
-<<<<<<< HEAD
-			InnerMsg: hm,
-=======
 			InnerMsg:  hm,
 			Signature: types.RandomEdSignature(),
->>>>>>> d783a22d
 		}
 		copy(hareProof.Messages[i].Signature[:], types.RandomBytes(64))
 	}
