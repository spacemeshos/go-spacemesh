package types_test

import (
	"bytes"
	"testing"
	"time"

<<<<<<< HEAD
	fuzz "github.com/google/gofuzz"
	"github.com/spacemeshos/go-scale"
	"github.com/stretchr/testify/require"
=======
	"github.com/spacemeshos/go-scale/tester"
>>>>>>> 0ba568dd

	"github.com/spacemeshos/go-spacemesh/common/types"
)

func FuzzActivationConsistency(f *testing.F) {
	tester.FuzzConsistency[types.ActivationTx](f)
}

<<<<<<< HEAD
func TestRoundEndSerialization(t *testing.T) {
	end := RoundEnd(time.Now())
	var data bytes.Buffer
	_, err := end.EncodeScale(scale.NewEncoder(&data))
	require.NoError(t, err)

	var deserialized RoundEnd
	_, err = deserialized.DecodeScale(scale.NewDecoder(&data))
	require.NoError(t, err)

	require.EqualValues(t, end.IntoTime().Unix(), deserialized.IntoTime().Unix())
}

func layerTester(tb testing.TB, encodable codec.Encodable) LayerID {
	tb.Helper()
	f := fuzz.NewWithSeed(1001)
	f.Fuzz(encodable)
	buf, err := codec.Encode(encodable)
	require.NoError(tb, err)
	var lid LayerID
	require.NoError(tb, codec.Decode(buf, &lid))
	return lid
=======
func FuzzActivationTxStateSafety(f *testing.F) {
	tester.FuzzSafety[types.ActivationTx](f)
>>>>>>> 0ba568dd
}

func TestActivationEncoding(t *testing.T) {
	types.CheckLayerFirstEncoding(t, func(object types.ActivationTx) types.LayerID { return object.PubLayerID })
}<|MERGE_RESOLUTION|>--- conflicted
+++ resolved
@@ -5,13 +5,9 @@
 	"testing"
 	"time"
 
-<<<<<<< HEAD
-	fuzz "github.com/google/gofuzz"
 	"github.com/spacemeshos/go-scale"
+	"github.com/spacemeshos/go-scale/tester"
 	"github.com/stretchr/testify/require"
-=======
-	"github.com/spacemeshos/go-scale/tester"
->>>>>>> 0ba568dd
 
 	"github.com/spacemeshos/go-spacemesh/common/types"
 )
@@ -20,33 +16,21 @@
 	tester.FuzzConsistency[types.ActivationTx](f)
 }
 
-<<<<<<< HEAD
 func TestRoundEndSerialization(t *testing.T) {
-	end := RoundEnd(time.Now())
+	end := types.RoundEnd(time.Now())
 	var data bytes.Buffer
 	_, err := end.EncodeScale(scale.NewEncoder(&data))
 	require.NoError(t, err)
 
-	var deserialized RoundEnd
+	var deserialized types.RoundEnd
 	_, err = deserialized.DecodeScale(scale.NewDecoder(&data))
 	require.NoError(t, err)
 
 	require.EqualValues(t, end.IntoTime().Unix(), deserialized.IntoTime().Unix())
 }
 
-func layerTester(tb testing.TB, encodable codec.Encodable) LayerID {
-	tb.Helper()
-	f := fuzz.NewWithSeed(1001)
-	f.Fuzz(encodable)
-	buf, err := codec.Encode(encodable)
-	require.NoError(tb, err)
-	var lid LayerID
-	require.NoError(tb, codec.Decode(buf, &lid))
-	return lid
-=======
 func FuzzActivationTxStateSafety(f *testing.F) {
 	tester.FuzzSafety[types.ActivationTx](f)
->>>>>>> 0ba568dd
 }
 
 func TestActivationEncoding(t *testing.T) {
