package types

import (
	"bytes"
	"encoding/hex"
	"fmt"
	"sort"
	"strconv"
	"time"

	"github.com/spacemeshos/go-scale"
	poetShared "github.com/spacemeshos/poet/shared"
	postShared "github.com/spacemeshos/post/shared"

	"github.com/spacemeshos/go-spacemesh/codec"
	"github.com/spacemeshos/go-spacemesh/common/util"
	"github.com/spacemeshos/go-spacemesh/hash"
	"github.com/spacemeshos/go-spacemesh/log"
)

//go:generate scalegen

// EpochID is the running epoch number. It's zero-based, so the genesis epoch has EpochID == 0.
type EpochID uint32

// EncodeScale implements scale codec interface.
func (l EpochID) EncodeScale(e *scale.Encoder) (int, error) {
	n, err := scale.EncodeCompact32(e, uint32(l))
	if err != nil {
		return 0, err
	}
	return n, nil
}

// DecodeScale implements scale codec interface.
func (l *EpochID) DecodeScale(d *scale.Decoder) (int, error) {
	value, n, err := scale.DecodeCompact32(d)
	if err != nil {
		return 0, err
	}
	*l = EpochID(value)
	return n, nil
}

// IsGenesis returns true if this epoch is in genesis. The first two epochs are considered genesis epochs.
func (l EpochID) IsGenesis() bool {
	return l < 2
}

// FirstLayer returns the layer ID of the first layer in the epoch.
func (l EpochID) FirstLayer() LayerID {
	return NewLayerID(uint32(l)).Mul(GetLayersPerEpoch())
}

// Add Epochs to the EpochID. Panics on wraparound.
func (l EpochID) Add(epochs uint32) EpochID {
	nl := uint32(l) + epochs
	if nl < uint32(l) {
		panic("epoch_id wraparound")
	}
	l = EpochID(nl)
	return l
}

// Field returns a log field. Implements the LoggableField interface.
func (l EpochID) Field() log.Field { return log.Uint32("epoch_id", uint32(l)) }

// String returns string representation of the epoch id numeric value.
func (l EpochID) String() string {
	return strconv.FormatUint(uint64(l), 10)
}

// ATXID is a 32-bit hash used to identify an activation transaction.
type ATXID Hash32

const (
	// ATXIDSize in bytes.
	ATXIDSize = Hash32Length
)

// String implements stringer interface.
func (t ATXID) String() string {
	return t.ShortString()
}

// ShortString returns the first few characters of the ID, for logging purposes.
func (t ATXID) ShortString() string {
	return t.Hash32().ShortString()
}

// Hash32 returns the ATXID as a Hash32.
func (t ATXID) Hash32() Hash32 {
	return Hash32(t)
}

// Bytes returns the ATXID as a byte slice.
func (t ATXID) Bytes() []byte {
	return Hash32(t).Bytes()
}

// Field returns a log field. Implements the LoggableField interface.
func (t ATXID) Field() log.Field { return log.FieldNamed("atx_id", t.Hash32()) }

// Less returns true if other (the given ATXID) is less than this ATXID, by lexicographic comparison.
func (t ATXID) Less(other ATXID) bool {
	return bytes.Compare(t.Bytes(), other.Bytes()) < 0
}

// EncodeScale implements scale codec interface.
func (t *ATXID) EncodeScale(e *scale.Encoder) (int, error) {
	return scale.EncodeByteArray(e, t[:])
}

// DecodeScale implements scale codec interface.
func (t *ATXID) DecodeScale(d *scale.Decoder) (int, error) {
	return scale.DecodeByteArray(d, t[:])
}

// EmptyATXID is a canonical empty ATXID.
var EmptyATXID = &ATXID{}

// NIPostChallenge is the set of fields that's serialized, hashed and submitted to the PoET service to be included in the
// PoET membership proof. It includes ATX sequence number, the previous ATX's ID (for all but the first in the sequence),
// the intended publication layer ID, the PoET's start and end ticks, the positioning ATX's ID and for
// the first ATX in the sequence also the commitment Merkle root.
type NIPostChallenge struct {
	PubLayerID LayerID
	// Sequence number counts the number of ancestors of the ATX. It sequentially increases for each ATX in the chain.
	// Two ATXs with the same sequence number from the same miner can be used as the proof of malfeasance against that miner.
	Sequence       uint64
	PrevATXID      ATXID
	PositioningATX ATXID

	// CommitmentATX is the ATX used in the commitment for initializing the PoST of the node.
	CommitmentATX      *ATXID
	InitialPostIndices []byte `scale:"max=8000"` // needs to hold K2*8 bytes at most
}

func (c *NIPostChallenge) MarshalLogObject(encoder log.ObjectEncoder) error {
	if c == nil {
		return nil
	}
	encoder.AddUint64("Sequence", c.Sequence)
	encoder.AddString("PrevATXID", c.PrevATXID.String())
	encoder.AddUint32("PubLayerID", c.PubLayerID.Value)
	encoder.AddString("PositioningATX", c.PositioningATX.String())
	if c.CommitmentATX != nil {
		encoder.AddString("CommitmentATX", c.CommitmentATX.String())
	}
	encoder.AddBinary("InitialPostIndices", c.InitialPostIndices)
	return nil
}

type PoetChallenge struct {
	*NIPostChallenge
	InitialPost         *Post
	InitialPostMetadata *PostMetadata
	NumUnits            uint32
}

func (c *PoetChallenge) MarshalLogObject(encoder log.ObjectEncoder) error {
	if c == nil {
		return nil
	}
	if err := encoder.AddObject("NIPostChallenge", c.NIPostChallenge); err != nil {
		return err
	}
	if err := encoder.AddObject("InitialPost", c.InitialPost); err != nil {
		return err
	}
	if err := encoder.AddObject("InitialPostMetadata", c.InitialPostMetadata); err != nil {
		return err
	}
	encoder.AddUint32("NumUnits", c.NumUnits)
	return nil
}

// Hash serializes the NIPostChallenge and returns its hash.
func (challenge *NIPostChallenge) Hash() Hash32 {
	ncBytes, err := codec.Encode(challenge)
	if err != nil {
		log.With().Fatal("failed to encode NIPostChallenge", log.Err(err))
	}
	return CalcHash32(ncBytes)
}

// String returns a string representation of the NIPostChallenge, for logging purposes.
// It implements the Stringer interface.
func (challenge *NIPostChallenge) String() string {
	return fmt.Sprintf("<seq: %v, prevATX: %v, PubLayer: %v, posATX: %s>",
		challenge.Sequence,
		challenge.PrevATXID.ShortString(),
		challenge.PubLayerID,
		challenge.PositioningATX.ShortString())
}

// TargetEpoch returns the target epoch of the NIPostChallenge. This is the epoch in which the miner is eligible
// to participate thanks to the ATX.
func (challenge *NIPostChallenge) TargetEpoch() EpochID {
	return challenge.PubLayerID.GetEpoch() + 1
}

// PublishEpoch returns the publishing epoch of the NIPostChallenge.
func (challenge *NIPostChallenge) PublishEpoch() EpochID {
	return challenge.PubLayerID.GetEpoch()
}

// InnerActivationTx is a set of all of an ATX's fields, except the signature. To generate the ATX signature, this
// structure is serialized and signed. It includes the header fields, as well as the larger fields that are only used
// for validation: the NIPost and the initial Post.
type InnerActivationTx struct {
	NIPostChallenge
	Coinbase Address
	NumUnits uint32

	NIPost      *NIPost
	InitialPost *Post
	VRFNonce    *VRFPostIndex

	// the following fields are kept private and from being serialized
	id                *ATXID    // non-exported cache of the ATXID
	nodeID            *NodeID   // the id of the Node that created the ATX (public key)
	effectiveNumUnits uint32    // the number of effective units in the ATX (minimum of this ATX and the previous ATX)
	received          time.Time // time received by node, gossiped or synced
}

// ATXMetadata is the signed data of ActivationTx.
type ATXMetadata struct {
	Target EpochID
	// hash of InnerActivationTx
	MsgHash Hash32
}

func (m *ATXMetadata) MarshalLogObject(encoder log.ObjectEncoder) error {
	encoder.AddUint32("epoch", uint32(m.Target))
	encoder.AddString("msgHash", m.MsgHash.String())
	return nil
}

// ActivationTx is a full, signed activation transaction. It includes (or references) everything a miner needs to prove
// they are eligible to actively participate in the Spacemesh protocol in the next epoch.
type ActivationTx struct {
	InnerActivationTx
	ATXMetadata
	// signature over ATXMetadata
	Signature []byte `scale:"max=64"`
}

// NewActivationTx returns a new activation transaction. The ATXID is calculated and cached.
func NewActivationTx(
	challenge NIPostChallenge,
	nodeID *NodeID,
	coinbase Address,
	nipost *NIPost,
	numUnits uint32,
	initialPost *Post,
	nonce *VRFPostIndex,
) *ActivationTx {
	atx := &ActivationTx{
		InnerActivationTx: InnerActivationTx{
			NIPostChallenge: challenge,
			Coinbase:        coinbase,
			NumUnits:        numUnits,

			NIPost:      nipost,
			InitialPost: initialPost,

			VRFNonce: nonce,

			nodeID: nodeID,
		},
	}
	return atx
}

// SetMetadata sets ATXMetadata.
func (atx *ActivationTx) SetMetadata() {
	atx.Target = atx.TargetEpoch()
	atx.MsgHash = BytesToHash(atx.HashInnerBytes())
}

// SignedBytes returns a signed data of the ActivationTx.
func (atx *ActivationTx) SignedBytes() []byte {
	atx.SetMetadata()
	data, err := codec.Encode(&atx.ATXMetadata)
	if err != nil {
		log.With().Fatal("failed to encode InnerActivationTx", log.Err(err))
	}
	return data
}

// HashInnerBytes returns a byte slice of the serialization of the inner ATX (excluding the signature field).
func (atx *ActivationTx) HashInnerBytes() []byte {
	hshr := hash.New()
	_, err := codec.EncodeTo(hshr, &atx.InnerActivationTx)
	if err != nil {
		log.Fatal("failed to encode InnerActivationTx for hashing")
	}
	return hshr.Sum(nil)
}

// MarshalLogObject implements logging interface.
func (atx *ActivationTx) MarshalLogObject(encoder log.ObjectEncoder) error {
	encoder.AddString("atx_id", atx.id.String())
	encoder.AddString("challenge", atx.NIPostChallenge.Hash().String())
	encoder.AddString("smesher", atx.nodeID.String())
	encoder.AddString("prev_atx_id", atx.PrevATXID.String())
	encoder.AddString("pos_atx_id", atx.PositioningATX.String())
	if atx.CommitmentATX != nil {
		encoder.AddString("commitment_atx_id", atx.CommitmentATX.String())
	}
	if atx.VRFNonce != nil {
		encoder.AddUint64("vrf_nonce", uint64(*atx.VRFNonce))
	}
	encoder.AddString("coinbase", atx.Coinbase.String())
	encoder.AddUint32("pub_layer_id", atx.PubLayerID.Value)
	encoder.AddUint32("epoch", uint32(atx.PublishEpoch()))
	encoder.AddUint64("num_units", uint64(atx.NumUnits))
	if atx.effectiveNumUnits != 0 {
		encoder.AddUint64("effective_num_units", uint64(atx.effectiveNumUnits))
	}
	encoder.AddUint64("sequence_number", atx.Sequence)
	return nil
}

// CalcAndSetID calculates and sets the cached ID field. This field must be set before calling the ID() method.
func (atx *ActivationTx) CalcAndSetID() error {
	if atx.Signature == nil {
		return fmt.Errorf("cannot calculate ATX ID: sig is nil")
	}

	if atx.MsgHash != BytesToHash(atx.HashInnerBytes()) {
		return fmt.Errorf("bad message hash")
	}

	id := ATXID(CalcObjectHash32(atx))
	atx.id = &id
	return nil
}

// GetPoetProofRef returns the reference to the PoET proof.
func (atx *ActivationTx) GetPoetProofRef() Hash32 {
	return BytesToHash(atx.NIPost.PostMetadata.Challenge)
}

// GetShortPoetProofRef returns the first 5 characters of the PoET proof reference, for logging purposes.
func (atx *ActivationTx) GetShortPoetProofRef() []byte {
	ref := atx.GetPoetProofRef()
	return ref[:util.Min(5, len(ref))]
}

// ShortString returns the first 5 characters of the ID, for logging purposes.
func (atx *ActivationTx) ShortString() string {
	return atx.ID().ShortString()
}

// ID returns the ATX's ID.
func (atx *ActivationTx) ID() ATXID {
	if atx.id == nil {
		panic("id field must be set")
	}
	return *atx.id
}

// NodeID returns the ATX's Node ID.
func (atx *ActivationTx) NodeID() NodeID {
	if atx.nodeID == nil {
		panic("nodeID field must be set")
	}
	return *atx.nodeID
}

func (atx *ActivationTx) EffectiveNumUnits() uint32 {
	if atx.effectiveNumUnits == 0 {
		panic("effectiveNumUnits field must be set")
	}
	return atx.effectiveNumUnits
}

// SetID sets the ATXID in this ATX's cache.
func (atx *ActivationTx) SetID(id *ATXID) {
	atx.id = id
}

// SetNodeID sets the Node ID in the ATX's cache.
func (atx *ActivationTx) SetNodeID(nodeID *NodeID) {
	atx.nodeID = nodeID
}

func (atx *ActivationTx) SetEffectiveNumUnits(numUnits uint32) {
	atx.effectiveNumUnits = numUnits
}

func (atx *ActivationTx) SetReceived(received time.Time) {
	atx.received = received
}

func (atx *ActivationTx) Received() time.Time {
	return atx.received
}

// Verify an ATX for a given base TickHeight and TickCount.
func (atx *ActivationTx) Verify(baseTickHeight, tickCount uint64) (*VerifiedActivationTx, error) {
	if atx.id == nil {
		if err := atx.CalcAndSetID(); err != nil {
			return nil, err
		}
	}
	if atx.nodeID == nil {
		return nil, fmt.Errorf("nodeID not set")
	}
	if atx.effectiveNumUnits == 0 {
		return nil, fmt.Errorf("effective num units not set")
	}
	if atx.received.IsZero() {
		return nil, fmt.Errorf("received time not set")
	}
	vAtx := &VerifiedActivationTx{
		ActivationTx: atx,

		baseTickHeight: baseTickHeight,
		tickCount:      tickCount,
	}
	return vAtx, nil
}

type Member [32]byte

type PoetProofRef [32]byte

// PoetProof is the full PoET service proof of elapsed time. It includes the list of members, a leaf count declaration
// and the actual PoET Merkle proof.
type PoetProof struct {
	poetShared.MerkleProof
	Members   []Member `scale:"max=100000"` // max size depends on how many smeshers submit a challenge to a poet server
	LeafCount uint64
}

func (p *PoetProof) MarshalLogObject(encoder log.ObjectEncoder) error {
	if p == nil {
		return nil
	}
	encoder.AddUint64("LeafCount", p.LeafCount)
	encoder.AddArray("Indices", log.ArrayMarshalerFunc(func(encoder log.ArrayEncoder) error {
		for _, member := range p.Members {
			encoder.AppendString(hex.EncodeToString(member[:]))
		}
		return nil
	}))

	encoder.AddString("MerkleProof.Root", hex.EncodeToString(p.Root))
	encoder.AddArray("MerkleProof.ProvenLeaves", log.ArrayMarshalerFunc(func(encoder log.ArrayEncoder) error {
		for _, v := range p.ProvenLeaves {
			encoder.AppendString(hex.EncodeToString(v))
		}
		return nil
	}))
	encoder.AddArray("MerkleProof.ProofNodes", log.ArrayMarshalerFunc(func(encoder log.ArrayEncoder) error {
		for _, v := range p.ProofNodes {
			encoder.AppendString(hex.EncodeToString(v))
		}
		return nil
	}))

	return nil
}

// PoetProofMessage is the envelope which includes the PoetProof, service ID, round ID and signature.
type PoetProofMessage struct {
	PoetProof
	PoetServiceID []byte `scale:"max=32"` // public key of the PoET service
	RoundID       string `scale:"max=32"` // TODO(mafa): convert to uint64
	Signature     []byte `scale:"max=64"`
}

func (p *PoetProofMessage) MarshalLogObject(encoder log.ObjectEncoder) error {
	if p == nil {
		return nil
	}
	encoder.AddObject("PoetProof", &p.PoetProof)
	encoder.AddString("PoetServiceID", hex.EncodeToString(p.PoetServiceID))
	encoder.AddString("RoundID", p.RoundID)
	encoder.AddString("Signature", hex.EncodeToString(p.Signature))

	return nil
}

// Ref returns the reference to the PoET proof message. It's the blake3 sum of the entire proof message.
func (proofMessage *PoetProofMessage) Ref() (PoetProofRef, error) {
	poetProofBytes, err := codec.Encode(&proofMessage.PoetProof)
	if err != nil {
		return PoetProofRef{}, fmt.Errorf("failed to marshal poet proof for poetId %x round %v: %w",
			proofMessage.PoetServiceID, proofMessage.RoundID, err)
	}
	h := CalcHash32(poetProofBytes)
	return (PoetProofRef)(h), nil
}

type RoundEnd time.Time

func (re *RoundEnd) IntoTime() time.Time {
	return (time.Time)(*re)
}

func (p *RoundEnd) EncodeScale(enc *scale.Encoder) (total int, err error) {
	t := p.IntoTime()
	n, err := scale.EncodeString(enc, t.Format(time.RFC3339Nano))
	if err != nil {
		return 0, err
	}
	return n, nil
}

// DecodeScale implements scale codec interface.
func (p *RoundEnd) DecodeScale(dec *scale.Decoder) (total int, err error) {
	field, n, err := scale.DecodeString(dec)
	if err != nil {
		return 0, err
	}
	t, err := time.Parse(time.RFC3339Nano, field)
	if err != nil {
		return n, err
	}
	*p = (RoundEnd)(t)
	return n, nil
}

// PoetRound includes the PoET's round ID.
type PoetRound struct {
	ID            string `scale:"max=32"`
	ChallengeHash Hash32
	End           RoundEnd
}

// NIPost is Non-Interactive Proof of Space-Time.
// Given an id, a space parameter S, a duration D and a challenge C,
// it can convince a verifier that (1) the prover expended S * D space-time
// after learning the challenge C. (2) the prover did not know the NIPost until D time
// after the prover learned C.
type NIPost struct {
	// Challenge is the challenge for the PoET which is
	// constructed from fields in the activation transaction.
	Challenge *Hash32

	// Post is the proof that the prover data is still stored (or was recomputed) at
	// the time he learned the challenge constructed from the PoET.
	Post *Post

	// PostMetadata is the Post metadata, associated with the proof.
	// The proof should be verified upon the metadata during the syntactic validation,
	// while the metadata should be verified during the contextual validation.
	PostMetadata *PostMetadata
}

// VRFPostIndex is the nonce generated using Pow during post initialization. It is used as a mitigation for
// grinding of identities for VRF eligibility.
type VRFPostIndex uint64

// Field returns a log field. Implements the LoggableField interface.
func (v VRFPostIndex) Field() log.Field { return log.Uint64("vrf_nonce", uint64(v)) }

func (v *VRFPostIndex) EncodeScale(enc *scale.Encoder) (total int, err error) {
	{
		n, err := scale.EncodeCompact64(enc, uint64(*v))
		if err != nil {
			return total, err
		}
		total += n
	}
	return total, nil
}

func (v *VRFPostIndex) DecodeScale(dec *scale.Decoder) (total int, err error) {
	{
		value, n, err := scale.DecodeCompact64(dec)
		if err != nil {
			return total, err
		}
		total += n
		*v = VRFPostIndex(value)
	}
	return total, nil
}

// Post is an alias to postShared.Proof.
type Post postShared.Proof

// EncodeScale implements scale codec interface.
func (p *Post) EncodeScale(enc *scale.Encoder) (total int, err error) {
	{
		n, err := scale.EncodeCompact32(enc, uint32(p.Nonce))
		if err != nil {
			return total, err
		}
		total += n
	}
	{
		n, err := scale.EncodeByteSliceWithLimit(enc, p.Indices, 8000) // needs to hold K2*8 bytes at most
		if err != nil {
			return total, err
		}
		total += n
	}
	{
		n, err := scale.EncodeCompact64(enc, p.K2Pow)
		if err != nil {
			return total, err
		}
		total += n
	}
	{
		n, err := scale.EncodeCompact64(enc, p.K3Pow)
		if err != nil {
			return total, err
		}
		total += n
	}
	return total, nil
}

// DecodeScale implements scale codec interface.
func (p *Post) DecodeScale(dec *scale.Decoder) (total int, err error) {
	{
		field, n, err := scale.DecodeCompact32(dec)
		if err != nil {
			return total, err
		}
		total += n
		p.Nonce = field
	}
	{
		field, n, err := scale.DecodeByteSliceWithLimit(dec, 8000) // needs to hold K2*8 bytes at most
		if err != nil {
			return total, err
		}
		total += n
		p.Indices = field
	}
	{
		field, n, err := scale.DecodeCompact64(dec)
		if err != nil {
			return total, err
		}
		total += n
		p.K2Pow = field
	}
	{
		field, n, err := scale.DecodeCompact64(dec)
		if err != nil {
			return total, err
		}
		total += n
		p.K3Pow = field
	}
	return total, nil
}

func (p *Post) MarshalLogObject(encoder log.ObjectEncoder) error {
	if p == nil {
		return nil
	}
	encoder.AddUint32("nonce", p.Nonce)
	encoder.AddString("indices", hex.EncodeToString(p.Indices))
	return nil
}

// String returns a string representation of the PostProof, for logging purposes.
// It implements the Stringer interface.
func (p *Post) String() string {
	return fmt.Sprintf("nonce: %v, indices: %s", p.Nonce, hex.EncodeToString(p.Indices))
}

// PostMetadata is similar postShared.ProofMetadata, but without the fields which can be derived elsewhere in a given ATX (ID, NumUnits).
type PostMetadata struct {
<<<<<<< HEAD
	Challenge     []byte `scale:"max=32"`
	BitsPerLabel  uint8
=======
	Challenge     []byte
>>>>>>> d94c2467
	LabelsPerUnit uint64
}

func (m *PostMetadata) MarshalLogObject(encoder log.ObjectEncoder) error {
	if m == nil {
		return nil
	}
	encoder.AddString("Challenge", hex.EncodeToString(m.Challenge))
	encoder.AddUint64("LabelsPerUnit", m.LabelsPerUnit)
	return nil
}

// ProcessingError is a type of error (implements the error interface) that is used to differentiate processing errors
// from validation errors.
type ProcessingError struct {
	Err string `scale:"max=1024"` // TODO(mafa): make error code instead of string
}

// Error returns the processing error as a string. It implements the error interface.
func (s ProcessingError) Error() string {
	return s.Err
}

// ToATXIDs returns a slice of ATXID corresponding to the given activation tx.
func ToATXIDs(atxs []*ActivationTx) []ATXID {
	ids := make([]ATXID, 0, len(atxs))
	for _, atx := range atxs {
		ids = append(ids, atx.ID())
	}
	return ids
}

// SortAtxIDs sorts a list of atx IDs in lexicographic order, in-place.
func SortAtxIDs(ids []ATXID) []ATXID {
	sort.Slice(ids, func(i, j int) bool { return ids[i].Less(ids[j]) })
	return ids
}

// ATXIDsToHashes turns a list of ATXID into their Hash32 representation.
func ATXIDsToHashes(ids []ATXID) []Hash32 {
	hashes := make([]Hash32, 0, len(ids))
	for _, id := range ids {
		hashes = append(hashes, id.Hash32())
	}
	return hashes
}<|MERGE_RESOLUTION|>--- conflicted
+++ resolved
@@ -672,12 +672,7 @@
 
 // PostMetadata is similar postShared.ProofMetadata, but without the fields which can be derived elsewhere in a given ATX (ID, NumUnits).
 type PostMetadata struct {
-<<<<<<< HEAD
 	Challenge     []byte `scale:"max=32"`
-	BitsPerLabel  uint8
-=======
-	Challenge     []byte
->>>>>>> d94c2467
 	LabelsPerUnit uint64
 }
 
