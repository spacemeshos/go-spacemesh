--- conflicted
+++ resolved
@@ -493,9 +493,10 @@
 
 type EpochActiveSet struct {
 	Epoch EpochID
-<<<<<<< HEAD
-	Set   []ATXID `scale:"max=2200000"` // to be in line with `EpochData` in fetch/wire_types.go
-}
+	Set   []ATXID `scale:"max=2700000"` // to be in line with `EpochData` in fetch/wire_types.go
+}
+
+var MaxEpochActiveSetSize = scale.MustGetMaxElements[EpochActiveSet]("Set")
 
 func (p *Post) ToWireV1() *wire.PostV1 {
 	if p == nil {
@@ -645,10 +646,4 @@
 		proof.Nodes = append(proof.Nodes, Hash32(node))
 	}
 	return proof
-}
-=======
-	Set   []ATXID `scale:"max=2700000"` // to be in line with `EpochData` in fetch/wire_types.go
-}
-
-var MaxEpochActiveSetSize = scale.MustGetMaxElements[EpochActiveSet]("Set")
->>>>>>> 957f1809
+}