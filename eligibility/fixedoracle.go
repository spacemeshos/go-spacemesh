--- conflicted
+++ resolved
@@ -178,22 +178,13 @@
 }
 
 // Validate is required to conform to the Rolacle interface, but should never be called.
-<<<<<<< HEAD
-func (fo *FixedRolacle) Validate(types.LayerID, int32, int, types.NodeID, []byte, uint16) (bool, error) {
-=======
 func (fo *FixedRolacle) Validate(context.Context, types.LayerID, int32, int, types.NodeID, []byte, uint16) (bool, error) {
->>>>>>> 233360c9
 	panic("implement me!")
 }
 
 // CalcEligibility returns 1 if the miner is eligible in given layer, and 0 otherwise.
-<<<<<<< HEAD
-func (fo *FixedRolacle) CalcEligibility(layer types.LayerID, round int32, committeeSize int, id types.NodeID, sig []byte) (uint16, error) {
-	eligible, err := fo.eligible(layer, round, committeeSize, id, sig)
-=======
 func (fo *FixedRolacle) CalcEligibility(ctx context.Context, layer types.LayerID, round int32, committeeSize int, id types.NodeID, sig []byte) (uint16, error) {
 	eligible, err := fo.eligible(ctx, layer, round, committeeSize, id, sig)
->>>>>>> 233360c9
 	if eligible {
 		return 1, nil
 	}
@@ -201,11 +192,7 @@
 }
 
 // eligible returns whether the specific NodeID is eligible for layer in round and committee size.
-<<<<<<< HEAD
-func (fo *FixedRolacle) eligible(layer types.LayerID, round int32, committeeSize int, id types.NodeID, sig []byte) (bool, error) {
-=======
 func (fo *FixedRolacle) eligible(ctx context.Context, layer types.LayerID, round int32, committeeSize int, id types.NodeID, sig []byte) (bool, error) {
->>>>>>> 233360c9
 	fo.mapRW.RLock()
 	total := len(fo.honest) + len(fo.faulty) // safe since len >= 0
 	fo.mapRW.RUnlock()
