package syncer

import (
	"context"
	"errors"
	"fmt"
	"sync"

	"golang.org/x/exp/maps"
	"golang.org/x/sync/errgroup"

	"github.com/spacemeshos/go-spacemesh/codec"
	"github.com/spacemeshos/go-spacemesh/common/types"
	"github.com/spacemeshos/go-spacemesh/fetch"
	"github.com/spacemeshos/go-spacemesh/log"
	"github.com/spacemeshos/go-spacemesh/p2p"
	"github.com/spacemeshos/go-spacemesh/system"
)

var errNoPeers = errors.New("no peers")

// DataFetch contains the logic of fetching mesh data.
type DataFetch struct {
	fetcher

	logger   log.Log
	msh      meshProvider
	tortoise system.Tortoise
}

// NewDataFetch creates a new DataFetch instance.
func NewDataFetch(
	msh meshProvider,
	fetch fetcher,
	tortoise system.Tortoise,
	lg log.Log,
) *DataFetch {
	return &DataFetch{
<<<<<<< HEAD
		fetcher:   fetch,
		logger:    lg,
		msh:       msh,
		tortoise:  tortoise,
		atxSynced: map[types.EpochID]map[p2p.Peer]struct{}{},
=======
		fetcher:  fetch,
		logger:   lg,
		msh:      msh,
		ids:      ids,
		tortoise: tortoise,
>>>>>>> 39d602fc
	}
}

type threadSafeErr struct {
	err error
	mu  sync.Mutex
}

func (e *threadSafeErr) join(err error) {
	e.mu.Lock()
	defer e.mu.Unlock()
	e.err = errors.Join(e.err, err)
}

// PollLayerData polls all peers for data in the specified layer.
func (d *DataFetch) PollLayerData(ctx context.Context, lid types.LayerID, peers ...p2p.Peer) error {
	if len(peers) == 0 {
		peers = d.fetcher.SelectBestShuffled(fetch.RedundantPeers)
		if len(peers) == 0 {
			return errNoPeers
		}
	}

	logger := d.logger.WithContext(ctx).WithFields(lid)
	layerData := make(chan fetch.LayerData, len(peers))
	var eg errgroup.Group
	fetchErr := threadSafeErr{}
	for _, peer := range peers {
		eg.Go(func() error {
			data, err := d.fetcher.GetLayerData(ctx, peer, lid)
			if err != nil {
				layerPeerError.Inc()
				logger.With().Debug("failed to get layer data", log.Err(err), log.Stringer("peer", peer))
				fetchErr.join(err)
				return nil
			}
			var ld fetch.LayerData
			if err := codec.Decode(data, &ld); err != nil {
				logger.With().Debug("failed to decode", log.Err(err))
				fetchErr.join(err)
				return nil
			}
			logger.With().Debug("received layer data from peer", log.Stringer("peer", peer))
			registerLayerHashes(d.fetcher, peer, &ld)
			layerData <- ld
			return nil
		})
	}
	_ = eg.Wait()
	close(layerData)

	allBallots := make(map[types.BallotID]struct{})
	success := false
	for ld := range layerData {
		success = true
		for _, id := range ld.Ballots {
			allBallots[id] = struct{}{}
		}
	}
	if !success {
		return fetchErr.err
	}

	if err := d.fetcher.GetBallots(ctx, maps.Keys(allBallots)); err != nil {
		return fmt.Errorf("getting ballots: %w", err)
	}
	return nil
}

// registerLayerHashes registers hashes with the peer that provides these hashes.
func registerLayerHashes(fetcher fetcher, peer p2p.Peer, data *fetch.LayerData) {
	if len(data.Ballots) == 0 {
		return
	}
	var layerHashes []types.Hash32
	for _, ballotID := range data.Ballots {
		layerHashes = append(layerHashes, ballotID.AsHash32())
	}
	fetcher.RegisterPeerHashes(peer, layerHashes)
}

func (d *DataFetch) PollLayerOpinions(
	ctx context.Context,
	lid types.LayerID,
	needCert bool,
	peers []p2p.Peer,
) ([]*fetch.LayerOpinion, []*types.Certificate, error) {
	logger := d.logger.WithContext(ctx).WithFields(lid)
	opinions := make(chan *fetch.LayerOpinion, len(peers))
	var eg errgroup.Group
	fetchErr := threadSafeErr{}
	for _, peer := range peers {
		eg.Go(func() error {
			data, err := d.fetcher.GetLayerOpinions(ctx, peer, lid)
			if err != nil {
				opnsPeerError.Inc()
				logger.With().Debug("received peer error for layer opinions", log.Err(err), log.Stringer("peer", peer))
				fetchErr.join(err)
				return nil
			}
			var lo fetch.LayerOpinion
			if err := codec.Decode(data, &lo); err != nil {
				logger.With().Debug("failed to decode layer opinion", log.Err(err))
				fetchErr.join(err)
				return nil
			}
			logger.With().Debug("received layer opinion", log.Stringer("peer", peer))
			lo.SetPeer(peer)
			opinions <- &lo
			return nil
		})
	}
	_ = eg.Wait()
	close(opinions)

	var allOpinions []*fetch.LayerOpinion
	success := false
	for op := range opinions {
		success = true
		allOpinions = append(allOpinions, op)
	}
	if !success {
		return nil, nil, fetchErr.err
	}

	certs := make([]*types.Certificate, 0, len(allOpinions))
	if needCert {
		peerCerts := map[types.BlockID][]p2p.Peer{}
		for _, opinion := range allOpinions {
			if opinion.Certified == nil {
				continue
			}
			if _, ok := peerCerts[*opinion.Certified]; !ok {
				peerCerts[*opinion.Certified] = []p2p.Peer{}
			}
			peerCerts[*opinion.Certified] = append(peerCerts[*opinion.Certified], opinion.Peer())
			// note that we want to fetch block certificate for types.EmptyBlockID as well,
			// but we don't need to register hash for the actual block fetching
			if *opinion.Certified != types.EmptyBlockID {
				d.fetcher.RegisterPeerHashes(
					opinion.Peer(),
					[]types.Hash32{opinion.Certified.AsHash32()},
				)
			}
		}
		for bid, bidPeers := range peerCerts {
			cert, err := d.fetcher.GetCert(ctx, lid, bid, bidPeers)
			if err != nil {
				certPeerError.Inc()
				continue
			}
			certs = append(certs, cert)
		}
	}
	return allOpinions, certs, nil
}<|MERGE_RESOLUTION|>--- conflicted
+++ resolved
@@ -36,19 +36,10 @@
 	lg log.Log,
 ) *DataFetch {
 	return &DataFetch{
-<<<<<<< HEAD
-		fetcher:   fetch,
-		logger:    lg,
-		msh:       msh,
-		tortoise:  tortoise,
-		atxSynced: map[types.EpochID]map[p2p.Peer]struct{}{},
-=======
 		fetcher:  fetch,
 		logger:   lg,
 		msh:      msh,
-		ids:      ids,
 		tortoise: tortoise,
->>>>>>> 39d602fc
 	}
 }
 
