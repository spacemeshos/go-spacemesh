--- conflicted
+++ resolved
@@ -131,11 +131,7 @@
 	ts := newTestSyncer(ctx, t, time.Millisecond*5)
 
 	syncedCh := ts.syncer.RegisterForSynced(context.TODO())
-<<<<<<< HEAD
 	atxSyncedCh := ts.syncer.RegisterForATXSynced()
-=======
-	atxSynchedCh := ts.syncer.RegisterForATXSynced()
->>>>>>> 2792a70b
 
 	require.False(t, ts.syncer.IsSynced(context.TODO()))
 	require.False(t, ts.syncer.ListenToATXGossip())
@@ -151,15 +147,9 @@
 	}
 
 	select {
-<<<<<<< HEAD
 	case <-atxSyncedCh:
 	case <-time.After(1 * time.Second):
-		require.Fail(t, "node should be synced")
-=======
-	case <-atxSynchedCh:
-	case <-time.After(1 * time.Second):
 		require.Fail(t, "node should be atx synced")
->>>>>>> 2792a70b
 	}
 
 	require.True(t, ts.syncer.IsSynced(context.TODO()))
@@ -254,11 +244,7 @@
 	select {
 	case <-syncedCh:
 		require.Fail(t, "node should not be synced")
-<<<<<<< HEAD
 	case <-time.After(100 * time.Millisecond):
-=======
-	case <-time.After(1 * time.Millisecond):
->>>>>>> 2792a70b
 	}
 
 	atxSyncedCh := ts.syncer.RegisterForATXSynced()
@@ -297,11 +283,7 @@
 	atxSyncedCh := ts.syncer.RegisterForATXSynced()
 	select {
 	case <-atxSyncedCh:
-<<<<<<< HEAD
-		require.Fail(t, "node should not be synced")
-=======
 		require.Fail(t, "node should not be atx synced")
->>>>>>> 2792a70b
 	case <-time.After(100 * time.Millisecond):
 	}
 }
@@ -461,26 +443,13 @@
 	ts.mLyrFetcher.EXPECT().GetEpochATXs(gomock.Any(), gomock.Any()).Return(nil).AnyTimes()
 
 	syncedCh := ts.syncer.RegisterForSynced(context.TODO())
-<<<<<<< HEAD
-	atxSyncCh := ts.syncer.RegisterForATXSynced()
-=======
 	atxSyncedCh := ts.syncer.RegisterForATXSynced()
->>>>>>> 2792a70b
 	require.True(t, ts.syncer.synchronize(context.TODO()))
 	require.True(t, ts.syncer.IsSynced(context.TODO()))
 
 	select {
 	case <-syncedCh:
 	case <-time.After(1 * time.Second):
-<<<<<<< HEAD
-		require.Fail(t, "timed out waiting for sync")
-	}
-
-	select {
-	case <-atxSyncCh:
-	case <-time.After(1 * time.Second):
-		require.Fail(t, "timed out waiting for sync")
-=======
 		require.Fail(t, "node should be synced")
 	}
 
@@ -488,7 +457,6 @@
 	case <-atxSyncedCh:
 	case <-time.After(1 * time.Second):
 		require.Fail(t, "node should be atx synced")
->>>>>>> 2792a70b
 	}
 
 	// cause the syncer to get out of synced and then wait again
@@ -558,21 +526,13 @@
 	select {
 	case <-syncedCh:
 	case <-time.After(1 * time.Second):
-<<<<<<< HEAD
-		require.Fail(t, "timed out waiting for sync")
-=======
 		require.Fail(t, "node should be synced")
->>>>>>> 2792a70b
 	}
 
 	select {
 	case <-atxSyncedCh:
 	case <-time.After(1 * time.Second):
-<<<<<<< HEAD
-		require.Fail(t, "timed out waiting for sync")
-=======
 		require.Fail(t, "node should be atx synced")
->>>>>>> 2792a70b
 	}
 
 	require.True(t, ts.syncer.dataSynced())
