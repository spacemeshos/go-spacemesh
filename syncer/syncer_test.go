package syncer

import (
	"context"
	"errors"
	"os"
	"sync"
	"sync/atomic"
	"testing"
	"time"

	"github.com/golang/mock/gomock"
	"github.com/stretchr/testify/require"

	"github.com/spacemeshos/go-spacemesh/common/types"
	"github.com/spacemeshos/go-spacemesh/datastore"
	"github.com/spacemeshos/go-spacemesh/fetch"
	"github.com/spacemeshos/go-spacemesh/log/logtest"
	"github.com/spacemeshos/go-spacemesh/mesh"
	mmocks "github.com/spacemeshos/go-spacemesh/mesh/mocks"
	"github.com/spacemeshos/go-spacemesh/sql"
	"github.com/spacemeshos/go-spacemesh/sql/blocks"
	"github.com/spacemeshos/go-spacemesh/sql/layers"
	"github.com/spacemeshos/go-spacemesh/syncer/mocks"
	smocks "github.com/spacemeshos/go-spacemesh/system/mocks"
)

const (
	layersPerEpoch = 3
	never          = time.Second * 60 * 24
)

func TestMain(m *testing.M) {
	types.SetLayersPerEpoch(layersPerEpoch)

	res := m.Run()
	os.Exit(res)
}

type mockLayerTicker struct {
	current atomic.Value
}

func newMockLayerTicker() *mockLayerTicker {
	mt := &mockLayerTicker{}
	mt.current.Store(types.NewLayerID(1))
	return mt
}

func (mlt *mockLayerTicker) advanceToLayer(layerID types.LayerID) {
	mlt.current.Store(layerID)
}

func (mlt *mockLayerTicker) GetCurrentLayer() types.LayerID {
	return mlt.current.Load().(types.LayerID)
}

type testSyncer struct {
	syncer  *Syncer
	cdb     *datastore.CachedDB
	msh     *mesh.Mesh
	mTicker *mockLayerTicker

	mLyrFetcher *mocks.MocklayerFetcher
	mBeacon     *smocks.MockBeaconGetter
	mLyrPatrol  *mocks.MocklayerPatrol
	mConState   *mmocks.MockconservativeState
	mTortoise   *smocks.MockTortoise
	mCertHdr    *mocks.MockcertHandler
}

func newTestSyncer(ctx context.Context, t *testing.T, interval time.Duration) *testSyncer {
	lg := logtest.New(t)

	mt := newMockLayerTicker()
	ctrl := gomock.NewController(t)
	mcs := mmocks.NewMockconservativeState(ctrl)
	mtrt := smocks.NewMockTortoise(ctrl)
	mb := smocks.NewMockBeaconGetter(ctrl)
	cdb := datastore.NewCachedDB(sql.InMemory(), lg)
	mm, err := mesh.NewMesh(cdb, mtrt, mcs, lg)
	require.NoError(t, err)

	mp := mocks.NewMocklayerPatrol(ctrl)
	mf := mocks.NewMocklayerFetcher(ctrl)
	cfg := Configuration{
		SyncInterval:     interval,
		SyncCertDistance: 4,
		HareDelayLayers:  5,
	}
	mc := mocks.NewMockcertHandler(ctrl)
	return &testSyncer{
		syncer:      NewSyncer(ctx, cfg, cdb.Database, mt, mb, mm, mf, mp, mc, lg.WithName("test_sync")),
		cdb:         cdb,
		msh:         mm,
		mTicker:     mt,
		mLyrFetcher: mf,
		mBeacon:     mb,
		mLyrPatrol:  mp,
		mConState:   mcs,
		mTortoise:   mtrt,
		mCertHdr:    mc,
	}
}

func okCh() chan fetch.LayerPromiseData {
	ch := make(chan fetch.LayerPromiseData, 1)
	close(ch)
	return ch
}

func failedCh() chan fetch.LayerPromiseData {
	ch := make(chan fetch.LayerPromiseData, 1)
	ch <- fetch.LayerPromiseData{
		Err: errors.New("something baaahhhhhhd"),
	}
	close(ch)
	return ch
}

func newSyncerWithoutSyncTimer(t *testing.T) *testSyncer {
	ctx := context.TODO()
	ts := newTestSyncer(ctx, t, never)
	ts.syncer.syncTimer.Stop()
	ts.syncer.validateTimer.Stop()
	return ts
}

func TestStartAndShutdown(t *testing.T) {
	ctx, cancel := context.WithCancel(context.TODO())
	ts := newTestSyncer(ctx, t, time.Millisecond*5)

<<<<<<< HEAD
	syncedCh := ts.syncer.RegisterForSynced(context.TODO())
	atxSyncedCh := ts.syncer.RegisterForATXSynced()

=======
>>>>>>> 5790776d
	require.False(t, ts.syncer.IsSynced(context.TODO()))
	require.False(t, ts.syncer.ListenToATXGossip())
	require.False(t, ts.syncer.ListenToGossip())

	// the node is synced when current layer is <= 1
	ts.syncer.Start(context.TODO())

<<<<<<< HEAD
	select {
	case <-syncedCh:
	case <-time.After(1 * time.Second):
		require.Fail(t, "node should be synced")
	}

	select {
	case <-atxSyncedCh:
	case <-time.After(1 * time.Second):
		require.Fail(t, "node should be atx synced")
	}

	require.True(t, ts.syncer.IsSynced(context.TODO()))
	require.True(t, ts.syncer.ListenToATXGossip())
	require.True(t, ts.syncer.ListenToGossip())
=======
	require.Eventually(t, func() bool {
		return ts.syncer.ListenToATXGossip() && ts.syncer.ListenToGossip() && ts.syncer.IsSynced(context.TODO())
	}, time.Second, 10*time.Millisecond)
>>>>>>> 5790776d

	cancel()
	require.True(t, ts.syncer.isClosed())
	require.False(t, ts.syncer.synchronize(context.TODO()))
	ts.syncer.Close()
}

func TestSynchronize_OnlyOneSynchronize(t *testing.T) {
	ts := newSyncerWithoutSyncTimer(t)
	current := types.NewLayerID(10)
	ts.mTicker.advanceToLayer(current)
	ts.syncer.Start(context.TODO())

	ts.mLyrFetcher.EXPECT().GetEpochATXs(gomock.Any(), gomock.Any()).Return(nil).AnyTimes()
	gLayer := types.GetEffectiveGenesis()

	ch := make(chan fetch.LayerPromiseData)
	started := make(chan struct{}, 1)
	for lid := gLayer.Add(1); lid.Before(current); lid = lid.Add(1) {
		if lid == gLayer.Add(1) {
			ts.mLyrFetcher.EXPECT().PollLayerData(gomock.Any(), lid).DoAndReturn(
				func(context.Context, types.LayerID) chan fetch.LayerPromiseData {
					close(started)
					return ch
				},
			)
		} else {
			ts.mLyrFetcher.EXPECT().PollLayerData(gomock.Any(), lid).Return(ch)
		}
	}
	var wg sync.WaitGroup
	wg.Add(1)
	go func() {
		require.True(t, ts.syncer.synchronize(context.TODO()))
		wg.Done()
	}()
	<-started
	require.False(t, ts.syncer.synchronize(context.TODO()))
	// allow synchronize to finish
	close(ch)
	wg.Wait()

	require.Equal(t, uint64(1), ts.syncer.run)
	ts.syncer.Close()
}

func TestSynchronize_AllGood(t *testing.T) {
	ts := newSyncerWithoutSyncTimer(t)
	gLayer := types.GetEffectiveGenesis()
	current := gLayer.Add(10)
	ts.mTicker.advanceToLayer(current)
	for epoch := gLayer.GetEpoch(); epoch <= current.GetEpoch(); epoch++ {
		ts.mLyrFetcher.EXPECT().GetEpochATXs(gomock.Any(), epoch).Return(nil)
	}
	for lid := gLayer.Add(1); lid.Before(current); lid = lid.Add(1) {
		ts.mLyrFetcher.EXPECT().PollLayerData(gomock.Any(), lid).Return(okCh())
	}

	var wg sync.WaitGroup
	wg.Add(1)
	go func() {
		atxSyncedCh := ts.syncer.RegisterForATXSynced()
		select {
		case <-atxSyncedCh:
			wg.Done()
		case <-time.After(1 * time.Second):
			require.Fail(t, "node should be atx synced")
		}
	}()

	require.True(t, ts.syncer.synchronize(context.TODO()))
	require.Equal(t, current.Sub(1), ts.syncer.getLastSyncedLayer())
	require.Equal(t, current.GetEpoch(), ts.syncer.getLastSyncedATXs())
	require.True(t, ts.syncer.dataSynced())
	require.True(t, ts.syncer.ListenToATXGossip())
	require.True(t, ts.syncer.ListenToGossip())
	require.False(t, ts.syncer.IsSynced(context.TODO()))

	wg.Add(1)
	go func() {
		atxSyncedCh := ts.syncer.RegisterForATXSynced()
		select {
		case <-atxSyncedCh:
			wg.Done()
		case <-time.After(1 * time.Second):
			require.Fail(t, "node should be atx synced")
		}
	}()
	wg.Wait()
}

func TestSynchronize_FetchLayerDataFailed(t *testing.T) {
	ts := newSyncerWithoutSyncTimer(t)
	gLayer := types.GetEffectiveGenesis()
	current := gLayer.Add(2)
	ts.mTicker.advanceToLayer(current)
	lyr := current.Sub(1)
	ts.mLyrFetcher.EXPECT().GetEpochATXs(gomock.Any(), gLayer.GetEpoch()).Return(nil)
	ts.mLyrFetcher.EXPECT().GetEpochATXs(gomock.Any(), current.GetEpoch()).Return(nil)
	ts.mLyrFetcher.EXPECT().PollLayerData(gomock.Any(), lyr).Return(failedCh())

	require.False(t, ts.syncer.synchronize(context.TODO()))
	require.Equal(t, lyr.Sub(1), ts.syncer.getLastSyncedLayer())
	require.Equal(t, current.GetEpoch(), ts.syncer.getLastSyncedATXs())
	require.False(t, ts.syncer.dataSynced())
	require.True(t, ts.syncer.ListenToATXGossip())
	require.False(t, ts.syncer.ListenToGossip())
	require.False(t, ts.syncer.IsSynced(context.TODO()))
<<<<<<< HEAD

	syncedCh := ts.syncer.RegisterForSynced(context.TODO())
	select {
	case <-syncedCh:
		require.Fail(t, "node should not be synced")
	case <-time.After(100 * time.Millisecond):
	}

	atxSyncedCh := ts.syncer.RegisterForATXSynced()
	select {
	case <-atxSyncedCh:
	case <-time.After(1 * time.Second):
		require.Fail(t, "node should be atx synced")
	}
=======
>>>>>>> 5790776d
}

func TestSynchronize_FailedInitialATXsSync(t *testing.T) {
	ts := newSyncerWithoutSyncTimer(t)
	failedEpoch := types.EpochID(4)
	current := types.NewLayerID(layersPerEpoch * uint32(failedEpoch+1))
	ts.mTicker.advanceToLayer(current)
	for epoch := types.GetEffectiveGenesis().GetEpoch(); epoch < failedEpoch; epoch++ {
		ts.mLyrFetcher.EXPECT().GetEpochATXs(gomock.Any(), epoch).Return(nil)
	}
	ts.mLyrFetcher.EXPECT().GetEpochATXs(gomock.Any(), failedEpoch).Return(errors.New("no ATXs. should fail sync"))

	var wg sync.WaitGroup
	wg.Add(1)
	go func() {
		atxSyncedCh := ts.syncer.RegisterForATXSynced()
		select {
		case <-atxSyncedCh:
			require.Fail(t, "node should not be atx synced")
		case <-time.After(100 * time.Millisecond):
			wg.Done()
		}
	}()

	require.False(t, ts.syncer.synchronize(context.TODO()))
	require.Equal(t, types.GetEffectiveGenesis(), ts.syncer.getLastSyncedLayer())
	require.Equal(t, failedEpoch-1, ts.syncer.getLastSyncedATXs())
	require.False(t, ts.syncer.dataSynced())
	require.False(t, ts.syncer.ListenToATXGossip())
	require.False(t, ts.syncer.ListenToGossip())
	require.False(t, ts.syncer.IsSynced(context.TODO()))

	wg.Add(1)
	go func() {
		atxSyncedCh := ts.syncer.RegisterForATXSynced()
		select {
		case <-atxSyncedCh:
			require.Fail(t, "node should not be atx synced")
		case <-time.After(100 * time.Millisecond):
			wg.Done()
		}
	}()
	wg.Wait()
}

func startWithSyncedState(t *testing.T, ts *testSyncer) types.LayerID {
	t.Helper()

	gLayer := types.GetEffectiveGenesis()
	ts.mTicker.advanceToLayer(gLayer)
	ts.mLyrFetcher.EXPECT().GetEpochATXs(gomock.Any(), gLayer.GetEpoch()).Return(nil)
	require.True(t, ts.syncer.synchronize(context.TODO()))
	require.True(t, ts.syncer.ListenToATXGossip())
	require.True(t, ts.syncer.ListenToGossip())
	require.False(t, ts.syncer.IsSynced(context.TODO()))

	current := gLayer.Add(2)
	ts.mTicker.advanceToLayer(current)
	lyr := current.Sub(1)
	ts.mLyrFetcher.EXPECT().PollLayerData(gomock.Any(), lyr).DoAndReturn(
		func(_ context.Context, got types.LayerID) chan fetch.LayerPromiseData {
			require.NoError(t, ts.msh.SetZeroBlockLayer(context.TODO(), got))
			return okCh()
		})

	require.True(t, ts.syncer.synchronize(context.TODO()))
	require.True(t, ts.syncer.ListenToATXGossip())
	require.True(t, ts.syncer.ListenToGossip())
	require.True(t, ts.syncer.IsSynced(context.TODO()))
	return current
}

func TestSynchronize_SyncEpochATXAtFirstLayer(t *testing.T) {
	ts := newSyncerWithoutSyncTimer(t)
	lyr := startWithSyncedState(t, ts)

	require.Equal(t, lyr.GetEpoch()-1, ts.syncer.getLastSyncedATXs())
	current := lyr.Add(2)
	ts.mTicker.advanceToLayer(current)
	ts.mLyrFetcher.EXPECT().GetEpochATXs(gomock.Any(), current.GetEpoch()-1).Return(nil)
	ts.mLyrFetcher.EXPECT().PollLayerData(gomock.Any(), gomock.Any()).Return(okCh()).Times(2)

	require.True(t, ts.syncer.synchronize(context.TODO()))
}

func TestSynchronize_StaySyncedUponFailure(t *testing.T) {
	ts := newSyncerWithoutSyncTimer(t)
	lyr := startWithSyncedState(t, ts)
	current := lyr.Add(1)
	ts.mTicker.advanceToLayer(current)
	ts.mLyrFetcher.EXPECT().PollLayerData(gomock.Any(), lyr).Return(failedCh())

	require.False(t, ts.syncer.synchronize(context.TODO()))
	require.False(t, ts.syncer.dataSynced())
	require.True(t, ts.syncer.ListenToATXGossip())
	require.True(t, ts.syncer.ListenToGossip())
	require.True(t, ts.syncer.IsSynced(context.TODO()))
}

func TestSynchronize_BecomeNotSyncedUponFailureIfNoGossip(t *testing.T) {
	ts := newSyncerWithoutSyncTimer(t)
	lyr := startWithSyncedState(t, ts)
	current := lyr.Add(outOfSyncThreshold)
	ts.mTicker.advanceToLayer(current)
	ts.mLyrFetcher.EXPECT().PollLayerData(gomock.Any(), lyr).Return(failedCh())

	require.False(t, ts.syncer.synchronize(context.TODO()))
	require.False(t, ts.syncer.dataSynced())
	require.True(t, ts.syncer.ListenToATXGossip())
	require.False(t, ts.syncer.ListenToGossip())
	require.False(t, ts.syncer.IsSynced(context.TODO()))
}

// test the case where the node originally starts from notSynced and eventually becomes synced.
func TestFromNotSyncedToSynced(t *testing.T) {
	ts := newSyncerWithoutSyncTimer(t)
	ts.mLyrFetcher.EXPECT().GetEpochATXs(gomock.Any(), gomock.Any()).Return(nil).AnyTimes()
	lyr := types.GetEffectiveGenesis().Add(1)
	current := lyr.Add(5)
	ts.mTicker.advanceToLayer(current)
	ts.mLyrFetcher.EXPECT().PollLayerData(gomock.Any(), lyr).Return(failedCh())

	require.False(t, ts.syncer.synchronize(context.TODO()))
	require.False(t, ts.syncer.dataSynced())
	require.True(t, ts.syncer.ListenToATXGossip())
	require.False(t, ts.syncer.ListenToGossip())
	require.False(t, ts.syncer.IsSynced(context.TODO()))

	for lid := lyr; lid.Before(current); lid = lid.Add(1) {
		ts.mLyrFetcher.EXPECT().PollLayerData(gomock.Any(), lid).DoAndReturn(
			func(_ context.Context, got types.LayerID) chan fetch.LayerPromiseData {
				require.NoError(t, ts.msh.SetZeroBlockLayer(context.TODO(), got))
				return okCh()
			})
	}
	require.True(t, ts.syncer.synchronize(context.TODO()))
	// node should be in gossip sync state
	require.True(t, ts.syncer.dataSynced())
	require.True(t, ts.syncer.ListenToATXGossip())
	require.True(t, ts.syncer.ListenToGossip())
	require.False(t, ts.syncer.IsSynced(context.TODO()))

	waitOutGossipSync(t, current, ts)
}

// test the case where the node originally starts from notSynced, advances to gossipSync, but falls behind
// to notSynced.
func TestFromGossipSyncToNotSynced(t *testing.T) {
	ts := newSyncerWithoutSyncTimer(t)
	ts.mLyrFetcher.EXPECT().GetEpochATXs(gomock.Any(), gomock.Any()).Return(nil).AnyTimes()
	lyr := types.GetEffectiveGenesis().Add(1)
	current := lyr.Add(1)
	ts.mTicker.advanceToLayer(current)
	ts.mLyrFetcher.EXPECT().PollLayerData(gomock.Any(), lyr).DoAndReturn(
		func(_ context.Context, got types.LayerID) chan fetch.LayerPromiseData {
			require.NoError(t, ts.msh.SetZeroBlockLayer(context.TODO(), got))
			return okCh()
		})

	require.True(t, ts.syncer.synchronize(context.TODO()))
	// node should be in gossip sync state
	require.True(t, ts.syncer.dataSynced())
	require.True(t, ts.syncer.ListenToATXGossip())
	require.True(t, ts.syncer.ListenToGossip())
	require.False(t, ts.syncer.IsSynced(context.TODO()))

	lyr = lyr.Add(1)
	current = current.Add(outOfSyncThreshold)
	ts.mTicker.advanceToLayer(current)
	ts.mLyrFetcher.EXPECT().PollLayerData(gomock.Any(), lyr).Return(failedCh())
	require.False(t, ts.syncer.synchronize(context.TODO()))
	require.False(t, ts.syncer.dataSynced())
	require.True(t, ts.syncer.ListenToATXGossip())
	require.False(t, ts.syncer.ListenToGossip())
	require.False(t, ts.syncer.IsSynced(context.TODO()))

	for lid := lyr; lid.Before(current); lid = lid.Add(1) {
		ts.mLyrFetcher.EXPECT().PollLayerData(gomock.Any(), lid).DoAndReturn(
			func(_ context.Context, got types.LayerID) chan fetch.LayerPromiseData {
				require.NoError(t, ts.msh.SetZeroBlockLayer(context.TODO(), got))
				return okCh()
			})
	}
	require.True(t, ts.syncer.synchronize(context.TODO()))
	// the node should enter gossipSync again
	require.True(t, ts.syncer.dataSynced())
	require.True(t, ts.syncer.ListenToATXGossip())
	require.True(t, ts.syncer.ListenToGossip())
	require.False(t, ts.syncer.IsSynced(context.TODO()))

	waitOutGossipSync(t, current, ts)
}

// test the case where the node was originally synced, and somehow gets out of sync, but
// eventually become synced again.
func TestFromSyncedToNotSynced(t *testing.T) {
	ts := newSyncerWithoutSyncTimer(t)
	ts.mLyrFetcher.EXPECT().GetEpochATXs(gomock.Any(), gomock.Any()).Return(nil).AnyTimes()

	require.True(t, ts.syncer.synchronize(context.TODO()))
	require.True(t, ts.syncer.IsSynced(context.TODO()))

	// cause the syncer to get out of synced and then wait again
	lyr := types.GetEffectiveGenesis().Add(1)
	current := ts.msh.LatestLayer().Add(outOfSyncThreshold)
	ts.mTicker.advanceToLayer(current)
	ts.mLyrFetcher.EXPECT().PollLayerData(gomock.Any(), lyr).Return(failedCh())

	require.False(t, ts.syncer.synchronize(context.TODO()))
	require.False(t, ts.syncer.dataSynced())
	require.True(t, ts.syncer.ListenToATXGossip())
	require.False(t, ts.syncer.ListenToGossip())
	require.False(t, ts.syncer.IsSynced(context.TODO()))

	for lid := lyr; lid.Before(current); lid = lid.Add(1) {
		ts.mLyrFetcher.EXPECT().PollLayerData(gomock.Any(), lid).DoAndReturn(
			func(_ context.Context, got types.LayerID) chan fetch.LayerPromiseData {
				require.NoError(t, ts.msh.SetZeroBlockLayer(context.TODO(), got))
				return okCh()
			})
	}
	require.True(t, ts.syncer.synchronize(context.TODO()))
	require.True(t, ts.syncer.dataSynced())
	require.True(t, ts.syncer.ListenToATXGossip())
	require.True(t, ts.syncer.ListenToGossip())
	require.False(t, ts.syncer.IsSynced(context.TODO()))

	waitOutGossipSync(t, current, ts)
}

func waitOutGossipSync(t *testing.T, current types.LayerID, ts *testSyncer) {
	require.True(t, ts.syncer.dataSynced())
	require.True(t, ts.syncer.ListenToATXGossip())
	require.True(t, ts.syncer.ListenToGossip())
	require.False(t, ts.syncer.IsSynced(context.TODO()))

	// next layer will be still gossip syncing
	require.Equal(t, types.NewLayerID(2).Uint32(), numGossipSyncLayers)
	require.Equal(t, current.Add(numGossipSyncLayers), ts.syncer.getTargetSyncedLayer())

	lyr := current
	current = current.Add(1)
	ts.mTicker.advanceToLayer(current)
	ts.mLyrFetcher.EXPECT().PollLayerData(gomock.Any(), lyr).DoAndReturn(
		func(_ context.Context, got types.LayerID) chan fetch.LayerPromiseData {
			require.NoError(t, ts.msh.SetZeroBlockLayer(context.TODO(), got))
			return okCh()
		})
	require.True(t, ts.syncer.synchronize(context.TODO()))
	require.True(t, ts.syncer.ListenToATXGossip())
	require.True(t, ts.syncer.ListenToGossip())
	require.False(t, ts.syncer.IsSynced(context.TODO()))

	// done one full layer of gossip sync, now it is synced
	lyr = lyr.Add(1)
	current = current.Add(1)
	ts.mTicker.advanceToLayer(current)
	ts.mLyrFetcher.EXPECT().PollLayerData(gomock.Any(), lyr).DoAndReturn(
		func(_ context.Context, got types.LayerID) chan fetch.LayerPromiseData {
			require.NoError(t, ts.msh.SetZeroBlockLayer(context.TODO(), got))
			return okCh()
		})
	require.True(t, ts.syncer.synchronize(context.TODO()))
	require.True(t, ts.syncer.dataSynced())
	require.True(t, ts.syncer.ListenToATXGossip())
	require.True(t, ts.syncer.ListenToGossip())
	require.True(t, ts.syncer.IsSynced(context.TODO()))
}

func TestSyncMissingLayer(t *testing.T) {
	ts := newTestSyncer(context.TODO(), t, never)
	genesis := types.GetEffectiveGenesis()
	failed := genesis.Add(2)
	last := genesis.Add(4)
	ts.mTicker.advanceToLayer(last)

	ts.mLyrFetcher.EXPECT().GetEpochATXs(gomock.Any(), gomock.Any()).Return(nil).AnyTimes()
	ts.mConState.EXPECT().GetStateRoot().AnyTimes()
	ts.mLyrPatrol.EXPECT().IsHareInCharge(gomock.Any()).Return(false).AnyTimes()
	ts.mBeacon.EXPECT().GetBeacon(gomock.Any()).Return(types.RandomBeacon(), nil).AnyTimes()

	block := types.NewExistingBlock(types.RandomBlockID(), types.InnerBlock{
		LayerIndex: failed,
		TxIDs:      []types.TransactionID{{1, 1, 1}},
	})
	require.NoError(t, blocks.Add(ts.cdb, block))
	require.NoError(t, layers.SetHareOutput(ts.cdb, failed, block.ID()))
	for lid := genesis.Add(1); lid.Before(last); lid = lid.Add(1) {
		if lid != failed {
			require.NoError(t, layers.SetHareOutput(ts.cdb, lid, types.EmptyBlockID))
		}
	}

	for lid := genesis.Add(1); lid.Before(last); lid = lid.Add(1) {
		ts.mLyrFetcher.EXPECT().PollLayerData(gomock.Any(), lid).Return(okCh())
		ts.mLyrFetcher.EXPECT().PollLayerOpinions(gomock.Any(), lid).Return(okOpnCh(lid, nil))
		ts.mTortoise.EXPECT().HandleIncomingLayer(gomock.Any(), lid).Return(lid.Sub(1))
		if lid.Before(failed) {
			require.NoError(t, ts.msh.SetZeroBlockLayer(context.TODO(), lid))
		}
		if lid == failed {
			errMissingTXs := errors.New("missing TXs")
			ts.mConState.EXPECT().ApplyLayer(gomock.Any(), block).DoAndReturn(
				func(_ context.Context, got *types.Block) error {
					require.Equal(t, block.ID(), got.ID())
					return errMissingTXs
				})
		}
	}

	require.True(t, ts.syncer.synchronize(context.TODO()))
	require.NoError(t, ts.syncer.processLayers(context.TODO()))
	require.Equal(t, last.Sub(1), ts.syncer.getLastSyncedLayer())
	require.Equal(t, failed, ts.msh.MissingLayer())
	require.Equal(t, last.Sub(1), ts.msh.ProcessedLayer())
	require.Equal(t, failed.Sub(1), ts.msh.LatestLayerInState())

	// test that synchronize will sync from missing layer again
	ts.mLyrFetcher.EXPECT().PollLayerData(gomock.Any(), failed).Return(okCh())
	require.True(t, ts.syncer.synchronize(context.TODO()))

	for lid := failed; lid.Before(last); lid = lid.Add(1) {
		ts.mLyrFetcher.EXPECT().PollLayerOpinions(gomock.Any(), lid).Return(okOpnCh(lid, nil))
		ts.mTortoise.EXPECT().HandleIncomingLayer(gomock.Any(), lid).Return(lid.Sub(1))
		if lid == failed {
			ts.mConState.EXPECT().ApplyLayer(gomock.Any(), block).DoAndReturn(
				func(_ context.Context, got *types.Block) error {
					require.Equal(t, block.ID(), got.ID())
					return nil
				})
		} else {
			require.NoError(t, ts.msh.SetZeroBlockLayer(context.TODO(), lid))
		}
	}
	require.NoError(t, ts.syncer.processLayers(context.TODO()))
	require.Equal(t, types.LayerID{}, ts.msh.MissingLayer())
	require.Equal(t, last.Sub(1), ts.msh.ProcessedLayer())
	require.Equal(t, last.Sub(1), ts.msh.LatestLayerInState())
}

func TestSync_AlsoSyncProcessedLayer(t *testing.T) {
	ts := newSyncerWithoutSyncTimer(t)
	ts.mLyrFetcher.EXPECT().GetEpochATXs(gomock.Any(), gomock.Any()).Return(nil).AnyTimes()
	lyr := types.GetEffectiveGenesis().Add(1)
	current := lyr.Add(1)
	ts.mTicker.advanceToLayer(current)

	// simulate hare advancing the mesh forward
	ts.mTortoise.EXPECT().HandleIncomingLayer(gomock.Any(), lyr).Return(lyr.Sub(1))
	ts.mConState.EXPECT().GetStateRoot().Return(types.Hash32{}, nil)
	ts.mTortoise.EXPECT().OnHareOutput(lyr, types.EmptyBlockID)
	require.NoError(t, ts.msh.ProcessLayerPerHareOutput(context.TODO(), lyr, types.EmptyBlockID))
	require.Equal(t, lyr, ts.msh.ProcessedLayer())

	// no data sync should happen
	require.Equal(t, types.GetEffectiveGenesis(), ts.syncer.getLastSyncedLayer())
	ts.mLyrFetcher.EXPECT().PollLayerData(gomock.Any(), lyr).Return(okCh())
	require.True(t, ts.syncer.synchronize(context.TODO()))
	// but last synced is updated
	require.Equal(t, lyr, ts.syncer.getLastSyncedLayer())
}

func TestSyncer_setATXSyncedTwice_NoError(t *testing.T) {
	ts := newSyncerWithoutSyncTimer(t)

	atxSync := ts.syncer.RegisterForATXSynced()
	select {
	case <-atxSync:
		require.Fail(t, "should not have reached synced state yet")
	case <-time.After(100 * time.Millisecond):
	}

	ts.syncer.setATXSynced()

	select {
	case <-atxSync:
	case <-time.After(1 * time.Second):
		require.Fail(t, "should have reached synced state")
	}

	require.NotPanics(t, func() { ts.syncer.setATXSynced() })
}<|MERGE_RESOLUTION|>--- conflicted
+++ resolved
@@ -130,12 +130,6 @@
 	ctx, cancel := context.WithCancel(context.TODO())
 	ts := newTestSyncer(ctx, t, time.Millisecond*5)
 
-<<<<<<< HEAD
-	syncedCh := ts.syncer.RegisterForSynced(context.TODO())
-	atxSyncedCh := ts.syncer.RegisterForATXSynced()
-
-=======
->>>>>>> 5790776d
 	require.False(t, ts.syncer.IsSynced(context.TODO()))
 	require.False(t, ts.syncer.ListenToATXGossip())
 	require.False(t, ts.syncer.ListenToGossip())
@@ -143,27 +137,9 @@
 	// the node is synced when current layer is <= 1
 	ts.syncer.Start(context.TODO())
 
-<<<<<<< HEAD
-	select {
-	case <-syncedCh:
-	case <-time.After(1 * time.Second):
-		require.Fail(t, "node should be synced")
-	}
-
-	select {
-	case <-atxSyncedCh:
-	case <-time.After(1 * time.Second):
-		require.Fail(t, "node should be atx synced")
-	}
-
-	require.True(t, ts.syncer.IsSynced(context.TODO()))
-	require.True(t, ts.syncer.ListenToATXGossip())
-	require.True(t, ts.syncer.ListenToGossip())
-=======
 	require.Eventually(t, func() bool {
 		return ts.syncer.ListenToATXGossip() && ts.syncer.ListenToGossip() && ts.syncer.IsSynced(context.TODO())
 	}, time.Second, 10*time.Millisecond)
->>>>>>> 5790776d
 
 	cancel()
 	require.True(t, ts.syncer.isClosed())
@@ -272,23 +248,6 @@
 	require.True(t, ts.syncer.ListenToATXGossip())
 	require.False(t, ts.syncer.ListenToGossip())
 	require.False(t, ts.syncer.IsSynced(context.TODO()))
-<<<<<<< HEAD
-
-	syncedCh := ts.syncer.RegisterForSynced(context.TODO())
-	select {
-	case <-syncedCh:
-		require.Fail(t, "node should not be synced")
-	case <-time.After(100 * time.Millisecond):
-	}
-
-	atxSyncedCh := ts.syncer.RegisterForATXSynced()
-	select {
-	case <-atxSyncedCh:
-	case <-time.After(1 * time.Second):
-		require.Fail(t, "node should be atx synced")
-	}
-=======
->>>>>>> 5790776d
 }
 
 func TestSynchronize_FailedInitialATXsSync(t *testing.T) {
