--- conflicted
+++ resolved
@@ -301,11 +301,7 @@
 		if s.shouldValidateLayer(layerID) {
 			vQueue <- layer
 		}
-<<<<<<< HEAD
 		logger.With().Debug("finished data sync for layer", layerID)
-=======
-		logger.With().Debug("finished data sync", layerID)
->>>>>>> 520d8b9d
 	}
 	logger.With().Debug("data is synced, waiting for validation",
 		log.FieldNamed("current", s.ticker.GetCurrentLayer()),
