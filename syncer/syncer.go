package syncer

import (
	"context"
	"errors"
	"fmt"
	"sync"
	"time"

	"go.uber.org/atomic"
	"golang.org/x/sync/errgroup"

	"github.com/spacemeshos/go-spacemesh/common/types"
	"github.com/spacemeshos/go-spacemesh/events"
	"github.com/spacemeshos/go-spacemesh/log"
	"github.com/spacemeshos/go-spacemesh/mesh"
	"github.com/spacemeshos/go-spacemesh/sql"
	"github.com/spacemeshos/go-spacemesh/system"
)

// Configuration is the config params for syncer.
type Configuration struct {
	SyncInterval     time.Duration
	HareDelayLayers  uint32
	SyncCertDistance uint32
}

const (
	outOfSyncThreshold  uint32 = 3 // see notSynced
	numGossipSyncLayers uint32 = 2 // see gossipSync
)

type syncState uint32

const (
	// notSynced is the state where the node is outOfSyncThreshold layers or more behind the current layer.
	notSynced syncState = iota
	// gossipSync is the state in which a node listens to at least one full layer of gossip before participating
	// in the protocol. this is to protect the node from participating in the consensus without full information.
	// for example, when a node wakes up in the middle of layer N, since it didn't receive all relevant messages and
	// blocks of layer N, it shouldn't vote or produce blocks in layer N+1. it instead listens to gossip for all
	// through layer N+1 and starts producing blocks and participates in hare committee in layer N+2.
	gossipSync
	// synced is the state where the node is in sync with its peers.
	synced
)

func (s syncState) String() string {
	switch s {
	case notSynced:
		return "notSynced"
	case gossipSync:
		return "gossipSync"
	case synced:
		return "synced"
	default:
		return "unknown"
	}
}

var (
	errShuttingDown       = errors.New("shutting down")
	errHareInCharge       = errors.New("hare in charge of layer")
	errATXsNotSynced      = errors.New("ATX not synced")
	errBeaconNotAvailable = errors.New("beacon not available")
)

// Syncer is responsible to keep the node in sync with the network.
type Syncer struct {
	logger log.Log

	conf          Configuration
	db            *sql.Database
	ticker        layerTicker
	beacon        system.BeaconGetter
	mesh          *mesh.Mesh
	certHandler   certHandler
	fetcher       layerFetcher
	patrol        layerPatrol
	syncOnce      sync.Once
	syncState     atomic.Value
	atxSyncState  atomic.Value
	isBusy        atomic.Value
	syncTimer     *time.Ticker
	validateTimer *time.Ticker
	// targetSyncedLayer is used to signal at which layer we can set this node to synced state
	targetSyncedLayer atomic.Value
	lastLayerSynced   atomic.Value
	lastATXsSynced    atomic.Value

<<<<<<< HEAD
	mu sync.Mutex

=======
>>>>>>> 2792a70b
	// awaitSyncedCh is the list of subscribers' channels to notify when this node enters synced state
	awaitSyncedCh []chan struct{}
	muSyncedCh    sync.Mutex // protects the slice above from concurrent access

	// awaitATXSyncedCh is the list of subscribers' channels to notify when this node enters ATX synced state
	awaitATXSyncedCh []chan struct{}
	muATXSyncedCh    sync.Mutex // protects the slice above from concurrent access

	// awaitATXSyncedCh is the list of subscribers' channels to notify when the node is synced with ATXs
	awaitATXSyncedCh []chan struct{}

	shutdownCtx context.Context
	cancelFunc  context.CancelFunc
	eg          errgroup.Group

	// recording the run # since started. for logging/debugging only.
	run uint64
}

// NewSyncer creates a new Syncer instance.
func NewSyncer(
	ctx context.Context,
	conf Configuration,
	db *sql.Database,
	ticker layerTicker,
	beacon system.BeaconGetter,
	mesh *mesh.Mesh,
	fetcher layerFetcher,
	patrol layerPatrol,
	ch certHandler,
	logger log.Log,
) *Syncer {
	shutdownCtx, cancel := context.WithCancel(ctx)
	s := &Syncer{
		logger:           logger,
		conf:             conf,
		db:               db,
		ticker:           ticker,
		beacon:           beacon,
		mesh:             mesh,
		certHandler:      ch,
		fetcher:          fetcher,
		patrol:           patrol,
		syncTimer:        time.NewTicker(conf.SyncInterval),
		validateTimer:    time.NewTicker(conf.SyncInterval * 3),
		awaitSyncedCh:    make([]chan struct{}, 0),
		awaitATXSyncedCh: make([]chan struct{}, 0),
		shutdownCtx:      shutdownCtx,
		cancelFunc:       cancel,
	}
	s.syncState.Store(notSynced)
	s.atxSyncState.Store(notSynced)
	s.isBusy.Store(0)
	s.targetSyncedLayer.Store(types.LayerID{})
	s.lastLayerSynced.Store(s.mesh.ProcessedLayer())
	s.lastATXsSynced.Store(types.EpochID(0))
	return s
}

// Close stops the syncing process and the goroutines syncer spawns.
func (s *Syncer) Close() {
	s.syncTimer.Stop()
	s.validateTimer.Stop()
	s.cancelFunc()
	s.logger.With().Info("waiting for syncer goroutines to finish")
	err := s.eg.Wait()
	s.logger.With().Info("all syncer goroutines finished", log.Err(err))
}

// RegisterForSynced returns a channel for notification when the node enters synced state.
func (s *Syncer) RegisterForSynced(ctx context.Context) chan struct{} {
	ch := make(chan struct{})
	if s.IsSynced(ctx) {
		close(ch)
		return ch
	}
	s.muSyncedCh.Lock()
	defer s.muSyncedCh.Unlock()
	s.awaitSyncedCh = append(s.awaitSyncedCh, ch)
	return ch
}

<<<<<<< HEAD
// RegisterForATXSynced returns a channel for notification when the node has synced all ATXs.
=======
// RegisterForATXSynced returns a channel for notification when the node enters ATX synced state.
>>>>>>> 2792a70b
func (s *Syncer) RegisterForATXSynced() chan struct{} {
	ch := make(chan struct{})
	if s.ListenToATXGossip() {
		close(ch)
		return ch
	}
<<<<<<< HEAD
	s.mu.Lock()
	defer s.mu.Unlock()
=======
	s.muATXSyncedCh.Lock()
	defer s.muATXSyncedCh.Unlock()
>>>>>>> 2792a70b
	s.awaitATXSyncedCh = append(s.awaitATXSyncedCh, ch)
	return ch
}

// ListenToGossip returns true if the node is listening to gossip for blocks/TXs data.
func (s *Syncer) ListenToGossip() bool {
	return s.getSyncState() >= gossipSync
}

// ListenToATXGossip returns true if the node is listening to gossip for ATXs data.
func (s *Syncer) ListenToATXGossip() bool {
	return s.getATXSyncState() == synced
}

// IsSynced returns true if the node is in synced state.
func (s *Syncer) IsSynced(ctx context.Context) bool {
	res := s.getSyncState() == synced
	// TODO(kimmy): downgrade log after syncer stablized.
	s.logger.WithContext(ctx).With().Info("node sync state",
		log.Bool("synced", res),
		log.Stringer("current", s.ticker.GetCurrentLayer()),
		log.Stringer("latest", s.mesh.LatestLayer()),
		log.Stringer("processed", s.mesh.ProcessedLayer()))
	return res
}

// Start starts the main sync loop that tries to sync data for every SyncInterval.
func (s *Syncer) Start(ctx context.Context) {
	s.syncOnce.Do(func() {
		s.logger.WithContext(ctx).Info("starting syncer loop")
		s.eg.Go(func() error {
			if s.ticker.GetCurrentLayer().Uint32() <= 1 {
				s.setATXSynced()
				s.setSyncState(ctx, synced)
			}
			for {
				select {
				case <-s.shutdownCtx.Done():
					s.logger.WithContext(ctx).Info("stopping sync to shutdown")
					return fmt.Errorf("shutdown context done: %w", s.shutdownCtx.Err())
				case <-s.syncTimer.C:
					s.logger.WithContext(ctx).Debug("synchronize on tick")
					s.synchronize(ctx)
				}
			}
		})
		s.logger.WithContext(ctx).Info("starting syncer layer processing loop")
		s.eg.Go(func() error {
			for {
				select {
				case <-s.shutdownCtx.Done():
					return nil
				case <-s.validateTimer.C:
					_ = s.processLayers(ctx)
				}
			}
		})
	})
}

func (s *Syncer) isClosed() bool {
	select {
	case <-s.shutdownCtx.Done():
		return true
	default:
		return false
	}
}

func (s *Syncer) setATXSynced() {
	s.atxSyncState.Store(synced)

<<<<<<< HEAD
	s.mu.Lock()
	defer s.mu.Unlock()
=======
	s.muATXSyncedCh.Lock()
	defer s.muATXSyncedCh.Unlock()
>>>>>>> 2792a70b
	for _, ch := range s.awaitATXSyncedCh {
		close(ch)
	}
	s.awaitATXSyncedCh = make([]chan struct{}, 0)
}

func (s *Syncer) getATXSyncState() syncState {
	return s.atxSyncState.Load().(syncState)
}

func (s *Syncer) getSyncState() syncState {
	return s.syncState.Load().(syncState)
}

func (s *Syncer) setSyncState(ctx context.Context, newState syncState) {
	oldState := s.syncState.Swap(newState).(syncState)
	if oldState != newState {
		s.logger.WithContext(ctx).With().Info("sync state change",
			log.String("from_state", oldState.String()),
			log.String("to_state", newState.String()),
			log.Stringer("current", s.ticker.GetCurrentLayer()),
			log.Stringer("latest", s.mesh.LatestLayer()),
			log.Stringer("processed", s.mesh.ProcessedLayer()))
		events.ReportNodeStatusUpdate()
		if newState != synced {
			return
		}
		// notify subscribes
		s.muSyncedCh.Lock()
		defer s.muSyncedCh.Unlock()
		for _, ch := range s.awaitSyncedCh {
			close(ch)
		}
		s.awaitSyncedCh = make([]chan struct{}, 0)
	}
}

// setSyncerBusy returns false if the syncer is already running a sync process.
// otherwise it sets syncer to be busy and returns true.
func (s *Syncer) setSyncerBusy() bool {
	return s.isBusy.CompareAndSwap(0, 1)
}

func (s *Syncer) setSyncerIdle() {
	s.isBusy.Store(0)
}

// targetSyncedLayer is used to signal at which layer we can set this node to synced state.
func (s *Syncer) setTargetSyncedLayer(ctx context.Context, layerID types.LayerID) {
	oldSyncLayer := s.targetSyncedLayer.Swap(layerID).(types.LayerID)
	s.logger.WithContext(ctx).With().Info("target synced layer changed",
		log.Uint32("from_layer", oldSyncLayer.Uint32()),
		log.Uint32("to_layer", layerID.Uint32()),
		log.Stringer("current", s.ticker.GetCurrentLayer()),
		log.Stringer("latest", s.mesh.LatestLayer()),
		log.Stringer("processed", s.mesh.ProcessedLayer()))
}

func (s *Syncer) getTargetSyncedLayer() types.LayerID {
	return s.targetSyncedLayer.Load().(types.LayerID)
}

func (s *Syncer) setLastSyncedLayer(lid types.LayerID) {
	s.lastLayerSynced.Store(lid)
}

func (s *Syncer) getLastSyncedLayer() types.LayerID {
	return s.lastLayerSynced.Load().(types.LayerID)
}

func (s *Syncer) setLastSyncedATXs(epoch types.EpochID) {
	s.lastATXsSynced.Store(epoch)
}

func (s *Syncer) getLastSyncedATXs() types.EpochID {
	return s.lastATXsSynced.Load().(types.EpochID)
}

// synchronize sync data up to the currentLayer-1 and wait for the layers to be validated.
// it returns false if the data sync failed.
func (s *Syncer) synchronize(ctx context.Context) bool {
	ctx = log.WithNewSessionID(ctx)
	logger := s.logger.WithContext(ctx)

	if s.isClosed() {
		logger.Warning("attempting to sync while shutting down")
		return false
	}

	if s.ticker.GetCurrentLayer().Uint32() == 0 {
		return false
	}

	// at most one synchronize process can run at any time
	if !s.setSyncerBusy() {
		logger.Info("sync is already running, giving up")
		return false
	}
	defer s.setSyncerIdle()

	// no need to worry about race condition for s.run. only one instance of synchronize can run at a time
	s.run++
	logger.With().Info(fmt.Sprintf("starting sync run #%v", s.run),
		log.Stringer("sync_state", s.getSyncState()),
		log.Stringer("last_synced", s.getLastSyncedLayer()),
		log.Stringer("current", s.ticker.GetCurrentLayer()),
		log.Stringer("latest", s.mesh.LatestLayer()),
		log.Stringer("in_state", s.mesh.LatestLayerInState()),
		log.Stringer("processed", s.mesh.ProcessedLayer()))

	s.setStateBeforeSync(ctx)
	syncFunc := func() bool {
		if !s.ListenToATXGossip() {
			logger.With().Info("syncing atx before everything else", s.ticker.GetCurrentLayer())
			for epoch := s.getLastSyncedATXs() + 1; epoch <= s.ticker.GetCurrentLayer().GetEpoch(); epoch++ {
				if err := s.fetchEpochATX(ctx, epoch); err != nil {
					return false
				}
			}
			logger.With().Info("atxs synced to epoch", s.getLastSyncedATXs())
			s.setATXSynced()
		}

		current := s.ticker.GetCurrentLayer()
		targetEpoch := current.GetEpoch() - 1
		if current == current.GetEpoch().FirstLayer() && s.getLastSyncedATXs() < targetEpoch {
			// sync ATX from last epoch
			if err := s.fetchEpochATX(ctx, targetEpoch); err != nil {
				return false
			}
		}

		if missing := s.mesh.MissingLayer(); (missing != types.LayerID{}) {
			logger.With().Info("fetching data for missing layer", missing)
			if err := s.syncLayer(ctx, missing); err != nil {
				logger.With().Warning("failed to fetch missing layer", missing, log.Err(err))
				return false
			}
		}
		// always sync to currentLayer-1 to reduce race with gossip and hare/tortoise
		for layerID := s.getLastSyncedLayer().Add(1); layerID.Before(s.ticker.GetCurrentLayer()); layerID = layerID.Add(1) {
			if err := s.syncLayer(ctx, layerID); err != nil {
				logger.With().Warning("failed to fetch layer", layerID, log.Err(err))
				return false
			}
			s.setLastSyncedLayer(layerID)
		}
		logger.With().Debug("data is synced",
			log.Stringer("current", s.ticker.GetCurrentLayer()),
			log.Stringer("latest", s.mesh.LatestLayer()),
			log.Stringer("last_synced", s.getLastSyncedLayer()))
		return true
	}

	success := syncFunc()
	s.setStateAfterSync(ctx, success)
	logger.With().Info(fmt.Sprintf("finished sync run #%v", s.run),
		log.Bool("success", success),
		log.String("sync_state", s.getSyncState().String()),
		log.Stringer("current", s.ticker.GetCurrentLayer()),
		log.Stringer("latest", s.mesh.LatestLayer()),
		log.Stringer("last_synced", s.getLastSyncedLayer()),
		log.Stringer("processed", s.mesh.ProcessedLayer()))
	return success
}

func isTooFarBehind(current, latest types.LayerID, logger log.Logger) bool {
	if current.After(latest) && current.Difference(latest) >= outOfSyncThreshold {
		logger.With().Info("node is too far behind",
			log.Stringer("current", current),
			log.Stringer("latest", latest),
			log.Uint32("behind_threshold", outOfSyncThreshold))
		return true
	}
	return false
}

func (s *Syncer) setStateBeforeSync(ctx context.Context) {
	current := s.ticker.GetCurrentLayer()
	if current.Uint32() <= 1 {
		s.setATXSynced()
		s.setSyncState(ctx, synced)
		return
	}
	latest := s.mesh.LatestLayer()
	if isTooFarBehind(current, latest, s.logger.WithContext(ctx)) {
		s.setSyncState(ctx, notSynced)
	}
}

func (s *Syncer) dataSynced() bool {
	current := s.ticker.GetCurrentLayer()
	return current.Uint32() <= 1 || !s.getLastSyncedLayer().Before(current.Sub(1))
}

func (s *Syncer) setStateAfterSync(ctx context.Context, success bool) {
	currSyncState := s.getSyncState()
	current := s.ticker.GetCurrentLayer()

	// for the gossipSync/notSynced states, we check if the mesh state is on target before we advance sync state.
	// but for the synced state, we don't check the mesh state because gossip+hare+tortoise are in charge of
	// advancing processed/verified layers.  syncer is just auxiliary that fetches data in case of a temporary
	// network outage.
	switch currSyncState {
	case synced:
		latest := s.mesh.LatestLayer()
		if !success && isTooFarBehind(current, latest, s.logger.WithContext(ctx)) {
			s.setSyncState(ctx, notSynced)
		}
	case gossipSync:
		if !success || !s.dataSynced() {
			// push out the target synced layer
			s.setTargetSyncedLayer(ctx, current.Add(numGossipSyncLayers))
			break
		}
		// if we have gossip-synced to the target synced layer, we are ready to participate in consensus
		if !s.getTargetSyncedLayer().After(current) {
			s.setSyncState(ctx, synced)
		}
	case notSynced:
		if success && s.dataSynced() {
			// wait till s.ticker.GetCurrentLayer() + numGossipSyncLayers to participate in consensus
			s.setSyncState(ctx, gossipSync)
			s.setTargetSyncedLayer(ctx, current.Add(numGossipSyncLayers))
		}
	}
}

func (s *Syncer) syncLayer(ctx context.Context, layerID types.LayerID) error {
	if s.isClosed() {
		return errors.New("shutdown")
	}

	s.logger.WithContext(ctx).With().Info("polling layer data", layerID)
	if err := s.fetchLayerData(ctx, layerID); err != nil {
		return err
	}
	return nil
}

func (s *Syncer) fetchEpochATX(ctx context.Context, epoch types.EpochID) error {
	s.logger.WithContext(ctx).With().Info("syncing atxs for epoch", epoch)
	if err := s.fetcher.GetEpochATXs(ctx, epoch); err != nil {
		s.logger.WithContext(ctx).With().Error("failed to fetch epoch atxs", epoch, log.Err(err))
		return err
	}
	s.setLastSyncedATXs(epoch)
	return nil
}

func (s *Syncer) fetchLayerData(ctx context.Context, layerID types.LayerID) error {
	ch := s.fetcher.PollLayerData(ctx, layerID)
	select {
	case res := <-ch:
		if res.Err != nil {
			return fmt.Errorf("PollLayerData: %w", res.Err)
		}
	case <-ctx.Done():
	}
	return nil
}<|MERGE_RESOLUTION|>--- conflicted
+++ resolved
@@ -88,11 +88,6 @@
 	lastLayerSynced   atomic.Value
 	lastATXsSynced    atomic.Value
 
-<<<<<<< HEAD
-	mu sync.Mutex
-
-=======
->>>>>>> 2792a70b
 	// awaitSyncedCh is the list of subscribers' channels to notify when this node enters synced state
 	awaitSyncedCh []chan struct{}
 	muSyncedCh    sync.Mutex // protects the slice above from concurrent access
@@ -100,9 +95,6 @@
 	// awaitATXSyncedCh is the list of subscribers' channels to notify when this node enters ATX synced state
 	awaitATXSyncedCh []chan struct{}
 	muATXSyncedCh    sync.Mutex // protects the slice above from concurrent access
-
-	// awaitATXSyncedCh is the list of subscribers' channels to notify when the node is synced with ATXs
-	awaitATXSyncedCh []chan struct{}
 
 	shutdownCtx context.Context
 	cancelFunc  context.CancelFunc
@@ -175,24 +167,15 @@
 	return ch
 }
 
-<<<<<<< HEAD
-// RegisterForATXSynced returns a channel for notification when the node has synced all ATXs.
-=======
 // RegisterForATXSynced returns a channel for notification when the node enters ATX synced state.
->>>>>>> 2792a70b
 func (s *Syncer) RegisterForATXSynced() chan struct{} {
 	ch := make(chan struct{})
 	if s.ListenToATXGossip() {
 		close(ch)
 		return ch
 	}
-<<<<<<< HEAD
-	s.mu.Lock()
-	defer s.mu.Unlock()
-=======
 	s.muATXSyncedCh.Lock()
 	defer s.muATXSyncedCh.Unlock()
->>>>>>> 2792a70b
 	s.awaitATXSyncedCh = append(s.awaitATXSyncedCh, ch)
 	return ch
 }
@@ -265,13 +248,8 @@
 func (s *Syncer) setATXSynced() {
 	s.atxSyncState.Store(synced)
 
-<<<<<<< HEAD
-	s.mu.Lock()
-	defer s.mu.Unlock()
-=======
 	s.muATXSyncedCh.Lock()
 	defer s.muATXSyncedCh.Unlock()
->>>>>>> 2792a70b
 	for _, ch := range s.awaitATXSyncedCh {
 		close(ch)
 	}
