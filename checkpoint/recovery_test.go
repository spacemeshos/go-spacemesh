--- conflicted
+++ resolved
@@ -262,11 +262,7 @@
 		mfetch.EXPECT().GetPoetProof(gomock.Any(), gomock.Any())
 		if vatx.InitialPost != nil {
 			mvalidator.EXPECT().
-<<<<<<< HEAD
 				InitialNIPostChallenge(gomock.Any(), gomock.Any(), goldenAtx).
-=======
-				InitialNIPostChallenge(&vatx.NIPostChallenge, gomock.Any(), goldenAtx).
->>>>>>> 936f9773
 				AnyTimes()
 			mvalidator.EXPECT().Post(
 				gomock.Any(),
@@ -280,11 +276,7 @@
 			mvalidator.EXPECT().
 				VRFNonce(vatx.SmesherID, *vatx.CommitmentATX, (uint64)(*vatx.VRFNonce), vatx.NumUnits)
 		} else {
-<<<<<<< HEAD
 			mvalidator.EXPECT().NIPostChallenge(gomock.Any(), cdb, vatx.SmesherID)
-=======
-			mvalidator.EXPECT().NIPostChallenge(&vatx.NIPostChallenge, cdb, vatx.SmesherID)
->>>>>>> 936f9773
 		}
 
 		mvalidator.EXPECT().PositioningAtx(vatx.PositioningATX, cdb, goldenAtx, vatx.PublishEpoch)
