package checkpoint_test

import (
	"bytes"
	"context"
	"encoding/json"
	"fmt"
	"os"
	"testing"
	"time"

	"github.com/google/go-cmp/cmp"
	"github.com/google/go-cmp/cmp/cmpopts"
	pb "github.com/spacemeshos/api/release/go/spacemesh/v1"
	"github.com/spf13/afero"
	"github.com/stretchr/testify/require"

	"github.com/spacemeshos/go-spacemesh/checkpoint"
	"github.com/spacemeshos/go-spacemesh/common/types"
	"github.com/spacemeshos/go-spacemesh/sql"
	"github.com/spacemeshos/go-spacemesh/sql/accounts"
	"github.com/spacemeshos/go-spacemesh/sql/atxs"
)

func TestMain(m *testing.M) {
	types.SetLayersPerEpoch(2)
	res := m.Run()
	os.Exit(res)
}

var allAtxs = map[types.NodeID][]*types.ActivationTx{
	// smesher 1 has 7 ATXs, one in each epoch from 1 to 7
	types.BytesToNodeID([]byte("smesher1")): {
		newatx(types.ATXID{17}, nil, 7, 6, 0, types.BytesToNodeID([]byte("smesher1"))),
		newatx(types.ATXID{16}, nil, 6, 5, 0, types.BytesToNodeID([]byte("smesher1"))),
		newatx(types.ATXID{15}, nil, 5, 4, 0, types.BytesToNodeID([]byte("smesher1"))),
		newatx(types.ATXID{14}, nil, 4, 3, 0, types.BytesToNodeID([]byte("smesher1"))),
		newatx(types.ATXID{13}, nil, 3, 2, 0, types.BytesToNodeID([]byte("smesher1"))),
		newatx(types.ATXID{12}, nil, 2, 1, 0, types.BytesToNodeID([]byte("smesher1"))),
		newatx(types.ATXID{11}, &types.ATXID{1}, 1, 0, 123, types.BytesToNodeID([]byte("smesher1"))),
	},

	// smesher 2 has 1 ATX in epoch 7
	types.BytesToNodeID([]byte("smesher2")): {
		newatx(types.ATXID{27}, &types.ATXID{2}, 7, 0, 152, types.BytesToNodeID([]byte("smesher2"))),
	},

	// smesher 4 has 1 ATX in epoch 2
	types.BytesToNodeID([]byte("smesher3")): {
		newatx(types.ATXID{32}, &types.ATXID{3}, 2, 0, 211, types.BytesToNodeID([]byte("smesher3"))),
	},

	// smesher 4 has 1 ATX in epoch 3 and one in epoch 7
	types.BytesToNodeID([]byte("smesher4")): {
		newatx(types.ATXID{47}, nil, 7, 1, 0, types.BytesToNodeID([]byte("smesher4"))),
		newatx(types.ATXID{43}, &types.ATXID{4}, 4, 0, 420, types.BytesToNodeID([]byte("smesher4"))),
	},
}

var allAccounts = []*types.Account{
	{Layer: types.LayerID(0), Address: types.Address{1, 1}, NextNonce: 1, Balance: 1300, TemplateAddress: &types.Address{2}, State: []byte("state10")},
	{Layer: types.LayerID(1), Address: types.Address{1, 1}, NextNonce: 4, Balance: 3111, TemplateAddress: &types.Address{2}, State: []byte("state11")},
	{Layer: types.LayerID(5), Address: types.Address{1, 1}, NextNonce: 5, Balance: 111, TemplateAddress: &types.Address{2}, State: []byte("state15")},
	{Layer: types.LayerID(2), Address: types.Address{2, 2}, NextNonce: 1, Balance: 300, TemplateAddress: &types.Address{2}, State: []byte("state22")},
	{Layer: types.LayerID(4), Address: types.Address{2, 2}, NextNonce: 14, Balance: 311, TemplateAddress: &types.Address{2}, State: []byte("state24")},
	{Layer: types.LayerID(6), Address: types.Address{2, 2}, NextNonce: 15, Balance: 111, TemplateAddress: &types.Address{2}, State: []byte("state26")},
	{Layer: types.LayerID(5), Address: types.Address{3, 3}, NextNonce: 1, Balance: 124, TemplateAddress: &types.Address{3}, State: []byte("state35")},
	{Layer: types.LayerID(7), Address: types.Address{4, 4}, NextNonce: 1, Balance: 31, TemplateAddress: &types.Address{3}, State: []byte("state47")},
}

<<<<<<< HEAD
func expectedCheckpoint(t *testing.T) *types.Checkpoint {
	return &types.Checkpoint{
=======
func expectedCheckpoint(t *testing.T, snapshot types.LayerID, numAtxs int) *checkpoint.Checkpoint {
	t.Helper()

	request, err := json.Marshal(&pb.CheckpointStreamRequest{
		SnapshotLayer: uint32(snapshot),
		NumAtxs:       uint32(numAtxs),
	})
	require.NoError(t, err)

	result := &checkpoint.Checkpoint{
		Command: fmt.Sprintf(checkpoint.CommandString, request),
>>>>>>> edda5f23
		Version: "https://spacemesh.io/checkpoint.schema.json.1.0",
		Data: types.InnerData{
			CheckpointId: "snapshot-5",
<<<<<<< HEAD
			Atxs: []types.AtxSnapshot{
				toShortAtx(newvatx(t, allAtxs[3]), allAtxs[0].CommitmentATX, allAtxs[0].VRFNonce),
				toShortAtx(newvatx(t, allAtxs[2]), allAtxs[0].CommitmentATX, allAtxs[0].VRFNonce),
				toShortAtx(newvatx(t, allAtxs[4]), allAtxs[4].CommitmentATX, allAtxs[4].VRFNonce),
				toShortAtx(newvatx(t, allAtxs[6]), allAtxs[5].CommitmentATX, allAtxs[5].VRFNonce),
				toShortAtx(newvatx(t, allAtxs[5]), allAtxs[5].CommitmentATX, allAtxs[5].VRFNonce),
			},
			Accounts: []types.AccountSnapshot{
				{Address: types.Address{1, 1}.Bytes(), Balance: 111, Nonce: 5, Template: types.Address{2}.Bytes(), State: []byte("state15")},
				{Address: types.Address{2, 2}.Bytes(), Balance: 311, Nonce: 14, Template: types.Address{2}.Bytes(), State: []byte("state24")},
				{Address: types.Address{3, 3}.Bytes(), Balance: 124, Nonce: 1, Template: types.Address{3}.Bytes(), State: []byte("state35")},
			},
=======
>>>>>>> edda5f23
		},
	}

	if numAtxs < 2 {
		require.Fail(t, "numEpochs must be at least 2")
	}

	atxData := make([]checkpoint.ShortAtx, 0, numAtxs*len(allAtxs))
	for _, atxs := range allAtxs {
		n := len(atxs)
		if n > numAtxs {
			n = numAtxs
		}
		for i := 0; i < n; i++ {
			atxData = append(atxData, toShortAtx(newvatx(t, atxs[i]), atxs[len(atxs)-1].CommitmentATX, atxs[len(atxs)-1].VRFNonce))
		}
	}

	result.Data.Atxs = atxData

	accounts := make(map[types.Address]*types.Account)
	for _, account := range allAccounts {
		if account.Layer <= snapshot {
			a, ok := accounts[account.Address]
			switch {
			case !ok:
				accounts[account.Address] = account
			case account.Layer > a.Layer:
				accounts[account.Address] = account
			}
		}
	}

	for _, account := range accounts {
		result.Data.Accounts = append(result.Data.Accounts, checkpoint.Account{
			Address:  account.Address.Bytes(),
			Balance:  account.Balance,
			Nonce:    account.NextNonce,
			Template: account.TemplateAddress.Bytes(),
			State:    account.State,
		})
	}

	return result
}

func newatx(id types.ATXID, commitAtx *types.ATXID, epoch uint32, seq, vrfnonce uint64, nodeID types.NodeID) *types.ActivationTx {
	atx := &types.ActivationTx{
		InnerActivationTx: types.InnerActivationTx{
			NIPostChallenge: types.NIPostChallenge{
				PublishEpoch:  types.EpochID(epoch),
				Sequence:      seq,
				CommitmentATX: commitAtx,
			},
			NIPost: &types.NIPost{
				PostMetadata: &types.PostMetadata{
					Challenge: types.RandomBytes(5),
				},
			},
			NumUnits: 2,
			Coinbase: types.Address{1, 2, 3},
		},
	}
	atx.SetID(id)
	if vrfnonce != 0 {
		atx.VRFNonce = (*types.VRFPostIndex)(&vrfnonce)
	}
	atx.SmesherID = nodeID
	atx.SetEffectiveNumUnits(atx.NumUnits)
	atx.SetReceived(time.Now().Local())
	return atx
}

func newvatx(tb testing.TB, atx *types.ActivationTx) *types.VerifiedActivationTx {
	vatx, err := atx.Verify(1111, 12)
	require.NoError(tb, err)
	return vatx
}

func toShortAtx(v *types.VerifiedActivationTx, cmt *types.ATXID, nonce *types.VRFPostIndex) types.AtxSnapshot {
	return types.AtxSnapshot{
		ID:             v.ID().Bytes(),
		Epoch:          v.PublishEpoch.Uint32(),
		CommitmentAtx:  cmt.Bytes(),
		VrfNonce:       uint64(*nonce),
		NumUnits:       v.NumUnits,
		BaseTickHeight: v.BaseTickHeight(),
		TickCount:      v.TickCount(),
		PublicKey:      v.SmesherID.Bytes(),
		Sequence:       v.Sequence,
		Coinbase:       v.Coinbase.Bytes(),
	}
}

func createMesh(t *testing.T, db *sql.Database, identities map[types.NodeID][]*types.ActivationTx, accts []*types.Account) {
	for _, identity := range identities {
		for _, atx := range identity {
			require.NoError(t, atxs.Add(db, newvatx(t, atx)))
		}
	}

	for _, it := range accts {
		require.NoError(t, accounts.Update(db, it))
	}
}

func TestRunner_Generate(t *testing.T) {
	tcs := []struct {
		desc    string
		atxes   map[types.NodeID][]*types.ActivationTx
		numAtxs int
		accts   []*types.Account
		fail    bool
	}{
		{
			desc:    "all good, 2 atxs",
			atxes:   allAtxs,
			numAtxs: 2,
			accts:   allAccounts,
		},
		{
			desc:    "all good, 4 atxs",
			atxes:   allAtxs,
			numAtxs: 4,
			accts:   allAccounts,
		},
		{
			desc:    "all good, 7 atxs",
			atxes:   allAtxs,
			numAtxs: 7,
			accts:   allAccounts,
		},
		{
			desc:  "no atxs",
			accts: allAccounts,
			fail:  true,
		},
		{
			desc:  "no accounts",
			atxes: allAtxs,
			fail:  true,
		},
	}
	for _, tc := range tcs {
		tc := tc
		t.Run(tc.desc, func(t *testing.T) {
			db := sql.InMemory()
			snapshot := types.LayerID(5)
			createMesh(t, db, tc.atxes, tc.accts)

			fs := afero.NewMemMapFs()
			dir, err := afero.TempDir(fs, "", "Generate")
			require.NoError(t, err)
			ctx, cancel := context.WithTimeout(context.Background(), time.Second)
			defer cancel()
			err = checkpoint.Generate(ctx, fs, db, dir, snapshot, tc.numAtxs)
			if tc.fail {
				require.Error(t, err)
				return
			}
			require.NoError(t, err)
			fname := checkpoint.SelfCheckpointFilename(dir, snapshot)
			persisted, err := afero.ReadFile(fs, fname)
			require.NoError(t, err)
			require.NoError(t, checkpoint.ValidateSchema(persisted))
<<<<<<< HEAD
			var got types.Checkpoint
			expected := expectedCheckpoint(t)
=======
			var got checkpoint.Checkpoint
			expected := expectedCheckpoint(t, snapshot, tc.numAtxs)
>>>>>>> edda5f23
			require.NoError(t, json.Unmarshal(persisted, &got))

			require.True(t, cmp.Equal(*expected, got, cmpopts.EquateEmpty(),
				cmpopts.SortSlices(func(a, b checkpoint.ShortAtx) bool { return bytes.Compare(a.ID, b.ID) < 0 }),
				cmpopts.SortSlices(func(a, b checkpoint.Account) bool { return bytes.Compare(a.Address, b.Address) < 0 }),
			), cmp.Diff(*expected, got))
		})
	}
}

func TestRunner_Generate_Error(t *testing.T) {
	const numEpochs = 2

	tcs := []struct {
		desc              string
		missingVrf        bool
		missingCommitment bool
	}{
		{
			desc:       "no vrf nonce",
			missingVrf: true,
		},
		{
			desc:              "no commitment atx",
			missingCommitment: true,
		},
	}
	for _, tc := range tcs {
		tc := tc
		t.Run(tc.desc, func(t *testing.T) {
			db := sql.InMemory()
			snapshot := types.LayerID(5)
			var atx *types.ActivationTx
			if tc.missingCommitment {
				atx = newatx(types.ATXID{13}, nil, 2, 1, 11, types.BytesToNodeID([]byte("smesher1")))
			} else if tc.missingVrf {
				atx = newatx(types.ATXID{13}, &types.ATXID{11}, 2, 1, 0, types.BytesToNodeID([]byte("smesher1")))
			}
			createMesh(t, db, map[types.NodeID][]*types.ActivationTx{
				types.BytesToNodeID([]byte("smesher1")): {atx},
			}, allAccounts)

			fs := afero.NewMemMapFs()
			dir, err := afero.TempDir(fs, "", "Generate")
			require.NoError(t, err)
			ctx, cancel := context.WithTimeout(context.Background(), time.Second)
			defer cancel()
			err = checkpoint.Generate(ctx, fs, db, dir, snapshot, numEpochs)
			if tc.missingCommitment {
				require.ErrorContains(t, err, "atxs snapshot commitment")
			} else if tc.missingVrf {
				require.ErrorContains(t, err, "atxs snapshot nonce")
			}
		})
	}
}<|MERGE_RESOLUTION|>--- conflicted
+++ resolved
@@ -68,11 +68,7 @@
 	{Layer: types.LayerID(7), Address: types.Address{4, 4}, NextNonce: 1, Balance: 31, TemplateAddress: &types.Address{3}, State: []byte("state47")},
 }
 
-<<<<<<< HEAD
-func expectedCheckpoint(t *testing.T) *types.Checkpoint {
-	return &types.Checkpoint{
-=======
-func expectedCheckpoint(t *testing.T, snapshot types.LayerID, numAtxs int) *checkpoint.Checkpoint {
+func expectedCheckpoint(t *testing.T, snapshot types.LayerID, numAtxs int) *types.Checkpoint {
 	t.Helper()
 
 	request, err := json.Marshal(&pb.CheckpointStreamRequest{
@@ -81,27 +77,11 @@
 	})
 	require.NoError(t, err)
 
-	result := &checkpoint.Checkpoint{
+	result := &types.Checkpoint{
 		Command: fmt.Sprintf(checkpoint.CommandString, request),
->>>>>>> edda5f23
 		Version: "https://spacemesh.io/checkpoint.schema.json.1.0",
 		Data: types.InnerData{
 			CheckpointId: "snapshot-5",
-<<<<<<< HEAD
-			Atxs: []types.AtxSnapshot{
-				toShortAtx(newvatx(t, allAtxs[3]), allAtxs[0].CommitmentATX, allAtxs[0].VRFNonce),
-				toShortAtx(newvatx(t, allAtxs[2]), allAtxs[0].CommitmentATX, allAtxs[0].VRFNonce),
-				toShortAtx(newvatx(t, allAtxs[4]), allAtxs[4].CommitmentATX, allAtxs[4].VRFNonce),
-				toShortAtx(newvatx(t, allAtxs[6]), allAtxs[5].CommitmentATX, allAtxs[5].VRFNonce),
-				toShortAtx(newvatx(t, allAtxs[5]), allAtxs[5].CommitmentATX, allAtxs[5].VRFNonce),
-			},
-			Accounts: []types.AccountSnapshot{
-				{Address: types.Address{1, 1}.Bytes(), Balance: 111, Nonce: 5, Template: types.Address{2}.Bytes(), State: []byte("state15")},
-				{Address: types.Address{2, 2}.Bytes(), Balance: 311, Nonce: 14, Template: types.Address{2}.Bytes(), State: []byte("state24")},
-				{Address: types.Address{3, 3}.Bytes(), Balance: 124, Nonce: 1, Template: types.Address{3}.Bytes(), State: []byte("state35")},
-			},
-=======
->>>>>>> edda5f23
 		},
 	}
 
@@ -109,7 +89,7 @@
 		require.Fail(t, "numEpochs must be at least 2")
 	}
 
-	atxData := make([]checkpoint.ShortAtx, 0, numAtxs*len(allAtxs))
+	atxData := make([]types.AtxSnapshot, 0, numAtxs*len(allAtxs))
 	for _, atxs := range allAtxs {
 		n := len(atxs)
 		if n > numAtxs {
@@ -136,7 +116,7 @@
 	}
 
 	for _, account := range accounts {
-		result.Data.Accounts = append(result.Data.Accounts, checkpoint.Account{
+		result.Data.Accounts = append(result.Data.Accounts, types.AccountSnapshot{
 			Address:  account.Address.Bytes(),
 			Balance:  account.Balance,
 			Nonce:    account.NextNonce,
@@ -267,18 +247,13 @@
 			persisted, err := afero.ReadFile(fs, fname)
 			require.NoError(t, err)
 			require.NoError(t, checkpoint.ValidateSchema(persisted))
-<<<<<<< HEAD
 			var got types.Checkpoint
-			expected := expectedCheckpoint(t)
-=======
-			var got checkpoint.Checkpoint
 			expected := expectedCheckpoint(t, snapshot, tc.numAtxs)
->>>>>>> edda5f23
 			require.NoError(t, json.Unmarshal(persisted, &got))
 
 			require.True(t, cmp.Equal(*expected, got, cmpopts.EquateEmpty(),
-				cmpopts.SortSlices(func(a, b checkpoint.ShortAtx) bool { return bytes.Compare(a.ID, b.ID) < 0 }),
-				cmpopts.SortSlices(func(a, b checkpoint.Account) bool { return bytes.Compare(a.Address, b.Address) < 0 }),
+				cmpopts.SortSlices(func(a, b types.AtxSnapshot) bool { return bytes.Compare(a.ID, b.ID) < 0 }),
+				cmpopts.SortSlices(func(a, b types.AccountSnapshot) bool { return bytes.Compare(a.Address, b.Address) < 0 }),
 			), cmp.Diff(*expected, got))
 		})
 	}
