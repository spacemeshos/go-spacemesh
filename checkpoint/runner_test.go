package checkpoint_test

import (
	"bytes"
	"context"
	"encoding/json"
	"fmt"
	"os"
	"testing"
	"time"

	"github.com/google/go-cmp/cmp"
	"github.com/google/go-cmp/cmp/cmpopts"
	pb "github.com/spacemeshos/api/release/go/spacemesh/v1"
	"github.com/spf13/afero"
	"github.com/stretchr/testify/require"

	"github.com/spacemeshos/go-spacemesh/checkpoint"
	"github.com/spacemeshos/go-spacemesh/common/types"
	"github.com/spacemeshos/go-spacemesh/sql"
	"github.com/spacemeshos/go-spacemesh/sql/accounts"
	"github.com/spacemeshos/go-spacemesh/sql/atxs"
	"github.com/spacemeshos/go-spacemesh/sql/identities"
)

func TestMain(m *testing.M) {
	types.SetLayersPerEpoch(2)
	res := m.Run()
	os.Exit(res)
}

type miner struct {
	atxs             []*types.ActivationTx
	malfeasanceProof []byte
}

var allMiners = []miner{
	// smesher 1 has 7 ATXs, one in each epoch from 1 to 7
	{
		atxs: []*types.ActivationTx{
			newAtx(types.ATXID{17}, types.ATXID{16}, nil, 7, 6, 123, []byte("smesher1")),
			newAtx(types.ATXID{16}, types.ATXID{15}, nil, 6, 5, 123, []byte("smesher1")),
			newAtx(types.ATXID{15}, types.ATXID{14}, nil, 5, 4, 123, []byte("smesher1")),
			newAtx(types.ATXID{14}, types.ATXID{13}, nil, 4, 3, 123, []byte("smesher1")),
			newAtx(types.ATXID{13}, types.ATXID{12}, nil, 3, 2, 123, []byte("smesher1")),
			newAtx(types.ATXID{12}, types.ATXID{11}, nil, 2, 1, 123, []byte("smesher1")),
			newAtx(types.ATXID{11}, types.EmptyATXID, &types.ATXID{1}, 1, 0, 123, []byte("smesher1")),
		},
	},

	// smesher 2 has 1 ATX in epoch 7
	{
		atxs: []*types.ActivationTx{
			newAtx(types.ATXID{27}, types.EmptyATXID, &types.ATXID{2}, 7, 0, 152, []byte("smesher2")),
		},
	},

	// smesher 3 has 1 ATX in epoch 2
	{
		atxs: []*types.ActivationTx{
			newAtx(types.ATXID{32}, types.EmptyATXID, &types.ATXID{3}, 2, 0, 211, []byte("smesher3")),
		},
	},

	// smesher 4 has 1 ATX in epoch 3 and one in epoch 7
	{
		atxs: []*types.ActivationTx{
			newAtx(types.ATXID{47}, types.ATXID{43}, nil, 7, 1, 420, []byte("smesher4")),
			newAtx(types.ATXID{43}, types.EmptyATXID, &types.ATXID{4}, 4, 0, 420, []byte("smesher4")),
		},
	},

	// smesher 5 is malicious and equivocated in epoch 7
	{
		atxs: []*types.ActivationTx{
			newAtx(types.ATXID{83}, types.EmptyATXID, &types.ATXID{27}, 7, 0, 113, []byte("smesher5")),
			newAtx(types.ATXID{97}, types.EmptyATXID, &types.ATXID{16}, 7, 0, 113, []byte("smesher5")),
		},
		malfeasanceProof: []byte("im bad"),
	},
}

var allAccounts = []*types.Account{
	{
		Layer:           types.LayerID(0),
		Address:         types.Address{1, 1},
		NextNonce:       1,
		Balance:         1300,
		TemplateAddress: &types.Address{2},
		State:           []byte("state10"),
	},
	{
		Layer:           types.LayerID(1),
		Address:         types.Address{1, 1},
		NextNonce:       4,
		Balance:         3111,
		TemplateAddress: &types.Address{2},
		State:           []byte("state11"),
	},
	{
		Layer:           types.LayerID(5),
		Address:         types.Address{1, 1},
		NextNonce:       5,
		Balance:         111,
		TemplateAddress: &types.Address{2},
		State:           []byte("state15"),
	},
	{
		Layer:           types.LayerID(2),
		Address:         types.Address{2, 2},
		NextNonce:       1,
		Balance:         300,
		TemplateAddress: &types.Address{2},
		State:           []byte("state22"),
	},
	{
		Layer:           types.LayerID(4),
		Address:         types.Address{2, 2},
		NextNonce:       14,
		Balance:         311,
		TemplateAddress: &types.Address{2},
		State:           []byte("state24"),
	},
	{
		Layer:           types.LayerID(6),
		Address:         types.Address{2, 2},
		NextNonce:       15,
		Balance:         111,
		TemplateAddress: &types.Address{2},
		State:           []byte("state26"),
	},
	{
		Layer:           types.LayerID(5),
		Address:         types.Address{3, 3},
		NextNonce:       1,
		Balance:         124,
		TemplateAddress: &types.Address{3},
		State:           []byte("state35"),
	},
	{
		Layer:           types.LayerID(7),
		Address:         types.Address{4, 4},
		NextNonce:       1,
		Balance:         31,
		TemplateAddress: &types.Address{3},
		State:           []byte("state47"),
	},
}

func expectedCheckpoint(t testing.TB, snapshot types.LayerID, numAtxs int, miners []miner) *types.Checkpoint {
	t.Helper()

	request, err := json.Marshal(&pb.CheckpointStreamRequest{
		SnapshotLayer: uint32(snapshot),
		NumAtxs:       uint32(numAtxs),
	})
	require.NoError(t, err)

	result := &types.Checkpoint{
		Command: fmt.Sprintf(checkpoint.CommandString, request),
		Version: "https://spacemesh.io/checkpoint.schema.json.1.0",
		Data: types.InnerData{
			CheckpointId: "snapshot-5",
		},
	}

	if numAtxs < 2 {
		require.Fail(t, "numEpochs must be at least 2")
	}

	atxData := make([]types.AtxSnapshot, 0, numAtxs*len(miners))
	for _, miner := range miners {
		if len(miner.malfeasanceProof) > 0 {
			continue
		}
		atxs := miner.atxs
		n := len(atxs)
		if n > numAtxs {
			n = numAtxs
		}
		for i := 0; i < n; i++ {
			atxData = append(
				atxData,
				asAtxSnapshot(atxs[i], atxs[len(atxs)-1].CommitmentATX),
			)
		}
	}

	result.Data.Atxs = atxData

	accounts := make(map[types.Address]*types.Account)
	for _, account := range allAccounts {
		if account.Layer <= snapshot {
			a, ok := accounts[account.Address]
			switch {
			case !ok:
				accounts[account.Address] = account
			case account.Layer > a.Layer:
				accounts[account.Address] = account
			}
		}
	}

	for _, account := range accounts {
		result.Data.Accounts = append(result.Data.Accounts, types.AccountSnapshot{
			Address:  account.Address.Bytes(),
			Balance:  account.Balance,
			Nonce:    account.NextNonce,
			Template: account.TemplateAddress.Bytes(),
			State:    account.State,
		})
	}

	return result
}

func newAtx(
	id, prevID types.ATXID,
	commitAtx *types.ATXID,
	epoch uint32,
	seq, vrfnonce uint64,
	nodeID []byte,
) *types.ActivationTx {
	atx := &types.ActivationTx{
		PublishEpoch:  types.EpochID(epoch),
		Sequence:      seq,
		CommitmentATX: commitAtx,
		PrevATXID:     prevID,
		NumUnits:      2,
		Coinbase:      types.Address{1, 2, 3},
		TickCount:     1,
		SmesherID:     types.BytesToNodeID(nodeID),
		VRFNonce:      types.VRFPostIndex(vrfnonce),
	}
	atx.SetID(id)
	atx.SetReceived(time.Now().Local())
	return atx
}

func asAtxSnapshot(v *types.ActivationTx, cmt *types.ATXID) types.AtxSnapshot {
	return types.AtxSnapshot{
		ID:             v.ID().Bytes(),
		Epoch:          v.PublishEpoch.Uint32(),
		CommitmentAtx:  cmt.Bytes(),
		VrfNonce:       uint64(v.VRFNonce),
		NumUnits:       v.NumUnits,
		BaseTickHeight: v.BaseTickHeight,
		TickCount:      v.TickCount,
		PublicKey:      v.SmesherID.Bytes(),
		Sequence:       v.Sequence,
		Coinbase:       v.Coinbase.Bytes(),
		Units:          map[types.NodeID]uint32{v.SmesherID: v.NumUnits},
	}
}

func createMesh(t testing.TB, db *sql.Database, miners []miner, accts []*types.Account) {
	t.Helper()
	for _, miner := range miners {
		for _, atx := range miner.atxs {
<<<<<<< HEAD
			require.NoError(t, atxs.Add(db, atx, types.AtxBlob{}))
=======
			require.NoError(t, atxs.Add(db, atx))
			require.NoError(t, atxs.SetUnits(db, atx.ID(), atx.SmesherID, atx.NumUnits))
>>>>>>> 2e109831
		}
		if proof := miner.malfeasanceProof; len(proof) > 0 {
			require.NoError(t, identities.SetMalicious(db, miner.atxs[0].SmesherID, proof, time.Now()))
		}
	}

	for _, it := range accts {
		require.NoError(t, accounts.Update(db, it))
	}
}

func TestRunner_Generate(t *testing.T) {
	t.Parallel()
	tcs := []struct {
		desc    string
		miners  []miner
		numAtxs int
		accts   []*types.Account
	}{
		{
			desc:    "all good, 2 atxs",
			miners:  allMiners,
			numAtxs: 2,
			accts:   allAccounts,
		},
		{
			desc:    "all good, 4 atxs",
			miners:  allMiners,
			numAtxs: 4,
			accts:   allAccounts,
		},
		{
			desc:    "all good, 7 atxs",
			miners:  allMiners,
			numAtxs: 7,
			accts:   allAccounts,
		},
	}
	for _, tc := range tcs {
		t.Run(tc.desc, func(t *testing.T) {
			t.Parallel()
			db := sql.InMemory()
			snapshot := types.LayerID(5)
			createMesh(t, db, tc.miners, tc.accts)

			fs := afero.NewMemMapFs()
			dir, err := afero.TempDir(fs, "", "Generate")
			require.NoError(t, err)
			ctx, cancel := context.WithTimeout(context.Background(), time.Second)
			defer cancel()
			err = checkpoint.Generate(ctx, fs, db, dir, snapshot, tc.numAtxs)
			require.NoError(t, err)
			fname := checkpoint.SelfCheckpointFilename(dir, snapshot)
			persisted, err := afero.ReadFile(fs, fname)
			require.NoError(t, err)
			require.NoError(t, checkpoint.ValidateSchema(persisted))
			var got types.Checkpoint
			expected := expectedCheckpoint(t, snapshot, tc.numAtxs, tc.miners)
			require.NoError(t, json.Unmarshal(persisted, &got))

			require.True(t, cmp.Equal(
				*expected,
				got,
				cmpopts.EquateEmpty(),
				cmpopts.SortSlices(func(a, b types.AtxSnapshot) bool { return bytes.Compare(a.ID, b.ID) < 0 }),
				cmpopts.SortSlices(
					func(a, b types.AccountSnapshot) bool { return bytes.Compare(a.Address, b.Address) < 0 },
				),
			), cmp.Diff(*expected, got))
		})
	}
}

func TestRunner_Generate_Error(t *testing.T) {
	t.Parallel()
	t.Run("no commitment atx", func(t *testing.T) {
		t.Parallel()
		db := sql.InMemory()
		snapshot := types.LayerID(5)

		atx := newAtx(types.ATXID{13}, types.EmptyATXID, nil, 2, 1, 11, types.RandomNodeID().Bytes())
		createMesh(t, db, []miner{{atxs: []*types.ActivationTx{atx}}}, allAccounts)

		fs := afero.NewMemMapFs()
		dir, err := afero.TempDir(fs, "", "Generate")
		require.NoError(t, err)
		err = checkpoint.Generate(context.Background(), fs, db, dir, snapshot, 2)
		require.ErrorContains(t, err, "atxs snapshot commitment")
	})
	t.Run("no atxs", func(t *testing.T) {
		t.Parallel()
		db := sql.InMemory()
		snapshot := types.LayerID(5)
		createMesh(t, db, nil, allAccounts)

		fs := afero.NewMemMapFs()
		dir, err := afero.TempDir(fs, "", "Generate")
		require.NoError(t, err)

		err = checkpoint.Generate(context.Background(), fs, db, dir, snapshot, 2)
		require.Error(t, err)
	})
	t.Run("no accounts", func(t *testing.T) {
		t.Parallel()
		db := sql.InMemory()
		snapshot := types.LayerID(5)
		createMesh(t, db, allMiners, nil)

		fs := afero.NewMemMapFs()
		dir, err := afero.TempDir(fs, "", "Generate")
		require.NoError(t, err)

		err = checkpoint.Generate(context.Background(), fs, db, dir, snapshot, 2)
		require.Error(t, err)
	})
}<|MERGE_RESOLUTION|>--- conflicted
+++ resolved
@@ -257,12 +257,8 @@
 	t.Helper()
 	for _, miner := range miners {
 		for _, atx := range miner.atxs {
-<<<<<<< HEAD
 			require.NoError(t, atxs.Add(db, atx, types.AtxBlob{}))
-=======
-			require.NoError(t, atxs.Add(db, atx))
 			require.NoError(t, atxs.SetUnits(db, atx.ID(), atx.SmesherID, atx.NumUnits))
->>>>>>> 2e109831
 		}
 		if proof := miner.malfeasanceProof; len(proof) > 0 {
 			require.NoError(t, identities.SetMalicious(db, miner.atxs[0].SmesherID, proof, time.Now()))
