package checkpoint_test

import (
	"bytes"
	"context"
	"encoding/json"
	"fmt"
	"os"
	"testing"
	"time"

	"github.com/google/go-cmp/cmp"
	"github.com/google/go-cmp/cmp/cmpopts"
	pb "github.com/spacemeshos/api/release/go/spacemesh/v1"
	"github.com/spf13/afero"
	"github.com/stretchr/testify/require"

	"github.com/spacemeshos/go-spacemesh/checkpoint"
	"github.com/spacemeshos/go-spacemesh/common/types"
	"github.com/spacemeshos/go-spacemesh/sql"
	"github.com/spacemeshos/go-spacemesh/sql/accounts"
	"github.com/spacemeshos/go-spacemesh/sql/atxs"
	"github.com/spacemeshos/go-spacemesh/sql/identities"
	"github.com/spacemeshos/go-spacemesh/sql/statesql"
)

func TestMain(m *testing.M) {
	types.SetLayersPerEpoch(2)
	res := m.Run()
	os.Exit(res)
}

type miner struct {
	atxs             []*types.ActivationTx
	malfeasanceProof []byte
}

var allMiners = []miner{
	// smesher 1 has 7 ATXs, one in each epoch from 1 to 7
	{
		atxs: []*types.ActivationTx{
			newAtx(types.ATXID{17}, types.ATXID{16}, nil, 7, 6, 123, []byte("smesher1")),
			newAtx(types.ATXID{16}, types.ATXID{15}, nil, 6, 5, 123, []byte("smesher1")),
			newAtx(types.ATXID{15}, types.ATXID{14}, nil, 5, 4, 123, []byte("smesher1")),
			newAtx(types.ATXID{14}, types.ATXID{13}, nil, 4, 3, 123, []byte("smesher1")),
			newAtx(types.ATXID{13}, types.ATXID{12}, nil, 3, 2, 123, []byte("smesher1")),
			newAtx(types.ATXID{12}, types.ATXID{11}, nil, 2, 1, 123, []byte("smesher1")),
			newAtx(types.ATXID{11}, types.EmptyATXID, &types.ATXID{1}, 1, 0, 123, []byte("smesher1")),
		},
	},

	// smesher 2 has 1 ATX in epoch 7
	{
		atxs: []*types.ActivationTx{
			newAtx(types.ATXID{27}, types.EmptyATXID, &types.ATXID{2}, 7, 0, 152, []byte("smesher2")),
		},
	},

	// smesher 3 has 1 ATX in epoch 2
	{
		atxs: []*types.ActivationTx{
			newAtx(types.ATXID{32}, types.EmptyATXID, &types.ATXID{3}, 2, 0, 211, []byte("smesher3")),
		},
	},

	// smesher 4 has 1 ATX in epoch 3 and one in epoch 7
	{
		atxs: []*types.ActivationTx{
			newAtx(types.ATXID{47}, types.ATXID{43}, nil, 7, 1, 420, []byte("smesher4")),
			newAtx(types.ATXID{43}, types.EmptyATXID, &types.ATXID{4}, 4, 0, 420, []byte("smesher4")),
		},
	},

	// smesher 5 is malicious and equivocated in epoch 7
	{
		atxs: []*types.ActivationTx{
			newAtx(types.ATXID{83}, types.EmptyATXID, &types.ATXID{27}, 7, 0, 113, []byte("smesher5")),
			newAtx(types.ATXID{97}, types.EmptyATXID, &types.ATXID{16}, 7, 0, 113, []byte("smesher5")),
		},
		malfeasanceProof: []byte("im bad"),
	},
}

var allAccounts = []*types.Account{
	{
		Layer:           types.LayerID(0),
		Address:         types.Address{1, 1},
		NextNonce:       1,
		Balance:         1300,
		TemplateAddress: &types.Address{2},
		State:           []byte("state10"),
	},
	{
		Layer:           types.LayerID(1),
		Address:         types.Address{1, 1},
		NextNonce:       4,
		Balance:         3111,
		TemplateAddress: &types.Address{2},
		State:           []byte("state11"),
	},
	{
		Layer:           types.LayerID(5),
		Address:         types.Address{1, 1},
		NextNonce:       5,
		Balance:         111,
		TemplateAddress: &types.Address{2},
		State:           []byte("state15"),
	},
	{
		Layer:           types.LayerID(2),
		Address:         types.Address{2, 2},
		NextNonce:       1,
		Balance:         300,
		TemplateAddress: &types.Address{2},
		State:           []byte("state22"),
	},
	{
		Layer:           types.LayerID(4),
		Address:         types.Address{2, 2},
		NextNonce:       14,
		Balance:         311,
		TemplateAddress: &types.Address{2},
		State:           []byte("state24"),
	},
	{
		Layer:           types.LayerID(6),
		Address:         types.Address{2, 2},
		NextNonce:       15,
		Balance:         111,
		TemplateAddress: &types.Address{2},
		State:           []byte("state26"),
	},
	{
		Layer:           types.LayerID(5),
		Address:         types.Address{3, 3},
		NextNonce:       1,
		Balance:         124,
		TemplateAddress: &types.Address{3},
		State:           []byte("state35"),
	},
	{
		Layer:           types.LayerID(7),
		Address:         types.Address{4, 4},
		NextNonce:       1,
		Balance:         31,
		TemplateAddress: &types.Address{3},
		State:           []byte("state47"),
	},
}

func expectedCheckpoint(t testing.TB, snapshot types.LayerID, numAtxs int, miners []miner) *types.Checkpoint {
	t.Helper()

	request, err := json.Marshal(&pb.CheckpointStreamRequest{
		SnapshotLayer: uint32(snapshot),
		NumAtxs:       uint32(numAtxs),
	})
	require.NoError(t, err)

	result := &types.Checkpoint{
		Command: fmt.Sprintf(checkpoint.CommandString, request),
		Version: "https://spacemesh.io/checkpoint.schema.json.1.0",
		Data: types.InnerData{
			CheckpointId: "snapshot-5",
		},
	}

	if numAtxs < 2 {
		require.Fail(t, "numEpochs must be at least 2")
	}

	atxData := make([]types.AtxSnapshot, 0, numAtxs*len(miners))
	for _, miner := range miners {
		if len(miner.malfeasanceProof) > 0 {
			continue
		}
		atxs := miner.atxs
		n := len(atxs)
		if n > numAtxs {
			n = numAtxs
		}
		for i := 0; i < n; i++ {
			atxData = append(
				atxData,
				asAtxSnapshot(atxs[i], atxs[len(atxs)-1].CommitmentATX),
			)
		}
	}

	result.Data.Atxs = atxData

	accounts := make(map[types.Address]*types.Account)
	for _, account := range allAccounts {
		if account.Layer <= snapshot {
			a, ok := accounts[account.Address]
			switch {
			case !ok:
				accounts[account.Address] = account
			case account.Layer > a.Layer:
				accounts[account.Address] = account
			}
		}
	}

	for _, account := range accounts {
		result.Data.Accounts = append(result.Data.Accounts, types.AccountSnapshot{
			Address:  account.Address.Bytes(),
			Balance:  account.Balance,
			Nonce:    account.NextNonce,
			Template: account.TemplateAddress.Bytes(),
			State:    account.State,
		})
	}

	return result
}

func newAtx(
	id, prevID types.ATXID,
	commitAtx *types.ATXID,
	epoch uint32,
	seq, vrfnonce uint64,
	nodeID []byte,
) *types.ActivationTx {
	atx := &types.ActivationTx{
		PublishEpoch:  types.EpochID(epoch),
		Sequence:      seq,
		CommitmentATX: commitAtx,
		PrevATXID:     prevID,
		NumUnits:      2,
		Coinbase:      types.Address{1, 2, 3},
		TickCount:     1,
		SmesherID:     types.BytesToNodeID(nodeID),
		VRFNonce:      types.VRFPostIndex(vrfnonce),
	}
	atx.SetID(id)
	atx.SetReceived(time.Now().Local())
	return atx
}

func asAtxSnapshot(v *types.ActivationTx, cmt *types.ATXID) types.AtxSnapshot {
	return types.AtxSnapshot{
		ID:             v.ID().Bytes(),
		Epoch:          v.PublishEpoch.Uint32(),
		CommitmentAtx:  cmt.Bytes(),
		VrfNonce:       uint64(v.VRFNonce),
		NumUnits:       v.NumUnits,
		BaseTickHeight: v.BaseTickHeight,
		TickCount:      v.TickCount,
		PublicKey:      v.SmesherID.Bytes(),
		Sequence:       v.Sequence,
		Coinbase:       v.Coinbase.Bytes(),
	}
}

<<<<<<< HEAD
func createMesh(
	t *testing.T,
	db sql.StateDatabase,
	miners map[types.NodeID][]*types.ActivationTx,
	accts []*types.Account,
) {
	for _, vatxs := range miners {
		vatxs = slices.Clone(vatxs)
		// ATXs are expected to be in reverse epoch order and we want older ATXs
		// created first so that the nonce can be retrieved from them for
		// populating the nonce field when creating newer ones
		slices.Reverse(vatxs)
		for _, atx := range vatxs {
=======
func createMesh(t testing.TB, db *sql.Database, miners []miner, accts []*types.Account) {
	t.Helper()
	for _, miner := range miners {
		for _, atx := range miner.atxs {
>>>>>>> 679a98d7
			require.NoError(t, atxs.Add(db, atx))
		}
		if proof := miner.malfeasanceProof; len(proof) > 0 {
			require.NoError(t, identities.SetMalicious(db, miner.atxs[0].SmesherID, proof, time.Now()))
		}
	}

	for _, it := range accts {
		require.NoError(t, accounts.Update(db, it))
	}
}

func TestRunner_Generate(t *testing.T) {
	t.Parallel()
	tcs := []struct {
		desc    string
		miners  []miner
		numAtxs int
		accts   []*types.Account
	}{
		{
			desc:    "all good, 2 atxs",
			miners:  allMiners,
			numAtxs: 2,
			accts:   allAccounts,
		},
		{
			desc:    "all good, 4 atxs",
			miners:  allMiners,
			numAtxs: 4,
			accts:   allAccounts,
		},
		{
			desc:    "all good, 7 atxs",
			miners:  allMiners,
			numAtxs: 7,
			accts:   allAccounts,
		},
	}
	for _, tc := range tcs {
		t.Run(tc.desc, func(t *testing.T) {
<<<<<<< HEAD
			db := statesql.InMemory()
=======
			t.Parallel()
			db := sql.InMemory()
>>>>>>> 679a98d7
			snapshot := types.LayerID(5)
			createMesh(t, db, tc.miners, tc.accts)

			fs := afero.NewMemMapFs()
			dir, err := afero.TempDir(fs, "", "Generate")
			require.NoError(t, err)
			ctx, cancel := context.WithTimeout(context.Background(), time.Second)
			defer cancel()
			err = checkpoint.Generate(ctx, fs, db, dir, snapshot, tc.numAtxs)
			require.NoError(t, err)
			fname := checkpoint.SelfCheckpointFilename(dir, snapshot)
			persisted, err := afero.ReadFile(fs, fname)
			require.NoError(t, err)
			require.NoError(t, checkpoint.ValidateSchema(persisted))
			var got types.Checkpoint
			expected := expectedCheckpoint(t, snapshot, tc.numAtxs, tc.miners)
			require.NoError(t, json.Unmarshal(persisted, &got))

			require.True(t, cmp.Equal(
				*expected,
				got,
				cmpopts.EquateEmpty(),
				cmpopts.SortSlices(func(a, b types.AtxSnapshot) bool { return bytes.Compare(a.ID, b.ID) < 0 }),
				cmpopts.SortSlices(
					func(a, b types.AccountSnapshot) bool { return bytes.Compare(a.Address, b.Address) < 0 },
				),
			), cmp.Diff(*expected, got))
		})
	}
}

func TestRunner_Generate_Error(t *testing.T) {
	t.Parallel()
	t.Run("no commitment atx", func(t *testing.T) {
		t.Parallel()
		db := sql.InMemory()
		snapshot := types.LayerID(5)

<<<<<<< HEAD
	tcs := []struct {
		desc              string
		missingCommitment bool
	}{
		{
			desc:              "no commitment atx",
			missingCommitment: true,
		},
	}
	for _, tc := range tcs {
		t.Run(tc.desc, func(t *testing.T) {
			db := statesql.InMemory()
			snapshot := types.LayerID(5)
			var atx *types.ActivationTx
			if tc.missingCommitment {
				atx = newAtx(types.ATXID{13}, types.EmptyATXID,
					nil, 2, 1, 11, types.BytesToNodeID([]byte("smesher1")))
			}
			createMesh(t, db, map[types.NodeID][]*types.ActivationTx{
				types.BytesToNodeID([]byte("smesher1")): {atx},
			}, allAccounts)
=======
		atx := newAtx(types.ATXID{13}, types.EmptyATXID, nil, 2, 1, 11, types.RandomNodeID().Bytes())
		createMesh(t, db, []miner{{atxs: []*types.ActivationTx{atx}}}, allAccounts)
>>>>>>> 679a98d7

		fs := afero.NewMemMapFs()
		dir, err := afero.TempDir(fs, "", "Generate")
		require.NoError(t, err)
		err = checkpoint.Generate(context.Background(), fs, db, dir, snapshot, 2)
		require.ErrorContains(t, err, "atxs snapshot commitment")
	})
	t.Run("no atxs", func(t *testing.T) {
		t.Parallel()
		db := sql.InMemory()
		snapshot := types.LayerID(5)
		createMesh(t, db, nil, allAccounts)

		fs := afero.NewMemMapFs()
		dir, err := afero.TempDir(fs, "", "Generate")
		require.NoError(t, err)

		err = checkpoint.Generate(context.Background(), fs, db, dir, snapshot, 2)
		require.Error(t, err)
	})
	t.Run("no accounts", func(t *testing.T) {
		t.Parallel()
		db := sql.InMemory()
		snapshot := types.LayerID(5)
		createMesh(t, db, allMiners, nil)

		fs := afero.NewMemMapFs()
		dir, err := afero.TempDir(fs, "", "Generate")
		require.NoError(t, err)

		err = checkpoint.Generate(context.Background(), fs, db, dir, snapshot, 2)
		require.Error(t, err)
	})
}<|MERGE_RESOLUTION|>--- conflicted
+++ resolved
@@ -253,26 +253,10 @@
 	}
 }
 
-<<<<<<< HEAD
-func createMesh(
-	t *testing.T,
-	db sql.StateDatabase,
-	miners map[types.NodeID][]*types.ActivationTx,
-	accts []*types.Account,
-) {
-	for _, vatxs := range miners {
-		vatxs = slices.Clone(vatxs)
-		// ATXs are expected to be in reverse epoch order and we want older ATXs
-		// created first so that the nonce can be retrieved from them for
-		// populating the nonce field when creating newer ones
-		slices.Reverse(vatxs)
-		for _, atx := range vatxs {
-=======
-func createMesh(t testing.TB, db *sql.Database, miners []miner, accts []*types.Account) {
+func createMesh(t testing.TB, db sql.StateDatabase, miners []miner, accts []*types.Account) {
 	t.Helper()
 	for _, miner := range miners {
 		for _, atx := range miner.atxs {
->>>>>>> 679a98d7
 			require.NoError(t, atxs.Add(db, atx))
 		}
 		if proof := miner.malfeasanceProof; len(proof) > 0 {
@@ -314,12 +298,8 @@
 	}
 	for _, tc := range tcs {
 		t.Run(tc.desc, func(t *testing.T) {
-<<<<<<< HEAD
+			t.Parallel()
 			db := statesql.InMemory()
-=======
-			t.Parallel()
-			db := sql.InMemory()
->>>>>>> 679a98d7
 			snapshot := types.LayerID(5)
 			createMesh(t, db, tc.miners, tc.accts)
 
@@ -355,35 +335,11 @@
 	t.Parallel()
 	t.Run("no commitment atx", func(t *testing.T) {
 		t.Parallel()
-		db := sql.InMemory()
+		db := statesql.InMemory()
 		snapshot := types.LayerID(5)
 
-<<<<<<< HEAD
-	tcs := []struct {
-		desc              string
-		missingCommitment bool
-	}{
-		{
-			desc:              "no commitment atx",
-			missingCommitment: true,
-		},
-	}
-	for _, tc := range tcs {
-		t.Run(tc.desc, func(t *testing.T) {
-			db := statesql.InMemory()
-			snapshot := types.LayerID(5)
-			var atx *types.ActivationTx
-			if tc.missingCommitment {
-				atx = newAtx(types.ATXID{13}, types.EmptyATXID,
-					nil, 2, 1, 11, types.BytesToNodeID([]byte("smesher1")))
-			}
-			createMesh(t, db, map[types.NodeID][]*types.ActivationTx{
-				types.BytesToNodeID([]byte("smesher1")): {atx},
-			}, allAccounts)
-=======
 		atx := newAtx(types.ATXID{13}, types.EmptyATXID, nil, 2, 1, 11, types.RandomNodeID().Bytes())
 		createMesh(t, db, []miner{{atxs: []*types.ActivationTx{atx}}}, allAccounts)
->>>>>>> 679a98d7
 
 		fs := afero.NewMemMapFs()
 		dir, err := afero.TempDir(fs, "", "Generate")
@@ -393,7 +349,7 @@
 	})
 	t.Run("no atxs", func(t *testing.T) {
 		t.Parallel()
-		db := sql.InMemory()
+		db := statesql.InMemory()
 		snapshot := types.LayerID(5)
 		createMesh(t, db, nil, allAccounts)
 
@@ -406,7 +362,7 @@
 	})
 	t.Run("no accounts", func(t *testing.T) {
 		t.Parallel()
-		db := sql.InMemory()
+		db := statesql.InMemory()
 		snapshot := types.LayerID(5)
 		createMesh(t, db, allMiners, nil)
 
