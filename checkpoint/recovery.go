--- conflicted
+++ resolved
@@ -276,11 +276,7 @@
 
 	newDB, err := statesql.Open("file:" + cfg.DbPath())
 	if err != nil {
-<<<<<<< HEAD
-		return nil, fmt.Errorf("open sqlite db: %w", err)
-=======
-		return nil, fmt.Errorf("creating new DB: %w", err)
->>>>>>> 22847dfd
+		return nil, fmt.Errorf("create new db: %w", err)
 	}
 	defer newDB.Close()
 	logger.Info("populating new database",
