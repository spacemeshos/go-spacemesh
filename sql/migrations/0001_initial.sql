CREATE TABLE blocks
(
    id       CHAR(20) PRIMARY KEY,
    layer    INT NOT NULL,
    validity SMALL INT,
    block    BLOB
) WITHOUT ROWID;
CREATE INDEX blocks_by_layer ON blocks (layer, id asc);

CREATE TABLE ballots
(
    id        CHAR(20) PRIMARY KEY,
    layer     INT NOT NULL,
    signature VARCHAR,
    pubkey    VARCHAR,
    ballot    BLOB
) WITHOUT ROWID;
CREATE INDEX ballots_by_layer_by_pubkey ON ballots (layer asc, pubkey);

CREATE TABLE identities
(
    pubkey    VARCHAR PRIMARY KEY,
    malicious bool
) WITHOUT ROWID;

CREATE TABLE layers
(
    id              INT PRIMARY KEY DESC,
    weak_coin       SMALL INT,
    hare_output     VARCHAR,
    cert            BLOB,
    processed       SMALL INT,
    applied_block   VARCHAR,
    state_hash      CHAR(32),
    hash            CHAR(32),
    aggregated_hash CHAR(32)
) WITHOUT ROWID;
CREATE INDEX layers_by_processed ON layers (processed);

CREATE TABLE rewards
(
    coinbase     CHAR(20),
    layer        INT NOT NULL,
    total_reward UNSIGNED LONG INT,
    layer_reward UNSIGNED LONG INT,
    PRIMARY KEY (coinbase, layer)
) WITHOUT ROWID;
CREATE INDEX rewards_by_coinbase ON rewards (coinbase, layer);
CREATE INDEX rewards_by_layer ON rewards (layer asc);

CREATE TABLE transactions
(
    id          CHAR(32) PRIMARY KEY,
    tx          BLOB,
    header      BLOB,
    result      BLOB,
    layer       INT,
    block       CHAR(20),
    principal   CHAR(20),
    nonce       BLOB,
    timestamp   INT NOT NULL,
    applied     SMALL INT DEFAULT 0
) WITHOUT ROWID;
CREATE INDEX transaction_by_applied ON transactions (applied);
CREATE INDEX transaction_by_principal_nonce ON transactions (principal, nonce);
CREATE INDEX transaction_by_layer_principal ON transactions (layer asc, principal);

CREATE TABLE transactions_results_addresses
(
    address CHAR(20),
    tid     CHAR(32),
    PRIMARY KEY (tid, address)
) WITHOUT ROWID;
CREATE INDEX transactions_results_addresses_by_address ON transactions_results_addresses(address);

CREATE TABLE proposal_transactions
(
    tid     CHAR(32),
    pid     CHAR(20),
    layer   INT NOT NULL,
    PRIMARY KEY (tid, pid)
) WITHOUT ROWID;

CREATE TABLE block_transactions
(
    tid     CHAR(32),
    bid     CHAR(20),
    layer   INT NOT NULL,
    PRIMARY KEY (tid, bid)
) WITHOUT ROWID;

CREATE TABLE beacons
(
    epoch  INT NOT NULL PRIMARY KEY,
    beacon CHAR(4)
) WITHOUT ROWID;

CREATE TABLE atxs
(
    id               CHAR(32) PRIMARY KEY,
    layer            INT NOT NULL,
    epoch            INT NOT NULL,
    base_tick_height UNSIGNED LONG INT,
    tick_count       UNSIGNED LONG INT,
    smesher          CHAR(32),
    atx              BLOB,
    timestamp        INT NOT NULL
) WITHOUT ROWID;
CREATE INDEX atxs_by_smesher_by_epoch_desc ON atxs (smesher, epoch desc);
CREATE INDEX atxs_by_epoch_by_pubkey ON atxs (epoch, smesher);

CREATE TABLE proposals
(
    id         CHAR(20) PRIMARY KEY,
    ballot_id  CHAR(20),
    layer      INT NOT NULL,
    tx_ids     BLOB,
    mesh_hash  CHAR(32),
    signature  VARCHAR,
    proposal   BLOB

) WITHOUT ROWID;
CREATE INDEX proposals_by_layer ON proposals (layer);

CREATE TABLE poets
(
    ref        VARCHAR PRIMARY KEY,
    poet       BLOB,
    service_id VARCHAR,
    round_id   VARCHAR
) WITHOUT ROWID;

CREATE INDEX poets_by_service_id_by_round_id ON poets (service_id, round_id);

<<<<<<< HEAD
CREATE TABLE state
=======
CREATE TABLE kvstore
>>>>>>> 2792a70b
(
    id VARCHAR PRIMARY KEY,
    value BLOB
) WITHOUT ROWID;

CREATE TABLE accounts
(
    address        CHAR(20),
    balance        UNSIGNED LONG INT,
    initialized    BOOL,
    next_nonce     UNSIGNED LONG INT,
    layer_updated  UNSIGNED LONG INT,
    template       CHAR(20),
    state          BLOB,
    PRIMARY KEY (address, layer_updated DESC)
);

CREATE INDEX accounts_by_layer_udated ON accounts (layer_updated);<|MERGE_RESOLUTION|>--- conflicted
+++ resolved
@@ -132,11 +132,7 @@
 
 CREATE INDEX poets_by_service_id_by_round_id ON poets (service_id, round_id);
 
-<<<<<<< HEAD
-CREATE TABLE state
-=======
 CREATE TABLE kvstore
->>>>>>> 2792a70b
 (
     id VARCHAR PRIMARY KEY,
     value BLOB
