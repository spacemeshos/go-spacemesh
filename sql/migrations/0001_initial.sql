CREATE TABLE blocks
(
    id       CHAR(20) PRIMARY KEY,
    layer    INT NOT NULL,
    validity SMALL INT,
    block    BLOB
) WITHOUT ROWID;
CREATE INDEX blocks_by_layer ON blocks (layer, id asc);

CREATE TABLE ballots
(
    id        CHAR(20) PRIMARY KEY,
    layer     INT NOT NULL,
    signature VARCHAR,
    pubkey    VARCHAR,
    ballot    BLOB
) WITHOUT ROWID;
CREATE INDEX ballots_by_layer_by_pubkey ON ballots (layer asc, pubkey);

CREATE TABLE identities
(
    pubkey    VARCHAR PRIMARY KEY,
    malicious bool
) WITHOUT ROWID;

CREATE TABLE layers
(
    id              INT PRIMARY KEY DESC,
    weak_coin       SMALL INT,
    hare_output     VARCHAR,
    applied_block   VARCHAR,
    state_hash      CHAR(32),
    hash            CHAR(32),
    aggregated_hash CHAR(32)
) WITHOUT ROWID;

CREATE TABLE mesh_status
(
    status SMALL INT PRIMARY KEY,
    layer  INT NOT NULL
) WITHOUT ROWID;

CREATE TABLE rewards
(
    coinbase     CHAR(20),
    layer        INT NOT NULL,
    total_reward UNSIGNED LONG INT,
    layer_reward UNSIGNED LONG INT,
    PRIMARY KEY (coinbase, layer)
) WITHOUT ROWID;
CREATE INDEX rewards_by_coinbase ON rewards (coinbase, layer);
CREATE INDEX rewards_by_layer ON rewards (layer asc);

CREATE TABLE transactions
(
    id          CHAR(32) PRIMARY KEY,
    tx          BLOB,
    header      BLOB,
<<<<<<< HEAD
    result      BLOB,
=======
>>>>>>> 3529d1f9
    layer       INT,
    block       CHAR(20),
    principal   CHAR(20),
    nonce       UNSIGNED LONG INT,
    timestamp   INT NOT NULL,
    applied     SMALL INT DEFAULT 0
) WITHOUT ROWID;
CREATE INDEX transaction_by_applied ON transactions (applied);
CREATE INDEX transaction_by_principal_nonce ON transactions (principal, nonce);
<<<<<<< HEAD
CREATE INDEX transaction_by_layer_principal ON transactions (layer asc, principal);

CREATE TABLE transactions_results_addresses
(
    address CHAR(20),
    tid     CHAR(32),
    PRIMARY KEY (tid, address)
) WITHOUT ROWID;
CREATE INDEX transactions_results_addresses_by_address ON transactions_results_addresses(address);
=======
CREATE INDEX transaction_by_principal ON transactions (principal, layer);
>>>>>>> 3529d1f9

CREATE TABLE proposal_transactions
(
    tid     CHAR(32),
    pid     CHAR(32),
    layer   INT NOT NULL,
    PRIMARY KEY (tid, pid)
) WITHOUT ROWID;

CREATE TABLE block_transactions
(
    tid     CHAR(32),
    bid     CHAR(32),
    layer   INT NOT NULL,
    PRIMARY KEY (tid, bid)
) WITHOUT ROWID;

CREATE TABLE beacons
(
    epoch  INT NOT NULL PRIMARY KEY,
    beacon CHAR(4)
) WITHOUT ROWID;

CREATE TABLE atxs
(
    id        CHAR(32) PRIMARY KEY,
    layer     INT NOT NULL,
    epoch     INT NOT NULL,
    smesher   CHAR(64),
    atx       BLOB,
    timestamp INT NOT NULL
) WITHOUT ROWID;
CREATE INDEX atxs_by_smesher_by_epoch_desc ON atxs (smesher, epoch desc);
CREATE INDEX atxs_by_epoch_by_pubkey ON atxs (epoch, smesher);

CREATE TABLE atx_top
(
    id     INT PRIMARY KEY CHECK (id = 1),
    atx_id CHAR(32),
    layer  INT NOT NULL
) WITHOUT ROWID;

CREATE TABLE proposals
(
    id         CHAR(20) PRIMARY KEY,
    ballot_id  CHAR(20),
    layer      INT NOT NULL,
    tx_ids     BLOB,
    mesh_hash  CHAR(32),
    signature  VARCHAR,
    proposal   BLOB

) WITHOUT ROWID;
CREATE INDEX proposals_by_layer ON proposals (layer);

CREATE TABLE poets
(
    ref        VARCHAR PRIMARY KEY,
    poet       BLOB,
    service_id VARCHAR,
    round_id   VARCHAR
) WITHOUT ROWID;

CREATE INDEX poets_by_service_id_by_round_id ON poets (service_id, round_id);

CREATE TABLE niposts
(
    id VARCHAR PRIMARY KEY,
    value BLOB
) WITHOUT ROWID;


CREATE TABLE accounts
(
    address        CHAR(20),
    balance        UNSIGNED LONG INT,
    initialized    BOOL,
    nonce          UNSIGNED LONG INT,
    layer_updated  UNSIGNED LONG INT,
    template       CHAR(20),
    state          BLOB,
    PRIMARY KEY (address, layer_updated DESC)
);

CREATE INDEX accounts_by_layer_udated ON accounts (layer_updated);<|MERGE_RESOLUTION|>--- conflicted
+++ resolved
@@ -56,10 +56,7 @@
     id          CHAR(32) PRIMARY KEY,
     tx          BLOB,
     header      BLOB,
-<<<<<<< HEAD
     result      BLOB,
-=======
->>>>>>> 3529d1f9
     layer       INT,
     block       CHAR(20),
     principal   CHAR(20),
@@ -69,7 +66,6 @@
 ) WITHOUT ROWID;
 CREATE INDEX transaction_by_applied ON transactions (applied);
 CREATE INDEX transaction_by_principal_nonce ON transactions (principal, nonce);
-<<<<<<< HEAD
 CREATE INDEX transaction_by_layer_principal ON transactions (layer asc, principal);
 
 CREATE TABLE transactions_results_addresses
@@ -79,9 +75,6 @@
     PRIMARY KEY (tid, address)
 ) WITHOUT ROWID;
 CREATE INDEX transactions_results_addresses_by_address ON transactions_results_addresses(address);
-=======
-CREATE INDEX transaction_by_principal ON transactions (principal, layer);
->>>>>>> 3529d1f9
 
 CREATE TABLE proposal_transactions
 (
