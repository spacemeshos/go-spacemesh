--- conflicted
+++ resolved
@@ -15,16 +15,12 @@
     pubkey    VARCHAR,
     ballot    BLOB
 );
-<<<<<<< HEAD
-CREATE INDEX ballots_by_layer ON ballots (layer);
-=======
-CREATE INDEX ballots_by_layer_by_pubkey ON ballots(layer, pubkey);
+CREATE INDEX ballots_by_layer_by_pubkey ON ballots (layer, pubkey);
 
 CREATE TABLE identities (
     pubkey VARCHAR PRIMARY KEY,
     malicious bool
 );
->>>>>>> b98cd22d
 
 CREATE TABLE layers
 (
