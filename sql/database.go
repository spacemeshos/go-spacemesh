package sql

import (
	"context"
	"encoding/hex"
	"errors"
	"fmt"
	"maps"
	"strings"
	"sync"
	"sync/atomic"
	"time"

	sqlite "github.com/go-llsqlite/crawshaw"
	"github.com/go-llsqlite/crawshaw/sqlitex"
	"github.com/prometheus/client_golang/prometheus"
	"go.uber.org/zap"

	"github.com/spacemeshos/go-spacemesh/common/types"
)

var (
	// ErrNoConnection is returned if pooled connection is not available.
	ErrNoConnection = errors.New("database: no free connection")
	// ErrNotFound is returned if requested record is not found.
	ErrNotFound = errors.New("database: not found")
	// ErrObjectExists is returned if database constraints didn't allow to insert an object.
	ErrObjectExists = errors.New("database: object exists")
	// ErrTooNew is returned if database version is newer than expected.
	ErrTooNew = errors.New("database version is too new")
	// ErrOldSchema is returned when the database version differs from the expected one
	// and migrations are disabled.
	ErrOldSchema = errors.New("old database version")
)

const (
	beginDefault   = "BEGIN;"
	beginImmediate = "BEGIN IMMEDIATE;"
)

//go:generate mockgen -typed -package=mocks -destination=./mocks/mocks.go github.com/spacemeshos/go-spacemesh/sql Executor

// Executor is an interface for executing raw statement.
type Executor interface {
	Exec(string, Encoder, Decoder) (int, error)
}

// Statement is an sqlite statement.
type Statement = sqlite.Stmt

// Encoder for parameters.
// Both positional parameters:
// select block from blocks where id = ?1;
//
// and named parameters are supported:
// select blocks from blocks where id = @id;
//
// For complete information see https://www.sqlite.org/c3ref/bind_blob.html.
type Encoder func(*Statement)

// Decoder for sqlite rows.
type Decoder func(*Statement) bool

func defaultConf() *conf {
	return &conf{
		enableMigrations: true,
		connections:      16,
		logger:           zap.NewNop(),
		schema:           &Schema{},
		checkSchemaDrift: true,
	}
}

type conf struct {
	enableMigrations bool
	forceFresh       bool
	forceMigrations  bool
	connections      int
	vacuumState      int
	enableLatency    bool
	cache            bool
	cacheSizes       map[QueryCacheKind]int
	logger           *zap.Logger
	schema           *Schema
	allowSchemaDrift bool
	checkSchemaDrift bool
}

// WithConnections overwrites number of pooled connections.
func WithConnections(n int) Opt {
	return func(c *conf) {
		c.connections = n
	}
}

// WithLogger specifies logger for the database.
func WithLogger(logger *zap.Logger) Opt {
	return func(c *conf) {
		c.logger = logger
	}
}

// WithMigrationsDisabled disables migrations for the database.
// The migrations are enabled by default.
func WithMigrationsDisabled() Opt {
	return func(c *conf) {
		c.enableMigrations = false
	}
}

// WithVacuumState will execute vacuum if database version before the migration was less or equal to the provided value.
func WithVacuumState(i int) Opt {
	return func(c *conf) {
		c.vacuumState = i
	}
}

// WithLatencyMetering enables metric that track latency for every database query.
// Note that it will be a significant amount of data, and should not be enabled on
// multiple nodes by default.
func WithLatencyMetering(enable bool) Opt {
	return func(c *conf) {
		c.enableLatency = enable
	}
}

// WithQueryCache enables in-memory caching of results of some queries.
func WithQueryCache(enable bool) Opt {
	return func(c *conf) {
		c.cache = enable
	}
}

// WithQueryCacheSizes sets query cache sizes for the specified cache kinds.
func WithQueryCacheSizes(sizes map[QueryCacheKind]int) Opt {
	return func(c *conf) {
		if c.cacheSizes == nil {
			c.cacheSizes = maps.Clone(sizes)
		} else {
			maps.Copy(c.cacheSizes, sizes)
		}
	}
}

// WithForceMigrations forces database to run all the migrations instead
// of using a schema snapshot in case of a fresh database.
func WithForceMigrations(force bool) Opt {
	return func(c *conf) {
		c.forceMigrations = true
	}
}

// WithSchema specifies database schema script.
func WithDatabaseSchema(schema *Schema) Opt {
	return func(c *conf) {
		c.schema = schema
	}
}

// WithAllowSchemaDrift prevents Open from failing upon schema drift when schema drift
// checks are enabled. A warning is printed instead.
func WithAllowSchemaDrift(allow bool) Opt {
	return func(c *conf) {
		c.allowSchemaDrift = allow
	}
}

// WithNoCheckSchemaDrift disables schema drift checks.
func WithNoCheckSchemaDrift() Opt {
	return func(c *conf) {
		c.checkSchemaDrift = false
	}
}

func withForceFresh() Opt {
	return func(c *conf) {
		c.forceFresh = true
	}
}

// Opt for configuring database.
type Opt func(c *conf)

// OpenInMemory creates an in-memory database.
func OpenInMemory(opts ...Opt) (*sqliteDatabase, error) {
	opts = append(opts, WithConnections(1), withForceFresh())
	return Open("file::memory:?mode=memory", opts...)
}

// InMemory creates an in-memory database for testing and panics if
// there's an error.
func InMemory(opts ...Opt) *sqliteDatabase {
	db, err := OpenInMemory(opts...)
	if err != nil {
		panic(err)
	}
	return db
}

// Open database with options.
//
// Database is opened in WAL mode and pragma synchronous=normal.
// https://sqlite.org/wal.html
// https://www.sqlite.org/pragma.html#pragma_synchronous
func Open(uri string, opts ...Opt) (*sqliteDatabase, error) {
	config := defaultConf()
	for _, opt := range opts {
		opt(config)
	}
	logger := config.logger.With(zap.String("uri", uri))
	var flags sqlite.OpenFlags
	if !config.forceFresh {
		flags = sqlite.SQLITE_OPEN_READWRITE |
			sqlite.SQLITE_OPEN_WAL |
			sqlite.SQLITE_OPEN_URI |
			sqlite.SQLITE_OPEN_NOMUTEX
	}
	freshDB := config.forceFresh
	pool, err := sqlitex.Open(uri, flags, config.connections)
	if err != nil {
		if config.forceFresh || sqlite.ErrCode(err) != sqlite.SQLITE_CANTOPEN {
			return nil, fmt.Errorf("open db %s: %w", uri, err)
		}
		flags |= sqlite.SQLITE_OPEN_CREATE
		freshDB = true
		pool, err = sqlitex.Open(uri, flags, config.connections)
		if err != nil {
			return nil, fmt.Errorf("create db %s: %w", uri, err)
		}
	}
	db := &sqliteDatabase{pool: pool}
	if config.enableLatency {
		db.latency = newQueryLatency()
	}
<<<<<<< HEAD
	if _, err := db.Exec("PRAGMA foreign_keys = ON;", nil, nil); err != nil {
		db.Close()
		return nil, fmt.Errorf("enable foreign keys: %w", err)
	}
	//nolint:nestif
	if config.migrations != nil {
		before, err := version(db)
		if err != nil {
			return nil, err
		}
		after := 0
		if len(config.migrations) > 0 {
			after = config.migrations[len(config.migrations)-1].Order()
=======
	if freshDB && !config.forceMigrations {
		if err := config.schema.Apply(db); err != nil {
			return nil, errors.Join(
				fmt.Errorf("error running schema script: %w", err),
				db.Close())
>>>>>>> 2af4b650
		}
	} else {
		before, after, err := config.schema.CheckDBVersion(logger, db)
		switch {
		case err != nil:
			return nil, errors.Join(err, db.Close())
		case before != after && config.enableMigrations:
			logger.Info("running migrations",
				zap.Int("current version", before),
				zap.Int("target version", after),
			)
			if err := config.schema.Migrate(
				logger, db, before, config.vacuumState,
			); err != nil {
				return nil, errors.Join(err, db.Close())
			}
		case before != after:
			logger.Error("database version is too old",
				zap.Int("current version", before),
				zap.Int("target version", after),
			)
			return nil, errors.Join(
				fmt.Errorf("%w: %d < %d", ErrOldSchema, before, after),
				db.Close())
		}
	}

	if config.checkSchemaDrift {
		loaded, err := LoadDBSchemaScript(db)
		if err != nil {
			return nil, errors.Join(
				fmt.Errorf("error loading database schema: %w", err),
				db.Close())
		}
		diff := config.schema.Diff(loaded)
		switch {
		case diff == "": // ok
		case config.allowSchemaDrift:
			logger.Warn("database schema drift detected",
				zap.String("uri", uri),
				zap.String("diff", diff),
			)
		default:
			return nil, errors.Join(
				fmt.Errorf("schema drift detected (uri %s):\n%s", uri, diff),
				db.Close())
		}
	}

	if config.cache {
		logger.Debug("using query cache", zap.Any("sizes", config.cacheSizes))
		db.queryCache = &queryCache{cacheSizesByKind: config.cacheSizes}
	}
	db.queryCount.Store(0)
	return db, nil
}

func Version(uri string) (int, error) {
	pool, err := sqlitex.Open(uri, sqlite.SQLITE_OPEN_READONLY, 1)
	if err != nil {
		return 0, fmt.Errorf("open db %s: %w", uri, err)
	}
	db := &sqliteDatabase{pool: pool}
	defer db.Close()
	return version(db)
}

// Database represents a database.
type Database interface {
	Executor
	QueryCache
	Close() error
	QueryCount() int
	QueryCache() QueryCache
	Tx(ctx context.Context) (Transaction, error)
	WithTx(ctx context.Context, exec func(Transaction) error) error
	TxImmediate(ctx context.Context) (Transaction, error)
	WithTxImmediate(ctx context.Context, exec func(Transaction) error) error
}

// Transaction represents a transaction.
type Transaction interface {
	Executor
	Commit() error
	Release() error
}

type sqliteDatabase struct {
	*queryCache
	pool *sqlitex.Pool

	closed   bool
	closeMux sync.Mutex

	latency    *prometheus.HistogramVec
	queryCount atomic.Int64
}

var _ Database = &sqliteDatabase{}

func (db *sqliteDatabase) getConn(ctx context.Context) *sqlite.Conn {
	start := time.Now()
	conn := db.pool.Get(ctx)
	if conn != nil {
		connWaitLatency.Observe(time.Since(start).Seconds())
	}
	return conn
}

func (db *sqliteDatabase) getTx(ctx context.Context, initstmt string) (*sqliteTx, error) {
	conn := db.getConn(ctx)
	if conn == nil {
		return nil, ErrNoConnection
	}
	tx := &sqliteTx{queryCache: db.queryCache, db: db, conn: conn}
	if err := tx.begin(initstmt); err != nil {
		return nil, err
	}
	return tx, nil
}

func (db *sqliteDatabase) withTx(ctx context.Context, initstmt string, exec func(Transaction) error) error {
	tx, err := db.getTx(ctx, initstmt)
	if err != nil {
		return err
	}
	defer tx.Release()
	if err := exec(tx); err != nil {
		tx.queryCache.ClearCache()
		return err
	}
	return tx.Commit()
}

// Tx creates deferred sqlite transaction.
//
// Deferred transactions are not started until the first statement.
// Transaction may be started in read mode and automatically upgraded to write mode
// after one of the write statements.
//
// https://www.sqlite.org/lang_transaction.html
func (db *sqliteDatabase) Tx(ctx context.Context) (Transaction, error) {
	return db.getTx(ctx, beginDefault)
}

// WithTx will pass initialized deferred transaction to exec callback.
// Will commit only if error is nil.
func (db *sqliteDatabase) WithTx(ctx context.Context, exec func(Transaction) error) error {
	return db.withTx(ctx, beginImmediate, exec)
}

// TxImmediate creates immediate transaction.
//
// IMMEDIATE cause the database connection to start a new write immediately, without waiting
// for a write statement. The BEGIN IMMEDIATE might fail with SQLITE_BUSY if another write
// transaction is already active on another database connection.
func (db *sqliteDatabase) TxImmediate(ctx context.Context) (Transaction, error) {
	return db.getTx(ctx, beginImmediate)
}

// WithTxImmediate will pass initialized immediate transaction to exec callback.
// Will commit only if error is nil.
func (db *sqliteDatabase) WithTxImmediate(
	ctx context.Context,
	exec func(Transaction) error,
) error {
	return db.withTx(ctx, beginImmediate, exec)
}

// Exec statement using one of the connection from the pool.
//
// If you care about atomicity of the operation (for example writing rewards to multiple accounts)
// Tx should be used. Otherwise sqlite will not guarantee that all side-effects of operations are
// applied to the database if machine crashes.
//
// Note that Exec will block until database is closed or statement has finished.
// If application needs to control statement execution lifetime use one of the transaction.
func (db *sqliteDatabase) Exec(query string, encoder Encoder, decoder Decoder) (int, error) {
	db.queryCount.Add(1)
	conn := db.getConn(context.Background())
	if conn == nil {
		return 0, ErrNoConnection
	}
	defer db.pool.Put(conn)
	if db.latency != nil {
		start := time.Now()
		defer func() {
			db.latency.WithLabelValues(query).Observe(float64(time.Since(start)))
		}()
	}
	return exec(conn, query, encoder, decoder)
}

// Close closes all pooled connections.
func (db *sqliteDatabase) Close() error {
	db.closeMux.Lock()
	defer db.closeMux.Unlock()
	if db.closed {
		return nil
	}
	if err := db.pool.Close(); err != nil {
		return fmt.Errorf("close pool %w", err)
	}
	db.closed = true
	return nil
}

// QueryCount returns the number of queries executed, including failed
// queries, but not counting transaction start / commit / rollback.
func (db *sqliteDatabase) QueryCount() int {
	return int(db.queryCount.Load())
}

// Return database's QueryCache.
func (db *sqliteDatabase) QueryCache() QueryCache {
	return db.queryCache
}

func exec(conn *sqlite.Conn, query string, encoder Encoder, decoder Decoder) (int, error) {
	stmt, err := conn.Prepare(query)
	if err != nil {
		return 0, fmt.Errorf("prepare %s: %w", query, err)
	}
	if encoder != nil {
		encoder(stmt)
	}
	defer stmt.ClearBindings()

	rows := 0
	for {
		row, err := stmt.Step()
		if err != nil {
			return 0, fmt.Errorf("step %d: %w", rows, mapSqliteError(err))
		}
		if !row {
			return rows, nil
		}
		rows++
		// exhaust iterator
		if decoder == nil {
			continue
		}
		if !decoder(stmt) {
			if err := stmt.Reset(); err != nil {
				return rows, fmt.Errorf("statement reset %w", err)
			}
			return rows, nil
		}
	}
}

// sqliteTx is wrapper for database transaction.
type sqliteTx struct {
	*queryCache
	db        *sqliteDatabase
	conn      *sqlite.Conn
	committed bool
	err       error
}

func (tx *sqliteTx) begin(initstmt string) error {
	stmt := tx.conn.Prep(initstmt)
	_, err := stmt.Step()
	if err != nil {
		return fmt.Errorf("begin: %w", mapSqliteError(err))
	}
	return nil
}

// Commit transaction.
func (tx *sqliteTx) Commit() error {
	stmt := tx.conn.Prep("COMMIT;")
	_, tx.err = stmt.Step()
	if tx.err != nil {
		return mapSqliteError(tx.err)
	}
	tx.committed = true
	return nil
}

// Release transaction. Every transaction that was created must be released.
func (tx *sqliteTx) Release() error {
	defer tx.db.pool.Put(tx.conn)
	if tx.committed {
		return nil
	}
	stmt := tx.conn.Prep("ROLLBACK")
	_, tx.err = stmt.Step()
	return mapSqliteError(tx.err)
}

// Exec query.
func (tx *sqliteTx) Exec(query string, encoder Encoder, decoder Decoder) (int, error) {
	tx.db.queryCount.Add(1)
	if tx.db.latency != nil {
		start := time.Now()
		defer func() {
			tx.db.latency.WithLabelValues(query).Observe(float64(time.Since(start)))
		}()
	}
	return exec(tx.conn, query, encoder, decoder)
}

func mapSqliteError(err error) error {
	switch sqlite.ErrCode(err) {
	case sqlite.SQLITE_CONSTRAINT_PRIMARYKEY, sqlite.SQLITE_CONSTRAINT_UNIQUE:
		return ErrObjectExists
	case sqlite.SQLITE_INTERRUPT:
		// TODO: we probably should check if there was indeed a context that was
		// canceled
		return context.Canceled
	default:
		return err
	}
}

// Blob represents a binary blob data. It can be reused efficiently
// across multiple data retrieval operations, minimizing reallocations
// of the underlying byte slice.
type Blob struct {
	Bytes []byte
}

// Resize the underlying byte slice to the specified size.
// The returned slice has length equal n, but it might have a larger capacity.
// Warning: it is not guaranteed to keep the old data.
func (b *Blob) Resize(n int) {
	if cap(b.Bytes) < n {
		b.Bytes = make([]byte, n)
	}
	b.Bytes = b.Bytes[:n]
}

func (b *Blob) FromColumn(stmt *Statement, col int) {
	if l := stmt.ColumnLen(col); l != 0 {
		b.Resize(l)
		stmt.ColumnBytes(col, b.Bytes)
	} else {
		b.Resize(0)
	}
}

// GetBlobSizes returns a slice containing the sizes of blobs
// corresponding to the specified ids. For non-existent ids the
// corresponding value is -1.
func GetBlobSizes(db Executor, cmd string, ids [][]byte) (sizes []int, err error) {
	if len(ids) == 0 {
		return nil, nil
	}

	cmd += fmt.Sprintf(" (?%s)", strings.Repeat(",?", len(ids)-1))
	sizes = make([]int, len(ids))
	for n := range sizes {
		sizes[n] = -1
	}
	m := make(map[string]int)
	for n, id := range ids {
		m[string(id)] = n
	}
	id := make([]byte, len(ids[0]))
	if _, err := db.Exec(cmd,
		func(stmt *Statement) {
			for n, id := range ids {
				stmt.BindBytes(n+1, id)
			}
		}, func(stmt *Statement) bool {
			stmt.ColumnBytes(0, id[:])
			n, found := m[string(id)]
			if !found {
				panic("BUG: bad ID retrieved from DB")
			}
			sizes[n] = stmt.ColumnInt(1)
			return true
		}); err != nil {
		return nil, fmt.Errorf("get blob sizes: %w", err)
	}

	return sizes, nil
}

// LoadBlob loads an encoded blob.
func LoadBlob(db Executor, cmd string, id []byte, blob *Blob) error {
	if rows, err := db.Exec(cmd,
		func(stmt *Statement) {
			stmt.BindBytes(1, id)
		}, func(stmt *Statement) bool {
			blob.FromColumn(stmt, 0)
			return true
		}); err != nil {
		return fmt.Errorf("get %v: %w", types.BytesToHash(id), err)
	} else if rows == 0 {
		return fmt.Errorf("%w: object %s", ErrNotFound, hex.EncodeToString(id))
	}
	return nil
}

// IsNull returns true if the specified result column is null.
func IsNull(stmt *Statement, col int) bool {
	return stmt.ColumnType(col) == sqlite.SQLITE_NULL
}

// StateDatabase is a Database used for Spacemesh state.
type StateDatabase interface {
	Database
	IsStateDatabase()
}

// LocalDatabase is a Database used for local node data.
type LocalDatabase interface {
	Database
	IsLocalDatabase()
}<|MERGE_RESOLUTION|>--- conflicted
+++ resolved
@@ -232,27 +232,15 @@
 	if config.enableLatency {
 		db.latency = newQueryLatency()
 	}
-<<<<<<< HEAD
 	if _, err := db.Exec("PRAGMA foreign_keys = ON;", nil, nil); err != nil {
 		db.Close()
 		return nil, fmt.Errorf("enable foreign keys: %w", err)
 	}
-	//nolint:nestif
-	if config.migrations != nil {
-		before, err := version(db)
-		if err != nil {
-			return nil, err
-		}
-		after := 0
-		if len(config.migrations) > 0 {
-			after = config.migrations[len(config.migrations)-1].Order()
-=======
 	if freshDB && !config.forceMigrations {
 		if err := config.schema.Apply(db); err != nil {
 			return nil, errors.Join(
 				fmt.Errorf("error running schema script: %w", err),
 				db.Close())
->>>>>>> 2af4b650
 		}
 	} else {
 		before, after, err := config.schema.CheckDBVersion(logger, db)
