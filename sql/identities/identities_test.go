package identities

import (
	"testing"

	"github.com/stretchr/testify/require"

	"github.com/spacemeshos/go-spacemesh/codec"
	"github.com/spacemeshos/go-spacemesh/common/types"
	"github.com/spacemeshos/go-spacemesh/sql"
)

func TestMalicious(t *testing.T) {
	db := sql.InMemory()

	nodeID := types.NodeID{1, 1, 1, 1}
	mal, err := IsMalicious(db, nodeID)
	require.NoError(t, err)
	require.False(t, mal)

	var ballotProof types.BallotProof
	for i := 0; i < 2; i++ {
		ballotProof.Messages[i] = types.BallotProofMsg{
			InnerMsg: types.BallotMetadata{
				Layer:   types.NewLayerID(9),
				MsgHash: types.RandomHash(),
			},
<<<<<<< HEAD
=======
			Signature: types.RandomEdSignature(),
>>>>>>> d783a22d
		}
		copy(ballotProof.Messages[i].Signature[:], types.RandomBytes(64))
	}
	proof := &types.MalfeasanceProof{
		Layer: types.NewLayerID(11),
		Proof: types.Proof{
			Type: types.MultipleBallots,
			Data: &ballotProof,
		},
	}
	data, err := codec.Encode(proof)
	require.NoError(t, err)
	require.NoError(t, SetMalicious(db, nodeID, data))

	mal, err = IsMalicious(db, nodeID)
	require.NoError(t, err)
	require.True(t, mal)

	got, err := GetMalfeasanceProof(db, nodeID)
	require.NoError(t, err)
	require.EqualValues(t, proof, got)
}

func Test_GetMalicious(t *testing.T) {
	db := sql.InMemory()
	got, err := GetMalicious(db)
	require.NoError(t, err)
	require.Nil(t, got)

	const numBad = 11
	bad := make([]types.NodeID, 0, numBad)
	for i := 0; i < numBad; i++ {
		nid := types.NodeID{byte(i + 1)}
		bad = append(bad, nid)
		require.NoError(t, SetMalicious(db, nid, types.RandomBytes(11)))
	}
	got, err = GetMalicious(db)
	require.NoError(t, err)
	require.Equal(t, bad, got)
}<|MERGE_RESOLUTION|>--- conflicted
+++ resolved
@@ -25,10 +25,7 @@
 				Layer:   types.NewLayerID(9),
 				MsgHash: types.RandomHash(),
 			},
-<<<<<<< HEAD
-=======
 			Signature: types.RandomEdSignature(),
->>>>>>> d783a22d
 		}
 		copy(ballotProof.Messages[i].Signature[:], types.RandomBytes(64))
 	}
