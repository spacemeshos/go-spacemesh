package sql

import (
	"context"
	"slices"
	"sync"

	"github.com/hashicorp/golang-lru/v2/simplelru"
)

const defaultLRUCacheSize = 100

type (
	QueryCacheKind   string
	inGetValueCtxKey struct{}
)

var NullQueryCache QueryCache = (*queryCache)(nil)

type queryCacheKey struct {
	Kind QueryCacheKind
	Key  string
}

// QueryCacheKey creates a key for QueryCache.
func QueryCacheKey(kind QueryCacheKind, key string) queryCacheKey {
	return queryCacheKey{Kind: kind, Key: key}
}

// QueryCacheSubKey denotes a cache subkey. The empty subkey refers to the main
// key. All other subkeys are cleared by UpdateSlice for the key. The subkeys
// are intended to store data derived from the query results, such as serialized
// responses.
type QueryCacheSubKey string

const (
	// When UpdateSlice method or AppendToCachedSlice function is
	// called with mainSubKey, all other subkeys for the CacheKey
	// are invalidated.
	mainSubKey QueryCacheSubKey = ""
)

type (
	// UntypedRetrieveFunc retrieves a value to be cached.
	UntypedRetrieveFunc func(ctx context.Context) (any, error)
	// SliceAppender modifies slice value stored in the cache, appending the
	// specified item to it and returns the updated slice.
	SliceAppender func(s any) any
)

// QueryCache stores results of SQL queries and data derived from these results.
// Presently, the cached entries are never removed, but eventually, it might
// become an LRU cache.
type QueryCache interface {
	// IsCached returns true if the requests are being cached.
	IsCached() bool
	// GetValue retrieves the specified key+subKey value from the cache. If
	// the entry is absent from cache, it's populated by calling retrieve func.
	// Note that the retrieve func should never cause UpdateSlice to be
	// called for this cache.
	GetValue(
		ctx context.Context,
		key queryCacheKey,
		subKey QueryCacheSubKey,
		retrieve UntypedRetrieveFunc,
	) (any, error)
	// UpdateSlice updates the slice stored in the cache by invoking the
	// specified SliceAppender. If the entry is not cached, the method does
	// nothing.
	UpdateSlice(key queryCacheKey, update SliceAppender)
	// ClearCache empties the cache.
	ClearCache()
}

// RetrieveFunc retrieves a value to be stored in the cache.
type RetrieveFunc[T any] func() (T, error)

// IsCached returns true if the database is cached.
func IsCached(db any) bool {
	cache, ok := db.(QueryCache)
	return ok && cache.IsCached()
}

// WithCachedValue retrieves the specified value from the cache. If the entry is
// absent from the cache, it's populated by calling retrieve func. Note that the
// retrieve func should never cause UpdateSlice to be called.
func WithCachedValue[T any](
	ctx context.Context,
	db any,
	key queryCacheKey,
	retrieve func(ctx context.Context) (T, error),
) (T, error) {
	return WithCachedSubKey(ctx, db, key, mainSubKey, retrieve)
}

// WithCachedValue retrieves the specified value identified by the key and
// subKey from the cache. If the entry is absent from the cache, it's populated
// by calling retrieve func. Note that the retrieve func should never cause
// UpdateSlice to be called.
func WithCachedSubKey[T any](
	ctx context.Context,
	db any,
	key queryCacheKey,
	subKey QueryCacheSubKey,
	retrieve func(ctx context.Context) (T, error),
) (T, error) {
	cache, ok := db.(QueryCache)
	if !ok {
		return retrieve(ctx)
	}

	v, err := cache.GetValue(
		ctx, key, subKey,
		func(ctx context.Context) (any, error) {
			return retrieve(ctx)
		})
	if err != nil {
		var r T
		return r, err
	}
	return v.(T), err
}

// AppendToCachedSlice adds a value to the slice stored in the cache by invoking
// the specified SliceAppender. If the entry is not cached, the function does
// nothing.
func AppendToCachedSlice[T any](db any, key queryCacheKey, v T) {
	if cache, ok := db.(QueryCache); ok {
		cache.UpdateSlice(key, func(s any) any {
			if s == nil {
				return []T{v}
			}
			return append(s.([]T), v)
		})
	}
}

type lruCacheKey struct {
	key    string
	subKey QueryCacheSubKey
}

type lru = simplelru.LRU[lruCacheKey, any]

type queryCache struct {
	sync.Mutex
	updateMtx        sync.RWMutex
	subKeyMap        map[queryCacheKey][]QueryCacheSubKey
	cacheSizesByKind map[QueryCacheKind]int
	caches           map[QueryCacheKind]*lru
}

var _ QueryCache = &queryCache{}

func (c *queryCache) ensureLRU(kind QueryCacheKind) *lru {
	if lruForKind, found := c.caches[kind]; found {
		return lruForKind
	}
	size, found := c.cacheSizesByKind[kind]
	if !found || size <= 0 {
		size = defaultLRUCacheSize
	}
	lruForKind, err := simplelru.NewLRU[lruCacheKey, any](size, func(k lruCacheKey, v any) {
		if k.subKey == mainSubKey {
			c.clearSubKeys(queryCacheKey{Kind: kind, Key: k.key})
		}
	})
	if err != nil {
		panic("NewLRU failed: " + err.Error())
	}
	if c.caches == nil {
		c.caches = make(map[QueryCacheKind]*lru)
	}
	c.caches[kind] = lruForKind
	return lruForKind
}

func (c *queryCache) clearSubKeys(key queryCacheKey) {
	lru, found := c.caches[key.Kind]
	if !found {
		return
	}
	for _, sk := range c.subKeyMap[key] {
		lru.Remove(lruCacheKey{
			key:    key.Key,
			subKey: sk,
		})
	}
}

func (c *queryCache) get(key queryCacheKey, subKey QueryCacheSubKey) (any, bool) {
	c.Lock()
	defer c.Unlock()
	lru, found := c.caches[key.Kind]
	if !found {
		return nil, false
	}

	return lru.Get(lruCacheKey{
		key:    key.Key,
		subKey: subKey,
	})
}

func (c *queryCache) set(key queryCacheKey, subKey QueryCacheSubKey, v any) {
	c.Lock()
	defer c.Unlock()
	if subKey != mainSubKey {
		sks := c.subKeyMap[key]
		if slices.Index(sks, subKey) < 0 {
			if c.subKeyMap == nil {
				c.subKeyMap = make(map[queryCacheKey][]QueryCacheSubKey)
			}
			c.subKeyMap[key] = append(sks, subKey)
		}
	}
	lru := c.ensureLRU(key.Kind)
	lru.Add(lruCacheKey{key: key.Key, subKey: subKey}, v)
}

<<<<<<< HEAD
func (c *queryCache) IsCached() bool {
	return c != nil
}

func (c *queryCache) GetValue(key queryCacheKey, subKey QueryCacheSubKey, retrieve UntypedRetrieveFunc) (any, error) {
=======
func (c *queryCache) GetValue(
	ctx context.Context,
	key queryCacheKey,
	subKey QueryCacheSubKey,
	retrieve UntypedRetrieveFunc,
) (any, error) {
>>>>>>> efea4b2a
	if c == nil {
		return retrieve(ctx)
	}
	// Avoid recursive locking from within retrieve()
	if ctx.Value(inGetValueCtxKey{}) == nil {
		c.updateMtx.RLock()
		defer c.updateMtx.RUnlock()
	}
	v, found := c.get(key, subKey)
	var err error
	if !found {
		// This may seem like a race, but at worst, retrieve() will be
		// called several times when populating this cached entry.
		// That's better than locking for the duration of retrieve(),
		// which can also refer to this cache
		v, err = retrieve(context.WithValue(ctx, inGetValueCtxKey{}, true))
		if err == nil {
			c.set(key, subKey, v)
		}
	}
	return v, err
}

func (c *queryCache) UpdateSlice(key queryCacheKey, update SliceAppender) {
	if c == nil {
		return
	}

	// Here we lock for the call b/c we can't have conflicting updates for
	// the slice at the same time
	c.updateMtx.Lock()
	c.Lock()
	defer func() {
		c.Unlock()
		c.updateMtx.Unlock()
	}()
	lru, found := c.caches[key.Kind]
	if !found {
		return
	}

	k := lruCacheKey{key: key.Key, subKey: mainSubKey}
	if v, found := lru.Get(k); found {
		lru.Add(k, update(v))
		c.clearSubKeys(key)
	}
}

func (c *queryCache) ClearCache() {
	if c == nil {
		return
	}
	c.updateMtx.Lock()
	c.Lock()
	defer func() {
		c.Unlock()
		c.updateMtx.Unlock()
	}()
	// No need to clear c.subKeyMap as it's only used to keep track of possible subkeys for each key
	c.caches = nil
}<|MERGE_RESOLUTION|>--- conflicted
+++ resolved
@@ -218,20 +218,16 @@
 	lru.Add(lruCacheKey{key: key.Key, subKey: subKey}, v)
 }
 
-<<<<<<< HEAD
 func (c *queryCache) IsCached() bool {
 	return c != nil
 }
 
-func (c *queryCache) GetValue(key queryCacheKey, subKey QueryCacheSubKey, retrieve UntypedRetrieveFunc) (any, error) {
-=======
 func (c *queryCache) GetValue(
 	ctx context.Context,
 	key queryCacheKey,
 	subKey QueryCacheSubKey,
 	retrieve UntypedRetrieveFunc,
 ) (any, error) {
->>>>>>> efea4b2a
 	if c == nil {
 		return retrieve(ctx)
 	}
