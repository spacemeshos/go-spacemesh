package transactions

import (
	"context"
	"math/rand"
	"testing"
	"time"

	"github.com/stretchr/testify/require"

	"github.com/spacemeshos/go-spacemesh/common/types"
	"github.com/spacemeshos/go-spacemesh/genvm/sdk"
	"github.com/spacemeshos/go-spacemesh/genvm/sdk/wallet"
	"github.com/spacemeshos/go-spacemesh/signing"
	"github.com/spacemeshos/go-spacemesh/sql"
)

func createTX(t *testing.T, principal *signing.EdSigner, dest types.Address, nonce, amount, fee uint64) *types.Transaction {
	t.Helper()

	var raw []byte
	if nonce == 0 {
		raw = wallet.SelfSpawn(principal.PrivateKey(), sdk.WithGasPrice(fee))
	} else {
		raw = wallet.Spend(principal.PrivateKey(), dest, amount,
<<<<<<< HEAD
			sdk.WithNonce(types.Nonce{Counter: nonce}), sdk.WithGasPrice(fee))
=======
			types.Nonce{Counter: nonce}, sdk.WithGasPrice(fee))
>>>>>>> 3529d1f9
	}

	parsed := types.Transaction{
		RawTx:    types.NewRawTx(raw),
		TxHeader: &types.TxHeader{},
	}
	// this is a fake principal for the purposes of testing.
	copy(parsed.Principal[:], types.BytesToAddress(principal.PublicKey().Bytes()).Bytes())
	parsed.Nonce = types.Nonce{Counter: nonce}
	parsed.GasPrice = fee
	return &parsed
}

func packedInProposal(t *testing.T, db *sql.Database, tid types.TransactionID, lid types.LayerID, pid types.ProposalID, expectUpdated int) {
	t.Helper()
	dbtx, err := db.Tx(context.Background())
	require.NoError(t, err)
	defer dbtx.Release()

	require.NoError(t, AddToProposal(dbtx, tid, lid, pid))
	updated, err := UpdateIfBetter(dbtx, tid, lid, types.EmptyBlockID)
	require.NoError(t, err)
	require.Equal(t, expectUpdated, updated)
	require.NoError(t, dbtx.Commit())
}

func packedInBlock(t *testing.T, db *sql.Database, tid types.TransactionID, lid types.LayerID, bid types.BlockID, expectUpdated int) {
	t.Helper()
	dbtx, err := db.Tx(context.Background())
	require.NoError(t, err)
	defer dbtx.Release()

	require.NoError(t, AddToBlock(dbtx, tid, lid, bid))
	updated, err := UpdateIfBetter(dbtx, tid, lid, bid)
	require.NoError(t, err)
	require.Equal(t, expectUpdated, updated)
	require.NoError(t, dbtx.Commit())
}

func makeMeshTX(tx *types.Transaction, lid types.LayerID, bid types.BlockID, received time.Time, state types.TXState) *types.MeshTransaction {
	return &types.MeshTransaction{
		Transaction: *tx,
		LayerID:     lid,
		BlockID:     bid,
		Received:    received,
		State:       state,
	}
}

func getAndCheckMeshTX(t *testing.T, db sql.Executor, tid types.TransactionID, expected *types.MeshTransaction) {
	t.Helper()
	got, err := Get(db, tid)
	require.NoError(t, err)
	checkMeshTXEqual(t, *expected, *got)
}

func checkMeshTXEqual(t *testing.T, expected, got types.MeshTransaction) {
	t.Helper()
	require.EqualValues(t, expected.Received.UnixNano(), got.Received.UnixNano())
	got.Received = time.Time{}
	expected.Received = time.Time{}
	require.Equal(t, expected, got)
}

func TestAddGetHas(t *testing.T) {
	db := sql.InMemory()

	rng := rand.New(rand.NewSource(1001))
	signer1 := signing.NewEdSignerFromRand(rng)
	signer2 := signing.NewEdSignerFromRand(rng)
	txs := []*types.Transaction{
		createTX(t, signer1, types.Address{1}, 1, 191, 1),
		createTX(t, signer2, types.Address{2}, 1, 191, 1),
		createTX(t, signer1, types.Address{3}, 1, 191, 1),
	}

	received := time.Now()
	for _, tx := range txs {
		require.NoError(t, Add(db, tx, received))
	}

	for _, tx := range txs {
		got, err := Get(db, tx.ID)
		require.NoError(t, err)
		expected := makeMeshTX(tx, types.LayerID{}, types.EmptyBlockID, received, types.MEMPOOL)
		checkMeshTXEqual(t, *expected, *got)

		has, err := Has(db, tx.ID)
		require.NoError(t, err)
		require.True(t, has)
	}

	tid := types.RandomTransactionID()
	_, err := Get(db, tid)
	require.ErrorIs(t, err, sql.ErrNotFound)

	has, err := Has(db, tid)
	require.NoError(t, err)
	require.False(t, has)
}

func TestAddToProposal(t *testing.T) {
	db := sql.InMemory()

	rng := rand.New(rand.NewSource(1001))
	signer := signing.NewEdSignerFromRand(rng)
	tx := createTX(t, signer, types.Address{1}, 1, 191, 1)
	require.NoError(t, Add(db, tx, time.Now()))

	lid := types.NewLayerID(10)
	pid := types.ProposalID{1, 1}
	require.NoError(t, AddToProposal(db, tx.ID, lid, pid))

	has, err := HasProposalTX(db, pid, tx.ID)
	require.NoError(t, err)
	require.True(t, has)

	has, err = HasProposalTX(db, types.ProposalID{2, 2}, tx.ID)
	require.NoError(t, err)
	require.False(t, has)
}

func TestAddToBlock(t *testing.T) {
	db := sql.InMemory()

	rng := rand.New(rand.NewSource(1001))
	signer := signing.NewEdSignerFromRand(rng)
	tx := createTX(t, signer, types.Address{1}, 1, 191, 1)
	require.NoError(t, Add(db, tx, time.Now()))

	lid := types.NewLayerID(10)
	bid := types.BlockID{1, 1}
	require.NoError(t, AddToBlock(db, tx.ID, lid, bid))

	has, err := HasBlockTX(db, bid, tx.ID)
	require.NoError(t, err)
	require.True(t, has)

	has, err = HasBlockTX(db, types.BlockID{2, 2}, tx.ID)
	require.NoError(t, err)
	require.False(t, has)
}

func TestUpdateIfBetter(t *testing.T) {
	db := sql.InMemory()

	rng := rand.New(rand.NewSource(1001))
	signer := signing.NewEdSignerFromRand(rng)
	tx := createTX(t, signer, types.Address{1}, 1, 191, 1)
	received := time.Now()
	require.NoError(t, Add(db, tx, received))
	expected := makeMeshTX(tx, types.LayerID{}, types.EmptyBlockID, received, types.MEMPOOL)
	getAndCheckMeshTX(t, db, tx.ID, expected)

	// tx is included in a proposal -> updated
	lid := types.NewLayerID(10)
	updated, err := UpdateIfBetter(db, tx.ID, lid, types.EmptyBlockID)
	require.NoError(t, err)
	require.Equal(t, 1, updated)
	expected = makeMeshTX(tx, lid, types.EmptyBlockID, received, types.PROPOSAL)
	getAndCheckMeshTX(t, db, tx.ID, expected)

	// tx is included in another proposal at a later layer -> not updated
	updated, err = UpdateIfBetter(db, tx.ID, lid.Add(1), types.EmptyBlockID)
	require.NoError(t, err)
	require.Equal(t, 0, updated)
	getAndCheckMeshTX(t, db, tx.ID, expected)

	// tx is included in a proposal at an earlier layer -> updated
	lower := lid.Sub(1)
	updated, err = UpdateIfBetter(db, tx.ID, lower, types.EmptyBlockID)
	require.NoError(t, err)
	require.Equal(t, 1, updated)
	expected.LayerID = lower
	getAndCheckMeshTX(t, db, tx.ID, expected)

	// tx is packed into a block of higher layer -> not updated
	bid0 := types.BlockID{2, 3, 4}
	updated, err = UpdateIfBetter(db, tx.ID, lid, bid0)
	require.NoError(t, err)
	require.Equal(t, 0, updated)
	getAndCheckMeshTX(t, db, tx.ID, expected)

	// tx is packed into a block in an earlier layer -> updated
	bid1 := types.BlockID{3, 4, 5}
	expected.State = types.BLOCK
	updated, err = UpdateIfBetter(db, tx.ID, lower, bid1)
	require.NoError(t, err)
	require.Equal(t, 1, updated)
	expected.BlockID = bid1
	getAndCheckMeshTX(t, db, tx.ID, expected)

	// apply the tx -> updated
<<<<<<< HEAD
	err = AddResult(db, tx.ID, &types.TransactionResult{Layer: lower, Block: bid1})
=======
	updated, err = Apply(db, tx.ID, lower, bid1)
>>>>>>> 3529d1f9
	require.NoError(t, err)
	expected.State = types.APPLIED
	getAndCheckMeshTX(t, db, tx.ID, expected)

	// tx is packed into a block of even earlier layer -> not updated
	evenLower := lower.Sub(1)
	bid2 := types.BlockID{4, 5, 6}
	updated, err = UpdateIfBetter(db, tx.ID, evenLower, bid2)
	require.NoError(t, err)
	require.Equal(t, 0, updated)
	getAndCheckMeshTX(t, db, tx.ID, expected)
}

func TestApply_AlreadyApplied(t *testing.T) {
	db := sql.InMemory()

	rng := rand.New(rand.NewSource(1001))
	lid := types.NewLayerID(10)
	signer := signing.NewEdSignerFromRand(rng)
	tx := createTX(t, signer, types.Address{1}, 1, 191, 1)
	require.NoError(t, Add(db, tx, time.Now()))

	bid := types.RandomBlockID()
<<<<<<< HEAD
	require.NoError(t,
		AddResult(db, tx.ID, &types.TransactionResult{Layer: lid, Block: bid}))

	// same block applied again
	require.Error(t,
		AddResult(db, tx.ID, &types.TransactionResult{Layer: lid, Block: bid}))

	// different block applied again
	require.Error(t,
		AddResult(db, tx.ID,
			&types.TransactionResult{
				Layer: lid.Add(1),
				Block: types.RandomBlockID(),
			}))
=======
	updated, err := Apply(db, tx.ID, lid, bid)
	require.NoError(t, err)
	require.Equal(t, 1, updated)

	// same block applied again
	updated, err = Apply(db, tx.ID, lid, bid)
	require.NoError(t, err)
	require.Equal(t, 0, updated)

	// different block applied again
	updated, err = Apply(db, tx.ID, lid.Add(1), types.RandomBlockID())
	require.NoError(t, err)
	require.Equal(t, 0, updated)
>>>>>>> 3529d1f9
}

func TestUndoLayers_Empty(t *testing.T) {
	db := sql.InMemory()

	undone, err := UndoLayers(db, types.NewLayerID(199))
	require.NoError(t, err)
	require.Len(t, undone, 0)
}

func TestApplyAndUndoLayers(t *testing.T) {
	db := sql.InMemory()

	rng := rand.New(rand.NewSource(1001))
	firstLayer := types.NewLayerID(10)
	numLayers := uint32(5)
	applied := make([]types.TransactionID, 0, numLayers)
	for lid := firstLayer; lid.Before(firstLayer.Add(numLayers)); lid = lid.Add(1) {
		signer := signing.NewEdSignerFromRand(rng)
		tx := createTX(t, signer, types.Address{1}, uint64(lid.Value), 191, 1)
		require.NoError(t, Add(db, tx, time.Now()))
		bid := types.RandomBlockID()
<<<<<<< HEAD
		err := AddResult(db, tx.ID, &types.TransactionResult{Layer: lid, Block: bid})
		require.NoError(t, err)
=======
		updated, err := Apply(db, tx.ID, lid, bid)
		require.NoError(t, err)
		require.Equal(t, 1, updated)
>>>>>>> 3529d1f9
		applied = append(applied, tx.ID)
	}

	for _, tid := range applied {
		mtx, err := Get(db, tid)
		require.NoError(t, err)
		require.Equal(t, types.APPLIED, mtx.State)
	}

	// revert to firstLayer
	numTXsUndone := int(numLayers - 1)
	undone, err := UndoLayers(db, firstLayer.Add(1))
	require.NoError(t, err)
	require.Len(t, undone, numTXsUndone)
	require.ElementsMatch(t, applied[1:], undone)

	for i, tid := range applied {
		mtx, err := Get(db, tid)
		require.NoError(t, err)
		if i == 0 {
			require.Equal(t, types.APPLIED, mtx.State)
		} else {
			require.Equal(t, types.MEMPOOL, mtx.State)
		}
	}
}

func TestDiscardNonceBelow(t *testing.T) {
	db := sql.InMemory()

	rng := rand.New(rand.NewSource(1001))
	signer := signing.NewEdSignerFromRand(rng)
	principal := types.BytesToAddress(signer.PublicKey().Bytes())
	numTXs := 10
	received := time.Now()
	txs := make([]*types.Transaction, 0, numTXs*2)
	for nonce := uint64(0); nonce < uint64(numTXs); nonce++ {
		tx := createTX(t, signer, types.Address{1}, nonce, 191, 1)
		require.NoError(t, Add(db, tx, received))
		txs = append(txs, tx)
	}

	// create tx for different accounts
	for i := 0; i < numTXs; i++ {
		s := signing.NewEdSignerFromRand(rng)
		tx := createTX(t, s, types.Address{1}, 1, 191, 1)
		require.NoError(t, Add(db, tx, received))
		txs = append(txs, tx)
	}

	// apply nonce 0
	lid := types.NewLayerID(71)
	bid := types.RandomBlockID()
<<<<<<< HEAD
	err := AddResult(db, txs[0].ID, &types.TransactionResult{Layer: lid, Block: bid})
=======
	updated, err := Apply(db, txs[0].ID, lid, bid)
>>>>>>> 3529d1f9
	require.NoError(t, err)
	cutoff := uint64(numTXs) / 2
	require.NoError(t, DiscardNonceBelow(db, principal, cutoff))
	for _, tx := range txs {
		expected := makeMeshTX(tx, types.LayerID{}, types.EmptyBlockID, received, types.MEMPOOL)
		if tx.Principal == principal {
			if tx.Nonce.Counter == 0 {
				expected = makeMeshTX(tx, lid, bid, received, types.APPLIED)
			} else if tx.Nonce.Counter < cutoff {
				expected.State = types.DISCARDED
			}
		}
		getAndCheckMeshTX(t, db, tx.ID, expected)
	}
}

func TestDiscardByAcctNonce(t *testing.T) {
	db := sql.InMemory()

	rng := rand.New(rand.NewSource(1001))
	signer := signing.NewEdSignerFromRand(rng)
	numTXs := 100
	sameNonceTXs := 10
	txs := make([]*types.Transaction, 0, 2*numTXs+sameNonceTXs)
	nonce := uint64(10000)
	received := time.Now()
	for i := 0; i < sameNonceTXs; i++ {
		tx := createTX(t, signer, types.Address{1}, nonce, 191, 1+uint64(i))
		require.NoError(t, Add(db, tx, received))
		txs = append(txs, tx)
	}
	for i := 1; i <= numTXs/2; i++ {
		tx := createTX(t, signer, types.Address{1}, nonce-uint64(i), 191, 1)
		require.NoError(t, Add(db, tx, received))
		txs = append(txs, tx)
		tx = createTX(t, signer, types.Address{1}, nonce+uint64(i), 191, 1)
		require.NoError(t, Add(db, tx, received))
		txs = append(txs, tx)
	}

	// create tx for different accounts
	for i := 0; i < numTXs; i++ {
		s := signing.NewEdSignerFromRand(rng)
		tx := createTX(t, s, types.Address{1}, 1, 191, 1)
		require.NoError(t, Add(db, tx, received))
		txs = append(txs, tx)
	}

	principal := types.BytesToAddress(signer.PublicKey().Bytes())
	applied := txs[0].ID
	lid := types.NewLayerID(99)
	require.NoError(t, DiscardByAcctNonce(db, applied, lid, principal, nonce))
	for _, tx := range txs {
		mtx, err := Get(db, tx.ID)
		require.NoError(t, err)
		if tx.Principal == principal && tx.Nonce.Counter == nonce && tx.ID != applied {
			require.Equal(t, types.DISCARDED, mtx.State)
		} else {
			require.Equal(t, types.MEMPOOL, mtx.State)
		}
	}
}

func TestSetNextLayer(t *testing.T) {
	db := sql.InMemory()

	rng := rand.New(rand.NewSource(1001))
	signer := signing.NewEdSignerFromRand(rng)
	tx := createTX(t, signer, types.Address{1}, 1, 191, 1)
	received := time.Now()
	require.NoError(t, Add(db, tx, received))
	expected := makeMeshTX(tx, types.LayerID{}, types.EmptyBlockID, received, types.MEMPOOL)
	getAndCheckMeshTX(t, db, tx.ID, expected)

	lid9 := types.NewLayerID(9)
	lid10 := types.NewLayerID(10)
	lid11 := types.NewLayerID(11)
	lid12 := types.NewLayerID(12)
	p9 := types.RandomProposalID()
	p10 := types.RandomProposalID()
	p11 := types.RandomProposalID()
	p12 := types.RandomProposalID()
	packedInProposal(t, db, tx.ID, lid9, p9, 1)
	packedInProposal(t, db, tx.ID, lid10, p10, 0)
	packedInProposal(t, db, tx.ID, lid11, p11, 0)
	packedInProposal(t, db, tx.ID, lid12, p12, 0)
	expected = makeMeshTX(tx, lid9, types.EmptyBlockID, received, types.PROPOSAL)
	getAndCheckMeshTX(t, db, tx.ID, expected)

	b10 := types.RandomBlockID()
	b11 := types.RandomBlockID()
	packedInBlock(t, db, tx.ID, lid10, b10, 0)
	packedInBlock(t, db, tx.ID, lid11, b11, 0)
	expected = makeMeshTX(tx, lid9, types.EmptyBlockID, received, types.PROPOSAL)
	getAndCheckMeshTX(t, db, tx.ID, expected)

	next, bid, err := SetNextLayer(db, tx.ID, lid9)
	require.NoError(t, err)
	require.Equal(t, lid10, next)
	require.Equal(t, b10, bid)
	expected = makeMeshTX(tx, lid10, b10, received, types.BLOCK)
	getAndCheckMeshTX(t, db, tx.ID, expected)

	next, bid, err = SetNextLayer(db, tx.ID, lid10)
	require.NoError(t, err)
	require.Equal(t, lid11, next)
	require.Equal(t, b11, bid)
	expected = makeMeshTX(tx, lid11, b11, received, types.BLOCK)
	getAndCheckMeshTX(t, db, tx.ID, expected)

	next, bid, err = SetNextLayer(db, tx.ID, lid11)
	require.NoError(t, err)
	require.Equal(t, lid12, next)
	require.Equal(t, types.EmptyBlockID, bid)
	expected = makeMeshTX(tx, lid12, types.EmptyBlockID, received, types.PROPOSAL)
	getAndCheckMeshTX(t, db, tx.ID, expected)

	next, bid, err = SetNextLayer(db, tx.ID, lid12)
	require.NoError(t, err)
	require.Equal(t, types.LayerID{}, next)
	require.Equal(t, types.EmptyBlockID, bid)
	expected = makeMeshTX(tx, types.LayerID{}, types.EmptyBlockID, received, types.MEMPOOL)
	getAndCheckMeshTX(t, db, tx.ID, expected)
}

func TestSetNextLayerAndUpdate(t *testing.T) {
	db := sql.InMemory()

	rng := rand.New(rand.NewSource(1001))
	signer := signing.NewEdSignerFromRand(rng)
	tx := createTX(t, signer, types.Address{1}, 1, 191, 1)
	received := time.Now()
	require.NoError(t, Add(db, tx, received))
	expected := makeMeshTX(tx, types.LayerID{}, types.EmptyBlockID, received, types.MEMPOOL)
	getAndCheckMeshTX(t, db, tx.ID, expected)

	lid := types.NewLayerID(11)
	pid := types.ProposalID{1, 2, 3}
	packedInProposal(t, db, tx.ID, lid, pid, 1)
	expected = makeMeshTX(tx, lid, types.EmptyBlockID, received, types.PROPOSAL)
	getAndCheckMeshTX(t, db, tx.ID, expected)

	// this tx is not applied as part of this layer. reset its layer in db
	next, bid, err := SetNextLayer(db, tx.ID, lid)
	require.NoError(t, err)
	require.Equal(t, types.LayerID{}, next)
	require.Equal(t, types.EmptyBlockID, bid)
	expected = makeMeshTX(tx, types.LayerID{}, types.EmptyBlockID, received, types.MEMPOOL)
	getAndCheckMeshTX(t, db, tx.ID, expected)

	// because there is no more entries for this tx, both layer/block are set to null
	// make sure we can update it
	updated, err := UpdateIfBetter(db, tx.ID, lid.Add(1), types.EmptyBlockID)
	require.NoError(t, err)
	require.Equal(t, 1, updated)
	expected = makeMeshTX(tx, lid.Add(1), types.EmptyBlockID, received, types.PROPOSAL)
	getAndCheckMeshTX(t, db, tx.ID, expected)
}

func TestGetBlob(t *testing.T) {
	db := sql.InMemory()

	rng := rand.New(rand.NewSource(1001))
	numTXs := 5
	txs := make([]*types.Transaction, 0, numTXs)
	for i := 0; i < numTXs; i++ {
		tx := createTX(t, signing.NewEdSignerFromRand(rng), types.Address{1}, 1, 191, 1)
		require.NoError(t, Add(db, tx, time.Now()))
		txs = append(txs, tx)
	}
	for _, tx := range txs {
<<<<<<< HEAD
		buf, err := GetBlob(db, tx.ID)
=======
		buf, err := GetBlob(db, tx.ID[:])
>>>>>>> 3529d1f9
		require.NoError(t, err)
		require.Equal(t, tx.Raw, buf)
	}
}

func TestGetByAddress(t *testing.T) {
	db := sql.InMemory()

	rng := rand.New(rand.NewSource(1001))
	signer1 := signing.NewEdSignerFromRand(rng)
	signer2 := signing.NewEdSignerFromRand(rng)
	signer2Address := types.BytesToAddress(signer2.PublicKey().Bytes())
	lid := types.NewLayerID(10)
	pid := types.ProposalID{1, 1}
	bid := types.BlockID{2, 2}

	txs := []*types.Transaction{
		createTX(t, signer1, types.Address{1}, 1, 191, 1),
		createTX(t, signer2, types.Address{2}, 1, 191, 1),
		createTX(t, signer1, signer2Address, 1, 191, 1),
	}
	received := time.Now()
	for _, tx := range txs {
		require.NoError(t, Add(db, tx, received))
		packedInProposal(t, db, tx.ID, lid, pid, 1)
	}
	packedInBlock(t, db, txs[2].ID, lid, bid, 1)

	// should be nothing before lid
	got, err := GetByAddress(db, types.NewLayerID(1), lid.Sub(1), signer2Address)
	require.NoError(t, err)
	require.Empty(t, got)

	got, err = GetByAddress(db, types.LayerID{}, lid, signer2Address)
	require.NoError(t, err)
	require.Len(t, got, 1)
	expected1 := makeMeshTX(txs[1], lid, types.EmptyBlockID, received, types.PROPOSAL)
	checkMeshTXEqual(t, *expected1, *got[0])
}

func TestGetAllPending(t *testing.T) {
	db := sql.InMemory()

	rng := rand.New(rand.NewSource(1001))
	numAccts := 100
	numTXs := 13
	received := time.Now()
	totalApplied := 0
	lid := types.NewLayerID(99)
	bid := types.BlockID{1, 2, 3}
	inBlock := make(map[types.TransactionID]*types.Transaction)
	inMempool := make(map[types.TransactionID]*types.Transaction)
	for i := 0; i < numAccts; i++ {
		signer := signing.NewEdSignerFromRand(rng)
		numApplied := rand.Intn(numTXs)
		for j := 0; j < numTXs; j++ {
			tx := createTX(t, signer, types.Address{1}, uint64(j), 191, 1)
			require.NoError(t, Add(db, tx, received.Add(time.Duration(i+j))))
			// causing some txs to be applied, some packed in a block, and some in mempool
			if j < numApplied {
<<<<<<< HEAD
				require.NoError(t, AddResult(db, tx.ID, &types.TransactionResult{Layer: lid, Block: bid}))
=======
				updated, err := Apply(db, tx.ID, lid, bid)
				require.NoError(t, err)
				require.Equal(t, updated, 1)
>>>>>>> 3529d1f9
			} else if j < numTXs-1 {
				inBlock[tx.ID] = tx
				updated, err := UpdateIfBetter(db, tx.ID, lid, bid)
				require.NoError(t, err)
				require.Equal(t, updated, 1)
			} else {
				inMempool[tx.ID] = tx
			}
		}
		totalApplied += numApplied
	}

	got, err := GetAllPending(db)
	require.NoError(t, err)
	require.Len(t, got, numTXs*numAccts-totalApplied)
	for _, mtx := range got {
		if _, ok := inBlock[mtx.ID]; ok {
			require.Equal(t, types.BLOCK, mtx.State)
		} else if _, ok = inMempool[mtx.ID]; ok {
			require.Equal(t, types.MEMPOOL, mtx.State)
		}
	}
}

func TestGetAcctPendingFromNonce(t *testing.T) {
	db := sql.InMemory()

	rng := rand.New(rand.NewSource(1001))
	signer := signing.NewEdSignerFromRand(rng)
	numTXs := 13
	nonce := uint64(987)
	received := time.Now()
	for i := 0; i < numTXs; i++ {
		tx := createTX(t, signer, types.Address{1}, nonce+uint64(i), 191, 1)
		require.NoError(t, Add(db, tx, received.Add(time.Duration(i))))
		if i > 0 {
			tx = createTX(t, signer, types.Address{1}, nonce-uint64(i), 191, 1)
			require.NoError(t, Add(db, tx, received.Add(time.Duration(i))))
		}
	}

	// create tx for different accounts
	for i := 0; i < numTXs; i++ {
		s := signing.NewEdSignerFromRand(rng)
		tx := createTX(t, s, types.Address{1}, 1, 191, 1)
		require.NoError(t, Add(db, tx, received))
	}

	principal := types.BytesToAddress(signer.PublicKey().Bytes())
	for i := 0; i < numTXs; i++ {
		got, err := GetAcctPendingFromNonce(db, principal, nonce+uint64(i))
		require.NoError(t, err)
		require.Len(t, got, numTXs-i)
	}
}

func TestAppliedLayer(t *testing.T) {
	db := sql.InMemory()
	rng := rand.New(rand.NewSource(1001))
	signer := signing.NewEdSignerFromRand(rng)
	txs := []*types.Transaction{
		createTX(t, signer, types.Address{1}, 1, 191, 1),
		createTX(t, signer, types.Address{1}, 2, 191, 1),
	}
	lid := types.NewLayerID(10)

	for _, tx := range txs {
		require.NoError(t, Add(db, tx, time.Now()))
	}
<<<<<<< HEAD
	require.NoError(t, AddResult(db, txs[0].ID, &types.TransactionResult{Layer: lid, Block: types.BlockID{1, 1}}))
=======
	_, err := Apply(db, txs[0].ID, lid, types.BlockID{1, 1})
	require.NoError(t, err)
>>>>>>> 3529d1f9
	applied, err := GetAppliedLayer(db, txs[0].ID)
	require.NoError(t, err)
	require.Equal(t, lid, applied)

	_, err = GetAppliedLayer(db, txs[1].ID)
	require.ErrorIs(t, err, sql.ErrNotFound)

	undone, err := UndoLayers(db, lid)
	require.NoError(t, err)
	require.Len(t, undone, 1)
	require.Equal(t, txs[0].ID, undone[0])
	_, err = GetAppliedLayer(db, txs[0].ID)
	require.ErrorIs(t, err, sql.ErrNotFound)
}<|MERGE_RESOLUTION|>--- conflicted
+++ resolved
@@ -23,11 +23,7 @@
 		raw = wallet.SelfSpawn(principal.PrivateKey(), sdk.WithGasPrice(fee))
 	} else {
 		raw = wallet.Spend(principal.PrivateKey(), dest, amount,
-<<<<<<< HEAD
-			sdk.WithNonce(types.Nonce{Counter: nonce}), sdk.WithGasPrice(fee))
-=======
 			types.Nonce{Counter: nonce}, sdk.WithGasPrice(fee))
->>>>>>> 3529d1f9
 	}
 
 	parsed := types.Transaction{
@@ -221,11 +217,7 @@
 	getAndCheckMeshTX(t, db, tx.ID, expected)
 
 	// apply the tx -> updated
-<<<<<<< HEAD
 	err = AddResult(db, tx.ID, &types.TransactionResult{Layer: lower, Block: bid1})
-=======
-	updated, err = Apply(db, tx.ID, lower, bid1)
->>>>>>> 3529d1f9
 	require.NoError(t, err)
 	expected.State = types.APPLIED
 	getAndCheckMeshTX(t, db, tx.ID, expected)
@@ -249,7 +241,6 @@
 	require.NoError(t, Add(db, tx, time.Now()))
 
 	bid := types.RandomBlockID()
-<<<<<<< HEAD
 	require.NoError(t,
 		AddResult(db, tx.ID, &types.TransactionResult{Layer: lid, Block: bid}))
 
@@ -264,21 +255,6 @@
 				Layer: lid.Add(1),
 				Block: types.RandomBlockID(),
 			}))
-=======
-	updated, err := Apply(db, tx.ID, lid, bid)
-	require.NoError(t, err)
-	require.Equal(t, 1, updated)
-
-	// same block applied again
-	updated, err = Apply(db, tx.ID, lid, bid)
-	require.NoError(t, err)
-	require.Equal(t, 0, updated)
-
-	// different block applied again
-	updated, err = Apply(db, tx.ID, lid.Add(1), types.RandomBlockID())
-	require.NoError(t, err)
-	require.Equal(t, 0, updated)
->>>>>>> 3529d1f9
 }
 
 func TestUndoLayers_Empty(t *testing.T) {
@@ -301,14 +277,8 @@
 		tx := createTX(t, signer, types.Address{1}, uint64(lid.Value), 191, 1)
 		require.NoError(t, Add(db, tx, time.Now()))
 		bid := types.RandomBlockID()
-<<<<<<< HEAD
 		err := AddResult(db, tx.ID, &types.TransactionResult{Layer: lid, Block: bid})
 		require.NoError(t, err)
-=======
-		updated, err := Apply(db, tx.ID, lid, bid)
-		require.NoError(t, err)
-		require.Equal(t, 1, updated)
->>>>>>> 3529d1f9
 		applied = append(applied, tx.ID)
 	}
 
@@ -362,11 +332,7 @@
 	// apply nonce 0
 	lid := types.NewLayerID(71)
 	bid := types.RandomBlockID()
-<<<<<<< HEAD
 	err := AddResult(db, txs[0].ID, &types.TransactionResult{Layer: lid, Block: bid})
-=======
-	updated, err := Apply(db, txs[0].ID, lid, bid)
->>>>>>> 3529d1f9
 	require.NoError(t, err)
 	cutoff := uint64(numTXs) / 2
 	require.NoError(t, DiscardNonceBelow(db, principal, cutoff))
@@ -538,11 +504,7 @@
 		txs = append(txs, tx)
 	}
 	for _, tx := range txs {
-<<<<<<< HEAD
-		buf, err := GetBlob(db, tx.ID)
-=======
 		buf, err := GetBlob(db, tx.ID[:])
->>>>>>> 3529d1f9
 		require.NoError(t, err)
 		require.Equal(t, tx.Raw, buf)
 	}
@@ -603,13 +565,7 @@
 			require.NoError(t, Add(db, tx, received.Add(time.Duration(i+j))))
 			// causing some txs to be applied, some packed in a block, and some in mempool
 			if j < numApplied {
-<<<<<<< HEAD
 				require.NoError(t, AddResult(db, tx.ID, &types.TransactionResult{Layer: lid, Block: bid}))
-=======
-				updated, err := Apply(db, tx.ID, lid, bid)
-				require.NoError(t, err)
-				require.Equal(t, updated, 1)
->>>>>>> 3529d1f9
 			} else if j < numTXs-1 {
 				inBlock[tx.ID] = tx
 				updated, err := UpdateIfBetter(db, tx.ID, lid, bid)
@@ -679,12 +635,7 @@
 	for _, tx := range txs {
 		require.NoError(t, Add(db, tx, time.Now()))
 	}
-<<<<<<< HEAD
 	require.NoError(t, AddResult(db, txs[0].ID, &types.TransactionResult{Layer: lid, Block: types.BlockID{1, 1}}))
-=======
-	_, err := Apply(db, txs[0].ID, lid, types.BlockID{1, 1})
-	require.NoError(t, err)
->>>>>>> 3529d1f9
 	applied, err := GetAppliedLayer(db, txs[0].ID)
 	require.NoError(t, err)
 	require.Equal(t, lid, applied)
