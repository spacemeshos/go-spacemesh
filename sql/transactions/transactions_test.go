package transactions

import (
	"context"
	"math/rand"
	"testing"
	"time"

	"github.com/stretchr/testify/require"

	"github.com/spacemeshos/go-spacemesh/common/types"
	"github.com/spacemeshos/go-spacemesh/common/types/address"
	"github.com/spacemeshos/go-spacemesh/genvm/sdk"
	"github.com/spacemeshos/go-spacemesh/genvm/sdk/wallet"
	"github.com/spacemeshos/go-spacemesh/signing"
	"github.com/spacemeshos/go-spacemesh/sql"
)

func createTX(t *testing.T, principal *signing.EdSigner, dest types.Address, nonce, amount, fee uint64) *types.Transaction {
	t.Helper()

	var raw []byte
	if nonce == 0 {
		raw = wallet.SelfSpawn(principal.PrivateKey(), sdk.WithGasPrice(fee))
	} else {
		raw = wallet.Spend(principal.PrivateKey(), dest, amount,
			types.Nonce{Counter: nonce}, sdk.WithGasPrice(fee))
	}

	parsed := types.Transaction{
		RawTx:    types.NewRawTx(raw),
		TxHeader: &types.TxHeader{},
	}
	// this is a fake principal for the purposes of testing.
	addrBytes, err := address.GenerateAddress(address.TestnetID, principal.PublicKey().Bytes())
	require.NoError(t, err)
	copy(parsed.Principal[:], addrBytes.Bytes())
	parsed.Nonce = types.Nonce{Counter: nonce}
	parsed.GasPrice = fee
	return &parsed
}

func packedInProposal(t *testing.T, db *sql.Database, tid types.TransactionID, lid types.LayerID, pid types.ProposalID, expectUpdated int) {
	t.Helper()
	dbtx, err := db.Tx(context.Background())
	require.NoError(t, err)
	defer dbtx.Release()

	require.NoError(t, AddToProposal(dbtx, tid, lid, pid))
	updated, err := UpdateIfBetter(dbtx, tid, lid, types.EmptyBlockID)
	require.NoError(t, err)
	require.Equal(t, expectUpdated, updated)
	require.NoError(t, dbtx.Commit())
}

func packedInBlock(t *testing.T, db *sql.Database, tid types.TransactionID, lid types.LayerID, bid types.BlockID, expectUpdated int) {
	t.Helper()
	dbtx, err := db.Tx(context.Background())
	require.NoError(t, err)
	defer dbtx.Release()

	require.NoError(t, AddToBlock(dbtx, tid, lid, bid))
	updated, err := UpdateIfBetter(dbtx, tid, lid, bid)
	require.NoError(t, err)
	require.Equal(t, expectUpdated, updated)
	require.NoError(t, dbtx.Commit())
}

func makeMeshTX(tx *types.Transaction, lid types.LayerID, bid types.BlockID, received time.Time, state types.TXState) *types.MeshTransaction {
	return &types.MeshTransaction{
		Transaction: *tx,
		LayerID:     lid,
		BlockID:     bid,
		Received:    received,
		State:       state,
	}
}

func getAndCheckMeshTX(t *testing.T, db sql.Executor, tid types.TransactionID, expected *types.MeshTransaction) {
	t.Helper()
	got, err := Get(db, tid)
	require.NoError(t, err)
	checkMeshTXEqual(t, *expected, *got)
}

func checkMeshTXEqual(t *testing.T, expected, got types.MeshTransaction) {
	t.Helper()
	require.EqualValues(t, expected.Received.UnixNano(), got.Received.UnixNano())
	got.Received = time.Time{}
	expected.Received = time.Time{}
	require.Equal(t, expected, got)
}

func TestAddGetHas(t *testing.T) {
	db := sql.InMemory()

	rng := rand.New(rand.NewSource(1001))
	signer1 := signing.NewEdSignerFromRand(rng)
	signer2 := signing.NewEdSignerFromRand(rng)
	txs := []*types.Transaction{
		createTX(t, signer1, types.Address{byte(address.TestnetID), 1}, 1, 191, 1),
		createTX(t, signer2, types.Address{byte(address.TestnetID), 2}, 1, 191, 1),
		createTX(t, signer1, types.Address{byte(address.TestnetID), 3}, 1, 191, 1),
	}

	received := time.Now()
	for _, tx := range txs {
		require.NoError(t, Add(db, tx, received))
	}

	for _, tx := range txs {
		got, err := Get(db, tx.ID)
		require.NoError(t, err)
		expected := makeMeshTX(tx, types.LayerID{}, types.EmptyBlockID, received, types.MEMPOOL)
		checkMeshTXEqual(t, *expected, *got)

		has, err := Has(db, tx.ID)
		require.NoError(t, err)
		require.True(t, has)
	}

	tid := types.RandomTransactionID()
	_, err := Get(db, tid)
	require.ErrorIs(t, err, sql.ErrNotFound)

	has, err := Has(db, tid)
	require.NoError(t, err)
	require.False(t, has)
}

func TestAddUpdatesHeader(t *testing.T) {
	db := sql.InMemory()
	txs := []*types.Transaction{
		{
			RawTx:    types.NewRawTx([]byte{1, 2, 3}),
			TxHeader: &types.TxHeader{Principal: types.Address{1}},
		},
		{
			RawTx: types.NewRawTx([]byte{4, 5, 6}),
		},
	}
	require.NoError(t, Add(db, txs[1], time.Time{}))

	require.NoError(t, Add(db, &types.Transaction{RawTx: txs[0].RawTx}, time.Time{}))
	tx, err := Get(db, txs[0].ID)
	require.NoError(t, err)
	require.Nil(t, tx.TxHeader)

	require.NoError(t, Add(db, txs[0], time.Time{}))
	tx, err = Get(db, txs[0].ID)
	require.NoError(t, err)
	require.NotNil(t, tx.TxHeader)

	require.NoError(t, Add(db, &types.Transaction{RawTx: txs[0].RawTx}, time.Time{}))
	tx, err = Get(db, txs[0].ID)
	require.NoError(t, err)
	require.NotNil(t, tx.TxHeader)

	tx, err = Get(db, txs[1].ID)
	require.NoError(t, err)
	require.Nil(t, tx.TxHeader)
}

func TestAddToProposal(t *testing.T) {
	db := sql.InMemory()

	rng := rand.New(rand.NewSource(1001))
	signer := signing.NewEdSignerFromRand(rng)
	tx := createTX(t, signer, types.Address{byte(address.TestnetID), 1}, 1, 191, 1)
	require.NoError(t, Add(db, tx, time.Now()))

	lid := types.NewLayerID(10)
	pid := types.ProposalID{1, 1}
	require.NoError(t, AddToProposal(db, tx.ID, lid, pid))
	// do it again
	require.NoError(t, AddToProposal(db, tx.ID, lid, pid))

	has, err := HasProposalTX(db, pid, tx.ID)
	require.NoError(t, err)
	require.True(t, has)

	has, err = HasProposalTX(db, types.ProposalID{2, 2}, tx.ID)
	require.NoError(t, err)
	require.False(t, has)
}

func TestAddToBlock(t *testing.T) {
	db := sql.InMemory()

	rng := rand.New(rand.NewSource(1001))
	signer := signing.NewEdSignerFromRand(rng)
	tx := createTX(t, signer, types.Address{byte(address.TestnetID), 1}, 1, 191, 1)
	require.NoError(t, Add(db, tx, time.Now()))

	lid := types.NewLayerID(10)
	bid := types.BlockID{1, 1}
	require.NoError(t, AddToBlock(db, tx.ID, lid, bid))
	// do it again
	require.NoError(t, AddToBlock(db, tx.ID, lid, bid))

	has, err := HasBlockTX(db, bid, tx.ID)
	require.NoError(t, err)
	require.True(t, has)

	has, err = HasBlockTX(db, types.BlockID{2, 2}, tx.ID)
	require.NoError(t, err)
	require.False(t, has)
}

func TestUpdateIfBetter(t *testing.T) {
	db := sql.InMemory()

	rng := rand.New(rand.NewSource(1001))
	signer := signing.NewEdSignerFromRand(rng)
	tx := createTX(t, signer, types.Address{byte(address.TestnetID), 1}, 1, 191, 1)
	received := time.Now()
	require.NoError(t, Add(db, tx, received))
	expected := makeMeshTX(tx, types.LayerID{}, types.EmptyBlockID, received, types.MEMPOOL)
	getAndCheckMeshTX(t, db, tx.ID, expected)

	// tx is included in a proposal -> updated
	lid := types.NewLayerID(10)
	updated, err := UpdateIfBetter(db, tx.ID, lid, types.EmptyBlockID)
	require.NoError(t, err)
	require.Equal(t, 1, updated)
	expected = makeMeshTX(tx, lid, types.EmptyBlockID, received, types.PROPOSAL)
	getAndCheckMeshTX(t, db, tx.ID, expected)

	// tx is included in another proposal at a later layer -> not updated
	updated, err = UpdateIfBetter(db, tx.ID, lid.Add(1), types.EmptyBlockID)
	require.NoError(t, err)
	require.Equal(t, 0, updated)
	getAndCheckMeshTX(t, db, tx.ID, expected)

	// tx is included in a proposal at an earlier layer -> updated
	lower := lid.Sub(1)
	updated, err = UpdateIfBetter(db, tx.ID, lower, types.EmptyBlockID)
	require.NoError(t, err)
	require.Equal(t, 1, updated)
	expected.LayerID = lower
	getAndCheckMeshTX(t, db, tx.ID, expected)

	// tx is packed into a block of higher layer -> not updated
	bid0 := types.BlockID{2, 3, 4}
	updated, err = UpdateIfBetter(db, tx.ID, lid, bid0)
	require.NoError(t, err)
	require.Equal(t, 0, updated)
	getAndCheckMeshTX(t, db, tx.ID, expected)

	// tx is packed into a block in an earlier layer -> updated
	bid1 := types.BlockID{3, 4, 5}
	expected.State = types.BLOCK
	updated, err = UpdateIfBetter(db, tx.ID, lower, bid1)
	require.NoError(t, err)
	require.Equal(t, 1, updated)
	expected.BlockID = bid1
	getAndCheckMeshTX(t, db, tx.ID, expected)

	// apply the tx -> updated
	require.NoError(t, db.WithTx(context.TODO(), func(dtx *sql.Tx) error {
		return AddResult(dtx, tx.ID, &types.TransactionResult{Layer: lower, Block: bid1})
	}))
	expected.State = types.APPLIED
	getAndCheckMeshTX(t, db, tx.ID, expected)

	// tx is packed into a block of even earlier layer -> not updated
	evenLower := lower.Sub(1)
	bid2 := types.BlockID{4, 5, 6}
	updated, err = UpdateIfBetter(db, tx.ID, evenLower, bid2)
	require.NoError(t, err)
	require.Equal(t, 0, updated)
	getAndCheckMeshTX(t, db, tx.ID, expected)
}

func TestApply_AlreadyApplied(t *testing.T) {
	db := sql.InMemory()

	rng := rand.New(rand.NewSource(1001))
	lid := types.NewLayerID(10)
	signer := signing.NewEdSignerFromRand(rng)
	tx := createTX(t, signer, types.Address{byte(address.TestnetID), 1}, 1, 191, 1)
	require.NoError(t, Add(db, tx, time.Now()))

	bid := types.RandomBlockID()
	require.NoError(t, db.WithTx(context.TODO(), func(dtx *sql.Tx) error {
		return AddResult(dtx, tx.ID, &types.TransactionResult{Layer: lid, Block: bid})
	}))

	// same block applied again
	require.Error(t, db.WithTx(context.TODO(), func(dtx *sql.Tx) error {
		return AddResult(dtx, tx.ID, &types.TransactionResult{Layer: lid, Block: bid})
	}))

	// different block applied again
	require.Error(t, db.WithTx(context.TODO(), func(dtx *sql.Tx) error {
		return AddResult(dtx, tx.ID, &types.TransactionResult{Layer: lid.Add(1), Block: types.RandomBlockID()})
	}))
}

func TestUndoLayers_Empty(t *testing.T) {
	db := sql.InMemory()

	require.NoError(t, db.WithTx(context.TODO(), func(dtx *sql.Tx) error {
		undone, err := UndoLayers(dtx, types.NewLayerID(199))
		require.Len(t, undone, 0)
		return err
	}))
}

func TestApplyAndUndoLayers(t *testing.T) {
	db := sql.InMemory()

	rng := rand.New(rand.NewSource(1001))
	firstLayer := types.NewLayerID(10)
	numLayers := uint32(5)
	applied := make([]types.TransactionID, 0, numLayers)
	discarded := make([]types.TransactionID, 0, numLayers)
	for lid := firstLayer; lid.Before(firstLayer.Add(numLayers)); lid = lid.Add(1) {
		signer := signing.NewEdSignerFromRand(rng)
<<<<<<< HEAD
		tx := createTX(t, signer, types.Address{byte(address.TestnetID), 1}, uint64(lid.Value), 191, 1)
=======
		tx := createTX(t, signer, types.Address{1}, uint64(lid.Value), 191, 2)
>>>>>>> 06b934c6
		require.NoError(t, Add(db, tx, time.Now()))
		bid := types.RandomBlockID()

		require.NoError(t, db.WithTx(context.TODO(), func(dtx *sql.Tx) error {
			return AddResult(dtx, tx.ID, &types.TransactionResult{Layer: lid, Block: bid})
		}))
		applied = append(applied, tx.ID)

		sameNonce := createTX(t, signer, types.Address{1}, uint64(lid.Value), 191, 1)
		require.NoError(t, Add(db, sameNonce, time.Now()))
		require.NoError(t, DiscardByAcctNonce(db, tx.ID, lid, tx.Principal, tx.Nonce.Counter))
		discarded = append(discarded, sameNonce.ID)
	}

	for _, tid := range applied {
		mtx, err := Get(db, tid)
		require.NoError(t, err)
		require.Equal(t, types.APPLIED, mtx.State)
	}
	for _, tid := range discarded {
		mtx, err := Get(db, tid)
		require.NoError(t, err)
		require.Equal(t, types.DISCARDED, mtx.State)
	}

	// revert to firstLayer
	numTXsUndone := int(numLayers-1) * 2
	require.NoError(t, db.WithTx(context.TODO(), func(dtx *sql.Tx) error {
		undone, err := UndoLayers(dtx, firstLayer.Add(1))
		require.Len(t, undone, numTXsUndone)
		require.ElementsMatch(t, append(applied[1:], discarded[1:]...), undone)
		return err
	}))

	for i, tid := range applied {
		mtx, err := Get(db, tid)
		require.NoError(t, err)
		if i == 0 {
			require.Equal(t, types.APPLIED, mtx.State)
		} else {
			require.Equal(t, types.MEMPOOL, mtx.State)
		}
	}
	for i, tid := range discarded {
		mtx, err := Get(db, tid)
		require.NoError(t, err)
		if i == 0 {
			require.Equal(t, types.DISCARDED, mtx.State)
		} else {
			require.Equal(t, types.MEMPOOL, mtx.State)
		}
	}
}

func TestDiscardNonceBelow(t *testing.T) {
	db := sql.InMemory()

	rng := rand.New(rand.NewSource(1001))
	signer := signing.NewEdSignerFromRand(rng)
	principal, err := address.GenerateAddress(address.TestnetID, signer.PublicKey().Bytes())
	require.NoError(t, err)
	numTXs := 10
	received := time.Now()
	txs := make([]*types.Transaction, 0, numTXs*2)
	for nonce := uint64(0); nonce < uint64(numTXs); nonce++ {
		tx := createTX(t, signer, types.Address{byte(address.TestnetID), 1}, nonce, 191, 1)
		require.NoError(t, Add(db, tx, received))
		txs = append(txs, tx)
	}

	// create tx for different accounts
	for i := 0; i < numTXs; i++ {
		s := signing.NewEdSignerFromRand(rng)
		tx := createTX(t, s, types.Address{byte(address.TestnetID), 1}, 1, 191, 1)
		require.NoError(t, Add(db, tx, received))
		txs = append(txs, tx)
	}

	// apply nonce 0
	lid := types.NewLayerID(71)
	bid := types.RandomBlockID()

	require.NoError(t, db.WithTx(context.TODO(), func(dtx *sql.Tx) error {
		return AddResult(dtx, txs[0].ID, &types.TransactionResult{Layer: lid, Block: bid})
	}))
	cutoff := uint64(numTXs) / 2
	require.NoError(t, DiscardNonceBelow(db, principal, cutoff))
	for _, tx := range txs {
		expected := makeMeshTX(tx, types.LayerID{}, types.EmptyBlockID, received, types.MEMPOOL)
		if tx.Principal == principal {
			if tx.Nonce.Counter == 0 {
				expected = makeMeshTX(tx, lid, bid, received, types.APPLIED)
			} else if tx.Nonce.Counter < cutoff {
				expected.State = types.DISCARDED
			}
		}
		getAndCheckMeshTX(t, db, tx.ID, expected)
	}
}

func TestDiscardByAcctNonce(t *testing.T) {
	db := sql.InMemory()

	rng := rand.New(rand.NewSource(1001))
	signer := signing.NewEdSignerFromRand(rng)
	numTXs := 100
	sameNonceTXs := 10
	txs := make([]*types.Transaction, 0, 2*numTXs+sameNonceTXs)
	nonce := uint64(10000)
	received := time.Now()
	for i := 0; i < sameNonceTXs; i++ {
		tx := createTX(t, signer, types.Address{byte(address.TestnetID), 1}, nonce, 191, 1+uint64(i))
		require.NoError(t, Add(db, tx, received))
		txs = append(txs, tx)
	}
	for i := 1; i <= numTXs/2; i++ {
		tx := createTX(t, signer, types.Address{byte(address.TestnetID), 1}, nonce-uint64(i), 191, 1)
		require.NoError(t, Add(db, tx, received))
		txs = append(txs, tx)
		tx = createTX(t, signer, types.Address{byte(address.TestnetID), 1}, nonce+uint64(i), 191, 1)
		require.NoError(t, Add(db, tx, received))
		txs = append(txs, tx)
	}

	// create tx for different accounts
	for i := 0; i < numTXs; i++ {
		s := signing.NewEdSignerFromRand(rng)
		tx := createTX(t, s, types.Address{byte(address.TestnetID), 1}, 1, 191, 1)
		require.NoError(t, Add(db, tx, received))
		txs = append(txs, tx)
	}

	principal, err := address.GenerateAddress(address.TestnetID, signer.PublicKey().Bytes())
	require.NoError(t, err)
	applied := txs[0].ID
	lid := types.NewLayerID(99)
	require.NoError(t, DiscardByAcctNonce(db, applied, lid, principal, nonce))
	for _, tx := range txs {
		mtx, err := Get(db, tx.ID)
		require.NoError(t, err)
		if tx.Principal == principal && tx.Nonce.Counter == nonce && tx.ID != applied {
			require.Equal(t, types.DISCARDED, mtx.State)
		} else {
			require.Equal(t, types.MEMPOOL, mtx.State)
		}
	}
}

func TestSetNextLayer(t *testing.T) {
	db := sql.InMemory()

	rng := rand.New(rand.NewSource(1001))
	signer := signing.NewEdSignerFromRand(rng)
	tx := createTX(t, signer, types.Address{byte(address.TestnetID), 1}, 1, 191, 1)
	received := time.Now()
	require.NoError(t, Add(db, tx, received))
	expected := makeMeshTX(tx, types.LayerID{}, types.EmptyBlockID, received, types.MEMPOOL)
	getAndCheckMeshTX(t, db, tx.ID, expected)

	lid9 := types.NewLayerID(9)
	lid10 := types.NewLayerID(10)
	lid11 := types.NewLayerID(11)
	lid12 := types.NewLayerID(12)
	p9 := types.RandomProposalID()
	p10 := types.RandomProposalID()
	p11 := types.RandomProposalID()
	p12 := types.RandomProposalID()
	packedInProposal(t, db, tx.ID, lid9, p9, 1)
	packedInProposal(t, db, tx.ID, lid10, p10, 0)
	packedInProposal(t, db, tx.ID, lid11, p11, 0)
	packedInProposal(t, db, tx.ID, lid12, p12, 0)
	expected = makeMeshTX(tx, lid9, types.EmptyBlockID, received, types.PROPOSAL)
	getAndCheckMeshTX(t, db, tx.ID, expected)

	b10 := types.RandomBlockID()
	b11 := types.RandomBlockID()
	packedInBlock(t, db, tx.ID, lid10, b10, 0)
	packedInBlock(t, db, tx.ID, lid11, b11, 0)
	expected = makeMeshTX(tx, lid9, types.EmptyBlockID, received, types.PROPOSAL)
	getAndCheckMeshTX(t, db, tx.ID, expected)

	next, bid, err := SetNextLayer(db, tx.ID, lid9)
	require.NoError(t, err)
	require.Equal(t, lid10, next)
	require.Equal(t, b10, bid)
	expected = makeMeshTX(tx, lid10, b10, received, types.BLOCK)
	getAndCheckMeshTX(t, db, tx.ID, expected)

	next, bid, err = SetNextLayer(db, tx.ID, lid10)
	require.NoError(t, err)
	require.Equal(t, lid11, next)
	require.Equal(t, b11, bid)
	expected = makeMeshTX(tx, lid11, b11, received, types.BLOCK)
	getAndCheckMeshTX(t, db, tx.ID, expected)

	next, bid, err = SetNextLayer(db, tx.ID, lid11)
	require.NoError(t, err)
	require.Equal(t, lid12, next)
	require.Equal(t, types.EmptyBlockID, bid)
	expected = makeMeshTX(tx, lid12, types.EmptyBlockID, received, types.PROPOSAL)
	getAndCheckMeshTX(t, db, tx.ID, expected)

	next, bid, err = SetNextLayer(db, tx.ID, lid12)
	require.NoError(t, err)
	require.Equal(t, types.LayerID{}, next)
	require.Equal(t, types.EmptyBlockID, bid)
	expected = makeMeshTX(tx, types.LayerID{}, types.EmptyBlockID, received, types.MEMPOOL)
	getAndCheckMeshTX(t, db, tx.ID, expected)
}

func TestSetNextLayerAndUpdate(t *testing.T) {
	db := sql.InMemory()

	rng := rand.New(rand.NewSource(1001))
	signer := signing.NewEdSignerFromRand(rng)
	tx := createTX(t, signer, types.Address{byte(address.TestnetID), 1}, 1, 191, 1)
	received := time.Now()
	require.NoError(t, Add(db, tx, received))
	expected := makeMeshTX(tx, types.LayerID{}, types.EmptyBlockID, received, types.MEMPOOL)
	getAndCheckMeshTX(t, db, tx.ID, expected)

	lid := types.NewLayerID(11)
	pid := types.ProposalID{1, 2, 3}
	packedInProposal(t, db, tx.ID, lid, pid, 1)
	expected = makeMeshTX(tx, lid, types.EmptyBlockID, received, types.PROPOSAL)
	getAndCheckMeshTX(t, db, tx.ID, expected)

	// this tx is not applied as part of this layer. reset its layer in db
	next, bid, err := SetNextLayer(db, tx.ID, lid)
	require.NoError(t, err)
	require.Equal(t, types.LayerID{}, next)
	require.Equal(t, types.EmptyBlockID, bid)
	expected = makeMeshTX(tx, types.LayerID{}, types.EmptyBlockID, received, types.MEMPOOL)
	getAndCheckMeshTX(t, db, tx.ID, expected)

	// because there is no more entries for this tx, both layer/block are set to null
	// make sure we can update it
	updated, err := UpdateIfBetter(db, tx.ID, lid.Add(1), types.EmptyBlockID)
	require.NoError(t, err)
	require.Equal(t, 1, updated)
	expected = makeMeshTX(tx, lid.Add(1), types.EmptyBlockID, received, types.PROPOSAL)
	getAndCheckMeshTX(t, db, tx.ID, expected)
}

func TestGetBlob(t *testing.T) {
	db := sql.InMemory()

	rng := rand.New(rand.NewSource(1001))
	numTXs := 5
	txs := make([]*types.Transaction, 0, numTXs)
	for i := 0; i < numTXs; i++ {
		tx := createTX(t, signing.NewEdSignerFromRand(rng), types.Address{byte(address.TestnetID), 1}, 1, 191, 1)
		require.NoError(t, Add(db, tx, time.Now()))
		txs = append(txs, tx)
	}
	for _, tx := range txs {
		buf, err := GetBlob(db, tx.ID[:])
		require.NoError(t, err)
		require.Equal(t, tx.Raw, buf)
	}
}

func TestGetAllPendingHeaders(t *testing.T) {
	db := sql.InMemory()
	txs := []*types.Transaction{
		{
			RawTx:    types.NewRawTx([]byte{1, 2, 3}),
			TxHeader: &types.TxHeader{Principal: types.Address{1}},
		},
		{
			RawTx: types.NewRawTx([]byte{4, 5, 6}),
		},
	}
	for _, tx := range txs {
		require.NoError(t, Add(db, tx, time.Time{}))
	}

	pending, err := GetAllPending(db)
	require.NoError(t, err)
	require.Len(t, pending, 1)
	require.Equal(t, &pending[0].Transaction, txs[0])
}

func TestGetByAddress(t *testing.T) {
	db := sql.InMemory()

	rng := rand.New(rand.NewSource(1001))
	signer1 := signing.NewEdSignerFromRand(rng)
	signer2 := signing.NewEdSignerFromRand(rng)
	signer2Address, err := address.GenerateAddress(address.TestnetID, signer2.PublicKey().Bytes())
	require.NoError(t, err)
	lid := types.NewLayerID(10)
	pid := types.ProposalID{1, 1}
	bid := types.BlockID{2, 2}

	txs := []*types.Transaction{
		createTX(t, signer1, types.Address{byte(address.TestnetID), 1}, 1, 191, 1),
		createTX(t, signer2, types.Address{byte(address.TestnetID), 2}, 1, 191, 1),
		createTX(t, signer1, signer2Address, 1, 191, 1),
	}
	received := time.Now()
	for _, tx := range txs {
		require.NoError(t, Add(db, tx, received))
		packedInProposal(t, db, tx.ID, lid, pid, 1)
	}
	packedInBlock(t, db, txs[2].ID, lid, bid, 1)

	// should be nothing before lid
	got, err := GetByAddress(db, types.NewLayerID(1), lid.Sub(1), signer2Address)
	require.NoError(t, err)
	require.Empty(t, got)

	got, err = GetByAddress(db, types.LayerID{}, lid, signer2Address)
	require.NoError(t, err)
	require.Len(t, got, 1)
	expected1 := makeMeshTX(txs[1], lid, types.EmptyBlockID, received, types.PROPOSAL)
	checkMeshTXEqual(t, *expected1, *got[0])
}

func TestGetAllPending(t *testing.T) {
	db := sql.InMemory()

	rng := rand.New(rand.NewSource(1001))
	numAccts := 100
	numTXs := 13
	received := time.Now()
	totalApplied := 0
	lid := types.NewLayerID(99)
	bid := types.BlockID{1, 2, 3}
	inBlock := make(map[types.TransactionID]*types.Transaction)
	inMempool := make(map[types.TransactionID]*types.Transaction)
	for i := 0; i < numAccts; i++ {
		signer := signing.NewEdSignerFromRand(rng)
		numApplied := rand.Intn(numTXs)
		for j := 0; j < numTXs; j++ {
			tx := createTX(t, signer, types.Address{byte(address.TestnetID), 1}, uint64(j), 191, 1)
			require.NoError(t, Add(db, tx, received.Add(time.Duration(i+j))))
			// causing some txs to be applied, some packed in a block, and some in mempool
			if j < numApplied {
				require.NoError(t, db.WithTx(context.TODO(), func(dtx *sql.Tx) error {
					return AddResult(dtx, tx.ID, &types.TransactionResult{Layer: lid, Block: bid})
				}))
			} else if j < numTXs-1 {
				inBlock[tx.ID] = tx
				updated, err := UpdateIfBetter(db, tx.ID, lid, bid)
				require.NoError(t, err)
				require.Equal(t, updated, 1)
			} else {
				inMempool[tx.ID] = tx
			}
		}
		totalApplied += numApplied
	}

	got, err := GetAllPending(db)
	require.NoError(t, err)
	require.Len(t, got, numTXs*numAccts-totalApplied)
	inB := 0
	inM := 0
	for _, mtx := range got {
		if _, ok := inBlock[mtx.ID]; ok {
			require.Equal(t, types.BLOCK, mtx.State)
			inB++
		} else if _, ok = inMempool[mtx.ID]; ok {
			require.Equal(t, types.MEMPOOL, mtx.State)
			inM++
		}
	}
	require.Equal(t, len(got), inB+inM)
}

func TestGetAcctPendingFromNonce(t *testing.T) {
	db := sql.InMemory()

	rng := rand.New(rand.NewSource(1001))
	signer := signing.NewEdSignerFromRand(rng)
	numTXs := 13
	nonce := uint64(987)
	received := time.Now()
	for i := 0; i < numTXs; i++ {
		tx := createTX(t, signer, types.Address{byte(address.TestnetID), 1}, nonce+uint64(i), 191, 1)
		require.NoError(t, Add(db, tx, received.Add(time.Duration(i))))
		if i > 0 {
			tx = createTX(t, signer, types.Address{byte(address.TestnetID), 1}, nonce-uint64(i), 191, 1)
			require.NoError(t, Add(db, tx, received.Add(time.Duration(i))))
		}
	}

	// create tx for different accounts
	for i := 0; i < numTXs; i++ {
		s := signing.NewEdSignerFromRand(rng)
		tx := createTX(t, s, types.Address{byte(address.TestnetID), 1}, 1, 191, 1)
		require.NoError(t, Add(db, tx, received))
	}

	principal, err := address.GenerateAddress(address.TestnetID, signer.PublicKey().Bytes())
	require.NoError(t, err)
	for i := 0; i < numTXs; i++ {
		got, err := GetAcctPendingFromNonce(db, principal, nonce+uint64(i))
		require.NoError(t, err)
		require.Len(t, got, numTXs-i)
	}
}

func TestAppliedLayer(t *testing.T) {
	db := sql.InMemory()
	rng := rand.New(rand.NewSource(1001))
	signer := signing.NewEdSignerFromRand(rng)
	txs := []*types.Transaction{
		createTX(t, signer, types.Address{byte(address.TestnetID), 1}, 1, 191, 1),
		createTX(t, signer, types.Address{byte(address.TestnetID), 1}, 2, 191, 1),
	}
	lid := types.NewLayerID(10)

	for _, tx := range txs {
		require.NoError(t, Add(db, tx, time.Now()))
	}
	require.NoError(t, db.WithTx(context.TODO(), func(dtx *sql.Tx) error {
		return AddResult(dtx, txs[0].ID, &types.TransactionResult{Layer: lid, Block: types.BlockID{1, 1}})
	}))

	applied, err := GetAppliedLayer(db, txs[0].ID)
	require.NoError(t, err)
	require.Equal(t, lid, applied)

	_, err = GetAppliedLayer(db, txs[1].ID)
	require.ErrorIs(t, err, sql.ErrNotFound)

	require.NoError(t, db.WithTx(context.TODO(), func(dtx *sql.Tx) error {
		undone, err := UndoLayers(dtx, lid)
		require.Len(t, undone, 1)
		require.Equal(t, txs[0].ID, undone[0])
		return err
	}))
	_, err = GetAppliedLayer(db, txs[0].ID)
	require.ErrorIs(t, err, sql.ErrNotFound)
}<|MERGE_RESOLUTION|>--- conflicted
+++ resolved
@@ -9,7 +9,6 @@
 	"github.com/stretchr/testify/require"
 
 	"github.com/spacemeshos/go-spacemesh/common/types"
-	"github.com/spacemeshos/go-spacemesh/common/types/address"
 	"github.com/spacemeshos/go-spacemesh/genvm/sdk"
 	"github.com/spacemeshos/go-spacemesh/genvm/sdk/wallet"
 	"github.com/spacemeshos/go-spacemesh/signing"
@@ -32,9 +31,7 @@
 		TxHeader: &types.TxHeader{},
 	}
 	// this is a fake principal for the purposes of testing.
-	addrBytes, err := address.GenerateAddress(address.TestnetID, principal.PublicKey().Bytes())
-	require.NoError(t, err)
-	copy(parsed.Principal[:], addrBytes.Bytes())
+	copy(parsed.Principal[:], types.BytesToAddress(principal.PublicKey().Bytes()).Bytes())
 	parsed.Nonce = types.Nonce{Counter: nonce}
 	parsed.GasPrice = fee
 	return &parsed
@@ -98,9 +95,9 @@
 	signer1 := signing.NewEdSignerFromRand(rng)
 	signer2 := signing.NewEdSignerFromRand(rng)
 	txs := []*types.Transaction{
-		createTX(t, signer1, types.Address{byte(address.TestnetID), 1}, 1, 191, 1),
-		createTX(t, signer2, types.Address{byte(address.TestnetID), 2}, 1, 191, 1),
-		createTX(t, signer1, types.Address{byte(address.TestnetID), 3}, 1, 191, 1),
+		createTX(t, signer1, types.Address{1}, 1, 191, 1),
+		createTX(t, signer2, types.Address{2}, 1, 191, 1),
+		createTX(t, signer1, types.Address{3}, 1, 191, 1),
 	}
 
 	received := time.Now()
@@ -166,7 +163,7 @@
 
 	rng := rand.New(rand.NewSource(1001))
 	signer := signing.NewEdSignerFromRand(rng)
-	tx := createTX(t, signer, types.Address{byte(address.TestnetID), 1}, 1, 191, 1)
+	tx := createTX(t, signer, types.Address{1}, 1, 191, 1)
 	require.NoError(t, Add(db, tx, time.Now()))
 
 	lid := types.NewLayerID(10)
@@ -189,7 +186,7 @@
 
 	rng := rand.New(rand.NewSource(1001))
 	signer := signing.NewEdSignerFromRand(rng)
-	tx := createTX(t, signer, types.Address{byte(address.TestnetID), 1}, 1, 191, 1)
+	tx := createTX(t, signer, types.Address{1}, 1, 191, 1)
 	require.NoError(t, Add(db, tx, time.Now()))
 
 	lid := types.NewLayerID(10)
@@ -212,7 +209,7 @@
 
 	rng := rand.New(rand.NewSource(1001))
 	signer := signing.NewEdSignerFromRand(rng)
-	tx := createTX(t, signer, types.Address{byte(address.TestnetID), 1}, 1, 191, 1)
+	tx := createTX(t, signer, types.Address{1}, 1, 191, 1)
 	received := time.Now()
 	require.NoError(t, Add(db, tx, received))
 	expected := makeMeshTX(tx, types.LayerID{}, types.EmptyBlockID, received, types.MEMPOOL)
@@ -278,7 +275,7 @@
 	rng := rand.New(rand.NewSource(1001))
 	lid := types.NewLayerID(10)
 	signer := signing.NewEdSignerFromRand(rng)
-	tx := createTX(t, signer, types.Address{byte(address.TestnetID), 1}, 1, 191, 1)
+	tx := createTX(t, signer, types.Address{1}, 1, 191, 1)
 	require.NoError(t, Add(db, tx, time.Now()))
 
 	bid := types.RandomBlockID()
@@ -317,11 +314,7 @@
 	discarded := make([]types.TransactionID, 0, numLayers)
 	for lid := firstLayer; lid.Before(firstLayer.Add(numLayers)); lid = lid.Add(1) {
 		signer := signing.NewEdSignerFromRand(rng)
-<<<<<<< HEAD
-		tx := createTX(t, signer, types.Address{byte(address.TestnetID), 1}, uint64(lid.Value), 191, 1)
-=======
 		tx := createTX(t, signer, types.Address{1}, uint64(lid.Value), 191, 2)
->>>>>>> 06b934c6
 		require.NoError(t, Add(db, tx, time.Now()))
 		bid := types.RandomBlockID()
 
@@ -381,13 +374,12 @@
 
 	rng := rand.New(rand.NewSource(1001))
 	signer := signing.NewEdSignerFromRand(rng)
-	principal, err := address.GenerateAddress(address.TestnetID, signer.PublicKey().Bytes())
-	require.NoError(t, err)
+	principal := types.BytesToAddress(signer.PublicKey().Bytes())
 	numTXs := 10
 	received := time.Now()
 	txs := make([]*types.Transaction, 0, numTXs*2)
 	for nonce := uint64(0); nonce < uint64(numTXs); nonce++ {
-		tx := createTX(t, signer, types.Address{byte(address.TestnetID), 1}, nonce, 191, 1)
+		tx := createTX(t, signer, types.Address{1}, nonce, 191, 1)
 		require.NoError(t, Add(db, tx, received))
 		txs = append(txs, tx)
 	}
@@ -395,7 +387,7 @@
 	// create tx for different accounts
 	for i := 0; i < numTXs; i++ {
 		s := signing.NewEdSignerFromRand(rng)
-		tx := createTX(t, s, types.Address{byte(address.TestnetID), 1}, 1, 191, 1)
+		tx := createTX(t, s, types.Address{1}, 1, 191, 1)
 		require.NoError(t, Add(db, tx, received))
 		txs = append(txs, tx)
 	}
@@ -433,15 +425,15 @@
 	nonce := uint64(10000)
 	received := time.Now()
 	for i := 0; i < sameNonceTXs; i++ {
-		tx := createTX(t, signer, types.Address{byte(address.TestnetID), 1}, nonce, 191, 1+uint64(i))
+		tx := createTX(t, signer, types.Address{1}, nonce, 191, 1+uint64(i))
 		require.NoError(t, Add(db, tx, received))
 		txs = append(txs, tx)
 	}
 	for i := 1; i <= numTXs/2; i++ {
-		tx := createTX(t, signer, types.Address{byte(address.TestnetID), 1}, nonce-uint64(i), 191, 1)
+		tx := createTX(t, signer, types.Address{1}, nonce-uint64(i), 191, 1)
 		require.NoError(t, Add(db, tx, received))
 		txs = append(txs, tx)
-		tx = createTX(t, signer, types.Address{byte(address.TestnetID), 1}, nonce+uint64(i), 191, 1)
+		tx = createTX(t, signer, types.Address{1}, nonce+uint64(i), 191, 1)
 		require.NoError(t, Add(db, tx, received))
 		txs = append(txs, tx)
 	}
@@ -449,13 +441,12 @@
 	// create tx for different accounts
 	for i := 0; i < numTXs; i++ {
 		s := signing.NewEdSignerFromRand(rng)
-		tx := createTX(t, s, types.Address{byte(address.TestnetID), 1}, 1, 191, 1)
+		tx := createTX(t, s, types.Address{1}, 1, 191, 1)
 		require.NoError(t, Add(db, tx, received))
 		txs = append(txs, tx)
 	}
 
-	principal, err := address.GenerateAddress(address.TestnetID, signer.PublicKey().Bytes())
-	require.NoError(t, err)
+	principal := types.BytesToAddress(signer.PublicKey().Bytes())
 	applied := txs[0].ID
 	lid := types.NewLayerID(99)
 	require.NoError(t, DiscardByAcctNonce(db, applied, lid, principal, nonce))
@@ -475,7 +466,7 @@
 
 	rng := rand.New(rand.NewSource(1001))
 	signer := signing.NewEdSignerFromRand(rng)
-	tx := createTX(t, signer, types.Address{byte(address.TestnetID), 1}, 1, 191, 1)
+	tx := createTX(t, signer, types.Address{1}, 1, 191, 1)
 	received := time.Now()
 	require.NoError(t, Add(db, tx, received))
 	expected := makeMeshTX(tx, types.LayerID{}, types.EmptyBlockID, received, types.MEMPOOL)
@@ -537,7 +528,7 @@
 
 	rng := rand.New(rand.NewSource(1001))
 	signer := signing.NewEdSignerFromRand(rng)
-	tx := createTX(t, signer, types.Address{byte(address.TestnetID), 1}, 1, 191, 1)
+	tx := createTX(t, signer, types.Address{1}, 1, 191, 1)
 	received := time.Now()
 	require.NoError(t, Add(db, tx, received))
 	expected := makeMeshTX(tx, types.LayerID{}, types.EmptyBlockID, received, types.MEMPOOL)
@@ -573,7 +564,7 @@
 	numTXs := 5
 	txs := make([]*types.Transaction, 0, numTXs)
 	for i := 0; i < numTXs; i++ {
-		tx := createTX(t, signing.NewEdSignerFromRand(rng), types.Address{byte(address.TestnetID), 1}, 1, 191, 1)
+		tx := createTX(t, signing.NewEdSignerFromRand(rng), types.Address{1}, 1, 191, 1)
 		require.NoError(t, Add(db, tx, time.Now()))
 		txs = append(txs, tx)
 	}
@@ -611,15 +602,14 @@
 	rng := rand.New(rand.NewSource(1001))
 	signer1 := signing.NewEdSignerFromRand(rng)
 	signer2 := signing.NewEdSignerFromRand(rng)
-	signer2Address, err := address.GenerateAddress(address.TestnetID, signer2.PublicKey().Bytes())
-	require.NoError(t, err)
+	signer2Address := types.BytesToAddress(signer2.PublicKey().Bytes())
 	lid := types.NewLayerID(10)
 	pid := types.ProposalID{1, 1}
 	bid := types.BlockID{2, 2}
 
 	txs := []*types.Transaction{
-		createTX(t, signer1, types.Address{byte(address.TestnetID), 1}, 1, 191, 1),
-		createTX(t, signer2, types.Address{byte(address.TestnetID), 2}, 1, 191, 1),
+		createTX(t, signer1, types.Address{1}, 1, 191, 1),
+		createTX(t, signer2, types.Address{2}, 1, 191, 1),
 		createTX(t, signer1, signer2Address, 1, 191, 1),
 	}
 	received := time.Now()
@@ -657,7 +647,7 @@
 		signer := signing.NewEdSignerFromRand(rng)
 		numApplied := rand.Intn(numTXs)
 		for j := 0; j < numTXs; j++ {
-			tx := createTX(t, signer, types.Address{byte(address.TestnetID), 1}, uint64(j), 191, 1)
+			tx := createTX(t, signer, types.Address{1}, uint64(j), 191, 1)
 			require.NoError(t, Add(db, tx, received.Add(time.Duration(i+j))))
 			// causing some txs to be applied, some packed in a block, and some in mempool
 			if j < numApplied {
@@ -702,10 +692,10 @@
 	nonce := uint64(987)
 	received := time.Now()
 	for i := 0; i < numTXs; i++ {
-		tx := createTX(t, signer, types.Address{byte(address.TestnetID), 1}, nonce+uint64(i), 191, 1)
+		tx := createTX(t, signer, types.Address{1}, nonce+uint64(i), 191, 1)
 		require.NoError(t, Add(db, tx, received.Add(time.Duration(i))))
 		if i > 0 {
-			tx = createTX(t, signer, types.Address{byte(address.TestnetID), 1}, nonce-uint64(i), 191, 1)
+			tx = createTX(t, signer, types.Address{1}, nonce-uint64(i), 191, 1)
 			require.NoError(t, Add(db, tx, received.Add(time.Duration(i))))
 		}
 	}
@@ -713,12 +703,11 @@
 	// create tx for different accounts
 	for i := 0; i < numTXs; i++ {
 		s := signing.NewEdSignerFromRand(rng)
-		tx := createTX(t, s, types.Address{byte(address.TestnetID), 1}, 1, 191, 1)
-		require.NoError(t, Add(db, tx, received))
-	}
-
-	principal, err := address.GenerateAddress(address.TestnetID, signer.PublicKey().Bytes())
-	require.NoError(t, err)
+		tx := createTX(t, s, types.Address{1}, 1, 191, 1)
+		require.NoError(t, Add(db, tx, received))
+	}
+
+	principal := types.BytesToAddress(signer.PublicKey().Bytes())
 	for i := 0; i < numTXs; i++ {
 		got, err := GetAcctPendingFromNonce(db, principal, nonce+uint64(i))
 		require.NoError(t, err)
@@ -731,8 +720,8 @@
 	rng := rand.New(rand.NewSource(1001))
 	signer := signing.NewEdSignerFromRand(rng)
 	txs := []*types.Transaction{
-		createTX(t, signer, types.Address{byte(address.TestnetID), 1}, 1, 191, 1),
-		createTX(t, signer, types.Address{byte(address.TestnetID), 1}, 2, 191, 1),
+		createTX(t, signer, types.Address{1}, 1, 191, 1),
+		createTX(t, signer, types.Address{1}, 2, 191, 1),
 	}
 	lid := types.NewLayerID(10)
 
