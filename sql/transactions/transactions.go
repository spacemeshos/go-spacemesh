package transactions

import (
	"encoding/binary"
	"fmt"
	"time"

	"github.com/spacemeshos/go-spacemesh/codec"
	"github.com/spacemeshos/go-spacemesh/common/types"
	"github.com/spacemeshos/go-spacemesh/common/util"
	"github.com/spacemeshos/go-spacemesh/sql"
)

// Add transaction to the database or update the header if it wasn't set originally.
func Add(db sql.Executor, tx *types.Transaction, received time.Time) error {
	var (
		header []byte
		err    error
	)
	if tx.TxHeader != nil {
		header, err = codec.Encode(tx.TxHeader)
		if err != nil {
			return fmt.Errorf("encode %+v: %w", tx, err)
		}
	}
	if _, err = db.Exec(`
		insert into transactions (id, tx, header, principal, nonce, timestamp)
		values (?1, ?2, ?3, ?4, ?5, ?6)
		on conflict(id) do update set 
		header=?3, principal=?4, nonce=?5 
		where header is null;`,
		func(stmt *sql.Statement) {
			stmt.BindBytes(1, tx.ID.Bytes())
			stmt.BindBytes(2, tx.Raw)
			if header != nil {
				stmt.BindBytes(3, header)
<<<<<<< HEAD
				stmt.BindBytes(6, tx.Principal[:])
				stmt.BindBytes(7, util.Uint64ToBytesBigEndian(tx.Nonce))
=======
				stmt.BindBytes(4, tx.Principal[:])
				stmt.BindBytes(5, util.Uint64ToBytesBigEndian(tx.Nonce.Counter))
>>>>>>> 332c6881
			}
			stmt.BindInt64(6, received.UnixNano())
		}, nil); err != nil {
		return fmt.Errorf("insert %s: %w", tx.ID, err)
	}
	return nil
}

// AddToProposal associates a transaction with a proposal.
func AddToProposal(db sql.Executor, tid types.TransactionID, lid types.LayerID, pid types.ProposalID) error {
	if _, err := db.Exec(`
		insert into proposal_transactions (pid, tid, layer) values (?1, ?2, ?3) 
		on conflict(tid, pid) do nothing;`,
		func(stmt *sql.Statement) {
			stmt.BindBytes(1, pid.Bytes())
			stmt.BindBytes(2, tid.Bytes())
			stmt.BindInt64(3, int64(lid.Value))
		}, nil); err != nil {
		return fmt.Errorf("add to proposal %s: %w", tid, err)
	}
	return nil
}

// HasProposalTX returns true if the given transaction is included in the given proposal.
func HasProposalTX(db sql.Executor, pid types.ProposalID, tid types.TransactionID) (bool, error) {
	rows, err := db.Exec("select 1 from proposal_transactions where pid = ?1 and tid = ?2",
		func(stmt *sql.Statement) {
			stmt.BindBytes(1, pid.Bytes())
			stmt.BindBytes(2, tid.Bytes())
		}, nil)
	if err != nil {
		return false, fmt.Errorf("has proposal txs %s/%s: %w", pid, tid, err)
	}
	return rows > 0, nil
}

// AddToBlock associates a transaction with a block.
func AddToBlock(db sql.Executor, tid types.TransactionID, lid types.LayerID, bid types.BlockID) error {
	if _, err := db.Exec(`
		insert into block_transactions (bid, tid, layer) values (?1, ?2, ?3)
		on conflict(tid, bid) do nothing;`,
		func(stmt *sql.Statement) {
			stmt.BindBytes(1, bid.Bytes())
			stmt.BindBytes(2, tid.Bytes())
			stmt.BindInt64(3, int64(lid.Value))
		}, nil); err != nil {
		return fmt.Errorf("add to block %s: %w", tid, err)
	}
	return nil
}

// HasBlockTX returns true if the given transaction is included in the given block.
func HasBlockTX(db sql.Executor, bid types.BlockID, tid types.TransactionID) (bool, error) {
	rows, err := db.Exec("select 1 from block_transactions where bid = ?1 and tid = ?2",
		func(stmt *sql.Statement) {
			stmt.BindBytes(1, bid.Bytes())
			stmt.BindBytes(2, tid.Bytes())
		}, nil)
	if err != nil {
		return false, fmt.Errorf("has block txs %s/%s: %w", bid, tid, err)
	}
	return rows > 0, nil
}

// GetAppliedLayer returns layer when transaction was applied.
func GetAppliedLayer(db sql.Executor, tid types.TransactionID) (types.LayerID, error) {
	var rst types.LayerID
	rows, err := db.Exec("select layer from transactions where id = ?1 and result is not null", func(stmt *sql.Statement) {
		stmt.BindBytes(1, tid[:])
	}, func(stmt *sql.Statement) bool {
		rst = types.NewLayerID(uint32(stmt.ColumnInt64(0)))
		return false
	})
	if err != nil {
		return types.LayerID{}, fmt.Errorf("failed to load applied layer for tx %s: %w", tid, err)
	}
	if rows == 0 {
		return types.LayerID{}, fmt.Errorf("%w: tx %s is not applied", sql.ErrNotFound, tid)
	}
	return rst, nil
}

// UndoLayers unset all transactions to `statePending` from `from` layer to the max layer with applied transactions.
func UndoLayers(db *sql.Tx, from types.LayerID) error {
	_, err := db.Exec(`delete from transactions_results_addresses 
		where tid in (select id from transactions where layer >= ?1);`,
		func(stmt *sql.Statement) {
			stmt.BindInt64(1, int64(from.Value))
		}, nil)
	if err != nil {
		return fmt.Errorf("delete addresses mapping %w", err)
	}
	_, err = db.Exec(`update transactions 
		set layer = null, block = null, result = null 
		where layer >= ?1`,
		func(stmt *sql.Statement) {
			stmt.BindInt64(1, int64(from.Value))
		}, nil)
	if err != nil {
		return fmt.Errorf("undo layer %s: %w", from, err)
	}
	return nil
}

// tx, header, layer, block, timestamp.
func decodeTransaction(id types.TransactionID, stmt *sql.Statement) (*types.MeshTransaction, error) {
	var parsed types.Transaction
	parsed.Raw = make([]byte, stmt.ColumnLen(0))
	stmt.ColumnBytes(0, parsed.Raw)
	if stmt.ColumnLen(1) > 0 {
		parsed.TxHeader = &types.TxHeader{}
		if _, err := codec.DecodeFrom(stmt.ColumnReader(1), parsed.TxHeader); err != nil {
			return nil, fmt.Errorf("decode %w", err)
		}
	}
	parsed.ID = id

	state := types.PENDING
	layer := types.NewLayerID(uint32(stmt.ColumnInt64(2)))
	if layer.Value != 0 {
		state = types.APPLIED
	} else if parsed.TxHeader != nil {
		state = types.MEMPOOL
	}
	var bid types.BlockID
	stmt.ColumnBytes(3, bid[:])

	return &types.MeshTransaction{
		Transaction: parsed,
		LayerID:     layer,
		BlockID:     bid,
		Received:    time.Unix(0, stmt.ColumnInt64(4)),
		State:       state,
	}, nil
}

// Get gets a transaction from database.
// Layer and Block fields are set if transaction was applied.
// If transaction is included, but not applied check references in proposals and blocks.
func Get(db sql.Executor, id types.TransactionID) (tx *types.MeshTransaction, err error) {
	var rows int
	rows, err = db.Exec("select tx, header, layer, block, timestamp from transactions where id = ?1",
		func(stmt *sql.Statement) {
			stmt.BindBytes(1, id.Bytes())
		}, func(stmt *sql.Statement) bool {
			tx, err = decodeTransaction(id, stmt)
			return err == nil
		})
	if err != nil {
		return nil, fmt.Errorf("get %s: %w", id, err)
	} else if rows == 0 {
		return nil, fmt.Errorf("%w: tx %s", sql.ErrNotFound, id)
	}
	return tx, nil
}

// GetBlob loads transaction as an encoded blob, ready to be sent over the wire.
func GetBlob(db sql.Executor, id []byte) (buf []byte, err error) {
	if rows, err := db.Exec("select tx from transactions where id = ?1",
		func(stmt *sql.Statement) {
			stmt.BindBytes(1, id)
		}, func(stmt *sql.Statement) bool {
			buf = make([]byte, stmt.ColumnLen(0))
			stmt.ColumnBytes(0, buf)
			return true
		}); err != nil {
		return nil, fmt.Errorf("get blob %s: %w", types.BytesToHash(id), err)
	} else if rows == 0 {
		return nil, fmt.Errorf("%w: tx %s", sql.ErrNotFound, types.BytesToHash(id))
	}
	return buf, nil
}

// Has returns true if transaction is stored in the database.
func Has(db sql.Executor, id types.TransactionID) (bool, error) {
	rows, err := db.Exec("select 1 from transactions where id = ?1",
		func(stmt *sql.Statement) {
			stmt.BindBytes(1, id.Bytes())
		}, nil)
	if err != nil {
		return false, fmt.Errorf("has %s: %w", id, err)
	}
	return rows > 0, nil
}

// GetByAddress finds all transactions for an address.
func GetByAddress(db sql.Executor, from, to types.LayerID, address types.Address) ([]*types.MeshTransaction, error) {
	var txs []*types.MeshTransaction
	if _, err := db.Exec(`
		select tx, header, layer, block, timestamp, id from transactions
		where principal = ?1 and (layer is null or layer between ?2 and ?3)`,
		func(stmt *sql.Statement) {
			stmt.BindBytes(1, address[:])
			stmt.BindInt64(2, int64(from.Value))
			stmt.BindInt64(3, int64(to.Value))
		}, func(stmt *sql.Statement) bool {
			var id types.TransactionID
			stmt.ColumnBytes(5, id[:])
			tx, err := decodeTransaction(id, stmt)
			if err != nil {
				return false
			}
			txs = append(txs, tx)
			return true
		}); err != nil {
		return nil, fmt.Errorf("get by addr %s: %w", address, err)
	}
	return txs, nil
}

// AddressesWithPendingTransactions returns list of addresses with pending transactions.
// Query is expensive, meant to be used only on startup.
func AddressesWithPendingTransactions(db sql.Executor) ([]types.AddressNonce, error) {
	var rst []types.AddressNonce
	if _, err := db.Exec(`select principal as current, min(nonce) from transactions
	where result is null and nonce > (select coalesce(max(nonce), 0) from transactions where result is not null and principal = current)
	group by principal
	;`,
		nil,
		func(stmt *sql.Statement) bool {
			addr := types.Address{}
			stmt.ColumnBytes(0, addr[:])
			buf := [8]byte{}
			stmt.ColumnBytes(1, buf[:])
			rst = append(rst, types.AddressNonce{
				Address: addr,
				Nonce:   types.Nonce{Counter: binary.BigEndian.Uint64(buf[:])},
			})
			return true
		}); err != nil {
		return nil, fmt.Errorf("addresses with pending txs %w", err)
	}
	return rst, nil
}

// GetAcctPendingFromNonce get all pending transactions with nonce after `from` for the given address.
func GetAcctPendingFromNonce(db sql.Executor, address types.Address, from uint64) ([]*types.MeshTransaction, error) {
	return queryPending(db, `select tx, header, layer, block, timestamp, id from transactions
		where principal = ?1 and nonce >= ?2 and result is null 
		order by nonce asc, timestamp asc`,
		func(stmt *sql.Statement) {
			stmt.BindBytes(1, address.Bytes())
			stmt.BindBytes(2, util.Uint64ToBytesBigEndian(from))
		}, "get acct pending from nonce")
}

// query MUST ensure that this order of fields tx, header, layer, block, timestamp, id.
func queryPending(db sql.Executor, query string, encoder func(*sql.Statement), errStr string) (rst []*types.MeshTransaction, err error) {
	if _, err = db.Exec(query, encoder, func(stmt *sql.Statement) bool {
		var (
			tx *types.MeshTransaction
			id types.TransactionID
		)
		stmt.ColumnBytes(5, id[:])
		tx, err = decodeTransaction(id, stmt)
		if err != nil {
			return false
		}
		rst = append(rst, tx)
		return true
	}); err != nil {
		return nil, fmt.Errorf("%s: %w", errStr, err)
	}
	return rst, err
}

// AddResult adds result for the transaction.
func AddResult(db *sql.Tx, id types.TransactionID, rst *types.TransactionResult) error {
	buf, err := codec.Encode(rst)
	if err != nil {
		return fmt.Errorf("encode %w", err)
	}

	if rows, err := db.Exec(`update transactions
		set result = ?2, layer = ?3, block = ?4 
		where id = ?1 and result is null returning id;`,
		func(stmt *sql.Statement) {
			stmt.BindBytes(1, id[:])
			stmt.BindBytes(2, buf)
			stmt.BindInt64(3, int64(rst.Layer.Value))
			stmt.BindBytes(4, rst.Block[:])
		},
		func(stmt *sql.Statement) bool {
			return false
		},
	); err != nil {
		return fmt.Errorf("insert result for %s: %w", id, err)
	} else if rows == 0 {
		return fmt.Errorf("invalid state for %s", id)
	}
	for i := range rst.Addresses {
		if _, err := db.Exec(`insert into transactions_results_addresses 
		(address, tid) values (?1, ?2);`,
			func(stmt *sql.Statement) {
				stmt.BindBytes(1, rst.Addresses[i][:])
				stmt.BindBytes(2, id[:])
			}, nil); err != nil {
			return fmt.Errorf("add address %s to %s: %w",
				rst.Addresses[i].String(), id[:], err)
		}
	}
	return nil
}

// TransactionInProposal returns lowest layer of the proposal where tx is included after the specified layer.
func TransactionInProposal(db sql.Executor, id types.TransactionID, after types.LayerID) (types.LayerID, error) {
	var rst types.LayerID
	rows, err := db.Exec("select layer from proposal_transactions where tid = ?1 and layer > ?2 order by layer asc limit 1",
		func(stmt *sql.Statement) {
			stmt.BindBytes(1, id.Bytes())
			stmt.BindInt64(2, int64(after.Value))
		}, func(s *sql.Statement) bool {
			rst = types.NewLayerID(uint32(s.ColumnInt64(0)))
			return false
		})
	if rows == 0 {
		return rst, fmt.Errorf("%w no proposal after %s with tx %s", sql.ErrNotFound, after, id)
	}
	if err != nil {
		return rst, fmt.Errorf("tx in proposal %s: %w", id, err)
	}
	return rst, nil
}

// TransactionInBlock returns lowest layer and id of the block where tx is included after the specified layer.
func TransactionInBlock(db sql.Executor, id types.TransactionID, after types.LayerID) (types.BlockID, types.LayerID, error) {
	var (
		rst types.LayerID
		bid types.BlockID
	)
	rows, err := db.Exec("select layer, bid from block_transactions where tid = ?1 and layer > ?2 order by layer asc limit 1",
		func(stmt *sql.Statement) {
			stmt.BindBytes(1, id.Bytes())
			stmt.BindInt64(2, int64(after.Value))
		}, func(s *sql.Statement) bool {
			rst = types.NewLayerID(uint32(s.ColumnInt64(0)))
			s.ColumnBytes(1, bid[:])
			return false
		})
	if err != nil {
		return bid, rst, fmt.Errorf("tx in block %s: %w", id, err)
	}
	if rows == 0 {
		return bid, rst, fmt.Errorf("%w no block after %s with tx %s", sql.ErrNotFound, after, id)
	}
	return bid, rst, nil
}<|MERGE_RESOLUTION|>--- conflicted
+++ resolved
@@ -34,13 +34,8 @@
 			stmt.BindBytes(2, tx.Raw)
 			if header != nil {
 				stmt.BindBytes(3, header)
-<<<<<<< HEAD
-				stmt.BindBytes(6, tx.Principal[:])
-				stmt.BindBytes(7, util.Uint64ToBytesBigEndian(tx.Nonce))
-=======
 				stmt.BindBytes(4, tx.Principal[:])
-				stmt.BindBytes(5, util.Uint64ToBytesBigEndian(tx.Nonce.Counter))
->>>>>>> 332c6881
+				stmt.BindBytes(5, util.Uint64ToBytesBigEndian(tx.Nonce))
 			}
 			stmt.BindInt64(6, received.UnixNano())
 		}, nil); err != nil {
@@ -267,7 +262,7 @@
 			stmt.ColumnBytes(1, buf[:])
 			rst = append(rst, types.AddressNonce{
 				Address: addr,
-				Nonce:   types.Nonce{Counter: binary.BigEndian.Uint64(buf[:])},
+				Nonce:   binary.BigEndian.Uint64(buf[:]),
 			})
 			return true
 		}); err != nil {
