--- conflicted
+++ resolved
@@ -51,12 +51,7 @@
 	require.NotEmpty(t, blob1.Bytes)
 
 	require.NoError(t, DeleteBeforeEpoch(db, set.Epoch+1))
-<<<<<<< HEAD
 	require.ErrorIs(t, LoadBlob(db, ids[0].Bytes(), &sql.Blob{}), sql.ErrNotFound)
-=======
-	blob, err = GetBlob(db, ids[0].Bytes())
-	require.ErrorIs(t, err, sql.ErrNotFound)
-	require.Empty(t, blob)
 }
 
 func TestCachedActiveSet(t *testing.T) {
@@ -88,5 +83,4 @@
 		require.Equal(t, codec.MustEncode(set1), blob)
 		require.Equal(t, 4, db.QueryCount())
 	}
->>>>>>> 1a65b414
 }