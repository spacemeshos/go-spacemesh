--- conflicted
+++ resolved
@@ -6,12 +6,9 @@
 	"fmt"
 	"time"
 
-<<<<<<< HEAD
+	sqlite "github.com/go-llsqlite/crawshaw"
+
 	"github.com/spacemeshos/go-spacemesh/activation/wire"
-=======
-	sqlite "github.com/go-llsqlite/crawshaw"
-
->>>>>>> 26abf27f
 	"github.com/spacemeshos/go-spacemesh/codec"
 	"github.com/spacemeshos/go-spacemesh/common/types"
 	"github.com/spacemeshos/go-spacemesh/sql"
@@ -390,9 +387,6 @@
 
 // Add adds an ATX for a given ATX ID.
 func Add(db sql.Executor, atx *types.VerifiedActivationTx) error {
-<<<<<<< HEAD
-	buf, err := codec.Encode(wire.ActivationTxToWireV1(atx.ActivationTx))
-=======
 	_, err := AddGettingNonce(db, atx)
 	return err
 }
@@ -429,8 +423,7 @@
 }
 
 func add(db sql.Executor, atx *types.VerifiedActivationTx, nonce *types.VRFPostIndex) error {
-	buf, err := codec.Encode(atx.ActivationTx)
->>>>>>> 26abf27f
+	buf, err := codec.Encode(wire.ActivationTxToWireV1(atx.ActivationTx))
 	if err != nil {
 		return fmt.Errorf("encode: %w", err)
 	}
