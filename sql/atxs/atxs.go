package atxs

import (
	"context"
	"fmt"
	"time"

	"github.com/spacemeshos/go-spacemesh/codec"
	"github.com/spacemeshos/go-spacemesh/common/types"
	"github.com/spacemeshos/go-spacemesh/sql"
	"github.com/spacemeshos/go-spacemesh/sql/builder"
)

const (
	CacheKindEpochATXs sql.QueryCacheKind = "epoch-atxs"
	CacheKindATXBlob   sql.QueryCacheKind = "atx-blob"
)

const fullQuery = `select id, atx, base_tick_height, tick_count, pubkey,
	effective_num_units, received, epoch, sequence, coinbase, validity from atxs`

type decoderCallback func(*types.VerifiedActivationTx, error) bool

func decoder(fn decoderCallback) sql.Decoder {
	return func(stmt *sql.Statement) bool {
		var (
			a  types.ActivationTx
			id types.ATXID
		)
		stmt.ColumnBytes(0, id[:])
		checkpointed := stmt.ColumnLen(1) == 0
		if !checkpointed {
			if _, err := codec.DecodeFrom(stmt.ColumnReader(1), &a); err != nil {
				return fn(nil, fmt.Errorf("decode %w", err))
			}
		}
		a.SetID(id)
		baseTickHeight := uint64(stmt.ColumnInt64(2))
		tickCount := uint64(stmt.ColumnInt64(3))
		stmt.ColumnBytes(4, a.SmesherID[:])
		effectiveNumUnits := uint32(stmt.ColumnInt32(5))
		a.SetEffectiveNumUnits(effectiveNumUnits)
		if checkpointed {
			a.SetGolden()
			a.NumUnits = effectiveNumUnits
			a.SetReceived(time.Time{})
		} else {
			a.SetReceived(time.Unix(0, stmt.ColumnInt64(6)).Local())
		}
		a.PublishEpoch = types.EpochID(uint32(stmt.ColumnInt(7)))
		a.Sequence = uint64(stmt.ColumnInt64(8))
		stmt.ColumnBytes(9, a.Coinbase[:])
		a.SetValidity(types.Validity(stmt.ColumnInt(10)))
		v, err := a.Verify(baseTickHeight, tickCount)
		if err != nil {
			return fn(nil, err)
		}
		return fn(v, nil)
	}
}

func load(db sql.Executor, query string, enc sql.Encoder) (*types.VerifiedActivationTx, error) {
	var (
		v    *types.VerifiedActivationTx
		derr error
	)
	_, err := db.Exec(query, enc, decoder(func(atx *types.VerifiedActivationTx, err error) bool {
		v = atx
		derr = err
		return derr == nil
	}))
	if err == nil && derr != nil {
		err = derr
	}
	return v, err
}

// Get gets an ATX by a given ATX ID.
func Get(db sql.Executor, id types.ATXID) (*types.VerifiedActivationTx, error) {
	enc := func(stmt *sql.Statement) {
		stmt.BindBytes(1, id.Bytes())
	}
	q := fmt.Sprintf("%v where id =?1;", fullQuery)
	v, err := load(db, q, enc)
	if err != nil {
		return nil, fmt.Errorf("get id %s: %w", id.String(), err)
	}
	if v == nil {
		return nil, fmt.Errorf("get id %s: %w", id.String(), sql.ErrNotFound)
	}
	return v, nil
}

// GetByEpochAndNodeID gets any ATX by the specified NodeID published in the given epoch.
func GetByEpochAndNodeID(
	db sql.Executor,
	epoch types.EpochID,
	nodeID types.NodeID,
) (*types.VerifiedActivationTx, error) {
	enc := func(stmt *sql.Statement) {
		stmt.BindInt64(1, int64(epoch))
		stmt.BindBytes(2, nodeID.Bytes())
	}
	q := fmt.Sprintf("%v where epoch = ?1 and pubkey = ?2 limit 1;", fullQuery)
	v, err := load(db, q, enc)
	if err != nil {
		return nil, fmt.Errorf("get by epoch %v nid %s: %w", epoch, nodeID.String(), err)
	}
	if v == nil {
		return nil, fmt.Errorf("get by epoch %v nid %s: %w", epoch, nodeID.String(), sql.ErrNotFound)
	}
	return v, nil
}

// Has checks if an ATX exists by a given ATX ID.
func Has(db sql.Executor, id types.ATXID) (bool, error) {
	rows, err := db.Exec("select 1 from atxs where id = ?1;",
		func(stmt *sql.Statement) {
			stmt.BindBytes(1, id.Bytes())
		}, nil,
	)
	if err != nil {
		return false, fmt.Errorf("exec id %v: %w", id, err)
	}
	return rows > 0, nil
}

func CommitmentATX(db sql.Executor, nodeID types.NodeID) (id types.ATXID, err error) {
	enc := func(stmt *sql.Statement) {
		stmt.BindBytes(1, nodeID.Bytes())
	}
	dec := func(stmt *sql.Statement) bool {
		stmt.ColumnBytes(0, id[:])
		return true
	}

	if rows, err := db.Exec(`
		select commitment_atx from atxs
		where pubkey = ?1 and commitment_atx is not null
		order by epoch desc
		limit 1;`, enc, dec); err != nil {
		return types.ATXID{}, fmt.Errorf("exec nodeID %v: %w", nodeID, err)
	} else if rows == 0 {
		return types.ATXID{}, fmt.Errorf("exec nodeID %s: %w", nodeID, sql.ErrNotFound)
	}

	return id, err
}

// GetFirstIDByNodeID gets the initial ATX ID for a given node ID.
func GetFirstIDByNodeID(db sql.Executor, nodeID types.NodeID) (id types.ATXID, err error) {
	enc := func(stmt *sql.Statement) {
		stmt.BindBytes(1, nodeID.Bytes())
	}
	dec := func(stmt *sql.Statement) bool {
		stmt.ColumnBytes(0, id[:])
		return true
	}

	if rows, err := db.Exec(`
		select id from atxs
		where pubkey = ?1
		order by epoch asc
		limit 1;`, enc, dec); err != nil {
		return types.ATXID{}, fmt.Errorf("exec nodeID %v: %w", nodeID, err)
	} else if rows == 0 {
		return types.ATXID{}, fmt.Errorf("exec nodeID %s: %w", nodeID, sql.ErrNotFound)
	}

	return id, err
}

// GetLastIDByNodeID gets the last ATX ID for a given node ID.
func GetLastIDByNodeID(db sql.Executor, nodeID types.NodeID) (id types.ATXID, err error) {
	enc := func(stmt *sql.Statement) {
		stmt.BindBytes(1, nodeID.Bytes())
	}
	dec := func(stmt *sql.Statement) bool {
		stmt.ColumnBytes(0, id[:])
		return true
	}

	if rows, err := db.Exec(`
		select id from atxs
		where pubkey = ?1
		order by epoch desc, received desc
		limit 1;`, enc, dec); err != nil {
		return types.ATXID{}, fmt.Errorf("exec nodeID %s: %w", nodeID, err)
	} else if rows == 0 {
		return types.ATXID{}, fmt.Errorf("exec nodeID %s: %w", nodeID, sql.ErrNotFound)
	}

	return id, err
}

// GetIDByEpochAndNodeID gets an ATX ID for a given epoch and node ID.
func GetIDByEpochAndNodeID(db sql.Executor, epoch types.EpochID, nodeID types.NodeID) (id types.ATXID, err error) {
	enc := func(stmt *sql.Statement) {
		stmt.BindInt64(1, int64(epoch))
		stmt.BindBytes(2, nodeID.Bytes())
	}
	dec := func(stmt *sql.Statement) bool {
		stmt.ColumnBytes(0, id[:])
		return true
	}

	if rows, err := db.Exec(`
		select id from atxs
		where epoch = ?1 and pubkey = ?2
		limit 1;`, enc, dec); err != nil {
		return types.ATXID{}, fmt.Errorf("exec nodeID %v: %w", nodeID, err)
	} else if rows == 0 {
		return types.ATXID{}, fmt.Errorf("exec nodeID %s: %w", nodeID, sql.ErrNotFound)
	}

	return id, err
}

// IterateIDsByEpoch invokes the specified callback for each ATX ID in a given epoch.
// It stops if the callback returns an error.
func IterateIDsByEpoch(
	db sql.Executor,
	epoch types.EpochID,
	callback func(total int, id types.ATXID) error,
) error {
	if sql.IsCached(db) {
		// If the slices are cached, let's not do more SELECTs
		ids, err := GetIDsByEpoch(db, epoch)
		if err != nil {
			return err
		}
		for _, id := range ids {
			if err := callback(len(ids), id); err != nil {
				return err
			}
		}
		return nil
	}

	var callbackErr error
	enc := func(stmt *sql.Statement) {
		stmt.BindInt64(1, int64(epoch))
	}
	dec := func(stmt *sql.Statement) bool {
		var id types.ATXID
		total := stmt.ColumnInt(0)
		stmt.ColumnBytes(1, id[:])
		if callbackErr = callback(total, id); callbackErr != nil {
			return false
		}
		return true
	}

	// Get total count in the same select statement to avoid the need for transaction
	if _, err := db.Exec(
		"select (select count(*) from atxs where epoch = ?1) as total, id from atxs where epoch = ?1;",
		enc, dec,
	); err != nil {
		return fmt.Errorf("exec epoch %v: %w", epoch, err)
	}

	return callbackErr
}

// GetIDsByEpoch gets ATX IDs for a given epoch.
func GetIDsByEpoch(ctx context.Context, db sql.Executor, epoch types.EpochID) (ids []types.ATXID, err error) {
	cacheKey := sql.QueryCacheKey(CacheKindEpochATXs, epoch.String())
	return sql.WithCachedValue(ctx, db, cacheKey, func(context.Context) (ids []types.ATXID, err error) {
		enc := func(stmt *sql.Statement) {
			stmt.BindInt64(1, int64(epoch))
		}
		dec := func(stmt *sql.Statement) bool {
			var id types.ATXID
			stmt.ColumnBytes(0, id[:])
			ids = append(ids, id)
			return true
		}

		if rows, err := db.Exec("select id from atxs where epoch = ?1;", enc, dec); err != nil {
			return nil, fmt.Errorf("exec epoch %v: %w", epoch, err)
		} else if rows == 0 {
			return []types.ATXID{}, nil
		}

		return ids, nil
	})
}

// VRFNonce gets the VRF nonce of a smesher for a given epoch.
func VRFNonce(db sql.Executor, id types.NodeID, epoch types.EpochID) (nonce types.VRFPostIndex, err error) {
	enc := func(stmt *sql.Statement) {
		stmt.BindBytes(1, id.Bytes())
		stmt.BindInt64(2, int64(epoch))
	}
	dec := func(stmt *sql.Statement) bool {
		nonce = types.VRFPostIndex(stmt.ColumnInt64(0))
		return true
	}

	if rows, err := db.Exec(`
		select nonce from atxs
		where pubkey = ?1 and epoch < ?2 and nonce is not null
		order by epoch desc
		limit 1;`, enc, dec); err != nil {
		return types.VRFPostIndex(0), fmt.Errorf("exec id %v, epoch %d: %w", id, epoch, err)
	} else if rows == 0 {
		return types.VRFPostIndex(0), fmt.Errorf("exec id %v, epoch %d: %w", id, epoch, sql.ErrNotFound)
	}

	return nonce, err
}

<<<<<<< HEAD
// GetBlobSizes returns the sizes of the blobs corresponding to ATXs with specified
// ids. For non-existent ATXs, the corresponding items are set to -1.
func GetBlobSizes(db sql.Executor, ids [][]byte) (sizes []int, err error) {
	return sql.GetBlobSizes(db, "select id, length(atx) from atxs where id in", ids)
}

// LoadBlob loads ATX as an encoded blob, ready to be sent over the wire.
func LoadBlob(db sql.Executor, id []byte, blob *sql.Blob) error {
	if sql.IsCached(db) {
		b, err := getBlob(db, id)
		if err != nil {
			return err
		}
		blob.Bytes = b
		return nil
	}
	return sql.LoadBlob(db, "select atx from atxs where id = ?1", id, blob)
}

func getBlob(db sql.Executor, id []byte) (buf []byte, err error) {
=======
// GetBlob loads ATX as an encoded blob, ready to be sent over the wire.
func GetBlob(ctx context.Context, db sql.Executor, id []byte) (buf []byte, err error) {
>>>>>>> efea4b2a
	cacheKey := sql.QueryCacheKey(CacheKindATXBlob, string(id))
	return sql.WithCachedValue(ctx, db, cacheKey, func(context.Context) ([]byte, error) {
		if rows, err := db.Exec("select atx from atxs where id = ?1",
			func(stmt *sql.Statement) {
				stmt.BindBytes(1, id)
			}, func(stmt *sql.Statement) bool {
				if stmt.ColumnLen(0) > 0 {
					buf = make([]byte, stmt.ColumnLen(0))
					stmt.ColumnBytes(0, buf)
				}
				return true
			}); err != nil {
			return nil, fmt.Errorf("get %s: %w", types.BytesToHash(id), err)
		} else if rows == 0 {
			return nil, fmt.Errorf("%w: atx %s", sql.ErrNotFound, types.BytesToHash(id))
		}
		return buf, nil
	})
}

// Add adds an ATX for a given ATX ID.
func Add(db sql.Executor, atx *types.VerifiedActivationTx) error {
	buf, err := codec.Encode(atx.ActivationTx)
	if err != nil {
		return fmt.Errorf("encode: %w", err)
	}

	enc := func(stmt *sql.Statement) {
		stmt.BindBytes(1, atx.ID().Bytes())
		stmt.BindInt64(2, int64(atx.PublishEpoch))
		stmt.BindInt64(3, int64(atx.EffectiveNumUnits()))
		if atx.CommitmentATX != nil {
			stmt.BindBytes(4, atx.CommitmentATX.Bytes())
		} else {
			stmt.BindNull(4)
		}
		if atx.VRFNonce != nil {
			stmt.BindInt64(5, int64(*atx.VRFNonce))
		} else {
			stmt.BindNull(5)
		}
		stmt.BindBytes(6, atx.SmesherID.Bytes())
		stmt.BindBytes(7, buf)
		stmt.BindInt64(8, atx.Received().UnixNano())
		stmt.BindInt64(9, int64(atx.BaseTickHeight()))
		stmt.BindInt64(10, int64(atx.TickCount()))
		stmt.BindInt64(11, int64(atx.Sequence))
		stmt.BindBytes(12, atx.Coinbase.Bytes())
		stmt.BindInt64(13, int64(atx.Validity()))
	}

	_, err = db.Exec(`
		insert into atxs (id, epoch, effective_num_units, commitment_atx, nonce,
			 pubkey, atx, received, base_tick_height, tick_count, sequence, coinbase, validity)
		values (?1, ?2, ?3, ?4, ?5, ?6, ?7, ?8, ?9, ?10, ?11, ?12, ?13);`, enc, nil)
	if err != nil {
		return fmt.Errorf("insert ATX ID %v: %w", atx.ID(), err)
	}
	epochCacheKey := sql.QueryCacheKey(CacheKindEpochATXs, atx.PublishEpoch.String())
	sql.AppendToCachedSlice(db, epochCacheKey, atx.ID())
	return nil
}

type Filter func(types.ATXID) bool

func FilterAll(types.ATXID) bool { return true }

// GetIDWithMaxHeight returns the ID of the atx from the last 2 epoch with the highest (or tied for the highest)
// tick height. It is possible that some poet servers are faster than others and the network ends up having its
// highest ticked atx still in previous epoch and the atxs building on top of it have not been published yet.
// Selecting from the last two epochs to strike a balance between being fair to honest miners while not giving
// unfair advantage for malicious actors who retroactively publish a high tick atx many epochs back.
func GetIDWithMaxHeight(db sql.Executor, pref types.NodeID, filter Filter) (types.ATXID, error) {
	if filter == nil {
		filter = FilterAll
	}
	var (
		rst     types.ATXID
		highest uint64
	)
	dec := func(stmt *sql.Statement) bool {
		var id types.ATXID
		stmt.ColumnBytes(0, id[:])
		height := uint64(stmt.ColumnInt64(1))

		switch {
		case height < highest:
			// Results are ordered by height, so we can stop once we see a lower height.
			return false
		case height > highest && filter(id):
			highest = height
			rst = id
			// We can stop on the first ATX if `pref` is empty.
			return pref != types.EmptyNodeID
		case height == highest && filter(id):
			// prefer atxs from `pref`
			var smesher types.NodeID
			stmt.ColumnBytes(2, smesher[:])
			if smesher == pref {
				rst = id
				return false
			}
			return true
		}

		return true
	}

	_, err := db.Exec(`
	SELECT id, base_tick_height + tick_count AS height, pubkey
	FROM atxs LEFT JOIN identities using(pubkey)
	WHERE identities.pubkey is null and epoch >= (select max(epoch) from atxs)-1
	ORDER BY height DESC, epoch DESC;`, nil, dec)
	switch {
	case err != nil:
		return types.ATXID{}, fmt.Errorf("selecting high-tick atx: %w", err)
	case rst == types.EmptyATXID:
		return types.ATXID{}, fmt.Errorf("selecting high-tick atx: %w", sql.ErrNotFound)
	}

	return rst, nil
}

type CheckpointAtx struct {
	ID             types.ATXID
	Epoch          types.EpochID
	CommitmentATX  types.ATXID
	VRFNonce       types.VRFPostIndex
	NumUnits       uint32
	BaseTickHeight uint64
	TickCount      uint64
	SmesherID      types.NodeID
	Sequence       uint64
	Coinbase       types.Address
}

// LatestN returns the latest N ATXs per smesher.
func LatestN(db sql.Executor, n int) ([]CheckpointAtx, error) {
	var rst []CheckpointAtx
	enc := func(stmt *sql.Statement) {
		stmt.BindInt64(1, int64(n))
	}
	dec := func(stmt *sql.Statement) bool {
		var catx CheckpointAtx
		stmt.ColumnBytes(0, catx.ID[:])
		catx.Epoch = types.EpochID(uint32(stmt.ColumnInt64(1)))
		catx.NumUnits = uint32(stmt.ColumnInt64(2))
		catx.BaseTickHeight = uint64(stmt.ColumnInt64(3))
		catx.TickCount = uint64(stmt.ColumnInt64(4))
		stmt.ColumnBytes(5, catx.SmesherID[:])
		catx.Sequence = uint64(stmt.ColumnInt64(6))
		stmt.ColumnBytes(7, catx.Coinbase[:])
		rst = append(rst, catx)
		return true
	}

	if rows, err := db.Exec(`
		select id, epoch, effective_num_units, base_tick_height, tick_count, pubkey, sequence, coinbase
		from (
			select row_number() over (partition by pubkey order by epoch desc) RowNum,
			id, epoch, effective_num_units, base_tick_height, tick_count, pubkey, sequence, coinbase from atxs
		)
		where RowNum <= ?1 order by pubkey;`, enc, dec); err != nil {
		return nil, fmt.Errorf("latestN: %w", err)
	} else if rows == 0 {
		return nil, sql.ErrNotFound
	}
	return rst, nil
}

func AddCheckpointed(db sql.Executor, catx *CheckpointAtx) error {
	enc := func(stmt *sql.Statement) {
		stmt.BindBytes(1, catx.ID.Bytes())
		stmt.BindInt64(2, int64(catx.Epoch))
		stmt.BindInt64(3, int64(catx.NumUnits))
		stmt.BindBytes(4, catx.CommitmentATX.Bytes())
		stmt.BindInt64(5, int64(catx.VRFNonce))
		stmt.BindInt64(6, int64(catx.BaseTickHeight))
		stmt.BindInt64(7, int64(catx.TickCount))
		stmt.BindInt64(8, int64(catx.Sequence))
		stmt.BindBytes(9, catx.SmesherID.Bytes())
		stmt.BindBytes(10, catx.Coinbase.Bytes())
	}

	_, err := db.Exec(`
		insert into atxs (id, epoch, effective_num_units, commitment_atx, nonce,
			base_tick_height, tick_count, sequence, pubkey, coinbase, received)
		values (?1, ?2, ?3, ?4, ?5, ?6, ?7, ?8, ?9, ?10, 0);`, enc, nil)
	if err != nil {
		return fmt.Errorf("insert checkpoint ATX %v: %w", catx.ID, err)
	}
	return nil
}

// All gets all atx IDs.
func All(db sql.Executor) ([]types.ATXID, error) {
	var all []types.ATXID
	dec := func(stmt *sql.Statement) bool {
		var id types.ATXID
		stmt.ColumnBytes(0, id[:])
		all = append(all, id)
		return true
	}
	if _, err := db.Exec("select id from atxs order by epoch asc;", nil, dec); err != nil {
		return nil, fmt.Errorf("all atxs: %w", err)
	}
	return all, nil
}

// LatestEpoch with atxs.
func LatestEpoch(db sql.Executor) (types.EpochID, error) {
	var epoch types.EpochID
	if _, err := db.Exec("select max(epoch) from atxs;",
		nil,
		func(stmt *sql.Statement) bool {
			epoch = types.EpochID(uint32(stmt.ColumnInt64(0)))
			return true
		}); err != nil {
		return epoch, fmt.Errorf("latest epoch: %w", err)
	}
	return epoch, nil
}

func IterateAtxs(db sql.Executor, from, to types.EpochID, fn func(*types.VerifiedActivationTx) bool) error {
	var derr error
	_, err := db.Exec(fullQuery+" where epoch between ?1 and ?2", func(stmt *sql.Statement) {
		stmt.BindInt64(1, int64(from.Uint32()))
		stmt.BindInt64(2, int64(to.Uint32()))
	}, decoder(func(atx *types.VerifiedActivationTx, err error) bool {
		if atx != nil {
			return fn(atx)
		}
		derr = err
		return derr == nil
	}))
	if err != nil {
		return err
	}
	return derr
}

func SetValidity(db sql.Executor, id types.ATXID, validity types.Validity) error {
	_, err := db.Exec("UPDATE atxs SET validity = ?1 where id = ?2;",
		func(stmt *sql.Statement) {
			stmt.BindInt64(1, int64(validity))
			stmt.BindBytes(2, id.Bytes())
		}, nil,
	)
	if err != nil {
		return fmt.Errorf("setting validity %v: %w", id, err)
	}
	return nil
}

func IterateAtxsOps(
	db sql.Executor,
	operations builder.Operations,
	fn func(*types.VerifiedActivationTx) bool,
) error {
	var derr error
	_, err := db.Exec(
		fullQuery+builder.FilterFrom(operations),
		builder.BindingsFrom(operations),
		decoder(func(atx *types.VerifiedActivationTx, err error) bool {
			if atx != nil {
				return fn(atx)
			}
			derr = err
			return derr == nil
		}))
	if err != nil {
		return err
	}
	return derr
}

func CountAtxsByOps(db sql.Executor, operations builder.Operations) (count uint32, err error) {
	_, err = db.Exec(
		"SELECT count(*) FROM atxs"+builder.FilterFrom(operations),
		builder.BindingsFrom(operations),
		func(stmt *sql.Statement) bool {
			count = uint32(stmt.ColumnInt32(0))
			return true
		},
	)
	return
}<|MERGE_RESOLUTION|>--- conflicted
+++ resolved
@@ -225,7 +225,7 @@
 ) error {
 	if sql.IsCached(db) {
 		// If the slices are cached, let's not do more SELECTs
-		ids, err := GetIDsByEpoch(db, epoch)
+		ids, err := GetIDsByEpoch(context.Background(), db, epoch)
 		if err != nil {
 			return err
 		}
@@ -310,7 +310,6 @@
 	return nonce, err
 }
 
-<<<<<<< HEAD
 // GetBlobSizes returns the sizes of the blobs corresponding to ATXs with specified
 // ids. For non-existent ATXs, the corresponding items are set to -1.
 func GetBlobSizes(db sql.Executor, ids [][]byte) (sizes []int, err error) {
@@ -318,9 +317,9 @@
 }
 
 // LoadBlob loads ATX as an encoded blob, ready to be sent over the wire.
-func LoadBlob(db sql.Executor, id []byte, blob *sql.Blob) error {
+func LoadBlob(ctx context.Context, db sql.Executor, id []byte, blob *sql.Blob) error {
 	if sql.IsCached(db) {
-		b, err := getBlob(db, id)
+		b, err := getBlob(ctx, db, id)
 		if err != nil {
 			return err
 		}
@@ -330,11 +329,7 @@
 	return sql.LoadBlob(db, "select atx from atxs where id = ?1", id, blob)
 }
 
-func getBlob(db sql.Executor, id []byte) (buf []byte, err error) {
-=======
-// GetBlob loads ATX as an encoded blob, ready to be sent over the wire.
-func GetBlob(ctx context.Context, db sql.Executor, id []byte) (buf []byte, err error) {
->>>>>>> efea4b2a
+func getBlob(ctx context.Context, db sql.Executor, id []byte) (buf []byte, err error) {
 	cacheKey := sql.QueryCacheKey(CacheKindATXBlob, string(id))
 	return sql.WithCachedValue(ctx, db, cacheKey, func(context.Context) ([]byte, error) {
 		if rows, err := db.Exec("select atx from atxs where id = ?1",
