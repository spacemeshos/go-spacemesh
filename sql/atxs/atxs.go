--- conflicted
+++ resolved
@@ -364,11 +364,7 @@
 			epoch = types.EpochID(uint32(stmt.ColumnInt64(0)))
 			return true
 		}); err != nil {
-<<<<<<< HEAD
-		return epoch, fmt.Errorf("latest layer: %w", err)
-=======
 		return epoch, fmt.Errorf("latest epoch: %w", err)
->>>>>>> 43ef9a30
 	}
 	return epoch, nil
 }