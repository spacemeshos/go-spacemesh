--- conflicted
+++ resolved
@@ -493,7 +493,19 @@
 	return derr
 }
 
-<<<<<<< HEAD
+func SetValidity(db sql.Executor, id types.ATXID, validity types.Validity) error {
+	_, err := db.Exec("UPDATE atxs SET validity = ?1 where id = ?2;",
+		func(stmt *sql.Statement) {
+			stmt.BindInt64(1, int64(validity))
+			stmt.BindBytes(2, id.Bytes())
+		}, nil,
+	)
+	if err != nil {
+		return fmt.Errorf("setting validity %v: %w", id, err)
+	}
+	return nil
+}
+
 // TODO(dshulyak) extract code for query building into separate module
 
 type token string
@@ -587,17 +599,4 @@
 			}
 		}
 	}
-=======
-func SetValidity(db sql.Executor, id types.ATXID, validity types.Validity) error {
-	_, err := db.Exec("UPDATE atxs SET validity = ?1 where id = ?2;",
-		func(stmt *sql.Statement) {
-			stmt.BindInt64(1, int64(validity))
-			stmt.BindBytes(2, id.Bytes())
-		}, nil,
-	)
-	if err != nil {
-		return fmt.Errorf("setting validity %v: %w", id, err)
-	}
-	return nil
->>>>>>> 10d11d58
 }