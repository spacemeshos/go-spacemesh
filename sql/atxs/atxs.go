package atxs

import (
	"context"
	"errors"
	"fmt"
	"time"

	sqlite "github.com/go-llsqlite/crawshaw"

	"github.com/spacemeshos/go-spacemesh/common/types"
	"github.com/spacemeshos/go-spacemesh/sql"
	"github.com/spacemeshos/go-spacemesh/sql/builder"
)

const (
	CacheKindEpochATXs sql.QueryCacheKind = "epoch-atxs"
	CacheKindATXBlob   sql.QueryCacheKind = "atx-blob"
)

// Query to retrieve ATXs.
// Can't use inner join for the ATX blob here b/c this will break
// filters that refer to the id column.
const fieldsQuery = `select
atxs.id, atxs.nonce, atxs.base_tick_height, atxs.tick_count, atxs.pubkey, atxs.effective_num_units,
atxs.received, atxs.epoch, atxs.sequence, atxs.coinbase, atxs.validity, atxs.prev_id, atxs.commitment_atx`

const fullQuery = fieldsQuery + ` from atxs`

type decoderCallback func(*types.ActivationTx) bool

func decoder(fn decoderCallback) sql.Decoder {
	return func(stmt *sql.Statement) bool {
		var (
			a  types.ActivationTx
			id types.ATXID
		)
		stmt.ColumnBytes(0, id[:])
		a.SetID(id)
		a.VRFNonce = types.VRFPostIndex(stmt.ColumnInt64(1))
		a.BaseTickHeight = uint64(stmt.ColumnInt64(2))
		a.TickCount = uint64(stmt.ColumnInt64(3))
		stmt.ColumnBytes(4, a.SmesherID[:])
		a.NumUnits = uint32(stmt.ColumnInt32(5))
		// Note: received is assigned `0` for checkpointed ATXs.
		// We treat `0` as 'zero time'.
		// We could use `NULL` instead, but the column has "NOT NULL" constraint.
		// In future, consider changing the schema to allow `NULL` for received.
		if received := stmt.ColumnInt64(6); received == 0 {
			a.SetGolden()
		} else {
			a.SetReceived(time.Unix(0, received).Local())
		}
		a.PublishEpoch = types.EpochID(uint32(stmt.ColumnInt(7)))
		a.Sequence = uint64(stmt.ColumnInt64(8))
		stmt.ColumnBytes(9, a.Coinbase[:])
		a.SetValidity(types.Validity(stmt.ColumnInt(10)))
		if stmt.ColumnType(11) != sqlite.SQLITE_NULL {
			stmt.ColumnBytes(11, a.PrevATXID[:])
		}
		if stmt.ColumnType(12) != sqlite.SQLITE_NULL {
			a.CommitmentATX = new(types.ATXID)
			stmt.ColumnBytes(12, a.CommitmentATX[:])
		}

		return fn(&a)
	}
}

func load(db sql.Executor, query string, enc sql.Encoder) (*types.ActivationTx, error) {
	var v *types.ActivationTx
	_, err := db.Exec(query, enc, decoder(func(atx *types.ActivationTx) bool {
		v = atx
		return true
	}))
	return v, err
}

// Get gets an ATX by a given ATX ID.
func Get(db sql.Executor, id types.ATXID) (*types.ActivationTx, error) {
	enc := func(stmt *sql.Statement) {
		stmt.BindBytes(1, id.Bytes())
	}
	q := fmt.Sprintf("%v where id =?1;", fullQuery)
	v, err := load(db, q, enc)
	if err != nil {
		return nil, fmt.Errorf("get id %s: %w", id.String(), err)
	}
	if v == nil {
		return nil, fmt.Errorf("get id %s: %w", id.String(), sql.ErrNotFound)
	}
	return v, nil
}

// GetByEpochAndNodeID gets any ATX by the specified NodeID published in the given epoch.
func GetByEpochAndNodeID(
	db sql.Executor,
	epoch types.EpochID,
	nodeID types.NodeID,
) (types.ATXID, error) {
	var id types.ATXID
	rows, err := db.Exec("select id from atxs where epoch = ?1 and pubkey = ?2 limit 1;",
		func(stmt *sql.Statement) {
			stmt.BindInt64(1, int64(epoch))
			stmt.BindBytes(2, nodeID.Bytes())
		},
		func(stmt *sql.Statement) bool {
			stmt.ColumnBytes(0, id[:])
			return false
		},
	)
	if err != nil {
		return types.EmptyATXID, fmt.Errorf("get by epoch %v nid %s: %w", epoch, nodeID.String(), err)
	}
	if rows == 0 {
		return types.EmptyATXID, fmt.Errorf("get by epoch %v nid %s: %w", epoch, nodeID.String(), sql.ErrNotFound)
	}
	return id, nil
}

// Has checks if an ATX exists by a given ATX ID.
func Has(db sql.Executor, id types.ATXID) (bool, error) {
	rows, err := db.Exec("select 1 from atxs where id = ?1;",
		func(stmt *sql.Statement) {
			stmt.BindBytes(1, id.Bytes())
		}, nil,
	)
	if err != nil {
		return false, fmt.Errorf("exec id %v: %w", id, err)
	}
	return rows > 0, nil
}

func CommitmentATX(db sql.Executor, nodeID types.NodeID) (id types.ATXID, err error) {
	enc := func(stmt *sql.Statement) {
		stmt.BindBytes(1, nodeID.Bytes())
	}
	dec := func(stmt *sql.Statement) bool {
		stmt.ColumnBytes(0, id[:])
		return true
	}

	if rows, err := db.Exec(`
		select commitment_atx from atxs
		where pubkey = ?1 and commitment_atx is not null
		order by epoch desc
		limit 1;`, enc, dec); err != nil {
		return types.ATXID{}, fmt.Errorf("exec nodeID %v: %w", nodeID, err)
	} else if rows == 0 {
		return types.ATXID{}, fmt.Errorf("exec nodeID %s: %w", nodeID, sql.ErrNotFound)
	}

	return id, err
}

// GetFirstIDByNodeID gets the initial ATX ID for a given node ID.
func GetFirstIDByNodeID(db sql.Executor, nodeID types.NodeID) (id types.ATXID, err error) {
	enc := func(stmt *sql.Statement) {
		stmt.BindBytes(1, nodeID.Bytes())
	}
	dec := func(stmt *sql.Statement) bool {
		stmt.ColumnBytes(0, id[:])
		return true
	}

	if rows, err := db.Exec(`
		select id from atxs
		where pubkey = ?1
		order by epoch asc
		limit 1;`, enc, dec); err != nil {
		return types.ATXID{}, fmt.Errorf("exec nodeID %v: %w", nodeID, err)
	} else if rows == 0 {
		return types.ATXID{}, fmt.Errorf("exec nodeID %s: %w", nodeID, sql.ErrNotFound)
	}

	return id, err
}

// GetLastIDByNodeID gets the last ATX ID for a given node ID.
func GetLastIDByNodeID(db sql.Executor, nodeID types.NodeID) (id types.ATXID, err error) {
	enc := func(stmt *sql.Statement) {
		stmt.BindBytes(1, nodeID.Bytes())
	}
	dec := func(stmt *sql.Statement) bool {
		stmt.ColumnBytes(0, id[:])
		return true
	}

	if rows, err := db.Exec(`
		select id from atxs
		where pubkey = ?1
		order by epoch desc, received desc
		limit 1;`, enc, dec); err != nil {
		return types.ATXID{}, fmt.Errorf("exec nodeID %s: %w", nodeID, err)
	} else if rows == 0 {
		return types.ATXID{}, fmt.Errorf("exec nodeID %s: %w", nodeID, sql.ErrNotFound)
	}

	return id, err
}

// PrevIDByNodeID returns the previous ATX ID for a given node ID and public epoch.
// It returns the newest ATX ID that was published before the given public epoch.
func PrevIDByNodeID(db sql.Executor, nodeID types.NodeID, pubEpoch types.EpochID) (id types.ATXID, err error) {
	enc := func(stmt *sql.Statement) {
		stmt.BindBytes(1, nodeID.Bytes())
		stmt.BindInt64(2, int64(pubEpoch))
	}
	dec := func(stmt *sql.Statement) bool {
		stmt.ColumnBytes(0, id[:])
		return true
	}

	if rows, err := db.Exec(`
		select id from atxs
		where pubkey = ?1 and epoch < ?2
		order by epoch desc
		limit 1;`, enc, dec); err != nil {
		return types.EmptyATXID, fmt.Errorf("exec nodeID %v, epoch %d: %w", nodeID, pubEpoch, err)
	} else if rows == 0 {
		return types.EmptyATXID, fmt.Errorf("exec nodeID %s, epoch %d: %w", nodeID, pubEpoch, sql.ErrNotFound)
	}

	return id, err
}

// GetIDByEpochAndNodeID gets an ATX ID for a given epoch and node ID.
func GetIDByEpochAndNodeID(db sql.Executor, epoch types.EpochID, nodeID types.NodeID) (id types.ATXID, err error) {
	enc := func(stmt *sql.Statement) {
		stmt.BindInt64(1, int64(epoch))
		stmt.BindBytes(2, nodeID.Bytes())
	}
	dec := func(stmt *sql.Statement) bool {
		stmt.ColumnBytes(0, id[:])
		return true
	}

	if rows, err := db.Exec(`
		select id from atxs
		where epoch = ?1 and pubkey = ?2
		limit 1;`, enc, dec); err != nil {
		return types.ATXID{}, fmt.Errorf("exec nodeID %v: %w", nodeID, err)
	} else if rows == 0 {
		return types.ATXID{}, fmt.Errorf("exec nodeID %s: %w", nodeID, sql.ErrNotFound)
	}

	return id, err
}

// GetIDsByEpoch gets ATX IDs for a given epoch.
func GetIDsByEpoch(ctx context.Context, db sql.Executor, epoch types.EpochID) (ids []types.ATXID, err error) {
	cacheKey := sql.QueryCacheKey(CacheKindEpochATXs, epoch.String())
	return sql.WithCachedValue(ctx, db, cacheKey, func(context.Context) (ids []types.ATXID, err error) {
		enc := func(stmt *sql.Statement) {
			stmt.BindInt64(1, int64(epoch))
		}
		dec := func(stmt *sql.Statement) bool {
			var id types.ATXID
			stmt.ColumnBytes(0, id[:])
			ids = append(ids, id)
			return true
		}

		if rows, err := db.Exec("select id from atxs where epoch = ?1;", enc, dec); err != nil {
			return nil, fmt.Errorf("exec epoch %v: %w", epoch, err)
		} else if rows == 0 {
			return []types.ATXID{}, nil
		}

		return ids, nil
	})
}

// VRFNonce gets the VRF nonce of a smesher for a given epoch.
func VRFNonce(db sql.Executor, id types.NodeID, epoch types.EpochID) (nonce types.VRFPostIndex, err error) {
	enc := func(stmt *sql.Statement) {
		stmt.BindBytes(1, id.Bytes())
		stmt.BindInt64(2, int64(epoch))
	}
	dec := func(stmt *sql.Statement) bool {
		nonce = types.VRFPostIndex(stmt.ColumnInt64(0))
		return true
	}

	if rows, err := db.Exec(`
		select nonce from atxs
		where pubkey = ?1 and epoch < ?2 and nonce is not null
		order by epoch desc
		limit 1;`, enc, dec); err != nil {
		return types.VRFPostIndex(0), fmt.Errorf("exec id %v, epoch %d: %w", id, epoch, err)
	} else if rows == 0 {
		return types.VRFPostIndex(0), fmt.Errorf("exec id %v, epoch %d: %w", id, epoch, sql.ErrNotFound)
	}

	return nonce, err
}

// GetBlobSizes returns the sizes of the blobs corresponding to ATXs with specified
// ids. For non-existent ATXs, the corresponding items are set to -1.
func GetBlobSizes(db sql.Executor, ids [][]byte) (sizes []int, err error) {
	return sql.GetBlobSizes(db, "select id, length(atx) from atx_blobs where id in", ids)
}

// LoadBlob loads ATX as an encoded blob, ready to be sent over the wire.
//
// SAFETY: The contents of the returned blob MUST NOT be modified.
// They might point to the inner sql cache and modifying them would
// corrupt the cache.
func LoadBlob(ctx context.Context, db sql.Executor, id []byte, blob *sql.Blob) (types.AtxVersion, error) {
	if sql.IsCached(db) {
		type cachedBlob struct {
			version types.AtxVersion
			buf     []byte
		}
		cacheKey := sql.QueryCacheKey(CacheKindATXBlob, string(id))
		cached, err := sql.WithCachedValue(ctx, db, cacheKey, func(context.Context) (*cachedBlob, error) {
			// We don't use the provided blob in this case to avoid
			// caching references to the underlying slice (subsequent calls would modify it).
			var blob sql.Blob
			v, err := getBlob(ctx, db, id, &blob)
			if err != nil {
				return nil, err
			}
			return &cachedBlob{version: v, buf: blob.Bytes}, nil
		})
		if err != nil {
			return 0, err
		}
		// Here we return the cached slice, hence the safety warning.
		blob.Bytes = cached.buf
		return cached.version, nil
	}

	return getBlob(ctx, db, id, blob)
}

func getBlob(ctx context.Context, db sql.Executor, id []byte, blob *sql.Blob) (types.AtxVersion, error) {
	var version types.AtxVersion
	rows, err := db.Exec("select atx, version from atx_blobs where id = ?1",
		func(stmt *sql.Statement) {
			stmt.BindBytes(1, id)
		}, func(stmt *sql.Statement) bool {
			blob.FromColumn(stmt, 0)
			version = types.AtxVersion(stmt.ColumnInt(1))
			return true
		},
	)
	if err != nil {
		return 0, fmt.Errorf("get %v: %w", types.BytesToHash(id), err)
	}
	if rows == 0 {
		return 0, fmt.Errorf("%w: atx %s", sql.ErrNotFound, types.BytesToATXID(id))
	}

	return version, nil
}

// NonceByID retrieves VRFNonce corresponding to the specified ATX ID.
func NonceByID(db sql.Executor, id types.ATXID) (nonce types.VRFPostIndex, err error) {
	enc := func(stmt *sql.Statement) {
		stmt.BindBytes(1, id.Bytes())
	}
	gotNonce := false
	dec := func(stmt *sql.Statement) bool {
		if stmt.ColumnType(0) != sqlite.SQLITE_NULL {
			nonce = types.VRFPostIndex(stmt.ColumnInt64(0))
			gotNonce = true
		}
		return true
	}

	if rows, err := db.Exec("select nonce from atxs where id = ?1", enc, dec); err != nil {
		return types.VRFPostIndex(0), fmt.Errorf("get nonce for ATX id %v: %w", id, err)
	} else if rows == 0 || !gotNonce {
		return types.VRFPostIndex(0), sql.ErrNotFound
	}

	return nonce, err
}

<<<<<<< HEAD
// Add adds an ATX for a given ATX ID.
func Add(db sql.Executor, atx *types.VerifiedActivationTx) error {
	_, err := AddGettingNonce(db, atx)
	return err
}

// AddGettingNonce adds an ATX for a given ATX ID and returns the nonce for the newly added ATX.
func AddGettingNonce(db sql.Executor, atx *types.VerifiedActivationTx) (*types.VRFPostIndex, error) {
	if atx.VRFNonce == nil && atx.PrevATXID != types.EmptyATXID {
		nonce, err := NonceByID(db, atx.PrevATXID)
		if err != nil && !errors.Is(err, sql.ErrNotFound) {
			return nil, fmt.Errorf("error getting nonce: %w", err)
		}
		if err == nil {
			err = add(db, atx, &nonce)
			if err != nil {
				return &nonce, err
			} else {
				return &nonce, nil
			}
		}
	}

	return atx.VRFNonce, add(db, atx, atx.VRFNonce)
}

// AddMaybeNoNonce adds an ATX for a given ATX ID. It doesn't try
// to set the nonce field if VRFNonce is not set in the ATX.
// This function is only to be used for testing.
func AddMaybeNoNonce(db sql.Executor, atx *types.VerifiedActivationTx) error {
	return add(db, atx, atx.VRFNonce)
}

func add(db sql.Executor, atx *types.VerifiedActivationTx, nonce *types.VRFPostIndex) error {
	buf, err := codec.Encode(wire.ActivationTxToWireV1(atx.ActivationTx))
	if err != nil {
		return fmt.Errorf("encode: %w", err)
	}

=======
func Add(db sql.Executor, atx *types.ActivationTx) error {
>>>>>>> 6798b5e5
	enc := func(stmt *sql.Statement) {
		stmt.BindBytes(1, atx.ID().Bytes())
		stmt.BindInt64(2, int64(atx.PublishEpoch))
		stmt.BindInt64(3, int64(atx.NumUnits))
		if atx.CommitmentATX != nil {
			stmt.BindBytes(4, atx.CommitmentATX.Bytes())
		} else {
			stmt.BindNull(4)
		}
		stmt.BindInt64(5, int64(atx.VRFNonce))
		stmt.BindBytes(6, atx.SmesherID.Bytes())
		stmt.BindInt64(7, atx.Received().UnixNano())
		stmt.BindInt64(8, int64(atx.BaseTickHeight))
		stmt.BindInt64(9, int64(atx.TickCount))
		stmt.BindInt64(10, int64(atx.Sequence))
		stmt.BindBytes(11, atx.Coinbase.Bytes())
		stmt.BindInt64(12, int64(atx.Validity()))
		if atx.PrevATXID != types.EmptyATXID {
			stmt.BindBytes(13, atx.PrevATXID.Bytes())
		} else {
			stmt.BindNull(13)
		}
	}

	_, err := db.Exec(`
		insert into atxs (id, epoch, effective_num_units, commitment_atx, nonce,
			 pubkey, received, base_tick_height, tick_count, sequence, coinbase,
			 validity, prev_id)
		values (?1, ?2, ?3, ?4, ?5, ?6, ?7, ?8, ?9, ?10, ?11, ?12, ?13)`, enc, nil)
	if err != nil {
		return fmt.Errorf("insert ATX ID %v: %w", atx.ID(), err)
	}

	enc = func(stmt *sql.Statement) {
		stmt.BindBytes(1, atx.ID().Bytes())
		stmt.BindBytes(2, atx.Blob)
		stmt.BindInt64(3, int64(atx.Version))
	}
	_, err = db.Exec("insert into atx_blobs (id, atx, version) values (?1, ?2, ?3)", enc, nil)
	if err != nil {
		return fmt.Errorf("insert ATX blob %v: %w", atx.ID(), err)
	}

	return nil
}

// AtxAdded updates epoch query cache with new ATX, if the query cache is enabled.
func AtxAdded(db sql.Executor, atx *types.ActivationTx) {
	epochCacheKey := sql.QueryCacheKey(CacheKindEpochATXs, atx.PublishEpoch.String())
	sql.AppendToCachedSlice(db, epochCacheKey, atx.ID())
}

type Filter func(types.ATXID) bool

func FilterAll(types.ATXID) bool { return true }

// GetIDWithMaxHeight returns the ID of the atx from the last 2 epoch with the highest (or tied for the highest)
// tick height. It is possible that some poet servers are faster than others and the network ends up having its
// highest ticked atx still in previous epoch and the atxs building on top of it have not been published yet.
// Selecting from the last two epochs to strike a balance between being fair to honest miners while not giving
// unfair advantage for malicious actors who retroactively publish a high tick atx many epochs back.
func GetIDWithMaxHeight(db sql.Executor, pref types.NodeID, filter Filter) (types.ATXID, error) {
	if filter == nil {
		filter = FilterAll
	}
	var (
		rst     types.ATXID
		highest uint64
	)
	dec := func(stmt *sql.Statement) bool {
		var id types.ATXID
		stmt.ColumnBytes(0, id[:])
		height := uint64(stmt.ColumnInt64(1))

		switch {
		case height < highest:
			// Results are ordered by height, so we can stop once we see a lower height.
			return false
		case height > highest && filter(id):
			highest = height
			rst = id
			// We can stop on the first ATX if `pref` is empty.
			return pref != types.EmptyNodeID
		case height == highest && filter(id):
			// prefer atxs from `pref`
			var smesher types.NodeID
			stmt.ColumnBytes(2, smesher[:])
			if smesher == pref {
				rst = id
				return false
			}
			return true
		}

		return true
	}

	_, err := db.Exec(`
	SELECT id, base_tick_height + tick_count AS height, pubkey
	FROM atxs LEFT JOIN identities using(pubkey)
	WHERE identities.pubkey is null and epoch >= (select max(epoch) from atxs)-1
	ORDER BY height DESC, epoch DESC;`, nil, dec)
	switch {
	case err != nil:
		return types.ATXID{}, fmt.Errorf("selecting high-tick atx: %w", err)
	case rst == types.EmptyATXID:
		return types.ATXID{}, fmt.Errorf("selecting high-tick atx: %w", sql.ErrNotFound)
	}

	return rst, nil
}

type CheckpointAtx struct {
	ID             types.ATXID
	Epoch          types.EpochID
	CommitmentATX  types.ATXID
	VRFNonce       types.VRFPostIndex
	NumUnits       uint32
	BaseTickHeight uint64
	TickCount      uint64
	SmesherID      types.NodeID
	Sequence       uint64
	Coinbase       types.Address
}

// LatestN returns the latest N ATXs per smesher.
func LatestN(db sql.Executor, n int) ([]CheckpointAtx, error) {
	var (
		rst  []CheckpointAtx
		ierr error
	)
	enc := func(stmt *sql.Statement) {
		stmt.BindInt64(1, int64(n))
	}
	dec := func(stmt *sql.Statement) bool {
		var catx CheckpointAtx
		stmt.ColumnBytes(0, catx.ID[:])
		catx.Epoch = types.EpochID(uint32(stmt.ColumnInt64(1)))
		catx.NumUnits = uint32(stmt.ColumnInt64(2))
		catx.BaseTickHeight = uint64(stmt.ColumnInt64(3))
		catx.TickCount = uint64(stmt.ColumnInt64(4))
		stmt.ColumnBytes(5, catx.SmesherID[:])
		catx.Sequence = uint64(stmt.ColumnInt64(6))
		stmt.ColumnBytes(7, catx.Coinbase[:])
		if sql.IsNull(stmt, 8) {
			ierr = errors.New("missing nonce")
			return false
		} else {
			catx.VRFNonce = types.VRFPostIndex(stmt.ColumnInt64(8))
		}
		rst = append(rst, catx)
		return true
	}

	if rows, err := db.Exec(`
		select id, epoch, effective_num_units, base_tick_height, tick_count, pubkey, sequence, coinbase, nonce
		from (
			select row_number() over (partition by pubkey order by epoch desc) RowNum,
			id, epoch, effective_num_units, base_tick_height, tick_count, pubkey, sequence, coinbase, nonce
			from atxs
		)
		where RowNum <= ?1 order by pubkey;`, enc, dec); err != nil {
		return nil, fmt.Errorf("latestN: %w", err)
	} else if rows == 0 {
		return nil, sql.ErrNotFound
	} else if ierr != nil {
		return nil, ierr
	}
	return rst, nil
}

func AddCheckpointed(db sql.Executor, catx *CheckpointAtx) error {
	enc := func(stmt *sql.Statement) {
		stmt.BindBytes(1, catx.ID.Bytes())
		stmt.BindInt64(2, int64(catx.Epoch))
		stmt.BindInt64(3, int64(catx.NumUnits))
		stmt.BindBytes(4, catx.CommitmentATX.Bytes())
		stmt.BindInt64(5, int64(catx.VRFNonce))
		stmt.BindInt64(6, int64(catx.BaseTickHeight))
		stmt.BindInt64(7, int64(catx.TickCount))
		stmt.BindInt64(8, int64(catx.Sequence))
		stmt.BindBytes(9, catx.SmesherID.Bytes())
		stmt.BindBytes(10, catx.Coinbase.Bytes())
	}

	_, err := db.Exec(`
		insert into atxs (id, epoch, effective_num_units, commitment_atx, nonce,
			base_tick_height, tick_count, sequence, pubkey, coinbase, received)
		values (?1, ?2, ?3, ?4, ?5, ?6, ?7, ?8, ?9, ?10, 0)`, enc, nil)
	if err != nil {
		return fmt.Errorf("insert checkpoint ATX %v: %w", catx.ID, err)
	}
	enc = func(stmt *sql.Statement) {
		stmt.BindBytes(1, catx.ID.Bytes())
	}
	_, err = db.Exec("insert into atx_blobs (id) values (?1)", enc, nil)
	if err != nil {
		return fmt.Errorf("insert checkpoint ATX blob %v: %w", catx.ID, err)
	}
	return nil
}

// All gets all atx IDs.
func All(db sql.Executor) ([]types.ATXID, error) {
	var all []types.ATXID
	dec := func(stmt *sql.Statement) bool {
		var id types.ATXID
		stmt.ColumnBytes(0, id[:])
		all = append(all, id)
		return true
	}
	if _, err := db.Exec("select id from atxs order by epoch asc;", nil, dec); err != nil {
		return nil, fmt.Errorf("all atxs: %w", err)
	}
	return all, nil
}

// LatestEpoch with atxs.
func LatestEpoch(db sql.Executor) (types.EpochID, error) {
	var epoch types.EpochID
	if _, err := db.Exec("select max(epoch) from atxs;",
		nil,
		func(stmt *sql.Statement) bool {
			epoch = types.EpochID(uint32(stmt.ColumnInt64(0)))
			return true
		}); err != nil {
		return epoch, fmt.Errorf("latest epoch: %w", err)
	}
	return epoch, nil
}

// IterateAtxsData iterate over data used for consensus.
func IterateAtxsData(
	db sql.Executor,
	from, to types.EpochID,
	fn func(
		id types.ATXID,
		node types.NodeID,
		epoch types.EpochID,
		coinbase types.Address,
		weight uint64,
		base uint64,
		height uint64,
		nonce *types.VRFPostIndex,
		isMalicious bool,
	) bool,
) error {
	_, err := db.Exec(
		`select
                   a.id, a.pubkey, a.epoch, a.coinbase, a.effective_num_units,
                   a.base_tick_height, a.tick_count, a.nonce,
                   iif(idn.proof is null, 0, 1) as is_malicious
		from atxs a left join identities idn on a.pubkey = idn.pubkey`,
		// SQLite happens to process the query much faster if we don't
		// filter it by epoch
		// where a.epoch between ? and ?`,
		// func(stmt *sql.Statement) {
		// 	stmt.BindInt64(1, int64(from.Uint32()))
		// 	stmt.BindInt64(2, int64(to.Uint32()))
		// },
		nil,
		func(stmt *sql.Statement) bool {
			epoch := types.EpochID(uint32(stmt.ColumnInt64(2)))
			if epoch < from || epoch > to {
				return true
			}
			var id types.ATXID
			stmt.ColumnBytes(0, id[:])
			var node types.NodeID
			stmt.ColumnBytes(1, node[:])
			var coinbase types.Address
			stmt.ColumnBytes(3, coinbase[:])
			effectiveUnits := uint64(stmt.ColumnInt64(4))
			baseHeight := uint64(stmt.ColumnInt64(5))
			ticks := uint64(stmt.ColumnInt64(6))
			var vrfNonce *types.VRFPostIndex
			if !sql.IsNull(stmt, 7) {
				nonce := types.VRFPostIndex(stmt.ColumnInt64(7))
				vrfNonce = &nonce
			}
			isMalicious := stmt.ColumnInt(8) != 0
			return fn(id, node, epoch, coinbase, effectiveUnits*ticks,
				baseHeight, baseHeight+ticks, vrfNonce, isMalicious)
		},
	)
	if err != nil {
		return fmt.Errorf("iterate atx fields: %w", err)
	}
	return nil
}

func SetValidity(db sql.Executor, id types.ATXID, validity types.Validity) error {
	_, err := db.Exec("UPDATE atxs SET validity = ?1 where id = ?2;",
		func(stmt *sql.Statement) {
			stmt.BindInt64(1, int64(validity))
			stmt.BindBytes(2, id.Bytes())
		}, nil,
	)
	if err != nil {
		return fmt.Errorf("setting validity %v: %w", id, err)
	}
	return nil
}

func IterateAtxsOps(
	db sql.Executor,
	operations builder.Operations,
	fn func(*types.ActivationTx) bool,
) error {
	_, err := db.Exec(
		fullQuery+builder.FilterFrom(operations),
		builder.BindingsFrom(operations),
		decoder(fn))
	return err
}

func CountAtxsByOps(db sql.Executor, operations builder.Operations) (count uint32, err error) {
	_, err = db.Exec(
		"SELECT count(*) FROM atxs"+builder.FilterFrom(operations),
		builder.BindingsFrom(operations),
		func(stmt *sql.Statement) bool {
			count = uint32(stmt.ColumnInt32(0))
			return true
		},
	)
	return
}

// IterateForGrading selects every atx from publish epoch and joins identities to load malfeasence proofs if they exist.
func IterateForGrading(
	db sql.Executor,
	epoch types.EpochID,
	fn func(id types.ATXID, atxtime, prooftime int64, weight uint64) bool,
) error {
	if _, err := db.Exec(`
		select atxs.id, atxs.received, identities.received, effective_num_units, tick_count from atxs
		left join identities on atxs.pubkey = identities.pubkey
		where atxs.epoch == ?1;`,
		func(stmt *sql.Statement) {
			stmt.BindInt64(1, int64(epoch))
		}, func(stmt *sql.Statement) bool {
			id := types.ATXID{}
			stmt.ColumnBytes(0, id[:])
			atxtime := stmt.ColumnInt64(1)
			prooftime := stmt.ColumnInt64(2)
			units := uint64(stmt.ColumnInt64(3))
			ticks := uint64(stmt.ColumnInt64(4))
			return fn(id, atxtime, prooftime, units*ticks)
		}); err != nil {
		return fmt.Errorf("iterate for grading: %w", err)
	}
	return nil
}

func IterateAtxsWithMalfeasance(
	db sql.Executor,
	publish types.EpochID,
	fn func(atx *types.ActivationTx, malicious bool) bool,
) error {
	query := fieldsQuery + `, iif(i.proof is null, 0, 1) as malicious
	FROM atxs left join identities i on atxs.pubkey = i.pubkey WHERE atxs.epoch = $1`

	_, err := db.Exec(
		query,
		func(s *sql.Statement) { s.BindInt64(1, int64(publish)) },
		func(s *sql.Statement) bool {
			return decoder(func(atx *types.ActivationTx) bool {
				return fn(atx, s.ColumnInt(13) != 0)
			})(s)
		},
	)
	return err
}

func IterateAtxIdsWithMalfeasance(
	db sql.Executor,
	publish types.EpochID,
	fn func(id types.ATXID, malicious bool) bool,
) error {
	query := `select id, iif(i.proof is null, 0, 1) as malicious
	FROM atxs left join identities i on atxs.pubkey = i.pubkey WHERE atxs.epoch = $1`

<<<<<<< HEAD
	return types.PoetProofRef(atx.NIPost.PostMetadata.Challenge), nil
}

type PrevATXCollision struct {
	NodeID1 types.NodeID
	ATX1    types.ATXID

	NodeID2 types.NodeID
	ATX2    types.ATXID
}

func PrevATXCollisions(db sql.Executor) ([]PrevATXCollision, error) {
	var result []PrevATXCollision

	dec := func(stmt *sql.Statement) bool {
		var nodeID1, nodeID2 types.NodeID
		stmt.ColumnBytes(0, nodeID1[:])
		stmt.ColumnBytes(1, nodeID2[:])

		var id1, id2 types.ATXID
		stmt.ColumnBytes(2, id1[:])
		stmt.ColumnBytes(3, id2[:])

		result = append(result, PrevATXCollision{
			NodeID1: nodeID1,
			ATX1:    id1,

			NodeID2: nodeID2,
			ATX2:    id2,
		})
		return true
	}
	if _, err := db.Exec(`
		SELECT t1.pubkey, t2.pubkey, t1.id, t2.id
		FROM atxs t1
		INNER JOIN atxs t2 ON t1.prev_id = t2.prev_id
		WHERE t1.id < t2.id;`, nil, dec); err != nil {
		return nil, fmt.Errorf("error getting ATXs with same prevATX: %w", err)
	}

	return result, nil
=======
	_, err := db.Exec(
		query,
		func(s *sql.Statement) { s.BindInt64(1, int64(publish)) },
		func(s *sql.Statement) bool {
			var id types.ATXID
			s.ColumnBytes(0, id[:])
			return fn(id, s.ColumnInt(1) != 0)
		},
	)
	return err
>>>>>>> 6798b5e5
}<|MERGE_RESOLUTION|>--- conflicted
+++ resolved
@@ -378,49 +378,7 @@
 	return nonce, err
 }
 
-<<<<<<< HEAD
-// Add adds an ATX for a given ATX ID.
-func Add(db sql.Executor, atx *types.VerifiedActivationTx) error {
-	_, err := AddGettingNonce(db, atx)
-	return err
-}
-
-// AddGettingNonce adds an ATX for a given ATX ID and returns the nonce for the newly added ATX.
-func AddGettingNonce(db sql.Executor, atx *types.VerifiedActivationTx) (*types.VRFPostIndex, error) {
-	if atx.VRFNonce == nil && atx.PrevATXID != types.EmptyATXID {
-		nonce, err := NonceByID(db, atx.PrevATXID)
-		if err != nil && !errors.Is(err, sql.ErrNotFound) {
-			return nil, fmt.Errorf("error getting nonce: %w", err)
-		}
-		if err == nil {
-			err = add(db, atx, &nonce)
-			if err != nil {
-				return &nonce, err
-			} else {
-				return &nonce, nil
-			}
-		}
-	}
-
-	return atx.VRFNonce, add(db, atx, atx.VRFNonce)
-}
-
-// AddMaybeNoNonce adds an ATX for a given ATX ID. It doesn't try
-// to set the nonce field if VRFNonce is not set in the ATX.
-// This function is only to be used for testing.
-func AddMaybeNoNonce(db sql.Executor, atx *types.VerifiedActivationTx) error {
-	return add(db, atx, atx.VRFNonce)
-}
-
-func add(db sql.Executor, atx *types.VerifiedActivationTx, nonce *types.VRFPostIndex) error {
-	buf, err := codec.Encode(wire.ActivationTxToWireV1(atx.ActivationTx))
-	if err != nil {
-		return fmt.Errorf("encode: %w", err)
-	}
-
-=======
 func Add(db sql.Executor, atx *types.ActivationTx) error {
->>>>>>> 6798b5e5
 	enc := func(stmt *sql.Statement) {
 		stmt.BindBytes(1, atx.ID().Bytes())
 		stmt.BindInt64(2, int64(atx.PublishEpoch))
@@ -803,49 +761,6 @@
 	query := `select id, iif(i.proof is null, 0, 1) as malicious
 	FROM atxs left join identities i on atxs.pubkey = i.pubkey WHERE atxs.epoch = $1`
 
-<<<<<<< HEAD
-	return types.PoetProofRef(atx.NIPost.PostMetadata.Challenge), nil
-}
-
-type PrevATXCollision struct {
-	NodeID1 types.NodeID
-	ATX1    types.ATXID
-
-	NodeID2 types.NodeID
-	ATX2    types.ATXID
-}
-
-func PrevATXCollisions(db sql.Executor) ([]PrevATXCollision, error) {
-	var result []PrevATXCollision
-
-	dec := func(stmt *sql.Statement) bool {
-		var nodeID1, nodeID2 types.NodeID
-		stmt.ColumnBytes(0, nodeID1[:])
-		stmt.ColumnBytes(1, nodeID2[:])
-
-		var id1, id2 types.ATXID
-		stmt.ColumnBytes(2, id1[:])
-		stmt.ColumnBytes(3, id2[:])
-
-		result = append(result, PrevATXCollision{
-			NodeID1: nodeID1,
-			ATX1:    id1,
-
-			NodeID2: nodeID2,
-			ATX2:    id2,
-		})
-		return true
-	}
-	if _, err := db.Exec(`
-		SELECT t1.pubkey, t2.pubkey, t1.id, t2.id
-		FROM atxs t1
-		INNER JOIN atxs t2 ON t1.prev_id = t2.prev_id
-		WHERE t1.id < t2.id;`, nil, dec); err != nil {
-		return nil, fmt.Errorf("error getting ATXs with same prevATX: %w", err)
-	}
-
-	return result, nil
-=======
 	_, err := db.Exec(
 		query,
 		func(s *sql.Statement) { s.BindInt64(1, int64(publish)) },
@@ -856,5 +771,44 @@
 		},
 	)
 	return err
->>>>>>> 6798b5e5
+}
+
+type PrevATXCollision struct {
+	NodeID1 types.NodeID
+	ATX1    types.ATXID
+
+	NodeID2 types.NodeID
+	ATX2    types.ATXID
+}
+
+func PrevATXCollisions(db sql.Executor) ([]PrevATXCollision, error) {
+	var result []PrevATXCollision
+
+	dec := func(stmt *sql.Statement) bool {
+		var nodeID1, nodeID2 types.NodeID
+		stmt.ColumnBytes(0, nodeID1[:])
+		stmt.ColumnBytes(1, nodeID2[:])
+
+		var id1, id2 types.ATXID
+		stmt.ColumnBytes(2, id1[:])
+		stmt.ColumnBytes(3, id2[:])
+
+		result = append(result, PrevATXCollision{
+			NodeID1: nodeID1,
+			ATX1:    id1,
+
+			NodeID2: nodeID2,
+			ATX2:    id2,
+		})
+		return true
+	}
+	if _, err := db.Exec(`
+		SELECT t1.pubkey, t2.pubkey, t1.id, t2.id
+		FROM atxs t1
+		INNER JOIN atxs t2 ON t1.prev_id = t2.prev_id
+		WHERE t1.id < t2.id;`, nil, dec); err != nil {
+		return nil, fmt.Errorf("error getting ATXs with same prevATX: %w", err)
+	}
+
+	return result, nil
 }