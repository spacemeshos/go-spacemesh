--- conflicted
+++ resolved
@@ -22,12 +22,8 @@
 // filters that refer to the id column.
 const fieldsQuery = `select
 atxs.id, atxs.nonce, atxs.base_tick_height, atxs.tick_count, atxs.pubkey, atxs.effective_num_units,
-<<<<<<< HEAD
-atxs.received, atxs.epoch, atxs.sequence, atxs.coinbase, atxs.validity, atxs.commitment_atx, atxs.weight`
-=======
-atxs.received, atxs.epoch, atxs.sequence, atxs.coinbase, atxs.validity, atxs.prev_id, atxs.commitment_atx, atxs.weight,
+atxs.received, atxs.epoch, atxs.sequence, atxs.coinbase, atxs.validity, atxs.commitment_atx, atxs.weight,
 atxs.marriage_atx`
->>>>>>> bdb32e25
 
 const fullQuery = fieldsQuery + ` from atxs`
 
@@ -63,15 +59,11 @@
 			a.CommitmentATX = new(types.ATXID)
 			stmt.ColumnBytes(11, a.CommitmentATX[:])
 		}
-<<<<<<< HEAD
 		a.Weight = uint64(stmt.ColumnInt64(12))
-=======
-		a.Weight = uint64(stmt.ColumnInt64(13))
-		if stmt.ColumnType(14) != sqlite.SQLITE_NULL {
+		if stmt.ColumnType(13) != sqlite.SQLITE_NULL {
 			a.MarriageATX = new(types.ATXID)
-			stmt.ColumnBytes(14, a.MarriageATX[:])
-		}
->>>>>>> bdb32e25
+			stmt.ColumnBytes(13, a.MarriageATX[:])
+		}
 
 		return fn(&a)
 	}
@@ -463,29 +455,17 @@
 		stmt.BindInt64(10, int64(atx.Sequence))
 		stmt.BindBytes(11, atx.Coinbase.Bytes())
 		stmt.BindInt64(12, int64(atx.Validity()))
-<<<<<<< HEAD
 		stmt.BindInt64(13, int64(atx.Weight))
-=======
-		if atx.PrevATXID != types.EmptyATXID {
-			stmt.BindBytes(13, atx.PrevATXID.Bytes())
-		}
-		stmt.BindInt64(14, int64(atx.Weight))
 		if atx.MarriageATX != nil {
-			stmt.BindBytes(15, atx.MarriageATX.Bytes())
-		}
->>>>>>> bdb32e25
+			stmt.BindBytes(14, atx.MarriageATX.Bytes())
+		}
 	}
 
 	_, err := db.Exec(`
 		insert into atxs (id, epoch, effective_num_units, commitment_atx, nonce,
 			 pubkey, received, base_tick_height, tick_count, sequence, coinbase,
-<<<<<<< HEAD
-			 validity, weight)
-		values (?1, ?2, ?3, ?4, ?5, ?6, ?7, ?8, ?9, ?10, ?11, ?12, ?13)`, enc, nil)
-=======
-			 validity, prev_id, weight, marriage_atx)
-		values (?1, ?2, ?3, ?4, ?5, ?6, ?7, ?8, ?9, ?10, ?11, ?12, ?13, ?14, ?15)`, enc, nil)
->>>>>>> bdb32e25
+			 validity, weight, marriage_atx)
+		values (?1, ?2, ?3, ?4, ?5, ?6, ?7, ?8, ?9, ?10, ?11, ?12, ?13, ?14)`, enc, nil)
 	if err != nil {
 		return fmt.Errorf("insert ATX ID %v: %w", atx.ID(), err)
 	}
@@ -863,11 +843,7 @@
 		func(s *sql.Statement) { s.BindInt64(1, int64(publish)) },
 		func(s *sql.Statement) bool {
 			return decoder(func(atx *types.ActivationTx) bool {
-<<<<<<< HEAD
-				return fn(atx, s.ColumnInt(13) != 0)
-=======
-				return fn(atx, s.ColumnInt(15) != 0)
->>>>>>> bdb32e25
+				return fn(atx, s.ColumnInt(14) != 0)
 			})(s)
 		},
 	)
