package atxs

import (
	"context"
	"fmt"
	"time"

	sqlite "github.com/go-llsqlite/crawshaw"

	"github.com/spacemeshos/go-spacemesh/common/types"
	"github.com/spacemeshos/go-spacemesh/sql"
	"github.com/spacemeshos/go-spacemesh/sql/builder"
)

const (
	CacheKindEpochATXs sql.QueryCacheKind = "epoch-atxs"
	CacheKindATXBlob   sql.QueryCacheKind = "atx-blob"
)

// Query to retrieve ATXs.
// Can't use inner join for the ATX blob here b/c this will break
// filters that refer to the id column.
const fieldsQuery = `select
atxs.id, atxs.nonce, atxs.base_tick_height, atxs.tick_count, atxs.pubkey, atxs.effective_num_units,
atxs.received, atxs.epoch, atxs.sequence, atxs.coinbase, atxs.validity, atxs.prev_id, atxs.commitment_atx, atxs.weight,
atxs.marriage_atx`

const fullQuery = fieldsQuery + ` from atxs`

type decoderCallback func(*types.ActivationTx) bool

func decoder(fn decoderCallback) sql.Decoder {
	return func(stmt *sql.Statement) bool {
		var (
			a  types.ActivationTx
			id types.ATXID
		)
		stmt.ColumnBytes(0, id[:])
		a.SetID(id)
		a.VRFNonce = types.VRFPostIndex(stmt.ColumnInt64(1))
		a.BaseTickHeight = uint64(stmt.ColumnInt64(2))
		a.TickCount = uint64(stmt.ColumnInt64(3))
		stmt.ColumnBytes(4, a.SmesherID[:])
		a.NumUnits = uint32(stmt.ColumnInt32(5))
		// Note: received is assigned `0` for checkpointed ATXs.
		// We treat `0` as 'zero time'.
		// We could use `NULL` instead, but the column has "NOT NULL" constraint.
		// In future, consider changing the schema to allow `NULL` for received.
		if received := stmt.ColumnInt64(6); received == 0 {
			a.SetGolden()
		} else {
			a.SetReceived(time.Unix(0, received).Local())
		}
		a.PublishEpoch = types.EpochID(uint32(stmt.ColumnInt(7)))
		a.Sequence = uint64(stmt.ColumnInt64(8))
		stmt.ColumnBytes(9, a.Coinbase[:])
		a.SetValidity(types.Validity(stmt.ColumnInt(10)))
		if stmt.ColumnType(11) != sqlite.SQLITE_NULL {
			stmt.ColumnBytes(11, a.PrevATXID[:])
		}
		if stmt.ColumnType(12) != sqlite.SQLITE_NULL {
			a.CommitmentATX = new(types.ATXID)
			stmt.ColumnBytes(12, a.CommitmentATX[:])
		}
		a.Weight = uint64(stmt.ColumnInt64(13))
		if stmt.ColumnType(14) != sqlite.SQLITE_NULL {
			a.MarriageATX = new(types.ATXID)
			stmt.ColumnBytes(14, a.MarriageATX[:])
		}

		return fn(&a)
	}
}

func load(db sql.Executor, query string, enc sql.Encoder) (*types.ActivationTx, error) {
	var v *types.ActivationTx
	_, err := db.Exec(query, enc, decoder(func(atx *types.ActivationTx) bool {
		v = atx
		return true
	}))
	return v, err
}

// Get gets an ATX by a given ATX ID.
func Get(db sql.Executor, id types.ATXID) (*types.ActivationTx, error) {
	enc := func(stmt *sql.Statement) {
		stmt.BindBytes(1, id.Bytes())
	}
	q := fmt.Sprintf("%v where id =?1;", fullQuery)
	v, err := load(db, q, enc)
	if err != nil {
		return nil, fmt.Errorf("get id %s: %w", id.String(), err)
	}
	if v == nil {
		return nil, fmt.Errorf("get id %s: %w", id.String(), sql.ErrNotFound)
	}
	return v, nil
}

// GetByEpochAndNodeID gets any ATX by the specified NodeID published in the given epoch.
func GetByEpochAndNodeID(
	db sql.Executor,
	epoch types.EpochID,
	nodeID types.NodeID,
) (types.ATXID, error) {
	var id types.ATXID
	rows, err := db.Exec("select id from atxs where epoch = ?1 and pubkey = ?2 limit 1;",
		func(stmt *sql.Statement) {
			stmt.BindInt64(1, int64(epoch))
			stmt.BindBytes(2, nodeID.Bytes())
		},
		func(stmt *sql.Statement) bool {
			stmt.ColumnBytes(0, id[:])
			return false
		},
	)
	if err != nil {
		return types.EmptyATXID, fmt.Errorf("get by epoch %v nid %s: %w", epoch, nodeID.String(), err)
	}
	if rows == 0 {
		return types.EmptyATXID, fmt.Errorf("get by epoch %v nid %s: %w", epoch, nodeID.String(), sql.ErrNotFound)
	}
	return id, nil
}

// Has checks if an ATX exists by a given ATX ID.
func Has(db sql.Executor, id types.ATXID) (bool, error) {
	rows, err := db.Exec("select 1 from atxs where id = ?1;",
		func(stmt *sql.Statement) {
			stmt.BindBytes(1, id.Bytes())
		}, nil,
	)
	if err != nil {
		return false, fmt.Errorf("exec id %v: %w", id, err)
	}
	return rows > 0, nil
}

func CommitmentATX(db sql.Executor, nodeID types.NodeID) (id types.ATXID, err error) {
	enc := func(stmt *sql.Statement) {
		stmt.BindBytes(1, nodeID.Bytes())
	}
	dec := func(stmt *sql.Statement) bool {
		stmt.ColumnBytes(0, id[:])
		return true
	}

	if rows, err := db.Exec(`
		select commitment_atx from atxs
		where pubkey = ?1 and commitment_atx is not null
		order by epoch desc
		limit 1;`, enc, dec); err != nil {
		return types.ATXID{}, fmt.Errorf("exec nodeID %v: %w", nodeID, err)
	} else if rows == 0 {
		return types.ATXID{}, fmt.Errorf("exec nodeID %s: %w", nodeID, sql.ErrNotFound)
	}

	return id, err
}

// IdentityExists checks if an identity has ever published an ATX.
func IdentityExists(db sql.Executor, nodeID types.NodeID) (bool, error) {
	enc := func(stmt *sql.Statement) {
		stmt.BindBytes(1, nodeID.Bytes())
	}

	rows, err := db.Exec(`
		select 1 from atxs
		where pubkey = ?1
		limit 1;`, enc, nil)
	if err != nil {
		return false, fmt.Errorf("exec nodeID %v: %w", nodeID, err)
	} else if rows == 0 {
		return false, nil
	}

	return true, nil
}

// Coinbase retrieves the last coinbase address used by the given node ID.
func Coinbase(db sql.Executor, id types.NodeID) (types.Address, error) {
	var coinbase types.Address
	enc := func(stmt *sql.Statement) {
		stmt.BindBytes(1, id.Bytes())
	}
	dec := func(stmt *sql.Statement) bool {
		stmt.ColumnBytes(0, coinbase[:])
		return true
	}

	if rows, err := db.Exec(`
		select coinbase from atxs
		where pubkey = ?1
		order by epoch desc
		limit 1;`, enc, dec); err != nil {
		return types.Address{}, fmt.Errorf("looking up coinbase for smesherID %v: %w", id, err)
	} else if rows == 0 {
		return types.Address{}, fmt.Errorf("looking up coinbase for smesherID %v: %w", id, sql.ErrNotFound)
	}

	return coinbase, nil
}

// GetFirstIDByNodeID gets the initial ATX ID for a given node ID.
func GetFirstIDByNodeID(db sql.Executor, nodeID types.NodeID) (id types.ATXID, err error) {
	enc := func(stmt *sql.Statement) {
		stmt.BindBytes(1, nodeID.Bytes())
	}
	dec := func(stmt *sql.Statement) bool {
		stmt.ColumnBytes(0, id[:])
		return true
	}

	if rows, err := db.Exec(`
		select id from atxs
		where pubkey = ?1
		order by epoch asc
		limit 1;`, enc, dec); err != nil {
		return types.ATXID{}, fmt.Errorf("exec nodeID %v: %w", nodeID, err)
	} else if rows == 0 {
		return types.ATXID{}, fmt.Errorf("exec nodeID %s: %w", nodeID, sql.ErrNotFound)
	}

	return id, err
}

// GetLastIDByNodeID gets the last ATX ID for a given node ID.
func GetLastIDByNodeID(db sql.Executor, nodeID types.NodeID) (id types.ATXID, err error) {
	enc := func(stmt *sql.Statement) {
		stmt.BindBytes(1, nodeID.Bytes())
	}
	dec := func(stmt *sql.Statement) bool {
		stmt.ColumnBytes(0, id[:])
		return true
	}

	if rows, err := db.Exec(`
		select id from atxs
		where pubkey = ?1
		order by epoch desc, received desc
		limit 1;`, enc, dec); err != nil {
		return types.ATXID{}, fmt.Errorf("exec nodeID %s: %w", nodeID, err)
	} else if rows == 0 {
		return types.ATXID{}, fmt.Errorf("exec nodeID %s: %w", nodeID, sql.ErrNotFound)
	}

	return id, err
}

// PrevIDByNodeID returns the previous ATX ID for a given node ID and public epoch.
// It returns the newest ATX ID that was published before the given public epoch.
func PrevIDByNodeID(db sql.Executor, nodeID types.NodeID, pubEpoch types.EpochID) (id types.ATXID, err error) {
	enc := func(stmt *sql.Statement) {
		stmt.BindBytes(1, nodeID.Bytes())
		stmt.BindInt64(2, int64(pubEpoch))
	}
	dec := func(stmt *sql.Statement) bool {
		stmt.ColumnBytes(0, id[:])
		return true
	}

	if rows, err := db.Exec(`
		select id from atxs
		where pubkey = ?1 and epoch < ?2
		order by epoch desc
		limit 1;`, enc, dec); err != nil {
		return types.EmptyATXID, fmt.Errorf("exec nodeID %v, epoch %d: %w", nodeID, pubEpoch, err)
	} else if rows == 0 {
		return types.EmptyATXID, fmt.Errorf("exec nodeID %s, epoch %d: %w", nodeID, pubEpoch, sql.ErrNotFound)
	}

	return id, err
}

// GetIDByEpochAndNodeID gets an ATX ID for a given epoch and node ID.
func GetIDByEpochAndNodeID(db sql.Executor, epoch types.EpochID, nodeID types.NodeID) (id types.ATXID, err error) {
	enc := func(stmt *sql.Statement) {
		stmt.BindInt64(1, int64(epoch))
		stmt.BindBytes(2, nodeID.Bytes())
	}
	dec := func(stmt *sql.Statement) bool {
		stmt.ColumnBytes(0, id[:])
		return true
	}

	if rows, err := db.Exec(`
		select id from atxs
		where epoch = ?1 and pubkey = ?2
		limit 1;`, enc, dec); err != nil {
		return types.ATXID{}, fmt.Errorf("exec nodeID %v: %w", nodeID, err)
	} else if rows == 0 {
		return types.ATXID{}, fmt.Errorf("exec nodeID %s: %w", nodeID, sql.ErrNotFound)
	}

	return id, err
}

// GetIDsByEpoch gets ATX IDs for a given epoch.
func GetIDsByEpoch(ctx context.Context, db sql.Executor, epoch types.EpochID) (ids []types.ATXID, err error) {
	cacheKey := sql.QueryCacheKey(CacheKindEpochATXs, epoch.String())
	return sql.WithCachedValue(ctx, db, cacheKey, func(context.Context) (ids []types.ATXID, err error) {
		enc := func(stmt *sql.Statement) {
			stmt.BindInt64(1, int64(epoch))
		}
		dec := func(stmt *sql.Statement) bool {
			var id types.ATXID
			stmt.ColumnBytes(0, id[:])
			ids = append(ids, id)
			return true
		}

		if rows, err := db.Exec("select id from atxs where epoch = ?1;", enc, dec); err != nil {
			return nil, fmt.Errorf("exec epoch %v: %w", epoch, err)
		} else if rows == 0 {
			return []types.ATXID{}, nil
		}

		return ids, nil
	})
}

// VRFNonce gets the VRF nonce of a smesher for a given epoch.
func VRFNonce(db sql.Executor, id types.NodeID, epoch types.EpochID) (nonce types.VRFPostIndex, err error) {
	enc := func(stmt *sql.Statement) {
		stmt.BindBytes(1, id.Bytes())
		stmt.BindInt64(2, int64(epoch))
	}
	dec := func(stmt *sql.Statement) bool {
		nonce = types.VRFPostIndex(stmt.ColumnInt64(0))
		return true
	}

	if rows, err := db.Exec(`
		select nonce from atxs
		where pubkey = ?1 and epoch < ?2 and nonce is not null
		order by epoch desc
		limit 1;`, enc, dec); err != nil {
		return types.VRFPostIndex(0), fmt.Errorf("exec id %v, epoch %d: %w", id, epoch, err)
	} else if rows == 0 {
		return types.VRFPostIndex(0), fmt.Errorf("exec id %v, epoch %d: %w", id, epoch, sql.ErrNotFound)
	}

	return nonce, err
}

// GetBlobSizes returns the sizes of the blobs corresponding to ATXs with specified
// ids. For non-existent ATXs, the corresponding items are set to -1.
func GetBlobSizes(db sql.Executor, ids [][]byte) (sizes []int, err error) {
	return sql.GetBlobSizes(db, "select id, length(atx) from atx_blobs where id in", ids)
}

// LoadBlob loads ATX as an encoded blob, ready to be sent over the wire.
func LoadBlob(ctx context.Context, db sql.Executor, id []byte, blob *sql.Blob) (types.AtxVersion, error) {
	if sql.IsCached(db) {
		type cachedBlob struct {
			version types.AtxVersion
			buf     []byte
		}
		cacheKey := sql.QueryCacheKey(CacheKindATXBlob, string(id))
		cached, err := sql.WithCachedValue(ctx, db, cacheKey, func(context.Context) (*cachedBlob, error) {
			// We don't use the provided blob in this case to avoid
			// caching references to the underlying slice (subsequent calls would modify it).
			var blob sql.Blob
			v, err := getBlob(ctx, db, id, &blob)
			if err != nil {
				return nil, err
			}
			return &cachedBlob{version: v, buf: blob.Bytes}, nil
		})
		if err != nil {
			return 0, err
		}
		blob.Resize(len(cached.buf))
		copy(blob.Bytes, cached.buf)
		return cached.version, nil
	}

	return getBlob(ctx, db, id, blob)
}

func getBlob(ctx context.Context, db sql.Executor, id []byte, blob *sql.Blob) (types.AtxVersion, error) {
	var version types.AtxVersion
	rows, err := db.Exec("select atx, version from atx_blobs where id = ?1",
		func(stmt *sql.Statement) {
			stmt.BindBytes(1, id)
		}, func(stmt *sql.Statement) bool {
			blob.FromColumn(stmt, 0)
			version = types.AtxVersion(stmt.ColumnInt(1))
			return true
		},
	)
	if err != nil {
		return 0, fmt.Errorf("get %v: %w", types.BytesToHash(id), err)
	}
	if rows == 0 {
		return 0, fmt.Errorf("%w: atx %s", sql.ErrNotFound, types.BytesToATXID(id))
	}

	// The migration adding the version column does not set it to 1 for existing ATXs.
	// Thus, both values 0 and 1 mean V1.
	if version == 0 {
		version = types.AtxV1
	}
	return version, nil
}

// NonceByID retrieves VRFNonce corresponding to the specified ATX ID.
func NonceByID(db sql.Executor, id types.ATXID) (nonce types.VRFPostIndex, err error) {
	enc := func(stmt *sql.Statement) {
		stmt.BindBytes(1, id.Bytes())
	}
	dec := func(stmt *sql.Statement) bool {
		nonce = types.VRFPostIndex(stmt.ColumnInt64(0))
		return false
	}

	if rows, err := db.Exec("select nonce from atxs where id = ?1", enc, dec); err != nil {
		return types.VRFPostIndex(0), fmt.Errorf("get nonce for ATX id %v: %w", id, err)
	} else if rows == 0 {
		return types.VRFPostIndex(0), sql.ErrNotFound
	}

	return nonce, err
}

func Add(db sql.Executor, atx *types.ActivationTx, blob types.AtxBlob) error {
	enc := func(stmt *sql.Statement) {
		stmt.BindBytes(1, atx.ID().Bytes())
		stmt.BindInt64(2, int64(atx.PublishEpoch))
		stmt.BindInt64(3, int64(atx.NumUnits))
		if atx.CommitmentATX != nil {
			stmt.BindBytes(4, atx.CommitmentATX.Bytes())
		} else {
			stmt.BindNull(4)
		}
		stmt.BindInt64(5, int64(atx.VRFNonce))
		stmt.BindBytes(6, atx.SmesherID.Bytes())
		stmt.BindInt64(7, atx.Received().UnixNano())
		stmt.BindInt64(8, int64(atx.BaseTickHeight))
		stmt.BindInt64(9, int64(atx.TickCount))
		stmt.BindInt64(10, int64(atx.Sequence))
		stmt.BindBytes(11, atx.Coinbase.Bytes())
		stmt.BindInt64(12, int64(atx.Validity()))
		if atx.PrevATXID != types.EmptyATXID {
			stmt.BindBytes(13, atx.PrevATXID.Bytes())
		} else {
			stmt.BindNull(13)
		}
		stmt.BindInt64(14, int64(atx.Weight))
		if atx.MarriageATX != nil {
			stmt.BindBytes(15, atx.MarriageATX.Bytes())
		} else {
			stmt.BindNull(15)
		}
	}

	_, err := db.Exec(`
		insert into atxs (id, epoch, effective_num_units, commitment_atx, nonce,
			 pubkey, received, base_tick_height, tick_count, sequence, coinbase,
			 validity, prev_id, weight, marriage_atx)
		values (?1, ?2, ?3, ?4, ?5, ?6, ?7, ?8, ?9, ?10, ?11, ?12, ?13, ?14, ?15)`, enc, nil)
	if err != nil {
		return fmt.Errorf("insert ATX ID %v: %w", atx.ID(), err)
	}

	return AddBlob(db, atx.ID(), blob.Blob, blob.Version)
}

func AddBlob(db sql.Executor, id types.ATXID, blob []byte, version types.AtxVersion) error {
	enc := func(stmt *sql.Statement) {
		stmt.BindBytes(1, id.Bytes())
		stmt.BindBytes(2, blob)
		stmt.BindInt64(3, int64(version))
	}
	_, err := db.Exec("insert into atx_blobs (id, atx, version) values (?1, ?2, ?3)", enc, nil)
	if err != nil {
		return fmt.Errorf("insert ATX blob %v: %w", id, err)
	}
	return nil
}

// AtxAdded updates epoch query cache with new ATX, if the query cache is enabled.
func AtxAdded(db sql.Executor, atx *types.ActivationTx) {
	epochCacheKey := sql.QueryCacheKey(CacheKindEpochATXs, atx.PublishEpoch.String())
	sql.AppendToCachedSlice(db, epochCacheKey, atx.ID())
}

type Filter func(types.ATXID) bool

func FilterAll(types.ATXID) bool { return true }

// GetIDWithMaxHeight returns the ID of the atx from the last 2 epoch with the highest (or tied for the highest)
// tick height. It is possible that some poet servers are faster than others and the network ends up having its
// highest ticked atx still in previous epoch and the atxs building on top of it have not been published yet.
// Selecting from the last two epochs to strike a balance between being fair to honest miners while not giving
// unfair advantage for malicious actors who retroactively publish a high tick atx many epochs back.
func GetIDWithMaxHeight(db sql.Executor, pref types.NodeID, filter Filter) (types.ATXID, error) {
	if filter == nil {
		filter = FilterAll
	}
	var (
		rst     types.ATXID
		highest uint64
	)
	dec := func(stmt *sql.Statement) bool {
		var id types.ATXID
		stmt.ColumnBytes(0, id[:])
		height := uint64(stmt.ColumnInt64(1))

		switch {
		case height < highest:
			// Results are ordered by height, so we can stop once we see a lower height.
			return false
		case height > highest && filter(id):
			highest = height
			rst = id
			// We can stop on the first ATX if `pref` is empty.
			return pref != types.EmptyNodeID
		case height == highest && filter(id):
			// prefer atxs from `pref`
			var smesher types.NodeID
			stmt.ColumnBytes(2, smesher[:])
			if smesher == pref {
				rst = id
				return false
			}
			return true
		}

		return true
	}

	_, err := db.Exec(`
	SELECT id, base_tick_height + tick_count AS height, pubkey
	FROM atxs LEFT JOIN identities using(pubkey)
	WHERE identities.pubkey is null and epoch >= (select max(epoch) from atxs)-1
	ORDER BY height DESC, epoch DESC;`, nil, dec)
	switch {
	case err != nil:
		return types.ATXID{}, fmt.Errorf("selecting high-tick atx: %w", err)
	case rst == types.EmptyATXID:
		return types.ATXID{}, fmt.Errorf("selecting high-tick atx: %w", sql.ErrNotFound)
	}

	return rst, nil
}

type CheckpointAtx struct {
	ID             types.ATXID
	Epoch          types.EpochID
	CommitmentATX  types.ATXID
	MarriageATX    *types.ATXID
	VRFNonce       types.VRFPostIndex
	BaseTickHeight uint64
	TickCount      uint64
	SmesherID      types.NodeID
	Sequence       uint64
	Coinbase       types.Address
	// total effective units
	NumUnits uint32
	// actual units of each included smesher
	Units map[types.NodeID]uint32
}

// LatestN returns the latest N ATXs per smesher.
func LatestN(db sql.Executor, n int) ([]CheckpointAtx, error) {
	var (
		rst  []CheckpointAtx
		ierr error
	)
	enc := func(stmt *sql.Statement) {
		stmt.BindInt64(1, int64(n))
	}
	dec := func(stmt *sql.Statement) bool {
		var catx CheckpointAtx
		stmt.ColumnBytes(0, catx.ID[:])
		catx.Epoch = types.EpochID(uint32(stmt.ColumnInt64(1)))
		catx.NumUnits = uint32(stmt.ColumnInt64(2))
		catx.BaseTickHeight = uint64(stmt.ColumnInt64(3))
		catx.TickCount = uint64(stmt.ColumnInt64(4))
		stmt.ColumnBytes(5, catx.SmesherID[:])
		catx.Sequence = uint64(stmt.ColumnInt64(6))
		stmt.ColumnBytes(7, catx.Coinbase[:])
		catx.VRFNonce = types.VRFPostIndex(stmt.ColumnInt64(8))
		if stmt.ColumnType(9) != sqlite.SQLITE_NULL {
			catx.MarriageATX = new(types.ATXID)
			stmt.ColumnBytes(9, catx.MarriageATX[:])
		}
		rst = append(rst, catx)
		return true
	}

	rows, err := db.Exec(`
		select
		id, epoch, effective_num_units, base_tick_height, tick_count, pubkey, sequence, coinbase, nonce, marriage_atx
		from (
			select row_number() over (partition by pubkey order by epoch desc) RowNum,
			id, epoch, effective_num_units, base_tick_height, tick_count, pubkey, sequence, coinbase, nonce,
			marriage_atx
			from atxs
		)
		where RowNum <= ?1 order by pubkey;`, enc, dec)
	switch {
	case err != nil:
		return nil, fmt.Errorf("latestN: %w", err)
	case rows == 0:
		return nil, sql.ErrNotFound
	case ierr != nil:
		return nil, ierr
	}

	for i := range rst {
		units, err := AllUnits(db, rst[i].ID)
		if err != nil {
			return nil, fmt.Errorf("fetching units for ATX %s: %w", rst[i].ID, err)
		}
		rst[i].Units = units
	}

	return rst, nil
}

func AddCheckpointed(db sql.Executor, catx *CheckpointAtx) error {
	enc := func(stmt *sql.Statement) {
		stmt.BindBytes(1, catx.ID.Bytes())
		stmt.BindInt64(2, int64(catx.Epoch))
		stmt.BindInt64(3, int64(catx.NumUnits))
		stmt.BindBytes(4, catx.CommitmentATX.Bytes())
		stmt.BindInt64(5, int64(catx.VRFNonce))
		stmt.BindInt64(6, int64(catx.BaseTickHeight))
		stmt.BindInt64(7, int64(catx.TickCount))
		stmt.BindInt64(8, int64(catx.Sequence))
		stmt.BindBytes(9, catx.SmesherID.Bytes())
		stmt.BindBytes(10, catx.Coinbase.Bytes())
		if catx.MarriageATX != nil {
			stmt.BindBytes(11, catx.MarriageATX.Bytes())
		} else {
			stmt.BindNull(11)
		}
	}

	_, err := db.Exec(`
		insert into atxs (id, epoch, effective_num_units, commitment_atx, nonce,
			base_tick_height, tick_count, sequence, pubkey, coinbase, marriage_atx, received)
		values (?1, ?2, ?3, ?4, ?5, ?6, ?7, ?8, ?9, ?10, ?11, 0)`, enc, nil)
	if err != nil {
		return fmt.Errorf("insert checkpoint ATX %v: %w", catx.ID, err)
	}
	enc = func(stmt *sql.Statement) {
		stmt.BindBytes(1, catx.ID.Bytes())
	}
	_, err = db.Exec("insert into atx_blobs (id) values (?1)", enc, nil)
	if err != nil {
		return fmt.Errorf("insert checkpoint ATX blob %v: %w", catx.ID, err)
	}

	for id, units := range catx.Units {
		if err := SetUnits(db, catx.ID, id, units); err != nil {
			return fmt.Errorf("insert checkpoint ATX units %v: %w", catx.ID, err)
		}
	}

	return nil
}

// All gets all atx IDs.
func All(db sql.Executor) ([]types.ATXID, error) {
	var all []types.ATXID
	dec := func(stmt *sql.Statement) bool {
		var id types.ATXID
		stmt.ColumnBytes(0, id[:])
		all = append(all, id)
		return true
	}
	if _, err := db.Exec("select id from atxs order by epoch asc;", nil, dec); err != nil {
		return nil, fmt.Errorf("all atxs: %w", err)
	}
	return all, nil
}

// LatestEpoch with atxs.
func LatestEpoch(db sql.Executor) (types.EpochID, error) {
	var epoch types.EpochID
	if _, err := db.Exec("select max(epoch) from atxs;",
		nil,
		func(stmt *sql.Statement) bool {
			epoch = types.EpochID(uint32(stmt.ColumnInt64(0)))
			return true
		}); err != nil {
		return epoch, fmt.Errorf("latest epoch: %w", err)
	}
	return epoch, nil
}

// IterateAtxsData iterate over data used for consensus.
func IterateAtxsData(
	db sql.Executor,
	from, to types.EpochID,
	fn func(
		id types.ATXID,
		node types.NodeID,
		epoch types.EpochID,
		coinbase types.Address,
		weight uint64,
		base uint64,
		height uint64,
		nonce types.VRFPostIndex,
		isMalicious bool,
	) bool,
) error {
	_, err := db.Exec(
		`select
                   a.id, a.pubkey, a.epoch, a.coinbase, a.effective_num_units,
                   a.base_tick_height, a.tick_count, a.nonce,
                   iif(idn.proof is null, 0, 1) as is_malicious
		from atxs a left join identities idn on a.pubkey = idn.pubkey`,
		// SQLite happens to process the query much faster if we don't
		// filter it by epoch
		// where a.epoch between ? and ?`,
		// func(stmt *sql.Statement) {
		// 	stmt.BindInt64(1, int64(from.Uint32()))
		// 	stmt.BindInt64(2, int64(to.Uint32()))
		// },
		nil,
		func(stmt *sql.Statement) bool {
			epoch := types.EpochID(uint32(stmt.ColumnInt64(2)))
			if epoch < from || epoch > to {
				return true
			}
			var id types.ATXID
			stmt.ColumnBytes(0, id[:])
			var node types.NodeID
			stmt.ColumnBytes(1, node[:])
			var coinbase types.Address
			stmt.ColumnBytes(3, coinbase[:])
			effectiveUnits := uint64(stmt.ColumnInt64(4))
			baseHeight := uint64(stmt.ColumnInt64(5))
			ticks := uint64(stmt.ColumnInt64(6))
			nonce := types.VRFPostIndex(stmt.ColumnInt64(7))
			isMalicious := stmt.ColumnInt(8) != 0
			return fn(id, node, epoch, coinbase, effectiveUnits*ticks,
				baseHeight, baseHeight+ticks, nonce, isMalicious)
		},
	)
	if err != nil {
		return fmt.Errorf("iterate atx fields: %w", err)
	}
	return nil
}

func SetValidity(db sql.Executor, id types.ATXID, validity types.Validity) error {
	_, err := db.Exec("UPDATE atxs SET validity = ?1 where id = ?2;",
		func(stmt *sql.Statement) {
			stmt.BindInt64(1, int64(validity))
			stmt.BindBytes(2, id.Bytes())
		}, nil,
	)
	if err != nil {
		return fmt.Errorf("setting validity %v: %w", id, err)
	}
	return nil
}

func IterateAtxsOps(
	db sql.Executor,
	operations builder.Operations,
	fn func(*types.ActivationTx) bool,
) error {
	_, err := db.Exec(
		fullQuery+builder.FilterFrom(operations),
		builder.BindingsFrom(operations),
		decoder(fn))
	return err
}

func CountAtxsByOps(db sql.Executor, operations builder.Operations) (count uint32, err error) {
	_, err = db.Exec(
		"SELECT count(*) FROM atxs"+builder.FilterFrom(operations),
		builder.BindingsFrom(operations),
		func(stmt *sql.Statement) bool {
			count = uint32(stmt.ColumnInt32(0))
			return true
		},
	)
	return
}

// IterateForGrading selects every atx from publish epoch and joins identities to load malfeasence proofs if they exist.
func IterateForGrading(
	db sql.Executor,
	epoch types.EpochID,
	fn func(id types.ATXID, atxtime, prooftime int64, weight uint64) bool,
) error {
	if _, err := db.Exec(`
		select atxs.id, atxs.received, identities.received, effective_num_units, tick_count from atxs
		left join identities on atxs.pubkey = identities.pubkey
		where atxs.epoch == ?1;`,
		func(stmt *sql.Statement) {
			stmt.BindInt64(1, int64(epoch))
		}, func(stmt *sql.Statement) bool {
			id := types.ATXID{}
			stmt.ColumnBytes(0, id[:])
			atxtime := stmt.ColumnInt64(1)
			prooftime := stmt.ColumnInt64(2)
			units := uint64(stmt.ColumnInt64(3))
			ticks := uint64(stmt.ColumnInt64(4))
			return fn(id, atxtime, prooftime, units*ticks)
		}); err != nil {
		return fmt.Errorf("iterate for grading: %w", err)
	}
	return nil
}

func IterateAtxsWithMalfeasance(
	db sql.Executor,
	publish types.EpochID,
	fn func(atx *types.ActivationTx, malicious bool) bool,
) error {
	query := fieldsQuery + `, iif(i.proof is null, 0, 1) as malicious
	FROM atxs left join identities i on atxs.pubkey = i.pubkey WHERE atxs.epoch = $1`

	_, err := db.Exec(
		query,
		func(s *sql.Statement) { s.BindInt64(1, int64(publish)) },
		func(s *sql.Statement) bool {
			return decoder(func(atx *types.ActivationTx) bool {
				return fn(atx, s.ColumnInt(15) != 0)
			})(s)
		},
	)
	return err
}

func IterateAtxIdsWithMalfeasance(
	db sql.Executor,
	publish types.EpochID,
	fn func(id types.ATXID, malicious bool) bool,
) error {
	query := `select id, iif(i.proof is null, 0, 1) as malicious
	FROM atxs left join identities i on atxs.pubkey = i.pubkey WHERE atxs.epoch = $1`

	_, err := db.Exec(
		query,
		func(s *sql.Statement) { s.BindInt64(1, int64(publish)) },
		func(s *sql.Statement) bool {
			var id types.ATXID
			s.ColumnBytes(0, id[:])
			return fn(id, s.ColumnInt(1) != 0)
		},
	)
	return err
}

type PrevATXCollision struct {
	NodeID1 types.NodeID
	ATX1    types.ATXID

	NodeID2 types.NodeID
	ATX2    types.ATXID
}

func PrevATXCollisions(db sql.Executor) ([]PrevATXCollision, error) {
	var result []PrevATXCollision

	dec := func(stmt *sql.Statement) bool {
		var nodeID1, nodeID2 types.NodeID
		stmt.ColumnBytes(0, nodeID1[:])
		stmt.ColumnBytes(1, nodeID2[:])

		var id1, id2 types.ATXID
		stmt.ColumnBytes(2, id1[:])
		stmt.ColumnBytes(3, id2[:])

		result = append(result, PrevATXCollision{
			NodeID1: nodeID1,
			ATX1:    id1,

			NodeID2: nodeID2,
			ATX2:    id2,
		})
		return true
	}
	// we are joining the table with itself to find ATXs with the same prevATX
	// the WHERE clause ensures that we only get the pairs once
	if _, err := db.Exec(`
		SELECT t1.pubkey, t2.pubkey, t1.id, t2.id
		FROM atxs t1
		INNER JOIN atxs t2 ON t1.prev_id = t2.prev_id
		WHERE t1.id < t2.id;`, nil, dec); err != nil {
		return nil, fmt.Errorf("error getting ATXs with same prevATX: %w", err)
	}

	return result, nil
}

func Units(db sql.Executor, atxID types.ATXID, nodeID types.NodeID) (uint32, error) {
	var units uint32
	rows, err := db.Exec(`
		SELECT units FROM posts WHERE atxid = ?1 AND pubkey = ?2;`,
		func(stmt *sql.Statement) {
			stmt.BindBytes(1, atxID.Bytes())
			stmt.BindBytes(2, nodeID.Bytes())
		},
		func(stmt *sql.Statement) bool {
			units = uint32(stmt.ColumnInt64(0))
			return false
		},
	)
	if rows == 0 {
		return 0, sql.ErrNotFound
	}
	return units, err
}

func AllUnits(db sql.Executor, id types.ATXID) (map[types.NodeID]uint32, error) {
	units := make(map[types.NodeID]uint32)
	rows, err := db.Exec(
		`SELECT pubkey, units FROM posts WHERE atxid = ?1;`,
		func(stmt *sql.Statement) {
			stmt.BindBytes(1, id.Bytes())
		},
		func(stmt *sql.Statement) bool {
			var nid types.NodeID
			stmt.ColumnBytes(0, nid[:])
			units[nid] = uint32(stmt.ColumnInt64(1))
			return true
		},
	)
	if err != nil {
		return nil, err
	}
	if rows == 0 {
		return nil, sql.ErrNotFound
	}
	return units, nil
}

func SetUnits(db sql.Executor, atxID types.ATXID, id types.NodeID, units uint32) error {
	_, err := db.Exec(
		`INSERT INTO posts (atxid, pubkey, units) VALUES (?1, ?2, ?3);`,
		func(stmt *sql.Statement) {
			stmt.BindBytes(1, atxID.Bytes())
			stmt.BindBytes(2, id.Bytes())
			stmt.BindInt64(3, int64(units))
		},
		nil,
	)
	return err
}

<<<<<<< HEAD
func AtxWithMarriage(db sql.Executor, marriage types.ATXID, publish types.EpochID) (types.ATXID, error) {
	var id types.ATXID
	rows, err := db.Exec(`
		SELECT id FROM atxs WHERE marriage_atx = ?1 and epoch = ?2;`,
		func(stmt *sql.Statement) {
			stmt.BindBytes(1, marriage.Bytes())
			stmt.BindInt64(2, int64(publish))
		},
		func(stmt *sql.Statement) bool {
			stmt.ColumnBytes(0, id[:])
			return false
		},
	)
	if err != nil {
		return types.EmptyATXID, fmt.Errorf("getting ATX with marriage_atx: %w", err)
=======
// AtxWithPrevious returns the ATX ID that has the given ATX ID as its previous ATX.
func AtxWithPrevious(db sql.Executor, prev types.ATXID, id types.NodeID) (types.ATXID, error) {
	var (
		atxid types.ATXID
		rows  int
		err   error
	)
	decode := func(s *sql.Statement) bool {
		s.ColumnBytes(0, atxid[:])
		return false
	}
	if prev == types.EmptyATXID {
		rows, err = db.Exec("SELECT id FROM atxs WHERE pubkey = ?1 AND prev_id IS NULL ORDER BY received ASC;",
			func(s *sql.Statement) {
				s.BindBytes(1, id.Bytes())
			},
			decode,
		)
	} else {
		rows, err = db.Exec(`
		SELECT id FROM atxs WHERE pubkey = ?1 AND prev_id = ?2 ORDER BY received ASC;`,
			func(s *sql.Statement) {
				s.BindBytes(1, id.Bytes())
				s.BindBytes(2, prev.Bytes())
			},
			decode,
		)
	}
	if err != nil {
		return types.EmptyATXID, err
>>>>>>> 53610a32
	}
	if rows == 0 {
		return types.EmptyATXID, sql.ErrNotFound
	}
<<<<<<< HEAD
	return id, nil
=======
	return atxid, nil
>>>>>>> 53610a32
}<|MERGE_RESOLUTION|>--- conflicted
+++ resolved
@@ -948,23 +948,6 @@
 	return err
 }
 
-<<<<<<< HEAD
-func AtxWithMarriage(db sql.Executor, marriage types.ATXID, publish types.EpochID) (types.ATXID, error) {
-	var id types.ATXID
-	rows, err := db.Exec(`
-		SELECT id FROM atxs WHERE marriage_atx = ?1 and epoch = ?2;`,
-		func(stmt *sql.Statement) {
-			stmt.BindBytes(1, marriage.Bytes())
-			stmt.BindInt64(2, int64(publish))
-		},
-		func(stmt *sql.Statement) bool {
-			stmt.ColumnBytes(0, id[:])
-			return false
-		},
-	)
-	if err != nil {
-		return types.EmptyATXID, fmt.Errorf("getting ATX with marriage_atx: %w", err)
-=======
 // AtxWithPrevious returns the ATX ID that has the given ATX ID as its previous ATX.
 func AtxWithPrevious(db sql.Executor, prev types.ATXID, id types.NodeID) (types.ATXID, error) {
 	var (
@@ -995,14 +978,31 @@
 	}
 	if err != nil {
 		return types.EmptyATXID, err
->>>>>>> 53610a32
 	}
 	if rows == 0 {
 		return types.EmptyATXID, sql.ErrNotFound
 	}
-<<<<<<< HEAD
+	return atxid, nil
+}
+
+func AtxWithMarriage(db sql.Executor, marriage types.ATXID, publish types.EpochID) (types.ATXID, error) {
+	var id types.ATXID
+	rows, err := db.Exec(`
+		SELECT id FROM atxs WHERE marriage_atx = ?1 and epoch = ?2;`,
+		func(stmt *sql.Statement) {
+			stmt.BindBytes(1, marriage.Bytes())
+			stmt.BindInt64(2, int64(publish))
+		},
+		func(stmt *sql.Statement) bool {
+			stmt.ColumnBytes(0, id[:])
+			return false
+		},
+	)
+	if err != nil {
+		return types.EmptyATXID, fmt.Errorf("getting ATX with marriage_atx: %w", err)
+	}
+	if rows == 0 {
+		return types.EmptyATXID, sql.ErrNotFound
+	}
 	return id, nil
-=======
-	return atxid, nil
->>>>>>> 53610a32
 }