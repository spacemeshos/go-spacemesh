--- conflicted
+++ resolved
@@ -1149,7 +1149,59 @@
 	})
 }
 
-<<<<<<< HEAD
+func Test_AtxWithPrevious(t *testing.T) {
+	sig, err := signing.NewEdSigner()
+	require.NoError(t, err)
+
+	prev := types.RandomATXID()
+
+	t.Run("no atxs", func(t *testing.T) {
+		db := sql.InMemory()
+		_, err := atxs.AtxWithPrevious(db, prev, sig.NodeID())
+		require.ErrorIs(t, err, sql.ErrNotFound)
+	})
+	t.Run("finds other ATX with same previous", func(t *testing.T) {
+		db := sql.InMemory()
+
+		atx, blob := newAtx(t, sig)
+		require.NoError(t, atxs.Add(db, atx, blob))
+
+		id, err := atxs.AtxWithPrevious(db, atx.PrevATXID, sig.NodeID())
+		require.NoError(t, err)
+		require.Equal(t, atx.ID(), id)
+	})
+	t.Run("finds other ATX with same previous (empty)", func(t *testing.T) {
+		db := sql.InMemory()
+
+		atx, blob := newAtx(t, sig, withPrevATXID(types.EmptyATXID))
+		require.NoError(t, atxs.Add(db, atx, blob))
+
+		id, err := atxs.AtxWithPrevious(db, atx.PrevATXID, sig.NodeID())
+		require.NoError(t, err)
+		require.Equal(t, atx.ID(), id)
+	})
+	t.Run("filters out by node ID", func(t *testing.T) {
+		db := sql.InMemory()
+
+		sig2, err := signing.NewEdSigner()
+		require.NoError(t, err)
+
+		atx, blob := newAtx(t, sig, withPrevATXID(types.EmptyATXID))
+		require.NoError(t, atxs.Add(db, atx, blob))
+
+		atx2, blob := newAtx(t, sig2, withPrevATXID(types.EmptyATXID))
+		require.NoError(t, atxs.Add(db, atx2, blob))
+
+		id, err := atxs.AtxWithPrevious(db, atx.PrevATXID, sig.NodeID())
+		require.NoError(t, err)
+		require.Equal(t, atx.ID(), id)
+
+		id, err = atxs.AtxWithPrevious(db, atx.PrevATXID, sig2.NodeID())
+		require.NoError(t, err)
+		require.Equal(t, atx2.ID(), id)
+	})
+}
+
 func TestContributedToAtx(t *testing.T) {
 	t.Parallel()
 	t.Run("not found", func(t *testing.T) {
@@ -1202,57 +1254,5 @@
 				require.Equal(t, atx.ID(), got)
 			}
 		}
-=======
-func Test_AtxWithPrevious(t *testing.T) {
-	sig, err := signing.NewEdSigner()
-	require.NoError(t, err)
-
-	prev := types.RandomATXID()
-
-	t.Run("no atxs", func(t *testing.T) {
-		db := sql.InMemory()
-		_, err := atxs.AtxWithPrevious(db, prev, sig.NodeID())
-		require.ErrorIs(t, err, sql.ErrNotFound)
-	})
-	t.Run("finds other ATX with same previous", func(t *testing.T) {
-		db := sql.InMemory()
-
-		atx, blob := newAtx(t, sig)
-		require.NoError(t, atxs.Add(db, atx, blob))
-
-		id, err := atxs.AtxWithPrevious(db, atx.PrevATXID, sig.NodeID())
-		require.NoError(t, err)
-		require.Equal(t, atx.ID(), id)
-	})
-	t.Run("finds other ATX with same previous (empty)", func(t *testing.T) {
-		db := sql.InMemory()
-
-		atx, blob := newAtx(t, sig, withPrevATXID(types.EmptyATXID))
-		require.NoError(t, atxs.Add(db, atx, blob))
-
-		id, err := atxs.AtxWithPrevious(db, atx.PrevATXID, sig.NodeID())
-		require.NoError(t, err)
-		require.Equal(t, atx.ID(), id)
-	})
-	t.Run("filters out by node ID", func(t *testing.T) {
-		db := sql.InMemory()
-
-		sig2, err := signing.NewEdSigner()
-		require.NoError(t, err)
-
-		atx, blob := newAtx(t, sig, withPrevATXID(types.EmptyATXID))
-		require.NoError(t, atxs.Add(db, atx, blob))
-
-		atx2, blob := newAtx(t, sig2, withPrevATXID(types.EmptyATXID))
-		require.NoError(t, atxs.Add(db, atx2, blob))
-
-		id, err := atxs.AtxWithPrevious(db, atx.PrevATXID, sig.NodeID())
-		require.NoError(t, err)
-		require.Equal(t, atx.ID(), id)
-
-		id, err = atxs.AtxWithPrevious(db, atx.PrevATXID, sig2.NodeID())
-		require.NoError(t, err)
-		require.Equal(t, atx2.ID(), id)
->>>>>>> f46277bb
 	})
 }