package atxs_test

import (
	"context"
	"errors"
	"os"
	"testing"
	"time"

	"github.com/stretchr/testify/require"

	"github.com/spacemeshos/go-spacemesh/activation/wire"
	"github.com/spacemeshos/go-spacemesh/common/fixture"
	"github.com/spacemeshos/go-spacemesh/common/types"
	"github.com/spacemeshos/go-spacemesh/signing"
	"github.com/spacemeshos/go-spacemesh/sql"
	"github.com/spacemeshos/go-spacemesh/sql/atxs"
	"github.com/spacemeshos/go-spacemesh/sql/identities"
)

const layersPerEpoch = 5

func TestMain(m *testing.M) {
	types.SetLayersPerEpoch(layersPerEpoch)

	res := m.Run()
	os.Exit(res)
}

func TestGet(t *testing.T) {
	db := sql.InMemory()

	atxList := make([]*types.ActivationTx, 0)
	for i := 0; i < 3; i++ {
		sig, err := signing.NewEdSigner()
		require.NoError(t, err)
		atx, blob := newAtx(t, sig, withPublishEpoch(types.EpochID(i)))
		atxList = append(atxList, atx)
		require.NoError(t, atxs.Add(db, atx, blob))
	}

	for _, want := range atxList {
		got, err := atxs.Get(db, want.ID())
		require.NoError(t, err)
		require.Equal(t, want, got)
	}

	_, err := atxs.Get(db, types.ATXID(types.CalcHash32([]byte("0"))))
	require.ErrorIs(t, err, sql.ErrNotFound)
}

func TestAll(t *testing.T) {
	db := sql.InMemory()

	var expected []types.ATXID
	for i := 0; i < 3; i++ {
		sig, err := signing.NewEdSigner()
		require.NoError(t, err)
		atx, blob := newAtx(t, sig, withPublishEpoch(types.EpochID(i)))
		require.NoError(t, atxs.Add(db, atx, blob))
		expected = append(expected, atx.ID())
	}

	all, err := atxs.All(db)
	require.NoError(t, err)
	require.ElementsMatch(t, expected, all)
}

func TestHasID(t *testing.T) {
	db := sql.InMemory()

	atxList := make([]*types.ActivationTx, 0)
	for i := 0; i < 3; i++ {
		sig, err := signing.NewEdSigner()
		require.NoError(t, err)
		atx, blob := newAtx(t, sig, withPublishEpoch(types.EpochID(i)))
		require.NoError(t, atxs.Add(db, atx, blob))
		atxList = append(atxList, atx)
	}

	for _, atx := range atxList {
		has, err := atxs.Has(db, atx.ID())
		require.NoError(t, err)
		require.True(t, has)
	}

	has, err := atxs.Has(db, types.ATXID(types.CalcHash32([]byte("0"))))
	require.NoError(t, err)
	require.False(t, has)
}

func Test_IdentityExists(t *testing.T) {
	db := sql.InMemory()

	sig, err := signing.NewEdSigner()
	require.NoError(t, err)

	yes, err := atxs.IdentityExists(db, sig.NodeID())
	require.NoError(t, err)
	require.False(t, yes)

	atx, blob := newAtx(t, sig)
	require.NoError(t, atxs.Add(db, atx, blob))

	yes, err = atxs.IdentityExists(db, sig.NodeID())
	require.NoError(t, err)
	require.True(t, yes)
}

func TestGetFirstIDByNodeID(t *testing.T) {
	db := sql.InMemory()

	sig, err := signing.NewEdSigner()
	require.NoError(t, err)
	sig1, err := signing.NewEdSigner()
	require.NoError(t, err)
	sig2, err := signing.NewEdSigner()
	require.NoError(t, err)

	// Arrange
	atx1, _ := newAtx(t, sig1, withPublishEpoch(1))
	atx2, _ := newAtx(t, sig1, withPublishEpoch(2), withSequence(atx1.Sequence+1))
	atx3, _ := newAtx(t, sig2, withPublishEpoch(3))
	atx4, _ := newAtx(t, sig2, withPublishEpoch(4), withSequence(atx3.Sequence+1))

	for _, atx := range []*types.ActivationTx{atx1, atx2, atx3, atx4} {
		require.NoError(t, atxs.Add(db, atx, types.AtxBlob{}))
	}

	// Act & Assert
	id1, err := atxs.GetFirstIDByNodeID(db, sig1.NodeID())
	require.NoError(t, err)
	require.EqualValues(t, atx1.ID(), id1)

	id2, err := atxs.GetFirstIDByNodeID(db, sig2.NodeID())
	require.NoError(t, err)
	require.EqualValues(t, atx3.ID(), id2)

	_, err = atxs.GetLastIDByNodeID(db, sig.NodeID())
	require.ErrorIs(t, err, sql.ErrNotFound)
}

func TestLatestN(t *testing.T) {
	db := sql.InMemory()

	sig1, err := signing.NewEdSigner()
	require.NoError(t, err)
	sig2, err := signing.NewEdSigner()
	require.NoError(t, err)
	sig3, err := signing.NewEdSigner()
	require.NoError(t, err)

	atx1, _ := newAtx(t, sig1, withPublishEpoch(1), withSequence(0))
	atx2, _ := newAtx(t, sig1, withPublishEpoch(2), withSequence(1))
	atx3, _ := newAtx(t, sig2, withPublishEpoch(3), withSequence(1))
	atx4, _ := newAtx(t, sig2, withPublishEpoch(4), withSequence(2))
	atx5, _ := newAtx(t, sig2, withPublishEpoch(5), withSequence(3))
	atx6, _ := newAtx(t, sig3, withPublishEpoch(1), withSequence(0))

	for _, atx := range []*types.ActivationTx{atx1, atx2, atx3, atx4, atx5, atx6} {
<<<<<<< HEAD
		require.NoError(t, atxs.Add(db, atx, types.AtxBlob{}))
=======
		require.NoError(t, atxs.Add(db, atx))
		require.NoError(t, atxs.SetUnits(db, atx.ID(), atx.SmesherID, atx.NumUnits))
>>>>>>> 2e109831
	}

	for _, tc := range []struct {
		desc     string
		n        int
		expected map[types.NodeID]map[types.ATXID]struct{}
	}{
		{
			desc: "latest 3",
			n:    3,
			expected: map[types.NodeID]map[types.ATXID]struct{}{
				sig1.NodeID(): {
					atx1.ID(): struct{}{},
					atx2.ID(): struct{}{},
				},
				sig2.NodeID(): {
					atx3.ID(): struct{}{},
					atx4.ID(): struct{}{},
					atx5.ID(): struct{}{},
				},
				sig3.NodeID(): {
					atx6.ID(): struct{}{},
				},
			},
		},
		{
			desc: "latest 2",
			n:    2,
			expected: map[types.NodeID]map[types.ATXID]struct{}{
				sig1.NodeID(): {
					atx1.ID(): struct{}{},
					atx2.ID(): struct{}{},
				},
				sig2.NodeID(): {
					atx4.ID(): struct{}{},
					atx5.ID(): struct{}{},
				},
				sig3.NodeID(): {
					atx6.ID(): struct{}{},
				},
			},
		},
		{
			desc: "latest 1",
			n:    1,
			expected: map[types.NodeID]map[types.ATXID]struct{}{
				sig1.NodeID(): {
					atx2.ID(): struct{}{},
				},
				sig2.NodeID(): {
					atx5.ID(): struct{}{},
				},
				sig3.NodeID(): {
					atx6.ID(): struct{}{},
				},
			},
		},
	} {
		t.Run(tc.desc, func(t *testing.T) {
			got, err := atxs.LatestN(db, tc.n)
			require.NoError(t, err)
			for _, catx := range got {
				delete(tc.expected[catx.SmesherID], catx.ID)
				if len(tc.expected[catx.SmesherID]) == 0 {
					delete(tc.expected, catx.SmesherID)
				}
			}
			require.Empty(t, tc.expected)
		})
	}
}

func TestGetByEpochAndNodeID(t *testing.T) {
	db := sql.InMemory()

	sig1, err := signing.NewEdSigner()
	require.NoError(t, err)
	sig2, err := signing.NewEdSigner()
	require.NoError(t, err)

	atx1, _ := newAtx(t, sig1, withPublishEpoch(1))
	atx2, _ := newAtx(t, sig2, withPublishEpoch(2))

	for _, atx := range []*types.ActivationTx{atx1, atx2} {
		require.NoError(t, atxs.Add(db, atx, types.AtxBlob{}))
	}

	// Act & Assert

	got, err := atxs.GetByEpochAndNodeID(db, types.EpochID(1), sig1.NodeID())
	require.NoError(t, err)
	require.Equal(t, atx1.ID(), got)

	_, err = atxs.GetByEpochAndNodeID(db, types.EpochID(2), sig1.NodeID())
	require.ErrorIs(t, err, sql.ErrNotFound)

	_, err = atxs.GetByEpochAndNodeID(db, types.EpochID(1), sig2.NodeID())
	require.ErrorIs(t, err, sql.ErrNotFound)

	got, err = atxs.GetByEpochAndNodeID(db, types.EpochID(2), sig2.NodeID())
	require.NoError(t, err)
	require.Equal(t, atx2.ID(), got)
}

func TestGetLastIDByNodeID(t *testing.T) {
	db := sql.InMemory()

	sig, err := signing.NewEdSigner()
	require.NoError(t, err)
	sig1, err := signing.NewEdSigner()
	require.NoError(t, err)
	sig2, err := signing.NewEdSigner()
	require.NoError(t, err)

	// Arrange
	atx1, _ := newAtx(t, sig1, withPublishEpoch(1))
	atx2, _ := newAtx(t, sig1, withPublishEpoch(2), withSequence(atx1.Sequence+1))
	atx3, _ := newAtx(t, sig2, withPublishEpoch(3))
	atx4, _ := newAtx(t, sig2, withPublishEpoch(4), withSequence(atx3.Sequence+1))

	for _, atx := range []*types.ActivationTx{atx1, atx2, atx3, atx4} {
		require.NoError(t, atxs.Add(db, atx, types.AtxBlob{}))
	}

	// Act & Assert

	id1, err := atxs.GetLastIDByNodeID(db, sig1.NodeID())
	require.NoError(t, err)
	require.EqualValues(t, atx2.ID(), id1)

	id2, err := atxs.GetLastIDByNodeID(db, sig2.NodeID())
	require.NoError(t, err)
	require.EqualValues(t, atx4.ID(), id2)

	_, err = atxs.GetLastIDByNodeID(db, sig.NodeID())
	require.ErrorIs(t, err, sql.ErrNotFound)
}

func TestGetIDByEpochAndNodeID(t *testing.T) {
	db := sql.InMemory()

	sig1, err := signing.NewEdSigner()
	require.NoError(t, err)
	sig2, err := signing.NewEdSigner()
	require.NoError(t, err)

	e1 := types.EpochID(1)
	e2 := types.EpochID(2)
	e3 := types.EpochID(3)

	atx1, _ := newAtx(t, sig1, withPublishEpoch(e1))
	atx2, _ := newAtx(t, sig1, withPublishEpoch(e2))
	atx3, _ := newAtx(t, sig2, withPublishEpoch(e2))
	atx4, _ := newAtx(t, sig2, withPublishEpoch(e3))

	for _, atx := range []*types.ActivationTx{atx1, atx2, atx3, atx4} {
		require.NoError(t, atxs.Add(db, atx, types.AtxBlob{}))
	}

	l1n1, err := atxs.GetIDByEpochAndNodeID(db, e1, sig1.NodeID())
	require.NoError(t, err)
	require.EqualValues(t, atx1.ID(), l1n1)

	_, err = atxs.GetIDByEpochAndNodeID(db, e1, sig2.NodeID())
	require.ErrorIs(t, err, sql.ErrNotFound)

	l2n1, err := atxs.GetIDByEpochAndNodeID(db, e2, sig1.NodeID())
	require.NoError(t, err)
	require.EqualValues(t, atx2.ID(), l2n1)

	l2n2, err := atxs.GetIDByEpochAndNodeID(db, e2, sig2.NodeID())
	require.NoError(t, err)
	require.EqualValues(t, atx3.ID(), l2n2)

	_, err = atxs.GetIDByEpochAndNodeID(db, e3, sig1.NodeID())
	require.ErrorIs(t, err, sql.ErrNotFound)

	l3n2, err := atxs.GetIDByEpochAndNodeID(db, e3, sig2.NodeID())
	require.NoError(t, err)
	require.EqualValues(t, atx4.ID(), l3n2)
}

func TestGetIDsByEpoch(t *testing.T) {
	db := sql.InMemory()
	ctx := context.Background()

	sig1, err := signing.NewEdSigner()
	require.NoError(t, err)
	sig2, err := signing.NewEdSigner()
	require.NoError(t, err)

	e1 := types.EpochID(1)
	e2 := types.EpochID(2)
	e3 := types.EpochID(3)

	atx1, _ := newAtx(t, sig1, withPublishEpoch(e1))
	atx2, _ := newAtx(t, sig1, withPublishEpoch(e2))
	atx3, _ := newAtx(t, sig2, withPublishEpoch(e2))
	atx4, _ := newAtx(t, sig2, withPublishEpoch(e3))

	for _, atx := range []*types.ActivationTx{atx1, atx2, atx3, atx4} {
		require.NoError(t, atxs.Add(db, atx, types.AtxBlob{}))
	}

	ids1, err := atxs.GetIDsByEpoch(ctx, db, e1)
	require.NoError(t, err)
	require.ElementsMatch(t, []types.ATXID{atx1.ID()}, ids1)

	ids2, err := atxs.GetIDsByEpoch(ctx, db, e2)
	require.NoError(t, err)
	require.Contains(t, ids2, atx2.ID())
	require.Contains(t, ids2, atx3.ID())

	ids3, err := atxs.GetIDsByEpoch(ctx, db, e3)
	require.NoError(t, err)
	require.ElementsMatch(t, []types.ATXID{atx4.ID()}, ids3)
}

func TestGetIDsByEpochCached(t *testing.T) {
	db := sql.InMemory(sql.WithQueryCache(true))
	ctx := context.Background()

	sig1, err := signing.NewEdSigner()
	require.NoError(t, err)
	sig2, err := signing.NewEdSigner()
	require.NoError(t, err)

	e1 := types.EpochID(1)
	e2 := types.EpochID(2)
	e3 := types.EpochID(3)

	atx1, _ := newAtx(t, sig1, withPublishEpoch(e1))
	atx2, _ := newAtx(t, sig1, withPublishEpoch(e2))
	atx3, _ := newAtx(t, sig2, withPublishEpoch(e2))
	atx4, _ := newAtx(t, sig2, withPublishEpoch(e3))
	atx5, _ := newAtx(t, sig2, withPublishEpoch(e3))
	atx6, _ := newAtx(t, sig2, withPublishEpoch(e3))

	for _, atx := range []*types.ActivationTx{atx1, atx2, atx3, atx4} {
		require.NoError(t, atxs.Add(db, atx, types.AtxBlob{}))
		atxs.AtxAdded(db, atx)
	}

	// insert atx + insert blob for each ATX
	require.Equal(t, 8, db.QueryCount())

	for i := 0; i < 3; i++ {
		ids1, err := atxs.GetIDsByEpoch(ctx, db, e1)
		require.NoError(t, err)
		require.ElementsMatch(t, []types.ATXID{atx1.ID()}, ids1)
		require.Equal(t, 9, db.QueryCount())
	}

	for i := 0; i < 3; i++ {
		ids2, err := atxs.GetIDsByEpoch(ctx, db, e2)
		require.NoError(t, err)
		require.Contains(t, ids2, atx2.ID())
		require.Contains(t, ids2, atx3.ID())
		require.Equal(t, 10, db.QueryCount())
	}

	for i := 0; i < 3; i++ {
		ids3, err := atxs.GetIDsByEpoch(ctx, db, e3)
		require.NoError(t, err)
		require.ElementsMatch(t, []types.ATXID{atx4.ID()}, ids3)
		require.Equal(t, 11, db.QueryCount())
	}

	require.NoError(t, db.WithTx(context.Background(), func(tx *sql.Tx) error {
		atxs.Add(tx, atx5, types.AtxBlob{})
		return nil
	}))
	atxs.AtxAdded(db, atx5)
	require.Equal(t, 13, db.QueryCount())

	ids3, err := atxs.GetIDsByEpoch(ctx, db, e3)
	require.NoError(t, err)
	require.ElementsMatch(t, []types.ATXID{atx4.ID(), atx5.ID()}, ids3)
	require.Equal(t, 13, db.QueryCount()) // not incremented after Add

	require.Error(t, db.WithTx(context.Background(), func(tx *sql.Tx) error {
		atxs.Add(tx, atx6, types.AtxBlob{})
		return errors.New("fail") // rollback
	}))

	// atx6 should not be in the cache
	ids4, err := atxs.GetIDsByEpoch(ctx, db, e3)
	require.NoError(t, err)
	require.ElementsMatch(t, []types.ATXID{atx4.ID(), atx5.ID()}, ids4)
	require.Equal(t, 16, db.QueryCount()) // not incremented after Add
}

func Test_IterateAtxsWithMalfeasance(t *testing.T) {
	db := sql.InMemory()

	e1 := types.EpochID(1)
	m := make(map[types.ATXID]bool)
	for i := uint32(0); i < 20; i++ {
		sig, err := signing.NewEdSigner()
		require.NoError(t, err)
		atx, blob := newAtx(t, sig, withPublishEpoch(types.EpochID(i/4)))
		require.NoError(t, atxs.Add(db, atx, blob))
		malicious := (i % 2) == 0
		m[atx.ID()] = malicious
		if malicious {
			require.NoError(t, identities.SetMalicious(db, sig.NodeID(), []byte("bad"), time.Now()))
		}
	}

	n := 0
	err := atxs.IterateAtxsWithMalfeasance(db, e1, func(atx *types.ActivationTx, malicious bool) bool {
		require.Contains(t, m, atx.ID())
		require.Equal(t, m[atx.ID()], malicious)
		delete(m, atx.ID())
		n++
		return n < 2
	})
	require.NoError(t, err)
	require.Equal(t, 2, n)
	require.Len(t, m, 20-2)
}

func Test_IterateAtxIdsWithMalfeasance(t *testing.T) {
	db := sql.InMemory()

	e1 := types.EpochID(1)
	m := make(map[types.ATXID]bool)
	for i := uint32(0); i < 20; i++ {
		sig, err := signing.NewEdSigner()
		require.NoError(t, err)
		atx, blob := newAtx(t, sig, withPublishEpoch(types.EpochID(i/4)))
		require.NoError(t, atxs.Add(db, atx, blob))
		malicious := (i % 2) == 0
		m[atx.ID()] = malicious
		if malicious {
			require.NoError(t, identities.SetMalicious(db, sig.NodeID(), []byte("bad"), time.Now()))
		}
	}

	n := 0
	err := atxs.IterateAtxIdsWithMalfeasance(db, e1, func(id types.ATXID, malicious bool) bool {
		require.Contains(t, m, id)
		require.Equal(t, m[id], malicious)
		delete(m, id)
		n++
		return n < 2
	})
	require.NoError(t, err)
	require.Equal(t, 2, n)
	require.Len(t, m, 20-2)
}

func TestVRFNonce(t *testing.T) {
	// Arrange
	db := sql.InMemory()

	sig, err := signing.NewEdSigner()
	require.NoError(t, err)

	atx1, blob := newAtx(t, sig, withPublishEpoch(20), withNonce(333))
	require.NoError(t, atxs.Add(db, atx1, blob))

	atx2, blob := newAtx(t, sig, withPublishEpoch(50), withNonce(777), withPrevATXID(atx1.ID()))
	require.NoError(t, atxs.Add(db, atx2, blob))

	// Act & Assert

	// same epoch returns same nonce
	got, err := atxs.VRFNonce(db, sig.NodeID(), atx1.TargetEpoch())
	require.NoError(t, err)
	require.Equal(t, atx1.VRFNonce, got)

	got, err = atxs.VRFNonce(db, sig.NodeID(), atx2.TargetEpoch())
	require.NoError(t, err)
	require.Equal(t, atx2.VRFNonce, got)

	// later epoch returns newer nonce
	got, err = atxs.VRFNonce(db, sig.NodeID(), atx2.TargetEpoch()+10)
	require.NoError(t, err)
	require.Equal(t, atx2.VRFNonce, got)

	// before first epoch returns error
	_, err = atxs.VRFNonce(db, sig.NodeID(), atx1.TargetEpoch()-10)
	require.ErrorIs(t, err, sql.ErrNotFound)
}

func TestLoadBlob(t *testing.T) {
	db := sql.InMemory()
	ctx := context.Background()

	sig, err := signing.NewEdSigner()
	require.NoError(t, err)
	atx1, blob := newAtx(t, sig, withPublishEpoch(1))
	require.NoError(t, atxs.Add(db, atx1, blob))

	var blob1 sql.Blob
	version, err := atxs.LoadBlob(ctx, db, atx1.ID().Bytes(), &blob1)
	require.NoError(t, err)
	require.Equal(t, types.AtxV1, version)

	require.Equal(t, blob.Blob, blob1.Bytes)

	blobSizes, err := atxs.GetBlobSizes(db, [][]byte{atx1.ID().Bytes()})
	require.NoError(t, err)
	require.Equal(t, []int{len(blob1.Bytes)}, blobSizes)

	var blob2 sql.Blob
	atx2, blob := newAtx(t, sig)
	blob.Blob = []byte("blob2 of different size")
	blob.Version = types.AtxV2

	require.NoError(t, atxs.Add(db, atx2, blob))
	version, err = atxs.LoadBlob(ctx, db, atx2.ID().Bytes(), &blob2)
	require.NoError(t, err)
	require.Equal(t, blob.Version, version)
	require.Equal(t, blob.Blob, blob2.Bytes)

	blobSizes, err = atxs.GetBlobSizes(db, [][]byte{
		atx1.ID().Bytes(),
		atx2.ID().Bytes(),
	})
	require.NoError(t, err)
	require.Equal(t, []int{len(blob1.Bytes), len(blob2.Bytes)}, blobSizes)
	require.NotEqual(t, len(blob1.Bytes), len(blob2.Bytes))

	noSuchID := types.RandomATXID()
	_, err = atxs.LoadBlob(ctx, db, noSuchID[:], &sql.Blob{})
	require.ErrorIs(t, err, sql.ErrNotFound)

	blobSizes, err = atxs.GetBlobSizes(db, [][]byte{
		atx1.ID().Bytes(),
		noSuchID.Bytes(),
		atx2.ID().Bytes(),
	})
	require.NoError(t, err)
	require.Equal(t, []int{len(blob1.Bytes), -1, len(blob2.Bytes)}, blobSizes)
}

func TestLoadBlob_DefaultsToV1(t *testing.T) {
	db := sql.InMemory()

	sig, err := signing.NewEdSigner()
	require.NoError(t, err)
	atx, blob := newAtx(t, sig)
	blob.Version = 0

	require.NoError(t, atxs.Add(db, atx, blob))

	var b sql.Blob
	version, err := atxs.LoadBlob(context.Background(), db, atx.ID().Bytes(), &b)
	require.NoError(t, err)
	require.Equal(t, types.AtxV1, version)
	require.Equal(t, blob.Blob, b.Bytes)
}

func TestGetBlobCached(t *testing.T) {
	db := sql.InMemory(sql.WithQueryCache(true))
	ctx := context.Background()

	sig, err := signing.NewEdSigner()
	require.NoError(t, err)
	atx, blob := newAtx(t, sig, withPublishEpoch(1))

	require.NoError(t, atxs.Add(db, atx, blob))
	require.Equal(t, 2, db.QueryCount()) // insert atx + blob

	for i := 0; i < 3; i++ {
		var b sql.Blob
		_, err := atxs.LoadBlob(ctx, db, atx.ID().Bytes(), &b)
		require.NoError(t, err)
		require.Equal(t, blob.Blob, b.Bytes)
		require.Equal(t, 3, db.QueryCount())
	}
}

// Test that we don't put in the cache a reference to the blob that was passed to LoadBlob.
// Each cache entry must use a unique slice for the blob.
func TestGetBlobCached_CacheEntriesAreDistinct(t *testing.T) {
	db := sql.InMemory(sql.WithQueryCache(true))

	atx := types.ActivationTx{}
	atx.SetID(types.RandomATXID())
	blob := types.AtxBlob{Blob: []byte("original blob")}
	require.NoError(t, atxs.Add(db, &atx, blob))
	require.Equal(t, 2, db.QueryCount()) // insert atx + blob

	b := &sql.Blob{}
	_, err := atxs.LoadBlob(context.Background(), db, atx.ID().Bytes(), b)
	require.NoError(t, err)
	require.Equal(t, blob.Blob, b.Bytes)

	atx2 := types.ActivationTx{}
	atx2.SetID(types.RandomATXID())
	blob2 := types.AtxBlob{Blob: []byte("other blob")}
	require.Less(t, len(blob2.Blob), len(blob.Blob))
	require.NoError(t, atxs.Add(db, &atx2, blob2))

	// Loading atx2 doesn't overwrite the cached blob for atx1
	_, err = atxs.LoadBlob(context.Background(), db, atx2.ID().Bytes(), b)
	require.NoError(t, err)
	require.Equal(t, blob2.Blob, b.Bytes)

	_, err = atxs.LoadBlob(context.Background(), db, atx.ID().Bytes(), b)
	require.NoError(t, err)
	require.Equal(t, blob.Blob, b.Bytes)
}

// Test that the cached blob is not shared with the caller
// but copied into the provided blob.
func TestGetBlobCached_OverwriteSafety(t *testing.T) {
	db := sql.InMemory(sql.WithQueryCache(true))
	atx := types.ActivationTx{}
	atx.SetID(types.RandomATXID())
	blob := types.AtxBlob{Blob: []byte("original blob")}
	require.NoError(t, atxs.Add(db, &atx, blob))
	require.Equal(t, 2, db.QueryCount()) // insert atx + blob

	var b sql.Blob // we will reuse the blob between queries
	_, err := atxs.LoadBlob(context.Background(), db, atx.ID().Bytes(), &b)
	require.NoError(t, err)
	require.Equal(t, blob.Blob, b.Bytes)
	b.Bytes[0] = 'X' // modify the blob
	_, err = atxs.LoadBlob(context.Background(), db, atx.ID().Bytes(), &b)
	require.NoError(t, err)
	require.Equal(t, blob.Blob, b.Bytes)
}

func TestCachedBlobEviction(t *testing.T) {
	db := sql.InMemory(
		sql.WithQueryCache(true),
		sql.WithQueryCacheSizes(map[sql.QueryCacheKind]int{
			atxs.CacheKindATXBlob: 10,
		}))
	ctx := context.Background()

	sig, err := signing.NewEdSigner()
	require.NoError(t, err)
	addedATXs := make([]*types.ActivationTx, 11)
	blobs := make([][]byte, 11)
	var b sql.Blob
	for n := range addedATXs {
		atx, blob := newAtx(t, sig, withPublishEpoch(1))
		require.NoError(t, atxs.Add(db, atx, blob))
		addedATXs[n] = atx
		blobs[n] = blob.Blob
		_, err := atxs.LoadBlob(ctx, db, atx.ID().Bytes(), &b)
		require.NoError(t, err)
		require.Equal(t, blob.Blob, b.Bytes)
	}

	// insert atx + insert blob + load blob each time
	require.Equal(t, 33, db.QueryCount())

	// The ATXs except the first one stay in place
	for n, atx := range addedATXs[1:] {
		_, err := atxs.LoadBlob(ctx, db, atx.ID().Bytes(), &b)
		require.NoError(t, err)
		require.Equal(t, blobs[n+1], b.Bytes)
		require.Equal(t, 33, db.QueryCount())
	}

	// The first ATX is evicted. We check it after the loop to avoid additional evictions.
	_, err = atxs.LoadBlob(ctx, db, addedATXs[0].ID().Bytes(), &b)
	require.NoError(t, err)
	require.Equal(t, blobs[0], b.Bytes)
	require.Equal(t, 34, db.QueryCount())
}

func TestCheckpointATX(t *testing.T) {
	db := sql.InMemory()
	ctx := context.Background()

	sig, err := signing.NewEdSigner()
	require.NoError(t, err)
	atx, _ := newAtx(t, sig, withPublishEpoch(3), withSequence(4))
	catx := &atxs.CheckpointAtx{
		ID:             atx.ID(),
		Epoch:          atx.PublishEpoch,
		CommitmentATX:  types.ATXID{1, 2, 3},
		VRFNonce:       types.VRFPostIndex(119),
		NumUnits:       atx.NumUnits,
		BaseTickHeight: 1000,
		TickCount:      atx.TickCount + 1,
		SmesherID:      sig.NodeID(),
		Sequence:       atx.Sequence + 1,
		Coinbase:       types.Address{3, 2, 1},
	}
	require.NoError(t, atxs.AddCheckpointed(db, catx))
	got, err := atxs.Get(db, catx.ID)
	require.NoError(t, err)
	require.Equal(t, catx.ID, got.ID())
	require.Equal(t, catx.Epoch, got.PublishEpoch)
	require.Equal(t, catx.NumUnits, got.NumUnits)
	require.Equal(t, catx.BaseTickHeight, got.BaseTickHeight)
	require.Equal(t, catx.TickCount, got.TickCount)
	require.Equal(t, catx.SmesherID, got.SmesherID)
	require.Equal(t, catx.Sequence, got.Sequence)
	require.Equal(t, catx.Coinbase, got.Coinbase)
	require.True(t, got.Received().IsZero(), got.Received())
	require.True(t, got.Golden())

	gotcommit, err := atxs.CommitmentATX(db, sig.NodeID())
	require.NoError(t, err)
	require.Equal(t, catx.CommitmentATX, gotcommit)
	gotvrf, err := atxs.VRFNonce(db, sig.NodeID(), atx.TargetEpoch())
	require.NoError(t, err)
	require.Equal(t, catx.VRFNonce, gotvrf)

	// checkpoint atx does not have actual atx data
	var blob sql.Blob
	_, err = atxs.LoadBlob(ctx, db, catx.ID.Bytes(), &blob)
	require.NoError(t, err)
	require.Empty(t, blob.Bytes)
}

func TestAdd(t *testing.T) {
	db := sql.InMemory()

	nonExistingATXID := types.ATXID(types.CalcHash32([]byte("0")))
	_, err := atxs.Get(db, nonExistingATXID)
	require.ErrorIs(t, err, sql.ErrNotFound)

	sig, err := signing.NewEdSigner()
	require.NoError(t, err)
	atx, blob := newAtx(t, sig, withPublishEpoch(1))

	require.NoError(t, atxs.Add(db, atx, blob))
	require.ErrorIs(t, atxs.Add(db, atx, blob), sql.ErrObjectExists)

	got, err := atxs.Get(db, atx.ID())
	require.NoError(t, err)
	require.Equal(t, atx, got)
}

type createAtxOpt func(*types.ActivationTx)

func withPublishEpoch(epoch types.EpochID) createAtxOpt {
	return func(atx *types.ActivationTx) {
		atx.PublishEpoch = epoch
	}
}

func withSequence(seq uint64) createAtxOpt {
	return func(atx *types.ActivationTx) {
		atx.Sequence = seq
	}
}

func withNonce(nonce types.VRFPostIndex) createAtxOpt {
	return func(atx *types.ActivationTx) {
		atx.VRFNonce = nonce
	}
}

func withPrevATXID(id types.ATXID) createAtxOpt {
	return func(atx *types.ActivationTx) {
		atx.PrevATXID = id
	}
}

func withCoinbase(addr types.Address) createAtxOpt {
	return func(atx *types.ActivationTx) {
		atx.Coinbase = addr
	}
}

func newAtx(t testing.TB, signer *signing.EdSigner, opts ...createAtxOpt) (*types.ActivationTx, types.AtxBlob) {
	nonce := uint64(123)
	watx := &wire.ActivationTxV1{
		InnerActivationTxV1: wire.InnerActivationTxV1{
			NIPostChallengeV1: wire.NIPostChallengeV1{
				PrevATXID: types.RandomATXID(),
			},
			NumUnits: 2,
			VRFNonce: &nonce,
		},
	}
	watx.Sign(signer)

	atx := fixture.ToAtx(t, watx)
	for _, opt := range opts {
		opt(atx)
	}
	return atx, watx.Blob()
}

type header struct {
	coinbase    types.Address
	base, count uint64
	epoch       types.EpochID
	malicious   bool
	filteredOut bool
}

func createAtx(tb testing.TB, db *sql.Database, hdr header) (types.ATXID, *signing.EdSigner) {
	sig, err := signing.NewEdSigner()
	require.NoError(tb, err)

	full := &types.ActivationTx{
		PublishEpoch:   hdr.epoch,
		Coinbase:       hdr.coinbase,
		NumUnits:       2,
		BaseTickHeight: hdr.base,
		TickCount:      hdr.count,
		SmesherID:      sig.NodeID(),
	}
	full.SetReceived(time.Now())
	full.SetID(types.RandomATXID())

	require.NoError(tb, atxs.Add(db, full, types.AtxBlob{}))
	if hdr.malicious {
		require.NoError(tb, identities.SetMalicious(db, sig.NodeID(), []byte("bad"), time.Now()))
	}

	return full.ID(), sig
}

func TestGetIDWithMaxHeight(t *testing.T) {
	for _, tc := range []struct {
		desc   string
		atxs   []header
		pref   int
		expect int
	}{
		{
			desc: "not found",
		},
		{
			desc: "by epoch",
			atxs: []header{
				{coinbase: types.Address{1}, base: 1, count: 1, epoch: 1},
				{coinbase: types.Address{2}, base: 1, count: 2, epoch: 2},
			},
			expect: 1,
			pref:   -1,
		},
		{
			desc: "highest in prev epoch",
			atxs: []header{
				{coinbase: types.Address{1}, base: 1, count: 3, epoch: 1}, // too old
				{coinbase: types.Address{2}, base: 1, count: 2, epoch: 2},
				{coinbase: types.Address{3}, base: 1, count: 1, epoch: 3},
			},
			pref:   -1,
			expect: 1,
		},
		{
			desc: "prefer later epoch",
			atxs: []header{
				{coinbase: types.Address{1}, base: 1, count: 2, epoch: 1},
				{coinbase: types.Address{2}, base: 1, count: 2, epoch: 2},
			},
			pref:   -1,
			expect: 1,
		},
		{
			desc: "prefer node id",
			atxs: []header{
				{coinbase: types.Address{1}, base: 1, count: 2, epoch: 1},
				{coinbase: types.Address{2}, base: 1, count: 2, epoch: 1},
				{coinbase: types.Address{3}, base: 1, count: 2, epoch: 2},
			},
			pref:   1,
			expect: 1,
		},
		{
			desc: "skip malicious id",
			atxs: []header{
				{coinbase: types.Address{1}, base: 1, count: 2, epoch: 1, malicious: true},
				{coinbase: types.Address{2}, base: 1, count: 2, epoch: 1, malicious: true},
				{coinbase: types.Address{3}, base: 1, count: 1, epoch: 2},
			},
			pref:   1,
			expect: 2,
		},
		{
			desc: "skip malicious id not found",
			atxs: []header{
				{coinbase: types.Address{1}, base: 1, count: 2, epoch: 1, malicious: true},
				{coinbase: types.Address{2}, base: 1, count: 2, epoch: 1, malicious: true},
				{coinbase: types.Address{3}, base: 1, count: 2, epoch: 2, malicious: true},
			},
			pref:   1,
			expect: -1,
		},
		{
			desc: "by tick height",
			atxs: []header{
				{coinbase: types.Address{1}, base: 1, count: 2, epoch: 1},
				{coinbase: types.Address{2}, base: 1, count: 1, epoch: 1},
			},
			pref:   -1,
			expect: 0,
		},
		{
			desc: "by filter",
			atxs: []header{
				{coinbase: types.Address{1}, base: 1, count: 30, epoch: 3, filteredOut: true},
				{coinbase: types.Address{2}, base: 1, count: 20, epoch: 3, filteredOut: true},
				{coinbase: types.Address{3}, base: 1, count: 10, epoch: 2, filteredOut: true},
				{coinbase: types.Address{4}, base: 1, count: 1, epoch: 2},
				{coinbase: types.Address{5}, base: 1, count: 100, epoch: 1},
			},
			pref:   -1,
			expect: 3,
		},
	} {
		t.Run(tc.desc, func(t *testing.T) {
			db := sql.InMemory()
			var sigs []*signing.EdSigner
			var ids []types.ATXID
			filtered := make(map[types.ATXID]struct{})

			for _, atx := range tc.atxs {
				id, sig := createAtx(t, db, atx)
				ids = append(ids, id)
				sigs = append(sigs, sig)
				if atx.filteredOut {
					filtered[id] = struct{}{}
				}
			}
			var pref types.NodeID
			if tc.pref > 0 {
				pref = sigs[tc.pref].NodeID()
			}
			rst, err := atxs.GetIDWithMaxHeight(db, pref, func(id types.ATXID) bool {
				_, ok := filtered[id]
				return !ok
			})
			if len(tc.atxs) == 0 || tc.expect < 0 {
				require.ErrorIs(t, err, sql.ErrNotFound)
			} else {
				require.Equal(t, ids[tc.expect], rst)
			}
		})
	}
}

func TestLatest(t *testing.T) {
	for _, tc := range []struct {
		desc   string
		epochs []uint32
		expect uint32
	}{
		{"empty", nil, 0},
		{"in order", []uint32{1, 2, 3, 4}, 4},
		{"out of order", []uint32{3, 4, 1, 2}, 4},
	} {
		t.Run(tc.desc, func(t *testing.T) {
			db := sql.InMemory()
			for i, epoch := range tc.epochs {
				full := &types.ActivationTx{
					PublishEpoch: types.EpochID(epoch),
					NumUnits:     1,
					TickCount:    1,
				}
				full.SetReceived(time.Now())
				full.SetID(types.ATXID{byte(i)})
				require.NoError(t, atxs.Add(db, full, types.AtxBlob{}))
			}
			latest, err := atxs.LatestEpoch(db)
			require.NoError(t, err)
			require.EqualValues(t, tc.expect, latest)
		})
	}
}

func Test_PrevATXCollisions(t *testing.T) {
	db := sql.InMemory()
	sig, err := signing.NewEdSigner()
	require.NoError(t, err)

	// create two ATXs with the same PrevATXID
	prevATXID := types.RandomATXID()

	atx1, blob1 := newAtx(t, sig, withPublishEpoch(1), withPrevATXID(prevATXID))
	atx2, blob2 := newAtx(t, sig, withPublishEpoch(2), withPrevATXID(prevATXID))

	require.NoError(t, atxs.Add(db, atx1, blob1))
	require.NoError(t, atxs.Add(db, atx2, blob2))

	// verify that the ATXs were added
	got1, err := atxs.Get(db, atx1.ID())
	require.NoError(t, err)
	require.Equal(t, atx1, got1)

	got2, err := atxs.Get(db, atx2.ID())
	require.NoError(t, err)
	require.Equal(t, atx2, got2)

	// add 10 valid ATXs by 10 other smeshers
	for i := 2; i < 6; i++ {
		otherSig, err := signing.NewEdSigner()
		require.NoError(t, err)

		atx, blob := newAtx(t, otherSig, withPublishEpoch(types.EpochID(i)))
		require.NoError(t, atxs.Add(db, atx, blob))

		atx2, blob2 := newAtx(t, otherSig,
			withPublishEpoch(types.EpochID(i+1)),
			withPrevATXID(atx.ID()),
		)
		require.NoError(t, atxs.Add(db, atx2, blob2))
	}

	// get the collisions
	got, err := atxs.PrevATXCollisions(db)
	require.NoError(t, err)
	require.Len(t, got, 1)

	require.Equal(t, sig.NodeID(), got[0].NodeID1)
	require.Equal(t, sig.NodeID(), got[0].NodeID2)
	require.ElementsMatch(t, []types.ATXID{atx1.ID(), atx2.ID()}, []types.ATXID{got[0].ATX1, got[0].ATX2})
}

func TestCoinbase(t *testing.T) {
	t.Parallel()
	t.Run("not found", func(t *testing.T) {
		t.Parallel()
		db := sql.InMemory()
		_, err := atxs.Coinbase(db, types.NodeID{})
		require.ErrorIs(t, err, sql.ErrNotFound)
	})
	t.Run("found", func(t *testing.T) {
		t.Parallel()
		db := sql.InMemory()
		sig, err := signing.NewEdSigner()
		require.NoError(t, err)
		atx, blob := newAtx(t, sig, withCoinbase(types.Address{1, 2, 3}))
		require.NoError(t, atxs.Add(db, atx, blob))
		cb, err := atxs.Coinbase(db, sig.NodeID())
		require.NoError(t, err)
		require.Equal(t, atx.Coinbase, cb)
	})
	t.Run("picks last", func(t *testing.T) {
		t.Parallel()
		db := sql.InMemory()
		sig, err := signing.NewEdSigner()
		require.NoError(t, err)
		atx1, blob1 := newAtx(t, sig, withPublishEpoch(1), withCoinbase(types.Address{1, 2, 3}))
		atx2, blob2 := newAtx(t, sig, withPublishEpoch(2), withCoinbase(types.Address{4, 5, 6}))
		require.NoError(t, atxs.Add(db, atx1, blob1))
		require.NoError(t, atxs.Add(db, atx2, blob2))
		cb, err := atxs.Coinbase(db, sig.NodeID())
		require.NoError(t, err)
		require.Equal(t, atx2.Coinbase, cb)
	})
}

func TestUnits(t *testing.T) {
	t.Parallel()
	t.Run("ATX not found", func(t *testing.T) {
		t.Parallel()
		db := sql.InMemory()
		_, err := atxs.Units(db, types.RandomATXID(), types.RandomNodeID())
		require.ErrorIs(t, err, sql.ErrNotFound)
	})
	t.Run("smesher has no units in ATX", func(t *testing.T) {
		t.Parallel()
		db := sql.InMemory()
		atxID := types.RandomATXID()
		require.NoError(t, atxs.SetUnits(db, atxID, types.RandomNodeID(), 10))
		_, err := atxs.Units(db, atxID, types.RandomNodeID())
		require.ErrorIs(t, err, sql.ErrNotFound)
	})
	t.Run("returns units for given smesher in given ATX", func(t *testing.T) {
		t.Parallel()
		db := sql.InMemory()
		atxID := types.RandomATXID()
		units := map[types.NodeID]uint32{
			{1, 2, 3}: 10,
			{4, 5, 6}: 20,
		}
		for id, units := range units {
			require.NoError(t, atxs.SetUnits(db, atxID, id, units))
		}

		nodeID := types.NodeID{1, 2, 3}
		got, err := atxs.Units(db, atxID, nodeID)
		require.NoError(t, err)
		require.Equal(t, units[nodeID], got)

		nodeID = types.NodeID{4, 5, 6}
		got, err = atxs.Units(db, atxID, nodeID)
		require.NoError(t, err)
		require.Equal(t, units[nodeID], got)
	})
}<|MERGE_RESOLUTION|>--- conflicted
+++ resolved
@@ -158,12 +158,8 @@
 	atx6, _ := newAtx(t, sig3, withPublishEpoch(1), withSequence(0))
 
 	for _, atx := range []*types.ActivationTx{atx1, atx2, atx3, atx4, atx5, atx6} {
-<<<<<<< HEAD
 		require.NoError(t, atxs.Add(db, atx, types.AtxBlob{}))
-=======
-		require.NoError(t, atxs.Add(db, atx))
 		require.NoError(t, atxs.SetUnits(db, atx.ID(), atx.SmesherID, atx.NumUnits))
->>>>>>> 2e109831
 	}
 
 	for _, tc := range []struct {
