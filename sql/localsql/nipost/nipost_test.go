--- conflicted
+++ resolved
@@ -3,7 +3,6 @@
 import (
 	"testing"
 
-	"github.com/spacemeshos/post/shared"
 	"github.com/stretchr/testify/require"
 
 	"github.com/spacemeshos/go-spacemesh/common/types"
@@ -11,82 +10,6 @@
 	"github.com/spacemeshos/go-spacemesh/sql/localsql"
 )
 
-<<<<<<< HEAD
-func Test_AddPost(t *testing.T) {
-	db := localsql.InMemory()
-
-	nodeID := types.RandomNodeID()
-	post := Post{
-		Nonce:     1,
-		Indices:   []byte{1, 2, 3},
-		Pow:       1,
-		Challenge: shared.Challenge([]byte{4, 5, 6}),
-
-		NumUnits:      2,
-		CommitmentATX: types.RandomATXID(),
-		VRFNonce:      3,
-	}
-	err := AddPost(db, nodeID, post)
-	require.NoError(t, err)
-
-	got, err := GetPost(db, nodeID)
-	require.NoError(t, err)
-	require.NotNil(t, got)
-	require.Equal(t, post, *got)
-}
-
-func Test_AddPost_NoDuplicates(t *testing.T) {
-	db := localsql.InMemory()
-
-	nodeID := types.RandomNodeID()
-	post := Post{
-		Nonce:     1,
-		Indices:   []byte{1, 2, 3},
-		Pow:       1,
-		Challenge: shared.ZeroChallenge,
-
-		NumUnits:      2,
-		CommitmentATX: types.RandomATXID(),
-		VRFNonce:      3,
-	}
-	err := AddPost(db, nodeID, post)
-	require.NoError(t, err)
-
-	// fail to add new post for same node
-	post2 := Post{
-		Nonce:     2,
-		Indices:   []byte{1, 2, 3},
-		Pow:       1,
-		Challenge: shared.ZeroChallenge,
-
-		NumUnits:      4,
-		CommitmentATX: types.RandomATXID(),
-		VRFNonce:      5,
-	}
-	err = AddPost(db, nodeID, post2)
-	require.Error(t, err)
-
-	// succeed to add post for different node
-	err = AddPost(db, types.RandomNodeID(), post2)
-	require.NoError(t, err)
-}
-
-func Test_AddChallenge(t *testing.T) {
-	commitmentATX := types.RandomATXID()
-	tt := []struct {
-		name string
-		ch   *types.NIPostChallenge
-	}{
-		{
-			name: "nil commitment ATX & post",
-			ch: &types.NIPostChallenge{
-				PublishEpoch:   4,
-				Sequence:       0,
-				PrevATXID:      types.RandomATXID(),
-				PositioningATX: types.RandomATXID(),
-				CommitmentATX:  &commitmentATX,
-				InitialPost:    &types.Post{Nonce: 1, Indices: []byte{1, 2, 3}, Pow: 1},
-=======
 func Test_AddNIPost(t *testing.T) {
 	db := localsql.InMemory()
 
@@ -97,7 +20,6 @@
 				Nonce:   1,
 				Indices: []byte{1, 2, 3},
 				Pow:     1,
->>>>>>> dd5afe53
 			},
 			Membership: types.MerkleProof{
 				Nodes:     []types.Hash32{types.RandomHash()},
