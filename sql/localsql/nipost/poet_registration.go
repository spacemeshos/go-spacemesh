package nipost

import (
	"errors"
	"fmt"
	"strings"
	"time"

	"github.com/spacemeshos/go-spacemesh/common/types"
	"github.com/spacemeshos/go-spacemesh/sql"
)

type PoETRegistration struct {
	NodeId        types.NodeID
	ChallengeHash types.Hash32
	Address       string
	RoundID       string
	RoundEnd      time.Time
}

func AddPoetRegistration(
	db sql.Executor,
	nodeID types.NodeID,
	registration PoETRegistration,
) error {
	enc := func(stmt *sql.Statement) {
		stmt.BindBytes(1, nodeID.Bytes())
		stmt.BindBytes(2, registration.ChallengeHash.Bytes())
		stmt.BindText(3, registration.Address)
		stmt.BindText(4, registration.RoundID)
		stmt.BindInt64(5, registration.RoundEnd.Unix())
	}

	if _, err := db.Exec(`
		insert into poet_registration (id, hash, address, round_id, round_end)
		values (?1, ?2, ?3, ?4, ?5);`, enc, nil,
	); err != nil {
		return fmt.Errorf("insert poet registration for %s: %w", nodeID, err)
	}
	return nil
}

func ClearPoetRegistrations(db sql.Executor, nodeID types.NodeID) error {
	enc := func(stmt *sql.Statement) {
		stmt.BindBytes(1, nodeID.Bytes())
	}
	if _, err := db.Exec(`delete from poet_registration where id = ?1;`, enc, nil); err != nil {
		return fmt.Errorf("clear poet registrations for %s: %w", nodeID.ShortString(), err)
	}
	return nil
}

func PoetRegistrations(db sql.Executor, nodeIDs ...types.NodeID) ([]PoETRegistration, error) {
	if len(nodeIDs) == 0 {
		return nil, errors.New("no node IDs provided")
	}

	var registrations []PoETRegistration

	enc := func(stmt *sql.Statement) {
		for i, nodeID := range nodeIDs {
			stmt.BindBytes(i+1, nodeID.Bytes())
		}
	}

	dec := func(stmt *sql.Statement) bool {
		registration := PoETRegistration{
			Address:  stmt.ColumnText(2),
			RoundID:  stmt.ColumnText(3),
			RoundEnd: time.Unix(stmt.ColumnInt64(4), 0),
		}
		stmt.ColumnBytes(0, registration.NodeId.Bytes())
		stmt.ColumnBytes(1, registration.ChallengeHash[:])
		registrations = append(registrations, registration)
		return true
	}

<<<<<<< HEAD
	placeholders := make([]string, len(nodeIDs))
	for i := range placeholders {
		placeholders[i] = fmt.Sprintf("?%d", i+1)
	}
	placeholderStr := strings.Join(placeholders, ", ")

	query := fmt.Sprintf(`SELECT id, hash, address, round_id, round_end FROM poet_registration WHERE id IN (%s);`, placeholderStr)
=======
	query := `SELECT hash, address, round_id, round_end FROM poet_registration WHERE id = ?1;`
>>>>>>> 16d8ac91

	_, err := db.Exec(query, enc, dec)
	if err != nil {
		nodeIDStrings := make([]string, len(nodeIDs))
		for i, nodeID := range nodeIDs {
			nodeIDStrings[i] = nodeID.ShortString()
		}
		return nil, fmt.Errorf("get poet registrations for node ids %s: %w", strings.Join(nodeIDStrings, ", "), err)
	}

	return registrations, nil
}<|MERGE_RESOLUTION|>--- conflicted
+++ resolved
@@ -75,7 +75,9 @@
 		return true
 	}
 
-<<<<<<< HEAD
+	query := `SELECT hash, address, round_id, round_end FROM poet_registration WHERE id = ?1;`
+
+
 	placeholders := make([]string, len(nodeIDs))
 	for i := range placeholders {
 		placeholders[i] = fmt.Sprintf("?%d", i+1)
@@ -83,9 +85,6 @@
 	placeholderStr := strings.Join(placeholders, ", ")
 
 	query := fmt.Sprintf(`SELECT id, hash, address, round_id, round_end FROM poet_registration WHERE id IN (%s);`, placeholderStr)
-=======
-	query := `SELECT hash, address, round_id, round_end FROM poet_registration WHERE id = ?1;`
->>>>>>> 16d8ac91
 
 	_, err := db.Exec(query, enc, dec)
 	if err != nil {
