--- conflicted
+++ resolved
@@ -135,11 +135,7 @@
 
 	db, err = Open("file:"+dbFile,
 		WithMigrations([]Migration{}),
-<<<<<<< HEAD
-		WithVacuumState(1000),
-=======
-		WithVacuumState(10),
->>>>>>> 5cda22e1
+		WithVacuumState(11),
 	)
 	require.NoError(t, err)
 	require.NoError(t, db.Close())
