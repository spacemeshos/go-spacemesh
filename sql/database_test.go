--- conflicted
+++ resolved
@@ -146,13 +146,8 @@
 	require.NoError(t, db.Close())
 
 	db, err = Open("file:"+dbFile,
-<<<<<<< HEAD
-		WithMigrations([]Migration{}),
-		WithVacuumState(11),
-=======
 		WithMigrations([]Migration{migration1, migration2}),
 		WithVacuumState(2),
->>>>>>> 9e381809
 	)
 	require.NoError(t, err)
 	require.NoError(t, db.Close())
