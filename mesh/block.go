--- conflicted
+++ resolved
@@ -15,27 +15,6 @@
 type LayerID uint32
 
 type Block struct {
-<<<<<<< HEAD
-	Id         BlockID
-	LayerIndex LayerID
-	MinerID    string
-	Data       []byte
-	Coin       bool
-	Timestamp  int64
-	Txs        []SerializableTransaction
-	BlockVotes []BlockID
-	ViewEdges  []BlockID
-}
-
-type SerializableTransaction struct {
-	AccountNonce uint64
-	Price        []byte
-	GasLimit     uint64
-	Recipient    *common.Address
-	Origin       common.Address //todo: remove this, should be calculated from sig.
-	Amount       []byte
-	Payload      []byte
-=======
 	Id          BlockID
 	LayerIndex  LayerID
 	MinerID string
@@ -55,15 +34,14 @@
 	Origin			address.Address //todo: remove this, should be calculated from sig.
 	Amount       	[]byte
 	Payload      	[]byte
->>>>>>> 41e9c363
 }
 
 func NewBlock(coin bool, data []byte, ts time.Time, layerId LayerID) *Block {
 	b := Block{
 		Id:         BlockID(uuid.New().ID()),
 		LayerIndex: layerId,
-		BlockVotes: make([]BlockID, 0, 10),
-		ViewEdges:  make([]BlockID, 0, 10),
+		BlockVotes: make([]BlockID,0,10),
+		ViewEdges:  make([]BlockID,0,10),
 		Timestamp:  ts.UnixNano(),
 		Data:       data,
 		Coin:       coin,
@@ -71,19 +49,15 @@
 	return &b
 }
 
-<<<<<<< HEAD
-func NewSerializableTransaction(nonce uint64, origin, recepient common.Address, amount, price *big.Int, gasLimit uint64) *SerializableTransaction {
-=======
 func  NewSerializableTransaction(nonce uint64, origin, recepient address.Address, amount, price *big.Int, gasLimit uint64) *SerializableTransaction{
->>>>>>> 41e9c363
 	return &SerializableTransaction{
 		AccountNonce: nonce,
-		Price:        price.Bytes(),
-		GasLimit:     gasLimit,
-		Recipient:    &recepient,
-		Origin:       origin, //todo: remove this, should be calculated from sig.
-		Amount:       amount.Bytes(),
-		Payload:      nil,
+		Price:            price.Bytes(),
+		GasLimit:        gasLimit,
+		Recipient:        &recepient,
+		Origin:            origin,//todo: remove this, should be calculated from sig.
+		Amount:        amount.Bytes(),
+		Payload:        nil,
 	}
 }
 
@@ -95,17 +69,17 @@
 	return b.LayerIndex
 }
 
-func (b *Block) AddVote(id BlockID) {
+func (b *Block) AddVote(id BlockID){
 	//todo: do this in a sorted manner
 	b.BlockVotes = append(b.BlockVotes, id)
 }
 
-func (b *Block) AddView(id BlockID) {
+func (b *Block) AddView(id BlockID){
 	//todo: do this in a sorted manner
 	b.ViewEdges = append(b.ViewEdges, id)
 }
 
-func (b *Block) AddTransaction(sr *SerializableTransaction) {
+func (b *Block) AddTransaction(sr *SerializableTransaction){
 	b.Txs = append(b.Txs, *sr)
 }
 
@@ -131,7 +105,7 @@
 	l.blocks = append(l.blocks, block)
 }
 
-func (l *Layer) SetBlocks(blocks []*Block) {
+func (l *Layer) SetBlocks(blocks []*Block){
 	l.blocks = blocks
 }
 
@@ -151,11 +125,11 @@
 	return w.Bytes(), nil
 }
 
-func BytesAsBlock(buf io.Reader) (Block, error) {
+func BytesAsBlock(buf io.Reader) (Block, error){
 	b := Block{}
 	_, err := xdr.Unmarshal(buf, &b)
 	if err != nil {
-		return b, err
+		return b,err
 	}
 	return b, nil
 }
@@ -168,11 +142,11 @@
 	return w.Bytes(), nil
 }
 
-func BytesAsTransaction(buf io.Reader) (*SerializableTransaction, error) {
+func BytesAsTransaction(buf io.Reader) (*SerializableTransaction, error){
 	b := SerializableTransaction{}
 	_, err := xdr.Unmarshal(buf, &b)
 	if err != nil {
-		return &b, err
+		return &b,err
 	}
 	return &b, nil
 }
@@ -180,8 +154,8 @@
 func NewExistingBlock(id BlockID, layerIndex LayerID, data []byte) *Block {
 	b := Block{
 		Id:         BlockID(id),
-		BlockVotes: make([]BlockID, 0, 10),
-		ViewEdges:  make([]BlockID, 0, 10),
+		BlockVotes: make([]BlockID,0,10),
+		ViewEdges:  make([]BlockID,0,10),
 		LayerIndex: LayerID(layerIndex),
 		Data:       data,
 	}
@@ -190,7 +164,8 @@
 
 func NewLayer(layerIndex LayerID) *Layer {
 	return &Layer{
-		index:  layerIndex,
-		blocks: make([]*Block, 0, 10),
+		index: layerIndex,
+		blocks:make([]*Block, 0, 10),
 	}
-}+}
+
