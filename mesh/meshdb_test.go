package mesh

import (
	"bytes"
	"context"
	"math"
	"os"
	"path"
	"sort"
	"testing"
	"time"

	"github.com/spacemeshos/ed25519"
	"github.com/stretchr/testify/assert"
	"github.com/stretchr/testify/require"

	"github.com/spacemeshos/go-spacemesh/common/types"
	"github.com/spacemeshos/go-spacemesh/log"
	"github.com/spacemeshos/go-spacemesh/log/logtest"
	"github.com/spacemeshos/go-spacemesh/rand"
	"github.com/spacemeshos/go-spacemesh/signing"
)

const (
	dbPath          = "../tmp/mdb"
	unitReward      = 10000
	unitLayerReward = 3000
)

func teardown() {
	_ = os.RemoveAll(dbPath)
}

func getMeshDB(tb testing.TB) *DB {
	tb.Helper()
	return NewMemMeshDB(logtest.New(tb))
}

func TestMeshDB_New(t *testing.T) {
	mdb := getMeshDB(t)
	defer mdb.Close()

	bl := types.GenLayerBlock(types.NewLayerID(1), types.RandomTXSet(10))
	err := mdb.AddBlock(bl)
	assert.NoError(t, err)
	block, err := mdb.GetBlock(bl.ID())
	assert.NoError(t, err)
	assert.True(t, bl.ID() == block.ID())
}

func TestMeshDB_AddBallot(t *testing.T) {
	mdb, err := NewPersistentMeshDB(t.TempDir(), 1, logtest.New(t))
	require.NoError(t, err)
	defer mdb.Close()

	layer := types.NewLayerID(123)
	ballot := types.GenLayerBallot(layer)
	require.False(t, mdb.HasBallot(ballot.ID()))

	require.NoError(t, mdb.AddBallot(ballot))
	assert.True(t, mdb.HasBallot(ballot.ID()))
	got, err := mdb.GetBallot(ballot.ID())
	require.NoError(t, err)
	assert.Equal(t, ballot, got)

	// copy the ballot and change it slightly
	ballotNew := *ballot
	ballotNew.LayerIndex = layer.Add(100)
	// the copied ballot still has the same BallotID
	require.Equal(t, ballot.ID(), ballotNew.ID())
	// this ballot ID already exist, will not overwrite the previous ballot
	require.NoError(t, mdb.AddBallot(&ballotNew))
	assert.True(t, mdb.HasBallot(ballot.ID()))
	gotNew, err := mdb.GetBallot(ballot.ID())
	require.NoError(t, err)
	assert.Equal(t, got, gotNew)

	ballots, err := mdb.LayerBallots(gotNew.LayerIndex)
	require.NoError(t, err)
	require.Len(t, ballots, 1)
	require.Equal(t, gotNew, ballots[0])
}

func TestMeshDB_AddBlock(t *testing.T) {
	mdb := NewMemMeshDB(logtest.New(t))
	mdb.blockCache = newBlockCache(1)
	defer mdb.Close()

	block := types.GenLayerBlock(types.NewLayerID(10), types.RandomTXSet(100))
	require.NoError(t, mdb.AddBlock(block))

	got, err := mdb.GetBlock(block.ID())
	require.NoError(t, err)
	assert.Equal(t, block, got)

	// add second block should cause the first block to be evicted
	require.NoError(t, mdb.AddBlock(types.GenLayerBlock(types.NewLayerID(10), types.RandomTXSet(100))))

	got2, err := mdb.GetBlock(block.ID())
	require.NoError(t, err)
	assert.Equal(t, got, got2)
}

func chooseRandomPattern(blocksInLayer int, patternSize int) []int {
	p := rand.Perm(blocksInLayer)
	indexes := make([]int, 0, patternSize)
	for _, r := range p[:patternSize] {
		indexes = append(indexes, r)
	}
	return indexes
}

func createLayerWithRandVoting(layerID types.LayerID, prev []*types.Layer, ballotsInLayer int, patternSize int, lg log.Log) *types.Layer {
	l := types.NewLayer(layerID)
	var patterns [][]int
	for _, l := range prev {
		blocks := l.Blocks()
		blocksInPrevLayer := len(blocks)
		patterns = append(patterns, chooseRandomPattern(blocksInPrevLayer, int(math.Min(float64(blocksInPrevLayer), float64(patternSize)))))
	}
	for i := 0; i < ballotsInLayer; i++ {
		ballot := types.RandomBallot()
		voted := make(map[types.BallotID]struct{})
		for idx, pat := range patterns {
			for _, id := range pat {
				b := prev[idx].Blocks()[id]
				ballot.Votes.Support = append(ballot.Votes.Support, b.ID())
				voted[ballot.ID()] = struct{}{}
			}
		}
		for _, prevBallot := range prev[0].Ballots() {
			if _, ok := voted[prevBallot.ID()]; !ok {
				ballot.Votes.Against = append(ballot.Votes.Against, prev[0].BlocksIDs()[0])
			}
		}
		ballot.LayerIndex = layerID
		l.AddBallot(ballot)
	}
	for i := 0; i < numBlocks; i++ {
		block := types.GenLayerBlock(layerID, types.RandomTXSet(1999999))
		l.AddBlock(block)
	}
	return l
}

func BenchmarkNewPersistentMeshDB(b *testing.B) {
	const batchSize = 50

	mdb, err := NewPersistentMeshDB(path.Join(dbPath, "mesh_db"), 5, logtest.New(b))
	require.NoError(b, err)
	defer mdb.Close()
	defer teardown()

	l := types.GenesisLayer()
	gen := l.Blocks()[0]

	err = mdb.AddBlock(gen)
	require.NoError(b, err)

	start := time.Now()
	lStart := time.Now()
	for i := 0; i < 10*batchSize; i++ {
		lyr := createLayerWithRandVoting(l.Index().Add(1), []*types.Layer{l}, 200, 20, logtest.New(b))
		for _, blk := range lyr.Blocks() {
			err := mdb.AddBlock(blk)
			require.NoError(b, err)
		}
		l = lyr
		if i%batchSize == batchSize-1 {
			b.Logf("layers %3d-%3d took %12v\t", i-(batchSize-1), i, time.Since(lStart))
			lStart = time.Now()
			for i := 0; i < 100; i++ {
				for _, blk := range lyr.Blocks() {
					block, err := mdb.getBlock(blk.ID())
					require.NoError(b, err)
					require.NotNil(b, block)
				}
			}
			b.Logf("reading last layer 100 times took %v\n", time.Since(lStart))
			lStart = time.Now()
		}
	}
	b.Logf("\n>>> Total time: %v\n\n", time.Since(start))
}

const (
	initialNonce   = 0
	initialBalance = 100
)

func address() types.Address {
	var addr [types.AddressLength]byte
	copy(addr[:], "12345678901234567890")
	return addr
}

func newTx(t *testing.T, signer *signing.EdSigner, nonce, totalAmount uint64) *types.Transaction {
	t.Helper()
	feeAmount := uint64(1)
<<<<<<< HEAD
	tx, err := types.GenerateCallTransaction(signer, types.Address{}, nonce, totalAmount-feeAmount, 3, feeAmount)
	r.NoError(err)
=======
	tx, err := types.NewSignedTx(nonce, types.Address{}, totalAmount-feeAmount, 3, feeAmount, signer)
	require.NoError(t, err)
>>>>>>> 3acd8c22
	return tx
}

func newTxWithDest(t *testing.T, signer *signing.EdSigner, dest types.Address, nonce, totalAmount uint64) *types.Transaction {
	t.Helper()
	feeAmount := uint64(1)
<<<<<<< HEAD
	tx, err := types.GenerateCallTransaction(signer, dest, nonce, totalAmount-feeAmount, 3, feeAmount)
	r.NoError(err)
=======
	tx, err := types.NewSignedTx(nonce, dest, totalAmount-feeAmount, 3, feeAmount, signer)
	require.NoError(t, err)
>>>>>>> 3acd8c22
	return tx
}

func newSignerAndAddress(t *testing.T, seedStr string) (*signing.EdSigner, types.Address) {
	t.Helper()
	seed := make([]byte, 32)
	copy(seed, seedStr)
	_, privKey, err := ed25519.GenerateKey(bytes.NewReader(seed))
	require.NoError(t, err)
	signer, err := signing.NewEdSignerFromBuffer(privKey)
<<<<<<< HEAD
	r.NoError(err)
	return signer, types.GenerateAddress(signer.PublicKey().Bytes())
=======
	require.NoError(t, err)
	var addr types.Address
	addr.SetBytes(signer.PublicKey().Bytes())
	return signer, addr
>>>>>>> 3acd8c22
}

func TestMeshDB_GetStateProjection(t *testing.T) {
	mdb := NewMemMeshDB(logtest.New(t))
	defer mdb.Close()
	signer, origin := newSignerAndAddress(t, "123")
	err := mdb.addToUnappliedTxs([]*types.Transaction{
		newTx(t, signer, 0, 10),
		newTx(t, signer, 1, 20),
	}, types.NewLayerID(1))
	require.NoError(t, err)

	nonce, balance, err := mdb.GetProjection(origin, initialNonce, initialBalance)
	require.NoError(t, err)
	require.Equal(t, initialNonce+2, int(nonce))
	require.Equal(t, initialBalance-30, int(balance))
}

func TestMeshDB_GetStateProjection_WrongNonce(t *testing.T) {
	mdb := NewMemMeshDB(logtest.New(t))
	defer mdb.Close()

	signer, origin := newSignerAndAddress(t, "123")
	err := mdb.addToUnappliedTxs([]*types.Transaction{
		newTx(t, signer, 1, 10),
		newTx(t, signer, 2, 20),
	}, types.NewLayerID(1))
	require.NoError(t, err)

	nonce, balance, err := mdb.GetProjection(origin, initialNonce, initialBalance)
	require.NoError(t, err)
	require.Equal(t, initialNonce, int(nonce))
	require.Equal(t, initialBalance, int(balance))
}

func TestMeshDB_GetStateProjection_DetectNegativeBalance(t *testing.T) {
	mdb := NewMemMeshDB(logtest.New(t))
	defer mdb.Close()

	signer, origin := newSignerAndAddress(t, "123")
	err := mdb.addToUnappliedTxs([]*types.Transaction{
		newTx(t, signer, 0, 10),
		newTx(t, signer, 1, 95),
	}, types.NewLayerID(1))
	require.NoError(t, err)

	nonce, balance, err := mdb.GetProjection(origin, initialNonce, initialBalance)
	require.NoError(t, err)
	require.Equal(t, 1, int(nonce))
	require.Equal(t, initialBalance-10, int(balance))
}

func TestMeshDB_GetStateProjection_NothingToApply(t *testing.T) {
	mdb := NewMemMeshDB(logtest.New(t))
	defer mdb.Close()

	nonce, balance, err := mdb.GetProjection(address(), initialNonce, initialBalance)
	require.NoError(t, err)
	require.Equal(t, uint64(initialNonce), nonce)
	require.Equal(t, uint64(initialBalance), balance)
}

func TestMeshDB_UnappliedTxs(t *testing.T) {
	mdb := NewMemMeshDB(logtest.New(t))
	defer mdb.Close()

	signer1, origin1 := newSignerAndAddress(t, "thc")
	signer2, origin2 := newSignerAndAddress(t, "cbd")
	err := mdb.addToUnappliedTxs([]*types.Transaction{
		newTx(t, signer1, 420, 240),
		newTx(t, signer1, 421, 241),
		newTx(t, signer2, 0, 100),
		newTx(t, signer2, 1, 101),
	}, types.NewLayerID(1))
	require.NoError(t, err)

	txns1 := getTxns(t, mdb, origin1)
	require.Len(t, txns1, 2)
	require.Equal(t, 420, int(txns1[0].Nonce))
	require.Equal(t, 421, int(txns1[1].Nonce))
	require.Equal(t, 240, int(txns1[0].TotalAmount))
	require.Equal(t, 241, int(txns1[1].TotalAmount))

	txns2 := getTxns(t, mdb, origin2)
	require.Len(t, txns2, 2)
	require.Equal(t, 0, int(txns2[0].Nonce))
	require.Equal(t, 1, int(txns2[1].Nonce))
	require.Equal(t, 100, int(txns2[0].TotalAmount))
	require.Equal(t, 101, int(txns2[1].TotalAmount))

	mdb.removeFromUnappliedTxs([]*types.Transaction{
		newTx(t, signer2, 0, 100),
	})

	txns1 = getTxns(t, mdb, origin1)
	require.Len(t, txns1, 2)
	require.Equal(t, 420, int(txns1[0].Nonce))
	require.Equal(t, 421, int(txns1[1].Nonce))
	require.Equal(t, 240, int(txns1[0].TotalAmount))
	require.Equal(t, 241, int(txns1[1].TotalAmount))

	txns2 = getTxns(t, mdb, origin2)
	require.Len(t, txns2, 1)
	require.Equal(t, 1, int(txns2[0].Nonce))
	require.Equal(t, 101, int(txns2[0].TotalAmount))
}

func TestMeshDB_testGetTransactions(t *testing.T) {
	mdb := NewMemMeshDB(logtest.New(t))
	defer mdb.Close()

	signer1, addr1 := newSignerAndAddress(t, "thc")
	signer2, _ := newSignerAndAddress(t, "cbd")
	_, addr3 := newSignerAndAddress(t, "cbe")
	require.NoError(t, mdb.writeTransactions(types.NewLayerID(1), types.EmptyBlockID,
		newTx(t, signer1, 420, 240),
		newTx(t, signer1, 421, 241),
		newTxWithDest(t, signer2, addr1, 0, 100),
		newTxWithDest(t, signer2, addr1, 1, 101),
	))

	txs, err := mdb.GetTransactionsByOrigin(types.NewLayerID(1), addr1)
	require.NoError(t, err)
	require.Equal(t, 2, len(txs))

	txs, err = mdb.GetTransactionsByDestination(types.NewLayerID(1), addr1)
	require.NoError(t, err)
	require.Equal(t, 2, len(txs))

	// test negative case
	txs, err = mdb.GetTransactionsByOrigin(types.NewLayerID(1), addr3)
	require.NoError(t, err)
	require.Equal(t, 0, len(txs))

	txs, err = mdb.GetTransactionsByDestination(types.NewLayerID(1), addr3)
	require.NoError(t, err)
	require.Equal(t, 0, len(txs))
}

func TestMeshDB_updateTransaction(t *testing.T) {
	mdb := NewMemMeshDB(logtest.New(t))
	defer mdb.Close()

	signer1, _ := newSignerAndAddress(t, "thc")
	tx := newTx(t, signer1, 420, 240)
	layerID := types.NewLayerID(10)
	require.NoError(t, mdb.writeTransactions(layerID, types.EmptyBlockID, tx))

	got, err := mdb.GetMeshTransaction(tx.ID())
	require.NoError(t, err)
	assert.Equal(t, layerID, got.LayerID)
	assert.Equal(t, types.EmptyBlockID, got.BlockID)
	assert.Equal(t, tx.ID(), got.Transaction.ID()) // this cause got.Transaction() to populate id
	assert.Equal(t, *tx, got.Transaction)

	block := types.GenLayerBlock(layerID, nil)
	require.NoError(t, mdb.updateDBTXWithBlockID(block, tx))
	got, err = mdb.GetMeshTransaction(tx.ID())
	require.NoError(t, err)
	assert.Equal(t, layerID, got.LayerID)
	assert.Equal(t, block.ID(), got.BlockID)
	assert.Equal(t, tx.ID(), got.Transaction.ID()) // this cause got.Transaction() to populate id
	assert.Equal(t, *tx, got.Transaction)
}

type tinyTX struct {
	ID          types.TransactionID
	Nonce       uint64
	TotalAmount uint64
}

func getTxns(t *testing.T, mdb *DB, origin types.Address) []tinyTX {
	t.Helper()
	txns, err := mdb.getAccountPendingTxs(origin)
	require.NoError(t, err)
	var ret []tinyTX
	for nonce, nonceTxs := range txns.PendingTxs {
		for id, tx := range nonceTxs {
			ret = append(ret, tinyTX{ID: id, Nonce: nonce, TotalAmount: tx.Amount + tx.Fee})
		}
	}
	sort.Slice(ret, func(i, j int) bool {
		return ret[i].Nonce < ret[j].Nonce
	})
	return ret
}

func writeRewards(t *testing.T, mdb *DB) ([]types.Address, []types.NodeID) {
	t.Helper()
	signer1, addr1 := newSignerAndAddress(t, "123")
	signer2, addr2 := newSignerAndAddress(t, "456")
	signer3, addr3 := newSignerAndAddress(t, "789")

	smesher1 := types.NodeID{
		Key:          signer1.PublicKey().String(),
		VRFPublicKey: signer1.PublicKey().Bytes(),
	}
	smesher2 := types.NodeID{
		Key:          signer1.PublicKey().String(),
		VRFPublicKey: signer2.PublicKey().Bytes(),
	}
	smesher3 := types.NodeID{
		Key:          signer1.PublicKey().String(),
		VRFPublicKey: signer3.PublicKey().Bytes(),
	}

	rewards1 := []types.AnyReward{
		{
			Address:     addr1,
			SmesherID:   smesher1,
			Amount:      unitReward,
			LayerReward: unitLayerReward,
		},
		{
			Address:     addr1,
			SmesherID:   smesher1,
			Amount:      unitReward,
			LayerReward: unitLayerReward,
		},
		{
			Address:     addr2,
			SmesherID:   smesher2,
			Amount:      unitReward,
			LayerReward: unitLayerReward,
		},
		{
			Address:     addr3,
			SmesherID:   smesher3,
			Amount:      unitReward,
			LayerReward: unitLayerReward,
		},
	}

	rewards2 := []types.AnyReward{
		{
			Address:     addr2,
			SmesherID:   smesher2,
			Amount:      unitReward,
			LayerReward: unitLayerReward,
		},
		{
			Address:     addr2,
			SmesherID:   smesher2,
			Amount:      unitReward,
			LayerReward: unitLayerReward,
		},
		{
			Address:     addr3,
			SmesherID:   smesher3,
			Amount:      unitReward,
			LayerReward: unitLayerReward,
		},
	}

	rewards3 := []types.AnyReward{
		{
			Address:     addr3,
			SmesherID:   smesher3,
			Amount:      unitReward,
			LayerReward: unitLayerReward,
		},
		{
			Address:     addr3,
			SmesherID:   smesher3,
			Amount:      unitReward,
			LayerReward: unitLayerReward,
		},
		{
			Address:     addr1,
			SmesherID:   smesher1,
			Amount:      unitReward,
			LayerReward: unitLayerReward,
		},
	}

	err := mdb.writeTransactionRewards(types.NewLayerID(1), rewards1)
	require.NoError(t, err)

	err = mdb.writeTransactionRewards(types.NewLayerID(2), rewards2)
	require.NoError(t, err)

	err = mdb.writeTransactionRewards(types.NewLayerID(3), rewards3)
	require.NoError(t, err)
	return []types.Address{addr1, addr2, addr3}, []types.NodeID{smesher1, smesher2, smesher3}
}

func TestMeshDB_testGetRewards(t *testing.T) {
	mdb := NewMemMeshDB(logtest.New(t))
	defer mdb.Close()

	addrs, smeshers := writeRewards(t, mdb)
	rewards, err := mdb.GetRewards(addrs[0])
	require.NoError(t, err)
	require.Equal(t, []types.Reward{
		{Layer: types.NewLayerID(1), TotalReward: unitReward * 2, LayerRewardEstimate: unitLayerReward * 2, SmesherID: smeshers[0], Coinbase: addrs[0]},
		{Layer: types.NewLayerID(3), TotalReward: unitReward, LayerRewardEstimate: unitLayerReward, SmesherID: smeshers[0], Coinbase: addrs[0]},
	}, rewards)

	rewards, err = mdb.GetRewards(addrs[1])
	require.NoError(t, err)
	require.Equal(t, []types.Reward{
		{Layer: types.NewLayerID(1), TotalReward: unitReward, LayerRewardEstimate: unitLayerReward, SmesherID: smeshers[1], Coinbase: addrs[1]},
		{Layer: types.NewLayerID(2), TotalReward: unitReward * 2, LayerRewardEstimate: unitLayerReward * 2, SmesherID: smeshers[1], Coinbase: addrs[1]},
	}, rewards)

	rewards, err = mdb.GetRewards(addrs[2])
	require.NoError(t, err)
	require.Equal(t, []types.Reward{
		{Layer: types.NewLayerID(1), TotalReward: unitReward, LayerRewardEstimate: unitLayerReward, SmesherID: smeshers[2], Coinbase: addrs[2]},
		{Layer: types.NewLayerID(2), TotalReward: unitReward, LayerRewardEstimate: unitLayerReward, SmesherID: smeshers[2], Coinbase: addrs[2]},
		{Layer: types.NewLayerID(3), TotalReward: unitReward * 2, LayerRewardEstimate: unitLayerReward * 2, SmesherID: smeshers[2], Coinbase: addrs[2]},
	}, rewards)

	_, addr4 := newSignerAndAddress(t, "999")
	rewards, err = mdb.GetRewards(addr4)
	require.NoError(t, err)
	require.Nil(t, rewards)
}

func TestMeshDB_testGetRewardsBySmesher(t *testing.T) {
	mdb := NewMemMeshDB(logtest.New(t))
	defer mdb.Close()

	addrs, smeshers := writeRewards(t, mdb)

	rewards, err := mdb.GetRewardsBySmesherID(smeshers[0])
	require.NoError(t, err)
	require.Equal(t, []types.Reward{
		{Layer: types.NewLayerID(1), TotalReward: unitReward * 2, LayerRewardEstimate: unitLayerReward * 2, SmesherID: smeshers[0], Coinbase: addrs[0]},
		{Layer: types.NewLayerID(3), TotalReward: unitReward, LayerRewardEstimate: unitLayerReward, SmesherID: smeshers[0], Coinbase: addrs[0]},
	}, rewards)

	rewards, err = mdb.GetRewardsBySmesherID(smeshers[1])
	require.NoError(t, err)
	require.Equal(t, []types.Reward{
		{Layer: types.NewLayerID(1), TotalReward: unitReward, LayerRewardEstimate: unitLayerReward, SmesherID: smeshers[1], Coinbase: addrs[1]},
		{Layer: types.NewLayerID(2), TotalReward: unitReward * 2, LayerRewardEstimate: unitLayerReward * 2, SmesherID: smeshers[1], Coinbase: addrs[1]},
	}, rewards)

	rewards, err = mdb.GetRewardsBySmesherID(smeshers[2])
	require.NoError(t, err)
	require.Equal(t, []types.Reward{
		{Layer: types.NewLayerID(1), TotalReward: unitReward, LayerRewardEstimate: unitLayerReward, SmesherID: smeshers[2], Coinbase: addrs[2]},
		{Layer: types.NewLayerID(2), TotalReward: unitReward, LayerRewardEstimate: unitLayerReward, SmesherID: smeshers[2], Coinbase: addrs[2]},
		{Layer: types.NewLayerID(3), TotalReward: unitReward * 2, LayerRewardEstimate: unitLayerReward * 2, SmesherID: smeshers[2], Coinbase: addrs[2]},
	}, rewards)

	signer4, _ := newSignerAndAddress(t, "999")
	smesher4 := types.NodeID{
		Key:          signer4.PublicKey().String(),
		VRFPublicKey: signer4.PublicKey().Bytes(),
	}
	rewards, err = mdb.GetRewardsBySmesherID(smesher4)
	require.NoError(t, err)
	require.Nil(t, rewards)
}

func TestMeshDB_RecordCoinFlip(t *testing.T) {
	layerID := types.NewLayerID(123)

	testCoinflip := func(mdb *DB) {
		_, exists := mdb.GetCoinflip(context.TODO(), layerID)
		require.False(t, exists, "coin value should not exist before being inserted")
		mdb.RecordCoinflip(context.TODO(), layerID, true)
		coin, exists := mdb.GetCoinflip(context.TODO(), layerID)
		require.True(t, exists, "expected coin value to exist")
		require.True(t, coin, "expected true coin value")
		mdb.RecordCoinflip(context.TODO(), layerID, false)
		coin, exists = mdb.GetCoinflip(context.TODO(), layerID)
		require.True(t, exists, "expected coin value to exist")
		require.False(t, coin, "expected false coin value on overwrite")
	}

	mdb1 := NewMemMeshDB(logtest.New(t))
	defer mdb1.Close()
	testCoinflip(mdb1)
	mdb2, err := NewPersistentMeshDB(dbPath+"/mesh_db/", 5, logtest.New(t))
	require.NoError(t, err)
	defer mdb2.Close()
	defer teardown()
	testCoinflip(mdb2)
}

func TestMeshDB_GetMeshTransactions(t *testing.T) {
	mdb := NewMemMeshDB(logtest.New(t))
	defer mdb.Close()

	signer1, _ := newSignerAndAddress(t, "thc")

	var (
		nonce  uint64
		ids    []types.TransactionID
		layers = 10
	)
	for i := 1; i <= layers; i++ {
		nonce++
		tx := newTx(t, signer1, nonce, 240)
		ids = append(ids, tx.ID())
		require.NoError(t, mdb.writeTransactions(types.NewLayerID(uint32(i)), types.EmptyBlockID, tx))
	}
	txs, missing := mdb.GetMeshTransactions(ids)
	require.Len(t, missing, 0)
	for i := 1; i < layers; i++ {
		require.Equal(t, ids[i-1], txs[i-1].ID())
		require.EqualValues(t, types.NewLayerID(uint32(i)), txs[i-1].LayerID)
	}
}

func TestMesh_FindOnce(t *testing.T) {
	mdb := NewMemMeshDB(logtest.New(t))
	defer mdb.Close()

	signer1, addr1 := newSignerAndAddress(t, "thc")
	signer2, _ := newSignerAndAddress(t, "cbd")

	layers := []uint32{1, 10, 100}
	nonce := uint64(0)
	for _, layer := range layers {
		nonce++
		err := mdb.writeTransactions(types.NewLayerID(layer), types.EmptyBlockID,
			newTx(t, signer1, nonce, 100),
			newTxWithDest(t, signer2, addr1, nonce, 100),
		)
		require.NoError(t, err)
	}
	t.Run("ByDestination", func(t *testing.T) {
		for _, layer := range layers {
			txs, err := mdb.GetTransactionsByDestination(types.NewLayerID(layer), addr1)
			require.NoError(t, err)
			assert.Len(t, txs, 1)
		}
	})

	t.Run("ByOrigin", func(t *testing.T) {
		for _, layer := range layers {
			txs, err := mdb.GetTransactionsByOrigin(types.NewLayerID(layer), addr1)
			require.NoError(t, err)
			assert.Len(t, txs, 1)
		}
	})
}

func BenchmarkGetBlock(b *testing.B) {
	// cache is set to be twice as large as cache to avoid hitting the cache
	blocks := make([]*types.Block, layerSize*2)
	db, err := NewPersistentMeshDB(b.TempDir(),
		1, /*size of the cache is multiplied by a constant (layerSize). for the benchmark it needs to be no more than layerSize*/
		logtest.New(b))
	require.NoError(b, err)
	defer db.Close()

	for i := range blocks {
		blocks[i] = types.GenLayerBlock(types.NewLayerID(1), nil)
		require.NoError(b, db.AddBlock(blocks[i]))
	}

	b.ResetTimer()

	for i := 0; i < b.N; i++ {
		block := blocks[i%len(blocks)]
		_, err = db.GetBlock(block.ID())
		require.NoError(b, err)
	}
}<|MERGE_RESOLUTION|>--- conflicted
+++ resolved
@@ -197,26 +197,16 @@
 func newTx(t *testing.T, signer *signing.EdSigner, nonce, totalAmount uint64) *types.Transaction {
 	t.Helper()
 	feeAmount := uint64(1)
-<<<<<<< HEAD
 	tx, err := types.GenerateCallTransaction(signer, types.Address{}, nonce, totalAmount-feeAmount, 3, feeAmount)
-	r.NoError(err)
-=======
-	tx, err := types.NewSignedTx(nonce, types.Address{}, totalAmount-feeAmount, 3, feeAmount, signer)
-	require.NoError(t, err)
->>>>>>> 3acd8c22
+	require.NoError(t, err)
 	return tx
 }
 
 func newTxWithDest(t *testing.T, signer *signing.EdSigner, dest types.Address, nonce, totalAmount uint64) *types.Transaction {
 	t.Helper()
 	feeAmount := uint64(1)
-<<<<<<< HEAD
 	tx, err := types.GenerateCallTransaction(signer, dest, nonce, totalAmount-feeAmount, 3, feeAmount)
-	r.NoError(err)
-=======
-	tx, err := types.NewSignedTx(nonce, dest, totalAmount-feeAmount, 3, feeAmount, signer)
-	require.NoError(t, err)
->>>>>>> 3acd8c22
+	require.NoError(t, err)
 	return tx
 }
 
@@ -227,15 +217,8 @@
 	_, privKey, err := ed25519.GenerateKey(bytes.NewReader(seed))
 	require.NoError(t, err)
 	signer, err := signing.NewEdSignerFromBuffer(privKey)
-<<<<<<< HEAD
-	r.NoError(err)
+	require.NoError(t, err)
 	return signer, types.GenerateAddress(signer.PublicKey().Bytes())
-=======
-	require.NoError(t, err)
-	var addr types.Address
-	addr.SetBytes(signer.PublicKey().Bytes())
-	return signer, addr
->>>>>>> 3acd8c22
 }
 
 func TestMeshDB_GetStateProjection(t *testing.T) {
