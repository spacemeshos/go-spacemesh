--- conflicted
+++ resolved
@@ -53,11 +53,7 @@
 	assert.NoError(t, err)
 
 	assert.True(t, len(rBlock1.TxIds) == len(block1.Txs), "block content was wrong")
-<<<<<<< HEAD
-	assert.True(t, len(rBlock1.ATXs) == len(block1.ATXs), "block content was wrong")
-=======
 	assert.True(t, len(rBlock1.ATxIds) == len(block1.ATXs), "block content was wrong")
->>>>>>> 1052e385
 	//assert.True(t, bytes.Compare(rBlock2.Data, []byte("data2")) == 0, "block content was wrong")
 }
 
