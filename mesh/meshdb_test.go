package mesh

import (
	"bytes"
	"fmt"
	"github.com/google/uuid"
	"github.com/spacemeshos/go-spacemesh/log"
	"github.com/spacemeshos/go-spacemesh/nipst"
	"github.com/spacemeshos/go-spacemesh/rand"
	"github.com/stretchr/testify/assert"
	"math"
	"os"
	"testing"
	"time"
)

const (
	Path = "../tmp/mdb"
)

func teardown() {
	os.RemoveAll(Path)
}

<<<<<<< HEAD
func getMeshWithLevelDB() *meshDB {
	//time := time.Now()
	db := database.NewLevelDbStore("meshDb", nil, nil)
	return NewMeshDB(db, db, db, db, log.New("meshDb", "", ""))
=======
func getMeshdb() *MeshDB {
	return NewMemMeshDB(log.New("mdb", "", ""))
>>>>>>> 0d21db47
}

func TestNewMeshDB(t *testing.T) {
	mdb := getMeshdb()
	id := BlockID(123)
	mdb.AddBlock(NewExistingBlock(123, 1, nil))
	block, err := mdb.GetBlock(123)
	assert.NoError(t, err)
	assert.True(t, id == block.Id)
}

func TestMeshDb_Block(t *testing.T) {
	mdb := getMeshdb()
	blk := NewExistingBlock(123, 1, nil)
	addTransactionsToBlock(blk, 5)
	blk.AddAtx(NewActivationTx(NodeId{"aaaa", "bbb"},
		1,
		AtxId{},
		5,
		1,
		AtxId{},
		5,
		[]BlockID{1, 2, 3},
		&nipst.NIPST{}))
	mdb.AddBlock(blk)
	block, err := mdb.GetBlock(123)

	assert.NoError(t, err)
	assert.True(t, 123 == block.Id)

	assert.True(t, block.Txs[0].Origin == blk.Txs[0].Origin)
	assert.True(t, bytes.Equal(block.Txs[0].Recipient.Bytes(), blk.Txs[0].Recipient.Bytes()))
	assert.True(t, bytes.Equal(block.Txs[0].Price, blk.Txs[0].Price))
	assert.True(t, len(block.ATXs) == len(blk.ATXs))
}

<<<<<<< HEAD
func TestMeshDb_Layer(t *testing.T) {
	layers := getMeshdb()
	defer layers.Close()
	id := LayerID(1)
	data := []byte("data")
	block1 := NewBlock(true, data, time.Now(), id)
	block2 := NewBlock(true, data, time.Now(), id)
	block3 := NewBlock(true, data, time.Now(), id)
	l, err := layers.GetLayer(id)
	assert.True(t, err != nil, "error: ", err)

	err = layers.addBlock(block1)
	assert.NoError(t, err)
	err = layers.addBlock(block2)
	assert.NoError(t, err)
	err = layers.addBlock(block3)
	assert.NoError(t, err)
	l, err = layers.GetLayer(id)
=======
func TestMeshDB_AddBlock(t *testing.T) {

	mdb := NewMemMeshDB(log.New("TestForEachInView", "", ""))
	defer mdb.Close()

	block1 := NewExistingBlock(BlockID(uuid.New().ID()), 1, []byte("data1"))

	addTransactionsToBlock(block1, 4)

	block1.AddAtx(NewActivationTx(NodeId{"aaaa", "bbb"}, 1, AtxId{}, 5, 1, AtxId{}, 5, []BlockID{1, 2, 3}, &nipst.NIPST{}))
	err := mdb.AddBlock(block1)
	assert.NoError(t, err)

	rBlock1, err := mdb.GetBlock(block1.Id)
>>>>>>> 0d21db47
	assert.NoError(t, err)

	assert.True(t, len(rBlock1.Txs) == len(block1.Txs), "block content was wrong")
	assert.True(t, len(rBlock1.ATXs) == len(block1.ATXs), "block content was wrong")
	//assert.True(t, bytes.Compare(rBlock2.Data, []byte("data2")) == 0, "block content was wrong")
}

func chooseRandomPattern(blocksInLayer int, patternSize int) []int {
	rand.Seed(time.Now().UnixNano())
	p := rand.Perm(blocksInLayer)
	indexes := make([]int, 0, patternSize)
	for _, r := range p[:patternSize] {
		indexes = append(indexes, r)
	}
	return indexes
}

func createLayerWithRandVoting(index LayerID, prev []*Layer, blocksInLayer int, patternSize int) *Layer {
	l := NewLayer(index)
	var patterns [][]int
	for _, l := range prev {
		blocks := l.Blocks()
		blocksInPrevLayer := len(blocks)
		patterns = append(patterns, chooseRandomPattern(blocksInPrevLayer, int(math.Min(float64(blocksInPrevLayer), float64(patternSize)))))
	}
	layerBlocks := make([]BlockID, 0, blocksInLayer)
	for i := 0; i < blocksInLayer; i++ {
		bl := NewExistingBlock(BlockID(uuid.New().ID()), 0, []byte("data data data"))
		layerBlocks = append(layerBlocks, bl.ID())
		for idx, pat := range patterns {
			for _, id := range pat {
				b := prev[idx].Blocks()[id]
				bl.AddVote(BlockID(b.Id))
			}
		}
		for _, prevBloc := range prev[0].Blocks() {
			bl.AddView(BlockID(prevBloc.Id))
		}
		l.AddBlock(bl)
	}
	log.Info("Created mesh.LayerID %d with blocks %d", l.Index(), layerBlocks)
	return l
}

func TestForEachInView_Persistent(t *testing.T) {
	mdb := NewPersistentMeshDB(Path+"/mesh_db/", log.New("TestForEachInView", "", ""))
	defer mdb.Close()
	defer teardown()
	testForeachInView(mdb, t)
}

func TestForEachInView_InMem(t *testing.T) {
	mdb := NewMemMeshDB(log.New("TestForEachInView", "", ""))
	testForeachInView(mdb, t)
}

func testForeachInView(mdb *MeshDB, t *testing.T) {
	blocks := make(map[BlockID]*Block)
	l := GenesisLayer()
	gen := l.blocks[0]
	blocks[gen.ID()] = gen

	if err := mdb.AddBlock(gen); err != nil {
		t.Fail()
	}

	for i := 0; i < 4; i++ {
		lyr := createLayerWithRandVoting(l.Index()+1, []*Layer{l}, 2, 2)
		for _, b := range lyr.Blocks() {
			blocks[b.ID()] = b
			mdb.AddBlock(b)
		}
		l = lyr
	}
	mp := map[BlockID]struct{}{}
	foo := func(nb *BlockHeader) {
		fmt.Println("process block", "layer", nb.Id, nb.LayerIndex)
		mp[nb.Id] = struct{}{}
	}
	errHandler := func(err error) {
		log.Error("error while traversing view ", err)
	}
	ids := map[BlockID]struct{}{}
	for _, b := range l.Blocks() {
		ids[b.Id] = struct{}{}
	}
	mdb.ForBlockInView(ids, 0, foo, errHandler)
	for _, bl := range blocks {
		_, found := mp[bl.ID()]
		assert.True(t, found, "did not process block  ", bl)
	}
}<|MERGE_RESOLUTION|>--- conflicted
+++ resolved
@@ -22,15 +22,8 @@
 	os.RemoveAll(Path)
 }
 
-<<<<<<< HEAD
-func getMeshWithLevelDB() *meshDB {
-	//time := time.Now()
-	db := database.NewLevelDbStore("meshDb", nil, nil)
-	return NewMeshDB(db, db, db, db, log.New("meshDb", "", ""))
-=======
 func getMeshdb() *MeshDB {
 	return NewMemMeshDB(log.New("mdb", "", ""))
->>>>>>> 0d21db47
 }
 
 func TestNewMeshDB(t *testing.T) {
@@ -67,26 +60,6 @@
 	assert.True(t, len(block.ATXs) == len(blk.ATXs))
 }
 
-<<<<<<< HEAD
-func TestMeshDb_Layer(t *testing.T) {
-	layers := getMeshdb()
-	defer layers.Close()
-	id := LayerID(1)
-	data := []byte("data")
-	block1 := NewBlock(true, data, time.Now(), id)
-	block2 := NewBlock(true, data, time.Now(), id)
-	block3 := NewBlock(true, data, time.Now(), id)
-	l, err := layers.GetLayer(id)
-	assert.True(t, err != nil, "error: ", err)
-
-	err = layers.addBlock(block1)
-	assert.NoError(t, err)
-	err = layers.addBlock(block2)
-	assert.NoError(t, err)
-	err = layers.addBlock(block3)
-	assert.NoError(t, err)
-	l, err = layers.GetLayer(id)
-=======
 func TestMeshDB_AddBlock(t *testing.T) {
 
 	mdb := NewMemMeshDB(log.New("TestForEachInView", "", ""))
@@ -101,7 +74,6 @@
 	assert.NoError(t, err)
 
 	rBlock1, err := mdb.GetBlock(block1.Id)
->>>>>>> 0d21db47
 	assert.NoError(t, err)
 
 	assert.True(t, len(rBlock1.Txs) == len(block1.Txs), "block content was wrong")
