--- conflicted
+++ resolved
@@ -26,11 +26,8 @@
 	blocks             database.DB
 	transactions       database.Database
 	contextualValidity database.DB //map blockId to contextualValidation state of block
-<<<<<<< HEAD
+	patterns           database.DB //map blockId to contextualValidation state of block
 	meshTxs            database.Database
-=======
-	patterns           database.DB //map blockId to contextualValidation state of block
->>>>>>> 468f0b16
 	orphanBlocks       map[types.LayerID]map[types.BlockID]struct{}
 	layerMutex         map[types.LayerID]*layerMutex
 	lhMutex            sync.Mutex
@@ -73,11 +70,8 @@
 		layers:             database.NewMemDatabase(),
 		contextualValidity: database.NewMemDatabase(),
 		transactions:       database.NewMemDatabase(),
-<<<<<<< HEAD
+		patterns:           database.NewMemDatabase(),
 		meshTxs:            database.NewMemDatabase(),
-=======
-		patterns:           database.NewMemDatabase(),
->>>>>>> 468f0b16
 		orphanBlocks:       make(map[types.LayerID]map[types.BlockID]struct{}),
 		layerMutex:         make(map[types.LayerID]*layerMutex),
 	}
