--- conflicted
+++ resolved
@@ -85,7 +85,7 @@
 	return blockFromMiniAndTxs(blk, transactions), nil
 }
 
-// AddBlock adds a new block to block DB and updates the correct layer with the new block
+// addBlock adds a new block to block DB and updates the correct layer with the new block
 // if this is the first occurence of the layer a new layer object will be inserted into layerDB as well
 func (m *MeshDB) AddBlock(block *Block) error {
 	if _, err := m.getMiniBlockBytes(block.ID()); err == nil {
@@ -213,21 +213,8 @@
 
 func blockFromMiniAndTxs(blk *MiniBlock, transactions []SerializableTransaction) *Block {
 	block := Block{
-<<<<<<< HEAD
 		BlockHeader: blk.BlockHeader,
 		Txs:         transactions,
-=======
-		Id:         blk.Id,
-		LayerIndex: blk.LayerIndex,
-		MinerID:    blk.MinerID,
-		Data:       blk.Data,
-		Coin:       blk.Coin,
-		Timestamp:  blk.Timestamp,
-		BlockVotes: blk.BlockVotes,
-		ViewEdges:  blk.ViewEdges,
-		Txs:        transactions,
-		ATXs:       blk.ATXs,
->>>>>>> 4daf5e1b
 	}
 	return &block
 }
@@ -338,7 +325,7 @@
 }
 
 //returns the existing layer Handler (crates one if doesn't exist)
-func (m *MeshDB) getLayerMutex(index LayerID) *layerMutex {
+func (m *meshDB) getLayerMutex(index LayerID) *layerMutex {
 	m.lhMutex.Lock()
 	defer m.lhMutex.Unlock()
 	ll, found := m.layerMutex[index]
@@ -350,42 +337,41 @@
 	return ll
 }
 
-func (m *MeshDB) writeTransactions(block *Block) ([]TransactionId, error) {
-	txids := make([]TransactionId, 0, len(block.Txs))
+func (m *meshDB) writeTransactions(block *Block) error {
+
 	for _, t := range block.Txs {
-		bytes, err := TransactionAsBytes(&t)
+		bytes, err := TransactionAsBytes(t)
 		if err != nil {
 			m.Error("could not write tx %v to database ", err)
-			return nil, err
+			return err
 		}
 
 		id := getTransactionId(t)
 		if err := m.transactions.Put(id, bytes); err != nil {
 			m.Error("could not write tx %v to database ", err)
-			return nil, err
-		}
-		txids = append(txids, id)
+			return err
+		}
 		m.Debug("write tx %v to db", t)
 	}
 
-	return txids, nil
-}
-
-func (m *MeshDB) getTransactions(transactions []TransactionId) ([]SerializableTransaction, error) {
-	var ts []SerializableTransaction
+	return nil
+}
+
+func (m *meshDB) getTransactions(transactions []TransactionId) ([]*SerializableTransaction, error) {
+	var ts []*SerializableTransaction
 	for _, id := range transactions {
 		tBytes, err := m.getTransactionBytes(id)
 
 		if err != nil {
-			m.Error("error retrieving transaction from database %v", err)
+			m.Error("error retrieving transaction from database ", err)
 		}
 
 		t, err := BytesAsTransaction(tBytes)
 
 		if err != nil {
-			m.Error("error deserializing transaction %v", err)
-		}
-		ts = append(ts, *t)
+			m.Error("error deserializing transaction")
+		}
+		ts = append(ts, t)
 	}
 
 	return ts, nil
@@ -393,8 +379,8 @@
 
 //todo standardized transaction id across project
 //todo replace panic
-func getTransactionId(t SerializableTransaction) TransactionId {
-	tx, err := TransactionAsBytes(&t)
+func getTransactionId(t *SerializableTransaction) TransactionId {
+	tx, err := TransactionAsBytes(t)
 	if err != nil {
 		panic("could not Serialize transaction")
 	}
@@ -402,7 +388,7 @@
 	return crypto.Sha256(tx)
 }
 
-func (m *MeshDB) getTransactionBytes(id []byte) ([]byte, error) {
+func (m *meshDB) getTransactionBytes(id []byte) ([]byte, error) {
 	b, err := m.transactions.Get(id)
 	if err != nil {
 		return nil, errors.New(fmt.Sprintf("could not find transaction in database %v", id))
