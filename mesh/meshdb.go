package mesh

import (
	"bytes"
	"errors"
	"fmt"
	"github.com/spacemeshos/go-spacemesh/database"
	"github.com/spacemeshos/go-spacemesh/log"
	"sync"
)

type layerMutex struct {
	m            sync.Mutex
	layerWorkers uint32
}

type meshDB struct {
	layers             database.DB
	blocks             database.DB
	contextualValidity database.DB //map blockId to contextualValidation state of block
	orphanBlocks       map[LayerID]map[BlockID]struct{}
	orphanBlockCount   int32
	layerMutex         map[LayerID]*layerMutex
	lhMutex            sync.Mutex
}

func NewMeshDB(layers, blocks, validity database.DB) *meshDB {
	ll := &meshDB{
		blocks:             blocks,
		layers:             layers,
		contextualValidity: validity,
		orphanBlocks:       make(map[LayerID]map[BlockID]struct{}),
		layerMutex:         make(map[LayerID]*layerMutex),
	}
	return ll
}

func (m *meshDB) Close() {
	m.blocks.Close()
	m.layers.Close()
	m.contextualValidity.Close()

}

func (m *meshDB) getLayer(index LayerID) (*Layer, error) {
	ids, err := m.layers.Get(index.ToBytes())
	if err != nil {
		return nil, fmt.Errorf("error getting layer %v from database ", index)
	}

	l := NewLayer(LayerID(index))
	if len(ids) == 0 {
		return l, nil
	}

	blockIds, err := bytesToBlockIds(ids)
	if err != nil {
		return nil, errors.New("could not get all blocks from database ")
	}

	blocks, err := m.getLayerBlocks(blockIds)
	if err != nil {
		return nil, errors.New("could not get all blocks from database " + err.Error())
	}


	l.SetBlocks(blocks)

	return l, nil
}

// addBlock adds a new block to block DB and updates the correct layer with the new block
// if this is the first occurence of the layer a new layer object will be inserted into layerDB as well
func (m *meshDB) addBlock(block *Block) error {
	_, err := m.blocks.Get(block.ID().ToBytes())
	if err == nil {
		log.Debug("block ", block.ID(), " already exists in database")
		return errors.New("block " + string(block.ID()) + " already exists in database")
	}
	err = m.writeBlock(block)
	if err != nil {
		return err
	}
	return nil
}

func (m *meshDB) getBlock(id BlockID) (*Block, error) {
	b, err := m.blocks.Get(id.ToBytes())
	if err != nil {
		return nil, errors.New("could not find block in database")
	}
	blk, err := BytesAsBlock(bytes.NewReader(b))
	if err != nil {
		return nil, err
	}
	return &blk, nil
}

func (m *meshDB) getContextualValidity(id BlockID) (bool, error) {
	b, err := m.contextualValidity.Get(id.ToBytes())
	return b[0] == 1, err //bytes to bool
}

func (m *meshDB) setContextualValidity(id BlockID, valid bool) error {
	//todo implement
	//todo concurrency
	var v []byte
	if valid {
		v = TRUE
	}
	m.contextualValidity.Put(id.ToBytes(), v)
	return nil
}

func (m *meshDB) writeBlock(bl *Block) error {
	bytes, err := BlockAsBytes(*bl)
	if err != nil {
		return fmt.Errorf("could not encode bl")

	}
	if b, err := m.blocks.Get(bl.ID().ToBytes()); err == nil && b != nil {
		return fmt.Errorf("bl %v already in database ", bl.ID())
	}

	if err := m.blocks.Put(bl.ID().ToBytes(), bytes); err != nil {
		return fmt.Errorf("could not add bl to %v databacse %v", bl.ID(), err)
	}

	m.updateLayerWithBlock(bl)
	return nil
}

//todo this overwrites the previous value if it exists
func (m *meshDB) addLayer(layer *Layer) error {
	if len(layer.blocks) == 0 {
		m.layers.Put(layer.Index().ToBytes(), []byte{})
		return nil
	}

	//add blocks to mDB
	for _, bl := range layer.blocks {
		m.writeBlock(bl)
	}

	return nil
}

func (m *meshDB) updateLayerWithBlock(block *Block) error {
	lm := m.getLayerMutex(block.LayerIndex)
	defer m.endLayerWorker(block.LayerIndex)
	lm.m.Lock()
	defer lm.m.Unlock()
	ids, err := m.layers.Get(block.LayerIndex.ToBytes())
	var blockIds map[BlockID]bool
	if err != nil {
		//layer doesnt exist, need to insert new layer
		ids = []byte{}
		blockIds = make(map[BlockID]bool)
	} else {
		blockIds, err = bytesToBlockIds(ids)
		if err != nil {
			return errors.New("could not get all blocks from database ")
		}
	}
	log.Info("added block %v to layer %v", block.ID(), block.LayerIndex)
	blockIds[block.ID()] = true
	w, err := blockIdsAsBytes(blockIds)
	if err != nil {
		return errors.New("could not encode layer block ids")
	}
	m.layers.Put(block.LayerIndex.ToBytes(), w)
	return nil
}

func (m *meshDB) getLayerBlocks(ids map[BlockID]bool) ([]*Block, error) {

	blocks := make([]*Block, 0, len(ids))
	for k := range ids {
		block, err := m.getBlock(k)
		if err != nil {
			return nil, errors.New("could not retrieve block " + fmt.Sprint(k) + " " + err.Error())
		}
		blocks = append(blocks, block)
	}

	return blocks, nil
}

<<<<<<< HEAD
=======
func (m *meshDB) handleLayerBlocks(ll *layerHandler) {
	for {
		select {
		case bl := <-ll.ch:
			atomic.AddInt32(&ll.pendingCount, -1)
			bytes, err := BlockAsBytes(*bl)
			if err != nil {
				log.Error("could not encode bl")
				continue
			}
			if b, err := m.blocks.Get(bl.ID().ToBytes()); err == nil && b != nil {
				log.Error("bl ", bl.ID(), " already in database ")
				continue
			}

			if err := m.blocks.Put(bl.ID().ToBytes(), bytes); err != nil {
				log.Error("could not add bl to ", bl.ID(), " database ", err)
				return
			}

			m.updateLayerIds(bl)
			m.tryDeleteHandler(ll) //try delete handler when done to avoid leak
		}
	}
}

>>>>>>> 9e34de10
//try delete layer Handler (deletes if pending pendingCount is 0)
func (m *meshDB) endLayerWorker(index LayerID) {
	m.lhMutex.Lock()
	defer m.lhMutex.Unlock()

	ll, found := m.layerMutex[index]
	if !found {
		panic("trying to double close layer mutex")
	}

	ll.layerWorkers--
	if ll.layerWorkers == 0 {
		delete(m.layerMutex, index)
	}
}

//returns the existing layer Handler (crates one if doesn't exist)
func (m *meshDB) getLayerMutex(index LayerID) *layerMutex {
	m.lhMutex.Lock()
	defer m.lhMutex.Unlock()
	ll, found := m.layerMutex[index]
	if !found {
		ll = &layerMutex{}
		m.layerMutex[index] = ll
	}
	ll.layerWorkers++
	return ll
}<|MERGE_RESOLUTION|>--- conflicted
+++ resolved
@@ -186,35 +186,6 @@
 	return blocks, nil
 }
 
-<<<<<<< HEAD
-=======
-func (m *meshDB) handleLayerBlocks(ll *layerHandler) {
-	for {
-		select {
-		case bl := <-ll.ch:
-			atomic.AddInt32(&ll.pendingCount, -1)
-			bytes, err := BlockAsBytes(*bl)
-			if err != nil {
-				log.Error("could not encode bl")
-				continue
-			}
-			if b, err := m.blocks.Get(bl.ID().ToBytes()); err == nil && b != nil {
-				log.Error("bl ", bl.ID(), " already in database ")
-				continue
-			}
-
-			if err := m.blocks.Put(bl.ID().ToBytes(), bytes); err != nil {
-				log.Error("could not add bl to ", bl.ID(), " database ", err)
-				return
-			}
-
-			m.updateLayerIds(bl)
-			m.tryDeleteHandler(ll) //try delete handler when done to avoid leak
-		}
-	}
-}
-
->>>>>>> 9e34de10
 //try delete layer Handler (deletes if pending pendingCount is 0)
 func (m *meshDB) endLayerWorker(index LayerID) {
 	m.lhMutex.Lock()
