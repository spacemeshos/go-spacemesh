package mesh

import (
	"bytes"
	"errors"
	"fmt"
	"github.com/spacemeshos/go-spacemesh/common"
	"github.com/spacemeshos/go-spacemesh/database"
	"github.com/spacemeshos/go-spacemesh/log"
	"sync"
)

type layerMutex struct {
	m            sync.Mutex
	layerWorkers uint32
}

type meshDB struct {
	log.Log
	layers             database.DB
	blocks             database.DB
	contextualValidity database.DB //map blockId to contextualValidation state of block
	orphanBlocks       map[LayerID]map[BlockID]struct{}
	orphanBlockCount   int32
	layerMutex         map[LayerID]*layerMutex
	lhMutex            sync.Mutex
}

func NewMeshDB(layers, blocks, validity database.DB, log log.Log) *meshDB {
	ll := &meshDB{
		Log:                log,
		blocks:             blocks,
		layers:             layers,
		contextualValidity: validity,
		orphanBlocks:       make(map[LayerID]map[BlockID]struct{}),
		layerMutex:         make(map[LayerID]*layerMutex),
	}
	return ll
}

func (m *meshDB) Close() {
	m.blocks.Close()
	m.layers.Close()
	m.contextualValidity.Close()

}

func (m *meshDB) getLayer(index LayerID) (*Layer, error) {
<<<<<<< HEAD
	ids, err := m.layers.Get(common.Uint64ToBytes(uint64(index)))
=======
	ids, err := m.layers.Get(index.ToBytes())
>>>>>>> 42814da8
	if err != nil {
		return nil, fmt.Errorf("error getting layer %v from database ", index)
	}

<<<<<<< HEAD
	l := NewLayer(index)
=======
	l := NewLayer(LayerID(index))
>>>>>>> 42814da8
	if len(ids) == 0 {
		return nil, fmt.Errorf("no ids for layer %v in database ", index)
	}

	blockIds, err := bytesToBlockIds(ids)
	if err != nil {
		return nil, errors.New("could not get all blocks from database ")
	}

	blocks, err := m.getLayerBlocks(blockIds)
	if err != nil {
		return nil, errors.New("could not get all blocks from database " + err.Error())
	}

	l.SetBlocks(blocks)

	return l, nil
}

// addBlock adds a new block to block DB and updates the correct layer with the new block
// if this is the first occurence of the layer a new layer object will be inserted into layerDB as well
func (m *meshDB) addBlock(block *Block) error {
	_, err := m.blocks.Get(block.ID().ToBytes())
	if err == nil {
		log.Debug("block ", block.ID(), " already exists in database")
		return errors.New("block " + string(block.ID()) + " already exists in database")
	}
	err = m.writeBlock(block)
	if err != nil {
		return err
	}
	return nil
}

func (m *meshDB) getBlock(id BlockID) (*Block, error) {
	b, err := m.blocks.Get(id.ToBytes())
	if err != nil {
		return nil, errors.New("could not find block in database")
	}
	blk, err := BytesAsBlock(bytes.NewReader(b))
	if err != nil {
		return nil, err
	}
	return &blk, nil
}

func (m *meshDB) getContextualValidity(id BlockID) (bool, error) {
	b, err := m.contextualValidity.Get(id.ToBytes())
	return b[0] == 1, err //bytes to bool
}

func (m *meshDB) setContextualValidity(id BlockID, valid bool) error {
	//todo implement
	//todo concurrency
	var v []byte
	if valid {
		v = TRUE
	}
	m.contextualValidity.Put(id.ToBytes(), v)
	return nil
}

func (m *meshDB) writeBlock(bl *Block) error {
	bytes, err := BlockAsBytes(*bl)
	if err != nil {
		return fmt.Errorf("could not encode bl")

	}
	if b, err := m.blocks.Get(bl.ID().ToBytes()); err == nil && b != nil {
		return fmt.Errorf("bl %v already in database ", bl.ID())
	}

	if err := m.blocks.Put(bl.ID().ToBytes(), bytes); err != nil {
		return fmt.Errorf("could not add bl to %v databacse %v", bl.ID(), err)
	}

	m.updateLayerWithBlock(bl)
	return nil
}

//todo this overwrites the previous value if it exists
func (m *meshDB) addLayer(layer *Layer) error {
	if len(layer.blocks) == 0 {
		m.layers.Put(layer.Index().ToBytes(), []byte{})
		return nil
	}

	//add blocks to mDB
	for _, bl := range layer.blocks {
		m.writeBlock(bl)
	}

	return nil
}

func (m *meshDB) updateLayerWithBlock(block *Block) error {
	lm := m.getLayerMutex(block.LayerIndex)
	defer m.endLayerWorker(block.LayerIndex)
	lm.m.Lock()
	defer lm.m.Unlock()
	ids, err := m.layers.Get(block.LayerIndex.ToBytes())
	var blockIds map[BlockID]bool
	if err != nil {
		//layer doesnt exist, need to insert new layer
		ids = []byte{}
		blockIds = make(map[BlockID]bool)
	} else {
		blockIds, err = bytesToBlockIds(ids)
		if err != nil {
			return errors.New("could not get all blocks from database ")
		}
	}
	m.Info("added block %v to layer %v", block.ID(), block.LayerIndex)
	blockIds[block.ID()] = true
	w, err := blockIdsAsBytes(blockIds)
	if err != nil {
		return errors.New("could not encode layer block ids")
	}
	m.layers.Put(block.LayerIndex.ToBytes(), w)
	return nil
}

func (m *meshDB) getLayerBlocks(ids map[BlockID]bool) ([]*Block, error) {

	blocks := make([]*Block, 0, len(ids))
	for k := range ids {
		block, err := m.getBlock(k)
		if err != nil {
			return nil, errors.New("could not retrieve block " + fmt.Sprint(k) + " " + err.Error())
		}
		blocks = append(blocks, block)
	}

	return blocks, nil
}

//try delete layer Handler (deletes if pending pendingCount is 0)
func (m *meshDB) endLayerWorker(index LayerID) {
	m.lhMutex.Lock()
	defer m.lhMutex.Unlock()

	ll, found := m.layerMutex[index]
	if !found {
		panic("trying to double close layer mutex")
	}

	ll.layerWorkers--
	if ll.layerWorkers == 0 {
		delete(m.layerMutex, index)
	}
}

//returns the existing layer Handler (crates one if doesn't exist)
func (m *meshDB) getLayerMutex(index LayerID) *layerMutex {
	m.lhMutex.Lock()
	defer m.lhMutex.Unlock()
	ll, found := m.layerMutex[index]
	if !found {
		ll = &layerMutex{}
		m.layerMutex[index] = ll
	}
	ll.layerWorkers++
	return ll
}<|MERGE_RESOLUTION|>--- conflicted
+++ resolved
@@ -4,7 +4,6 @@
 	"bytes"
 	"errors"
 	"fmt"
-	"github.com/spacemeshos/go-spacemesh/common"
 	"github.com/spacemeshos/go-spacemesh/database"
 	"github.com/spacemeshos/go-spacemesh/log"
 	"sync"
@@ -46,20 +45,12 @@
 }
 
 func (m *meshDB) getLayer(index LayerID) (*Layer, error) {
-<<<<<<< HEAD
-	ids, err := m.layers.Get(common.Uint64ToBytes(uint64(index)))
-=======
 	ids, err := m.layers.Get(index.ToBytes())
->>>>>>> 42814da8
 	if err != nil {
 		return nil, fmt.Errorf("error getting layer %v from database ", index)
 	}
 
-<<<<<<< HEAD
-	l := NewLayer(index)
-=======
 	l := NewLayer(LayerID(index))
->>>>>>> 42814da8
 	if len(ids) == 0 {
 		return nil, fmt.Errorf("no ids for layer %v in database ", index)
 	}
