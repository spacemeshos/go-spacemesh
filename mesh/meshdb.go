--- conflicted
+++ resolved
@@ -104,13 +104,8 @@
 var ErrAlreadyExist = errors.New("block already exist in database")
 
 func (m *MeshDB) AddBlock(bl *types.Block) error {
-<<<<<<< HEAD
 	if _, err := m.getBlockBytes(bl.Id()); err == nil {
-		m.With().Warning("Block already exist in database", log.BlockId(bl.Id().String()))
-=======
-	if _, err := m.getBlockBytes(bl.ID()); err == nil {
 		m.With().Warning(ErrAlreadyExist.Error(), log.BlockId(uint64(bl.ID())))
->>>>>>> e3229fd8
 		return ErrAlreadyExist
 	}
 	if err := m.writeBlock(bl); err != nil {
@@ -199,7 +194,7 @@
 		}
 
 		if stop {
-			m.Log.With().Debug("ForBlockInView stopped", log.BlockId(block.Id().String()))
+			m.Log.With().Debug("ForBlockInView stopped", log.BlockId(uint64(block.ID())))
 			break
 		}
 
@@ -261,7 +256,7 @@
 	err := m.contextualValidity.Put(id.ToBytes(), v)
 	if err != nil {
 		m.With().Error("storing contextual validity failed",
-			log.BlockId(id.String()), log.Bool("valid", valid))
+			log.BlockId(uint64(id)), log.Bool("valid", valid))
 		// TODO: We want to panic here once we have a way to recover from this scenario
 	}
 }
@@ -272,18 +267,18 @@
 		return fmt.Errorf("could not encode bl")
 	}
 
-	if err := m.blocks.Put(bl.Id().ToBytes(), bytes); err != nil {
-		return fmt.Errorf("could not add bl %v to database %v", bl.Id(), err)
-	}
-
-	m.updateLayerWithBlock(bl)
+	if err := m.blocks.Put(bl.ID().ToBytes(), bytes); err != nil {
+		return fmt.Errorf("could not add bl %v to database %v", bl.ID(), err)
+	}
+
+	m.updateLayerWithBlock(&bl.MiniBlock)
 
 	m.blockCache.put(bl)
 
 	return nil
 }
 
-func (m *MeshDB) updateLayerWithBlock(blk *types.Block) error {
+func (m *MeshDB) updateLayerWithBlock(blk *types.MiniBlock) error {
 	lm := m.getLayerMutex(blk.LayerIndex)
 	defer m.endLayerWorker(blk.LayerIndex)
 	lm.m.Lock()
@@ -299,8 +294,8 @@
 			return errors.New("could not get all blocks from database ")
 		}
 	}
-	m.Debug("added block %v to layer %v", blk.Id(), blk.LayerIndex)
-	blockIds = append(blockIds, blk.Id())
+	m.Debug("added block %v to layer %v", blk.ID(), blk.LayerIndex)
+	blockIds = append(blockIds, blk.ID())
 	w, err := types.BlockIdsAsBytes(blockIds)
 	if err != nil {
 		return errors.New("could not encode layer blk ids")
@@ -653,17 +648,17 @@
 	validBlks := make(map[types.BlockID]struct{})
 
 	for _, b := range blks {
-		valid, err := m.ContextualValidity(b.Id())
-
-		if err != nil {
-			m.Error("could not get contextual validity for block %v in layer %v err=%v", b.Id(), layer, err)
+		valid, err := m.ContextualValidity(b.ID())
+
+		if err != nil {
+			m.Error("could not get contextual validity for block %v in layer %v err=%v", b.ID(), layer, err)
 		}
 
 		if !valid {
 			continue
 		}
 
-		validBlks[b.Id()] = struct{}{}
+		validBlks[b.ID()] = struct{}{}
 	}
 
 	return validBlks, nil
