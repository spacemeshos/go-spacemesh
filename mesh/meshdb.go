package mesh

import (
	"bytes"
	"container/list"
	"context"
	"encoding/binary"
	"encoding/hex"
	"errors"
	"fmt"
	"math/big"
	"path/filepath"
	"strconv"
	"strings"
	"sync"

	"github.com/spacemeshos/go-spacemesh/common/types"
	"github.com/spacemeshos/go-spacemesh/database"
	"github.com/spacemeshos/go-spacemesh/log"
	"github.com/spacemeshos/go-spacemesh/pendingtxs"
)

type layerMutex struct {
	m            sync.Mutex
	layerWorkers uint32
}

// DB represents a mesh database instance
type DB struct {
	log.Log
	blockCache            blockCache
	layers                database.Database
	blocks                database.Database
	transactions          database.Database
	contextualValidity    database.Database
	general               database.Database
	unappliedTxs          database.Database
	inputVector           database.Database
	unappliedTxsMutex     sync.Mutex
	blockMutex            sync.RWMutex
	orphanBlocks          map[types.LayerID]map[types.BlockID]struct{}
	coinflips             map[types.LayerID]bool // weak coinflip results from Hare
	layerMutex            map[types.LayerID]*layerMutex
	lhMutex               sync.Mutex
	InputVectorBackupFunc func(id types.LayerID) ([]types.BlockID, error)
	exit                  chan struct{}
}

// NewPersistentMeshDB creates an instance of a mesh database
func NewPersistentMeshDB(path string, blockCacheSize int, logger log.Log) (*DB, error) {
	bdb, err := database.NewLDBDatabase(filepath.Join(path, "blocks"), 0, 0, logger)
	if err != nil {
		return nil, fmt.Errorf("failed to initialize blocks db: %v", err)
	}
	ldb, err := database.NewLDBDatabase(filepath.Join(path, "layers"), 0, 0, logger)
	if err != nil {
		return nil, fmt.Errorf("failed to initialize layers db: %v", err)
	}
	vdb, err := database.NewLDBDatabase(filepath.Join(path, "validity"), 0, 0, logger)
	if err != nil {
		return nil, fmt.Errorf("failed to initialize validity db: %v", err)
	}
	tdb, err := database.NewLDBDatabase(filepath.Join(path, "transactions"), 0, 0, logger)
	if err != nil {
		return nil, fmt.Errorf("failed to initialize transactions db: %v", err)
	}
	gdb, err := database.NewLDBDatabase(filepath.Join(path, "general"), 0, 0, logger)
	if err != nil {
		return nil, fmt.Errorf("failed to initialize general db: %v", err)
	}
	utx, err := database.NewLDBDatabase(filepath.Join(path, "unappliedTxs"), 0, 0, logger)
	if err != nil {
		return nil, fmt.Errorf("failed to initialize mesh unappliedTxs db: %v", err)
	}
	iv, err := database.NewLDBDatabase(filepath.Join(path, "inputvector"), 0, 0, logger)
	if err != nil {
		return nil, fmt.Errorf("failed to initialize mesh unappliedTxs db: %v", err)
	}

	ll := &DB{
		Log:                logger,
		blockCache:         newBlockCache(blockCacheSize * layerSize),
		blocks:             bdb,
		layers:             ldb,
		transactions:       tdb,
		general:            gdb,
		contextualValidity: vdb,
		unappliedTxs:       utx,
		inputVector:        iv,
		orphanBlocks:       make(map[types.LayerID]map[types.BlockID]struct{}),
		coinflips:          make(map[types.LayerID]bool),
		layerMutex:         make(map[types.LayerID]*layerMutex),
		exit:               make(chan struct{}),
	}
	for _, blk := range GenesisLayer().Blocks() {
		ll.Log.With().Info("Adding genesis block ", blk.ID(), blk.LayerIndex)
		if err := ll.AddBlock(blk); err != nil {
			log.With().Error("Error inserting genesis block to db", blk.ID(), blk.LayerIndex)
		}
		if err := ll.SaveContextualValidity(blk.ID(), true); err != nil {
			log.With().Error("Error inserting genesis block to db", blk.ID(), blk.LayerIndex)
		}
	}
	if err := ll.SaveLayerInputVectorByID(GenesisLayer().Index(), types.BlockIDs(GenesisLayer().Blocks())); err != nil {
		log.With().Error("Error inserting genesis input vector to db", GenesisLayer().Index())
	}
	return ll, err
}

// PersistentData checks to see if db is empty
func (m *DB) PersistentData() bool {
	if _, err := m.general.Get(constLATEST); err == nil {
		m.Info("found data to recover on disk")
		return true
	}
	m.Info("did not find data to recover on disk")
	return false
}

// NewMemMeshDB is a mock used for testing
func NewMemMeshDB(log log.Log) *DB {
	ll := &DB{
		Log:                log,
		blockCache:         newBlockCache(100 * layerSize),
		blocks:             database.NewMemDatabase(),
		layers:             database.NewMemDatabase(),
		general:            database.NewMemDatabase(),
		contextualValidity: database.NewMemDatabase(),
		transactions:       database.NewMemDatabase(),
		unappliedTxs:       database.NewMemDatabase(),
		inputVector:        database.NewMemDatabase(),
		orphanBlocks:       make(map[types.LayerID]map[types.BlockID]struct{}),
		coinflips:          make(map[types.LayerID]bool),
		layerMutex:         make(map[types.LayerID]*layerMutex),
		exit:               make(chan struct{}),
	}
	for _, blk := range GenesisLayer().Blocks() {
		ll.AddBlock(blk)
		ll.SaveContextualValidity(blk.ID(), true)
	}
	if err := ll.SaveLayerInputVectorByID(GenesisLayer().Index(), types.BlockIDs(GenesisLayer().Blocks())); err != nil {
		log.With().Error("Error inserting genesis input vector to db", GenesisLayer().Index())
	}
	return ll
}

// Close closes all resources
func (m *DB) Close() {
	close(m.exit)
	m.blocks.Close()
	m.layers.Close()
	m.transactions.Close()
	m.unappliedTxs.Close()
	m.inputVector.Close()
	m.general.Close()
	m.contextualValidity.Close()
}

// todo: for now, these methods are used to export dbs to sync, think about merging the two packages

// Blocks exports the block database
func (m *DB) Blocks() database.Database {
	m.blockMutex.RLock()
	defer m.blockMutex.RUnlock()
	return m.blocks
}

// Transactions exports the transactions DB
func (m *DB) Transactions() database.Database {
	return m.transactions
}

// InputVector exports the inputvector DB
func (m *DB) InputVector() database.Database {
	return m.inputVector
}

// ErrAlreadyExist error returned when adding an existing value to the database
var ErrAlreadyExist = errors.New("block already exists in database")

// AddBlock adds a block to the database
func (m *DB) AddBlock(bl *types.Block) error {
	m.blockMutex.Lock()
	defer m.blockMutex.Unlock()
	if _, err := m.getBlockBytes(bl.ID()); err == nil {
		m.With().Warning(ErrAlreadyExist.Error(), bl.ID())
		return ErrAlreadyExist
	}
	if err := m.writeBlock(bl); err != nil {
		return err
	}
	return nil
}

// GetBlock gets a block from the database by id
func (m *DB) GetBlock(id types.BlockID) (*types.Block, error) {
	if blkh := m.blockCache.Get(id); blkh != nil {
		return blkh, nil
	}

	b, err := m.getBlockBytes(id)
	if err != nil {
		return nil, err
	}
	mbk := &types.Block{}
	err = types.BytesToInterface(b, mbk)
	mbk.Initialize()
	return mbk, err
}

// LayerBlocks retrieves all blocks from a layer by layer index
func (m *DB) LayerBlocks(index types.LayerID) ([]*types.Block, error) {
	ids, err := m.LayerBlockIds(index)
	if err != nil {
		return nil, err
	}

	blocks := make([]*types.Block, 0, len(ids))
	for _, k := range ids {
		block, err := m.GetBlock(k)
		if err != nil {
			return nil, fmt.Errorf("could not retrieve block %s %s", k.String(), err)
		}
		blocks = append(blocks, block)
	}

	return blocks, nil
}

// ForBlockInView traverses all blocks in a view and uses blockHandler func on each block
// The block handler func should return two values - a bool indicating whether or not we should stop traversing after the current block (happy flow)
// and an error indicating that an error occurred while handling the block, the traversing will stop in that case as well (error flow)
func (m *DB) ForBlockInView(view map[types.BlockID]struct{}, layer types.LayerID, blockHandler func(block *types.Block) (bool, error)) error {
	blocksToVisit := list.New()
	for id := range view {
		blocksToVisit.PushBack(id)
	}
	seenBlocks := make(map[types.BlockID]struct{})
	for blocksToVisit.Len() > 0 {
		block, err := m.GetBlock(blocksToVisit.Remove(blocksToVisit.Front()).(types.BlockID))
		if err != nil {
			return err
		}

		// catch blocks that were referenced after more than one layer, and slipped through the stop condition
		if block.LayerIndex.Before(layer) {
			continue
		}

		// execute handler
		stop, err := blockHandler(block)
		if err != nil {
			return err
		}

		if stop {
			m.Log.With().Debug("ForBlockInView stopped", block.ID())
			break
		}

		// stop condition: referenced blocks must be in lower layers, so we don't traverse them
		if block.LayerIndex == layer {
			continue
		}

		// push children to bfs queue
		for _, id := range append(block.ForDiff, append(block.AgainstDiff, block.NeutralDiff...)...) {
			if _, found := seenBlocks[id]; !found {
				seenBlocks[id] = struct{}{}
				blocksToVisit.PushBack(id)
			}
		}
	}
	return nil
}

// LayerBlockIds retrieves all block ids from a layer by layer index
func (m *DB) LayerBlockIds(index types.LayerID) ([]types.BlockID, error) {
	idsBytes, err := m.layers.Get(index.Bytes())
	if err != nil {
		return nil, err
	}

	if len(idsBytes) == 0 {
		// zero block layer
		return []types.BlockID{}, nil
	}

	blockIds, err := types.BytesToBlockIds(idsBytes)
	if err != nil {
		return nil, errors.New("could not get all blocks from database")
	}

	return blockIds, nil
}

// AddZeroBlockLayer tags lyr as a layer without blocks
func (m *DB) AddZeroBlockLayer(index types.LayerID) error {
	blockIds := make([]types.BlockID, 0, 1)
	w, err := types.BlockIdsToBytes(blockIds)
	if err != nil {
		return errors.New("could not encode layer blk ids")
	}
	return m.layers.Put(index.Bytes(), w)
}

func (m *DB) getBlockBytes(id types.BlockID) ([]byte, error) {
	return m.blocks.Get(id.AsHash32().Bytes())
}

// ContextualValidity retrieves opinion on block from the database
func (m *DB) ContextualValidity(id types.BlockID) (bool, error) {
	b, err := m.contextualValidity.Get(id.Bytes())
	if err != nil {
		return false, err
	}
	return b[0] == 1, nil // bytes to bool
}

// SaveContextualValidity persists opinion on block to the database
func (m *DB) SaveContextualValidity(id types.BlockID, valid bool) error {
	var v []byte
	if valid {
		v = constTrue
	} else {
		v = constFalse
	}
	m.Debug("save contextual validity %v %v", id, valid)
	return m.contextualValidity.Put(id.Bytes(), v)
}

// RecordCoinflip saves the weak coinflip result to memory for the given layer
func (m *DB) RecordCoinflip(ctx context.Context, layerID types.LayerID, coinflip bool) {
	m.WithContext(ctx).With().Info("recording coinflip result for layer in mesh",
		layerID,
		log.Bool("coinflip", coinflip))
	m.coinflips[layerID] = coinflip
}

// GetCoinflip returns the weak coinflip result for the given layer
func (m *DB) GetCoinflip(ctx context.Context, layerID types.LayerID) (bool, bool) {
	coin, exists := m.coinflips[layerID]
	return coin, exists
}

// SaveLayerInputVector saves the input vote vector for a layer (hare results)
func (m *DB) SaveLayerInputVector(hash types.Hash32, vector []types.BlockID) error {
	bytes, err := types.InterfaceToBytes(vector)
	if err != nil {
		return err
	}

	return m.inputVector.Put(hash.Bytes(), bytes)
}

func (m *DB) defaulGetLayerInputVectorByID(id types.LayerID) ([]types.BlockID, error) {
	by, err := m.inputVector.Get(types.CalcHash32(id.Bytes()).Bytes())
	if err != nil {
		return nil, err
	}
	var v []types.BlockID
	err = types.BytesToInterface(by, &v)
	return v, err
}

// GetLayerInputVector gets the input vote vector for a layer (hare results)
func (m *DB) GetLayerInputVector(hash types.Hash32) ([]types.BlockID, error) {
	by, err := m.inputVector.Get(hash.Bytes())
	if err != nil {
		return nil, err
	}
	var v []types.BlockID
	err = types.BytesToInterface(by, &v)
	return v, err
}

// GetLayerInputVectorByID gets the input vote vector for a layer (hare results)
func (m *DB) GetLayerInputVectorByID(id types.LayerID) ([]types.BlockID, error) {
	if m.InputVectorBackupFunc != nil {
		return m.InputVectorBackupFunc(id)
	}
	return m.defaulGetLayerInputVectorByID(id)
}

// SaveLayerInputVectorByID gets the input vote vector for a layer (hare results)
func (m *DB) SaveLayerInputVectorByID(id types.LayerID, blks []types.BlockID) error {
	hash := types.CalcHash32(id.Bytes())
	m.With().Info("SaveLayerInputVectorByID: Saving input vector", id, hash)
	return m.SaveLayerInputVector(hash, blks)
}

// SaveLayerHashInputVector saves the input vote vector for a layer (hare results) using its hash
func (m *DB) SaveLayerHashInputVector(h types.Hash32, data []byte) error {
	m.Info("saved input vector for hash %v", h.ShortString())
	return m.inputVector.Put(h.Bytes(), data)
}

func (m *DB) writeBlock(bl *types.Block) error {
	if bytes, err := types.InterfaceToBytes(bl); err != nil {
		return fmt.Errorf("could not encode block: %w", err)
	} else if err := m.blocks.Put(bl.ID().AsHash32().Bytes(), bytes); err != nil {
		return fmt.Errorf("could not add block %v to database: %w", bl.ID(), err)
	} else if err := m.updateLayerWithBlock(bl); err != nil {
		return fmt.Errorf("could not update layer %v with new block %v: %w", bl.Layer(), bl.ID(), err)
	}

	m.blockCache.put(bl)
	return nil
}

func (m *DB) updateLayerWithBlock(blk *types.Block) error {
	lm := m.getLayerMutex(blk.LayerIndex)
	defer m.endLayerWorker(blk.LayerIndex)
	lm.m.Lock()
	defer lm.m.Unlock()
	ids, err := m.layers.Get(blk.LayerIndex.Bytes())
	var blockIds []types.BlockID
	if err != nil {
		// layer doesn't exist, need to insert new layer
		blockIds = make([]types.BlockID, 0, 1)
	} else {
		blockIds, err = types.BytesToBlockIds(ids)
		if err != nil {
			return errors.New("could not get all blocks from database")
		}
	}
	m.Debug("added block %v to layer %v", blk.ID(), blk.LayerIndex)
	blockIds = append(blockIds, blk.ID())
	types.SortBlockIDs(blockIds)
	w, err := types.BlockIdsToBytes(blockIds)
	if err != nil {
		return errors.New("could not encode layer blk ids")
	}
	m.layers.Put(blk.LayerIndex.Bytes(), w)
	hash := types.CalcBlocksHash32(blockIds, nil)
	m.persistLayerHash(blk.LayerIndex, hash)

	return nil
}

func (m *DB) getLayerHashKey(layerID types.LayerID) []byte {
	return []byte(fmt.Sprintf("layerHash_%v", layerID.Bytes()))
}

// GetLayerHash returns layer hash for received blocks
func (msh *Mesh) GetLayerHash(layerID types.LayerID) types.Hash32 {
	h := types.Hash32{}
	bts, err := msh.general.Get(msh.getLayerHashKey(layerID))
	if err != nil {
		return types.Hash32{}
	}
	h.SetBytes(bts)
	return h
}

func (m *DB) persistLayerHash(layerID types.LayerID, hash types.Hash32) {
	if err := m.general.Put(m.getLayerHashKey(layerID), hash.Bytes()); err != nil {
		m.With().Error("failed to persist layer hash", log.Err(err), layerID,
			log.String("layer_hash", hash.Hex()))
	}

	// we store a double index here because most of the code uses layer ID as key, currently only sync reads layer by hash
	// when this changes we can simply point to the layes
	if err := m.general.Put(hash.Bytes(), layerID.Bytes()); err != nil {
		m.With().Error("failed to persist layer hash", log.Err(err), layerID,
			log.String("layer_hash", hash.Hex()))
	}
}

// try delete layer Handler (deletes if pending pendingCount is 0)
func (m *DB) endLayerWorker(index types.LayerID) {
	m.lhMutex.Lock()
	defer m.lhMutex.Unlock()

	ll, found := m.layerMutex[index]
	if !found {
		panic("trying to double close layer mutex")
	}

	ll.layerWorkers--
	if ll.layerWorkers == 0 {
		delete(m.layerMutex, index)
	}
}

// returns the existing layer Handler (crates one if doesn't exist)
func (m *DB) getLayerMutex(index types.LayerID) *layerMutex {
	m.lhMutex.Lock()
	defer m.lhMutex.Unlock()
	ll, found := m.layerMutex[index]
	if !found {
		ll = &layerMutex{}
		m.layerMutex[index] = ll
	}
	ll.layerWorkers++
	return ll
}

// Schema: "r_<coinbase>_<smesherId>_<layerId> -> reward struct"
func getRewardKey(l types.LayerID, account types.Address, smesherID types.NodeID) []byte {
	str := string(getRewardKeyPrefix(account)) + "_" + smesherID.String() + "_" + l.String()
	return []byte(str)
}

func getRewardKeyPrefix(account types.Address) []byte {
	str := "r_" + account.String()
	return []byte(str)
}

// This function gets the reward key for a particular smesherID
// format for the index "s_<smesherid>_<accountid>_<layerid> -> r_<accountid>_<smesherid>_<layerid> -> the actual reward"
func getSmesherRewardKey(l types.LayerID, smesherID types.NodeID, account types.Address) []byte {
	str := string(getSmesherRewardKeyPrefix(smesherID)) + "_" + account.String() + "_" + l.String()
	return []byte(str)
}

// use r_ for one and s_ for the other so the namespaces can't collide
func getSmesherRewardKeyPrefix(smesherID types.NodeID) []byte {
	str := "s_" + smesherID.String()
	return []byte(str)
}

type keyBuilder struct {
	buf bytes.Buffer
}

func (k *keyBuilder) WithLayerID(l types.LayerID) *keyBuilder {
	buf := make([]byte, 4)
	// NOTE(dshulyak) big endian produces lexicographically ordered bytes.
	// some queries can be optimizaed by using range queries instead of point queries.
	binary.BigEndian.PutUint32(buf, l.Uint32())
	k.buf.Write(l.Bytes())
	return k
}

func (k *keyBuilder) WithOriginPrefix() *keyBuilder {
	k.buf.WriteString("a_o_")
	return k
}

func (k *keyBuilder) WithDestPrefix() *keyBuilder {
	k.buf.WriteString("a_d_")
	return k
}

func (k *keyBuilder) WithBytes(buf []byte) *keyBuilder {
	k.buf.Write(buf)
	return k
}

func (k *keyBuilder) Bytes() []byte {
	return k.buf.Bytes()
}

func getTransactionOriginKey(l types.LayerID, t *types.Transaction) []byte {
	return new(keyBuilder).
		WithOriginPrefix().
		WithBytes(t.Origin().Bytes()).
		WithLayerID(l).
		WithBytes(t.ID().Bytes()).
		Bytes()
}

func getTransactionDestKey(l types.LayerID, t *types.Transaction) []byte {
	return new(keyBuilder).
		WithDestPrefix().
		WithBytes(t.Recipient.Bytes()).
		WithLayerID(l).
		WithBytes(t.ID().Bytes()).
		Bytes()
}

func getTransactionOriginKeyPrefix(l types.LayerID, account types.Address) []byte {
	return new(keyBuilder).
		WithOriginPrefix().
		WithBytes(account.Bytes()).
		WithLayerID(l).
		Bytes()
}

func getTransactionDestKeyPrefix(l types.LayerID, account types.Address) []byte {
	return new(keyBuilder).
		WithDestPrefix().
		WithBytes(account.Bytes()).
		WithLayerID(l).
		Bytes()
}

// DbTransaction is the transaction type stored in DB
type DbTransaction struct {
	*types.Transaction
	Origin  types.Address
	BlockID types.BlockID
	LayerID types.LayerID
}

func newDbTransaction(tx *types.Transaction, blockID types.BlockID, layerID types.LayerID) *DbTransaction {
	return &DbTransaction{
		Transaction: tx,
		Origin:      tx.Origin(),
		BlockID:     blockID,
		LayerID:     layerID,
	}
}

func (t DbTransaction) getTransaction() *types.MeshTransaction {
	t.Transaction.SetOrigin(t.Origin)

	return &types.MeshTransaction{
		Transaction: *t.Transaction,
		LayerID:     t.LayerID,
		BlockID:     t.BlockID,
	}
}

// writeTransactions writes all transactions associated with a block atomically.
func (m *DB) writeTransactions(block *types.Block, txs ...*types.Transaction) error {
	batch := m.transactions.NewBatch()
	for _, t := range txs {
		bytes, err := types.InterfaceToBytes(newDbTransaction(t, block.ID(), block.Layer()))
		if err != nil {
			return fmt.Errorf("could not marshall tx %v to bytes: %v", t.ID().ShortString(), err)
		}
		m.Log.Info("storing tx id %v size %v", t.ID().ShortString(), len(bytes))
		if err := batch.Put(t.ID().Bytes(), bytes); err != nil {
			return fmt.Errorf("could not write tx %v to database: %v", t.ID().ShortString(), err)
		}
		// write extra index for querying txs by account
		if err := batch.Put(getTransactionOriginKey(block.Layer(), t), t.ID().Bytes()); err != nil {
			return fmt.Errorf("could not write tx %v to database: %v", t.ID().ShortString(), err)
		}
		if err := batch.Put(getTransactionDestKey(block.Layer(), t), t.ID().Bytes()); err != nil {
			return fmt.Errorf("could not write tx %v to database: %v", t.ID().ShortString(), err)
		}
		m.Debug("wrote tx %v to db", t.ID().ShortString())
	}
	err := batch.Write()
	if err != nil {
		return fmt.Errorf("failed to write transactions: %v", err)
	}
	return nil
}

<<<<<<< HEAD
// WriteTransaction writes a single transaction to the db
func (m *DB) WriteTransaction(l types.LayerID, t *types.Transaction) error {
	bytes, err := types.InterfaceToBytes(newDbTransaction(t))
	if err != nil {
		return fmt.Errorf("could not marshall tx %v to bytes: %v", t.ID().ShortString(), err)
	}
	if err := m.transactions.Put(t.ID().Bytes(), bytes); err != nil {
		return fmt.Errorf("could not write tx %v to database: %v", t.ID().ShortString(), err)
	}
	// write extra index for querying txs by account
	if err := m.transactions.Put(getTransactionOriginKey(l, t), t.ID().Bytes()); err != nil {
		return fmt.Errorf("could not write tx %v to database: %v", t.ID().ShortString(), err)
	}
	if err := m.transactions.Put(getTransactionDestKey(l, t), t.ID().Bytes()); err != nil {
		return fmt.Errorf("could not write tx %v to database: %v", t.ID().ShortString(), err)
	}
	m.Debug("wrote tx %v to db", t.ID().ShortString())

	return nil
}

// We're not using the existing reward type because the layer is implicit in the key
=======
//We're not using the existing reward type because the layer is implicit in the key
>>>>>>> af11a0cc
type dbReward struct {
	TotalReward         uint64
	LayerRewardEstimate uint64
	SmesherID           types.NodeID
	Coinbase            types.Address
	// TotalReward - LayerRewardEstimate = FeesEstimate
}

func (m *DB) writeTransactionRewards(l types.LayerID, accountBlockCount map[types.Address]map[string]uint64, totalReward, layerReward *big.Int) error {
	batch := m.transactions.NewBatch()
	for account, smesherAccountEntry := range accountBlockCount {
		for smesherString, cnt := range smesherAccountEntry {
			smesherEntry, err := types.StringToNodeID(smesherString)
			if err != nil {
				return fmt.Errorf("could not convert String to NodeID for %v: %v", smesherString, err)
			}
			reward := dbReward{TotalReward: cnt * totalReward.Uint64(), LayerRewardEstimate: cnt * layerReward.Uint64(), SmesherID: *smesherEntry, Coinbase: account}
			if b, err := types.InterfaceToBytes(&reward); err != nil {
				return fmt.Errorf("could not marshal reward for %v: %v", account.Short(), err)
			} else if err := batch.Put(getRewardKey(l, account, *smesherEntry), b); err != nil {
				return fmt.Errorf("could not write reward to %v to database: %v", account.Short(), err)
			} else if err := batch.Put(getSmesherRewardKey(l, *smesherEntry, account), getRewardKey(l, account, *smesherEntry)); err != nil {
				return fmt.Errorf("could not write reward key for smesherID %v to database: %v", smesherEntry.ShortString(), err)
			}
		}
	}
	return batch.Write()
}

// GetRewards retrieves account's rewards by address
func (m *DB) GetRewards(account types.Address) (rewards []types.Reward, err error) {
	it := m.transactions.Find(getRewardKeyPrefix(account))
	for it.Next() {
		if it.Key() == nil {
			break
		}
		str := string(it.Key())
		strs := strings.Split(str, "_")
		layer, err := strconv.ParseUint(strs[3], 10, 32)
		if err != nil {
			return nil, fmt.Errorf("wrong key in db %s: %v", it.Key(), err)
		}
		var reward dbReward
		err = types.BytesToInterface(it.Value(), &reward)
		if err != nil {
			return nil, fmt.Errorf("failed to unmarshal reward: %v", err)
		}
		rewards = append(rewards, types.Reward{
			Layer:               types.NewLayerID(uint32(layer)),
			TotalReward:         reward.TotalReward,
			LayerRewardEstimate: reward.LayerRewardEstimate,
			SmesherID:           reward.SmesherID,
			Coinbase:            reward.Coinbase,
		})
	}
	return
}

// GetRewardsBySmesherID retrieves rewards by smesherID
func (m *DB) GetRewardsBySmesherID(smesherID types.NodeID) (rewards []types.Reward, err error) {
	it := m.transactions.Find(getSmesherRewardKeyPrefix(smesherID))
	for it.Next() {
		if it.Key() == nil {
			break
		}
		str := string(it.Key())
		strs := strings.Split(str, "_")
		layer, err := strconv.ParseUint(strs[3], 10, 32)
		if err != nil {
			return nil, fmt.Errorf("error parsing db key %s: %v", it.Key(), err)
		}
		// find the key to the actual reward struct, which is in it.Value()
		var reward dbReward
		rewardBytes, err := m.transactions.Get(it.Value())
		if err != nil {
			return nil, fmt.Errorf("wrong key in db %s: %v", it.Value(), err)
		}
		if err = types.BytesToInterface(rewardBytes, &reward); err != nil {
			return nil, fmt.Errorf("failed to unmarshal reward: %v", err)
		}
		rewards = append(rewards, types.Reward{
			Layer:               types.NewLayerID(uint32(layer)),
			TotalReward:         reward.TotalReward,
			LayerRewardEstimate: reward.LayerRewardEstimate,
			SmesherID:           reward.SmesherID,
			Coinbase:            reward.Coinbase,
		})
	}
	return
}

func (m *DB) addToUnappliedTxs(txs []*types.Transaction, layer types.LayerID) error {
	groupedTxs := groupByOrigin(txs)

	for addr, accountTxs := range groupedTxs {
		if err := m.addToAccountTxs(addr, accountTxs, layer); err != nil {
			return err
		}
	}
	return nil
}

func (m *DB) addToAccountTxs(addr types.Address, accountTxs []*types.Transaction, layer types.LayerID) error {
	m.unappliedTxsMutex.Lock()
	defer m.unappliedTxsMutex.Unlock()

	// TODO: instead of storing a list, use LevelDB's prefixed keys and then iterate all relevant keys
	pending, err := m.getAccountPendingTxs(addr)
	if err != nil {
		return err
	}
	pending.Add(layer, accountTxs...)
	if err := m.storeAccountPendingTxs(addr, pending); err != nil {
		return err
	}
	return nil
}

func (m *DB) removeFromUnappliedTxs(accepted []*types.Transaction) (grouped map[types.Address][]*types.Transaction, accounts map[types.Address]struct{}) {
	grouped = groupByOrigin(accepted)
	accounts = make(map[types.Address]struct{})
	for account := range grouped {
		accounts[account] = struct{}{}
	}
	for account := range accounts {
		m.removeFromAccountTxs(account, grouped)
	}
	return
}

func (m *DB) removeFromAccountTxs(account types.Address, gAccepted map[types.Address][]*types.Transaction) {
	m.unappliedTxsMutex.Lock()
	defer m.unappliedTxsMutex.Unlock()

	// TODO: instead of storing a list, use LevelDB's prefixed keys and then iterate all relevant keys
	pending, err := m.getAccountPendingTxs(account)
	if err != nil {
		m.With().Error("failed to get account pending txs",
			log.String("address", account.Short()), log.Err(err))
		return
	}
	pending.RemoveAccepted(gAccepted[account])
	if err := m.storeAccountPendingTxs(account, pending); err != nil {
		m.With().Error("failed to store account pending txs",
			log.String("address", account.Short()), log.Err(err))
	}
}

func (m *DB) removeRejectedFromAccountTxs(account types.Address, rejected map[types.Address][]*types.Transaction, layer types.LayerID) {
	m.unappliedTxsMutex.Lock()
	defer m.unappliedTxsMutex.Unlock()

	// TODO: instead of storing a list, use LevelDB's prefixed keys and then iterate all relevant keys
	pending, err := m.getAccountPendingTxs(account)
	if err != nil {
		m.With().Error("failed to get account pending txs",
			layer, log.String("address", account.Short()), log.Err(err))
		return
	}
	pending.RemoveRejected(rejected[account], layer)
	if err := m.storeAccountPendingTxs(account, pending); err != nil {
		m.With().Error("failed to store account pending txs",
			layer, log.String("address", account.Short()), log.Err(err))
	}
}

func (m *DB) storeAccountPendingTxs(account types.Address, pending *pendingtxs.AccountPendingTxs) error {
	if pending.IsEmpty() {
		if err := m.unappliedTxs.Delete(account.Bytes()); err != nil {
			return fmt.Errorf("failed to delete empty pending txs for account %v: %v", account.Short(), err)
		}
		return nil
	}
	if accountTxsBytes, err := types.InterfaceToBytes(&pending); err != nil {
		return fmt.Errorf("failed to marshal account pending txs: %v", err)
	} else if err := m.unappliedTxs.Put(account.Bytes(), accountTxsBytes); err != nil {
		return fmt.Errorf("failed to store mesh txs for address %s", account.Short())
	}
	return nil
}

func (m *DB) getAccountPendingTxs(addr types.Address) (*pendingtxs.AccountPendingTxs, error) {
	accountTxsBytes, err := m.unappliedTxs.Get(addr.Bytes())
	if err != nil && err != database.ErrNotFound {
		return nil, fmt.Errorf("failed to get mesh txs for account %s", addr.Short())
	}
	if err == database.ErrNotFound {
		return pendingtxs.NewAccountPendingTxs(), nil
	}
	var pending pendingtxs.AccountPendingTxs
	if err := types.BytesToInterface(accountTxsBytes, &pending); err != nil {
		return nil, fmt.Errorf("failed to unmarshal account pending txs: %v", err)
	}
	return &pending, nil
}

func groupByOrigin(txs []*types.Transaction) map[types.Address][]*types.Transaction {
	grouped := make(map[types.Address][]*types.Transaction)
	for _, tx := range txs {
		grouped[tx.Origin()] = append(grouped[tx.Origin()], tx)
	}
	return grouped
}

// GetProjection returns projection of address
func (m *DB) GetProjection(addr types.Address, prevNonce, prevBalance uint64) (nonce, balance uint64, err error) {
	pending, err := m.getAccountPendingTxs(addr)
	if err != nil {
		return 0, 0, err
	}
	nonce, balance = pending.GetProjection(prevNonce, prevBalance)
	return nonce, balance, nil
}

// GetTransactions retrieves a list of txs by their id's
func (m *DB) GetTransactions(transactions []types.TransactionID) (txs []*types.Transaction, missing map[types.TransactionID]struct{}) {
	missing = make(map[types.TransactionID]struct{})
	txs = make([]*types.Transaction, 0, len(transactions))
	for _, id := range transactions {
		if tx, err := m.GetMeshTransaction(id); err != nil {
			m.With().Warning("could not fetch tx", id, log.Err(err))
			missing[id] = struct{}{}
		} else {
			txs = append(txs, &tx.Transaction)
		}
	}
	return
}

// GetMeshTransactions retrieves list of txs with information in what blocks and layers they are included.
func (m *DB) GetMeshTransactions(transactions []types.TransactionID) ([]*types.MeshTransaction, map[types.TransactionID]struct{}) {
	var (
		missing = map[types.TransactionID]struct{}{}
		txs     = make([]*types.MeshTransaction, 0, len(transactions))
	)
	for _, id := range transactions {
		tx, err := m.GetMeshTransaction(id)
		if err != nil {
			m.With().Warning("could not fetch tx", id, log.Err(err))
			missing[id] = struct{}{}
		} else {
			txs = append(txs, tx)
		}
	}
	return txs, missing
}

// GetMeshTransaction retrieves a tx by its id
func (m *DB) GetMeshTransaction(id types.TransactionID) (*types.MeshTransaction, error) {
	tBytes, err := m.transactions.Get(id[:])
	if err != nil {
		return nil, fmt.Errorf("could not find transaction in database %v err=%v", hex.EncodeToString(id[:]), err)
	}
	var dbTx DbTransaction
	err = types.BytesToInterface(tBytes, &dbTx)
	if err != nil {
		return nil, fmt.Errorf("failed to unmarshal transaction: %v", err)
	}
	return dbTx.getTransaction(), nil
}

// GetTransactionsByDestination retrieves txs by destination and layer
func (m *DB) GetTransactionsByDestination(l types.LayerID, account types.Address) (txs []types.TransactionID) {
	it := m.transactions.Find(getTransactionDestKeyPrefix(l, account))
	for it.Next() {
		if it.Key() == nil {
			break
		}
		var a types.TransactionID
		err := types.BytesToInterface(it.Value(), &a)
		if err != nil {
			// log error
			break
		}
		txs = append(txs, a)
	}
	return
}

// GetTransactionsByOrigin retrieves txs by origin and layer
func (m *DB) GetTransactionsByOrigin(l types.LayerID, account types.Address) (txs []types.TransactionID) {
	it := m.transactions.Find(getTransactionOriginKeyPrefix(l, account))
	for it.Next() {
		if it.Key() == nil {
			break
		}
		var a types.TransactionID
		err := types.BytesToInterface(it.Value(), &a)
		if err != nil {
			// log error
			break
		}
		txs = append(txs, a)
	}
	return
}

// BlocksByValidity classifies a slice of blocks by validity
func (m *DB) BlocksByValidity(blocks []*types.Block) (validBlocks, invalidBlocks []*types.Block) {
	for _, b := range blocks {
		valid, err := m.ContextualValidity(b.ID())
		if err != nil {
			m.With().Error("could not get contextual validity by block", b.ID(), log.Err(err))
		}
		if valid {
			validBlocks = append(validBlocks, b)
		} else {
			invalidBlocks = append(invalidBlocks, b)
		}
	}
	return validBlocks, invalidBlocks
}

// LayerContextuallyValidBlocks returns the set of contextually valid block IDs for the provided layer
func (m *DB) LayerContextuallyValidBlocks(layer types.LayerID) (map[types.BlockID]struct{}, error) {
	if layer == types.NewLayerID(0) || layer == types.NewLayerID(1) {
		v, err := m.LayerBlockIds(layer)
		if err != nil {
			m.With().Error("could not get layer block ids", layer, log.Err(err))
			return nil, err
		}

		mp := make(map[types.BlockID]struct{}, len(v))
		for _, blk := range v {
			mp[blk] = struct{}{}
		}

		return mp, nil
	}

	blockIds, err := m.LayerBlockIds(layer)
	if err != nil {
		return nil, err
	}

	validBlks := make(map[types.BlockID]struct{})

	cvErrors := make(map[string][]types.BlockID)
	cvErrorCount := 0
	for _, b := range blockIds {
		valid, err := m.ContextualValidity(b)
		if err != nil {
			cvErrors[err.Error()] = append(cvErrors[err.Error()], b)
			cvErrorCount++
		}

		if !valid {
			continue
		}

		validBlks[b] = struct{}{}
	}

	m.With().Info("count of contextually valid blocks in layer",
		layer,
		log.Int("count_valid", len(validBlks)),
		log.Int("count_error", cvErrorCount),
		log.Int("count_total", len(blockIds)))
	if cvErrorCount != 0 {
		m.With().Error("errors occurred getting contextual validity", layer,
			log.String("errors", fmt.Sprint(cvErrors)))
	}
	return validBlks, nil
}

// Persist persists an item v into the database using key as its id
func (m *DB) Persist(key []byte, v interface{}) error {
	buf, err := types.InterfaceToBytes(v)
	if err != nil {
		panic(err)
	}
	return m.general.Put(key, buf)
}

// Retrieve retrieves item by key into v
func (m *DB) Retrieve(key []byte, v interface{}) (interface{}, error) {
	val, err := m.general.Get(key)
	if err != nil {
		m.Warning("failed retrieving object from db ", err)
		return nil, err
	}

	if val == nil {
		return nil, fmt.Errorf("no such value in database db ")
	}

	if err := types.BytesToInterface(val, v); err != nil {
		return nil, fmt.Errorf("failed decoding object from db %v", err)
	}

	return v, nil
}

func (m *DB) cacheWarmUpFromTo(from types.LayerID, to types.LayerID) error {
	m.Info("warming up cache with layers %v to %v", from, to)
	for i := from; i.Before(to); i = i.Add(1) {

		select {
		case <-m.exit:
			m.Info("shutdown during cache warm up")
			return nil
		default:
		}

		layer, err := m.LayerBlockIds(i)
		if err != nil {
			return fmt.Errorf("could not get layer %v from database %v", layer, err)
		}

		for _, b := range layer {
			block, blockErr := m.GetBlock(b)
			if blockErr != nil {
				return fmt.Errorf("could not get bl %v from database %v", b, blockErr)
			}
			m.blockCache.put(block)
		}

	}
	m.Info("done warming up cache")

	return nil
}<|MERGE_RESOLUTION|>--- conflicted
+++ resolved
@@ -641,32 +641,7 @@
 	return nil
 }
 
-<<<<<<< HEAD
-// WriteTransaction writes a single transaction to the db
-func (m *DB) WriteTransaction(l types.LayerID, t *types.Transaction) error {
-	bytes, err := types.InterfaceToBytes(newDbTransaction(t))
-	if err != nil {
-		return fmt.Errorf("could not marshall tx %v to bytes: %v", t.ID().ShortString(), err)
-	}
-	if err := m.transactions.Put(t.ID().Bytes(), bytes); err != nil {
-		return fmt.Errorf("could not write tx %v to database: %v", t.ID().ShortString(), err)
-	}
-	// write extra index for querying txs by account
-	if err := m.transactions.Put(getTransactionOriginKey(l, t), t.ID().Bytes()); err != nil {
-		return fmt.Errorf("could not write tx %v to database: %v", t.ID().ShortString(), err)
-	}
-	if err := m.transactions.Put(getTransactionDestKey(l, t), t.ID().Bytes()); err != nil {
-		return fmt.Errorf("could not write tx %v to database: %v", t.ID().ShortString(), err)
-	}
-	m.Debug("wrote tx %v to db", t.ID().ShortString())
-
-	return nil
-}
-
 // We're not using the existing reward type because the layer is implicit in the key
-=======
-//We're not using the existing reward type because the layer is implicit in the key
->>>>>>> af11a0cc
 type dbReward struct {
 	TotalReward         uint64
 	LayerRewardEstimate uint64
