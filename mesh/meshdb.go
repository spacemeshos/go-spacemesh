--- conflicted
+++ resolved
@@ -79,14 +79,9 @@
 var ErrAlreadyExist = errors.New("block already exist in database")
 
 func (m *MeshDB) AddBlock(bl *types.Block) error {
-<<<<<<< HEAD
-	if _, err := m.getBlockBytes(bl.ID()); err == nil {
-		return DoubleWrite
-=======
 	if _, err := m.getMiniBlockBytes(bl.ID()); err == nil {
 		m.With().Warning("Block already exist in database", log.BlockId(uint64(bl.Id)))
 		return ErrAlreadyExist
->>>>>>> 458ffaac
 	}
 	if err := m.writeBlock(bl); err != nil {
 		return err
