package mesh

import (
	"container/list"
	"encoding/hex"
	"errors"
	"fmt"
	"github.com/spacemeshos/go-spacemesh/common/types"
	"github.com/spacemeshos/go-spacemesh/database"
	"github.com/spacemeshos/go-spacemesh/log"
	"github.com/spacemeshos/go-spacemesh/pendingtxs"
	"math/big"
	"path/filepath"
	"strconv"
	"strings"
	"sync"
)

type layerMutex struct {
	m            sync.Mutex
	layerWorkers uint32
}

//DB represents a mesh database instance
type DB struct {
	log.Log
	blockCache         blockCache
	layers             database.Database
	blocks             database.Database
	transactions       database.Database
	contextualValidity database.Database
	general            database.Database
	unappliedTxs       database.Database
	unappliedTxsMutex  sync.Mutex
	orphanBlocks       map[types.LayerID]map[types.BlockID]struct{}
	layerMutex         map[types.LayerID]*layerMutex
	lhMutex            sync.Mutex
	exit               chan struct{}
}

// NewPersistentMeshDB creates an instance of a mesh database
func NewPersistentMeshDB(path string, blockCacheSize int, log log.Log) (*DB, error) {
	bdb, err := database.NewLDBDatabase(filepath.Join(path, "blocks"), 0, 0, log)
	if err != nil {
		return nil, fmt.Errorf("failed to initialize blocks db: %v", err)
	}
	ldb, err := database.NewLDBDatabase(filepath.Join(path, "layers"), 0, 0, log)
	if err != nil {
		return nil, fmt.Errorf("failed to initialize layers db: %v", err)
	}
	vdb, err := database.NewLDBDatabase(filepath.Join(path, "validity"), 0, 0, log)
	if err != nil {
		return nil, fmt.Errorf("failed to initialize validity db: %v", err)
	}
	tdb, err := database.NewLDBDatabase(filepath.Join(path, "transactions"), 0, 0, log)
	if err != nil {
		return nil, fmt.Errorf("failed to initialize transactions db: %v", err)
	}
	gdb, err := database.NewLDBDatabase(filepath.Join(path, "general"), 0, 0, log)
	if err != nil {
		return nil, fmt.Errorf("failed to initialize general db: %v", err)
	}
	utx, err := database.NewLDBDatabase(filepath.Join(path, "unappliedTxs"), 0, 0, log)
	if err != nil {
		return nil, fmt.Errorf("failed to initialize mesh unappliedTxs db: %v", err)
	}

	ll := &DB{
		Log:                log,
		blockCache:         NewBlockCache(blockCacheSize * layerSize),
		blocks:             bdb,
		layers:             ldb,
		transactions:       tdb,
		general:            gdb,
		contextualValidity: vdb,
		unappliedTxs:       utx,
		orphanBlocks:       make(map[types.LayerID]map[types.BlockID]struct{}),
		layerMutex:         make(map[types.LayerID]*layerMutex),
		exit:               make(chan struct{}),
	}
	return ll, nil
}

// PersistentData checks to see if db is empty
func (m *DB) PersistentData() bool {
	if _, err := m.general.Get(LATEST); err == nil {
		m.Info("found data to recover on disc")
		return true
	}
	m.Info("did not find data to recover on disc")
	return false
}

// NewMemMeshDB is a mock used for testing
func NewMemMeshDB(log log.Log) *DB {
	ll := &DB{
		Log:                log,
		blockCache:         NewBlockCache(100 * layerSize),
		blocks:             database.NewMemDatabase(),
		layers:             database.NewMemDatabase(),
		general:            database.NewMemDatabase(),
		contextualValidity: database.NewMemDatabase(),
		transactions:       database.NewMemDatabase(),
		unappliedTxs:       database.NewMemDatabase(),
		orphanBlocks:       make(map[types.LayerID]map[types.BlockID]struct{}),
		layerMutex:         make(map[types.LayerID]*layerMutex),
		exit:               make(chan struct{}),
	}
	return ll
}

// Close closes all resources
func (m *DB) Close() {
	close(m.exit)
	m.blocks.Close()
	m.layers.Close()
	m.transactions.Close()
	m.unappliedTxs.Close()
	m.general.Close()
	m.contextualValidity.Close()
}

// ErrAlreadyExist error returned when adding an existing value to the database
var ErrAlreadyExist = errors.New("block already exist in database")

// AddBlock adds a block to the database
func (m *DB) AddBlock(bl *types.Block) error {
	if _, err := m.getBlockBytes(bl.Id()); err == nil {
		m.With().Warning(ErrAlreadyExist.Error(), log.BlockId(bl.Id().String()))
		return ErrAlreadyExist
	}
	if err := m.writeBlock(bl); err != nil {
		return err
	}
	return nil
}

// GetBlock gets a block from the database by id
func (m *DB) GetBlock(id types.BlockID) (*types.Block, error) {
	if id == GenesisBlock.Id() {
		//todo fit real genesis here
		return GenesisBlock, nil
	}

	if blkh := m.blockCache.Get(id); blkh != nil {
		return blkh, nil
	}

	b, err := m.getBlockBytes(id)
	if err != nil {
		return nil, err
	}
	mbk := &types.Block{}
	err = types.BytesToInterface(b, mbk)
	mbk.Initialize()
	return mbk, err
}

// LayerBlocks retrieves all blocks from a layer by layer index
func (m *DB) LayerBlocks(index types.LayerID) ([]*types.Block, error) {
	ids, err := m.LayerBlockIds(index)
	if err != nil {
		return nil, err
	}

	blocks := make([]*types.Block, 0, len(ids))
	for _, k := range ids {
		block, err := m.GetBlock(k)
		if err != nil {
			return nil, fmt.Errorf("could not retrieve block %s %s", k.String(), err)
		}
		blocks = append(blocks, block)
	}

	return blocks, nil

}

// ForBlockInView traverses all blocks in a view and uses blockHandler func on each block
//The block handler func should return two values - a bool indicating whether or not we should stop traversing after the current block (happy flow)
// and an error indicating that an error occurred while handling the block, the traversing will stop in that case as well (error flow)
func (m *DB) ForBlockInView(view map[types.BlockID]struct{}, layer types.LayerID, blockHandler func(block *types.Block) (bool, error)) error {
	blocksToVisit := list.New()
	for id := range view {
		blocksToVisit.PushBack(id)
	}
	seenBlocks := make(map[types.BlockID]struct{})
	for blocksToVisit.Len() > 0 {
		block, err := m.GetBlock(blocksToVisit.Remove(blocksToVisit.Front()).(types.BlockID))
		if err != nil {
			return err
		}

		//catch blocks that were referenced after more than one layer, and slipped through the stop condition
		if block.LayerIndex < layer {
			continue
		}

		//execute handler
		stop, err := blockHandler(block)
		if err != nil {
			return err
		}

		if stop {
			m.Log.With().Debug("ForBlockInView stopped", log.BlockId(block.Id().String()))
			break
		}

		//stop condition: referenced blocks must be in lower layers, so we don't traverse them
		if block.LayerIndex == layer {
			continue
		}

		//push children to bfs queue
		for _, id := range block.ViewEdges {
			if _, found := seenBlocks[id]; !found {
				seenBlocks[id] = struct{}{}
				blocksToVisit.PushBack(id)
			}
		}
	}
	return nil
}

// LayerBlockIds retrieves all block ids from a layer by layer index
func (m *DB) LayerBlockIds(index types.LayerID) ([]types.BlockID, error) {
	idsBytes, err := m.layers.Get(index.ToBytes())
	if err != nil {
		return nil, err
	}

	if len(idsBytes) == 0 {
		return nil, fmt.Errorf("no ids for layer %v in database ", index)
	}

	blockIds, err := types.BytesToBlockIds(idsBytes)
	if err != nil {
		return nil, errors.New("could not get all blocks from database ")
	}

	return blockIds, nil
}

func (m *DB) getBlockBytes(id types.BlockID) ([]byte, error) {
	return m.blocks.Get(id.ToBytes())
}

// ContextualValidity retrieves opinion on block from the database
func (m *DB) ContextualValidity(id types.BlockID) (bool, error) {
	b, err := m.contextualValidity.Get(id.ToBytes())
	if err != nil {
		return false, err
	}
	return b[0] == 1, nil //bytes to bool
}

// SaveContextualValidity persists opinion on block to the database
func (m *DB) SaveContextualValidity(id types.BlockID, valid bool) error {
	var v []byte
	if valid {
		v = TRUE
	} else {
		v = FALSE
	}
	m.Debug("save contextual validity %v %v", id, valid)
	return m.contextualValidity.Put(id.ToBytes(), v)
}

func (m *DB) writeBlock(bl *types.Block) error {
	bytes, err := types.InterfaceToBytes(bl)
	if err != nil {
		return fmt.Errorf("could not encode bl")
	}

	if err := m.blocks.Put(bl.Id().ToBytes(), bytes); err != nil {
		return fmt.Errorf("could not add bl %v to database %v", bl.Id(), err)
	}

	m.updateLayerWithBlock(bl)

	m.blockCache.put(bl)

	return nil
}

func (m *DB) updateLayerWithBlock(blk *types.Block) error {
	lm := m.getLayerMutex(blk.LayerIndex)
	defer m.endLayerWorker(blk.LayerIndex)
	lm.m.Lock()
	defer lm.m.Unlock()
	ids, err := m.layers.Get(blk.LayerIndex.ToBytes())
	var blockIds []types.BlockID
	if err != nil {
		//layer doesnt exist, need to insert new layer
		blockIds = make([]types.BlockID, 0, 1)
	} else {
		blockIds, err = types.BytesToBlockIds(ids)
		if err != nil {
			return errors.New("could not get all blocks from database ")
		}
	}
	m.Debug("added block %v to layer %v", blk.Id(), blk.LayerIndex)
	blockIds = append(blockIds, blk.Id())
	w, err := types.BlockIdsAsBytes(blockIds)
	if err != nil {
		return errors.New("could not encode layer blk ids")
	}
	m.layers.Put(blk.LayerIndex.ToBytes(), w)
	return nil
}

//try delete layer Handler (deletes if pending pendingCount is 0)
func (m *DB) endLayerWorker(index types.LayerID) {
	m.lhMutex.Lock()
	defer m.lhMutex.Unlock()

	ll, found := m.layerMutex[index]
	if !found {
		panic("trying to double close layer mutex")
	}

	ll.layerWorkers--
	if ll.layerWorkers == 0 {
		delete(m.layerMutex, index)
	}
}

//returns the existing layer Handler (crates one if doesn't exist)
func (m *DB) getLayerMutex(index types.LayerID) *layerMutex {
	m.lhMutex.Lock()
	defer m.lhMutex.Unlock()
	ll, found := m.layerMutex[index]
	if !found {
		ll = &layerMutex{}
		m.layerMutex[index] = ll
	}
	ll.layerWorkers++
	return ll
}

func getRewardKey(l types.LayerID, account types.Address) []byte {
	str := string(getRewardKeyPrefix(account)) + "_" + strconv.FormatUint(l.Uint64(), 10)
	return []byte(str)
}

func getRewardKeyPrefix(account types.Address) []byte {
	str := "reward_" + account.String()
	return []byte(str)
}

func getTransactionOriginKey(l types.LayerID, t *types.Transaction) []byte {
	str := string(getTransactionOriginKeyPrefix(l, t.Origin())) + "_" + t.Id().String()
	return []byte(str)
}

func getTransactionDestKey(l types.LayerID, t *types.Transaction) []byte {
	str := string(getTransactionDestKeyPrefix(l, t.Recipient)) + "_" + t.Id().String()
	return []byte(str)
}

func getTransactionOriginKeyPrefix(l types.LayerID, account types.Address) []byte {
	str := "a_o_" + account.String() + "_" + strconv.FormatUint(l.Uint64(), 10)
	return []byte(str)
}

func getTransactionDestKeyPrefix(l types.LayerID, account types.Address) []byte {
	str := "a_d_" + account.String() + "_" + strconv.FormatUint(l.Uint64(), 10)
	return []byte(str)
}

type dbTransaction struct {
	*types.Transaction
	Origin types.Address
}

func newDbTransaction(tx *types.Transaction) *dbTransaction {
	return &dbTransaction{Transaction: tx, Origin: tx.Origin()}
}

func (t dbTransaction) getTransaction() *types.Transaction {
	t.Transaction.SetOrigin(t.Origin)
	return t.Transaction
}

func (m *DB) writeTransactions(l types.LayerID, txs []*types.Transaction) error {
	batch := m.transactions.NewBatch()
	for _, t := range txs {
		bytes, err := types.InterfaceToBytes(newDbTransaction(t))
		if err != nil {
			return fmt.Errorf("could not marshall tx %v to bytes: %v", t.Id().ShortString(), err)
		}
		if err := batch.Put(t.Id().Bytes(), bytes); err != nil {
			return fmt.Errorf("could not write tx %v to database: %v", t.Id().ShortString(), err)
		}
		// write extra index for querying txs by account
		if err := batch.Put(getTransactionOriginKey(l, t), t.Id().Bytes()); err != nil {
			return fmt.Errorf("could not write tx %v to database: %v", t.Id().ShortString(), err)
		}
		if err := batch.Put(getTransactionDestKey(l, t), t.Id().Bytes()); err != nil {
			return fmt.Errorf("could not write tx %v to database: %v", t.Id().ShortString(), err)
		}
		m.Debug("wrote tx %v to db", t.Id().ShortString())
	}
	err := batch.Write()
	if err != nil {
		return fmt.Errorf("failed to write transactions: %v", err)
	}
	return nil
}

type dbReward struct {
	TotalReward         uint64
	LayerRewardEstimate uint64
	// TotalReward - LayerRewardEstimate = FeesEstimate
}

func (m *DB) writeTransactionRewards(l types.LayerID, accounts []types.Address, totalReward, layerReward *big.Int) error {
	actBlockCnt := make(map[types.Address]uint64)
	for _, account := range accounts {
		actBlockCnt[account]++
	}

	batch := m.transactions.NewBatch()
	for account, cnt := range actBlockCnt {
		reward := dbReward{TotalReward: cnt * totalReward.Uint64(), LayerRewardEstimate: cnt * layerReward.Uint64()}
		if b, err := types.InterfaceToBytes(&reward); err != nil {
			return fmt.Errorf("could not marshal reward for %v: %v", account.Short(), err)
		} else if err := batch.Put(getRewardKey(l, account), b); err != nil {
			return fmt.Errorf("could not write reward to %v to database: %v", account.Short(), err)
		}
	}
	return batch.Write()
}

// GetRewards retrieves account's rewards by address
func (m *DB) GetRewards(account types.Address) (rewards []types.Reward, err error) {
	it := m.transactions.Find(getRewardKeyPrefix(account))
	for it.Next() {
		if it.Key() == nil {
			break
		}
		str := string(it.Key())
		strs := strings.Split(str, "_")
		layer, err := strconv.ParseUint(strs[2], 10, 64)
		if err != nil {
			return nil, fmt.Errorf("wrong key in db %s: %v", it.Key(), err)
		}
		var reward dbReward
		err = types.BytesToInterface(it.Value(), &reward)
		if err != nil {
			return nil, fmt.Errorf("failed to unmarshal reward: %v", err)
		}
		rewards = append(rewards, types.Reward{
			Layer:               types.LayerID(layer),
			TotalReward:         reward.TotalReward,
			LayerRewardEstimate: reward.LayerRewardEstimate,
		})
	}
	return
}

func (m *DB) addToUnappliedTxs(txs []*types.Transaction, layer types.LayerID) error {
	groupedTxs := groupByOrigin(txs)

	for addr, accountTxs := range groupedTxs {
		if err := m.addToAccountTxs(addr, accountTxs, layer); err != nil {
			return err
		}
	}
	return nil
}

func (m *DB) addToAccountTxs(addr types.Address, accountTxs []*types.Transaction, layer types.LayerID) error {
	m.unappliedTxsMutex.Lock()
	defer m.unappliedTxsMutex.Unlock()

	// TODO: instead of storing a list, use LevelDB's prefixed keys and then iterate all relevant keys
	pending, err := m.getAccountPendingTxs(addr)
	if err != nil {
		return err
	}
	pending.Add(layer, accountTxs...)
	if err := m.storeAccountPendingTxs(addr, pending); err != nil {
		return err
	}
	return nil
}

<<<<<<< HEAD
func (m *DB) removeFromUnappliedTxs(accepted []*types.Transaction, layer types.LayerID) (grouped map[types.Address][]*types.Transaction, accounts map[types.Address]struct{}) {
=======
func (m *MeshDB) removeFromUnappliedTxs(accepted []*types.Transaction) (grouped map[types.Address][]*types.Transaction, accounts map[types.Address]struct{}) {
>>>>>>> 20bc34c0
	grouped = groupByOrigin(accepted)
	accounts = make(map[types.Address]struct{})
	for account := range grouped {
		accounts[account] = struct{}{}
	}
	for account := range accounts {
		m.removeFromAccountTxs(account, grouped)
	}
	return
}

<<<<<<< HEAD
func (m *DB) removeFromAccountTxs(account types.Address, gAccepted map[types.Address][]*types.Transaction, layer types.LayerID) {
=======
func (m *MeshDB) removeFromAccountTxs(account types.Address, gAccepted map[types.Address][]*types.Transaction) {
>>>>>>> 20bc34c0
	m.unappliedTxsMutex.Lock()
	defer m.unappliedTxsMutex.Unlock()

	// TODO: instead of storing a list, use LevelDB's prefixed keys and then iterate all relevant keys
	pending, err := m.getAccountPendingTxs(account)
	if err != nil {
		m.With().Error("failed to get account pending txs",
			log.String("address", account.Short()), log.Err(err))
		return
	}
	pending.RemoveAccepted(gAccepted[account])
	if err := m.storeAccountPendingTxs(account, pending); err != nil {
		m.With().Error("failed to store account pending txs",
			log.String("address", account.Short()), log.Err(err))
	}
}

func (m *DB) removeRejectedFromAccountTxs(account types.Address, rejected map[types.Address][]*types.Transaction, layer types.LayerID) {
	m.unappliedTxsMutex.Lock()
	defer m.unappliedTxsMutex.Unlock()

	// TODO: instead of storing a list, use LevelDB's prefixed keys and then iterate all relevant keys
	pending, err := m.getAccountPendingTxs(account)
	if err != nil {
		m.With().Error("failed to get account pending txs",
			log.LayerId(uint64(layer)), log.String("address", account.Short()), log.Err(err))
		return
	}
	pending.RemoveRejected(rejected[account], layer)
	if err := m.storeAccountPendingTxs(account, pending); err != nil {
		m.With().Error("failed to store account pending txs",
			log.LayerId(uint64(layer)), log.String("address", account.Short()), log.Err(err))
	}
}

<<<<<<< HEAD
func (m *DB) storeAccountPendingTxs(account types.Address, pending *pending_txs.AccountPendingTxs) error {
=======
func (m *MeshDB) storeAccountPendingTxs(account types.Address, pending *pendingtxs.AccountPendingTxs) error {
>>>>>>> 20bc34c0
	if pending.IsEmpty() {
		if err := m.unappliedTxs.Delete(account.Bytes()); err != nil {
			return fmt.Errorf("failed to delete empty pending txs for account %v: %v", account.Short(), err)
		}
		return nil
	}
	if accountTxsBytes, err := types.InterfaceToBytes(&pending); err != nil {
		return fmt.Errorf("failed to marshal account pending txs: %v", err)
	} else if err := m.unappliedTxs.Put(account.Bytes(), accountTxsBytes); err != nil {
		return fmt.Errorf("failed to store mesh txs for address %s", account.Short())
	}
	return nil
}

<<<<<<< HEAD
func (m *DB) getAccountPendingTxs(addr types.Address) (*pending_txs.AccountPendingTxs, error) {
=======
func (m *MeshDB) getAccountPendingTxs(addr types.Address) (*pendingtxs.AccountPendingTxs, error) {
>>>>>>> 20bc34c0
	accountTxsBytes, err := m.unappliedTxs.Get(addr.Bytes())
	if err != nil && err != database.ErrNotFound {
		return nil, fmt.Errorf("failed to get mesh txs for account %s", addr.Short())
	}
	if err == database.ErrNotFound {
		return pendingtxs.NewAccountPendingTxs(), nil
	}
	var pending pendingtxs.AccountPendingTxs
	if err := types.BytesToInterface(accountTxsBytes, &pending); err != nil {
		return nil, fmt.Errorf("failed to unmarshal account pending txs: %v", err)
	}
	return &pending, nil
}

func groupByOrigin(txs []*types.Transaction) map[types.Address][]*types.Transaction {
	grouped := make(map[types.Address][]*types.Transaction)
	for _, tx := range txs {
		grouped[tx.Origin()] = append(grouped[tx.Origin()], tx)
	}
	return grouped
}

// GetProjection returns projection of address
func (m *DB) GetProjection(addr types.Address, prevNonce, prevBalance uint64) (nonce, balance uint64, err error) {
	pending, err := m.getAccountPendingTxs(addr)
	if err != nil {
		return 0, 0, err
	}
	nonce, balance = pending.GetProjection(prevNonce, prevBalance)
	return nonce, balance, nil
}

type txGetter struct {
	missingIds map[types.TransactionId]struct{}
	txs        []*types.Transaction
	mesh       *DB
}

func (g *txGetter) get(id types.TransactionId) {
	t, err := g.mesh.GetTransaction(id)
	if err != nil {
		g.mesh.With().Warning("could not fetch tx", log.TxId(id.ShortString()), log.Err(err))
		g.missingIds[id] = struct{}{}
	} else {
		g.txs = append(g.txs, t)
	}
}

func newGetter(m *DB) *txGetter {
	return &txGetter{mesh: m, missingIds: make(map[types.TransactionId]struct{})}
}

// GetTransactions retrieves a list of txs by their id's
func (m *DB) GetTransactions(transactions []types.TransactionId) ([]*types.Transaction, map[types.TransactionId]struct{}) {
	getter := newGetter(m)
	for _, id := range transactions {
		getter.get(id)
	}
	return getter.txs, getter.missingIds
}

// GetTransaction retrieves a tx by its id
func (m *DB) GetTransaction(id types.TransactionId) (*types.Transaction, error) {
	tBytes, err := m.transactions.Get(id[:])
	if err != nil {
		return nil, fmt.Errorf("could not find transaction in database %v err=%v", hex.EncodeToString(id[:]), err)
	}
	var dbTx dbTransaction
	err = types.BytesToInterface(tBytes, &dbTx)
	if err != nil {
		return nil, fmt.Errorf("failed to unmarshal transaction: %v", err)
	}
	return dbTx.getTransaction(), nil
}

// GetTransactionsByDestination retrieves txs by destination and layer
func (m *DB) GetTransactionsByDestination(l types.LayerID, account types.Address) (txs []types.TransactionId) {
	it := m.transactions.Find(getTransactionDestKeyPrefix(l, account))
	for it.Next() {
		if it.Key() == nil {
			break
		}
		var a types.TransactionId
		err := types.BytesToInterface(it.Value(), &a)
		if err != nil {
			//log error
			break
		}
		txs = append(txs, a)
	}
	return
}

// GetTransactionsByOrigin retrieves txs by origin and layer
func (m *DB) GetTransactionsByOrigin(l types.LayerID, account types.Address) (txs []types.TransactionId) {
	it := m.transactions.Find(getTransactionOriginKeyPrefix(l, account))
	for it.Next() {
		if it.Key() == nil {
			break
		}
		var a types.TransactionId
		err := types.BytesToInterface(it.Value(), &a)
		if err != nil {
			//log error
			break
		}
		txs = append(txs, a)
	}
	return
}

// BlocksByValidity classifies a slice of blocks by validity
func (m *DB) BlocksByValidity(blocks []*types.Block) (validBlocks, invalidBlocks []*types.Block) {
	for _, b := range blocks {
		valid, err := m.ContextualValidity(b.Id())
		if err != nil {
			m.With().Error("could not get contextual validity", log.BlockId(b.Id().String()), log.Err(err))
		}
		if valid {
			validBlocks = append(validBlocks, b)
		} else {
			invalidBlocks = append(invalidBlocks, b)
		}
	}
	return validBlocks, invalidBlocks
}

// ContextuallyValidBlock - returns the contextually valid blocks for the provided layer
func (m *DB) ContextuallyValidBlock(layer types.LayerID) (map[types.BlockID]struct{}, error) {

	if layer == 0 || layer == 1 {
		v, err := m.LayerBlockIds(layer)
		if err != nil {
			m.Error("Could not get layer block ids for layer %v err=%v", layer, err)
			return nil, err
		}

		mp := make(map[types.BlockID]struct{}, len(v))
		for _, blk := range v {
			mp[blk] = struct{}{}
		}

		return mp, nil
	}

	blks, err := m.LayerBlocks(layer)
	if err != nil {
		return nil, err
	}

	validBlks := make(map[types.BlockID]struct{})

	for _, b := range blks {
		valid, err := m.ContextualValidity(b.Id())

		if err != nil {
			m.Error("could not get contextual validity for block %v in layer %v err=%v", b.Id(), layer, err)
		}

		if !valid {
			continue
		}

		validBlks[b.Id()] = struct{}{}
	}

	return validBlks, nil
}

// Persist persists an item v into the database using key as its id
func (m *DB) Persist(key []byte, v interface{}) error {
	buf, err := types.InterfaceToBytes(v)
	if err != nil {
		panic(err)
	}
	return m.general.Put(key, buf)
}

// Retrieve retrieves item by key into v
func (m *DB) Retrieve(key []byte, v interface{}) (interface{}, error) {
	val, err := m.general.Get(key)
	if err != nil {
		m.Warning("failed retrieving object from db ", err)
		return nil, err
	}

	if val == nil {
		return nil, fmt.Errorf("no such value in database db ")
	}

	if err := types.BytesToInterface(val, v); err != nil {
		return nil, fmt.Errorf("failed decoding object from db %v", err)
	}

	return v, nil
}

func (m *DB) cacheWarmUpFromTo(from types.LayerID, to types.LayerID) error {
	m.Info("warming up cache with layers %v to %v", from, to)
	for i := from; i < to; i++ {

		select {
		case <-m.exit:
			m.Info("shutdown during cache warm up")
			return nil
		default:
			continue
		}

		layer, err := m.LayerBlockIds(i)
		if err != nil {
			return fmt.Errorf("could not get layer %v from database %v", layer, err)
		}

		for _, b := range layer {
			block, blockErr := m.GetBlock(b)
			if blockErr != nil {
				return fmt.Errorf("could not get bl %v from database %v", b, blockErr)
			}
			m.blockCache.put(block)
		}

	}
	m.Info("done warming up cache")

	return nil
}<|MERGE_RESOLUTION|>--- conflicted
+++ resolved
@@ -487,11 +487,7 @@
 	return nil
 }
 
-<<<<<<< HEAD
-func (m *DB) removeFromUnappliedTxs(accepted []*types.Transaction, layer types.LayerID) (grouped map[types.Address][]*types.Transaction, accounts map[types.Address]struct{}) {
-=======
-func (m *MeshDB) removeFromUnappliedTxs(accepted []*types.Transaction) (grouped map[types.Address][]*types.Transaction, accounts map[types.Address]struct{}) {
->>>>>>> 20bc34c0
+func (m *DB) removeFromUnappliedTxs(accepted []*types.Transaction) (grouped map[types.Address][]*types.Transaction, accounts map[types.Address]struct{}) {
 	grouped = groupByOrigin(accepted)
 	accounts = make(map[types.Address]struct{})
 	for account := range grouped {
@@ -503,11 +499,7 @@
 	return
 }
 
-<<<<<<< HEAD
-func (m *DB) removeFromAccountTxs(account types.Address, gAccepted map[types.Address][]*types.Transaction, layer types.LayerID) {
-=======
-func (m *MeshDB) removeFromAccountTxs(account types.Address, gAccepted map[types.Address][]*types.Transaction) {
->>>>>>> 20bc34c0
+func (m *DB) removeFromAccountTxs(account types.Address, gAccepted map[types.Address][]*types.Transaction) {
 	m.unappliedTxsMutex.Lock()
 	defer m.unappliedTxsMutex.Unlock()
 
@@ -543,11 +535,7 @@
 	}
 }
 
-<<<<<<< HEAD
-func (m *DB) storeAccountPendingTxs(account types.Address, pending *pending_txs.AccountPendingTxs) error {
-=======
-func (m *MeshDB) storeAccountPendingTxs(account types.Address, pending *pendingtxs.AccountPendingTxs) error {
->>>>>>> 20bc34c0
+func (m *DB) storeAccountPendingTxs(account types.Address, pending *pendingtxs.AccountPendingTxs) error {
 	if pending.IsEmpty() {
 		if err := m.unappliedTxs.Delete(account.Bytes()); err != nil {
 			return fmt.Errorf("failed to delete empty pending txs for account %v: %v", account.Short(), err)
@@ -562,11 +550,7 @@
 	return nil
 }
 
-<<<<<<< HEAD
-func (m *DB) getAccountPendingTxs(addr types.Address) (*pending_txs.AccountPendingTxs, error) {
-=======
-func (m *MeshDB) getAccountPendingTxs(addr types.Address) (*pendingtxs.AccountPendingTxs, error) {
->>>>>>> 20bc34c0
+func (m *DB) getAccountPendingTxs(addr types.Address) (*pendingtxs.AccountPendingTxs, error) {
 	accountTxsBytes, err := m.unappliedTxs.Get(addr.Bytes())
 	if err != nil && err != database.ErrNotFound {
 		return nil, fmt.Errorf("failed to get mesh txs for account %s", addr.Short())
