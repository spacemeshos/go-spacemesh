--- conflicted
+++ resolved
@@ -68,24 +68,9 @@
 	m.contextualValidity.Close()
 }
 
-<<<<<<< HEAD
-func (m *meshDB) GetLayer(index LayerID) (*Layer, error) {
-	ids, err := m.layers.Get(index.ToBytes())
-	if err != nil {
-		return nil, fmt.Errorf("error getting layer %v from database %v", index, err)
-	}
-
-	l := NewLayer(LayerID(index))
-	if len(ids) == 0 {
-		return nil, fmt.Errorf("no ids for layer %v in database ", index)
-	}
-
-	blockIds, err := BytesToBlockIds(ids)
-=======
 func (m *MeshDB) GetBlock(id BlockID) (*Block, error) {
 
 	blk, err := m.GetMiniBlock(id)
->>>>>>> 0d21db47
 	if err != nil {
 		m.Error("could not retrieve block %v from database ", id)
 		return nil, err
@@ -259,14 +244,7 @@
 	return nil
 }
 
-<<<<<<< HEAD
-func (m *meshDB) writeBlock(bl *Block) error {
-	bytes, err := BlockHeaderToBytes(newBlockHeader(bl))
-	if err != nil {
-		return fmt.Errorf("could not encode bl")
-=======
 func (m *MeshDB) writeBlock(bl *Block) error {
->>>>>>> 0d21db47
 
 	txids, err := m.writeTransactions(bl)
 	if err != nil {
@@ -285,24 +263,7 @@
 
 	m.updateLayerWithBlock(bl)
 
-<<<<<<< HEAD
-	return nil
-}
-
-//todo this overwrites the previous value if it exists
-func (m *meshDB) AddLayer(layer *Layer) error {
-	if len(layer.blocks) == 0 {
-		m.layers.Put(layer.Index().ToBytes(), []byte{})
-		return nil
-	}
-
-	//add blocks to mDB
-	for _, bl := range layer.blocks {
-		m.writeBlock(bl)
-	}
-=======
 	m.blockCache.put(minblock)
->>>>>>> 0d21db47
 
 	return nil
 }
@@ -313,20 +274,20 @@
 	lm.m.Lock()
 	defer lm.m.Unlock()
 	ids, err := m.layers.Get(block.LayerIndex.ToBytes())
-	var blockIds []BlockID
+	var blockIds map[BlockID]bool
 	if err != nil {
 		//layer doesnt exist, need to insert new layer
 		ids = []byte{}
-		blockIds = make([]BlockID, 0, layerSize)
+		blockIds = make(map[BlockID]bool)
 	} else {
-		blockIds, err = BytesToBlockIds(ids)
+		blockIds, err = bytesToBlockIds(ids)
 		if err != nil {
 			return errors.New("could not get all blocks from database ")
 		}
 	}
 	m.Debug("added block %v to layer %v", block.ID(), block.LayerIndex)
-	blockIds = append(blockIds, block.ID())
-	w, err := BlockIdsAsBytes(blockIds)
+	blockIds[block.ID()] = true
+	w, err := blockIdsAsBytes(blockIds)
 	if err != nil {
 		return errors.New("could not encode layer block ids")
 	}
@@ -334,19 +295,11 @@
 	return nil
 }
 
-<<<<<<< HEAD
-func (m *meshDB) getLayerBlocks(ids []BlockID) ([]*Block, error) {
-
-	blocks := make([]*Block, 0, len(ids))
-	for _, k := range ids {
-		block, err := m.getBlock(k)
-=======
 func (m *MeshDB) getLayerBlocks(ids map[BlockID]bool) ([]*Block, error) {
 
 	blocks := make([]*Block, 0, len(ids))
 	for k := range ids {
 		block, err := m.GetBlock(k)
->>>>>>> 0d21db47
 		if err != nil {
 			return nil, errors.New("could not retrieve block " + fmt.Sprint(k) + " " + err.Error())
 		}
