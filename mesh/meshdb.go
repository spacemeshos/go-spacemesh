package mesh

import (
	"bytes"
	"container/list"
	"context"
	"encoding/binary"
	"encoding/hex"
	"errors"
	"fmt"
	"math/big"
	"path/filepath"
	"sync"

	"github.com/spacemeshos/go-spacemesh/common/types"
	"github.com/spacemeshos/go-spacemesh/database"
	"github.com/spacemeshos/go-spacemesh/log"
	"github.com/spacemeshos/go-spacemesh/pendingtxs"
)

type layerMutex struct {
	m            sync.Mutex
	layerWorkers uint32
}

// ErrInvalidLayer signifies that hare has failed for a given layer, thus marking it invalid
var ErrInvalidLayer = errors.New("layer invalid")

// DB represents a mesh database instance
type DB struct {
	log.Log
	blockCache            blockCache
	layers                database.Database
	blocks                database.Database
	transactions          database.Database
	contextualValidity    database.Database
	general               database.Database
	unappliedTxs          database.Database
	inputVector           database.Database
	unappliedTxsMutex     sync.Mutex
	blockMutex            sync.RWMutex
	orphanBlocks          map[types.LayerID]map[types.BlockID]struct{}
	invalidatedLayers     map[types.LayerID]struct{} // layers for which Hare has failed
	coinflips             map[types.LayerID]bool     // weak coinflip results from Hare
	layerMutex            map[types.LayerID]*layerMutex
	lhMutex               sync.Mutex
	InputVectorBackupFunc func(id types.LayerID) ([]types.BlockID, error)
	exit                  chan struct{}
}

// NewPersistentMeshDB creates an instance of a mesh database
func NewPersistentMeshDB(path string, blockCacheSize int, logger log.Log) (*DB, error) {
	bdb, err := database.NewLDBDatabase(filepath.Join(path, "blocks"), 0, 0, logger)
	if err != nil {
		return nil, fmt.Errorf("failed to initialize blocks db: %v", err)
	}
	ldb, err := database.NewLDBDatabase(filepath.Join(path, "layers"), 0, 0, logger)
	if err != nil {
		return nil, fmt.Errorf("failed to initialize layers db: %v", err)
	}
	vdb, err := database.NewLDBDatabase(filepath.Join(path, "validity"), 0, 0, logger)
	if err != nil {
		return nil, fmt.Errorf("failed to initialize validity db: %v", err)
	}
	tdb, err := database.NewLDBDatabase(filepath.Join(path, "transactions"), 0, 0, logger)
	if err != nil {
		return nil, fmt.Errorf("failed to initialize transactions db: %v", err)
	}
	gdb, err := database.NewLDBDatabase(filepath.Join(path, "general"), 0, 0, logger)
	if err != nil {
		return nil, fmt.Errorf("failed to initialize general db: %v", err)
	}
	utx, err := database.NewLDBDatabase(filepath.Join(path, "unappliedTxs"), 0, 0, logger)
	if err != nil {
		return nil, fmt.Errorf("failed to initialize mesh unappliedTxs db: %v", err)
	}
	iv, err := database.NewLDBDatabase(filepath.Join(path, "inputvector"), 0, 0, logger)
	if err != nil {
		return nil, fmt.Errorf("failed to initialize mesh unappliedTxs db: %v", err)
	}

	ll := &DB{
		Log:                logger,
		blockCache:         newBlockCache(blockCacheSize * layerSize),
		blocks:             bdb,
		layers:             ldb,
		transactions:       tdb,
		general:            gdb,
		contextualValidity: vdb,
		unappliedTxs:       utx,
		inputVector:        iv,
		orphanBlocks:       make(map[types.LayerID]map[types.BlockID]struct{}),
		invalidatedLayers:  make(map[types.LayerID]struct{}),
		coinflips:          make(map[types.LayerID]bool),
		layerMutex:         make(map[types.LayerID]*layerMutex),
		exit:               make(chan struct{}),
	}
	for _, blk := range GenesisLayer().Blocks() {
		ll.Log.With().Info("adding genesis block", blk.ID(), blk.LayerIndex)
		if err := ll.AddBlock(blk); err != nil {
<<<<<<< HEAD
			log.With().Error("error inserting genesis block to db", blk.ID(), blk.LayerIndex)
		}
		if err := ll.SaveContextualValidity(blk.ID(), blk.LayerIndex, true); err != nil {
			log.With().Error("error inserting genesis block to db", blk.ID(), blk.LayerIndex)
=======
			ll.Log.With().Error("Error inserting genesis block to db", blk.ID(), blk.LayerIndex)
		}
		if err := ll.SaveContextualValidity(blk.ID(), true); err != nil {
			ll.Log.With().Error("Error inserting genesis block to db", blk.ID(), blk.LayerIndex)
>>>>>>> 33c175d4
		}
	}
	if err := ll.SaveLayerInputVectorByID(context.Background(), GenesisLayer().Index(), types.BlockIDs(GenesisLayer().Blocks())); err != nil {
		log.With().Error("Error inserting genesis input vector to db", GenesisLayer().Index())
	}
	return ll, err
}

// PersistentData checks to see if db is empty
func (m *DB) PersistentData() bool {
	if _, err := m.general.Get(constLATEST); err == nil {
		m.Info("found data to recover on disk")
		return true
	}
	m.Info("did not find data to recover on disk")
	return false
}

// NewMemMeshDB is a mock used for testing
func NewMemMeshDB(log log.Log) *DB {
	ll := &DB{
		Log:                log,
		blockCache:         newBlockCache(100 * layerSize),
		blocks:             database.NewMemDatabase(),
		layers:             database.NewMemDatabase(),
		general:            database.NewMemDatabase(),
		contextualValidity: database.NewMemDatabase(),
		transactions:       database.NewMemDatabase(),
		unappliedTxs:       database.NewMemDatabase(),
		inputVector:        database.NewMemDatabase(),
		orphanBlocks:       make(map[types.LayerID]map[types.BlockID]struct{}),
		invalidatedLayers:  make(map[types.LayerID]struct{}),
		coinflips:          make(map[types.LayerID]bool),
		layerMutex:         make(map[types.LayerID]*layerMutex),
		exit:               make(chan struct{}),
	}
	for _, blk := range GenesisLayer().Blocks() {
		// these are only used for testing so we can safely ignore errors here
		_ = ll.AddBlock(blk)
		_ = ll.SaveContextualValidity(blk.ID(), blk.LayerIndex, true)
	}
	if err := ll.SaveLayerInputVectorByID(context.Background(), GenesisLayer().Index(), types.BlockIDs(GenesisLayer().Blocks())); err != nil {
		log.With().Error("Error inserting genesis input vector to db", GenesisLayer().Index())
	}
	return ll
}

// Close closes all resources
func (m *DB) Close() {
	close(m.exit)
	m.blocks.Close()
	m.layers.Close()
	m.transactions.Close()
	m.unappliedTxs.Close()
	m.inputVector.Close()
	m.general.Close()
	m.contextualValidity.Close()
}

// todo: for now, these methods are used to export dbs to sync, think about merging the two packages

// Blocks exports the block database
func (m *DB) Blocks() database.Getter {
	m.blockMutex.RLock()
	defer m.blockMutex.RUnlock()
	return NewBlockFetcherDB(m)
}

// Transactions exports the transactions DB
func (m *DB) Transactions() database.Getter {
	return m.transactions
}

// InputVector exports the inputvector DB
func (m *DB) InputVector() database.Getter {
	return m.inputVector
}

// ErrAlreadyExist error returned when adding an existing value to the database
var ErrAlreadyExist = errors.New("block already exists in database")

// AddBlock adds a block to the database
func (m *DB) AddBlock(bl *types.Block) error {
	m.blockMutex.Lock()
	defer m.blockMutex.Unlock()
	if _, err := m.getBlockBytes(bl.ID()); err == nil {
		m.With().Warning(ErrAlreadyExist.Error(), bl.ID())
		return ErrAlreadyExist
	}
	if err := m.writeBlock(bl); err != nil {
		return err
	}
	return nil
}

// GetBlock gets a block from the database by id
func (m *DB) GetBlock(id types.BlockID) (*types.Block, error) {
	if blkh := m.blockCache.Get(id); blkh != nil {
		return blkh, nil
	}

	b, err := m.getBlockBytes(id)
	if err != nil {
		return nil, err
	}
	mbk := &types.DBBlock{}
	if err := types.BytesToInterface(b, mbk); err != nil {
		return nil, err
	}
	return mbk.ToBlock(), nil
}

// LayerBlocks retrieves all blocks from a layer by layer index
func (m *DB) LayerBlocks(index types.LayerID) ([]*types.Block, error) {
	ids, err := m.LayerBlockIds(index)
	if err != nil {
		return nil, err
	}

	blocks := make([]*types.Block, 0, len(ids))
	for _, k := range ids {
		block, err := m.GetBlock(k)
		if err != nil {
			return nil, fmt.Errorf("could not retrieve block %s %s", k.String(), err)
		}
		blocks = append(blocks, block)
	}

	return blocks, nil
}

// ForBlockInView traverses all blocks in a view and uses blockHandler func on each block
// The block handler func should return two values - a bool indicating whether or not we should stop traversing after the current block (happy flow)
// and an error indicating that an error occurred while handling the block, the traversing will stop in that case as well (error flow)
func (m *DB) ForBlockInView(view map[types.BlockID]struct{}, layer types.LayerID, blockHandler func(block *types.Block) (bool, error)) error {
	blocksToVisit := list.New()
	for id := range view {
		blocksToVisit.PushBack(id)
	}
	seenBlocks := make(map[types.BlockID]struct{})
	for blocksToVisit.Len() > 0 {
		block, err := m.GetBlock(blocksToVisit.Remove(blocksToVisit.Front()).(types.BlockID))
		if err != nil {
			return err
		}

		// catch blocks that were referenced after more than one layer, and slipped through the stop condition
		if block.LayerIndex.Before(layer) {
			continue
		}

		// execute handler
		stop, err := blockHandler(block)
		if err != nil {
			return err
		}

		if stop {
			m.Log.With().Debug("ForBlockInView stopped", block.ID())
			break
		}

		// stop condition: referenced blocks must be in lower layers, so we don't traverse them
		if block.LayerIndex == layer {
			continue
		}

		// push children to bfs queue
		for _, id := range append(block.ForDiff, append(block.AgainstDiff, block.NeutralDiff...)...) {
			if _, found := seenBlocks[id]; !found {
				seenBlocks[id] = struct{}{}
				blocksToVisit.PushBack(id)
			}
		}
	}
	return nil
}

// LayerBlockIds retrieves all block ids from a layer by layer index
func (m *DB) LayerBlockIds(index types.LayerID) ([]types.BlockID, error) {
	idsBytes, err := m.layers.Get(index.Bytes())
	if err != nil {
		return nil, err
	}

	if len(idsBytes) == 0 {
		// zero block layer
		return []types.BlockID{}, nil
	}

	blockIds, err := types.BytesToBlockIds(idsBytes)
	if err != nil {
		return nil, errors.New("could not get all blocks from database")
	}

	return blockIds, nil
}

// AddZeroBlockLayer tags lyr as a layer without blocks
func (m *DB) AddZeroBlockLayer(index types.LayerID) error {
	blockIds := make([]types.BlockID, 0, 1)
	w, err := types.BlockIdsToBytes(blockIds)
	if err != nil {
		return errors.New("could not encode layer blk ids")
	}
	return m.layers.Put(index.Bytes(), w)
}

func (m *DB) getBlockBytes(id types.BlockID) ([]byte, error) {
	return m.blocks.Get(id.AsHash32().Bytes())
}

// ContextualValidity retrieves opinion on block from the database
func (m *DB) ContextualValidity(id types.BlockID) (bool, error) {
	b, err := m.contextualValidity.Get(id.Bytes())
	if err != nil {
		return false, err
	}
	return b[0] == 1, nil // bytes to bool
}

// SaveContextualValidity persists opinion on block to the database
func (m *DB) SaveContextualValidity(id types.BlockID, _ types.LayerID, valid bool) error {
	var v []byte
	if valid {
		v = constTrue
	} else {
		v = constFalse
	}
	m.With().Debug("save block contextual validity", id, log.Bool("validity", valid))
	return m.contextualValidity.Put(id.Bytes(), v)
}

// SaveLayerInputVector saves the input vote vector for a layer (hare results)
func (m *DB) SaveLayerInputVector(hash types.Hash32, vector []types.BlockID) error {
	bytes, err := types.InterfaceToBytes(vector)
	if err != nil {
		return err
	}

	return m.inputVector.Put(hash.Bytes(), bytes)
}

// InvalidateLayer receives notification from Hare that it failed for a layer. If Hare explicitly fails for a
// layer, we consider all blocks in that layer to be invalid. Note that simply not having received a layer from Hare
// as _validated_ is not sufficient information since we might still be waiting for Hare to finish for the layer. This
// method lets us know that Hare has given up.
func (m *DB) InvalidateLayer(ctx context.Context, layerID types.LayerID) {
	m.WithContext(ctx).With().Info("recording hare invalidated layer in mesh", layerID)
	m.invalidatedLayers[layerID] = struct{}{}
}

// RecordCoinflip saves the weak coinflip result to memory for the given layer
func (m *DB) RecordCoinflip(ctx context.Context, layerID types.LayerID, coinflip bool) {
	m.WithContext(ctx).With().Info("recording coinflip result for layer in mesh",
		layerID,
		log.Bool("coinflip", coinflip))
	m.coinflips[layerID] = coinflip
}

// GetCoinflip returns the weak coinflip result for the given layer
func (m *DB) GetCoinflip(ctx context.Context, layerID types.LayerID) (bool, bool) {
	coin, exists := m.coinflips[layerID]
	return coin, exists
}

<<<<<<< HEAD
func (m *DB) defaultGetLayerInputVectorByID(lyrid types.LayerID) ([]types.BlockID, error) {
	by, err := m.inputVector.Get(types.CalcHash32(lyrid.Bytes()).Bytes())
	if err != nil {
		// check if this layer was marked invalid
		if _, ok := m.invalidatedLayers[lyrid]; ok {
			return nil, ErrInvalidLayer
		}

		// otherwise, no result, so we're still waiting for Hare results (or won't ever get them) for this layer
=======
func (m *DB) defaulGetLayerInputVectorByID(id types.LayerID) ([]types.BlockID, error) {
	by, err := m.inputVector.Get(types.CalcHash32(id.Bytes()).Bytes())
	if err != nil {
>>>>>>> 33c175d4
		return nil, err
	}
	var v []types.BlockID
	// note: an EMPTY (non-nil) vector will come back as NIL here (this appears to be a quirk of XDR)
	err = types.BytesToInterface(by, &v)
	return v, err
}

// GetLayerInputVector gets the input vote vector for a layer (hare results)
func (m *DB) GetLayerInputVector(hash types.Hash32) ([]types.BlockID, error) {
	by, err := m.inputVector.Get(hash.Bytes())
	if err != nil {
		return nil, err
	}
	var v []types.BlockID
	err = types.BytesToInterface(by, &v)
	return v, err
}

// GetLayerInputVectorByID gets the input vote vector for a layer (hare results)
func (m *DB) GetLayerInputVectorByID(id types.LayerID) ([]types.BlockID, error) {
	if m.InputVectorBackupFunc != nil {
		return m.InputVectorBackupFunc(id)
	}
	return m.defaultGetLayerInputVectorByID(id)
}

// SaveLayerInputVectorByID gets the input vote vector for a layer (hare results)
func (m *DB) SaveLayerInputVectorByID(ctx context.Context, id types.LayerID, blks []types.BlockID) error {
	hash := types.CalcHash32(id.Bytes())
<<<<<<< HEAD
	m.With().Info("saving input vector by layerid", id, hash, log.Int("num_blocks", len(blks)))
	return m.SaveLayerInputVector(hash, blks)
}

// SaveLayerHashInputVector saves the input vote vector for a layer (hare results) using its hash
func (m *DB) SaveLayerHashInputVector(h types.Hash32, data []byte) error {
	m.With().Info("saved input vector for hash", log.String("layerhash", h.ShortString()))
	return m.inputVector.Put(h.Bytes(), data)
=======
	m.With().Info("saving input vector",
		id,
		log.String("iv_hash", hash.ShortString()))

	bytes, err := types.InterfaceToBytes(blks)
	if err != nil {
		return err
	}

	return m.inputVector.Put(hash.Bytes(), bytes)
>>>>>>> 33c175d4
}

func (m *DB) writeBlock(bl *types.Block) error {
	block := &types.DBBlock{
		MiniBlock: bl.MiniBlock,
		ID:        bl.ID(),
		Signature: bl.Signature,
		MinerID:   bl.MinerID().Bytes(),
	}
	if bytes, err := types.InterfaceToBytes(block); err != nil {
		return fmt.Errorf("could not encode block: %w", err)
	} else if err := m.blocks.Put(bl.ID().AsHash32().Bytes(), bytes); err != nil {
		return fmt.Errorf("could not add block %v to database: %w", bl.ID(), err)
	} else if err := m.updateLayerWithBlock(bl); err != nil {
		return fmt.Errorf("could not update layer %v with new block %v: %w", bl.Layer(), bl.ID(), err)
	}

	m.blockCache.put(bl)
	return nil
}

func (m *DB) updateLayerWithBlock(blk *types.Block) error {
	lm := m.getLayerMutex(blk.LayerIndex)
	defer m.endLayerWorker(blk.LayerIndex)

	lm.m.Lock()
	defer lm.m.Unlock()

	ids, err := m.layers.Get(blk.LayerIndex.Bytes())
	var blockIds []types.BlockID
	if err != nil {
		// layer doesn't exist, need to insert new layer
		blockIds = make([]types.BlockID, 0, 1)
	} else {
		blockIds, err = types.BytesToBlockIds(ids)
		if err != nil {
			return fmt.Errorf("could not get all blocks from database for layer %v: %w", blk.LayerIndex, err)
		}
	}
	m.With().Debug("added block to database layer index", blk.ID(), blk.LayerIndex)

	blockIds = append(blockIds, blk.ID())
	types.SortBlockIDs(blockIds)
	w, err := types.BlockIdsToBytes(blockIds)
	if err != nil {
		return fmt.Errorf("could not encode layer block ids for layer %v: %w", blk.LayerIndex, err)
	}
	err = m.layers.Put(blk.LayerIndex.Bytes(), w)
	if err != nil {
		return fmt.Errorf("could not write updated layer index to database for layer %v: %w", blk.LayerIndex, err)
	}

	// TODO: unhandled error
	m.layers.Put(blk.LayerIndex.Bytes(), w)
	hash := types.CalcBlocksHash32(blockIds, nil)
	m.persistLayerHash(blk.LayerIndex, hash)

	return nil
}

func (m *DB) getLayerHashKey(layerID types.LayerID) []byte {
	return []byte(fmt.Sprintf("layerHash_%v", layerID.Bytes()))
}

// GetLayerHash returns layer hash for received blocks
func (msh *Mesh) GetLayerHash(layerID types.LayerID) types.Hash32 {
	h := types.Hash32{}
	bts, err := msh.general.Get(msh.getLayerHashKey(layerID))
	if err != nil {
		return types.Hash32{}
	}
	h.SetBytes(bts)
	return h
}

func (m *DB) persistLayerHash(layerID types.LayerID, hash types.Hash32) {
	if err := m.general.Put(m.getLayerHashKey(layerID), hash.Bytes()); err != nil {
		m.With().Error("failed to persist layer hash", log.Err(err), layerID,
			log.String("layer_hash", hash.ShortString()))
	}

	// we store a double index here because most of the code uses layer ID as key, currently only sync reads layer by hash
	// when this changes we can simply point to the layes
	if err := m.general.Put(hash.Bytes(), layerID.Bytes()); err != nil {
		m.With().Error("failed to persist layer hash", log.Err(err), layerID,
			log.String("layer_hash", hash.ShortString()))
	}
}

// try delete layer Handler (deletes if pending pendingCount is 0)
func (m *DB) endLayerWorker(index types.LayerID) {
	m.lhMutex.Lock()
	defer m.lhMutex.Unlock()

	ll, found := m.layerMutex[index]
	if !found {
		panic("trying to double close layer mutex")
	}

	ll.layerWorkers--
	if ll.layerWorkers == 0 {
		delete(m.layerMutex, index)
	}
}

// returns the existing layer Handler (crates one if doesn't exist)
func (m *DB) getLayerMutex(index types.LayerID) *layerMutex {
	m.lhMutex.Lock()
	defer m.lhMutex.Unlock()
	ll, found := m.layerMutex[index]
	if !found {
		ll = &layerMutex{}
		m.layerMutex[index] = ll
	}
	ll.layerWorkers++
	return ll
}

func getRewardKey(l types.LayerID, account types.Address, smesherID types.NodeID) []byte {
	return new(keyBuilder).
		WithAccountRewardsPrefix().
		WithAddress(account).
		WithNodeID(smesherID).
		WithLayerID(l).
		Bytes()
}

func getRewardKeyPrefix(account types.Address) []byte {
	return new(keyBuilder).
		WithAccountRewardsPrefix().
		WithAddress(account).
		Bytes()
}

// This function gets the reward key for a particular smesherID
// format for the index "s_<smesherid>_<accountid>_<layerid> -> r_<accountid>_<smesherid>_<layerid> -> the actual reward"
func getSmesherRewardKey(l types.LayerID, smesherID types.NodeID, account types.Address) []byte {
	return new(keyBuilder).
		WithSmesherRewardsPrefix().
		WithNodeID(smesherID).
		WithAddress(account).
		WithLayerID(l).
		Bytes()
}

// use r_ for one and s_ for the other so the namespaces can't collide
func getSmesherRewardKeyPrefix(smesherID types.NodeID) []byte {
	return new(keyBuilder).
		WithSmesherRewardsPrefix().
		WithNodeID(smesherID).Bytes()
}

type keyBuilder struct {
	buf bytes.Buffer
}

func parseLayerIDFromRewardsKey(buf []byte) types.LayerID {
	if len(buf) < 4 {
		panic("key that contains layer id must be atleast 4 bytes")
	}
	return types.NewLayerID(binary.BigEndian.Uint32(buf[len(buf)-4:]))
}

func (k *keyBuilder) WithLayerID(l types.LayerID) *keyBuilder {
	buf := make([]byte, 4)
	// NOTE(dshulyak) big endian produces lexicographically ordered bytes.
	// some queries can be optimizaed by using range queries instead of point queries.
	binary.BigEndian.PutUint32(buf, l.Uint32())
	k.buf.Write(buf)
	return k
}

func (k *keyBuilder) WithOriginPrefix() *keyBuilder {
	k.buf.WriteString("a_o_")
	return k
}

func (k *keyBuilder) WithDestPrefix() *keyBuilder {
	k.buf.WriteString("a_d_")
	return k
}

func (k *keyBuilder) WithAccountRewardsPrefix() *keyBuilder {
	k.buf.WriteString("r_")
	return k
}

func (k *keyBuilder) WithSmesherRewardsPrefix() *keyBuilder {
	k.buf.WriteString("s_")
	return k
}

func (k *keyBuilder) WithAddress(addr types.Address) *keyBuilder {
	k.buf.Write(addr.Bytes())
	return k
}

func (k *keyBuilder) WithNodeID(id types.NodeID) *keyBuilder {
	k.buf.WriteString(id.Key)
	k.buf.Write(id.VRFPublicKey)
	return k
}

func (k *keyBuilder) WithBytes(buf []byte) *keyBuilder {
	k.buf.Write(buf)
	return k
}

func (k *keyBuilder) Bytes() []byte {
	return k.buf.Bytes()
}

func getTransactionOriginKey(l types.LayerID, t *types.Transaction) []byte {
	return new(keyBuilder).
		WithOriginPrefix().
		WithBytes(t.Origin().Bytes()).
		WithLayerID(l).
		WithBytes(t.ID().Bytes()).
		Bytes()
}

func getTransactionDestKey(l types.LayerID, t *types.Transaction) []byte {
	return new(keyBuilder).
		WithDestPrefix().
		WithBytes(t.Recipient.Bytes()).
		WithLayerID(l).
		WithBytes(t.ID().Bytes()).
		Bytes()
}

func getTransactionOriginKeyPrefix(l types.LayerID, account types.Address) []byte {
	return new(keyBuilder).
		WithOriginPrefix().
		WithBytes(account.Bytes()).
		WithLayerID(l).
		Bytes()
}

func getTransactionDestKeyPrefix(l types.LayerID, account types.Address) []byte {
	return new(keyBuilder).
		WithDestPrefix().
		WithBytes(account.Bytes()).
		WithLayerID(l).
		Bytes()
}

// DbTransaction is the transaction type stored in DB
type DbTransaction struct {
	*types.Transaction
	Origin  types.Address
	BlockID types.BlockID
	LayerID types.LayerID
}

func newDbTransaction(tx *types.Transaction, blockID types.BlockID, layerID types.LayerID) *DbTransaction {
	return &DbTransaction{
		Transaction: tx,
		Origin:      tx.Origin(),
		BlockID:     blockID,
		LayerID:     layerID,
	}
}

func (t DbTransaction) getTransaction() *types.MeshTransaction {
	t.Transaction.SetOrigin(t.Origin)

	return &types.MeshTransaction{
		Transaction: *t.Transaction,
		LayerID:     t.LayerID,
		BlockID:     t.BlockID,
	}
}

// writeTransactions writes all transactions associated with a block atomically.
func (m *DB) writeTransactions(block *types.Block, txs ...*types.Transaction) error {
	batch := m.transactions.NewBatch()
	for _, t := range txs {
		bytes, err := types.InterfaceToBytes(newDbTransaction(t, block.ID(), block.Layer()))
		if err != nil {
			return fmt.Errorf("could not marshall tx %v to bytes: %v", t.ID().ShortString(), err)
		}
		m.Log.With().Debug("storing transaction", t.ID(), log.Int("tx_length", len(bytes)))
		if err := batch.Put(t.ID().Bytes(), bytes); err != nil {
			return fmt.Errorf("could not write tx %v to database: %v", t.ID().ShortString(), err)
		}
		// write extra index for querying txs by account
		if err := batch.Put(getTransactionOriginKey(block.Layer(), t), t.ID().Bytes()); err != nil {
			return fmt.Errorf("could not write tx %v to database: %v", t.ID().ShortString(), err)
		}
		if err := batch.Put(getTransactionDestKey(block.Layer(), t), t.ID().Bytes()); err != nil {
			return fmt.Errorf("could not write tx %v to database: %v", t.ID().ShortString(), err)
		}
		m.Debug("wrote tx %v to db", t.ID().ShortString())
	}
	err := batch.Write()
	if err != nil {
		return fmt.Errorf("failed to write transactions: %v", err)
	}
	return nil
}

// We're not using the existing reward type because the layer is implicit in the key
type dbReward struct {
	TotalReward         uint64
	LayerRewardEstimate uint64
	SmesherID           types.NodeID
	Coinbase            types.Address
	// TotalReward - LayerRewardEstimate = FeesEstimate
}

func (m *DB) writeTransactionRewards(l types.LayerID, accountBlockCount map[types.Address]map[string]uint64, totalReward, layerReward *big.Int) error {
	batch := m.transactions.NewBatch()
	for account, smesherAccountEntry := range accountBlockCount {
		for smesherString, cnt := range smesherAccountEntry {
			smesherEntry, err := types.StringToNodeID(smesherString)
			if err != nil {
				return fmt.Errorf("could not convert String to NodeID for %v: %v", smesherString, err)
			}
			reward := dbReward{TotalReward: cnt * totalReward.Uint64(), LayerRewardEstimate: cnt * layerReward.Uint64(), SmesherID: *smesherEntry, Coinbase: account}
			if b, err := types.InterfaceToBytes(&reward); err != nil {
				return fmt.Errorf("could not marshal reward for %v: %v", account.Short(), err)
			} else if err := batch.Put(getRewardKey(l, account, *smesherEntry), b); err != nil {
				return fmt.Errorf("could not write reward to %v to database: %v", account.Short(), err)
			} else if err := batch.Put(getSmesherRewardKey(l, *smesherEntry, account), getRewardKey(l, account, *smesherEntry)); err != nil {
				return fmt.Errorf("could not write reward key for smesherID %v to database: %v", smesherEntry.ShortString(), err)
			}
		}
	}
	return batch.Write()
}

// GetRewards retrieves account's rewards by address
func (m *DB) GetRewards(account types.Address) (rewards []types.Reward, err error) {
	it := m.transactions.Find(getRewardKeyPrefix(account))
	for it.Next() {
		if it.Key() == nil {
			break
		}
		layer := parseLayerIDFromRewardsKey(it.Key())
		var reward dbReward
		err = types.BytesToInterface(it.Value(), &reward)
		if err != nil {
			return nil, fmt.Errorf("failed to unmarshal reward: %v", err)
		}
		rewards = append(rewards, types.Reward{
			Layer:               layer,
			TotalReward:         reward.TotalReward,
			LayerRewardEstimate: reward.LayerRewardEstimate,
			SmesherID:           reward.SmesherID,
			Coinbase:            reward.Coinbase,
		})
	}
	return
}

// GetRewardsBySmesherID retrieves rewards by smesherID
func (m *DB) GetRewardsBySmesherID(smesherID types.NodeID) (rewards []types.Reward, err error) {
	it := m.transactions.Find(getSmesherRewardKeyPrefix(smesherID))
	for it.Next() {
		if it.Key() == nil {
			break
		}
		layer := parseLayerIDFromRewardsKey(it.Key())
		if err != nil {
			return nil, fmt.Errorf("error parsing db key %s: %v", it.Key(), err)
		}
		// find the key to the actual reward struct, which is in it.Value()
		var reward dbReward
		rewardBytes, err := m.transactions.Get(it.Value())
		if err != nil {
			return nil, fmt.Errorf("wrong key in db %s: %v", it.Value(), err)
		}
		if err = types.BytesToInterface(rewardBytes, &reward); err != nil {
			return nil, fmt.Errorf("failed to unmarshal reward: %v", err)
		}
		rewards = append(rewards, types.Reward{
			Layer:               layer,
			TotalReward:         reward.TotalReward,
			LayerRewardEstimate: reward.LayerRewardEstimate,
			SmesherID:           reward.SmesherID,
			Coinbase:            reward.Coinbase,
		})
	}
	return
}

func (m *DB) addToUnappliedTxs(txs []*types.Transaction, layer types.LayerID) error {
	groupedTxs := groupByOrigin(txs)

	for addr, accountTxs := range groupedTxs {
		if err := m.addToAccountTxs(addr, accountTxs, layer); err != nil {
			return err
		}
	}
	return nil
}

func (m *DB) addToAccountTxs(addr types.Address, accountTxs []*types.Transaction, layer types.LayerID) error {
	m.unappliedTxsMutex.Lock()
	defer m.unappliedTxsMutex.Unlock()

	// TODO: instead of storing a list, use LevelDB's prefixed keys and then iterate all relevant keys
	pending, err := m.getAccountPendingTxs(addr)
	if err != nil {
		return err
	}
	pending.Add(layer, accountTxs...)
	if err := m.storeAccountPendingTxs(addr, pending); err != nil {
		return err
	}
	return nil
}

func (m *DB) removeFromUnappliedTxs(accepted []*types.Transaction) (grouped map[types.Address][]*types.Transaction, accounts map[types.Address]struct{}) {
	grouped = groupByOrigin(accepted)
	accounts = make(map[types.Address]struct{})
	for account := range grouped {
		accounts[account] = struct{}{}
	}
	for account := range accounts {
		m.removeFromAccountTxs(account, grouped)
	}
	return
}

func (m *DB) removeFromAccountTxs(account types.Address, gAccepted map[types.Address][]*types.Transaction) {
	m.unappliedTxsMutex.Lock()
	defer m.unappliedTxsMutex.Unlock()

	// TODO: instead of storing a list, use LevelDB's prefixed keys and then iterate all relevant keys
	pending, err := m.getAccountPendingTxs(account)
	if err != nil {
		m.With().Error("failed to get account pending txs",
			log.String("address", account.Short()), log.Err(err))
		return
	}
	pending.RemoveAccepted(gAccepted[account])
	if err := m.storeAccountPendingTxs(account, pending); err != nil {
		m.With().Error("failed to store account pending txs",
			log.String("address", account.Short()), log.Err(err))
	}
}

func (m *DB) removeRejectedFromAccountTxs(account types.Address, rejected map[types.Address][]*types.Transaction, layer types.LayerID) {
	m.unappliedTxsMutex.Lock()
	defer m.unappliedTxsMutex.Unlock()

	// TODO: instead of storing a list, use LevelDB's prefixed keys and then iterate all relevant keys
	pending, err := m.getAccountPendingTxs(account)
	if err != nil {
		m.With().Error("failed to get account pending txs",
			layer, log.String("address", account.Short()), log.Err(err))
		return
	}
	pending.RemoveRejected(rejected[account], layer)
	if err := m.storeAccountPendingTxs(account, pending); err != nil {
		m.With().Error("failed to store account pending txs",
			layer, log.String("address", account.Short()), log.Err(err))
	}
}

func (m *DB) storeAccountPendingTxs(account types.Address, pending *pendingtxs.AccountPendingTxs) error {
	if pending.IsEmpty() {
		if err := m.unappliedTxs.Delete(account.Bytes()); err != nil {
			return fmt.Errorf("failed to delete empty pending txs for account %v: %v", account.Short(), err)
		}
		return nil
	}
	if accountTxsBytes, err := types.InterfaceToBytes(&pending); err != nil {
		return fmt.Errorf("failed to marshal account pending txs: %v", err)
	} else if err := m.unappliedTxs.Put(account.Bytes(), accountTxsBytes); err != nil {
		return fmt.Errorf("failed to store mesh txs for address %s", account.Short())
	}
	return nil
}

func (m *DB) getAccountPendingTxs(addr types.Address) (*pendingtxs.AccountPendingTxs, error) {
	accountTxsBytes, err := m.unappliedTxs.Get(addr.Bytes())
	if err != nil && err != database.ErrNotFound {
		return nil, fmt.Errorf("failed to get mesh txs for account %s", addr.Short())
	}
	if err == database.ErrNotFound {
		return pendingtxs.NewAccountPendingTxs(), nil
	}
	var pending pendingtxs.AccountPendingTxs
	if err := types.BytesToInterface(accountTxsBytes, &pending); err != nil {
		return nil, fmt.Errorf("failed to unmarshal account pending txs: %v", err)
	}
	return &pending, nil
}

func groupByOrigin(txs []*types.Transaction) map[types.Address][]*types.Transaction {
	grouped := make(map[types.Address][]*types.Transaction)
	for _, tx := range txs {
		grouped[tx.Origin()] = append(grouped[tx.Origin()], tx)
	}
	return grouped
}

// GetProjection returns projection of address
func (m *DB) GetProjection(addr types.Address, prevNonce, prevBalance uint64) (nonce, balance uint64, err error) {
	pending, err := m.getAccountPendingTxs(addr)
	if err != nil {
		return 0, 0, err
	}
	nonce, balance = pending.GetProjection(prevNonce, prevBalance)
	return nonce, balance, nil
}

// GetTransactions retrieves a list of txs by their id's
func (m *DB) GetTransactions(transactions []types.TransactionID) (txs []*types.Transaction, missing map[types.TransactionID]struct{}) {
	missing = make(map[types.TransactionID]struct{})
	txs = make([]*types.Transaction, 0, len(transactions))
	for _, id := range transactions {
		if tx, err := m.GetMeshTransaction(id); err != nil {
			m.With().Warning("could not fetch tx", id, log.Err(err))
			missing[id] = struct{}{}
		} else {
			txs = append(txs, &tx.Transaction)
		}
	}
	return
}

// GetMeshTransactions retrieves list of txs with information in what blocks and layers they are included.
func (m *DB) GetMeshTransactions(transactions []types.TransactionID) ([]*types.MeshTransaction, map[types.TransactionID]struct{}) {
	var (
		missing = map[types.TransactionID]struct{}{}
		txs     = make([]*types.MeshTransaction, 0, len(transactions))
	)
	for _, id := range transactions {
		tx, err := m.GetMeshTransaction(id)
		if err != nil {
			m.With().Warning("could not fetch tx", id, log.Err(err))
			missing[id] = struct{}{}
		} else {
			txs = append(txs, tx)
		}
	}
	return txs, missing
}

// GetMeshTransaction retrieves a tx by its id
func (m *DB) GetMeshTransaction(id types.TransactionID) (*types.MeshTransaction, error) {
	tBytes, err := m.transactions.Get(id[:])
	if err != nil {
		return nil, fmt.Errorf("could not find transaction in database %v err=%v", hex.EncodeToString(id[:]), err)
	}
	var dbTx DbTransaction
	err = types.BytesToInterface(tBytes, &dbTx)
	if err != nil {
		return nil, fmt.Errorf("failed to unmarshal transaction: %v", err)
	}
	return dbTx.getTransaction(), nil
}

// GetTransactionsByDestination retrieves txs by destination and layer
func (m *DB) GetTransactionsByDestination(l types.LayerID, account types.Address) (txs []types.TransactionID) {
	it := m.transactions.Find(getTransactionDestKeyPrefix(l, account))
	for it.Next() {
		if it.Key() == nil {
			break
		}
		var a types.TransactionID
		err := types.BytesToInterface(it.Value(), &a)
		if err != nil {
			// log error
			break
		}
		txs = append(txs, a)
	}
	return
}

// GetTransactionsByOrigin retrieves txs by origin and layer
func (m *DB) GetTransactionsByOrigin(l types.LayerID, account types.Address) (txs []types.TransactionID) {
	it := m.transactions.Find(getTransactionOriginKeyPrefix(l, account))
	for it.Next() {
		if it.Key() == nil {
			break
		}
		var a types.TransactionID
		err := types.BytesToInterface(it.Value(), &a)
		if err != nil {
			// log error
			break
		}
		txs = append(txs, a)
	}
	return
}

// BlocksByValidity classifies a slice of blocks by validity
func (m *DB) BlocksByValidity(blocks []*types.Block) (validBlocks, invalidBlocks []*types.Block) {
	for _, b := range blocks {
		valid, err := m.ContextualValidity(b.ID())
		if err != nil {
<<<<<<< HEAD
			m.With().Warning("could not get contextual validity for block in list", b.ID(), log.Err(err))
=======
			m.With().Warning("could not get contextual validity by block", b.ID(), log.Err(err))
>>>>>>> 33c175d4
		}
		if valid {
			validBlocks = append(validBlocks, b)
		} else {
			invalidBlocks = append(invalidBlocks, b)
		}
	}
	return validBlocks, invalidBlocks
}

// LayerContextuallyValidBlocks returns the set of contextually valid block IDs for the provided layer
func (m *DB) LayerContextuallyValidBlocks(layer types.LayerID) (map[types.BlockID]struct{}, error) {
	if layer == types.NewLayerID(0) || layer == types.NewLayerID(1) {
		v, err := m.LayerBlockIds(layer)
		if err != nil {
			m.With().Error("could not get layer block ids", layer, log.Err(err))
			return nil, err
		}

		mp := make(map[types.BlockID]struct{}, len(v))
		for _, blk := range v {
			mp[blk] = struct{}{}
		}

		return mp, nil
	}

	blockIds, err := m.LayerBlockIds(layer)
	if err != nil {
		return nil, err
	}

	validBlks := make(map[types.BlockID]struct{})

	cvErrors := make(map[string][]types.BlockID)
	cvErrorCount := 0
	for _, b := range blockIds {
		valid, err := m.ContextualValidity(b)
		if err != nil {
			m.With().Warning("could not get contextual validity for block in layer", b, layer, log.Err(err))
			cvErrors[err.Error()] = append(cvErrors[err.Error()], b)
			cvErrorCount++
		}

		if !valid {
			continue
		}

		validBlks[b] = struct{}{}
	}

	m.With().Debug("count of contextually valid blocks in layer",
		layer,
		log.Int("count_valid", len(validBlks)),
		log.Int("count_error", cvErrorCount),
		log.Int("count_total", len(blockIds)))
	if cvErrorCount != 0 {
		m.With().Error("errors occurred getting contextual validity", layer,
			log.String("errors", fmt.Sprint(cvErrors)))
	}
	return validBlks, nil
}

// Persist persists an item v into the database using key as its id
func (m *DB) Persist(key []byte, v interface{}) error {
	buf, err := types.InterfaceToBytes(v)
	if err != nil {
		panic(err)
	}
	return m.general.Put(key, buf)
}

// Retrieve retrieves item by key into v
func (m *DB) Retrieve(key []byte, v interface{}) (interface{}, error) {
	val, err := m.general.Get(key)
	if err != nil {
		m.Warning("failed retrieving object from db ", err)
		return nil, err
	}

	if val == nil {
		return nil, fmt.Errorf("no such value in database db ")
	}

	if err := types.BytesToInterface(val, v); err != nil {
		return nil, fmt.Errorf("failed decoding object from db %v", err)
	}

	return v, nil
}

func (m *DB) cacheWarmUpFromTo(from types.LayerID, to types.LayerID) error {
	m.Info("warming up cache with layers %v to %v", from, to)
	for i := from; i.Before(to); i = i.Add(1) {

		select {
		case <-m.exit:
			m.Info("shutdown during cache warm up")
			return nil
		default:
		}

		layer, err := m.LayerBlockIds(i)
		if err != nil {
			return fmt.Errorf("could not get layer %v from database %v", layer, err)
		}

		for _, b := range layer {
			block, blockErr := m.GetBlock(b)
			if blockErr != nil {
				return fmt.Errorf("could not get bl %v from database %v", b, blockErr)
			}
			m.blockCache.put(block)
		}

	}
	m.Info("done warming up cache")

	return nil
}

// NewBlockFetcherDB returns reference to a BlockFetcherDB instance.
func NewBlockFetcherDB(mdb *DB) *BlockFetcherDB {
	return &BlockFetcherDB{mdb: mdb}
}

// BlockFetcherDB implements API that allows fetcher to get a block from a remote database.
type BlockFetcherDB struct {
	mdb *DB
}

// Get types.Block encoded in byte using hash.
func (db *BlockFetcherDB) Get(hash []byte) ([]byte, error) {
	id := types.BlockID(types.BytesToHash(hash).ToHash20())
	blk, err := db.mdb.GetBlock(id)
	if err != nil {
		return nil, err
	}
	return types.InterfaceToBytes(blk)
}<|MERGE_RESOLUTION|>--- conflicted
+++ resolved
@@ -98,17 +98,10 @@
 	for _, blk := range GenesisLayer().Blocks() {
 		ll.Log.With().Info("adding genesis block", blk.ID(), blk.LayerIndex)
 		if err := ll.AddBlock(blk); err != nil {
-<<<<<<< HEAD
-			log.With().Error("error inserting genesis block to db", blk.ID(), blk.LayerIndex)
+			ll.Log.With().Error("error inserting genesis block to db", blk.ID(), blk.LayerIndex)
 		}
 		if err := ll.SaveContextualValidity(blk.ID(), blk.LayerIndex, true); err != nil {
-			log.With().Error("error inserting genesis block to db", blk.ID(), blk.LayerIndex)
-=======
-			ll.Log.With().Error("Error inserting genesis block to db", blk.ID(), blk.LayerIndex)
-		}
-		if err := ll.SaveContextualValidity(blk.ID(), true); err != nil {
-			ll.Log.With().Error("Error inserting genesis block to db", blk.ID(), blk.LayerIndex)
->>>>>>> 33c175d4
+			ll.Log.With().Error("error inserting genesis block to db", blk.ID(), blk.LayerIndex)
 		}
 	}
 	if err := ll.SaveLayerInputVectorByID(context.Background(), GenesisLayer().Index(), types.BlockIDs(GenesisLayer().Blocks())); err != nil {
@@ -375,7 +368,6 @@
 	return coin, exists
 }
 
-<<<<<<< HEAD
 func (m *DB) defaultGetLayerInputVectorByID(lyrid types.LayerID) ([]types.BlockID, error) {
 	by, err := m.inputVector.Get(types.CalcHash32(lyrid.Bytes()).Bytes())
 	if err != nil {
@@ -385,11 +377,6 @@
 		}
 
 		// otherwise, no result, so we're still waiting for Hare results (or won't ever get them) for this layer
-=======
-func (m *DB) defaulGetLayerInputVectorByID(id types.LayerID) ([]types.BlockID, error) {
-	by, err := m.inputVector.Get(types.CalcHash32(id.Bytes()).Bytes())
-	if err != nil {
->>>>>>> 33c175d4
 		return nil, err
 	}
 	var v []types.BlockID
@@ -420,27 +407,16 @@
 // SaveLayerInputVectorByID gets the input vote vector for a layer (hare results)
 func (m *DB) SaveLayerInputVectorByID(ctx context.Context, id types.LayerID, blks []types.BlockID) error {
 	hash := types.CalcHash32(id.Bytes())
-<<<<<<< HEAD
-	m.With().Info("saving input vector by layerid", id, hash, log.Int("num_blocks", len(blks)))
-	return m.SaveLayerInputVector(hash, blks)
-}
-
-// SaveLayerHashInputVector saves the input vote vector for a layer (hare results) using its hash
-func (m *DB) SaveLayerHashInputVector(h types.Hash32, data []byte) error {
-	m.With().Info("saved input vector for hash", log.String("layerhash", h.ShortString()))
-	return m.inputVector.Put(h.Bytes(), data)
-=======
-	m.With().Info("saving input vector",
+	m.WithContext(ctx).With().Info("saving input vector",
 		id,
 		log.String("iv_hash", hash.ShortString()))
 
-	bytes, err := types.InterfaceToBytes(blks)
+	ifBytes, err := types.InterfaceToBytes(blks)
 	if err != nil {
 		return err
 	}
 
-	return m.inputVector.Put(hash.Bytes(), bytes)
->>>>>>> 33c175d4
+	return m.inputVector.Put(hash.Bytes(), ifBytes)
 }
 
 func (m *DB) writeBlock(bl *types.Block) error {
@@ -450,9 +426,9 @@
 		Signature: bl.Signature,
 		MinerID:   bl.MinerID().Bytes(),
 	}
-	if bytes, err := types.InterfaceToBytes(block); err != nil {
+	if ifBytes, err := types.InterfaceToBytes(block); err != nil {
 		return fmt.Errorf("could not encode block: %w", err)
-	} else if err := m.blocks.Put(bl.ID().AsHash32().Bytes(), bytes); err != nil {
+	} else if err := m.blocks.Put(bl.ID().AsHash32().Bytes(), ifBytes); err != nil {
 		return fmt.Errorf("could not add block %v to database: %w", bl.ID(), err)
 	} else if err := m.updateLayerWithBlock(bl); err != nil {
 		return fmt.Errorf("could not update layer %v with new block %v: %w", bl.Layer(), bl.ID(), err)
@@ -1038,11 +1014,7 @@
 	for _, b := range blocks {
 		valid, err := m.ContextualValidity(b.ID())
 		if err != nil {
-<<<<<<< HEAD
 			m.With().Warning("could not get contextual validity for block in list", b.ID(), log.Err(err))
-=======
-			m.With().Warning("could not get contextual validity by block", b.ID(), log.Err(err))
->>>>>>> 33c175d4
 		}
 		if valid {
 			validBlocks = append(validBlocks, b)
