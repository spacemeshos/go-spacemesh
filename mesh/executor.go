package mesh

import (
	"bytes"
	"context"
	"errors"
	"fmt"
	"sort"
	"sync"
	"time"

	"go.uber.org/zap"

	"github.com/spacemeshos/go-spacemesh/atxsdata"
	"github.com/spacemeshos/go-spacemesh/common/types"
	vm "github.com/spacemeshos/go-spacemesh/genvm"
	"github.com/spacemeshos/go-spacemesh/log"
	"github.com/spacemeshos/go-spacemesh/sql"
	"github.com/spacemeshos/go-spacemesh/sql/layers"
	"github.com/spacemeshos/go-spacemesh/sql/transactions"
	"github.com/spacemeshos/go-spacemesh/txs"
)

var (
	ErrLayerNotInOrder = errors.New("layers not applied in order")
	ErrLayerApplied    = errors.New("layer already applied")
)

type Executor struct {
	logger   *zap.Logger
	db       sql.Executor
	atxsdata *atxsdata.Data
	vm       vmState
	cs       conservativeState

	mu sync.Mutex
}

func NewExecutor(db sql.Executor, atxsdata *atxsdata.Data, vm vmState, cs conservativeState, lg *zap.Logger) *Executor {
	return &Executor{
		logger:   lg,
		db:       db,
		atxsdata: atxsdata,
		vm:       vm,
		cs:       cs,
	}
}

// Revert reverts the VM state and conservative cache to the given layer.
func (e *Executor) Revert(ctx context.Context, revertTo types.LayerID) error {
	e.mu.Lock()
	defer e.mu.Unlock()

	if err := e.vm.Revert(revertTo); err != nil {
		return fmt.Errorf("revert state: %w", err)
	}
	if err := e.cs.RevertCache(revertTo); err != nil {
		return fmt.Errorf("revert cache: %w", err)
	}
	root, err := e.vm.GetStateRoot()
	if err != nil {
		return fmt.Errorf("get state hash: %w", err)
	}
	e.logger.Info("reverted state",
		log.ZContext(ctx),
		zap.Stringer("state_hash", root),
		zap.Uint32("revert_to", revertTo.Uint32()),
	)
	return nil
}

// ExecuteOptimistic executes the specified transactions and returns a block that contains
// only successfully executed transactions.
func (e *Executor) ExecuteOptimistic(
	ctx context.Context,
	lid types.LayerID,
	tickHeight uint64,
	rewards []types.AnyReward,
	tids []types.TransactionID,
) (*types.Block, error) {
	e.mu.Lock()
	defer e.mu.Unlock()

	start := time.Now()

	if err := e.checkOrder(lid); err != nil {
		return nil, err
	}
	executable, err := e.getExecutableTxs(tids)
	if err != nil {
		return nil, err
	}
	crewards, err := e.convertRewards(lid, rewards)
	if err != nil {
		return nil, err
	}
	ineffective, executed, err := e.vm.Apply(vm.ApplyContext{Layer: lid}, executable, crewards)
	if err != nil {
		return nil, fmt.Errorf("apply txs optimistically: %w", err)
	}
	b := &types.Block{
		InnerBlock: types.InnerBlock{
			LayerIndex: lid,
			TickHeight: tickHeight,
			Rewards:    rewards,
		},
	}
	for _, tx := range executed {
		b.TxIDs = append(b.TxIDs, tx.ID)
	}
	b.Initialize()
	updateResults(b.ID(), executed)
	if err = e.cs.UpdateCache(ctx, lid, b.ID(), executed, ineffective); err != nil {
		return nil, fmt.Errorf("update cache: %w", err)
	}
	state, err := e.vm.GetStateRoot()
	if err != nil {
		return nil, fmt.Errorf("get state hash: %w", err)
	}
<<<<<<< HEAD
	e.logger.With().Debug("optimistically executed block",
		log.Context(ctx),
		log.Uint32("lid", lid.Uint32()),
		log.Stringer("block", b.ID()),
		log.Stringer("state_hash", state),
		log.Duration("duration", time.Since(start)),
		log.Int("count", len(executed)),
		log.Int("skipped", len(ineffective)),
		log.Int("rewards", len(b.Rewards)),
=======
	e.logger.Info("optimistically executed block",
		log.ZContext(ctx),
		zap.Uint32("lid", lid.Uint32()),
		zap.Stringer("block", b.ID()),
		zap.Stringer("state_hash", state),
		zap.Duration("duration", time.Since(start)),
		zap.Int("count", len(executed)),
		zap.Int("skipped", len(ineffective)),
		zap.Int("rewards", len(b.Rewards)),
>>>>>>> 42ecb08c
	)
	return b, nil
}

// Execute transactions in the specified block and update the conservative cache.
func (e *Executor) Execute(ctx context.Context, lid types.LayerID, block *types.Block) error {
	e.mu.Lock()
	defer e.mu.Unlock()
	start := time.Now()
	if err := e.checkOrder(lid); err != nil {
		return err
	}
	if block == nil {
		return e.executeEmpty(ctx, lid)
	}

	executable, err := e.getExecutableTxs(block.TxIDs)
	if err != nil {
		return err
	}
	rewards, err := e.convertRewards(lid, block.Rewards)
	if err != nil {
		return err
	}
	ineffective, executed, err := e.vm.Apply(
		vm.ApplyContext{Layer: block.LayerIndex},
		executable,
		rewards,
	)
	if err != nil {
		return fmt.Errorf("apply block: %w", err)
	}
	updateResults(block.ID(), executed)
	if err = e.cs.UpdateCache(ctx, block.LayerIndex, block.ID(), executed, ineffective); err != nil {
		return fmt.Errorf("update cache: %w", err)
	}
	state, err := e.vm.GetStateRoot()
	if err != nil {
		return fmt.Errorf("get state hash: %w", err)
	}
<<<<<<< HEAD
	e.logger.With().Debug("executed block",
		log.Context(ctx),
		log.Uint32("lid", lid.Uint32()),
		log.Stringer("block", block.ID()),
		log.Stringer("state_hash", state),
		log.Duration("duration", time.Since(start)),
		log.Int("count", len(executed)),
		log.Int("rewards", len(rewards)),
=======
	e.logger.Info("executed block",
		log.ZContext(ctx),
		zap.Uint32("lid", lid.Uint32()),
		zap.Stringer("block", block.ID()),
		zap.Stringer("state_hash", state),
		zap.Duration("duration", time.Since(start)),
		zap.Int("count", len(executed)),
		zap.Int("rewards", len(rewards)),
>>>>>>> 42ecb08c
	)
	return nil
}

func (e *Executor) convertRewards(lid types.LayerID, rewards []types.AnyReward) ([]types.CoinbaseReward, error) {
	res := make([]types.CoinbaseReward, 0, len(rewards))
	for _, r := range rewards {
		atx := e.atxsdata.Get(lid.GetEpoch(), r.AtxID)
		if atx == nil {
			return nil, fmt.Errorf("execute: missing atx %s/%s", lid.GetEpoch(), r.AtxID.ShortString())
		}
		res = append(res, types.CoinbaseReward{
			SmesherID: atx.Node,
			Coinbase:  atx.Coinbase,
			Weight:    r.Weight,
		})
	}
	sort.Slice(res, func(i, j int) bool {
		return bytes.Compare(res[i].Coinbase.Bytes(), res[j].Coinbase.Bytes()) < 0
	})
	return res, nil
}

func (e *Executor) executeEmpty(ctx context.Context, lid types.LayerID) error {
	start := time.Now()
	if _, _, err := e.vm.Apply(vm.ApplyContext{Layer: lid}, nil, nil); err != nil {
		return fmt.Errorf("apply empty layer: %w", err)
	}
	if err := e.cs.UpdateCache(ctx, lid, types.EmptyBlockID, nil, nil); err != nil {
		return fmt.Errorf("update cache: %w", err)
	}
	state, err := e.vm.GetStateRoot()
	if err != nil {
		return fmt.Errorf("get state hash: %w", err)
	}
	e.logger.Info("executed empty layer",
		log.ZContext(ctx),
		zap.Uint32("lid", lid.Uint32()),
		zap.Stringer("state_hash", state),
		zap.Duration("duration", time.Since(start)),
	)
	return nil
}

func (e *Executor) checkOrder(lid types.LayerID) error {
	inState, err := layers.GetLastApplied(e.db)
	if err != nil {
		return fmt.Errorf("executor get last applied: %w", err)
	}
	if !lid.After(inState) {
		return fmt.Errorf("%w: %v", ErrLayerApplied, lid)
	}
	if lid != inState.Add(1) {
		return fmt.Errorf("%w: %v, instate %v", ErrLayerNotInOrder, lid, inState)
	}
	return nil
}

func updateResults(bid types.BlockID, executed []types.TransactionWithResult) {
	for i := range executed {
		executed[i].Block = bid
	}
}

// getExecutableTxs retrieves a list of txs filtering transaction that were previously executed.
func (e *Executor) getExecutableTxs(ids []types.TransactionID) ([]types.Transaction, error) {
	etxs := make([]types.Transaction, 0, len(ids))
	for _, tid := range ids {
		mtx, err := transactions.Get(e.db, tid)
		if err != nil {
			return nil, fmt.Errorf("executor get tx: %w", err)
		}
		if mtx.State == types.APPLIED {
			continue
		}
		if mtx.TxHeader == nil {
			txs.RawTxCount.WithLabelValues(txs.RawFromDB).Inc()
		}
		etxs = append(etxs, mtx.Transaction)
	}
	return etxs, nil
}<|MERGE_RESOLUTION|>--- conflicted
+++ resolved
@@ -117,18 +117,7 @@
 	if err != nil {
 		return nil, fmt.Errorf("get state hash: %w", err)
 	}
-<<<<<<< HEAD
-	e.logger.With().Debug("optimistically executed block",
-		log.Context(ctx),
-		log.Uint32("lid", lid.Uint32()),
-		log.Stringer("block", b.ID()),
-		log.Stringer("state_hash", state),
-		log.Duration("duration", time.Since(start)),
-		log.Int("count", len(executed)),
-		log.Int("skipped", len(ineffective)),
-		log.Int("rewards", len(b.Rewards)),
-=======
-	e.logger.Info("optimistically executed block",
+	e.logger.Debug("optimistically executed block",
 		log.ZContext(ctx),
 		zap.Uint32("lid", lid.Uint32()),
 		zap.Stringer("block", b.ID()),
@@ -137,7 +126,6 @@
 		zap.Int("count", len(executed)),
 		zap.Int("skipped", len(ineffective)),
 		zap.Int("rewards", len(b.Rewards)),
->>>>>>> 42ecb08c
 	)
 	return b, nil
 }
@@ -178,17 +166,7 @@
 	if err != nil {
 		return fmt.Errorf("get state hash: %w", err)
 	}
-<<<<<<< HEAD
-	e.logger.With().Debug("executed block",
-		log.Context(ctx),
-		log.Uint32("lid", lid.Uint32()),
-		log.Stringer("block", block.ID()),
-		log.Stringer("state_hash", state),
-		log.Duration("duration", time.Since(start)),
-		log.Int("count", len(executed)),
-		log.Int("rewards", len(rewards)),
-=======
-	e.logger.Info("executed block",
+	e.logger.Debug("executed block",
 		log.ZContext(ctx),
 		zap.Uint32("lid", lid.Uint32()),
 		zap.Stringer("block", block.ID()),
@@ -196,7 +174,6 @@
 		zap.Duration("duration", time.Since(start)),
 		zap.Int("count", len(executed)),
 		zap.Int("rewards", len(rewards)),
->>>>>>> 42ecb08c
 	)
 	return nil
 }
