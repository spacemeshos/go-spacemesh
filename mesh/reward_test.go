--- conflicted
+++ resolved
@@ -192,7 +192,7 @@
 
 		l, err := layers.GetLayer(types.NewLayerID(uint32(i)))
 		assert.NoError(t, err)
-		layers.ValidateLayer(context.TODO(), l.Index())
+		layers.ValidateLayer(context.TODO(), l)
 	}
 	// since there can be a difference of up to x lerners where x is the number of blocks due to round up of penalties when distributed among all blocks
 	totalPayout := l3Rewards + ConfigTst().BaseReward.Int64()
@@ -217,7 +217,7 @@
 		createLayer(t, mesh, types.NewLayerID(uint32(i)), numOfBlocks, maxTxs, atxDB)
 		l, err := mesh.GetLayer(types.NewLayerID(uint32(i)))
 		assert.NoError(t, err)
-		mesh.ValidateLayer(context.TODO(), l.Index())
+		mesh.ValidateLayer(context.TODO(), l)
 	}
 
 	s2 := &MockMapState{Rewards: make(map[types.Address]*big.Int)}
@@ -235,7 +235,7 @@
 	for i := 1; i <= numOfLayers; i++ {
 		l, err := mesh.GetLayer(types.NewLayerID(uint32(i)))
 		assert.NoError(t, err)
-		mesh2.ValidateLayer(context.TODO(), l.Index())
+		mesh2.ValidateLayer(context.TODO(), l)
 	}
 
 	// test states are the same when one input is from tortoise and the other from hare
@@ -300,14 +300,9 @@
 	layerHash      types.Hash32
 }
 
-<<<<<<< HEAD
-func (m *meshValidatorBatchMock) ValidateLayer(_ context.Context, layerID types.LayerID) {
-	m.SetProcessedLayer(layerID)
-=======
-func (m *meshValidatorBatchMock) ValidateLayer(lyr *types.Layer) {
+func (m *meshValidatorBatchMock) ValidateLayer(_ context.Context, lyr *types.Layer) {
 	m.mesh.setProcessedLayer(lyr.Index(), types.Hash32{})
 	layerID := lyr.Index()
->>>>>>> 239067ba
 	if layerID.Uint32() == 0 {
 		return
 	}
@@ -319,15 +314,6 @@
 	m.mesh.pushLayersToState(context.TODO(), prevPBase, prevPBase)
 }
 
-<<<<<<< HEAD
-func (m *meshValidatorBatchMock) ProcessedLayer() types.LayerID       { panic("implement me") }
-func (m *meshValidatorBatchMock) SetProcessedLayer(lyr types.LayerID) { m.processedLayer = lyr }
-func (m *meshValidatorBatchMock) HandleLateBlock(context.Context, *types.Block) {
-	panic("implement me")
-}
-
-=======
->>>>>>> 239067ba
 func TestMesh_AccumulateRewards(t *testing.T) {
 	types.SetLayersPerEpoch(1)
 	defer types.SetLayersPerEpoch(3)
@@ -355,19 +341,19 @@
 	l4, err := mesh.GetLayer(types.NewLayerID(4))
 	assert.NoError(t, err)
 	// Test negative case
-	mesh.ValidateLayer(context.TODO(), l4.Index())
+	mesh.ValidateLayer(context.TODO(), l4)
 	assert.Equal(t, oldTotal, s.TotalReward)
 
 	l5, err := mesh.GetLayer(types.NewLayerID(5))
 	assert.NoError(t, err)
 	// Since batch size is 6, rewards will not be applied yet at this point
-	mesh.ValidateLayer(context.TODO(), l5.Index())
+	mesh.ValidateLayer(context.TODO(), l5)
 	assert.Equal(t, oldTotal, s.TotalReward)
 
 	l6, err := mesh.GetLayer(types.NewLayerID(6))
 	assert.NoError(t, err)
 	// Rewards will be applied at this point
-	mesh.ValidateLayer(context.TODO(), l6.Index())
+	mesh.ValidateLayer(context.TODO(), l6)
 
 	// When distributing rewards to blocks they are rounded down, so we have to allow up to numOfBlocks difference
 	totalPayout := firstLayerRewards + ConfigTst().BaseReward.Int64()
