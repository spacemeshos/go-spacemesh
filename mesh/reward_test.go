--- conflicted
+++ resolved
@@ -16,47 +16,6 @@
 
 var goldenATXID = types.ATXID(types.HexToHash32("77777"))
 
-<<<<<<< HEAD
-type MockMapState struct {
-	Rewards     map[types.Address]uint64
-	Txs         []*types.Transaction
-	Pool        []*types.Transaction
-	TotalReward uint64
-}
-
-func (s *MockMapState) GetAllAccounts() (*types.MultipleAccountsState, error) {
-	panic("implement me")
-}
-
-func (s *MockMapState) AddTxToPool(tx *types.Transaction) error {
-	s.Pool = append(s.Pool, tx)
-	return nil
-}
-
-func (s MockMapState) Rewind(types.LayerID) (types.Hash32, error)          { panic("implement me") }
-func (MockMapState) GetStateRoot() types.Hash32                            { return [32]byte{} }
-func (MockMapState) ValidateNonceAndBalance(*types.Transaction) error      { return nil }
-func (MockMapState) GetLayerApplied(types.TransactionID) *types.LayerID    { panic("implement me") }
-func (MockMapState) GetLayerStateRoot(types.LayerID) (types.Hash32, error) { panic("implement me") }
-func (MockMapState) GetBalance(types.Address) uint64                       { panic("implement me") }
-func (MockMapState) GetNonce(types.Address) uint64                         { panic("implement me") }
-
-func (s *MockMapState) ApplyLayer(l types.LayerID, txs []*types.Transaction, rewards map[types.Address]uint64) ([]*types.Transaction, error) {
-	for miner, reward := range rewards {
-		s.Rewards[miner] = reward
-		s.TotalReward += reward
-	}
-
-	s.Txs = append(s.Txs, txs...)
-	return make([]*types.Transaction, 0), nil
-}
-
-func (s *MockMapState) AddressExists(types.Address) bool {
-	return true
-}
-
-=======
->>>>>>> 5f736f4c
 func ConfigTst() Config {
 	return Config{
 		BaseReward: 5000,
@@ -223,7 +182,8 @@
 					return []*types.Transaction{}, nil
 				}).Times(1)
 			tm.mockState.EXPECT().GetStateRoot().Return(types.Hash32{}).Times(1)
-			tm.mockState.EXPECT().ValidateAndAddTxToPool(gomock.Any()).Return(nil).AnyTimes()
+			tm.mockState.EXPECT().ValidateNonceAndBalance(gomock.Any()).Return(nil).Times(1)
+			tm.mockState.EXPECT().AddTxToPool(gomock.Any()).Return(nil).AnyTimes()
 		}
 		tm.ValidateLayer(context.TODO(), l)
 	}
@@ -253,7 +213,8 @@
 					return nil, nil
 				}).Times(1)
 			tm.mockState.EXPECT().GetStateRoot().Return(types.Hash32{}).Times(1)
-			tm.mockState.EXPECT().ValidateAndAddTxToPool(gomock.Any()).Return(nil).AnyTimes()
+			tm.mockState.EXPECT().ValidateNonceAndBalance(gomock.Any()).Return(nil).Times(1)
+			tm.mockState.EXPECT().AddTxToPool(gomock.Any()).Return(nil).AnyTimes()
 		}
 		tm.ValidateLayer(context.TODO(), types.NewExistingLayer(i, blocks))
 	}
@@ -283,7 +244,8 @@
 					return nil, nil
 				}).Times(1)
 			tm.mockState.EXPECT().GetStateRoot().Return(types.Hash32{}).Times(1)
-			tm.mockState.EXPECT().ValidateAndAddTxToPool(gomock.Any()).Return(nil).AnyTimes()
+			tm.mockState.EXPECT().ValidateNonceAndBalance(gomock.Any()).Return(nil).Times(1)
+			tm.mockState.EXPECT().AddTxToPool(gomock.Any()).Return(nil).AnyTimes()
 		}
 		tm.HandleValidatedLayer(context.TODO(), i, blockIDs)
 	}
@@ -325,7 +287,8 @@
 					return nil, nil
 				})
 			tm2.mockState.EXPECT().GetStateRoot().Return(types.Hash32{}).Times(1)
-			tm2.mockState.EXPECT().ValidateAndAddTxToPool(gomock.Any()).Return(nil).AnyTimes()
+			tm2.mockState.EXPECT().ValidateNonceAndBalance(gomock.Any()).Return(nil).Times(1)
+			tm2.mockState.EXPECT().AddTxToPool(gomock.Any()).Return(nil).AnyTimes()
 		}
 		tm2.HandleValidatedLayer(context.TODO(), i, blockIDs)
 	}
@@ -404,7 +367,8 @@
 		txs2        []*types.Transaction
 		rewards2    = make(map[types.Address]uint64)
 	)
-	tm2.mockState.EXPECT().ValidateAndAddTxToPool(gomock.Any()).Return(nil).AnyTimes()
+	tm2.mockState.EXPECT().ValidateNonceAndBalance(gomock.Any()).Return(nil).Times(1)
+	tm2.mockState.EXPECT().AddTxToPool(gomock.Any()).Return(nil).AnyTimes()
 	for i := gLyr.Add(1); i.Before(finalLyr.Sub(1)); i = i.Add(1) {
 		blockIDs := copyLayer(t, tm1.Mesh, tm2.Mesh, tm2.mockATXDB, i)
 		newVerified = i.Sub(1)
