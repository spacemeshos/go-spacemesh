package mesh

import (
	"bytes"
	"context"
	"fmt"
	"math/big"
	"testing"
	"time"

	"github.com/spacemeshos/go-spacemesh/common/types"
	"github.com/spacemeshos/go-spacemesh/database"
	"github.com/spacemeshos/go-spacemesh/log"
	"github.com/spacemeshos/go-spacemesh/rand"
	"github.com/spacemeshos/go-spacemesh/signing"
	"github.com/stretchr/testify/assert"
	"github.com/stretchr/testify/require"
)

type ContextualValidityMock struct {
}

func (m *ContextualValidityMock) Has([]byte) (bool, error) {
	return true, nil
}

func (m *ContextualValidityMock) NewBatch() database.Batch {
	panic("implement me")
}

func (m *ContextualValidityMock) Find([]byte) database.Iterator {
	panic("implement me")
}

func (m *ContextualValidityMock) Put([]byte, []byte) error {
	return nil
}

func (m *ContextualValidityMock) Get([]byte) (value []byte, err error) {
	return constTrue, nil
}

func (m *ContextualValidityMock) Delete([]byte) error {
	return nil
}

func (m *ContextualValidityMock) Close() {

}

type MeshValidatorMock struct {
	mdb *DB
}

func (m *MeshValidatorMock) Persist() error {
	return nil
}

func (m *MeshValidatorMock) LatestComplete() types.LayerID {
	panic("implement me")
}

func (m *MeshValidatorMock) HandleIncomingLayer(layer *types.Layer) (types.LayerID, types.LayerID) {
	return layer.Index().Sub(1), layer.Index()
}
func (m *MeshValidatorMock) HandleLateBlock(bl *types.Block) (types.LayerID, types.LayerID) {
	return bl.Layer().Sub(1), bl.Layer()
}

type MockState struct{}

func (MockState) ValidateAndAddTxToPool(tx *types.Transaction) error {
	panic("implement me")
}

func (MockState) LoadState(types.LayerID) error {
	panic("implement me")
}

func (MockState) GetStateRoot() types.Hash32 {
	return [32]byte{}
}

func (MockState) ValidateNonceAndBalance(*types.Transaction) error {
	panic("implement me")
}

func (MockState) GetLayerApplied(types.TransactionID) *types.LayerID {
	panic("implement me")
}

func (MockState) ApplyTransactions(types.LayerID, []*types.Transaction) (int, error) {
	return 0, nil
}

func (MockState) ApplyRewards(types.LayerID, []types.Address, *big.Int) {
}

func (MockState) AddressExists(types.Address) bool {
	return true
}

func (MockState) GetAllAccounts() (*types.MultipleAccountsState, error) {
	panic("implement me")
}

func (MockState) GetLayerStateRoot(layer types.LayerID) (types.Hash32, error) {
	panic("implement me")
}

func (MockState) GetBalance(addr types.Address) uint64 {
	panic("implement me")
}
func (MockState) GetNonce(addr types.Address) uint64 {
	panic("implement me")
}

type MockTxMemPool struct {
	db map[types.TransactionID]*types.Transaction
}

func newMockTxMemPool() *MockTxMemPool {
	return &MockTxMemPool{
		db: make(map[types.TransactionID]*types.Transaction),
	}
}

func (m *MockTxMemPool) Get(ID types.TransactionID) (*types.Transaction, error) {
	return m.db[ID], nil
}

func (m *MockTxMemPool) Put(ID types.TransactionID, t *types.Transaction) {
	m.db[ID] = t
}

func (MockTxMemPool) Invalidate(types.TransactionID) {

}

func getMesh(id string) *Mesh {
	lg := log.AppLog.WithName(id)
	mmdb := NewMemMeshDB(lg)
	layers := NewMesh(mmdb, NewAtxDbMock(), ConfigTst(), &MeshValidatorMock{mdb: mmdb}, newMockTxMemPool(), &MockState{}, lg)
	return layers
}

func TestLayers_AddBlock(t *testing.T) {

	layers := getMesh("t1")
	defer layers.Close()

	block1 := types.NewExistingBlock(types.NewLayerID(1), []byte("data1"), nil)
	block2 := types.NewExistingBlock(types.NewLayerID(2), []byte("data2"), nil)
	block3 := types.NewExistingBlock(types.NewLayerID(3), []byte("data3"), nil)

	addTransactionsWithFee(t, layers.DB, block1, 4, rand.Int63n(100))

	err := layers.AddBlock(block1)
	assert.NoError(t, err)
	err = layers.AddBlock(block2)
	assert.NoError(t, err)
	err = layers.AddBlock(block3)
	assert.NoError(t, err)

	rBlock2, err := layers.GetBlock(block2.ID())
	assert.NoError(t, err)

	rBlock1, err := layers.GetBlock(block1.ID())
	assert.NoError(t, err)

	assert.True(t, len(rBlock1.TxIDs) == len(block1.TxIDs), "block content was wrong")
	assert.True(t, bytes.Compare(rBlock2.MiniBlock.Data, []byte("data2")) == 0, "block content was wrong")
	//assert.True(t, len(*rBlock1.ActiveSet) == len(*block1.ActiveSet))
}

func addLayer(id types.LayerID, layerSize int, msh *Mesh) *types.Layer {
	for i := 0; i < layerSize; i++ {

		block1 := types.NewExistingBlock(id, []byte(rand.String(8)), nil)
		block1.Initialize()

		err := msh.AddBlock(block1)
		msh.contextualValidity.Put(block1.ID().Bytes(), []byte{1})
		if err != nil {
			panic("cannot add data to test")
		}
	}
	l, err := msh.GetLayer(id)
	if err != nil {
		panic("cant get a layer we've just created")
	}

	return l
}

func TestLayers_AddLayer(t *testing.T) {
	r := require.New(t)

	msh := getMesh("t2")
	defer msh.Close()

	id := types.NewLayerID(1)

	_, err := msh.GetLayer(id)
	r.EqualError(err, database.ErrNotFound.Error())

	err = msh.AddBlock(types.NewExistingBlock(id, []byte("data1"), nil))
	r.NoError(err)
	err = msh.AddBlock(types.NewExistingBlock(id, []byte("data2"), nil))
	r.NoError(err)
	err = msh.AddBlock(types.NewExistingBlock(id, []byte("data3"), nil))
	r.NoError(err)
	_, err = msh.GetLayer(id)
	r.NoError(err)
}

func TestLayers_AddWrongLayer(t *testing.T) {
	layers := getMesh("t3")
	defer layers.Close()
	block1 := types.NewExistingBlock(types.NewLayerID(1), []byte("data data data1"), nil)
	block2 := types.NewExistingBlock(types.NewLayerID(2), []byte("data data data2"), nil)
	block3 := types.NewExistingBlock(types.NewLayerID(4), []byte("data data data3"), nil)
	l1 := types.NewExistingLayer(types.NewLayerID(1), []*types.Block{block1})
	err := layers.AddBlock(block1)
	assert.NoError(t, err)
	err = layers.SaveContextualValidity(block1.ID(), true)
	assert.NoError(t, err)
	layers.ValidateLayer(l1)
	l2 := types.NewExistingLayer(types.NewLayerID(2), []*types.Block{block2})
	err = layers.AddBlock(block2)
	assert.NoError(t, err)
	layers.ValidateLayer(l2)
	err = layers.AddBlock(block3)
	assert.NoError(t, err)
	_, err = layers.GetProcessedLayer(types.NewLayerID(1))
	assert.NoError(t, err)
	_, err = layers.GetProcessedLayer(types.NewLayerID(2))
	assert.NoError(t, err)
	_, err = layers.GetProcessedLayer(types.NewLayerID(4))
	assert.EqualError(t, err, "layer not verified yet")
}

func TestLayers_GetLayer(t *testing.T) {
	layers := getMesh("t4")
	defer layers.Close()
	block1 := types.NewExistingBlock(types.NewLayerID(1), []byte("data data data1"), nil)
	block2 := types.NewExistingBlock(types.NewLayerID(1), []byte("data data data2"), nil)
	block3 := types.NewExistingBlock(types.NewLayerID(1), []byte("data data data3"), nil)
	l1 := types.NewExistingLayer(types.NewLayerID(1), []*types.Block{block1})
	err := layers.AddBlock(block1)
	assert.NoError(t, err)
	layers.ValidateLayer(l1)
	l, err := layers.GetProcessedLayer(types.NewLayerID(0))
	err = layers.AddBlock(block2)
	assert.NoError(t, err)
	err = layers.AddBlock(block3)
	assert.NoError(t, err)
	l, err = layers.GetProcessedLayer(types.NewLayerID(1))
	assert.True(t, err == nil, "error: ", err)
	assert.True(t, l.Index() == types.NewLayerID(1), "wrong layer")
}

func TestLayers_LatestKnownLayer(t *testing.T) {
	layers := getMesh("t6")
	defer layers.Close()
	layers.SetLatestLayer(types.NewLayerID(3))
	layers.SetLatestLayer(types.NewLayerID(7))
	layers.SetLatestLayer(types.NewLayerID(10))
	layers.SetLatestLayer(types.NewLayerID(1))
	layers.SetLatestLayer(types.NewLayerID(2))
	assert.True(t, layers.LatestLayer() == types.NewLayerID(10), "wrong layer")
}

func TestLayers_WakeUp(t *testing.T) {
	layers := getMesh("t1")
	defer layers.Close()

	block1 := types.NewExistingBlock(types.NewLayerID(1), []byte("data1"), nil)
	block2 := types.NewExistingBlock(types.NewLayerID(2), []byte("data2"), nil)
	block3 := types.NewExistingBlock(types.NewLayerID(3), []byte("data3"), nil)

	err := layers.AddBlock(block1)
	assert.NoError(t, err)
	err = layers.AddBlock(block2)
	assert.NoError(t, err)
	err = layers.AddBlock(block3)
	assert.NoError(t, err)

	rBlock2, err := layers.GetBlock(block2.ID())
	assert.NoError(t, err)

	rBlock1, err := layers.GetBlock(block1.ID())
	assert.NoError(t, err)

	assert.True(t, len(rBlock1.TxIDs) == len(block1.TxIDs), "block content was wrong")
	assert.True(t, bytes.Compare(rBlock2.MiniBlock.Data, []byte("data2")) == 0, "block content was wrong")
	//assert.True(t, len(*rBlock1.ActiveSet) == len(*block1.ActiveSet))

	recoveredMesh := NewMesh(layers.DB, NewAtxDbMock(), ConfigTst(), &MeshValidatorMock{mdb: layers.DB}, newMockTxMemPool(), &MockState{}, log.NewDefault(""))

	rBlock2, err = recoveredMesh.GetBlock(block2.ID())
	assert.NoError(t, err)

	rBlock1, err = recoveredMesh.GetBlock(block1.ID())
	assert.NoError(t, err)

	assert.True(t, len(rBlock1.TxIDs) == len(block1.TxIDs), "block content was wrong")
	assert.True(t, bytes.Compare(rBlock2.MiniBlock.Data, []byte("data2")) == 0, "block content was wrong")
	//assert.True(t, len(rBlock1.ATXIDs) == len(block1.ATXIDs))
}

func TestLayers_OrphanBlocks(t *testing.T) {
	layers := getMesh("t6")
	defer layers.Close()
	block1 := types.NewExistingBlock(types.NewLayerID(1), []byte("data data data1"), nil)
	block2 := types.NewExistingBlock(types.NewLayerID(1), []byte("data data data2"), nil)
	block3 := types.NewExistingBlock(types.NewLayerID(2), []byte("data data data3"), nil)
	block4 := types.NewExistingBlock(types.NewLayerID(2), []byte("data data data4"), nil)
	block5 := types.NewExistingBlock(types.NewLayerID(3), []byte("data data data5"), nil)
	block5.ForDiff = append(block5.ForDiff, block1.ID())
	block5.ForDiff = append(block5.ForDiff, block2.ID())
	block5.ForDiff = append(block5.ForDiff, block3.ID())
	block5.ForDiff = append(block5.ForDiff, block4.ID())
	err := layers.AddBlock(block1)
	assert.NoError(t, err)
	err = layers.AddBlock(block2)
	assert.NoError(t, err)
	err = layers.AddBlock(block3)
	assert.NoError(t, err)
	err = layers.AddBlock(block4)
	assert.NoError(t, err)
	arr, _ := layers.GetOrphanBlocksBefore(types.NewLayerID(3))
	assert.True(t, len(arr) == 4, "wrong layer")
	arr2, _ := layers.GetOrphanBlocksBefore(types.NewLayerID(2))
	assert.Equal(t, len(arr2), 2)
	err = layers.AddBlock(block5)
	assert.NoError(t, err)
	time.Sleep(1 * time.Second)
	arr3, _ := layers.GetOrphanBlocksBefore(types.NewLayerID(4))
	assert.True(t, len(arr3) == 1, "wrong layer")
}

func TestLayers_OrphanBlocksClearEmptyLayers(t *testing.T) {
	layers := getMesh("t6")
	defer layers.Close()
	block1 := types.NewExistingBlock(types.NewLayerID(1), []byte("data data data1"), nil)
	block2 := types.NewExistingBlock(types.NewLayerID(1), []byte("data data data2"), nil)
	block3 := types.NewExistingBlock(types.NewLayerID(2), []byte("data data data3"), nil)
	block4 := types.NewExistingBlock(types.NewLayerID(2), []byte("data data data4"), nil)
	block5 := types.NewExistingBlock(types.NewLayerID(3), []byte("data data data5"), nil)
	block5.ForDiff = append(block5.ForDiff, block1.ID())
	block5.ForDiff = append(block5.ForDiff, block2.ID())
	block5.ForDiff = append(block5.ForDiff, block3.ID())
	block5.ForDiff = append(block5.ForDiff, block4.ID())
	err := layers.AddBlock(block1)
	assert.NoError(t, err)
	err = layers.AddBlock(block2)
	assert.NoError(t, err)
	err = layers.AddBlock(block3)
	assert.NoError(t, err)
	err = layers.AddBlock(block4)
	assert.NoError(t, err)
	arr, _ := layers.GetOrphanBlocksBefore(types.NewLayerID(3))
	assert.True(t, len(arr) == 4, "wrong layer")
	arr2, _ := layers.GetOrphanBlocksBefore(types.NewLayerID(2))
	assert.Equal(t, len(arr2), 2)
	err = layers.AddBlock(block5)
	assert.NoError(t, err)
	assert.Equal(t, 1, len(layers.orphanBlocks))
}

func TestMesh_AddBlockWithTxs_PushTransactions_UpdateUnappliedTxs(t *testing.T) {
	r := require.New(t)

	msh := getMesh("mesh")

	state := &MockMapState{}
	msh.txProcessor = state

	layerID := types.GetEffectiveGenesis().Add(1)
	signer, origin := newSignerAndAddress(r, "origin")
	tx1 := addTxToMesh(r, msh, signer, 2468)
	tx2 := addTxToMesh(r, msh, signer, 2469)
	tx3 := addTxToMesh(r, msh, signer, 2470)
	tx4 := addTxToMesh(r, msh, signer, 2471)
	tx5 := addTxToMesh(r, msh, signer, 2472)
	addBlockWithTxs(r, msh, layerID, true, tx1, tx2)
	addBlockWithTxs(r, msh, layerID, true, tx2, tx3, tx4)
	addBlockWithTxs(r, msh, layerID, false, tx4, tx5)
	addBlockWithTxs(r, msh, layerID, false, tx5)

	txns := getTxns(r, msh.DB, origin)
	r.Len(txns, 5)
	for i := 0; i < 5; i++ {
		r.Equal(2468+i, int(txns[i].Nonce))
		r.Equal(111, int(txns[i].TotalAmount))
	}

	msh.pushLayersToState(types.GetEffectiveGenesis().Add(1), types.GetEffectiveGenesis().Add(2))
	r.Equal(4, len(state.Txs))

	r.ElementsMatch(GetTransactionIds(tx5), GetTransactionIds(state.Pool...))

	txns = getTxns(r, msh.DB, origin)
	r.Empty(txns)
}

func TestMesh_AddBlockWithTxs_PushTransactions_getInvalidBlocksByHare(t *testing.T) {
	r := require.New(t)

	msh := getMesh("mesh")

	state := &MockMapState{}
	msh.txProcessor = state

	layerID := types.NewLayerID(1)
	signer, _ := newSignerAndAddress(r, "origin")
	tx1 := addTxToMesh(r, msh, signer, 2468)
	tx2 := addTxToMesh(r, msh, signer, 2469)
	tx3 := addTxToMesh(r, msh, signer, 2470)
	tx4 := addTxToMesh(r, msh, signer, 2471)
	tx5 := addTxToMesh(r, msh, signer, 2472)
	var blocks []*types.Block
	blocks = append(blocks, addBlockWithTxs(r, msh, layerID, true, tx1, tx2))
	blocks = append(blocks, addBlockWithTxs(r, msh, layerID, true, tx2, tx3, tx4))
	blocks = append(blocks, addBlockWithTxs(r, msh, layerID, true, tx4, tx5))
	hareBlocks := blocks[:2]
	invalid := msh.getInvalidBlocksByHare(context.TODO(), types.NewExistingLayer(layerID, hareBlocks))
	r.ElementsMatch(blocks[2:], invalid)

	msh.reInsertTxsToPool(hareBlocks, invalid, layerID)
	r.ElementsMatch(GetTransactionIds(tx5), GetTransactionIds(state.Pool...))
}

func TestMesh_ExtractUniqueOrderedTransactions(t *testing.T) {
	r := require.New(t)

	msh := getMesh("t2")
	defer msh.Close()
	layerID := types.NewLayerID(1)
	signer, _ := newSignerAndAddress(r, "origin")
	tx1 := addTxToMesh(r, msh, signer, 2468)
	tx2 := addTxToMesh(r, msh, signer, 2469)
	tx3 := addTxToMesh(r, msh, signer, 2470)
	tx4 := addTxToMesh(r, msh, signer, 2471)
	addBlockWithTxs(r, msh, layerID, true, tx1, tx2)
	addBlockWithTxs(r, msh, layerID, true, tx2, tx3, tx4)
	addBlockWithTxs(r, msh, layerID, false, tx4)
	l, err := msh.GetLayer(layerID)
	r.NoError(err)

	validBlocks := msh.extractUniqueOrderedTransactions(l)

	r.ElementsMatch(GetTransactionIds(tx1, tx2, tx3, tx4), GetTransactionIds(validBlocks...))
}

func TestMesh_persistLayerHashes(t *testing.T) {
	msh := getMesh("persistLayerHashes")
	defer msh.Close()

	// test first layer hash
	l := addLayer(types.GetEffectiveGenesis(), 5, msh)
	msh.persistLayerHashes(l)
	wantedHash := types.CalcAggregateHash32(types.Hash32{}, l.Hash().Bytes())
	actualHash, err := msh.getRunningLayerHash(types.GetEffectiveGenesis())
	assert.NoError(t, err)

	assert.Equal(t, wantedHash, actualHash)

	l2 := addLayer(types.GetEffectiveGenesis().Add(1), 5, msh)
	msh.persistLayerHashes(l2)
	secondWantedHash := types.CalcAggregateHash32(wantedHash, l2.Hash().Bytes())
	actualHash2, err := msh.getRunningLayerHash(types.GetEffectiveGenesis().Add(1))
	assert.NoError(t, err)
	assert.Equal(t, secondWantedHash, actualHash2)
}

func GetTransactionIds(txs ...*types.Transaction) []types.TransactionID {
	var res []types.TransactionID
	for _, tx := range txs {
		res = append(res, tx.ID())
	}
	return res
}

func addTxToMesh(r *require.Assertions, msh *Mesh, signer *signing.EdSigner, nonce uint64) *types.Transaction {
	tx1 := newTx(r, signer, nonce, 111)
<<<<<<< HEAD
	err := msh.writeTransactions(&types.Block{}, tx1)
=======
	err := msh.writeTransactions(types.NewLayerID(1), []*types.Transaction{tx1})
>>>>>>> b8422b4b
	r.NoError(err)
	return tx1
}

func addBlockWithTxs(r *require.Assertions, msh *Mesh, id types.LayerID, valid bool, txs ...*types.Transaction) *types.Block {
	blk := types.NewExistingBlock(id, []byte("data"), nil)
	for _, tx := range txs {
		blk.TxIDs = append(blk.TxIDs, tx.ID())
		msh.txPool.Put(tx.ID(), tx)
	}
	blk.Initialize()
	err := msh.SaveContextualValidity(blk.ID(), valid)
	r.NoError(err)

	err = msh.AddBlockWithTxs(context.TODO(), blk)
	r.NoError(err)
	return blk
}

type FailingAtxDbMock struct{}

func (FailingAtxDbMock) ProcessAtxs([]*types.ActivationTx) error { return fmt.Errorf("💥") }

func (FailingAtxDbMock) GetAtxHeader(types.ATXID) (*types.ActivationTxHeader, error) {
	panic("implement me")
}

func (FailingAtxDbMock) GetFullAtx(types.ATXID) (*types.ActivationTx, error) { panic("implement me") }

func (FailingAtxDbMock) SyntacticallyValidateAtx(*types.ActivationTx) error { panic("implement me") }

func TestMesh_AddBlockWithTxs(t *testing.T) {
	r := require.New(t)
	lg := log.NewDefault("id")
	meshDB := NewMemMeshDB(lg)
	mesh := NewMesh(meshDB, &FailingAtxDbMock{}, ConfigTst(), &MeshValidatorMock{mdb: meshDB}, newMockTxMemPool(), &MockState{}, lg)

	blk := types.NewExistingBlock(types.NewLayerID(1), []byte("data"), nil)

	err := mesh.AddBlockWithTxs(context.TODO(), blk)
	//r.EqualError(err, "failed to process ATXs: 💥")
	_, err = meshDB.blocks.Get(blk.ID().AsHash32().Bytes())
	r.NoError(err)
}<|MERGE_RESOLUTION|>--- conflicted
+++ resolved
@@ -485,11 +485,9 @@
 
 func addTxToMesh(r *require.Assertions, msh *Mesh, signer *signing.EdSigner, nonce uint64) *types.Transaction {
 	tx1 := newTx(r, signer, nonce, 111)
-<<<<<<< HEAD
-	err := msh.writeTransactions(&types.Block{}, tx1)
-=======
-	err := msh.writeTransactions(types.NewLayerID(1), []*types.Transaction{tx1})
->>>>>>> b8422b4b
+	blk := &types.Block{}
+	blk.LayerIndex = types.NewLayerID(1)
+	err := msh.writeTransactions(blk, tx1)
 	r.NoError(err)
 	return tx1
 }
