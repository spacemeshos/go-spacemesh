package mesh

import (
	"bytes"
	"fmt"
	"github.com/google/uuid"
	"github.com/spacemeshos/go-spacemesh/address"
	"github.com/spacemeshos/go-spacemesh/log"
	"github.com/spacemeshos/go-spacemesh/rand"
	"github.com/spacemeshos/go-spacemesh/types"
	"github.com/stretchr/testify/assert"
	"github.com/stretchr/testify/require"
	"math/big"
	"testing"
	"time"
)

type ContextualValidityMock struct {
}

func (m *ContextualValidityMock) Put(key, value []byte) error {
	return nil
}

func (m *ContextualValidityMock) Get(key []byte) (value []byte, err error) {
	return TRUE, nil
}

func (m *ContextualValidityMock) Delete(key []byte) error {
	return nil
}

func (m *ContextualValidityMock) Close() {

}

type MeshValidatorMock struct {
	mdb *MeshDB
}

func (m *MeshValidatorMock) HandleIncomingLayer(layer *types.Layer) (types.LayerID, types.LayerID) {
	return layer.Index() - 1, layer.Index()
}
func (m *MeshValidatorMock) HandleLateBlock(bl *types.Block)              {}
func (m *MeshValidatorMock) RegisterLayerCallback(func(id types.LayerID)) {}

type MockState struct{}

func (MockState) ValidateSignature(signed types.Signed) (address.Address, error) {
	return address.Address{}, nil
}

func (MockState) ApplyTransactions(layer types.LayerID, txs Transactions) (uint32, error) {
	return 0, nil
}

func (MockState) ApplyRewards(layer types.LayerID, miners []address.Address, underQuota map[address.Address]int, bonusReward, diminishedReward *big.Int) {
}

func (MockState) ValidateTransactionSignature(tx *types.SerializableSignedTransaction) (address.Address, error) {
	return address.Address{}, nil
}

type AtxDbMock struct {
	db     map[types.AtxId]*types.ActivationTx
	nipsts map[types.AtxId]*types.NIPST
}

func (*AtxDbMock) IsIdentityActive(edId string, layer types.LayerID) (*types.NodeId, bool, types.AtxId, error) {
	return nil, true, *types.EmptyAtxId, nil
}

func (t *AtxDbMock) GetPosAtxId(id types.EpochId) (types.AtxId, error) {
	return types.AtxId{}, nil /*todo: mock if needed */
}

func (t *AtxDbMock) GetAtx(id types.AtxId) (*types.ActivationTxHeader, error) {
	if id == *types.EmptyAtxId {
		return nil, fmt.Errorf("trying to fetch empty atx id")
	}

	if atx, ok := t.db[id]; ok {
		return &atx.ActivationTxHeader, nil
	}
	return nil, fmt.Errorf("cannot find atx")
}

func (t *AtxDbMock) GetFullAtx(id types.AtxId) (*types.ActivationTx, error) {
	panic("implement me")
}

func (t *AtxDbMock) AddAtx(id types.AtxId, atx *types.ActivationTx) {
	t.db[id] = atx
	t.nipsts[id] = atx.Nipst
}

func (t *AtxDbMock) GetNipst(id types.AtxId) (*types.NIPST, error) {
	return t.nipsts[id], nil
}

func (AtxDbMock) ProcessAtx(atx *types.ActivationTx) {

}

func (AtxDbMock) SyntacticallyValidateAtx(atx *types.ActivationTx) error {
	return nil
}

type MockTxMemPool struct{}

func (MockTxMemPool) Get(id types.TransactionId) (types.AddressableSignedTransaction, error) {
	return types.AddressableSignedTransaction{}, nil
}
func (MockTxMemPool) PopItems(size int) []types.AddressableSignedTransaction {
	return nil
}
func (MockTxMemPool) Put(id types.TransactionId, item *types.AddressableSignedTransaction) {

}
func (MockTxMemPool) Invalidate(id types.TransactionId) {

}

type MockAtxMemPool struct{}

func (MockAtxMemPool) Get(id types.AtxId) (types.ActivationTx, error) {
	return types.ActivationTx{}, nil
}

func (MockAtxMemPool) PopItems(size int) []types.ActivationTx {
	return nil
}

func (MockAtxMemPool) Put(id types.AtxId, item *types.ActivationTx) {

}

func (MockAtxMemPool) Invalidate(id types.AtxId) {

}

func getMesh(id string) *Mesh {
	lg := log.New(id, "", "")
	mmdb := NewMemMeshDB(lg)
	layers := NewMesh(mmdb, &AtxDbMock{}, ConfigTst(), &MeshValidatorMock{mdb: mmdb}, MockTxMemPool{}, MockAtxMemPool{}, &MockState{}, lg)
	return layers
}

func TestLayers_AddBlock(t *testing.T) {

	layers := getMesh("t1")
	defer layers.Close()

	block1 := types.NewExistingBlock(types.BlockID(uuid.New().ID()), 1, []byte("data1"))
	block2 := types.NewExistingBlock(types.BlockID(uuid.New().ID()), 2, []byte("data2"))
	block3 := types.NewExistingBlock(types.BlockID(uuid.New().ID()), 3, []byte("data3"))

	addTransactionsWithGas(layers.MeshDB, block1, 4, rand.Int63n(100))

	err := layers.AddBlock(block1)
	assert.NoError(t, err)
	err = layers.AddBlock(block2)
	assert.NoError(t, err)
	err = layers.AddBlock(block3)
	assert.NoError(t, err)

	rBlock2, err := layers.GetBlock(block2.Id)
	assert.NoError(t, err)

	rBlock1, err := layers.GetBlock(block1.Id)
	assert.NoError(t, err)

	assert.True(t, len(rBlock1.TxIds) == len(block1.TxIds), "block content was wrong")
	assert.True(t, bytes.Compare(rBlock2.MiniBlock.Data, []byte("data2")) == 0, "block content was wrong")
	assert.True(t, len(rBlock1.AtxIds) == len(block1.AtxIds))
}

func TestLayers_AddLayer(t *testing.T) {
	layers := getMesh("t2")
	defer layers.Close()
	id := types.LayerID(1)
	block1 := types.NewExistingBlock(types.BlockID(uuid.New().ID()), id, []byte("data"))
	block2 := types.NewExistingBlock(types.BlockID(uuid.New().ID()), id, []byte("data"))
	block3 := types.NewExistingBlock(types.BlockID(uuid.New().ID()), id, []byte("data"))
	l, err := layers.GetLayer(id)
	assert.True(t, err != nil, "error: ", err)

	err = layers.AddBlock(block1)
	assert.NoError(t, err)
	err = layers.AddBlock(block2)
	assert.NoError(t, err)
	err = layers.AddBlock(block3)
	assert.NoError(t, err)
	l, err = layers.GetLayer(id)
	assert.NoError(t, err)
	//assert.True(t, layers.VerifiedLayer() == 0, "wrong layer count")
	assert.True(t, string(l.Blocks()[1].MiniBlock.Data) == "data", "wrong block data ")
}

func TestLayers_AddWrongLayer(t *testing.T) {
	layers := getMesh("t3")
	defer layers.Close()
	block1 := types.NewExistingBlock(types.BlockID(uuid.New().ID()), 1, []byte("data data data"))
	block2 := types.NewExistingBlock(types.BlockID(uuid.New().ID()), 2, []byte("data data data"))
	block3 := types.NewExistingBlock(types.BlockID(uuid.New().ID()), 4, []byte("data data data"))
	l1 := types.NewExistingLayer(1, []*types.Block{block1})
	layers.AddBlock(block1)
	layers.ValidateLayer(l1)
	l2 := types.NewExistingLayer(2, []*types.Block{block2})
	layers.AddBlock(block2)
	layers.ValidateLayer(l2)
	layers.AddBlock(block3)
	_, err := layers.GetVerifiedLayer(1)
	assert.True(t, err == nil, "error: ", err)
	_, err1 := layers.GetVerifiedLayer(2)
	assert.True(t, err1 == nil, "error: ", err1)
	_, err2 := layers.GetVerifiedLayer(4)
	assert.True(t, err2 != nil, "added wrong layer ", err2)
}

func TestLayers_GetLayer(t *testing.T) {
	layers := getMesh("t4")
	defer layers.Close()
	block1 := types.NewExistingBlock(types.BlockID(uuid.New().ID()), 1, []byte("data data data"))
	block2 := types.NewExistingBlock(types.BlockID(uuid.New().ID()), 1, []byte("data data data"))
	block3 := types.NewExistingBlock(types.BlockID(uuid.New().ID()), 1, []byte("data data data"))
	l1 := types.NewExistingLayer(1, []*types.Block{block1})
	layers.AddBlock(block1)
	layers.ValidateLayer(l1)
	l, err := layers.GetVerifiedLayer(0)
	layers.AddBlock(block2)
	layers.AddBlock(block3)
	l, err = layers.GetVerifiedLayer(1)
	assert.True(t, err == nil, "error: ", err)
	assert.True(t, l.Index() == 1, "wrong layer")
}

func TestLayers_LatestKnownLayer(t *testing.T) {
	layers := getMesh("t6")
	defer layers.Close()
	layers.SetLatestLayer(3)
	layers.SetLatestLayer(7)
	layers.SetLatestLayer(10)
	layers.SetLatestLayer(1)
	layers.SetLatestLayer(2)
	assert.True(t, layers.LatestLayer() == 10, "wrong layer")
}

func TestLayers_WakeUp(t *testing.T) {
	//layers := getMesh(make(chan Peer),  "t5")
	//defer layers.Close()
	//layers.SetLatestLayer(10)
	//assert.True(t, layers.LocalLayerCount() == 10, "wrong layer")
}

func TestLayers_OrphanBlocks(t *testing.T) {
	layers := getMesh("t6")
	defer layers.Close()
	block1 := types.NewExistingBlock(types.BlockID(uuid.New().ID()), 1, []byte("data data data"))
	block2 := types.NewExistingBlock(types.BlockID(uuid.New().ID()), 1, []byte("data data data"))
	block3 := types.NewExistingBlock(types.BlockID(uuid.New().ID()), 2, []byte("data data data"))
	block4 := types.NewExistingBlock(types.BlockID(uuid.New().ID()), 2, []byte("data data data"))
	block5 := types.NewExistingBlock(types.BlockID(uuid.New().ID()), 3, []byte("data data data"))
	block5.AddView(block1.ID())
	block5.AddView(block2.ID())
	block5.AddView(block3.ID())
	block5.AddView(block4.ID())
	layers.AddBlock(block1)
	layers.AddBlock(block2)
	layers.AddBlock(block3)
	layers.AddBlock(block4)
	arr, _ := layers.GetOrphanBlocksBefore(3)
	assert.True(t, len(arr) == 4, "wrong layer")
	arr2, _ := layers.GetOrphanBlocksBefore(2)
	assert.Equal(t, len(arr2), 2)
	layers.AddBlock(block5)
	time.Sleep(1 * time.Second)
	arr3, _ := layers.GetOrphanBlocksBefore(4)
	assert.True(t, len(arr3) == 1, "wrong layer")

}

func TestLayers_OrphanBlocksClearEmptyLayers(t *testing.T) {
	layers := getMesh("t6")
	defer layers.Close()
	block1 := types.NewExistingBlock(types.BlockID(uuid.New().ID()), 1, []byte("data data data"))
	block2 := types.NewExistingBlock(types.BlockID(uuid.New().ID()), 1, []byte("data data data"))
	block3 := types.NewExistingBlock(types.BlockID(uuid.New().ID()), 2, []byte("data data data"))
	block4 := types.NewExistingBlock(types.BlockID(uuid.New().ID()), 2, []byte("data data data"))
	block5 := types.NewExistingBlock(types.BlockID(uuid.New().ID()), 3, []byte("data data data"))
	block5.AddView(block1.ID())
	block5.AddView(block2.ID())
	block5.AddView(block3.ID())
	block5.AddView(block4.ID())
	layers.AddBlock(block1)
	layers.AddBlock(block2)
	layers.AddBlock(block3)
	layers.AddBlock(block4)
	arr, _ := layers.GetOrphanBlocksBefore(3)
	assert.True(t, len(arr) == 4, "wrong layer")
	arr2, _ := layers.GetOrphanBlocksBefore(2)
	assert.Equal(t, len(arr2), 2)
	layers.AddBlock(block5)
	assert.Equal(t, 1, len(layers.orphanBlocks))
<<<<<<< HEAD
}

func Test_Patterns(t *testing.T) {
	layers := getMesh("t7")
	defer layers.Close()
	block1 := types.NewExistingBlock(types.BlockID(uuid.New().ID()), 1, []byte("data data data"))
	block2 := types.NewExistingBlock(types.BlockID(uuid.New().ID()), 1, []byte("data data data"))
	block3 := types.NewExistingBlock(types.BlockID(uuid.New().ID()), 1, []byte("data data data"))
	block4 := types.NewExistingBlock(types.BlockID(uuid.New().ID()), 1, []byte("data data data"))
	block5 := types.NewExistingBlock(types.BlockID(uuid.New().ID()), 1, []byte("data data data"))
	layers.AddBlock(block1)
	layers.AddBlock(block2)
	layers.AddBlock(block3)
	layers.AddBlock(block4)
	layers.AddBlock(block5)
	mp := map[types.BlockID]struct{}{}
	mp[block1.ID()] = struct{}{}
	mp[block2.ID()] = struct{}{}
	mp[block3.ID()] = struct{}{}
	mp[block4.ID()] = struct{}{}
	mp[block5.ID()] = struct{}{}
	layers.SaveGoodPattern(1, map[types.BlockID]struct{}{})
	layers.GetGoodPattern(1)

	_, ok := mp[block1.ID()]
	assert.True(t, ok)
	_, ok = mp[block2.ID()]
	assert.True(t, ok)
	_, ok = mp[block3.ID()]
	assert.True(t, ok)
	_, ok = mp[block4.ID()]
	assert.True(t, ok)
	_, ok = mp[block5.ID()]
	assert.True(t, ok)

}

func TestMesh_AddBlockWithTxs_PushTransactions_UpdateMeshTxs(t *testing.T) {
	r := require.New(t)

	msh := getMesh("mesh")

	origin := address.BytesToAddress([]byte("abc"))
	tx := newTx(origin, 2468, 111)

	blk := types.NewExistingBlock(1, 1, nil)
	blk.TxIds = []types.TransactionId{types.GetTransactionId(tx.SerializableSignedTransaction)}

	err := msh.AddBlockWithTxs(blk, []*types.AddressableSignedTransaction{tx}, nil)
	r.NoError(err)

	txns := getTxns(r, msh.MeshDB, origin)
	r.Len(txns, 1)
	r.Equal(2468, int(txns[0].Nonce))
	r.Equal(111, int(txns[0].Amount))

	msh.PushTransactions(1, 2)

	txns = getTxns(r, msh.MeshDB, origin)
	r.Empty(txns)
=======
>>>>>>> 1801efaf
}<|MERGE_RESOLUTION|>--- conflicted
+++ resolved
@@ -302,42 +302,6 @@
 	assert.Equal(t, len(arr2), 2)
 	layers.AddBlock(block5)
 	assert.Equal(t, 1, len(layers.orphanBlocks))
-<<<<<<< HEAD
-}
-
-func Test_Patterns(t *testing.T) {
-	layers := getMesh("t7")
-	defer layers.Close()
-	block1 := types.NewExistingBlock(types.BlockID(uuid.New().ID()), 1, []byte("data data data"))
-	block2 := types.NewExistingBlock(types.BlockID(uuid.New().ID()), 1, []byte("data data data"))
-	block3 := types.NewExistingBlock(types.BlockID(uuid.New().ID()), 1, []byte("data data data"))
-	block4 := types.NewExistingBlock(types.BlockID(uuid.New().ID()), 1, []byte("data data data"))
-	block5 := types.NewExistingBlock(types.BlockID(uuid.New().ID()), 1, []byte("data data data"))
-	layers.AddBlock(block1)
-	layers.AddBlock(block2)
-	layers.AddBlock(block3)
-	layers.AddBlock(block4)
-	layers.AddBlock(block5)
-	mp := map[types.BlockID]struct{}{}
-	mp[block1.ID()] = struct{}{}
-	mp[block2.ID()] = struct{}{}
-	mp[block3.ID()] = struct{}{}
-	mp[block4.ID()] = struct{}{}
-	mp[block5.ID()] = struct{}{}
-	layers.SaveGoodPattern(1, map[types.BlockID]struct{}{})
-	layers.GetGoodPattern(1)
-
-	_, ok := mp[block1.ID()]
-	assert.True(t, ok)
-	_, ok = mp[block2.ID()]
-	assert.True(t, ok)
-	_, ok = mp[block3.ID()]
-	assert.True(t, ok)
-	_, ok = mp[block4.ID()]
-	assert.True(t, ok)
-	_, ok = mp[block5.ID()]
-	assert.True(t, ok)
-
 }
 
 func TestMesh_AddBlockWithTxs_PushTransactions_UpdateMeshTxs(t *testing.T) {
@@ -363,6 +327,4 @@
 
 	txns = getTxns(r, msh.MeshDB, origin)
 	r.Empty(txns)
-=======
->>>>>>> 1801efaf
 }