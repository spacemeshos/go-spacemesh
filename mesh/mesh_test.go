package mesh

import (
	"bytes"
	"fmt"
	"github.com/google/uuid"
	"github.com/spacemeshos/go-spacemesh/address"
	"github.com/spacemeshos/go-spacemesh/log"
	"github.com/spacemeshos/go-spacemesh/rand"
	"github.com/spacemeshos/go-spacemesh/types"
	"github.com/stretchr/testify/assert"
	"github.com/stretchr/testify/require"
	"math/big"
	"testing"
	"time"
)

type MeshValidatorMock struct {
	mdb *MeshDB
}

func (m *MeshValidatorMock) GetGoodPatternBlocks(layer types.LayerID) (map[types.BlockID]struct{}, error) {
	blocks, err := m.mdb.LayerBlockIds(layer)
	if err != nil {
		return nil, err
	}
	mp := make(map[types.BlockID]struct{})
	for _, b := range blocks {
		res, err := m.mdb.getContextualValidity(b)
		if err != nil {
			continue
		}
		if res {
			mp[b] = struct{}{}
		}
	}

	return mp, nil
}

func (m *MeshValidatorMock) HandleIncomingLayer(layer *types.Layer) (types.LayerID, types.LayerID) {
	return layer.Index() - 1, layer.Index()
}
func (m *MeshValidatorMock) HandleLateBlock(bl *types.Block)              {}
func (m *MeshValidatorMock) RegisterLayerCallback(func(id types.LayerID)) {}
func (mlg *MeshValidatorMock) ContextualValidity(id types.BlockID) bool   { return true }

type MockState struct{}

func (MockState) ValidateSignature(signed types.Signed) (address.Address, error) {
	return address.Address{}, nil
}

func (MockState) ApplyTransactions(layer types.LayerID, txs Transactions) (uint32, error) {
	return 0, nil
}

func (MockState) ApplyRewards(layer types.LayerID, miners []address.Address, underQuota map[address.Address]int, bonusReward, diminishedReward *big.Int) {
}

func (MockState) ValidateTransactionSignature(tx *types.SerializableSignedTransaction) (address.Address, error) {
	return address.Address{}, nil
}

type AtxDbMock struct {
	db     map[types.AtxId]*types.ActivationTx
	nipsts map[types.AtxId]*types.NIPST
}

func (*AtxDbMock) IsIdentityActive(edId string, layer types.LayerID) (*types.NodeId, bool, types.AtxId, error) {
	return nil, true, *types.EmptyAtxId, nil
}

func (t *AtxDbMock) GetPosAtxId(id types.EpochId) (types.AtxId, error) {
	return types.AtxId{}, nil /*todo: mock if needed */
}

func (t *AtxDbMock) GetAtx(id types.AtxId) (*types.ActivationTxHeader, error) {
	if id == *types.EmptyAtxId {
		return nil, fmt.Errorf("trying to fetch empty atx id")
	}

	if atx, ok := t.db[id]; ok {
		return &atx.ActivationTxHeader, nil
	}
	return nil, fmt.Errorf("cannot find atx")
}

func (t *AtxDbMock) GetFullAtx(id types.AtxId) (*types.ActivationTx, error) {
	panic("implement me")
}

func (t *AtxDbMock) AddAtx(id types.AtxId, atx *types.ActivationTx) {
	t.db[id] = atx
	t.nipsts[id] = atx.Nipst
}

func (t *AtxDbMock) GetNipst(id types.AtxId) (*types.NIPST, error) {
	return t.nipsts[id], nil
}

func (AtxDbMock) ProcessAtx(atx *types.ActivationTx) {

}

func (AtxDbMock) SyntacticallyValidateAtx(atx *types.ActivationTx) error {
	return nil
}

type MockTxMemPool struct{}

func (MockTxMemPool) Get(id types.TransactionId) (types.AddressableSignedTransaction, error) {
	return types.AddressableSignedTransaction{}, nil
}
func (MockTxMemPool) PopItems(size int) []types.AddressableSignedTransaction {
	return nil
}
func (MockTxMemPool) Put(id types.TransactionId, item *types.AddressableSignedTransaction) {

}
func (MockTxMemPool) Invalidate(id types.TransactionId) {

}

type MockAtxMemPool struct{}

func (MockAtxMemPool) Get(id types.AtxId) (types.ActivationTx, error) {
	return types.ActivationTx{}, nil
}

func (MockAtxMemPool) PopItems(size int) []types.ActivationTx {
	return nil
}

func (MockAtxMemPool) Put(id types.AtxId, item *types.ActivationTx) {

}

func (MockAtxMemPool) Invalidate(id types.AtxId) {

}

func getMesh(id string) *Mesh {
	lg := log.New(id, "", "")
	mmdb := NewMemMeshDB(lg)
	layers := NewMesh(mmdb, &AtxDbMock{}, ConfigTst(), &MeshValidatorMock{mdb: mmdb}, MockTxMemPool{}, MockAtxMemPool{}, &MockState{}, lg)
	return layers
}

func TestLayers_AddBlock(t *testing.T) {

	layers := getMesh("t1")
	defer layers.Close()

	block1 := types.NewExistingBlock(types.BlockID(uuid.New().ID()), 1, []byte("data1"))
	block2 := types.NewExistingBlock(types.BlockID(uuid.New().ID()), 2, []byte("data2"))
	block3 := types.NewExistingBlock(types.BlockID(uuid.New().ID()), 3, []byte("data3"))

	addTransactionsWithGas(layers.MeshDB, block1, 4, rand.Int63n(100))

	err := layers.AddBlock(block1)
	assert.NoError(t, err)
	err = layers.AddBlock(block2)
	assert.NoError(t, err)
	err = layers.AddBlock(block3)
	assert.NoError(t, err)

	rBlock2, err := layers.GetBlock(block2.Id)
	assert.NoError(t, err)

	rBlock1, err := layers.GetBlock(block1.Id)
	assert.NoError(t, err)

	assert.True(t, len(rBlock1.TxIds) == len(block1.TxIds), "block content was wrong")
	assert.True(t, bytes.Compare(rBlock2.MiniBlock.Data, []byte("data2")) == 0, "block content was wrong")
	assert.True(t, len(rBlock1.AtxIds) == len(block1.AtxIds))
}

func TestLayers_AddLayer(t *testing.T) {
	layers := getMesh("t2")
	defer layers.Close()
	id := types.LayerID(1)
	block1 := types.NewExistingBlock(types.BlockID(uuid.New().ID()), id, []byte("data"))
	block2 := types.NewExistingBlock(types.BlockID(uuid.New().ID()), id, []byte("data"))
	block3 := types.NewExistingBlock(types.BlockID(uuid.New().ID()), id, []byte("data"))
	l, err := layers.GetLayer(id)
	assert.True(t, err != nil, "error: ", err)

	err = layers.AddBlock(block1)
	assert.NoError(t, err)
	err = layers.AddBlock(block2)
	assert.NoError(t, err)
	err = layers.AddBlock(block3)
	assert.NoError(t, err)
	l, err = layers.GetLayer(id)
	assert.NoError(t, err)
	//assert.True(t, layers.VerifiedLayer() == 0, "wrong layer count")
	assert.True(t, string(l.Blocks()[1].MiniBlock.Data) == "data", "wrong block data ")
}

func TestLayers_AddWrongLayer(t *testing.T) {
	layers := getMesh("t3")
	defer layers.Close()
	block1 := types.NewExistingBlock(types.BlockID(uuid.New().ID()), 1, []byte("data data data"))
	block2 := types.NewExistingBlock(types.BlockID(uuid.New().ID()), 2, []byte("data data data"))
	block3 := types.NewExistingBlock(types.BlockID(uuid.New().ID()), 4, []byte("data data data"))
	l1 := types.NewExistingLayer(1, []*types.Block{block1})
	layers.AddBlock(block1)
	layers.ValidateLayer(l1)
	l2 := types.NewExistingLayer(2, []*types.Block{block2})
	layers.AddBlock(block2)
	layers.ValidateLayer(l2)
	layers.AddBlock(block3)
	_, err := layers.GetVerifiedLayer(1)
	assert.True(t, err == nil, "error: ", err)
	_, err1 := layers.GetVerifiedLayer(2)
	assert.True(t, err1 == nil, "error: ", err1)
	_, err2 := layers.GetVerifiedLayer(4)
	assert.True(t, err2 != nil, "added wrong layer ", err2)
}

func TestLayers_GetLayer(t *testing.T) {
	layers := getMesh("t4")
	defer layers.Close()
	block1 := types.NewExistingBlock(types.BlockID(uuid.New().ID()), 1, []byte("data data data"))
	block2 := types.NewExistingBlock(types.BlockID(uuid.New().ID()), 1, []byte("data data data"))
	block3 := types.NewExistingBlock(types.BlockID(uuid.New().ID()), 1, []byte("data data data"))
	l1 := types.NewExistingLayer(1, []*types.Block{block1})
	layers.AddBlock(block1)
	layers.ValidateLayer(l1)
	l, err := layers.GetVerifiedLayer(0)
	layers.AddBlock(block2)
	layers.AddBlock(block3)
	l, err = layers.GetVerifiedLayer(1)
	assert.True(t, err == nil, "error: ", err)
	assert.True(t, l.Index() == 1, "wrong layer")
}

func TestLayers_LatestKnownLayer(t *testing.T) {
	layers := getMesh("t6")
	defer layers.Close()
	layers.SetLatestLayer(3)
	layers.SetLatestLayer(7)
	layers.SetLatestLayer(10)
	layers.SetLatestLayer(1)
	layers.SetLatestLayer(2)
	assert.True(t, layers.LatestLayer() == 10, "wrong layer")
}

func TestLayers_WakeUp(t *testing.T) {
	//layers := getMesh(make(chan Peer),  "t5")
	//defer layers.Close()
	//layers.SetLatestLayer(10)
	//assert.True(t, layers.LocalLayerCount() == 10, "wrong layer")
}

func TestLayers_OrphanBlocks(t *testing.T) {
	layers := getMesh("t6")
	defer layers.Close()
	block1 := types.NewExistingBlock(types.BlockID(uuid.New().ID()), 1, []byte("data data data"))
	block2 := types.NewExistingBlock(types.BlockID(uuid.New().ID()), 1, []byte("data data data"))
	block3 := types.NewExistingBlock(types.BlockID(uuid.New().ID()), 2, []byte("data data data"))
	block4 := types.NewExistingBlock(types.BlockID(uuid.New().ID()), 2, []byte("data data data"))
	block5 := types.NewExistingBlock(types.BlockID(uuid.New().ID()), 3, []byte("data data data"))
	block5.AddView(block1.ID())
	block5.AddView(block2.ID())
	block5.AddView(block3.ID())
	block5.AddView(block4.ID())
	layers.AddBlock(block1)
	layers.AddBlock(block2)
	layers.AddBlock(block3)
	layers.AddBlock(block4)
	arr, _ := layers.GetOrphanBlocksBefore(3)
	assert.True(t, len(arr) == 4, "wrong layer")
	arr2, _ := layers.GetOrphanBlocksBefore(2)
	assert.Equal(t, len(arr2), 2)
	layers.AddBlock(block5)
	time.Sleep(1 * time.Second)
	arr3, _ := layers.GetOrphanBlocksBefore(4)
	assert.True(t, len(arr3) == 1, "wrong layer")

}

func TestLayers_OrphanBlocksClearEmptyLayers(t *testing.T) {
	layers := getMesh("t6")
	defer layers.Close()
	block1 := types.NewExistingBlock(types.BlockID(uuid.New().ID()), 1, []byte("data data data"))
	block2 := types.NewExistingBlock(types.BlockID(uuid.New().ID()), 1, []byte("data data data"))
	block3 := types.NewExistingBlock(types.BlockID(uuid.New().ID()), 2, []byte("data data data"))
	block4 := types.NewExistingBlock(types.BlockID(uuid.New().ID()), 2, []byte("data data data"))
	block5 := types.NewExistingBlock(types.BlockID(uuid.New().ID()), 3, []byte("data data data"))
	block5.AddView(block1.ID())
	block5.AddView(block2.ID())
	block5.AddView(block3.ID())
	block5.AddView(block4.ID())
	layers.AddBlock(block1)
	layers.AddBlock(block2)
	layers.AddBlock(block3)
	layers.AddBlock(block4)
	arr, _ := layers.GetOrphanBlocksBefore(3)
	assert.True(t, len(arr) == 4, "wrong layer")
	arr2, _ := layers.GetOrphanBlocksBefore(2)
	assert.Equal(t, len(arr2), 2)
	layers.AddBlock(block5)
	assert.Equal(t, 1, len(layers.orphanBlocks))
}

<<<<<<< HEAD
func TestMesh_AddBlockWithTxs_PushTransactions_UpdateMeshTxs(t *testing.T) {
	r := require.New(t)

	msh := getMesh("mesh")

	origin := address.BytesToAddress([]byte("abc"))
	tx := newTx(origin, 2468, 111)

	blk := types.NewExistingBlock(1, 1, nil)
	blk.TxIds = []types.TransactionId{types.GetTransactionId(tx.SerializableSignedTransaction)}

	err := msh.AddBlockWithTxs(blk, []*types.AddressableSignedTransaction{tx}, nil)
	r.NoError(err)

	txns := getTxns(r, msh.MeshDB, origin)
	r.Len(txns, 1)
	r.Equal(2468, int(txns[0].Nonce))
	r.Equal(111, int(txns[0].Amount))

	msh.PushTransactions(1, 2)

	txns = getTxns(r, msh.MeshDB, origin)
	r.Empty(txns)
=======
func Test_Patterns(t *testing.T) {
	layers := getMesh("t7")
	defer layers.Close()
	block1 := types.NewExistingBlock(types.BlockID(uuid.New().ID()), 1, []byte("data data data"))
	block2 := types.NewExistingBlock(types.BlockID(uuid.New().ID()), 1, []byte("data data data"))
	block3 := types.NewExistingBlock(types.BlockID(uuid.New().ID()), 1, []byte("data data data"))
	block4 := types.NewExistingBlock(types.BlockID(uuid.New().ID()), 1, []byte("data data data"))
	block5 := types.NewExistingBlock(types.BlockID(uuid.New().ID()), 1, []byte("data data data"))
	layers.AddBlock(block1)
	layers.AddBlock(block2)
	layers.AddBlock(block3)
	layers.AddBlock(block4)
	layers.AddBlock(block5)
	mp := map[types.BlockID]struct{}{}
	mp[block1.ID()] = struct{}{}
	mp[block2.ID()] = struct{}{}
	mp[block3.ID()] = struct{}{}
	mp[block4.ID()] = struct{}{}
	mp[block5.ID()] = struct{}{}
	layers.SaveGoodPattern(1, map[types.BlockID]struct{}{})
	layers.GetGoodPattern(1)

	_, ok := mp[block1.ID()]
	assert.True(t, ok)
	_, ok = mp[block2.ID()]
	assert.True(t, ok)
	_, ok = mp[block3.ID()]
	assert.True(t, ok)
	_, ok = mp[block4.ID()]
	assert.True(t, ok)
	_, ok = mp[block5.ID()]
	assert.True(t, ok)

>>>>>>> 468f0b16
}<|MERGE_RESOLUTION|>--- conflicted
+++ resolved
@@ -305,31 +305,6 @@
 	assert.Equal(t, 1, len(layers.orphanBlocks))
 }
 
-<<<<<<< HEAD
-func TestMesh_AddBlockWithTxs_PushTransactions_UpdateMeshTxs(t *testing.T) {
-	r := require.New(t)
-
-	msh := getMesh("mesh")
-
-	origin := address.BytesToAddress([]byte("abc"))
-	tx := newTx(origin, 2468, 111)
-
-	blk := types.NewExistingBlock(1, 1, nil)
-	blk.TxIds = []types.TransactionId{types.GetTransactionId(tx.SerializableSignedTransaction)}
-
-	err := msh.AddBlockWithTxs(blk, []*types.AddressableSignedTransaction{tx}, nil)
-	r.NoError(err)
-
-	txns := getTxns(r, msh.MeshDB, origin)
-	r.Len(txns, 1)
-	r.Equal(2468, int(txns[0].Nonce))
-	r.Equal(111, int(txns[0].Amount))
-
-	msh.PushTransactions(1, 2)
-
-	txns = getTxns(r, msh.MeshDB, origin)
-	r.Empty(txns)
-=======
 func Test_Patterns(t *testing.T) {
 	layers := getMesh("t7")
 	defer layers.Close()
@@ -363,5 +338,29 @@
 	_, ok = mp[block5.ID()]
 	assert.True(t, ok)
 
->>>>>>> 468f0b16
+}
+
+func TestMesh_AddBlockWithTxs_PushTransactions_UpdateMeshTxs(t *testing.T) {
+	r := require.New(t)
+
+	msh := getMesh("mesh")
+
+	origin := address.BytesToAddress([]byte("abc"))
+	tx := newTx(origin, 2468, 111)
+
+	blk := types.NewExistingBlock(1, 1, nil)
+	blk.TxIds = []types.TransactionId{types.GetTransactionId(tx.SerializableSignedTransaction)}
+
+	err := msh.AddBlockWithTxs(blk, []*types.AddressableSignedTransaction{tx}, nil)
+	r.NoError(err)
+
+	txns := getTxns(r, msh.MeshDB, origin)
+	r.Len(txns, 1)
+	r.Equal(2468, int(txns[0].Nonce))
+	r.Equal(111, int(txns[0].Amount))
+
+	msh.PushTransactions(1, 2)
+
+	txns = getTxns(r, msh.MeshDB, origin)
+	r.Empty(txns)
 }