--- conflicted
+++ resolved
@@ -620,12 +620,7 @@
 	txs := make([]*types.Transaction, numOfTxs)
 	txIDs := make([]types.TransactionID, numOfTxs)
 	for i := 0; i < numOfTxs; i++ {
-<<<<<<< HEAD
-		tx, err := types.GenerateCallTransaction(signing.NewEdSigner(), types.HexToAddress("1"), 1, 10, 100, rand.Uint64())
-		r.NoError(err)
-=======
 		tx := addTxToMempool(t, msh, signing.NewEdSigner(), rand.Uint64())
->>>>>>> 3acd8c22
 		txs[i] = tx
 		txIDs[i] = tx.ID()
 	}
