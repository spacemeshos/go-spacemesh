package mesh

import (
	"context"
	"testing"
	"time"

	"github.com/stretchr/testify/require"
	"go.uber.org/mock/gomock"

	"github.com/spacemeshos/go-spacemesh/activation"
	"github.com/spacemeshos/go-spacemesh/cache"
	"github.com/spacemeshos/go-spacemesh/common/fixture"
	"github.com/spacemeshos/go-spacemesh/common/types"
	"github.com/spacemeshos/go-spacemesh/common/types/result"
	"github.com/spacemeshos/go-spacemesh/datastore"
	"github.com/spacemeshos/go-spacemesh/genvm/sdk/wallet"
	"github.com/spacemeshos/go-spacemesh/hash"
	"github.com/spacemeshos/go-spacemesh/log/logtest"
	"github.com/spacemeshos/go-spacemesh/malfeasance"
	"github.com/spacemeshos/go-spacemesh/mesh/mocks"
	"github.com/spacemeshos/go-spacemesh/signing"
	"github.com/spacemeshos/go-spacemesh/sql"
	"github.com/spacemeshos/go-spacemesh/sql/atxs"
	"github.com/spacemeshos/go-spacemesh/sql/ballots"
	"github.com/spacemeshos/go-spacemesh/sql/blocks"
	"github.com/spacemeshos/go-spacemesh/sql/certificates"
	"github.com/spacemeshos/go-spacemesh/sql/identities"
	"github.com/spacemeshos/go-spacemesh/sql/layers"
	"github.com/spacemeshos/go-spacemesh/sql/transactions"
	smocks "github.com/spacemeshos/go-spacemesh/system/mocks"
)

const (
	numBallots = 10
	numBlocks  = 5
	numTXs     = 20
)

type testMesh struct {
	*Mesh
	db           sql.Executor
	mockClock    *mocks.MocklayerClock
	mockVM       *mocks.MockvmState
	mockState    *mocks.MockconservativeState
	mockTortoise *smocks.MockTortoise
}

func createTestMesh(t *testing.T) *testMesh {
	t.Helper()
	types.SetLayersPerEpoch(3)
	lg := logtest.New(t)
	db := datastore.NewCachedDB(sql.InMemory(), lg)
	ctrl := gomock.NewController(t)
	tm := &testMesh{
		db:           db,
		mockClock:    mocks.NewMocklayerClock(ctrl),
		mockVM:       mocks.NewMockvmState(ctrl),
		mockState:    mocks.NewMockconservativeState(ctrl),
		mockTortoise: smocks.NewMockTortoise(ctrl),
	}
	exec := NewExecutor(db, tm.mockVM, tm.mockState, lg)
	msh, err := NewMesh(db, cache.New(), tm.mockClock, tm.mockTortoise, exec, tm.mockState, lg)
	require.NoError(t, err)
	gLid := types.GetEffectiveGenesis()
	checkLastAppliedInDB(t, msh, gLid)
	checkProcessedInDB(t, msh, gLid)
	tm.Mesh = msh
	return tm
}

func genTx(
	t testing.TB,
	signer *signing.EdSigner,
	dest types.Address,
	amount, nonce, price uint64,
) types.Transaction {
	t.Helper()
	raw := wallet.Spend(signer.PrivateKey(), dest, amount, nonce)
	tx := types.Transaction{
		RawTx:    types.NewRawTx(raw),
		TxHeader: &types.TxHeader{},
	}
	tx.MaxGas = 100
	tx.MaxSpend = amount
	tx.GasPrice = price
	tx.Nonce = nonce
	tx.Principal = types.GenerateAddress(signer.PublicKey().Bytes())
	return tx
}

func CreateAndSaveTxs(t testing.TB, db sql.Executor, numOfTxs int) []types.TransactionID {
	t.Helper()
	txIDs := make([]types.TransactionID, 0, numOfTxs)
	for i := 0; i < numOfTxs; i++ {
		addr := types.GenerateAddress([]byte("1"))
		signer, err := signing.NewEdSigner()
		require.NoError(t, err)
		tx := genTx(t, signer, addr, 1, 10, 100)
		require.NoError(t, transactions.Add(db, &tx, time.Now()))
		txIDs = append(txIDs, tx.ID)
	}
	return txIDs
}

func createBlock(
	t testing.TB,
	db sql.Executor,
	mesh *Mesh,
	layerID types.LayerID,
	nodeID types.NodeID,
) *types.Block {
	t.Helper()
	txIDs := CreateAndSaveTxs(t, db, numTXs)
	b := &types.Block{
		InnerBlock: types.InnerBlock{
			LayerIndex: layerID,
			TxIDs:      txIDs,
		},
	}
	b.Initialize()
	require.NoError(t, blocks.Add(mesh.cdb, b))
	return b
}

func createIdentity(t *testing.T, db sql.Executor, sig *signing.EdSigner) {
	challenge := types.NIPostChallenge{
		PublishEpoch: types.EpochID(1),
	}
	atx := types.NewActivationTx(challenge, types.Address{}, nil, 1, nil)
	require.NoError(t, activation.SignAndFinalizeAtx(sig, atx))
	atx.SetEffectiveNumUnits(atx.NumUnits)
	atx.SetReceived(time.Now())
	vAtx, err := atx.Verify(0, 1)
	require.NoError(t, err)
	require.NoError(t, atxs.Add(db, vAtx))
}

func createLayerBlocks(
	t *testing.T,
	db sql.Executor,
	mesh *Mesh,
	lyrID types.LayerID,
) []*types.Block {
	t.Helper()
	blks := make([]*types.Block, 0, numBlocks)
	for i := 0; i < numBlocks; i++ {
		nodeID := types.NodeID{byte(i)}
		blk := createBlock(t, db, mesh, lyrID, nodeID)
		blks = append(blks, blk)
	}
	return blks
}

func genLayerBallot(tb testing.TB, layerID types.LayerID) *types.Ballot {
	b := types.RandomBallot()
	b.Layer = layerID
	sig, err := signing.NewEdSigner()
	require.NoError(tb, err)
	b.Signature = sig.Sign(signing.BALLOT, b.SignedBytes())
	b.SmesherID = sig.NodeID()
	require.NoError(tb, b.Initialize())
	return b
}

func createLayerBallots(tb testing.TB, mesh *Mesh, lyrID types.LayerID) []*types.Ballot {
	tb.Helper()
	blts := make([]*types.Ballot, 0, numBallots)
	for i := 0; i < numBallots; i++ {
		ballot := genLayerBallot(tb, lyrID)
		blts = append(blts, ballot)
		malProof, err := mesh.AddBallot(context.Background(), ballot)
		require.NoError(tb, err)
		require.Nil(tb, malProof)
	}
	return blts
}

func checkLastAppliedInDB(t *testing.T, mesh *Mesh, expected types.LayerID) {
	t.Helper()
	lid, err := layers.GetLastApplied(mesh.cdb)
	require.NoError(t, err)
	require.Equal(t, expected, lid)
}

func checkProcessedInDB(t *testing.T, mesh *Mesh, expected types.LayerID) {
	t.Helper()
	lid, err := layers.GetProcessed(mesh.cdb)
	require.NoError(t, err)
	require.Equal(t, expected, lid)
}

func TestMesh_FromGenesis(t *testing.T) {
	tm := createTestMesh(t)
	gotP := tm.Mesh.ProcessedLayer()
	require.Equal(t, types.GetEffectiveGenesis(), gotP)
	getLS := tm.Mesh.LatestLayerInState()
	require.Equal(t, types.GetEffectiveGenesis(), getLS)
	gotL := tm.Mesh.LatestLayer()
	require.Equal(t, types.GetEffectiveGenesis(), gotL)

	opinion, err := layers.GetAggregatedHash(tm.cdb, types.GetEffectiveGenesis())
	require.NoError(t, err)
	buf := hash.Sum(nil)
	require.Equal(t, buf[:], opinion[:])
}

func TestMesh_WakeUpWhileGenesis(t *testing.T) {
	tm := createTestMesh(t)
<<<<<<< HEAD
	msh, err := NewMesh(tm.cdb, cache.New(), tm.mockClock, tm.mockTortoise, tm.executor, tm.mockState, logtest.New(t))
=======
	msh, err := NewMesh(
		tm.cdb,
		tm.mockClock,
		tm.mockTortoise,
		tm.executor,
		tm.mockState,
		logtest.New(t),
	)
>>>>>>> 82d38ecc
	require.NoError(t, err)
	gLid := types.GetEffectiveGenesis()
	checkProcessedInDB(t, msh, gLid)
	checkLastAppliedInDB(t, msh, gLid)
	gotL := msh.LatestLayer()
	require.Equal(t, gLid, gotL)
	gotP := msh.ProcessedLayer()
	require.Equal(t, gLid, gotP)
	gotLS := msh.LatestLayerInState()
	require.Equal(t, gLid, gotLS)
}

func TestMesh_WakeUp(t *testing.T) {
	tm := createTestMesh(t)
	latest := types.LayerID(11)
	b := types.NewExistingBallot(
		types.BallotID{1, 2, 3},
		types.EmptyEdSignature,
		types.EmptyNodeID,
		latest,
	)
	require.NoError(t, ballots.Add(tm.cdb, &b))
	require.NoError(t, layers.SetProcessed(tm.cdb, latest))
	latestState := latest.Sub(1)
	require.NoError(t, layers.SetApplied(tm.cdb, latestState, types.RandomBlockID()))

	tm.mockVM.EXPECT().Revert(latestState)
	tm.mockState.EXPECT().RevertCache(latestState)
	tm.mockVM.EXPECT().GetStateRoot()
<<<<<<< HEAD
	msh, err := NewMesh(tm.cdb, cache.New(), tm.mockClock, tm.mockTortoise, tm.executor, tm.mockState, logtest.New(t))
=======
	msh, err := NewMesh(
		tm.cdb,
		tm.mockClock,
		tm.mockTortoise,
		tm.executor,
		tm.mockState,
		logtest.New(t),
	)
>>>>>>> 82d38ecc
	require.NoError(t, err)
	gotL := msh.LatestLayer()
	require.Equal(t, latest, gotL)
	gotP := msh.ProcessedLayer()
	require.Equal(t, latest, gotP)
	gotLS := msh.LatestLayerInState()
	require.Equal(t, latestState, gotLS)
}

func TestMesh_GetLayer(t *testing.T) {
	tm := createTestMesh(t)
	id := types.GetEffectiveGenesis().Add(1)
	lyr, err := tm.GetLayer(id)
	require.NoError(t, err)
	require.Empty(t, lyr.Blocks())
	require.Empty(t, lyr.Ballots())

	blks := createLayerBlocks(t, tm.db, tm.Mesh, id)
	blts := createLayerBallots(t, tm.Mesh, id)
	lyr, err = tm.GetLayer(id)
	require.NoError(t, err)
	require.Equal(t, id, lyr.Index())
	require.Len(t, lyr.Ballots(), len(blts))
	require.ElementsMatch(t, blts, lyr.Ballots())
	require.ElementsMatch(t, blks, lyr.Blocks())
}

func TestMesh_LatestKnownLayer(t *testing.T) {
	tm := createTestMesh(t)
	tm.setLatestLayer(types.LayerID(3))
	tm.setLatestLayer(types.LayerID(7))
	tm.setLatestLayer(types.LayerID(10))
	tm.setLatestLayer(types.LayerID(1))
	tm.setLatestLayer(types.LayerID(2))
	require.Equal(t, types.LayerID(10), tm.LatestLayer(), "wrong layer")
}

func genLayerBlock(layerID types.LayerID, txs []types.TransactionID) *types.Block {
	b := &types.Block{
		InnerBlock: types.InnerBlock{
			LayerIndex: layerID,
			TxIDs:      txs,
		},
	}
	b.Initialize()
	return b
}

func TestMesh_AddTXsFromProposal(t *testing.T) {
	r := require.New(t)
	tm := createTestMesh(t)
	layerID := types.GetEffectiveGenesis().Add(1)
	pid := types.RandomProposalID()
	txIDs := types.RandomTXSet(numTXs)
	tm.mockState.EXPECT().LinkTXsWithProposal(layerID, pid, txIDs).Return(nil)
	r.NoError(tm.AddTXsFromProposal(context.Background(), layerID, pid, txIDs))
}

func TestMesh_AddBlockWithTXs(t *testing.T) {
	r := require.New(t)
	tm := createTestMesh(t)
	tm.mockTortoise.EXPECT().OnBlock(gomock.Any()).AnyTimes()

	txIDs := types.RandomTXSet(numTXs)
	layerID := types.GetEffectiveGenesis().Add(1)
	block := genLayerBlock(layerID, txIDs)
	tm.mockState.EXPECT().LinkTXsWithBlock(layerID, block.ID(), txIDs).Return(nil)
	r.NoError(tm.AddBlockWithTXs(context.Background(), block))
}

func TestMesh_CallOnBlock(t *testing.T) {
	tm := createTestMesh(t)
	block := types.Block{}
	block.LayerIndex = types.LayerID(10)
	block.Initialize()

	tm.mockTortoise.EXPECT().OnBlock(block.ToVote())
	tm.mockState.EXPECT().LinkTXsWithBlock(block.LayerIndex, block.ID(), block.TxIDs)
	require.NoError(t, tm.AddBlockWithTXs(context.Background(), &block))
}

func TestMesh_MaliciousBallots(t *testing.T) {
	tm := createTestMesh(t)

	lid := types.LayerID(1)
	sig, err := signing.NewEdSigner()
	require.NoError(t, err)
	createIdentity(t, tm.cdb, sig)
	var blts []*types.Ballot
	for i := 0; i < 3; i++ {
		b := &types.Ballot{
			InnerBallot: types.InnerBallot{
				Layer:       lid,
				OpinionHash: types.RandomHash(),
			},
			SmesherID: sig.NodeID(),
		}
		b.Signature = sig.Sign(signing.BALLOT, b.SignedBytes())
		require.NoError(t, b.Initialize())
		blts = append(blts, b)
	}
	malProof, err := tm.AddBallot(context.Background(), blts[0])
	require.NoError(t, err)
	require.Nil(t, malProof)
	require.False(t, blts[0].IsMalicious())
	mal, err := identities.IsMalicious(tm.cdb, sig.NodeID())
	require.NoError(t, err)
	require.False(t, mal)
	saved, err := identities.GetMalfeasanceProof(tm.cdb, sig.NodeID())
	require.ErrorIs(t, err, sql.ErrNotFound)
	require.Nil(t, saved)

	// second one will create a MalfeasanceProof

	tm.mockTortoise.EXPECT().OnMalfeasance(sig.NodeID())
	malProof, err = tm.AddBallot(context.Background(), blts[1])
	require.NoError(t, err)
	require.NotNil(t, malProof)
	require.True(t, blts[1].IsMalicious())
	nodeID, err := malfeasance.Validate(
		context.Background(),
		tm.logger,
		tm.cdb,
		signing.NewEdVerifier(),
		nil,
		&types.MalfeasanceGossip{MalfeasanceProof: *malProof},
	)
	require.NoError(t, err)
	require.Equal(t, sig.NodeID(), nodeID)
	mal, err = identities.IsMalicious(tm.cdb, sig.NodeID())
	require.NoError(t, err)
	require.True(t, mal)
	saved, err = identities.GetMalfeasanceProof(tm.cdb, sig.NodeID())
	require.NoError(t, err)
	require.NotNil(t, saved.Received())
	saved.SetReceived(time.Time{})
	require.EqualValues(t, malProof, saved)
	expected := malProof

	// third one will NOT generate another MalfeasanceProof
	malProof, err = tm.AddBallot(context.Background(), blts[2])
	require.NoError(t, err)
	require.Nil(t, malProof)
	// but identity is still malicious
	mal, err = identities.IsMalicious(tm.cdb, sig.NodeID())
	require.NoError(t, err)
	require.True(t, mal)
	saved, err = identities.GetMalfeasanceProof(tm.cdb, sig.NodeID())
	require.NoError(t, err)
	require.NotNil(t, saved.Received())
	saved.SetReceived(time.Time{})
	require.EqualValues(t, expected, saved)
}

func TestProcessLayer(t *testing.T) {
	t.Parallel()
	type call struct {
		// inputs
		updates []result.Layer

		// outputs
		err      string
		executed map[types.LayerID]types.BlockID
		applied  map[types.LayerID]types.BlockID
		validity map[types.BlockID]bool
	}
	type testCase struct {
		desc  string
		calls []call
	}
	types.SetLayersPerEpoch(3)
	start := types.GetEffectiveGenesis().Add(1)
	for _, tc := range []testCase{
		{
			"sanity",
			[]call{
				{
					updates: rlayers(
						rlayer(start,
							rblock(idg("1"), fixture.Good()),
							rblock(idg("2"), fixture.Data(), fixture.Invalid())),
					),
					executed: map[types.LayerID]types.BlockID{start: idg("1")},
					applied:  map[types.LayerID]types.BlockID{start: idg("1")},
					validity: map[types.BlockID]bool{
						idg("1"): true,
						idg("2"): false,
					},
				},
			},
		},
		{
			"missing but can make progress",
			[]call{
				{
					updates: rlayers(
						rlayer(start, rblock(idg("1"), fixture.Valid(), fixture.Data())),
						rlayer(start+1, rblock(idg("2"), fixture.Valid(), fixture.Data())),
						rlayer(start+2, rblock(idg("3"), fixture.Valid())),
						rlayer(start+3, rblock(idg("4"), fixture.Valid(), fixture.Data())),
					),
					executed: map[types.LayerID]types.BlockID{start: idg("1"), start + 1: idg("2")},
					applied:  map[types.LayerID]types.BlockID{start: idg("1"), start + 1: idg("2")},
				},
				{
					updates: rlayers(
						rlayer(start+2, rblock(idg("3"), fixture.Valid(), fixture.Data())),
						rlayer(start+3, rblock(idg("4"), fixture.Valid(), fixture.Data())),
					),
					executed: map[types.LayerID]types.BlockID{start + 2: idg("3"), start + 3: idg("4")},
					applied:  map[types.LayerID]types.BlockID{start + 2: idg("3"), start + 3: idg("4")},
				},
			},
		},
		{
			"missing valid",
			[]call{
				{
					updates: rlayers(
						rlayer(start, rblock(idg("1"), fixture.Valid())),
					),
					err: "missing",
				},
				{
					updates: rlayers(
						rlayer(start, rblock(idg("1"), fixture.Data(), fixture.Valid())),
					),
					executed: map[types.LayerID]types.BlockID{start: idg("1")},
					applied:  map[types.LayerID]types.BlockID{start: idg("1")},
					validity: map[types.BlockID]bool{
						idg("1"): true,
					},
				},
			},
		},
		{
			"missing invalid",
			[]call{
				{
					updates: rlayers(
						rlayer(start, rblock(idg("1"), fixture.Valid())),
					),
					err: "missing",
				},
				{
					updates: rlayers(
						rlayer(start, rblock(idg("1"), fixture.Invalid())),
					),
					executed: map[types.LayerID]types.BlockID{start: {}},
					applied:  map[types.LayerID]types.BlockID{start: {}},
				},
			},
		},
		{
			"revert from empty",
			[]call{
				{
					updates: rlayers(
						rlayer(start),
					),
					executed: map[types.LayerID]types.BlockID{start: {}},
					applied:  map[types.LayerID]types.BlockID{start: {0}},
				},
				{
					updates: []result.Layer{
						rlayer(start, rblock(idg("2"), fixture.Valid(), fixture.Data())),
					},
					executed: map[types.LayerID]types.BlockID{start: idg("2")},
					applied:  map[types.LayerID]types.BlockID{start: idg("2")},
				},
			},
		},
		{
			"hare to valid",
			[]call{
				{
					updates: rlayers(
						rlayer(start, rblock(idg("1"), fixture.Hare(), fixture.Data())),
					),
					executed: map[types.LayerID]types.BlockID{start: idg("1")},
					applied:  map[types.LayerID]types.BlockID{start: idg("1")},
				},
				{
					updates: []result.Layer{
						rlayer(start, rblock(idg("1"), fixture.Hare(), fixture.Data(), fixture.Valid())),
					},
					applied: map[types.LayerID]types.BlockID{start: idg("1")},
				},
			},
		},
		{
			"multiple layers of hare",
			[]call{
				{
					updates: rlayers(
						rlayer(start, rblock(idg("1"), fixture.Hare(), fixture.Data())),
					),
					executed: map[types.LayerID]types.BlockID{start: idg("1")},
					applied:  map[types.LayerID]types.BlockID{start: idg("1")},
				},
				{
					updates: rlayers(
						rlayer(start.Add(1), rblock(idg("2"), fixture.Hare(), fixture.Data())),
					),
					executed: map[types.LayerID]types.BlockID{start: idg("2")},
					applied:  map[types.LayerID]types.BlockID{start: idg("1"), start + 1: idg("2")},
				},
			},
		},
		{
			"hare to invalid",
			[]call{
				{
					updates: rlayers(
						rlayer(start, rblock(idg("1"), fixture.Valid(), fixture.Data())),
					),
					executed: map[types.LayerID]types.BlockID{start: idg("1")},
					applied:  map[types.LayerID]types.BlockID{start: idg("1")},
				},
				{
					updates: rlayers(
						rlayer(start, rblock(idg("1"), fixture.Invalid(), fixture.Hare(), fixture.Data())),
					),
					executed: map[types.LayerID]types.BlockID{start: {0}},
					applied:  map[types.LayerID]types.BlockID{start: {0}},
				},
			},
		},
		{
			"reorg",
			[]call{
				{
					updates: rlayers(
						rlayer(start, rblock(idg("1"), fixture.Valid(), fixture.Data())),
						rlayer(start+1, rblock(idg("2"), fixture.Valid(), fixture.Data())),
					),
					executed: map[types.LayerID]types.BlockID{start: idg("1"), start + 1: idg("2")},
					applied:  map[types.LayerID]types.BlockID{start: idg("1"), start + 1: idg("2")},
				},
				{
					updates: rlayers(
						rlayer(start, rblock(idg("1"), fixture.Invalid(), fixture.Data())),
						rlayer(start+1, rblock(idg("2"), fixture.Valid(), fixture.Data())),
					),
					executed: map[types.LayerID]types.BlockID{start: types.EmptyBlockID, start + 1: idg("2")},
					applied:  map[types.LayerID]types.BlockID{start: types.EmptyBlockID, start + 1: idg("2")},
				},
			},
		},
		{
			"reorg with missing",
			[]call{
				{
					updates: rlayers(
						rlayer(start, rblock(idg("1"), fixture.Valid(), fixture.Data())),
						rlayer(start+1, rblock(idg("2"), fixture.Valid(), fixture.Data())),
					),
					executed: map[types.LayerID]types.BlockID{start: idg("1"), start + 1: idg("2")},
					applied:  map[types.LayerID]types.BlockID{start: idg("1"), start + 1: idg("2")},
				},
				{
					updates: rlayers(
						rlayer(start,
							rblock(idg("1"), fixture.Invalid(), fixture.Data()),
							rblock(idg("3"), fixture.Valid()),
						),
						rlayer(start+1,
							rblock(idg("2"), fixture.Valid(), fixture.Data())),
					),
					err: "missing",
				},
				{
					updates: rlayers(
						rlayer(start,
							rblock(idg("1"), fixture.Invalid(), fixture.Data()),
							rblock(idg("3"), fixture.Valid(), fixture.Data()),
						),
						rlayer(start+1,
							rblock(idg("2"), fixture.Valid(), fixture.Data())),
					),
					executed: map[types.LayerID]types.BlockID{start: idg("3"), start + 1: idg("2")},
					applied:  map[types.LayerID]types.BlockID{start: idg("3"), start + 1: idg("2")},
				},
			},
		},
		{
			"more updates after failure",
			[]call{
				{
					updates: rlayers(
						rlayer(start, rblock(idg("1"), fixture.Valid())),
					),
					err: "missing",
				},
				{
					updates: rlayers(
						rlayer(start, rblock(idg("1"), fixture.Valid(), fixture.Data())),
						rlayer(start+1, rblock(idg("2"), fixture.Valid(), fixture.Data())),
					),
					executed: map[types.LayerID]types.BlockID{start: idg("1"), start + 1: idg("2")},
					applied:  map[types.LayerID]types.BlockID{start: idg("1"), start + 1: idg("2")},
				},
			},
		},
		{
			"empty non verified",
			[]call{
				{
					updates: rlayers(
						fixture.RLayerNonFinal(start),
					),
				},
				{
					updates: rlayers(
						fixture.RLayer(start),
					),
					executed: map[types.LayerID]types.BlockID{start: {}},
					applied:  map[types.LayerID]types.BlockID{start: {}},
				},
			},
		},
		{
			"missing layer",
			[]call{
				{
					updates: rlayers(
						rlayer(start,
							fixture.RBlock(fixture.IDGen("1"), fixture.Valid(), fixture.Data()),
						),
						rlayer(start.Add(1),
							fixture.RBlock(fixture.IDGen("2"), fixture.Valid(), fixture.Data()),
						),
					),
					executed: map[types.LayerID]types.BlockID{start: idg("1"), start + 1: idg("2")},
					applied:  map[types.LayerID]types.BlockID{start: idg("1"), start + 1: idg("2")},
				},
			},
		},
		{
			"silent revert",
			[]call{
				{
					updates: rlayers(
						rlayer(start,
							rblock(fixture.IDGen("1"), fixture.Invalid(), fixture.Data()),
						),
						rlayer(start.Add(1),
							rblock(fixture.IDGen("2"), fixture.Invalid(), fixture.Data()),
						),
					),
					executed: map[types.LayerID]types.BlockID{start: {}, start + 1: {}},
					applied:  map[types.LayerID]types.BlockID{start: {}, start + 1: {}},
				},
				{
					updates: rlayers(
						rlayer(start,
							rblock(fixture.IDGen("1"), fixture.Invalid(), fixture.Data()),
						)),
					applied: map[types.LayerID]types.BlockID{start: {}, start + 1: {}},
				},
				{
					updates: rlayers(
						rlayer(start.Add(1),
							rblock(fixture.IDGen("2"), fixture.Valid(), fixture.Data()),
						),
					),
					executed: map[types.LayerID]types.BlockID{start: idg("2")},
					applied:  map[types.LayerID]types.BlockID{start: {}, start + 1: idg("2")},
				},
			},
		},
	} {
		tc := tc
		t.Run(tc.desc, func(t *testing.T) {
			t.Parallel()

			tm := createTestMesh(t)
			tm.mockTortoise.EXPECT().TallyVotes(gomock.Any(), gomock.Any()).AnyTimes()
			tm.mockTortoise.EXPECT().OnApplied(gomock.Any(), gomock.Any()).AnyTimes()
			tm.mockVM.EXPECT().GetStateRoot().AnyTimes()
			tm.mockVM.EXPECT().Revert(gomock.Any()).AnyTimes()
			tm.mockState.EXPECT().RevertCache(gomock.Any()).AnyTimes()

			lid := start
			for _, c := range tc.calls {
				for _, executed := range c.executed {
					tm.mockVM.EXPECT().Apply(gomock.Any(), gomock.Any(), gomock.Any())
					tm.mockState.EXPECT().
						UpdateCache(gomock.Any(), gomock.Any(), executed, gomock.Any(), gomock.Any()).
						Return(nil)
				}
				tm.mockTortoise.EXPECT().Updates().Return(c.updates)
				ensuresDatabaseConsistent(t, tm.cdb, c.updates)
				err := tm.ProcessLayer(context.TODO(), lid)
				if len(c.err) > 0 {
					require.ErrorContains(t, err, c.err)
				} else {
					require.NoError(t, err)
				}
				for lid, bid := range c.applied {
					applied, err := layers.GetApplied(tm.cdb, lid)
					require.NoError(t, err)
					require.Equal(t, bid, applied)
				}
				for bid, valid := range c.validity {
					stored, err := blocks.IsValid(tm.cdb, bid)
					require.NoError(t, err)
					require.Equal(t, valid, stored, "%v", bid)
				}
				lid = lid.Add(1)
			}
		})
	}
}

func ensuresDatabaseConsistent(t *testing.T, db sql.Executor, results []result.Layer) {
	for _, layer := range results {
		for _, rst := range layer.Blocks {
			if !rst.Data {
				continue
			}
			_ = blocks.Add(db, types.NewExistingBlock(rst.Header.ID, types.InnerBlock{
				LayerIndex: layer.Layer,
			}))
		}
	}
}

var (
	rlayers = fixture.RLayers
	rlayer  = fixture.RLayer
	rblock  = fixture.RBlock
	idg     = fixture.IDGen
)

func validcert(id types.BlockID) certificates.CertValidity {
	return certificates.CertValidity{
		Block: id,
		Valid: true,
	}
}

func invalidcert(id types.BlockID) certificates.CertValidity {
	return certificates.CertValidity{
		Block: id,
	}
}

func fullcert(id types.BlockID) certificates.CertValidity {
	return certificates.CertValidity{
		Block: id,
		Cert:  &types.Certificate{BlockID: id},
		Valid: true,
	}
}

func TestProcessLayerPerHareOutput(t *testing.T) {
	t.Parallel()
	type cert struct {
		layer types.LayerID
		cert  certificates.CertValidity
	}
	type call struct {
		lid    types.LayerID
		bid    types.BlockID
		onHare bool
		expect []certificates.CertValidity
		err    string
	}
	types.SetLayersPerEpoch(3)
	start := types.GetEffectiveGenesis().Add(1)
	for _, tc := range []struct {
		desc  string
		calls []call
		certs []cert
	}{
		{
			desc: "sanity",
			calls: []call{
				{
					lid: start, bid: idg("1"), onHare: true,
					expect: []certificates.CertValidity{validcert(idg("1"))},
				},
			},
		},
		{
			desc: "empty",
			calls: []call{
				{
					lid: start, bid: types.BlockID{}, onHare: true,
					expect: []certificates.CertValidity{validcert(types.BlockID{})},
				},
			},
		},
		{
			desc: "exists",
			calls: []call{
				{
					lid: start, bid: idg("1"),
					expect: []certificates.CertValidity{validcert(idg("1"))},
				},
			},
			certs: []cert{
				{layer: start, cert: validcert(idg("1"))},
			},
		},
		{
			desc: "exists different",
			calls: []call{
				{
					lid: start, bid: idg("1"),
					expect: []certificates.CertValidity{invalidcert(idg("1")), validcert(idg("2"))},
				},
			},
			certs: []cert{
				{layer: start, cert: validcert(idg("2"))},
			},
		},
		{
			desc: "exists different invalid",
			calls: []call{
				{
					lid: start, bid: idg("1"),
					expect: []certificates.CertValidity{validcert(idg("1")), invalidcert(idg("2"))},
				},
			},
			certs: []cert{
				{layer: start, cert: invalidcert(idg("2"))},
			},
		},
		{
			desc: "many",
			calls: []call{
				{
					lid: start, bid: idg("1"),
					expect: []certificates.CertValidity{
						fullcert(idg("2")),
						fullcert(idg("3")),
						invalidcert(idg("1")),
					},
				},
			},
			certs: []cert{
				{layer: start, cert: fullcert(idg("2"))},
				{layer: start, cert: fullcert(idg("3"))},
			},
		},
		{
			desc: "out of order",
			calls: []call{
				{
					lid: start, bid: idg("1"), onHare: true,
					expect: []certificates.CertValidity{
						validcert(idg("1")),
					},
				},
				{
					lid: start.Add(2), bid: idg("2"), onHare: true,
					expect: []certificates.CertValidity{
						validcert(idg("2")),
					},
				},
				{
					lid: start.Add(1), bid: idg("3"), onHare: true,
					expect: []certificates.CertValidity{
						validcert(idg("3")),
					},
				},
			},
		},
	} {
		tc := tc
		t.Run(tc.desc, func(t *testing.T) {
			t.Parallel()
			tm := createTestMesh(t)
			tm.mockTortoise.EXPECT().TallyVotes(gomock.Any(), gomock.Any()).AnyTimes()
			tm.mockTortoise.EXPECT().
				Updates().
				Return(nil).
				AnyTimes()
				// this makes ProcessLayer noop
			for _, c := range tc.certs {
				if c.cert.Cert != nil {
					require.NoError(t, certificates.Add(tm.cdb, c.layer, c.cert.Cert))
				} else if c.cert.Valid {
					require.NoError(t, certificates.SetHareOutput(tm.cdb, c.layer, c.cert.Block))
				} else {
					require.NoError(t, certificates.SetHareOutputInvalid(tm.cdb, c.layer, c.cert.Block))
				}
			}
			for _, c := range tc.calls {
				if c.onHare {
					tm.mockTortoise.EXPECT().OnHareOutput(c.lid, c.bid)
				}
				err := tm.ProcessLayerPerHareOutput(context.TODO(), c.lid, c.bid, false)
				if len(c.err) > 0 {
					require.ErrorContains(t, err, c.err)
				}
				rst, err := certificates.Get(tm.cdb, c.lid)
				require.NoError(t, err)
				require.Len(t, rst, len(c.expect))
				for i := range c.expect {
					require.Equal(t, c.expect[i], rst[i])
				}
			}
		})
	}
}<|MERGE_RESOLUTION|>--- conflicted
+++ resolved
@@ -207,18 +207,7 @@
 
 func TestMesh_WakeUpWhileGenesis(t *testing.T) {
 	tm := createTestMesh(t)
-<<<<<<< HEAD
 	msh, err := NewMesh(tm.cdb, cache.New(), tm.mockClock, tm.mockTortoise, tm.executor, tm.mockState, logtest.New(t))
-=======
-	msh, err := NewMesh(
-		tm.cdb,
-		tm.mockClock,
-		tm.mockTortoise,
-		tm.executor,
-		tm.mockState,
-		logtest.New(t),
-	)
->>>>>>> 82d38ecc
 	require.NoError(t, err)
 	gLid := types.GetEffectiveGenesis()
 	checkProcessedInDB(t, msh, gLid)
@@ -248,18 +237,7 @@
 	tm.mockVM.EXPECT().Revert(latestState)
 	tm.mockState.EXPECT().RevertCache(latestState)
 	tm.mockVM.EXPECT().GetStateRoot()
-<<<<<<< HEAD
 	msh, err := NewMesh(tm.cdb, cache.New(), tm.mockClock, tm.mockTortoise, tm.executor, tm.mockState, logtest.New(t))
-=======
-	msh, err := NewMesh(
-		tm.cdb,
-		tm.mockClock,
-		tm.mockTortoise,
-		tm.executor,
-		tm.mockState,
-		logtest.New(t),
-	)
->>>>>>> 82d38ecc
 	require.NoError(t, err)
 	gotL := msh.LatestLayer()
 	require.Equal(t, latest, gotL)
