package mesh_test

import (
	"bytes"
	"context"
	"errors"
	"os"
	"sort"
	"testing"
	"time"

	"github.com/stretchr/testify/require"
	"go.uber.org/mock/gomock"

	"github.com/spacemeshos/go-spacemesh/atxsdata"
	"github.com/spacemeshos/go-spacemesh/common/types"
	vm "github.com/spacemeshos/go-spacemesh/genvm"
	"github.com/spacemeshos/go-spacemesh/log/logtest"
	"github.com/spacemeshos/go-spacemesh/mesh"
	"github.com/spacemeshos/go-spacemesh/mesh/mocks"
	"github.com/spacemeshos/go-spacemesh/signing"
	"github.com/spacemeshos/go-spacemesh/sql"
	"github.com/spacemeshos/go-spacemesh/sql/atxs"
	"github.com/spacemeshos/go-spacemesh/sql/layers"
)

func TestMain(m *testing.M) {
	types.SetLayersPerEpoch(4)
	res := m.Run()
	os.Exit(res)
}

type testExecutor struct {
	tb       testing.TB
	exec     *mesh.Executor
	db       *sql.Database
	atxsdata *atxsdata.Data
	mcs      *mocks.MockconservativeState
	mvm      *mocks.MockvmState
}

func newTestExecutor(t *testing.T) *testExecutor {
	ctrl := gomock.NewController(t)
	te := &testExecutor{
		tb:       t,
		db:       sql.InMemory(),
		atxsdata: atxsdata.New(),
		mvm:      mocks.NewMockvmState(ctrl),
		mcs:      mocks.NewMockconservativeState(ctrl),
	}
	lg := logtest.New(t)
	te.exec = mesh.NewExecutor(te.db, te.atxsdata, te.mvm, te.mcs, lg)
	return te
}

func makeResults(lid types.LayerID, txs ...types.Transaction) []types.TransactionWithResult {
	var results []types.TransactionWithResult
	for _, tx := range txs {
		results = append(results, types.TransactionWithResult{
			Transaction: tx,
			TransactionResult: types.TransactionResult{
				Layer: lid,
			},
		})
	}
	return results
}

func (t *testExecutor) createATX(epoch types.EpochID, cb types.Address) (types.ATXID, types.NodeID) {
	sig, err := signing.NewEdSigner()
	require.NoError(t.tb, err)
	atx := &types.ActivationTx{
		PublishEpoch: epoch,
		Coinbase:     cb,
		NumUnits:     11,
		Weight:       11,
		VRFNonce:     1,
		TickCount:    1,
		SmesherID:    sig.NodeID(),
	}
	atx.SetReceived(time.Now())
	atx.SetID(types.RandomATXID())
<<<<<<< HEAD
	atx.TickCount = 1
	require.NoError(t.tb, atxs.Add(t.db, atx, types.AtxBlob{}))
=======
	require.NoError(t.tb, atxs.Add(t.db, atx))
>>>>>>> 2e109831
	t.atxsdata.AddFromAtx(atx, false)
	return atx.ID(), sig.NodeID()
}

func TestExecutor_Execute(t *testing.T) {
	te := newTestExecutor(t)
	genesis := types.GetEffectiveGenesis()
	lid := genesis
	require.NoError(t, layers.SetApplied(te.db, lid, types.EmptyBlockID))

	t.Run("layer already applied", func(t *testing.T) {
		require.ErrorIs(t, te.exec.Execute(context.Background(), lid, nil), mesh.ErrLayerApplied)
	})

	t.Run("layer out of order", func(t *testing.T) {
		require.ErrorIs(t, te.exec.Execute(context.Background(), lid.Add(2), nil), mesh.ErrLayerNotInOrder)
	})

	lid = lid.Add(1)
	t.Run("txs missing", func(t *testing.T) {
		block := types.NewExistingBlock(types.RandomBlockID(), types.InnerBlock{
			LayerIndex: lid,
			TxIDs:      types.RandomTXSet(10),
		})
		require.ErrorIs(t, te.exec.Execute(context.Background(), block.LayerIndex, block), sql.ErrNotFound)
	})

	t.Run("empty layer", func(t *testing.T) {
		te.mvm.EXPECT().Apply(vm.ApplyContext{Layer: lid}, nil, nil)
		te.mcs.EXPECT().UpdateCache(gomock.Any(), lid, types.EmptyBlockID, nil, nil)
		te.mvm.EXPECT().GetStateRoot()
		require.NoError(t, te.exec.Execute(context.Background(), lid, nil))
		require.NoError(t, layers.SetApplied(te.db, lid, types.EmptyBlockID))
	})

	lid = lid.Add(1)
	block := types.NewExistingBlock(types.RandomBlockID(), types.InnerBlock{
		LayerIndex: lid,
	})
	t.Run("empty block", func(t *testing.T) {
		te.mvm.EXPECT().Apply(vm.ApplyContext{Layer: lid}, []types.Transaction{}, []types.CoinbaseReward{})
		te.mcs.EXPECT().UpdateCache(gomock.Any(), lid, block.ID(), nil, nil)
		te.mvm.EXPECT().GetStateRoot()
		require.NoError(t, te.exec.Execute(context.Background(), block.LayerIndex, block))
		require.NoError(t, layers.SetApplied(te.db, lid, block.ID()))
	})

	lid = lid.Add(1)
	cbs := []types.Address{{1, 2, 3}, {2, 3, 4}}
	atxid1, nodeId1 := te.createATX(genesis.GetEpoch(), cbs[0])
	atxid2, nodeId2 := te.createATX(genesis.GetEpoch(), cbs[1])
	rewards := []types.AnyReward{
		{
			AtxID:  atxid1,
			Weight: types.RatNum{Num: 1, Denom: 3},
		},
		{
			AtxID:  atxid2,
			Weight: types.RatNum{Num: 2, Denom: 3},
		},
	}
	expRewards := []types.CoinbaseReward{
		{
			SmesherID: nodeId1,
			Coinbase:  cbs[0],
			Weight:    rewards[0].Weight,
		},
		{
			SmesherID: nodeId2,
			Coinbase:  cbs[1],
			Weight:    rewards[1].Weight,
		},
	}
	sort.Slice(expRewards, func(i, j int) bool {
		return bytes.Compare(expRewards[i].Coinbase.Bytes(), expRewards[j].Coinbase.Bytes()) < 0
	})

	block = types.NewExistingBlock(types.BlockID{1}, types.InnerBlock{
		LayerIndex: lid,
		TxIDs:      mesh.CreateAndSaveTxs(t, te.db, 10),
		Rewards:    rewards,
	})
	errTest := errors.New("test")
	t.Run("vm failure", func(t *testing.T) {
		te.mvm.EXPECT().Apply(vm.ApplyContext{Layer: block.LayerIndex}, gomock.Any(), expRewards).
			DoAndReturn(func(
				_ vm.ApplyContext,
				gotTxs []types.Transaction,
				_ []types.CoinbaseReward,
			) ([]types.Transaction, []types.TransactionWithResult, error) {
				tids := make([]types.TransactionID, 0, len(gotTxs))
				for _, tx := range gotTxs {
					tids = append(tids, tx.ID)
				}
				require.Equal(t, block.TxIDs, tids)
				return nil, nil, errTest
			})
		require.ErrorIs(t, te.exec.Execute(context.Background(), block.LayerIndex, block), errTest)
	})

	var executed []types.TransactionWithResult
	var ineffective []types.Transaction
	t.Run("conservative cache failure", func(t *testing.T) {
		te.mvm.EXPECT().Apply(vm.ApplyContext{Layer: block.LayerIndex}, gomock.Any(), expRewards).DoAndReturn(
			func(
				_ vm.ApplyContext,
				gotTxs []types.Transaction,
				_ []types.CoinbaseReward,
			) ([]types.Transaction, []types.TransactionWithResult, error) {
				tids := make([]types.TransactionID, 0, len(gotTxs))
				for _, tx := range gotTxs {
					tids = append(tids, tx.ID)
				}
				require.Equal(t, block.TxIDs, tids)
				// make first tx ineffective
				ineffective = gotTxs[:1]
				executed = makeResults(block.LayerIndex, gotTxs[1:]...)
				return ineffective, executed, nil
			})
		te.mcs.EXPECT().UpdateCache(gomock.Any(), block.LayerIndex, block.ID(), gomock.Any(), gomock.Any()).DoAndReturn(
			func(
				_ context.Context,
				_ types.LayerID,
				gotBid types.BlockID,
				gotExecuted []types.TransactionWithResult,
				gotIneffective []types.Transaction,
			) error {
				require.Equal(t, executed, gotExecuted)
				require.Equal(t, ineffective, gotIneffective)
				for _, tr := range executed {
					require.Equal(t, tr.Block, gotBid)
				}
				return errTest
			})
		require.ErrorIs(t, te.exec.Execute(context.Background(), block.LayerIndex, block), errTest)
	})

	t.Run("applied block", func(t *testing.T) {
		te.mvm.EXPECT().Apply(vm.ApplyContext{Layer: block.LayerIndex}, gomock.Any(), expRewards).DoAndReturn(
			func(
				_ vm.ApplyContext,
				gotTxs []types.Transaction,
				_ []types.CoinbaseReward,
			) ([]types.Transaction, []types.TransactionWithResult, error) {
				tids := make([]types.TransactionID, 0, len(gotTxs))
				for _, tx := range gotTxs {
					tids = append(tids, tx.ID)
				}
				require.Equal(t, block.TxIDs, tids)
				// make first tx ineffective
				ineffective = gotTxs[:1]
				executed = makeResults(block.LayerIndex, gotTxs[1:]...)
				return ineffective, executed, nil
			})
		te.mcs.EXPECT().UpdateCache(gomock.Any(), block.LayerIndex, block.ID(), gomock.Any(), gomock.Any()).DoAndReturn(
			func(
				_ context.Context,
				_ types.LayerID, gotBid types.BlockID,
				gotExecuted []types.TransactionWithResult,
				gotIneffective []types.Transaction,
			) error {
				require.Equal(t, executed, gotExecuted)
				require.Equal(t, ineffective, gotIneffective)
				for _, tr := range gotExecuted {
					require.Equal(t, tr.Block, gotBid)
				}
				return nil
			})
		te.mvm.EXPECT().GetStateRoot()
		require.NoError(t, te.exec.Execute(context.Background(), block.LayerIndex, block))
		require.NoError(t, layers.SetApplied(te.db, lid, block.ID()))
	})
}

func TestExecutor_ExecuteOptimistic(t *testing.T) {
	te := newTestExecutor(t)
	lid := types.GetEffectiveGenesis()
	tickHeight := uint64(111)
	cbs := []types.Address{{1, 2, 3}, {2, 3, 4}}
	atxId1, nodeId1 := te.createATX(lid.GetEpoch(), cbs[0])
	atxId2, nodeId2 := te.createATX(lid.GetEpoch(), cbs[1])
	rewards := []types.AnyReward{
		{
			AtxID:  atxId1,
			Weight: types.RatNum{Num: 1, Denom: 3},
		},
		{
			AtxID:  atxId2,
			Weight: types.RatNum{Num: 2, Denom: 3},
		},
	}
	expRewards := []types.CoinbaseReward{
		{
			SmesherID: nodeId1,
			Coinbase:  cbs[0],
			Weight:    rewards[0].Weight,
		},
		{
			SmesherID: nodeId2,
			Coinbase:  cbs[1],
			Weight:    rewards[1].Weight,
		},
	}
	sort.Slice(expRewards, func(i, j int) bool {
		return bytes.Compare(expRewards[i].Coinbase.Bytes(), expRewards[j].Coinbase.Bytes()) < 0
	})

	tids := mesh.CreateAndSaveTxs(t, te.db, 10)
	require.NoError(t, layers.SetApplied(te.db, lid, types.EmptyBlockID))

	t.Run("layer already applied", func(t *testing.T) {
		block, err := te.exec.ExecuteOptimistic(context.Background(), lid, tickHeight, rewards, tids)
		require.ErrorIs(t, err, mesh.ErrLayerApplied)
		require.Nil(t, block)
	})

	t.Run("layer out of order", func(t *testing.T) {
		block, err := te.exec.ExecuteOptimistic(context.Background(), lid.Add(2), tickHeight, rewards, tids)
		require.ErrorIs(t, err, mesh.ErrLayerNotInOrder)
		require.Nil(t, block)
	})

	lid = lid.Add(1)
	t.Run("txs missing", func(t *testing.T) {
		block, err := te.exec.ExecuteOptimistic(context.Background(), lid, tickHeight, rewards, types.RandomTXSet(100))
		require.ErrorIs(t, err, sql.ErrNotFound)
		require.Nil(t, block)
	})

	errTest := errors.New("test")
	t.Run("vm failure", func(t *testing.T) {
		te.mvm.EXPECT().Apply(vm.ApplyContext{Layer: lid}, gomock.Any(), expRewards).DoAndReturn(
			func(
				_ vm.ApplyContext,
				gotTxs []types.Transaction,
				_ []types.CoinbaseReward,
			) ([]types.Transaction, []types.TransactionWithResult, error) {
				gotTids := make([]types.TransactionID, 0, len(gotTxs))
				for _, tx := range gotTxs {
					gotTids = append(gotTids, tx.ID)
				}
				require.Equal(t, tids, gotTids)
				return nil, nil, errTest
			})
		block, err := te.exec.ExecuteOptimistic(context.Background(), lid, tickHeight, rewards, tids)
		require.ErrorIs(t, err, errTest)
		require.Nil(t, block)
	})

	var executed []types.TransactionWithResult
	var ineffective []types.Transaction
	t.Run("conservative cache failure", func(t *testing.T) {
		te.mvm.EXPECT().Apply(vm.ApplyContext{Layer: lid}, gomock.Any(), expRewards).DoAndReturn(
			func(
				_ vm.ApplyContext,
				gotTxs []types.Transaction,
				_ []types.CoinbaseReward,
			) ([]types.Transaction, []types.TransactionWithResult, error) {
				gotTids := make([]types.TransactionID, 0, len(gotTxs))
				for _, tx := range gotTxs {
					gotTids = append(gotTids, tx.ID)
				}
				require.Equal(t, tids, gotTids)
				// make first tx ineffective
				ineffective = gotTxs[:1]
				executed = makeResults(lid, gotTxs[1:]...)
				return ineffective, executed, nil
			})
		expBlock := &types.Block{
			InnerBlock: types.InnerBlock{
				LayerIndex: lid,
				TickHeight: tickHeight,
				Rewards:    rewards,
				TxIDs:      tids[1:],
			},
		}
		expBlock.Initialize()
		te.mcs.EXPECT().UpdateCache(gomock.Any(), lid, expBlock.ID(), gomock.Any(), gomock.Any()).DoAndReturn(
			func(
				_ context.Context,
				_ types.LayerID,
				gotBid types.BlockID,
				gotExecuted []types.TransactionWithResult,
				gotIneffective []types.Transaction,
			) error {
				require.Equal(t, executed, gotExecuted)
				require.Equal(t, ineffective, gotIneffective)
				for _, tr := range gotExecuted {
					require.Equal(t, tr.Block, gotBid)
				}
				return errTest
			})
		block, err := te.exec.ExecuteOptimistic(context.Background(), lid, tickHeight, rewards, tids)
		require.ErrorIs(t, err, errTest)
		require.Nil(t, block)
	})

	t.Run("executed in situ", func(t *testing.T) {
		te.mvm.EXPECT().Apply(vm.ApplyContext{Layer: lid}, gomock.Any(), expRewards).DoAndReturn(
			func(
				_ vm.ApplyContext,
				gotTxs []types.Transaction,
				_ []types.CoinbaseReward,
			) ([]types.Transaction, []types.TransactionWithResult, error) {
				gotTids := make([]types.TransactionID, 0, len(gotTxs))
				for _, tx := range gotTxs {
					gotTids = append(gotTids, tx.ID)
				}
				require.Equal(t, tids, gotTids)
				// make first tx ineffective
				ineffective = gotTxs[:1]
				executed = makeResults(lid, gotTxs[1:]...)
				return ineffective, executed, nil
			})
		expBlock := &types.Block{
			InnerBlock: types.InnerBlock{
				LayerIndex: lid,
				TickHeight: tickHeight,
				Rewards:    rewards,
				TxIDs:      tids[1:],
			},
		}
		expBlock.Initialize()
		te.mcs.EXPECT().
			UpdateCache(gomock.Any(), expBlock.LayerIndex, expBlock.ID(), gomock.Any(), gomock.Any()).
			DoAndReturn(
				func(
					_ context.Context,
					_ types.LayerID,
					gotBid types.BlockID,
					gotExecuted []types.TransactionWithResult,
					gotIneffective []types.Transaction,
				) error {
					require.Equal(t, executed, gotExecuted)
					require.Equal(t, ineffective, gotIneffective)
					for _, tr := range gotExecuted {
						require.Equal(t, tr.Block, gotBid)
					}
					return nil
				})
		te.mvm.EXPECT().GetStateRoot()
		block, err := te.exec.ExecuteOptimistic(context.Background(), lid, tickHeight, rewards, tids)
		require.NoError(t, err)
		require.Equal(t, expBlock, block)
		require.NoError(t, layers.SetApplied(te.db, lid, block.ID()))
	})

	lid = lid.Add(1)
	t.Run("no txs in block", func(t *testing.T) {
		te.mvm.EXPECT().Apply(vm.ApplyContext{Layer: lid}, gomock.Len(0), expRewards)
		expBlock := &types.Block{
			InnerBlock: types.InnerBlock{
				LayerIndex: lid,
				TickHeight: tickHeight,
				Rewards:    rewards,
			},
		}
		expBlock.Initialize()
		te.mcs.EXPECT().UpdateCache(gomock.Any(), lid, expBlock.ID(), nil, nil)
		te.mvm.EXPECT().GetStateRoot()
		block, err := te.exec.ExecuteOptimistic(context.Background(), lid, tickHeight, rewards, nil)
		require.NoError(t, err)
		require.Equal(t, expBlock, block)
		require.NoError(t, layers.SetApplied(te.db, lid, block.ID()))
	})
}

func TestExecutor_Revert(t *testing.T) {
	te := newTestExecutor(t)
	lid := types.GetEffectiveGenesis()
	require.NoError(t, layers.SetApplied(te.db, lid.Add(1), types.RandomBlockID()))

	errInconceivable := errors.New("inconceivable")
	t.Run("vm failure", func(t *testing.T) {
		te.mvm.EXPECT().Revert(lid).Return(errInconceivable)
		require.ErrorIs(t, te.exec.Revert(context.Background(), lid), errInconceivable)
	})

	t.Run("conservative state failure", func(t *testing.T) {
		te.mvm.EXPECT().Revert(lid)
		te.mcs.EXPECT().RevertCache(lid).Return(errInconceivable)
		require.ErrorIs(t, te.exec.Revert(context.Background(), lid), errInconceivable)
	})

	t.Run("revert success", func(t *testing.T) {
		te.mvm.EXPECT().Revert(lid)
		te.mcs.EXPECT().RevertCache(lid)
		te.mvm.EXPECT().GetStateRoot()
		require.NoError(t, te.exec.Revert(context.Background(), lid))
	})
}<|MERGE_RESOLUTION|>--- conflicted
+++ resolved
@@ -80,12 +80,7 @@
 	}
 	atx.SetReceived(time.Now())
 	atx.SetID(types.RandomATXID())
-<<<<<<< HEAD
-	atx.TickCount = 1
 	require.NoError(t.tb, atxs.Add(t.db, atx, types.AtxBlob{}))
-=======
-	require.NoError(t.tb, atxs.Add(t.db, atx))
->>>>>>> 2e109831
 	t.atxsdata.AddFromAtx(atx, false)
 	return atx.ID(), sig.NodeID()
 }
