--- conflicted
+++ resolved
@@ -20,6 +20,48 @@
 var TRUE = []byte{1}
 var FALSE = []byte{0}
 
+type MeshValidator interface {
+	HandleIncomingLayer(layer *Layer) (LayerID, LayerID)
+	HandleLateBlock(bl *Block)
+	ContextualValidity(id BlockID) bool
+}
+
+type StateUpdater interface {
+	ApplyTransactions(layer LayerID, transactions Transactions) (uint32, error)
+	ApplyRewards(layer LayerID, miners map[string]struct{}, underQuota map[string]struct{}, bonusReward, diminishedReward *big.Int)
+}
+
+type Mesh struct {
+	log.Log
+	*meshDB
+	rewardConfig  RewardConfig
+	verifiedLayer LayerID
+	latestLayer   LayerID
+	lastSeenLayer LayerID
+	lMutex        sync.RWMutex
+	lkMutex       sync.RWMutex
+	lcMutex       sync.RWMutex
+	lvMutex       sync.RWMutex
+	tortoise      MeshValidator
+	state         StateUpdater
+	orphMutex     sync.RWMutex
+	done          chan struct{}
+}
+
+func NewMesh(layers, blocks, validity database.DB, rewardConfig RewardConfig, mesh MeshValidator, state StateUpdater, logger log.Log) *Mesh {
+	//todo add boot from disk
+	ll := &Mesh{
+		Log:          logger,
+		tortoise:     mesh,
+		state:        state,
+		done:         make(chan struct{}),
+		meshDB:       NewMeshDB(layers, blocks, validity, logger),
+		rewardConfig: rewardConfig,
+	}
+
+	return ll
+}
+
 //todo: this object should be splitted into two parts: one is the actual value serialized into trie, and an containig obj with caches
 type Transaction struct {
 	AccountNonce uint64
@@ -33,6 +75,14 @@
 	//todo: add signatures
 
 	hash *common.Hash
+}
+
+func (tx *Transaction) Hash() common.Hash {
+	if tx.hash == nil {
+		hash := rlpHash(tx)
+		tx.hash = &hash
+	}
+	return *tx.hash
 }
 
 type Transactions []*Transaction
@@ -58,111 +108,6 @@
 	return h
 }
 
-func (tx *Transaction) Hash() common.Hash {
-	if tx.hash == nil {
-		hash := rlpHash(tx)
-		tx.hash = &hash
-	}
-	return *tx.hash
-}
-
-type MeshValidator interface {
-	HandleIncomingLayer(layer *Layer) (LayerID, LayerID)
-	HandleLateBlock(bl *Block)
-	ContextualValidity(id BlockID) bool
-}
-
-type StateUpdater interface {
-	ApplyTransactions(layer LayerID, transactions Transactions) (uint32, error)
-	ApplyRewards(layer LayerID, miners map[string]struct{}, underQuota map[string]struct{}, bonusReward, diminishedReward *big.Int)
-}
-
-type Mesh struct {
-	log.Log
-	*meshDB
-	rewardConfig  RewardConfig
-<<<<<<< HEAD
-	verifiedLayer uint64
-	latestLayer   uint64
-	lastSeenLayer uint64
-=======
-	verifiedLayer LayerID
-	latestLayer   LayerID
-	lastSeenLayer LayerID
->>>>>>> 42814da8
-	lMutex        sync.RWMutex
-	lkMutex       sync.RWMutex
-	lcMutex       sync.RWMutex
-	lvMutex       sync.RWMutex
-	tortoise      MeshValidator
-	state         StateUpdater
-	orphMutex     sync.RWMutex
-	done          chan struct{}
-}
-
-func NewMesh(layers, blocks, validity database.DB, rewardConfig RewardConfig, mesh MeshValidator, state StateUpdater, logger log.Log) *Mesh {
-	//todo add boot from disk
-	ll := &Mesh{
-		Log:          logger,
-		tortoise:     mesh,
-		state:        state,
-		done:         make(chan struct{}),
-		meshDB:       NewMeshDB(layers, blocks, validity, logger),
-		rewardConfig: rewardConfig,
-	}
-
-	return ll
-}
-
-<<<<<<< HEAD
-=======
-//todo: this object should be splitted into two parts: one is the actual value serialized into trie, and an containig obj with caches
-type Transaction struct {
-	AccountNonce uint64
-	Price        *big.Int
-	GasLimit     uint64
-	Recipient    *address.Address
-	Origin       address.Address //todo: remove this, should be calculated from sig.
-	Amount       *big.Int
-	Payload      []byte
-
-	//todo: add signatures
-
-	hash *common.Hash
-}
-
-func (tx *Transaction) Hash() common.Hash {
-	if tx.hash == nil {
-		hash := rlpHash(tx)
-		tx.hash = &hash
-	}
-	return *tx.hash
-}
-
-type Transactions []*Transaction
-
-func NewTransaction(nonce uint64, origin address.Address, destination address.Address,
-	amount *big.Int, gasLimit uint64, gasPrice *big.Int) *Transaction {
-	return &Transaction{
-		AccountNonce: nonce,
-		Origin:       origin,
-		Recipient:    &destination,
-		Amount:       amount,
-		GasLimit:     gasLimit,
-		Price:        gasPrice,
-		hash:         nil,
-		Payload:      nil,
-	}
-}
-
-func rlpHash(x interface{}) (h common.Hash) {
-	hw := sha3.NewKeccak256()
-	rlp.Encode(hw, x)
-	hw.Sum(h[:0])
-	return h
-}
-
->>>>>>> 42814da8
 func SerializableTransaction2StateTransaction(tx *SerializableTransaction) *Transaction {
 	price := big.Int{}
 	price.SetBytes(tx.Price)
@@ -179,27 +124,23 @@
 }
 
 func (m *Mesh) VerifiedLayer() LayerID {
-<<<<<<< HEAD
-	return LayerID(atomic.LoadUint64(&m.verifiedLayer))
-=======
 	defer m.lvMutex.RUnlock()
 	m.lvMutex.RLock()
 	return m.verifiedLayer
->>>>>>> 42814da8
 }
 
 func (m *Mesh) LatestLayer() LayerID {
 	defer m.lkMutex.RUnlock()
 	m.lkMutex.RLock()
-	return LayerID(m.latestLayer)
+	return m.latestLayer
 }
 
 func (m *Mesh) SetLatestLayer(idx LayerID) {
 	defer m.lkMutex.Unlock()
 	m.lkMutex.Lock()
-	if idx > LayerID(m.latestLayer) {
+	if idx > m.latestLayer {
 		m.Info("set latest known layer to %v", idx)
-		m.latestLayer = uint64(idx)
+		m.latestLayer = idx
 	}
 }
 
@@ -211,13 +152,9 @@
 	}
 
 	oldPbase, newPbase := m.tortoise.HandleIncomingLayer(lyr)
-<<<<<<< HEAD
-	atomic.StoreUint64(&m.verifiedLayer, uint64(lyr.Index()))
-=======
 	m.lvMutex.Lock()
 	m.verifiedLayer = lyr.Index()
 	m.lvMutex.Unlock()
->>>>>>> 42814da8
 	if newPbase > oldPbase {
 		m.PushTransactions(oldPbase, newPbase)
 	}
@@ -316,13 +253,9 @@
 }
 
 func (m *Mesh) GetUnverifiedLayerBlocks(l LayerID) ([]BlockID, error) {
-<<<<<<< HEAD
-	x, err := m.meshDB.layers.Get(common.Uint64ToBytes(uint64(l)))
-=======
 	x, err := m.meshDB.layers.Get(l.ToBytes())
->>>>>>> 42814da8
 	if err != nil {
-		return nil, errors.New(fmt.Sprintf("could not retrive layer = %d blocks, %v", l, err))
+		return nil, errors.New(fmt.Sprintf("could not retrive layer = %d blocks ", l))
 	}
 	blockIds, err := bytesToBlockIds(x)
 	if err != nil {
@@ -408,11 +341,7 @@
 	log.Info("fees reward: %v total processed %v total txs %v merged %v blocks: %v", rewards.Int64(), processed, len(merged), len(merged), numBlocks)
 
 	bonusReward, diminishedReward := calculateActualRewards(rewards, numBlocks, params, len(uq))
-<<<<<<< HEAD
-	m.state.ApplyRewards(rewardLayer, ids, uq, bonusReward, diminishedReward)
-=======
 	m.state.ApplyRewards(LayerID(rewardLayer), ids, uq, bonusReward, diminishedReward)
->>>>>>> 42814da8
 	//todo: should miner id be sorted in a deterministic order prior to applying rewards?
 
 }
