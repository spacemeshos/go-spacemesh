package mesh

import (
	"errors"
	"fmt"
	"github.com/spacemeshos/go-spacemesh/address"
	"github.com/spacemeshos/go-spacemesh/common"
	"github.com/spacemeshos/go-spacemesh/crypto/sha3"
	"github.com/spacemeshos/go-spacemesh/log"
	"github.com/spacemeshos/go-spacemesh/rlp"
	"github.com/spacemeshos/go-spacemesh/types"
	"math/big"
	"sort"
	"sync"
	"sync/atomic"
)

const (
	layerSize = 200
	Genesis   = types.LayerID(0)
	GenesisId = 420
)

var TRUE = []byte{1}
var FALSE = []byte{0}

type MeshValidator interface {
	HandleIncomingLayer(layer *types.Layer) (types.LayerID, types.LayerID)
	HandleLateBlock(bl *types.Block)
	ContextualValidity(id types.BlockID) bool
	GetGoodPatternBlocks(layer types.LayerID) (map[types.BlockID]struct{}, error)
}

type TxProcessor interface {
	ApplyTransactions(layer types.LayerID, transactions Transactions) (uint32, error)
	ApplyRewards(layer types.LayerID, miners []address.Address, underQuota map[address.Address]int, bonusReward, diminishedReward *big.Int)
	ValidateSignature(s types.Signed) (address.Address, error)
	ValidateTransactionSignature(tx *types.SerializableSignedTransaction) (address.Address, error) //todo use validate signature across the bord and remove this
}

type TxMemPoolInValidator interface {
	Invalidate(id types.TransactionId)
}

type AtxMemPoolInValidator interface {
	Invalidate(id types.AtxId)
}

type AtxDB interface {
	GetEpochAtxIds(id types.EpochId) ([]types.AtxId, error)
	ProcessAtx(atx *types.ActivationTx)
	GetAtx(id types.AtxId) (*types.ActivationTx, error)
	GetNipst(id types.AtxId) (*types.NIPST, error)
	IsIdentityActive(edId string, layer types.LayerID) (*types.NodeId, bool, types.AtxId, error)
	SyntacticallyValidateAtx(atx *types.ActivationTx) error
}

type Mesh struct {
	log.Log
	*MeshDB
	AtxDB
	TxProcessor
	txInvalidator  TxMemPoolInValidator
	atxInvalidator AtxMemPoolInValidator
	config         Config
	validatedLayer types.LayerID
	latestLayer    types.LayerID
	lMutex         sync.RWMutex
	lkMutex        sync.RWMutex
	lcMutex        sync.RWMutex
	lvMutex        sync.RWMutex
	tortoise       MeshValidator
	orphMutex      sync.RWMutex
	done           chan struct{}
}

func NewMesh(db *MeshDB, atxDb AtxDB, rewardConfig Config, mesh MeshValidator, txInvalidator TxMemPoolInValidator, atxInvalidator AtxMemPoolInValidator, pr TxProcessor, logger log.Log) *Mesh {
	//todo add boot from disk
	ll := &Mesh{
		Log:            logger,
		tortoise:       mesh,
		txInvalidator:  txInvalidator,
		atxInvalidator: atxInvalidator,
		TxProcessor:    pr,
		done:           make(chan struct{}),
		MeshDB:         db,
		config:         rewardConfig,
		AtxDB:          atxDb,
	}

	return ll
}

//todo: this object should be splitted into two parts: one is the actual value serialized into trie, and an containig obj with caches
type Transaction struct {
	AccountNonce uint64
	GasPrice     *big.Int
	GasLimit     uint64
	Recipient    *address.Address
	Origin       address.Address //todo: remove this, should be calculated from sig.
	Amount       *big.Int
	Payload      []byte

	//todo: add signatures

	hash *common.Hash
}

func (tx *Transaction) Hash() common.Hash {
	if tx.hash == nil {
		hash := rlpHash(tx)
		tx.hash = &hash
	}
	return *tx.hash
}

type Transactions []*Transaction

func NewTransaction(nonce uint64, origin address.Address, destination address.Address,
	amount *big.Int, gasLimit uint64, gasPrice *big.Int) *Transaction {
	return &Transaction{
		AccountNonce: nonce,
		Origin:       origin,
		Recipient:    &destination,
		Amount:       amount,
		GasLimit:     gasLimit,
		GasPrice:     gasPrice,
		hash:         nil,
		Payload:      nil,
	}
}

func rlpHash(x interface{}) (h common.Hash) {
	hw := sha3.NewKeccak256()
	rlp.Encode(hw, x)
	hw.Sum(h[:0])
	return h
}

func SerializableSignedTransaction2StateTransaction(tx *types.AddressableSignedTransaction) *Transaction {
	price := &big.Int{}
	price.SetUint64(tx.GasPrice)

	amount := &big.Int{}
	amount.SetUint64(tx.Amount)
	return NewTransaction(tx.AccountNonce, tx.Address, tx.Recipient, amount, tx.GasLimit, price)
}

func (m *Mesh) ValidatedLayer() types.LayerID {
	defer m.lvMutex.RUnlock()
	m.lvMutex.RLock()
	return m.validatedLayer
}

// LatestLayer - returns the latest layer we saw from the network
func (m *Mesh) LatestLayer() types.LayerID {
	defer m.lkMutex.RUnlock()
	m.lkMutex.RLock()
	return m.latestLayer
}

func (m *Mesh) SetLatestLayer(idx types.LayerID) {
	defer m.lkMutex.Unlock()
	m.lkMutex.Lock()
	if idx > m.latestLayer {
		m.Info("set latest known layer to %v", idx)
		m.latestLayer = idx
	}
}

func (m *Mesh) GetLayer(index types.LayerID) (*types.Layer, error) {

	mBlocks, err := m.LayerBlocks(index)
	if err != nil {
		return nil, err
	}

	l := types.NewLayer(types.LayerID(index))
	l.SetBlocks(mBlocks)

	return l, nil
}

func (m *Mesh) ValidateLayer(lyr *types.Layer) {
	m.Info("Validate layer %d", lyr.Index())

	if lyr.Index() >= m.config.RewardMaturity {
		m.AccumulateRewards(lyr.Index()-m.config.RewardMaturity, m.config)
	}

	oldPbase, newPbase := m.tortoise.HandleIncomingLayer(lyr)
	m.lvMutex.Lock()
	m.validatedLayer = lyr.Index()
	m.lvMutex.Unlock()

	if newPbase > oldPbase {
		m.PushTransactions(oldPbase, newPbase)
	}
	m.Info("done validating layer %v", lyr.Index())
}

func SortBlocks(blocks []*types.Block) []*types.Block {
	//not final sorting method, need to talk about this
	sort.Slice(blocks, func(i, j int) bool { return blocks[i].ID() < blocks[j].ID() })
	return blocks
}

func (m *Mesh) ExtractUniqueOrderedTransactions(l *types.Layer) []*Transaction {
	txs := make([]*Transaction, 0, layerSize)
	sortedBlocks := SortBlocks(l.Blocks())

	txids := make(map[types.TransactionId]struct{})

	for _, b := range sortedBlocks {
		if !m.tortoise.ContextualValidity(b.ID()) {
			m.Info("block %v not Contextualy valid", b)
			continue
		}

		for _, id := range b.TxIds {
			txids[id] = struct{}{}
		}
	}

	idSlice := make([]types.TransactionId, 0, len(txids))
	for id := range txids {
		idSlice = append(idSlice, id)
	}

	stxs, missing := m.GetTransactions(idSlice)
	if len(missing) != 0 {
		m.Error("could not find transactions %v from layer %v", missing, l.Index())
		m.Panic("could not find transactions %v", missing)
	}

	for _, tx := range stxs {
		//todo: think about these conversions.. are they needed?
		txs = append(txs, SerializableSignedTransaction2StateTransaction(tx))
	}

	return MergeDoubles(txs)
}

func (m *Mesh) PushTransactions(oldBase types.LayerID, newBase types.LayerID) {
	for i := oldBase; i < newBase; i++ {

		l, err := m.GetLayer(i)
		if err != nil || l == nil {
			m.Error("could not get layer %v  !!!!!!!!!!!!!!!! %v ", i, err) //todo handle error
			return
		}

		merged := m.ExtractUniqueOrderedTransactions(l)
		x, err := m.ApplyTransactions(types.LayerID(i), merged)
		if err != nil {
			m.Log.Error("cannot apply transactions %v", err)
		}
		m.Log.Info("applied %v transactions in new pbase is %d apply result was %d", len(merged), newBase, x)
	}
}

//todo consider adding a boolean for layer validity instead error
func (m *Mesh) GetVerifiedLayer(i types.LayerID) (*types.Layer, error) {
	m.lMutex.RLock()
	if i > types.LayerID(m.validatedLayer) {
		m.lMutex.RUnlock()
		m.Debug("failed to get layer  ", i, " layer not verified yet")
		return nil, errors.New("layer not verified yet")
	}
	m.lMutex.RUnlock()
	return m.GetLayer(i)
}

func (m *Mesh) GetLatestView() []types.BlockID {
	//todo: think about whether we want to use the most recent layer or the recent verified layer
	layer, err := m.GetLayer(m.LatestLayer())
	if err != nil {
		panic("got an error trying to read latest view")
	}
	view := make([]types.BlockID, 0, len(layer.Blocks()))
	for _, blk := range layer.Blocks() {
		view = append(view, blk.Id)
	}
	return view
}

func (m *Mesh) AddBlock(blk *types.Block) error {
	m.Debug("add block %d", blk.ID())
	if err := m.MeshDB.AddBlock(blk); err != nil {
		m.Warning("failed to add block %v  %v", blk.ID(), err)
		return err
	}
	m.SetLatestLayer(blk.Layer())
	//new block add to orphans
	m.handleOrphanBlocks(&blk.BlockHeader)

	//invalidate txs and atxs from pool
	m.invalidateFromPools(&blk.MiniBlock)
	return nil
}

func (m *Mesh) AddBlockWithTxs(blk *types.Block, txs []*types.AddressableSignedTransaction, atxs []*types.ActivationTx) error {
	m.Debug("add block %d", blk.ID())

	atxids := make([]types.AtxId, 0, len(atxs))
	for _, t := range atxs {
		//todo this should return an error
		m.AtxDB.ProcessAtx(t)
		atxids = append(atxids, t.Id())
	}

	txids, err := m.writeTransactions(txs)
	if err != nil {
		return fmt.Errorf("could not write transactions of block %v database %v", blk.ID(), err)
	}

	blk.AtxIds = atxids
	blk.TxIds = txids

	if err := m.MeshDB.AddBlock(blk); err != nil {
		m.Error("failed to add block %v  %v", blk.ID(), err)
		return err
	}

	m.SetLatestLayer(blk.Layer())
	//new block add to orphans
	m.handleOrphanBlocks(&blk.BlockHeader)

	//invalidate txs and atxs from pool
	m.invalidateFromPools(&blk.MiniBlock)

	m.Debug("added block %d", blk.ID())
	return nil
}

func (m *Mesh) invalidateFromPools(blk *types.MiniBlock) {
	for _, id := range blk.TxIds {
		m.txInvalidator.Invalidate(id)
	}
	m.atxInvalidator.Invalidate(blk.ATXID)
	for _, id := range blk.AtxIds {
		m.atxInvalidator.Invalidate(id)
	}
}

//todo better thread safety
func (m *Mesh) handleOrphanBlocks(blk *types.BlockHeader) {
	m.orphMutex.Lock()
	defer m.orphMutex.Unlock()
	if _, ok := m.orphanBlocks[blk.Layer()]; !ok {
		m.orphanBlocks[blk.Layer()] = make(map[types.BlockID]struct{})
	}
	m.orphanBlocks[blk.Layer()][blk.ID()] = struct{}{}
	m.Info("Added block %d to orphans", blk.ID())
	atomic.AddInt32(&m.orphanBlockCount, 1)
	for _, b := range blk.ViewEdges {
		for _, layermap := range m.orphanBlocks {
			if _, has := layermap[b]; has {
				m.Log.Debug("delete block ", b, "from orphans")
				delete(layermap, b)
				atomic.AddInt32(&m.orphanBlockCount, -1)
				break
			}
		}
	}
}

func (m *Mesh) GetUnverifiedLayerBlocks(l types.LayerID) ([]types.BlockID, error) {
	x, err := m.layers.Get(l.ToBytes())
	if err != nil {
		return nil, errors.New(fmt.Sprintf("could not retrive layer = %d blocks ", l))
	}
	blockIds, err := types.BytesToBlockIds(x)
	if err != nil {
		return nil, errors.New(fmt.Sprintf("could not desirialize layer to id array for layer %d ", l))
	}
	arr := make([]types.BlockID, 0, len(blockIds))
	for _, bid := range blockIds {
		arr = append(arr, bid)
	}
	return arr, nil
}

func (m *Mesh) GetOrphanBlocksBefore(l types.LayerID) ([]types.BlockID, error) {
	m.orphMutex.RLock()
	defer m.orphMutex.RUnlock()
	ids := map[types.BlockID]struct{}{}
	for key, val := range m.orphanBlocks {
		if key < l {
			for bid := range val {
				ids[bid] = struct{}{}
			}
		}
	}

	blocks, err := m.GetUnverifiedLayerBlocks(l - 1)
	if err != nil {
		return nil, errors.New(fmt.Sprint("failed getting latest layer ", err))
	}

	//add last layer blocks
	for _, b := range blocks {
		ids[b] = struct{}{}
	}

	idArr := make([]types.BlockID, 0, len(ids))
	for i := range ids {
		idArr = append(idArr, i)
	}

	sort.Slice(idArr, func(i, j int) bool { return idArr[i] < idArr[j] })

	m.Info("orphans for layer %d are %v", l, idArr)
	return idArr, nil
}

func (m *Mesh) AccumulateRewards(rewardLayer types.LayerID, params Config) {
	l, err := m.GetLayer(rewardLayer)
	if err != nil || l == nil {
		m.Error("") //todo handle error
		return
	}

	ids := make([]address.Address, 0, len(l.Blocks()))
	uq := make(map[address.Address]int)

	// TODO: instead of the following code we need to validate the eligibility of each block individually using the
	//  proof included in each block
	for _, bl := range l.Blocks() {
		atx, err := m.AtxDB.GetAtx(bl.ATXID)
		if err != nil {
			m.Error("Atx not found %v block %v", err, bl.Id)
			continue
		}
		ids = append(ids, atx.Coinbase)
		if uint32(len(bl.TxIds)) < params.TxQuota {
			//todo: think of giving out reward for unique txs as well
			uq[atx.Coinbase] = uq[atx.Coinbase] + 1
		}
	}
	//accumulate all blocks rewards
	merged := m.ExtractUniqueOrderedTransactions(l)

	rewards := &big.Int{}
	processed := 0
	for _, tx := range merged {
		res := new(big.Int).Mul(tx.GasPrice, params.SimpleTxCost)
		processed++
		rewards.Add(rewards, res)
	}

	layerReward := CalculateLayerReward(rewardLayer, params)
	rewards.Add(rewards, layerReward)

	numBlocks := big.NewInt(int64(len(l.Blocks())))
	log.Info("fees reward: %v total processed %v total txs %v merged %v blocks: %v", rewards.Uint64(), processed, len(merged), len(merged), numBlocks)

	bonusReward, diminishedReward := calculateActualRewards(rewards, numBlocks, params, len(uq))
	m.ApplyRewards(types.LayerID(rewardLayer), ids, uq, bonusReward, diminishedReward)
	//todo: should miner id be sorted in a deterministic order prior to applying rewards?

}

func (m *Mesh) GetContextualValidity(id types.BlockID) (bool, error) {
	return m.getContextualValidity(id)
}

var GenesisBlock = types.Block{
	MiniBlock: types.MiniBlock{
		BlockHeader: types.BlockHeader{Id: types.BlockID(GenesisId),
			LayerIndex: 0,
			Data:       []byte("genesis")},
	},
}

func GenesisLayer() *types.Layer {
	l := types.NewLayer(Genesis)
	l.AddBlock(&GenesisBlock)
	return l
}

func (m *Mesh) GetATXs(atxIds []types.AtxId) (map[types.AtxId]*types.ActivationTx, []types.AtxId) {
	var mIds []types.AtxId
	atxs := make(map[types.AtxId]*types.ActivationTx, len(atxIds))
	for _, id := range atxIds {
		t, err := m.GetAtx(id)
		if err != nil {
			m.Warning("could not get atx %v  from database, %v", id.ShortId(), err)
			mIds = append(mIds, id)
		} else {
			if t.Nipst, err = m.GetNipst(t.Id()); err != nil {
				m.Warning("could not get nipst %v from database, %v", id.ShortId(), err)
				mIds = append(mIds, id)
			}
			atxs[t.Id()] = t
		}
	}
	return atxs, mIds
<<<<<<< HEAD
=======
}

// ActiveSetForLayerConsensusView - returns the active set size that matches the view of the contextually valid blocks in the provided layer
func (m *Mesh) ActiveSetForLayerConsensusView(layer types.LayerID, layersPerEpoch uint16) (map[string]struct{}, error) {

	epoch := layer.GetEpoch(layersPerEpoch)
	if epoch == 0 {
		return nil, errors.New("tried to retrieve active set for epoch 0")
	}

	firstLayerOfPrevEpoch := types.LayerID(epoch-1) * types.LayerID(layersPerEpoch)

	// build a map of all blocks on the current layer
	mp, err := m.tortoise.GetGoodPatternBlocks(layer)
	if err != nil {
		return nil, err
	}
	countedAtxs := make(map[string]types.AtxId)
	penalties := make(map[string]struct{})

	traversalFunc := func(blk *types.Block) error {

		// count unique ATXs
		for _, id := range blk.AtxIds {
			atx, err := m.GetAtx(id)
			if err != nil {
				log.Panic("error fetching atx %v from database -- inconsistent state", id.ShortId()) // TODO: handle inconsistent state
				return fmt.Errorf("error fetching atx %v from database -- inconsistent state", id.ShortId())
			}

			// make sure the target epoch is our epoch
			if atx.TargetEpoch(layersPerEpoch) != epoch {
				m.With().Debug("atx found, but targeting epoch doesn't match publication epoch",
					log.String("atx_id", atx.ShortId()),
					log.Uint64("atx_target_epoch", uint64(atx.TargetEpoch(layersPerEpoch))),
					log.Uint64("actual_epoch", uint64(epoch)))
				continue
			}

			// ignore atx from nodes in penalty
			if _, exist := penalties[atx.NodeId.Key]; exist {
				m.With().Debug("ignoring atx from node in penalty",
					log.String("node_id", atx.NodeId.Key), log.String("atx_id", atx.ShortId()))
				continue
			}

			if prevId, exist := countedAtxs[atx.NodeId.Key]; exist { // same miner

				if prevId != id { // different atx for same epoch
					m.With().Error("Encountered second atx for the same miner on the same epoch",
						log.String("first_atx", prevId.ShortId()), log.String("second_atx", id.ShortId()))

					penalties[atx.NodeId.Key] = struct{}{} // mark node in penalty
					delete(countedAtxs, atx.NodeId.Key)    // remove the penalized node from counted
				}
				continue
			}

			countedAtxs[atx.NodeId.Key] = id
		}

		return nil
	}

	err = m.ForBlockInView(mp, firstLayerOfPrevEpoch, traversalFunc)
	if err != nil {
		return nil, err
	}

	result := make(map[string]struct{}, len(countedAtxs))
	for k := range countedAtxs {
		result[k] = struct{}{}
	}

	return result, nil
>>>>>>> 03755b58
}<|MERGE_RESOLUTION|>--- conflicted
+++ resolved
@@ -496,82 +496,4 @@
 		}
 	}
 	return atxs, mIds
-<<<<<<< HEAD
-=======
-}
-
-// ActiveSetForLayerConsensusView - returns the active set size that matches the view of the contextually valid blocks in the provided layer
-func (m *Mesh) ActiveSetForLayerConsensusView(layer types.LayerID, layersPerEpoch uint16) (map[string]struct{}, error) {
-
-	epoch := layer.GetEpoch(layersPerEpoch)
-	if epoch == 0 {
-		return nil, errors.New("tried to retrieve active set for epoch 0")
-	}
-
-	firstLayerOfPrevEpoch := types.LayerID(epoch-1) * types.LayerID(layersPerEpoch)
-
-	// build a map of all blocks on the current layer
-	mp, err := m.tortoise.GetGoodPatternBlocks(layer)
-	if err != nil {
-		return nil, err
-	}
-	countedAtxs := make(map[string]types.AtxId)
-	penalties := make(map[string]struct{})
-
-	traversalFunc := func(blk *types.Block) error {
-
-		// count unique ATXs
-		for _, id := range blk.AtxIds {
-			atx, err := m.GetAtx(id)
-			if err != nil {
-				log.Panic("error fetching atx %v from database -- inconsistent state", id.ShortId()) // TODO: handle inconsistent state
-				return fmt.Errorf("error fetching atx %v from database -- inconsistent state", id.ShortId())
-			}
-
-			// make sure the target epoch is our epoch
-			if atx.TargetEpoch(layersPerEpoch) != epoch {
-				m.With().Debug("atx found, but targeting epoch doesn't match publication epoch",
-					log.String("atx_id", atx.ShortId()),
-					log.Uint64("atx_target_epoch", uint64(atx.TargetEpoch(layersPerEpoch))),
-					log.Uint64("actual_epoch", uint64(epoch)))
-				continue
-			}
-
-			// ignore atx from nodes in penalty
-			if _, exist := penalties[atx.NodeId.Key]; exist {
-				m.With().Debug("ignoring atx from node in penalty",
-					log.String("node_id", atx.NodeId.Key), log.String("atx_id", atx.ShortId()))
-				continue
-			}
-
-			if prevId, exist := countedAtxs[atx.NodeId.Key]; exist { // same miner
-
-				if prevId != id { // different atx for same epoch
-					m.With().Error("Encountered second atx for the same miner on the same epoch",
-						log.String("first_atx", prevId.ShortId()), log.String("second_atx", id.ShortId()))
-
-					penalties[atx.NodeId.Key] = struct{}{} // mark node in penalty
-					delete(countedAtxs, atx.NodeId.Key)    // remove the penalized node from counted
-				}
-				continue
-			}
-
-			countedAtxs[atx.NodeId.Key] = id
-		}
-
-		return nil
-	}
-
-	err = m.ForBlockInView(mp, firstLayerOfPrevEpoch, traversalFunc)
-	if err != nil {
-		return nil, err
-	}
-
-	result := make(map[string]struct{}, len(countedAtxs))
-	for k := range countedAtxs {
-		result[k] = struct{}{}
-	}
-
-	return result, nil
->>>>>>> 03755b58
 }