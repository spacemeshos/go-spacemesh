package mesh

import (
	"encoding/binary"
	"errors"
	"fmt"
	"github.com/seehuhn/mt19937"
	"github.com/spacemeshos/go-spacemesh/common/types"
	"github.com/spacemeshos/go-spacemesh/common/util"
	"github.com/spacemeshos/go-spacemesh/signing"
	"github.com/spacemeshos/sha256-simd"
	"math/rand"

	"github.com/spacemeshos/go-spacemesh/events"
	"github.com/spacemeshos/go-spacemesh/log"

	"math/big"

	"sync"
)

const (
	layerSize   = 200
	Genesis     = types.LayerID(0)
	GenesisId   = 420
	TxCacheSize = 1000
)

var TRUE = []byte{1}
var FALSE = []byte{0}
var LATEST = []byte("latest")
var VALIDATED = []byte("validated")
var TORTOISE = []byte("tortoise")

type MeshValidator interface {
	HandleIncomingLayer(layer *types.Layer) (types.LayerID, types.LayerID)
	HandleLateBlock(bl *types.Block)
}

type TxProcessor interface {
	ApplyTransactions(layer types.LayerID, txs []*types.Transaction) (int, error)
	ApplyRewards(layer types.LayerID, miners []types.Address, reward *big.Int)
	ValidateSignature(s types.Signed) (types.Address, error)
	AddressExists(addr types.Address) bool
	GetLayerApplied(txId types.TransactionId) *types.LayerID
}

type TxMemPoolInValidator interface {
	Invalidate(id types.TransactionId)
}

type AtxMemPoolInValidator interface {
	Invalidate(id types.AtxId)
}

type AtxDB interface {
	ProcessAtxs(atxs []*types.ActivationTx) error
	GetAtxHeader(id types.AtxId) (*types.ActivationTxHeader, error)
	GetFullAtx(id types.AtxId) (*types.ActivationTx, error)
	SyntacticallyValidateAtx(atx *types.ActivationTx) error
}

type BlockBuilder interface {
	ValidateAndAddTxToPool(tx *types.Transaction) error
}

type Mesh struct {
	log.Log
	*MeshDB
	AtxDB
	TxProcessor
	MeshValidator
	blockBuilder   BlockBuilder
	txInvalidator  TxMemPoolInValidator
	atxInvalidator AtxMemPoolInValidator
	config         Config
	validatedLayer types.LayerID
	latestLayer    types.LayerID
	lMutex         sync.RWMutex
	lkMutex        sync.RWMutex
	lcMutex        sync.RWMutex
	lvMutex        sync.RWMutex
	orphMutex      sync.RWMutex
	done           chan struct{}
}

func NewMesh(db *MeshDB, atxDb AtxDB, rewardConfig Config, mesh MeshValidator, txInvalidator TxMemPoolInValidator, atxInvalidator AtxMemPoolInValidator, pr TxProcessor, logger log.Log) *Mesh {
	//todo add boot from disk
	ll := &Mesh{
		Log:            logger,
		MeshValidator:  mesh,
		txInvalidator:  txInvalidator,
		atxInvalidator: atxInvalidator,
		TxProcessor:    pr,
		done:           make(chan struct{}),
		MeshDB:         db,
		config:         rewardConfig,
		AtxDB:          atxDb,
	}

<<<<<<< HEAD
	return ll
}

func NewRecoveredMesh(db *MeshDB, atxDb AtxDB, rewardConfig Config, mesh MeshValidator, txInvalidator TxMemPoolInValidator, atxInvalidator AtxMemPoolInValidator, pr TxProcessor, logger log.Log) *Mesh {
	//todo add boot from disk
	ll := &Mesh{
		Log:            logger,
		MeshValidator:  mesh,
		txInvalidator:  txInvalidator,
		atxInvalidator: atxInvalidator,
		TxProcessor:    pr,
		done:           make(chan struct{}),
		MeshDB:         db,
		config:         rewardConfig,
		AtxDB:          atxDb,
	}

	latest, err := db.general.Get(LATEST)
	if err != nil {
		logger.Panic("could not recover latest layer")
	}

	ll.latestLayer = types.LayerID(util.BytesToUint64(latest))

	validated, err := db.general.Get(VALIDATED)
	if err != nil {
		logger.Panic("could not recover  validated layer")
=======
	if latest, err := db.general.Get(LATEST); err == nil {
		ll.latestLayer = types.LayerID(util.BytesToUint64(latest))
		logger.Warning("recovered latest layer %d", ll.latestLayer)
	}

	if validated, err := db.general.Get(VALIDATED); err == nil {
		ll.validatedLayer = types.LayerID(util.BytesToUint64(validated))
		logger.Warning("recovered validated layer %d", ll.validatedLayer)
>>>>>>> 29028348
	}

	ll.validatedLayer = types.LayerID(util.BytesToUint64(validated))
	ll.Info("recovered mesh from disc latest layer %d validated layer %s", latest, validated)

	return ll
}

func (m *Mesh) SetBlockBuilder(blockBuilder BlockBuilder) {
	m.blockBuilder = blockBuilder
}

func (m *Mesh) ValidatedLayer() types.LayerID {
	defer m.lvMutex.RUnlock()
	m.lvMutex.RLock()
	return m.validatedLayer
}

// LatestLayer - returns the latest layer we saw from the network
func (m *Mesh) LatestLayer() types.LayerID {
	defer m.lkMutex.RUnlock()
	m.lkMutex.RLock()
	return m.latestLayer
}

func (m *Mesh) SetLatestLayer(idx types.LayerID) {
	defer m.lkMutex.Unlock()
	m.lkMutex.Lock()
	if idx > m.latestLayer {
		m.Info("set latest known layer to %v", idx)
		m.latestLayer = idx
		m.Info("persist validated layer")
		if err := m.general.Put(LATEST, idx.ToBytes()); err != nil {
			m.Panic("could persist Latest layer index")
		}
	}
}

func (m *Mesh) GetLayer(index types.LayerID) (*types.Layer, error) {

	mBlocks, err := m.LayerBlocks(index)
	if err != nil {
		return nil, err
	}

	l := types.NewLayer(index)
	l.SetBlocks(mBlocks)

	return l, nil
}

func (m *Mesh) ValidateLayer(lyr *types.Layer) {
	currLayerId := lyr.Index()
	m.Info("Validate layer %d", currLayerId)

	oldPbase, newPbase := m.HandleIncomingLayer(lyr)
	m.lvMutex.Lock()
	m.validatedLayer = currLayerId
	m.validatedLayer = lyr.Index()
	m.Info("persist validated layer")
	if err := m.general.Put(VALIDATED, lyr.Index().ToBytes()); err != nil {
		m.Panic("could persist validated layer index")
	}
	m.lvMutex.Unlock()

	for layerId := oldPbase; layerId < newPbase; layerId++ {
		m.AccumulateRewards(layerId, m.config)
		if err := m.PushTransactions(layerId); err != nil {
			m.With().Error("failed to push transactions", log.Err(err))
			break
		}
	}
	m.Info("done validating layer %v", currLayerId)
}

func (m *Mesh) ExtractUniqueOrderedTransactions(l *types.Layer) (validBlockTxs, invalidBlockTxs []*types.Transaction) {
	// Separate blocks by validity
	var validBlocks, invalidBlocks []*types.Block
	for _, b := range l.Blocks() {
		valid, err := m.ContextualValidity(b.Id())
		if err != nil {
			m.With().Error("could not get contextual validity", log.BlockId(b.Id().String()), log.Err(err))
		}
		if valid {
			validBlocks = append(validBlocks, b)
		} else {
			invalidBlocks = append(invalidBlocks, b)
		}
	}

	// Deterministically sort valid blocks
	validBlocks = types.SortBlocks(validBlocks)

	// `layerHash` is the sha256 sum of sorted layer block IDs
	layerHash := sha256.New()
	for _, b := range validBlocks {
		layerHash.Write(b.Id().AsHash32().Bytes())
	}

	// Initialize a Mersenne Twister seeded with layerHash
	mt := mt19937.New()
	mt.SeedFromSlice(toUint64Slice(layerHash.Sum(nil)))
	rng := rand.New(mt)

	// Perform a Fisher-Yates shuffle on the blocks
	rng.Shuffle(len(validBlocks), func(i, j int) {
		validBlocks[i], validBlocks[j] = validBlocks[j], validBlocks[i]
	})

	// Get and return unique transactions
	seenTxIds := map[types.TransactionId]struct{}{}
	return m.getTxs(uniqueTxIds(validBlocks, seenTxIds), l), m.getTxs(uniqueTxIds(invalidBlocks, seenTxIds), l)
}

func toUint64Slice(b []byte) []uint64 {
	l := len(b)
	var s []uint64
	for i := 0; i < l; i += 8 {
		s = append(s, binary.LittleEndian.Uint64(b[i:util.Min(l, i+8)]))
	}
	return s
}

func uniqueTxIds(blocks []*types.Block, seenTxIds map[types.TransactionId]struct{}) []types.TransactionId {
	var txIds []types.TransactionId
	for _, b := range blocks {
		for _, id := range b.TxIds {
			if _, found := seenTxIds[id]; found {
				continue
			}
			txIds = append(txIds, id)
			seenTxIds[id] = struct{}{}
		}
	}
	return txIds
}

func (m *Mesh) getTxs(txIds []types.TransactionId, l *types.Layer) []*types.Transaction {
	txs, missing := m.GetTransactions(txIds)
	if len(missing) != 0 {
		m.Panic("could not find transactions %v from layer %v", missing, l.Index())
	}
	return txs
}

func (m *Mesh) PushTransactions(layerId types.LayerID) error {
	l, err := m.GetLayer(layerId)
	if err != nil || l == nil {
		// TODO: We want to panic here once we have a way to "remember" that we didn't apply these txs
		//  e.g. persist the last layer transactions were applied from and use that instead of `oldBase`
		return fmt.Errorf("failed to retrieve layer %v: %v", layerId, err)
	}

	validBlockTxs, invalidBlockTxs := m.ExtractUniqueOrderedTransactions(l)
	numFailedTxs, err := m.ApplyTransactions(layerId, validBlockTxs)
	if err != nil {
		m.With().Error("failed to apply transactions",
			log.LayerId(uint64(layerId)), log.Int("num_failed_txs", numFailedTxs), log.Err(err))
		// TODO: We want to panic here once we have a way to "remember" that we didn't apply these txs
		//  e.g. persist the last layer transactions were applied from and use that instead of `oldBase`
	}
	m.removeFromUnappliedTxs(validBlockTxs, invalidBlockTxs, layerId)
	for _, tx := range invalidBlockTxs {
		err = m.blockBuilder.ValidateAndAddTxToPool(tx)
		// We ignore errors here, since they mean that the tx is no longer valid and we shouldn't re-add it
		if err == nil {
			m.With().Info("transaction from contextually invalid block re-added to mempool",
				log.TxId(tx.Id().ShortString()))
		}
	}
	m.With().Info("applied transactions",
		log.Int("valid_block_txs", len(validBlockTxs)),
		log.Int("invalid_block_txs", len(invalidBlockTxs)),
		log.LayerId(uint64(layerId)),
		log.Int("num_failed_txs", numFailedTxs),
	)
	return nil
}

//todo consider adding a boolean for layer validity instead error
func (m *Mesh) GetVerifiedLayer(i types.LayerID) (*types.Layer, error) {
	m.lMutex.RLock()
	if i > types.LayerID(m.validatedLayer) {
		m.lMutex.RUnlock()
		m.Debug("failed to get layer  ", i, " layer not verified yet")
		return nil, errors.New("layer not verified yet")
	}
	m.lMutex.RUnlock()
	return m.GetLayer(i)
}

func (m *Mesh) GetLatestView() []types.BlockID {
	//todo: think about whether we want to use the most recent layer or the recent verified layer
	layer, err := m.GetLayer(m.LatestLayer())
	if err != nil {
		panic("got an error trying to read latest view")
	}
	view := make([]types.BlockID, 0, len(layer.Blocks()))
	for _, blk := range layer.Blocks() {
		view = append(view, blk.Id())
	}
	return view
}

func (m *Mesh) AddBlock(blk *types.Block) error {
	m.Debug("add block %d", blk.Id())
	if err := m.MeshDB.AddBlock(blk); err != nil {
		m.Warning("failed to add block %v  %v", blk.Id(), err)
		return err
	}
	m.SetLatestLayer(blk.Layer())
	//new block add to orphans
	m.handleOrphanBlocks(blk)

	//invalidate txs and atxs from pool
	m.invalidateFromPools(&blk.MiniBlock)
	return nil
}

func (m *Mesh) AddBlockWithTxs(blk *types.Block, txs []*types.Transaction, atxs []*types.ActivationTx) error {
	m.With().Debug("adding block", log.BlockId(blk.Id().String()))

	// Store transactions (doesn't have to be rolled back if other writes fail)
	if len(txs) > 0 {
		if err := m.writeTransactions(blk.LayerIndex, txs); err != nil {
			return fmt.Errorf("could not write transactions of block %v database: %v", blk.Id(), err)
		}

		if err := m.addToUnappliedTxs(txs, blk.LayerIndex); err != nil {
			return fmt.Errorf("failed to add to unappliedTxs: %v", err)
		}
	}

	// Store block (delete if storing ATXs fails)
	if err := m.MeshDB.AddBlock(blk); err != nil && err != ErrAlreadyExist {
		m.With().Error("failed to add block", log.BlockId(blk.Id().String()), log.Err(err))
		return err
	}

	// Store ATXs (atomically, delete the block on failure)
	if err := m.AtxDB.ProcessAtxs(atxs); err != nil {
		// Roll back adding the block (delete it)
		if err := m.blocks.Delete(blk.Id().ToBytes()); err != nil {
			m.With().Warning("failed to roll back adding a block", log.Err(err), log.BlockId(blk.Id().String()))
		}
		return fmt.Errorf("failed to process ATXs: %v", err)
	}

	m.SetLatestLayer(blk.Layer())
	//new block add to orphans
	m.handleOrphanBlocks(blk)

	//invalidate txs and atxs from pool
	m.invalidateFromPools(&blk.MiniBlock)

	events.Publish(events.NewBlock{Id: blk.Id().String(), Atx: blk.ATXID.ShortString(), Layer: uint64(blk.LayerIndex)})
	m.With().Info("added block to database ", log.BlockId(blk.Id().String()))
	return nil
}

func (m *Mesh) invalidateFromPools(blk *types.MiniBlock) {
	for _, id := range blk.TxIds {
		m.txInvalidator.Invalidate(id)
	}
	m.atxInvalidator.Invalidate(blk.ATXID)
	for _, id := range blk.AtxIds {
		m.atxInvalidator.Invalidate(id)
	}
}

//todo better thread safety
func (m *Mesh) handleOrphanBlocks(blk *types.Block) {
	m.orphMutex.Lock()
	defer m.orphMutex.Unlock()
	if _, ok := m.orphanBlocks[blk.Layer()]; !ok {
		m.orphanBlocks[blk.Layer()] = make(map[types.BlockID]struct{})
	}
	m.orphanBlocks[blk.Layer()][blk.Id()] = struct{}{}
	m.Debug("Added block %s to orphans", blk.Id())
	for _, b := range blk.ViewEdges {
		for layerId, layermap := range m.orphanBlocks {
			if _, has := layermap[b]; has {
				m.Log.Debug("delete block ", b, "from orphans")
				delete(layermap, b)
				if len(layermap) == 0 {
					delete(m.orphanBlocks, layerId)
				}
				break
			}
		}
	}
}

func (m *Mesh) GetUnverifiedLayerBlocks(l types.LayerID) ([]types.BlockID, error) {
	x, err := m.layers.Get(l.ToBytes())
	if err != nil {
		return nil, errors.New(fmt.Sprintf("could not retrive layer = %d blocks ", l))
	}
	blockIds, err := types.BytesToBlockIds(x)
	if err != nil {
		return nil, errors.New(fmt.Sprintf("could not desirialize layer to id array for layer %d ", l))
	}
	arr := make([]types.BlockID, 0, len(blockIds))
	for _, bid := range blockIds {
		arr = append(arr, bid)
	}
	return arr, nil
}

func (m *Mesh) GetOrphanBlocksBefore(l types.LayerID) ([]types.BlockID, error) {
	m.orphMutex.RLock()
	defer m.orphMutex.RUnlock()
	ids := map[types.BlockID]struct{}{}
	for key, val := range m.orphanBlocks {
		if key < l {
			for bid := range val {
				ids[bid] = struct{}{}
			}
		}
	}

	blocks, err := m.GetUnverifiedLayerBlocks(l - 1)
	if err != nil {
		return nil, errors.New(fmt.Sprint("failed getting latest layer ", err))
	}

	//add last layer blocks
	for _, b := range blocks {
		ids[b] = struct{}{}
	}

	idArr := make([]types.BlockID, 0, len(ids))
	for i := range ids {
		idArr = append(idArr, i)
	}

	idArr = types.SortBlockIds(idArr)

	m.Info("orphans for layer %d are %v", l, idArr)
	return idArr, nil
}

func (m *Mesh) AccumulateRewards(rewardLayer types.LayerID, params Config) {
	l, err := m.GetLayer(rewardLayer)
	if err != nil || l == nil {
		m.Error("") //todo handle error
		return
	}

	ids := make([]types.Address, 0, len(l.Blocks()))
	for _, bl := range l.Blocks() {
		valid, err := m.ContextualValidity(bl.Id())
		if err != nil {
			m.With().Error("could not get contextual validity", log.BlockId(bl.Id().String()), log.Err(err))
		}
		if !valid {
			m.With().Info("Withheld reward for contextually invalid block",
				log.BlockId(bl.Id().String()),
				log.LayerId(uint64(rewardLayer)),
			)
			continue
		}
		atx, err := m.AtxDB.GetAtxHeader(bl.ATXID)
		if err != nil {
			m.With().Warning("Atx from block not found in db", log.Err(err), log.BlockId(bl.Id().String()), log.AtxId(bl.ATXID.ShortString()))
			continue
		}
		ids = append(ids, atx.Coinbase)

	}
	//accumulate all blocks rewards
	txs, _ := m.ExtractUniqueOrderedTransactions(l)

	rewards := &big.Int{}
	for _, tx := range txs {
		res := new(big.Int).SetUint64(tx.Fee)
		rewards.Add(rewards, res)
	}

	layerReward := CalculateLayerReward(rewardLayer, params)
	rewards.Add(rewards, layerReward)

	numBlocks := big.NewInt(int64(len(l.Blocks())))

	blockReward := calculateActualRewards(rewards, numBlocks)
	m.ApplyRewards(rewardLayer, ids, blockReward)
	err = m.writeTransactionRewards(rewardLayer, ids, blockReward)
	if err != nil {
		m.Error("cannot write reward to db")
	}
	//todo: should miner id be sorted in a deterministic order prior to applying rewards?

}

var GenesisBlock = types.NewExistingBlock(0, []byte("genesis"))

func GenesisLayer() *types.Layer {
	l := types.NewLayer(Genesis)
	l.AddBlock(GenesisBlock)
	return l
}

func (m *Mesh) GetATXs(atxIds []types.AtxId) (map[types.AtxId]*types.ActivationTx, []types.AtxId) {
	var mIds []types.AtxId
	atxs := make(map[types.AtxId]*types.ActivationTx, len(atxIds))
	for _, id := range atxIds {
		t, err := m.GetFullAtx(id)
		if err != nil {
			m.Warning("could not get atx %v  from database, %v", id.ShortString(), err)
			mIds = append(mIds, id)
		} else {
			atxs[t.Id()] = t
		}
	}
	return atxs, mIds
}

// TEST ONLY
func NewSignedTx(nonce uint64, rec types.Address, amount, gas, fee uint64, signer *signing.EdSigner) (*types.Transaction, error) {
	inner := types.InnerTransaction{
		AccountNonce: nonce,
		Recipient:    rec,
		Amount:       amount,
		GasLimit:     gas,
		Fee:          fee,
	}

	buf, err := types.InterfaceToBytes(&inner)
	if err != nil {
		return nil, err
	}

	sst := &types.Transaction{
		InnerTransaction: inner,
		Signature:        [64]byte{},
	}

	copy(sst.Signature[:], signer.Sign(buf))
	addr := types.Address{}
	addr.SetBytes(signer.PublicKey().Bytes())
	sst.SetOrigin(addr)

	return sst, nil
}<|MERGE_RESOLUTION|>--- conflicted
+++ resolved
@@ -98,7 +98,6 @@
 		AtxDB:          atxDb,
 	}
 
-<<<<<<< HEAD
 	return ll
 }
 
@@ -126,16 +125,6 @@
 	validated, err := db.general.Get(VALIDATED)
 	if err != nil {
 		logger.Panic("could not recover  validated layer")
-=======
-	if latest, err := db.general.Get(LATEST); err == nil {
-		ll.latestLayer = types.LayerID(util.BytesToUint64(latest))
-		logger.Warning("recovered latest layer %d", ll.latestLayer)
-	}
-
-	if validated, err := db.general.Get(VALIDATED); err == nil {
-		ll.validatedLayer = types.LayerID(util.BytesToUint64(validated))
-		logger.Warning("recovered validated layer %d", ll.validatedLayer)
->>>>>>> 29028348
 	}
 
 	ll.validatedLayer = types.LayerID(util.BytesToUint64(validated))
@@ -167,7 +156,6 @@
 	if idx > m.latestLayer {
 		m.Info("set latest known layer to %v", idx)
 		m.latestLayer = idx
-		m.Info("persist validated layer")
 		if err := m.general.Put(LATEST, idx.ToBytes()); err != nil {
 			m.Panic("could persist Latest layer index")
 		}
@@ -195,7 +183,6 @@
 	m.lvMutex.Lock()
 	m.validatedLayer = currLayerId
 	m.validatedLayer = lyr.Index()
-	m.Info("persist validated layer")
 	if err := m.general.Put(VALIDATED, lyr.Index().ToBytes()); err != nil {
 		m.Panic("could persist validated layer index")
 	}
