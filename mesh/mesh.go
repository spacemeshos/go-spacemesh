package mesh

import (
	"encoding/binary"
	"errors"
	"fmt"
	"github.com/seehuhn/mt19937"
	"github.com/spacemeshos/go-spacemesh/common/types"
	"github.com/spacemeshos/go-spacemesh/common/util"
	"github.com/spacemeshos/go-spacemesh/events"
	"github.com/spacemeshos/go-spacemesh/log"
	"github.com/spacemeshos/go-spacemesh/signing"
	"math/rand"

	"math/big"

	"sync"
)

const (
	layerSize = 200
	Genesis   = types.LayerID(0)
)

var TRUE = []byte{1}
var FALSE = []byte{0}
var LATEST = []byte("latest")
var LAYERHASH = []byte("layer hash")
var PROCESSED = []byte("proccessed")
var TORTOISE = []byte("tortoise")
var PBASE = []byte("pbase")

type MeshValidator interface {
	HandleIncomingLayer(layer *types.Layer) (types.LayerID, types.LayerID)
<<<<<<< HEAD
	HandleLateBlock(bl *types.Block) (types.LayerID, types.LayerID)
=======
	HandleLateBlock(bl *types.Block)
	LatestComplete() types.LayerID
>>>>>>> 8eb5ecb5
}

type TxProcessor interface {
	ApplyTransactions(layer types.LayerID, txs []*types.Transaction) (int, error)
	ApplyRewards(layer types.LayerID, miners []types.Address, reward *big.Int)
	ValidateSignature(s types.Signed) (types.Address, error)
	AddressExists(addr types.Address) bool
	ValidateNonceAndBalance(transaction *types.Transaction) error
	GetLayerApplied(txId types.TransactionId) *types.LayerID
	GetStateRoot() types.Hash32
	LoadState(layer types.LayerID) error
}

type TxMemPoolInValidator interface {
	Invalidate(id types.TransactionId)
}

type AtxMemPoolInValidator interface {
	Invalidate(id types.AtxId)
}

type AtxDB interface {
	ProcessAtxs(atxs []*types.ActivationTx) error
	GetAtxHeader(id types.AtxId) (*types.ActivationTxHeader, error)
	GetFullAtx(id types.AtxId) (*types.ActivationTx, error)
	SyntacticallyValidateAtx(atx *types.ActivationTx) error
}

type BlockBuilder interface {
	ValidateAndAddTxToPool(tx *types.Transaction) error
}

type Mesh struct {
	log.Log
	*MeshDB
	AtxDB
	TxProcessor
	MeshValidator
	blockBuilder       BlockBuilder
	txInvalidator      TxMemPoolInValidator
	atxInvalidator     AtxMemPoolInValidator
	config             Config
	processedLayer     types.LayerID
	latestLayer        types.LayerID
	latestLayerInState types.LayerID
	layerHash          []byte
	lMutex             sync.RWMutex
	lkMutex            sync.RWMutex
	lcMutex            sync.RWMutex
	lvMutex            sync.RWMutex
	orphMutex          sync.RWMutex
	pMutex             sync.RWMutex
	done               chan struct{}
}

func NewMesh(db *MeshDB, atxDb AtxDB, rewardConfig Config, mesh MeshValidator, txInvalidator TxMemPoolInValidator, atxInvalidator AtxMemPoolInValidator, pr TxProcessor, logger log.Log) *Mesh {
	ll := &Mesh{
		Log:            logger,
		MeshValidator:  mesh,
		txInvalidator:  txInvalidator,
		atxInvalidator: atxInvalidator,
		TxProcessor:    pr,
		done:           make(chan struct{}),
		MeshDB:         db,
		config:         rewardConfig,
		AtxDB:          atxDb,
	}

	return ll
}

func NewRecoveredMesh(db *MeshDB, atxDb AtxDB, rewardConfig Config, mesh MeshValidator, txInvalidator TxMemPoolInValidator, atxInvalidator AtxMemPoolInValidator, pr TxProcessor, logger log.Log) *Mesh {
	msh := NewMesh(db, atxDb, rewardConfig, mesh, txInvalidator, atxInvalidator, pr, logger)

	latest, err := db.general.Get(LATEST)
	if err != nil {
		logger.Panic("could not recover latest layer: %v", err)
	}
	msh.latestLayer = types.LayerID(util.BytesToUint64(latest))

	processed, err := db.general.Get(PROCESSED)
	if err != nil {
		logger.Panic("could not recover processed layer: %v", err)
	}
	msh.processedLayer = types.LayerID(util.BytesToUint64(processed))

	if msh.layerHash, err = db.general.Get(LAYERHASH); err != nil {
		logger.With().Error("could not recover latest layer hash", log.Err(err))
	}

	verified, err := db.general.Get(PBASE)
	if err != nil {
		logger.Panic("could not recover latest verified layer: %v", err)
	}
	msh.latestLayerInState = types.LayerID(util.BytesToUint64(verified))

	err = pr.LoadState(msh.LatestLayerInState())
	if err != nil {
		logger.Panic("cannot load state for layer %v, message: %v", msh.LatestLayerInState(), err)
	}
	// in case we load a state that was not fully played
	if msh.LatestLayerInState()+1 < msh.MeshValidator.LatestComplete() {
		// todo: add test for this case, or add random kill test on node
		msh.pushLayersToState(msh.LatestLayerInState()+1, msh.MeshValidator.LatestComplete())
	}

	msh.With().Info("recovered mesh from disk",
		log.Uint64("latest_layer", msh.latestLayer.Uint64()),
		log.Uint64("validated_layer", msh.processedLayer.Uint64()),
		log.String("layer_hash", util.Bytes2Hex(msh.layerHash)))

	return msh
}

func (m *Mesh) SetBlockBuilder(blockBuilder BlockBuilder) {
	m.blockBuilder = blockBuilder
}

func (m *Mesh) ProcessedLayer() types.LayerID {
	defer m.lvMutex.RUnlock()
	m.lvMutex.RLock()
	return m.processedLayer
}

func (m *Mesh) LatestLayerInState() types.LayerID {
	defer m.pMutex.RUnlock()
	m.pMutex.RLock()
	return m.latestLayerInState
}

// LatestLayer - returns the latest layer we saw from the network
func (m *Mesh) LatestLayer() types.LayerID {
	defer m.lkMutex.RUnlock()
	m.lkMutex.RLock()
	return m.latestLayer
}

func (m *Mesh) SetLatestLayer(idx types.LayerID) {
	defer m.lkMutex.Unlock()
	m.lkMutex.Lock()
	if idx > m.latestLayer {
		m.Info("set latest known layer to %v", idx)
		m.latestLayer = idx
		if err := m.general.Put(LATEST, idx.ToBytes()); err != nil {
			m.Error("could not persist Latest layer index")
		}
	}
}

func (m *Mesh) GetLayer(index types.LayerID) (*types.Layer, error) {
	mBlocks, err := m.LayerBlocks(index)
	if err != nil {
		return nil, err
	}

	l := types.NewLayer(index)
	l.SetBlocks(mBlocks)

	return l, nil
}

func (m *Mesh) HandleLateBlock(b *types.Block) {
	m.Info("Validate late block %s", b.Id())
	oldPbase, newPbase := m.MeshValidator.HandleLateBlock(b)
	m.stateTransition(oldPbase, newPbase)

}

func (m *Mesh) ValidateLayer(lyr *types.Layer) {
	m.Info("Validate layer %d", lyr.Index())
	oldPbase, newPbase := m.HandleIncomingLayer(lyr)
	m.lvMutex.Lock()
	m.validatedLayer = lyr.Index()
	if err := m.general.Put(VALIDATED, lyr.Index().ToBytes()); err != nil {
		m.Error("could not persist validated layer index %d", lyr.Index())
	}
	m.lvMutex.Unlock()
	m.stateTransition(oldPbase, newPbase)
	m.Info("done validating layer %v", lyr.Index())
}

<<<<<<< HEAD
func (m *Mesh) stateTransition(oldPbase types.LayerID, newPbase types.LayerID) {
=======
	// update validated layer only after applying transactions since loading of state depends on processedLayer param.
	m.lvMutex.Lock()
	m.processedLayer = lyr.Index()
	if err := m.general.Put(PROCESSED, lyr.Index().ToBytes()); err != nil {
		m.Error("could not persist validated layer index %d", lyr.Index())
	}
	m.lvMutex.Unlock()

	m.pushLayersToState(oldPbase, newPbase)
	m.Info("done validating layer %v", lyr.Index())
}

func (m *Mesh) pushLayersToState(oldPbase types.LayerID, newPbase types.LayerID) {
>>>>>>> 8eb5ecb5
	for layerId := oldPbase; layerId < newPbase; layerId++ {
		l, err := m.GetLayer(layerId)
		if err != nil || l == nil {
			// TODO: propagate/handle error
			m.With().Error("failed to get layer", log.LayerId(layerId.Uint64()), log.Err(err))
			break
		}
		m.AccumulateRewards(l, m.config)
		m.PushTransactions(l)
		m.logStateRoot(layerId)
		m.setLayerHash(l)
		m.setLatestLayerInState(layerId)
	}
	m.persistLayerHash()
<<<<<<< HEAD
=======
}

func (m *Mesh) setLatestLayerInState(lyr types.LayerID) {
	// update validated layer only after applying transactions since loading of state depends on processedLayer param.
	m.pMutex.Lock()
	if err := m.general.Put(PBASE, lyr.ToBytes()); err != nil {
		m.Panic("could not persist validated layer index %d", lyr)
	}
	m.latestLayerInState = lyr
	m.pMutex.Unlock()
>>>>>>> 8eb5ecb5
}

func (m *Mesh) logStateRoot(layerId types.LayerID) {
	m.Event().Info("end of layer state root",
		log.LayerId(layerId.Uint64()),
		log.String("state_root", util.Bytes2Hex(m.TxProcessor.GetStateRoot().Bytes())),
	)
}

func (m *Mesh) setLayerHash(layer *types.Layer) {
	validBlocks, _ := m.BlocksByValidity(layer.Blocks())
	m.layerHash = types.CalcBlocksHash32(types.BlockIds(validBlocks), m.layerHash).Bytes()

	m.Event().Info("new layer hash",
		log.LayerId(layer.Index().Uint64()),
		log.String("layer_hash", util.Bytes2Hex(m.layerHash)))
}

func (m *Mesh) persistLayerHash() {
	if err := m.general.Put(LAYERHASH, m.layerHash); err != nil {
		m.With().Error("failed to persist layer hash", log.Err(err), log.LayerId(m.processedLayer.Uint64()),
			log.String("layer_hash", util.Bytes2Hex(m.layerHash)))
	}
}

func (m *Mesh) ExtractUniqueOrderedTransactions(l *types.Layer) (validBlockTxs, invalidBlockTxs []*types.Transaction) {
	// Separate blocks by validity
	validBlocks, invalidBlocks := m.BlocksByValidity(l.Blocks())

	// Deterministically sort valid blocks
	types.SortBlocks(validBlocks)

	// Initialize a Mersenne Twister seeded with layerHash
	blockHash := types.CalcBlockHash32Presorted(types.BlockIds(validBlocks), nil)
	mt := mt19937.New()
	mt.SeedFromSlice(toUint64Slice(blockHash.Bytes()))
	rng := rand.New(mt)

	// Perform a Fisher-Yates shuffle on the blocks
	rng.Shuffle(len(validBlocks), func(i, j int) {
		validBlocks[i], validBlocks[j] = validBlocks[j], validBlocks[i]
	})

	// Get and return unique transactions
	seenTxIds := map[types.TransactionId]struct{}{}
	return m.getTxs(uniqueTxIds(validBlocks, seenTxIds), l), m.getTxs(uniqueTxIds(invalidBlocks, seenTxIds), l)
}

func toUint64Slice(b []byte) []uint64 {
	l := len(b)
	var s []uint64
	for i := 0; i < l; i += 8 {
		s = append(s, binary.LittleEndian.Uint64(b[i:util.Min(l, i+8)]))
	}
	return s
}

func uniqueTxIds(blocks []*types.Block, seenTxIds map[types.TransactionId]struct{}) []types.TransactionId {
	var txIds []types.TransactionId
	for _, b := range blocks {
		for _, id := range b.TxIds {
			if _, found := seenTxIds[id]; found {
				continue
			}
			txIds = append(txIds, id)
			seenTxIds[id] = struct{}{}
		}
	}
	return txIds
}

func (m *Mesh) getTxs(txIds []types.TransactionId, l *types.Layer) []*types.Transaction {
	txs, missing := m.GetTransactions(txIds)
	if len(missing) != 0 {
		m.Panic("could not find transactions %v from layer %v", missing, l.Index())
	}
	return txs
}

func (m *Mesh) PushTransactions(l *types.Layer) {
	validBlockTxs, invalidBlockTxs := m.ExtractUniqueOrderedTransactions(l)
	numFailedTxs, err := m.ApplyTransactions(l.Index(), validBlockTxs)
	if err != nil {
		m.With().Error("failed to apply transactions",
			log.LayerId(l.Index().Uint64()), log.Int("num_failed_txs", numFailedTxs), log.Err(err))
		// TODO: We want to panic here once we have a way to "remember" that we didn't apply these txs
		//  e.g. persist the last layer transactions were applied from and use that instead of `oldBase`
	}
	m.removeFromUnappliedTxs(validBlockTxs, invalidBlockTxs, l.Index())
	for _, tx := range invalidBlockTxs {
		err = m.blockBuilder.ValidateAndAddTxToPool(tx)
		// We ignore errors here, since they mean that the tx is no longer valid and we shouldn't re-add it
		if err == nil {
			m.With().Info("transaction from contextually invalid block re-added to mempool",
				log.TxId(tx.Id().ShortString()))
		}
	}
	m.With().Info("applied transactions",
		log.Int("valid_block_txs", len(validBlockTxs)),
		log.Int("invalid_block_txs", len(invalidBlockTxs)),
		log.LayerId(l.Index().Uint64()),
		log.Int("num_failed_txs", numFailedTxs),
	)
}

//todo consider adding a boolean for layer validity instead error
func (m *Mesh) GetVerifiedLayer(i types.LayerID) (*types.Layer, error) {
	m.lMutex.RLock()
	if i > types.LayerID(m.processedLayer) {
		m.lMutex.RUnlock()
		m.Debug("failed to get layer  ", i, " layer not verified yet")
		return nil, errors.New("layer not verified yet")
	}
	m.lMutex.RUnlock()
	return m.GetLayer(i)
}

func (m *Mesh) GetLatestView() []types.BlockID {
	//todo: think about whether we want to use the most recent layer or the recent verified layer
	layer, err := m.GetLayer(m.LatestLayer())
	if err != nil {
		panic("got an error trying to read latest view")
	}
	view := make([]types.BlockID, 0, len(layer.Blocks()))
	for _, blk := range layer.Blocks() {
		view = append(view, blk.Id())
	}
	return view
}

func (m *Mesh) AddBlock(blk *types.Block) error {
	m.Debug("add block %d", blk.Id())
	if err := m.MeshDB.AddBlock(blk); err != nil {
		m.Warning("failed to add block %v  %v", blk.Id(), err)
		return err
	}
	m.SetLatestLayer(blk.Layer())
	//new block add to orphans
	m.handleOrphanBlocks(blk)

	//invalidate txs and atxs from pool
	m.invalidateFromPools(&blk.MiniBlock)
	return nil
}

func (m *Mesh) AddBlockWithTxs(blk *types.Block, txs []*types.Transaction, atxs []*types.ActivationTx) error {
	m.With().Debug("adding block", log.BlockId(blk.Id().String()))

	// Store transactions (doesn't have to be rolled back if other writes fail)
	if len(txs) > 0 {
		if err := m.writeTransactions(blk.LayerIndex, txs); err != nil {
			return fmt.Errorf("could not write transactions of block %v database: %v", blk.Id(), err)
		}

		if err := m.addToUnappliedTxs(txs, blk.LayerIndex); err != nil {
			return fmt.Errorf("failed to add to unappliedTxs: %v", err)
		}
	}

	// Store block (delete if storing ATXs fails)
	if err := m.MeshDB.AddBlock(blk); err != nil && err != ErrAlreadyExist {
		m.With().Error("failed to add block", log.BlockId(blk.Id().String()), log.Err(err))
		return err
	}

	// Store ATXs (atomically, delete the block on failure)
	if err := m.AtxDB.ProcessAtxs(atxs); err != nil {
		// Roll back adding the block (delete it)
		if err := m.blocks.Delete(blk.Id().ToBytes()); err != nil {
			m.With().Warning("failed to roll back adding a block", log.Err(err), log.BlockId(blk.Id().String()))
		}
		return fmt.Errorf("failed to process ATXs: %v", err)
	}

	m.SetLatestLayer(blk.Layer())
	//new block add to orphans
	m.handleOrphanBlocks(blk)

	//invalidate txs and atxs from pool
	m.invalidateFromPools(&blk.MiniBlock)

	events.Publish(events.NewBlock{Id: blk.Id().String(), Atx: blk.ATXID.ShortString(), Layer: uint64(blk.LayerIndex)})
	m.With().Info("added block to database ", log.BlockId(blk.Id().String()))
	return nil
}

func (m *Mesh) invalidateFromPools(blk *types.MiniBlock) {
	for _, id := range blk.TxIds {
		m.txInvalidator.Invalidate(id)
	}
	m.atxInvalidator.Invalidate(blk.ATXID)
	for _, id := range blk.AtxIds {
		m.atxInvalidator.Invalidate(id)
	}
}

//todo better thread safety
func (m *Mesh) handleOrphanBlocks(blk *types.Block) {
	m.orphMutex.Lock()
	defer m.orphMutex.Unlock()
	if _, ok := m.orphanBlocks[blk.Layer()]; !ok {
		m.orphanBlocks[blk.Layer()] = make(map[types.BlockID]struct{})
	}
	m.orphanBlocks[blk.Layer()][blk.Id()] = struct{}{}
	m.Debug("Added block %s to orphans", blk.Id())
	for _, b := range blk.ViewEdges {
		for layerId, layermap := range m.orphanBlocks {
			if _, has := layermap[b]; has {
				m.Log.Debug("delete block ", b, "from orphans")
				delete(layermap, b)
				if len(layermap) == 0 {
					delete(m.orphanBlocks, layerId)
				}
				break
			}
		}
	}
}

func (m *Mesh) GetUnverifiedLayerBlocks(l types.LayerID) ([]types.BlockID, error) {
	x, err := m.layers.Get(l.ToBytes())
	if err != nil {
		return nil, errors.New(fmt.Sprintf("could not retrive layer = %d blocks ", l))
	}
	blockIds, err := types.BytesToBlockIds(x)
	if err != nil {
		return nil, errors.New(fmt.Sprintf("could not desirialize layer to id array for layer %d ", l))
	}
	arr := make([]types.BlockID, 0, len(blockIds))
	for _, bid := range blockIds {
		arr = append(arr, bid)
	}
	return arr, nil
}

func (m *Mesh) GetOrphanBlocksBefore(l types.LayerID) ([]types.BlockID, error) {
	m.orphMutex.RLock()
	defer m.orphMutex.RUnlock()
	ids := map[types.BlockID]struct{}{}
	for key, val := range m.orphanBlocks {
		if key < l {
			for bid := range val {
				ids[bid] = struct{}{}
			}
		}
	}

	blocks, err := m.GetUnverifiedLayerBlocks(l - 1)
	if err != nil {
		return nil, errors.New(fmt.Sprint("failed getting latest layer ", err))
	}

	//add last layer blocks
	for _, b := range blocks {
		ids[b] = struct{}{}
	}

	idArr := make([]types.BlockID, 0, len(ids))
	for i := range ids {
		idArr = append(idArr, i)
	}

	idArr = types.SortBlockIds(idArr)

	m.Info("orphans for layer %d are %v", l, idArr)
	return idArr, nil
}

func (m *Mesh) AccumulateRewards(l *types.Layer, params Config) {
	ids := make([]types.Address, 0, len(l.Blocks()))
	for _, bl := range l.Blocks() {
		valid, err := m.ContextualValidity(bl.Id())
		if err != nil {
			m.With().Error("could not get contextual validity", log.BlockId(bl.Id().String()), log.Err(err))
		}
		if !valid {
			m.With().Info("Withheld reward for contextually invalid block",
				log.BlockId(bl.Id().String()),
				log.LayerId(l.Index().Uint64()),
			)
			continue
		}
		if bl.ATXID == *types.EmptyAtxId {
			m.With().Info("skipping reward distribution for block with no ATX",
				log.LayerId(uint64(bl.LayerIndex)), log.BlockId(bl.Id().String()))
			continue
		}
		atx, err := m.AtxDB.GetAtxHeader(bl.ATXID)
		if err != nil {
			m.With().Warning("Atx from block not found in db", log.Err(err), log.BlockId(bl.Id().String()), log.AtxId(bl.ATXID.ShortString()))
			continue
		}
		ids = append(ids, atx.Coinbase)

	}

	if len(ids) == 0 {
		m.With().Info("no valid blocks for layer ", log.LayerId(uint64(l.Index())))
		return
	}

	// aggregate all blocks' rewards
	txs, _ := m.ExtractUniqueOrderedTransactions(l)

	totalReward := &big.Int{}
	for _, tx := range txs {
		totalReward.Add(totalReward, new(big.Int).SetUint64(tx.Fee))
	}

	layerReward := CalculateLayerReward(l.Index(), params)
	totalReward.Add(totalReward, layerReward)

	numBlocks := big.NewInt(int64(len(ids)))

	blockTotalReward := calculateActualRewards(totalReward, numBlocks)
	m.ApplyRewards(l.Index(), ids, blockTotalReward)

	blockLayerReward := calculateActualRewards(layerReward, numBlocks)
	err := m.writeTransactionRewards(l.Index(), ids, blockTotalReward, blockLayerReward)
	if err != nil {
		m.Error("cannot write reward to db")
	}
	//todo: should miner id be sorted in a deterministic order prior to applying rewards?

}

var GenesisBlock = types.NewExistingBlock(0, []byte("genesis"))

func GenesisLayer() *types.Layer {
	l := types.NewLayer(Genesis)
	l.AddBlock(GenesisBlock)
	return l
}

func (m *Mesh) GetATXs(atxIds []types.AtxId) (map[types.AtxId]*types.ActivationTx, []types.AtxId) {
	var mIds []types.AtxId
	atxs := make(map[types.AtxId]*types.ActivationTx, len(atxIds))
	for _, id := range atxIds {
		t, err := m.GetFullAtx(id)
		if err != nil {
			m.Warning("could not get atx %v  from database, %v", id.ShortString(), err)
			mIds = append(mIds, id)
		} else {
			atxs[t.Id()] = t
		}
	}
	return atxs, mIds
}

// TEST ONLY
func NewSignedTx(nonce uint64, rec types.Address, amount, gas, fee uint64, signer *signing.EdSigner) (*types.Transaction, error) {
	inner := types.InnerTransaction{
		AccountNonce: nonce,
		Recipient:    rec,
		Amount:       amount,
		GasLimit:     gas,
		Fee:          fee,
	}

	buf, err := types.InterfaceToBytes(&inner)
	if err != nil {
		return nil, err
	}

	sst := &types.Transaction{
		InnerTransaction: inner,
		Signature:        [64]byte{},
	}

	copy(sst.Signature[:], signer.Sign(buf))
	addr := types.Address{}
	addr.SetBytes(signer.PublicKey().Bytes())
	sst.SetOrigin(addr)

	return sst, nil
}<|MERGE_RESOLUTION|>--- conflicted
+++ resolved
@@ -32,12 +32,8 @@
 
 type MeshValidator interface {
 	HandleIncomingLayer(layer *types.Layer) (types.LayerID, types.LayerID)
-<<<<<<< HEAD
+	LatestComplete() types.LayerID
 	HandleLateBlock(bl *types.Block) (types.LayerID, types.LayerID)
-=======
-	HandleLateBlock(bl *types.Block)
-	LatestComplete() types.LayerID
->>>>>>> 8eb5ecb5
 }
 
 type TxProcessor interface {
@@ -210,8 +206,8 @@
 	m.Info("Validate layer %d", lyr.Index())
 	oldPbase, newPbase := m.HandleIncomingLayer(lyr)
 	m.lvMutex.Lock()
-	m.validatedLayer = lyr.Index()
-	if err := m.general.Put(VALIDATED, lyr.Index().ToBytes()); err != nil {
+	m.processedLayer = lyr.Index()
+	if err := m.general.Put(PROCESSED, lyr.Index().ToBytes()); err != nil {
 		m.Error("could not persist validated layer index %d", lyr.Index())
 	}
 	m.lvMutex.Unlock()
@@ -219,23 +215,7 @@
 	m.Info("done validating layer %v", lyr.Index())
 }
 
-<<<<<<< HEAD
 func (m *Mesh) stateTransition(oldPbase types.LayerID, newPbase types.LayerID) {
-=======
-	// update validated layer only after applying transactions since loading of state depends on processedLayer param.
-	m.lvMutex.Lock()
-	m.processedLayer = lyr.Index()
-	if err := m.general.Put(PROCESSED, lyr.Index().ToBytes()); err != nil {
-		m.Error("could not persist validated layer index %d", lyr.Index())
-	}
-	m.lvMutex.Unlock()
-
-	m.pushLayersToState(oldPbase, newPbase)
-	m.Info("done validating layer %v", lyr.Index())
-}
-
-func (m *Mesh) pushLayersToState(oldPbase types.LayerID, newPbase types.LayerID) {
->>>>>>> 8eb5ecb5
 	for layerId := oldPbase; layerId < newPbase; layerId++ {
 		l, err := m.GetLayer(layerId)
 		if err != nil || l == nil {
@@ -250,8 +230,6 @@
 		m.setLatestLayerInState(layerId)
 	}
 	m.persistLayerHash()
-<<<<<<< HEAD
-=======
 }
 
 func (m *Mesh) setLatestLayerInState(lyr types.LayerID) {
@@ -262,7 +240,6 @@
 	}
 	m.latestLayerInState = lyr
 	m.pMutex.Unlock()
->>>>>>> 8eb5ecb5
 }
 
 func (m *Mesh) logStateRoot(layerId types.LayerID) {
