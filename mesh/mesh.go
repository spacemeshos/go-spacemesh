// Package mesh defines the main store point for all the block-mesh objects
// such as blocks, transactions and global state
package mesh

import (
	"encoding/binary"
	"errors"
	"fmt"
	"github.com/seehuhn/mt19937"
	"github.com/spacemeshos/go-spacemesh/common/types"
	"github.com/spacemeshos/go-spacemesh/common/util"
	"github.com/spacemeshos/go-spacemesh/database"
	"github.com/spacemeshos/go-spacemesh/events"
	"github.com/spacemeshos/go-spacemesh/log"
	"github.com/spacemeshos/go-spacemesh/signing"
	"math/rand"

	"math/big"

	"sync"
)

const (
	layerSize = 200

	// Genesis layer index
	Genesis = types.LayerID(5)
)

var constTrue = []byte{1}
var constFalse = []byte{0}
var constLATEST = []byte("latest")
var constLAYERHASH = []byte("layer hash")
var constPROCESSED = []byte("processed")

// TORTOISE key for tortoise persistence in database
var TORTOISE = []byte("tortoise")

// VERIFIED refers to layers we pushed into the state
var VERIFIED = []byte("verified")

type tortoise interface {
	HandleIncomingLayer(layer *types.Layer) (types.LayerID, types.LayerID)
	LatestComplete() types.LayerID
	Persist() error
	HandleLateBlock(bl *types.Block) (types.LayerID, types.LayerID)
}

// Validator interface to be used in tests to mock validation flow
type Validator interface {
	ValidateLayer(layer *types.Layer)
	HandleLateBlock(bl *types.Block)
	ProcessedLayer() types.LayerID
	SetProcessedLayer(lyr types.LayerID)
}

type txProcessor interface {
	ApplyTransactions(layer types.LayerID, txs []*types.Transaction) (int, error)
	ApplyRewards(layer types.LayerID, miners []types.Address, reward *big.Int)
	AddressExists(addr types.Address) bool
	ValidateNonceAndBalance(transaction *types.Transaction) error
	GetLayerApplied(txID types.TransactionID) *types.LayerID
	GetStateRoot() types.Hash32
	LoadState(layer types.LayerID) error
	ValidateAndAddTxToPool(tx *types.Transaction) error
}

type txMemPoolInValidator interface {
	Invalidate(id types.TransactionID)
}

type atxMemPoolInValidator interface {
	Invalidate(id types.ATXID)
}

// AtxDB holds logic for working with atxs
type AtxDB interface {
	ProcessAtxs(atxs []*types.ActivationTx) error
	GetAtxHeader(id types.ATXID) (*types.ActivationTxHeader, error)
	GetFullAtx(id types.ATXID) (*types.ActivationTx, error)
	SyntacticallyValidateAtx(atx *types.ActivationTx) error
}

/*type blockBuilder interface {
	ValidateAndAddTxToPool(tx *types.Transaction) error
}*/

// Mesh is the logic layer above our mesh.DB database
type Mesh struct {
	log.Log
	*DB
	AtxDB
	txProcessor
	Validator
	trtl tortoise
	//blockBuilder       blockBuilder
	txInvalidator      txMemPoolInValidator
	atxInvalidator     atxMemPoolInValidator
	config             Config
	latestLayer        types.LayerID
	latestLayerInState types.LayerID
	layerHash          []byte
	lMutex             sync.RWMutex
	lkMutex            sync.RWMutex
	lcMutex            sync.RWMutex
	lvMutex            sync.RWMutex
	orphMutex          sync.RWMutex
	pMutex             sync.RWMutex
	done               chan struct{}
	nextValidLayers    map[types.LayerID]*types.Layer
	maxValidatedLayer  types.LayerID
	txMutex            sync.Mutex
}

// NewMesh creates a new instant of a mesh
func NewMesh(db *DB, atxDb AtxDB, rewardConfig Config, mesh tortoise, txInvalidator txMemPoolInValidator, atxInvalidator atxMemPoolInValidator, pr txProcessor, logger log.Log) *Mesh {
	ll := &Mesh{
		Log:                logger,
		trtl:               mesh,
		txInvalidator:      txInvalidator,
		atxInvalidator:     atxInvalidator,
		txProcessor:        pr,
		done:               make(chan struct{}),
		DB:                 db,
		config:             rewardConfig,
		AtxDB:              atxDb,
		nextValidLayers:    make(map[types.LayerID]*types.Layer),
		latestLayer:        types.GetEffectiveGenesis(),
		latestLayerInState: types.GetEffectiveGenesis(),
	}

	ll.Validator = &validator{ll, 0}

	return ll
}

// NewRecoveredMesh creates new instance of mesh with recovered mesh data fom database
func NewRecoveredMesh(db *DB, atxDb AtxDB, rewardConfig Config, mesh tortoise, txInvalidator txMemPoolInValidator, atxInvalidator atxMemPoolInValidator, pr txProcessor, logger log.Log) *Mesh {
	msh := NewMesh(db, atxDb, rewardConfig, mesh, txInvalidator, atxInvalidator, pr, logger)

	latest, err := db.general.Get(constLATEST)
	if err != nil {
		logger.Panic("could not recover latest layer: %v", err)
	}
	msh.latestLayer = types.LayerID(util.BytesToUint64(latest))

	processed, err := db.general.Get(constPROCESSED)
	if err != nil {
		logger.Panic("could not recover processed layer: %v", err)
	}

	msh.SetProcessedLayer(types.LayerID(util.BytesToUint64(processed)))

	if msh.layerHash, err = db.general.Get(constLAYERHASH); err != nil {
		logger.With().Error("could not recover latest layer hash", log.Err(err))
	}

	verified, err := db.general.Get(VERIFIED)
	if err != nil {
		logger.Panic("could not recover latest verified layer: %v", err)
	}
	msh.latestLayerInState = types.LayerID(util.BytesToUint64(verified))

	err = pr.LoadState(msh.LatestLayerInState())
	if err != nil {
		logger.Panic("cannot load state for layer %v, message: %v", msh.LatestLayerInState(), err)
	}
	// in case we load a state that was not fully played
	if msh.LatestLayerInState()+1 < msh.trtl.LatestComplete() {
		// todo: add test for this case, or add random kill test on node
		logger.Info("playing layers %v to %v to state", msh.LatestLayerInState()+1, msh.trtl.LatestComplete())
		msh.pushLayersToState(msh.LatestLayerInState()+1, msh.trtl.LatestComplete())
	}

	msh.With().Info("recovered mesh from disc",
		log.Uint64("latest_layer", msh.latestLayer.Uint64()),
		log.Uint64("validated_layer", msh.ProcessedLayer().Uint64()),
		log.String("layer_hash", util.Bytes2Hex(msh.layerHash)),
		log.String("root_hash", pr.GetStateRoot().String()))

	return msh
}

// CacheWarmUp warms up cache with latest blocks
func (msh *Mesh) CacheWarmUp(layerSize int) {
	start := types.LayerID(0)
	if msh.ProcessedLayer() > types.LayerID(msh.blockCache.Cap()/layerSize) {
		start = msh.ProcessedLayer() - types.LayerID(msh.blockCache.Cap()/layerSize)
	}

	if err := msh.cacheWarmUpFromTo(start, msh.ProcessedLayer()); err != nil {
		msh.Error("cache warm up failed during recovery", err)
	}

	msh.Info("cache warm up done")
}

/*
// SetBlockBuilder sets the block builder in use by mesh
func (msh *Mesh) SetBlockBuilder(blockBuilder blockBuilder) {
	msh.blockBuilder = blockBuilder
}*/

// LatestLayerInState returns the latest layer we applied to state
func (msh *Mesh) LatestLayerInState() types.LayerID {
	defer msh.pMutex.RUnlock()
	msh.pMutex.RLock()
	return msh.latestLayerInState
}

// LatestLayer - returns the latest layer we saw from the network
func (msh *Mesh) LatestLayer() types.LayerID {
	defer msh.lkMutex.RUnlock()
	msh.lkMutex.RLock()
	return msh.latestLayer
}

// SetLatestLayer sets the latest layer we saw from the network
func (msh *Mesh) SetLatestLayer(idx types.LayerID) {
	defer msh.lkMutex.Unlock()
	msh.lkMutex.Lock()
	if idx > msh.latestLayer {
		msh.Info("set latest known layer to %v", idx)
		msh.latestLayer = idx
		if err := msh.general.Put(constLATEST, idx.Bytes()); err != nil {
			msh.Error("could not persist Latest layer index")
		}
	}
}

// GetLayer returns Layer i from the database
func (msh *Mesh) GetLayer(i types.LayerID) (*types.Layer, error) {
	mBlocks, err := msh.LayerBlocks(i)
	if err != nil {
		return nil, err
	}

	l := types.NewLayer(i)
	l.SetBlocks(mBlocks)

	return l, nil
}

type validator struct {
	*Mesh
	processedLayer types.LayerID
}

func (vl *validator) ProcessedLayer() types.LayerID {
	defer vl.lvMutex.RUnlock()
	vl.lvMutex.RLock()
	return vl.processedLayer
}

func (vl *validator) SetProcessedLayer(lyr types.LayerID) {
	vl.Info("set processed layer to %d", lyr)
	defer vl.lvMutex.Unlock()
	vl.lvMutex.Lock()
	vl.processedLayer = lyr
}

func (vl *validator) HandleLateBlock(b *types.Block) {
	vl.Info("Validate late block %s", b.ID())
	oldPbase, newPbase := vl.trtl.HandleLateBlock(b)
	if err := vl.trtl.Persist(); err != nil {
		vl.Error("could not persist Tortoise on late block %s from layer index %d", b.ID(), b.Layer())
	}
	vl.pushLayersToState(oldPbase, newPbase)
}

func (vl *validator) ValidateLayer(lyr *types.Layer) {
	vl.Info("Validate layer %d", lyr.Index())
	if len(lyr.Blocks()) == 0 {
		vl.Info("skip validation of layer %d with no blocks", lyr.Index())
		vl.SetProcessedLayer(lyr.Index())
		return
	}

	oldPbase, newPbase := vl.trtl.HandleIncomingLayer(lyr)
	vl.SetProcessedLayer(lyr.Index())

	if err := vl.trtl.Persist(); err != nil {
		vl.Error("could not persist tortoise layer index %d", lyr.Index())
	}
	if err := vl.general.Put(constPROCESSED, lyr.Index().Bytes()); err != nil {
		vl.Error("could not persist validated layer index %d", lyr.Index())
	}
	vl.pushLayersToState(oldPbase, newPbase)
	vl.Info("done validating layer %v", lyr.Index())
}

func (msh *Mesh) pushLayersToState(oldPbase types.LayerID, newPbase types.LayerID) {
	for layerID := oldPbase; layerID < newPbase; layerID++ {
		l, err := msh.GetLayer(layerID)
		// TODO: propagate/handle error
		if err != nil || l == nil {
			msh.With().Error("failed to get layer", log.LayerID(layerID.Uint64()), log.Err(err))
			return
		}
		validBlocks, invalidBlocks := msh.BlocksByValidity(l.Blocks())
		msh.updateStateWithLayer(layerID, types.NewExistingLayer(layerID, validBlocks))
		msh.logStateRoot(l.Index())
		msh.setLayerHash(l)
		msh.reInsertTxsToPool(validBlocks, invalidBlocks, l.Index())
	}
	msh.persistLayerHash()
}

func (msh *Mesh) reInsertTxsToPool(validBlocks, invalidBlocks []*types.Block, l types.LayerID) {
	seenTxIds := make(map[types.TransactionID]struct{})
	uniqueTxIds(validBlocks, seenTxIds)
	returnedTxs := msh.getTxs(uniqueTxIds(invalidBlocks, seenTxIds), l)
	grouped, accounts := msh.removeFromUnappliedTxs(returnedTxs)
	for account := range accounts {
		msh.removeRejectedFromAccountTxs(account, grouped, l)
	}
	for _, tx := range returnedTxs {
		err := msh.ValidateAndAddTxToPool(tx)
		// We ignore errors here, since they mean that the tx is no longer valid and we shouldn't re-add it
		if err == nil {
			msh.With().Info("transaction from contextually invalid block re-added to mempool",
				log.TxID(tx.ID().ShortString()))
		}
	}
}

func (msh *Mesh) applyState(l *types.Layer) {
	msh.accumulateRewards(l, msh.config)
	msh.pushTransactions(l)
	msh.setLatestLayerInState(l.Index())
}

// HandleValidatedLayer handles layer valid blocks as decided by hare
func (msh *Mesh) HandleValidatedLayer(validatedLayer types.LayerID, layer []types.BlockID) {
	var blocks []*types.Block

	for _, blockID := range layer {
		block, err := msh.GetBlock(blockID)
		if err != nil {
			// stop processing this hare result, wait until tortoise pushes this layer into state
			log.Error("hare terminated with block that is not present in mesh")
			return
		}
		blocks = append(blocks, block)
	}
	lyr := types.NewExistingLayer(validatedLayer, blocks)
	invalidBlocks := msh.getInvalidBlocksByHare(lyr)
	msh.updateStateWithLayer(validatedLayer, lyr)
	msh.reInsertTxsToPool(blocks, invalidBlocks, lyr.Index())
}

func (msh *Mesh) getInvalidBlocksByHare(hareLayer *types.Layer) (invalid []*types.Block) {
	dbLayer, err := msh.GetLayer(hareLayer.Index())
	if err != nil {
		log.Panic("wtf")
		return
	}
	exists := make(map[types.BlockID]struct{})
	for _, block := range hareLayer.Blocks() {
		exists[block.ID()] = struct{}{}
	}

	for _, block := range dbLayer.Blocks() {
		if _, has := exists[block.ID()]; !has {
			invalid = append(invalid, block)
		}
	}
	return
}

func (msh *Mesh) updateStateWithLayer(validatedLayer types.LayerID, layer *types.Layer) {
	msh.txMutex.Lock()
	defer msh.txMutex.Unlock()
	latest := msh.LatestLayerInState()
	if validatedLayer <= latest {
		log.Info("result received after state has been advanced for layer %v, latest: %v", validatedLayer, latest)
		return
	}
	if msh.maxValidatedLayer < validatedLayer {
		msh.maxValidatedLayer = validatedLayer
	}
	if validatedLayer > latest+1 {
		log.Info("early layer result was received for layer %v, max validated so far %v latest %v", validatedLayer, msh.maxValidatedLayer, latest)
		msh.nextValidLayers[validatedLayer] = layer
		return
	}
	msh.applyState(layer)
	for i := validatedLayer + 1; i <= msh.maxValidatedLayer; i++ {
		nxtLayer, has := msh.nextValidLayers[i]
		if !has {
			break
		}
		msh.applyState(nxtLayer)
		delete(msh.nextValidLayers, i)
	}
}

func (msh *Mesh) setLatestLayerInState(lyr types.LayerID) {
	// update validated layer only after applying transactions since loading of state depends on processedLayer param.
	msh.pMutex.Lock()
	if err := msh.general.Put(VERIFIED, lyr.Bytes()); err != nil {
		msh.Panic("could not persist validated layer index %d", lyr)
	}
	msh.latestLayerInState = lyr
	msh.pMutex.Unlock()
}

func (msh *Mesh) logStateRoot(layerID types.LayerID) {
	msh.Event().Info("end of layer state root",
		log.LayerID(layerID.Uint64()),
		log.String("state_root", util.Bytes2Hex(msh.txProcessor.GetStateRoot().Bytes())),
	)
}

func (msh *Mesh) setLayerHash(layer *types.Layer) {
	validBlocks, _ := msh.BlocksByValidity(layer.Blocks())
	msh.layerHash = types.CalcBlocksHash32(types.BlockIDs(validBlocks), msh.layerHash).Bytes()

	msh.Event().Info("new layer hash",
		log.LayerID(layer.Index().Uint64()),
		log.String("layer_hash", util.Bytes2Hex(msh.layerHash)))
}

func (msh *Mesh) persistLayerHash() {
	if err := msh.general.Put(constLAYERHASH, msh.layerHash); err != nil {
		msh.With().Error("failed to persist layer hash", log.Err(err), log.LayerID(msh.ProcessedLayer().Uint64()),
			log.String("layer_hash", util.Bytes2Hex(msh.layerHash)))
	}
}

func (msh *Mesh) extractUniqueOrderedTransactions(l *types.Layer) (validBlockTxs []*types.Transaction) {
	validBlocks := l.Blocks()

	// Deterministically sort valid blocks
	types.SortBlocks(validBlocks)

	// Initialize a Mersenne Twister seeded with layerHash
	blockHash := types.CalcBlockHash32Presorted(types.BlockIDs(validBlocks), nil)
	mt := mt19937.New()
	mt.SeedFromSlice(toUint64Slice(blockHash.Bytes()))
	rng := rand.New(mt)

	// Perform a Fisher-Yates shuffle on the blocks
	rng.Shuffle(len(validBlocks), func(i, j int) {
		validBlocks[i], validBlocks[j] = validBlocks[j], validBlocks[i]
	})

	// Get and return unique transactions
	seenTxIds := make(map[types.TransactionID]struct{})
	return msh.getTxs(uniqueTxIds(validBlocks, seenTxIds), l.Index())
}

func toUint64Slice(b []byte) []uint64 {
	l := len(b)
	var s []uint64
	for i := 0; i < l; i += 8 {
		s = append(s, binary.LittleEndian.Uint64(b[i:util.Min(l, i+8)]))
	}
	return s
}

func uniqueTxIds(blocks []*types.Block, seenTxIds map[types.TransactionID]struct{}) []types.TransactionID {
	var txIds []types.TransactionID
	for _, b := range blocks {
		for _, id := range b.TxIDs {
			if _, found := seenTxIds[id]; found {
				continue
			}
			txIds = append(txIds, id)
			seenTxIds[id] = struct{}{}
		}
	}
	return txIds
}

func (msh *Mesh) getTxs(txIds []types.TransactionID, l types.LayerID) []*types.Transaction {
	txs, missing := msh.GetTransactions(txIds)
	if len(missing) != 0 {
		msh.Panic("could not find transactions %v from layer %v", missing, l)
	}
	return txs
}

func (msh *Mesh) pushTransactions(l *types.Layer) {
	validBlockTxs := msh.extractUniqueOrderedTransactions(l)
	numFailedTxs, err := msh.ApplyTransactions(l.Index(), validBlockTxs)
	if err != nil {
		msh.With().Error("failed to apply transactions",
			log.LayerID(l.Index().Uint64()), log.Int("num_failed_txs", numFailedTxs), log.Err(err))
		// TODO: We want to panic here once we have a way to "remember" that we didn't apply these txs
		//  e.g. persist the last layer transactions were applied from and use that instead of `oldBase`
	}
	msh.removeFromUnappliedTxs(validBlockTxs)
	msh.With().Info("applied transactions",
		log.Int("valid_block_txs", len(validBlockTxs)),
		log.LayerID(l.Index().Uint64()),
		log.Int("num_failed_txs", numFailedTxs),
	)
}

// GetProcessedLayer returns a layer only if it has already been processed
func (msh *Mesh) GetProcessedLayer(i types.LayerID) (*types.Layer, error) {
	msh.lMutex.RLock()
	if i > msh.ProcessedLayer() {
		msh.lMutex.RUnlock()
		msh.Debug("failed to get layer  ", i, " layer not verified yet")
		return nil, errors.New("layer not verified yet")
	}
	msh.lMutex.RUnlock()
	return msh.GetLayer(i)
}

// AddBlock adds a block to the database ignoring the block txs/atxs
// ***USED ONLY FOR TESTS***
func (msh *Mesh) AddBlock(blk *types.Block) error {
	msh.Debug("add block %d", blk.ID())
	if err := msh.DB.AddBlock(blk); err != nil {
		msh.Warning("failed to add block %v  %v", blk.ID(), err)
		return err
	}
	msh.SetLatestLayer(blk.Layer())
	// new block add to orphans
	msh.handleOrphanBlocks(blk)

	// invalidate txs and atxs from pool
	msh.invalidateFromPools(&blk.MiniBlock)
	return nil
}

// SetZeroBlockLayer tags lyr as a layer without blocks
func (msh *Mesh) SetZeroBlockLayer(lyr types.LayerID) error {

	// check database for layer
	_, err := msh.GetLayer(lyr)

	if err == nil {
		// layer exists
		msh.Info("layer has blocks, dont set layer to 0 ")
		return fmt.Errorf("layer exists")
	}

	if err != database.ErrNotFound {
		// database error
		return fmt.Errorf("could not fetch layer from database %s", err)
	}

	msh.SetLatestLayer(lyr)
	lm := msh.getLayerMutex(lyr)
	defer msh.endLayerWorker(lyr)
	lm.m.Lock()
	defer lm.m.Unlock()
	// layer doesnt exist, need to insert new layer
<<<<<<< HEAD
	return msh.AddZeroBlockLayer(lyr)
=======
	blockIds := make([]types.BlockID, 0, 1)
	w, err := types.BlockIdsToBytes(blockIds)
	if err != nil {
		return errors.New("could not encode layer blk ids")
	}
	err = msh.layers.Put(lyr.Bytes(), w)
	return err
>>>>>>> e8e51501
}

// AddBlockWithTxs adds a block to the database
// blk - the block to add
// txs - block txs that we dont have in our tx database yet
// atxs - block atxs that we dont have in our atx database yet
func (msh *Mesh) AddBlockWithTxs(blk *types.Block, txs []*types.Transaction, atxs []*types.ActivationTx) error {
	msh.With().Debug("adding block", blk.Fields()...)

	// Store transactions (doesn't have to be rolled back if other writes fail)
	if len(txs) > 0 {
		if err := msh.writeTransactions(blk.LayerIndex, txs); err != nil {
			return fmt.Errorf("could not write transactions of block %v database: %v", blk.ID(), err)
		}

		if err := msh.addToUnappliedTxs(txs, blk.LayerIndex); err != nil {
			return fmt.Errorf("failed to add to unappliedTxs: %v", err)
		}
	}

	// Store block (delete if storing ATXs fails)
	err := msh.DB.AddBlock(blk)
	if err != nil && err == ErrAlreadyExist {
		return nil
	}

	if err != nil {
		msh.With().Error("failed to add block", log.BlockID(blk.ID().String()), log.Err(err))
		return err
	}

	// Store ATXs (atomically, delete the block on failure)
	if err := msh.AtxDB.ProcessAtxs(atxs); err != nil {
		// Roll back adding the block (delete it)
		if err := msh.blocks.Delete(blk.ID().Bytes()); err != nil {
			msh.With().Warning("failed to roll back adding a block", log.Err(err), log.BlockID(blk.ID().String()))
		}
		return fmt.Errorf("failed to process ATXs: %v", err)
	}

	msh.SetLatestLayer(blk.Layer())
	// new block add to orphans
	msh.handleOrphanBlocks(blk)

	// invalidate txs and atxs from pool
	msh.invalidateFromPools(&blk.MiniBlock)

	events.Publish(events.NewBlock{ID: blk.ID().String(), Atx: blk.ATXID.ShortString(), Layer: uint64(blk.LayerIndex)})
	msh.With().Info("added block to database", blk.Fields()...)
	return nil
}

func (msh *Mesh) invalidateFromPools(blk *types.MiniBlock) {
	for _, id := range blk.TxIDs {
		msh.txInvalidator.Invalidate(id)
	}
	msh.atxInvalidator.Invalidate(blk.ATXID)
	for _, id := range blk.ATXIDs {
		msh.atxInvalidator.Invalidate(id)
	}
}

// todo better thread safety
func (msh *Mesh) handleOrphanBlocks(blk *types.Block) {
	msh.orphMutex.Lock()
	defer msh.orphMutex.Unlock()
	if _, ok := msh.orphanBlocks[blk.Layer()]; !ok {
		msh.orphanBlocks[blk.Layer()] = make(map[types.BlockID]struct{})
	}
	msh.orphanBlocks[blk.Layer()][blk.ID()] = struct{}{}
	msh.Debug("Added block %s to orphans", blk.ID())
	for _, b := range blk.ViewEdges {
		for layerID, layermap := range msh.orphanBlocks {
			if _, has := layermap[b]; has {
				msh.Log.Debug("delete block ", b, "from orphans")
				delete(layermap, b)
				if len(layermap) == 0 {
					delete(msh.orphanBlocks, layerID)
				}
				break
			}
		}
	}
}

// GetOrphanBlocksBefore returns all known orphan blocks with layerID < l
func (msh *Mesh) GetOrphanBlocksBefore(l types.LayerID) ([]types.BlockID, error) {
	msh.orphMutex.RLock()
	defer msh.orphMutex.RUnlock()
	ids := map[types.BlockID]struct{}{}
	for key, val := range msh.orphanBlocks {
		if key < l {
			for bid := range val {
				ids[bid] = struct{}{}
			}
		}
	}

	blocks, err := msh.LayerBlockIds(l - 1)
	if err != nil {
		return nil, fmt.Errorf("failed getting latest layer %v err %v", l-1, err)
	}

	// add last layer blocks
	for _, b := range blocks {
		ids[b] = struct{}{}
	}

	idArr := make([]types.BlockID, 0, len(ids))
	for i := range ids {
		idArr = append(idArr, i)
	}

	idArr = types.SortBlockIDs(idArr)

	msh.Info("orphans for layer %d are %v", l, idArr)
	return idArr, nil
}

func (msh *Mesh) accumulateRewards(l *types.Layer, params Config) {
	ids := make([]types.Address, 0, len(l.Blocks()))
	for _, bl := range l.Blocks() {
		if bl.ATXID == *types.EmptyATXID {
			msh.With().Info("skipping reward distribution for block with no ATX",
				log.LayerID(uint64(bl.LayerIndex)), log.BlockID(bl.ID().String()))
			continue
		}
		atx, err := msh.AtxDB.GetAtxHeader(bl.ATXID)
		if err != nil {
			msh.With().Warning("Atx from block not found in db", log.Err(err), log.BlockID(bl.ID().String()), log.AtxID(bl.ATXID.ShortString()))
			continue
		}
		ids = append(ids, atx.Coinbase)

	}

	if len(ids) == 0 {
		msh.With().Info("no valid blocks for layer ", log.LayerID(uint64(l.Index())))
		return
	}

	// aggregate all blocks' rewards
	txs := msh.extractUniqueOrderedTransactions(l)

	totalReward := &big.Int{}
	for _, tx := range txs {
		totalReward.Add(totalReward, new(big.Int).SetUint64(tx.Fee))
	}

	layerReward := calculateLayerReward(l.Index(), params)
	totalReward.Add(totalReward, layerReward)

	numBlocks := big.NewInt(int64(len(ids)))

	blockTotalReward, blockTotalRewardMod := calculateActualRewards(l.Index(), totalReward, numBlocks)
	msh.ApplyRewards(l.Index(), ids, blockTotalReward)

	blockLayerReward, blockLayerRewardMod := calculateActualRewards(l.Index(), layerReward, numBlocks)
	log.With().Info("Reward calculated",
		l.Index(),
		log.Uint64("num_blocks", numBlocks.Uint64()),
		log.Uint64("total_reward", totalReward.Uint64()),
		log.Uint64("layer_reward", layerReward.Uint64()),
		log.Uint64("block_total_reward", blockTotalReward.Uint64()),
		log.Uint64("block_layer_reward", blockLayerReward.Uint64()),
		log.Uint64("total_reward_remainder", blockTotalRewardMod.Uint64()),
		log.Uint64("layer_reward_remainder", blockLayerRewardMod.Uint64()),
	)
	err := msh.writeTransactionRewards(l.Index(), ids, blockTotalReward, blockLayerReward)
	if err != nil {
		msh.Error("cannot write reward to db")
	}
	// todo: should miner id be sorted in a deterministic order prior to applying rewards?

}

// GenesisBlock is a is the first static block that xists at the beginning of each network. it exist one layer before actual blocks could be created
func GenesisBlock() *types.Block {
	return types.NewExistingBlock(types.GetEffectiveGenesis(), []byte("genesis"))
}

// GenesisLayer generates layer 0 should be removed after the genesis flow is implemented
func GenesisLayer() *types.Layer {
	l := types.NewLayer(types.GetEffectiveGenesis())
	l.AddBlock(GenesisBlock())
	return l
}

// GetATXs uses GetFullAtx to return a list of atxs corresponding to atxIds requested
func (msh *Mesh) GetATXs(atxIds []types.ATXID) (map[types.ATXID]*types.ActivationTx, []types.ATXID) {
	var mIds []types.ATXID
	atxs := make(map[types.ATXID]*types.ActivationTx, len(atxIds))
	for _, id := range atxIds {
		t, err := msh.GetFullAtx(id)
		if err != nil {
			msh.Warning("could not get atx %v  from database, %v", id.ShortString(), err)
			mIds = append(mIds, id)
		} else {
			atxs[t.ID()] = t
		}
	}
	return atxs, mIds
}

// NewSignedTx is used in TESTS ONLY to generate signed txs
func NewSignedTx(nonce uint64, rec types.Address, amount, gas, fee uint64, signer *signing.EdSigner) (*types.Transaction, error) {
	inner := types.InnerTransaction{
		AccountNonce: nonce,
		Recipient:    rec,
		Amount:       amount,
		GasLimit:     gas,
		Fee:          fee,
	}

	buf, err := types.InterfaceToBytes(&inner)
	if err != nil {
		return nil, err
	}

	sst := &types.Transaction{
		InnerTransaction: inner,
		Signature:        [64]byte{},
	}

	copy(sst.Signature[:], signer.Sign(buf))
	addr := types.Address{}
	addr.SetBytes(signer.PublicKey().Bytes())
	sst.SetOrigin(addr)

	return sst, nil
}<|MERGE_RESOLUTION|>--- conflicted
+++ resolved
@@ -550,17 +550,7 @@
 	lm.m.Lock()
 	defer lm.m.Unlock()
 	// layer doesnt exist, need to insert new layer
-<<<<<<< HEAD
 	return msh.AddZeroBlockLayer(lyr)
-=======
-	blockIds := make([]types.BlockID, 0, 1)
-	w, err := types.BlockIdsToBytes(blockIds)
-	if err != nil {
-		return errors.New("could not encode layer blk ids")
-	}
-	err = msh.layers.Put(lyr.Bytes(), w)
-	return err
->>>>>>> e8e51501
 }
 
 // AddBlockWithTxs adds a block to the database
