// Package mesh defines the main store point for all the block-mesh objects
// such as blocks, transactions and global state
package mesh

import (
	"context"
	"encoding/binary"
	"errors"
	"fmt"
	"math/rand"

	"github.com/seehuhn/mt19937"
	"github.com/spacemeshos/go-spacemesh/common/types"
	"github.com/spacemeshos/go-spacemesh/common/util"
	"github.com/spacemeshos/go-spacemesh/database"
	"github.com/spacemeshos/go-spacemesh/events"
	"github.com/spacemeshos/go-spacemesh/log"

	"math/big"

	"sync"
)

const (
	layerSize = 200
)

var constTrue = []byte{1}
var constFalse = []byte{0}
var constLATEST = []byte("latest")
var constLAYERHASH = []byte("layer hash")
var constPROCESSED = []byte("processed")

// TORTOISE key for tortoise persistence in database
var TORTOISE = []byte("tortoise")

// VERIFIED refers to layers we pushed into the state
var VERIFIED = []byte("verified")

type tortoise interface {
	HandleIncomingLayer(layer *types.Layer, inputVector []types.BlockID) (types.LayerID, types.LayerID)
	LatestComplete() types.LayerID
	Persist() error
	HandleLateBlock(bl *types.Block) (types.LayerID, types.LayerID)
}

// Validator interface to be used in tests to mock validation flow
type Validator interface {
	ValidateLayer(layer *types.Layer, inputVector []types.BlockID)
	HandleLateBlock(bl *types.Block)
	ProcessedLayer() types.LayerID
	SetProcessedLayer(lyr types.LayerID)
}

type txProcessor interface {
	ApplyTransactions(layer types.LayerID, txs []*types.Transaction) (int, error)
	ApplyRewards(layer types.LayerID, miners []types.Address, reward *big.Int)
	AddressExists(addr types.Address) bool
	ValidateNonceAndBalance(transaction *types.Transaction) error
	GetLayerApplied(txID types.TransactionID) *types.LayerID
	GetLayerStateRoot(layer types.LayerID) (types.Hash32, error)
	GetStateRoot() types.Hash32
	LoadState(layer types.LayerID) error
	ValidateAndAddTxToPool(tx *types.Transaction) error
	GetBalance(addr types.Address) uint64
	GetNonce(addr types.Address) uint64
	GetAllAccounts() (*types.MultipleAccountsState, error)
}

type txMemPool interface {
	Invalidate(id types.TransactionID)
	Get(id types.TransactionID) (*types.Transaction, error)
	Put(id types.TransactionID, tx *types.Transaction)
}

// AtxDB holds logic for working with atxs
type AtxDB interface {
	ProcessAtxs(atxs []*types.ActivationTx) error
	GetAtxHeader(id types.ATXID) (*types.ActivationTxHeader, error)
	GetFullAtx(id types.ATXID) (*types.ActivationTx, error)
	SyntacticallyValidateAtx(atx *types.ActivationTx) error
}

// Mesh is the logic layer above our mesh.DB database
type Mesh struct {
	log.Log
	*DB
	AtxDB
	txProcessor
	Validator
	trtl               tortoise
	txPool             txMemPool
	config             Config
	latestLayer        types.LayerID
	latestLayerInState types.LayerID
	layerHash          []byte
	lMutex             sync.RWMutex
	lkMutex            sync.RWMutex
	lcMutex            sync.RWMutex
	lvMutex            sync.RWMutex
	orphMutex          sync.RWMutex
	pMutex             sync.RWMutex
	done               chan struct{}
	nextValidLayers    map[types.LayerID]*types.Layer
	maxValidatedLayer  types.LayerID
	txMutex            sync.Mutex
}

// NewMesh creates a new instant of a mesh
func NewMesh(db *DB, atxDb AtxDB, rewardConfig Config, mesh tortoise, txInvalidator txMemPool, pr txProcessor, logger log.Log) *Mesh {
	ll := &Mesh{
		Log:                logger,
		trtl:               mesh,
		txPool:             txInvalidator,
		txProcessor:        pr,
		done:               make(chan struct{}),
		DB:                 db,
		config:             rewardConfig,
		AtxDB:              atxDb,
		nextValidLayers:    make(map[types.LayerID]*types.Layer),
		latestLayer:        types.GetEffectiveGenesis(),
		latestLayerInState: types.GetEffectiveGenesis(),
	}

	ll.Validator = &validator{ll, 0}

	return ll
}

// NewRecoveredMesh creates new instance of mesh with recovered mesh data fom database
func NewRecoveredMesh(db *DB, atxDb AtxDB, rewardConfig Config, mesh tortoise, txInvalidator txMemPool, pr txProcessor, logger log.Log) *Mesh {
	msh := NewMesh(db, atxDb, rewardConfig, mesh, txInvalidator, pr, logger)

	latest, err := db.general.Get(constLATEST)
	if err != nil {
		logger.Panic("could not recover latest layer: %v", err)
	}
	msh.latestLayer = types.LayerID(util.BytesToUint64(latest))

	processed, err := db.general.Get(constPROCESSED)
	if err != nil {
		logger.Panic("could not recover processed layer: %v", err)
	}

	msh.SetProcessedLayer(types.LayerID(util.BytesToUint64(processed)))

	if msh.layerHash, err = db.general.Get(constLAYERHASH); err != nil {
		logger.With().Error("could not recover latest layer hash", log.Err(err))
	}

	verified, err := db.general.Get(VERIFIED)
	if err != nil {
		logger.Panic("could not recover latest verified layer: %v", err)
	}
	msh.latestLayerInState = types.LayerID(util.BytesToUint64(verified))

	err = pr.LoadState(msh.LatestLayerInState())
	if err != nil {
		logger.Panic("cannot load state for layer %v, message: %v", msh.LatestLayerInState(), err)
	}
	// in case we load a state that was not fully played
	if msh.LatestLayerInState()+1 < msh.trtl.LatestComplete() {
		// todo: add test for this case, or add random kill test on node
		logger.Info("playing layers %v to %v to state", msh.LatestLayerInState()+1, msh.trtl.LatestComplete())
		msh.pushLayersToState(msh.LatestLayerInState()+1, msh.trtl.LatestComplete())
	}

	msh.With().Info("recovered mesh from disk",
		log.FieldNamed("latest_layer", msh.latestLayer),
		log.FieldNamed("validated_layer", msh.ProcessedLayer()),
		log.String("layer_hash", util.Bytes2Hex(msh.layerHash)),
		log.String("root_hash", pr.GetStateRoot().String()))

	return msh
}

// CacheWarmUp warms up cache with latest blocks
func (msh *Mesh) CacheWarmUp(layerSize int) {
	start := types.LayerID(0)
	if msh.ProcessedLayer() > types.LayerID(msh.blockCache.Cap()/layerSize) {
		start = msh.ProcessedLayer() - types.LayerID(msh.blockCache.Cap()/layerSize)
	}

	if err := msh.cacheWarmUpFromTo(start, msh.ProcessedLayer()); err != nil {
		msh.Error("cache warm up failed during recovery", err)
	}

	msh.Info("cache warm up done")
}

// LatestLayerInState returns the latest layer we applied to state
func (msh *Mesh) LatestLayerInState() types.LayerID {
	defer msh.pMutex.RUnlock()
	msh.pMutex.RLock()
	return msh.latestLayerInState
}

// LatestLayer - returns the latest layer we saw from the network
func (msh *Mesh) LatestLayer() types.LayerID {
	defer msh.lkMutex.RUnlock()
	msh.lkMutex.RLock()
	return msh.latestLayer
}

// SetLatestLayer sets the latest layer we saw from the network
func (msh *Mesh) SetLatestLayer(idx types.LayerID) {
	// Report the status update, as well as the layer itself
	layer, err := msh.GetLayer(idx)
	if err != nil {
		msh.With().Error("error reading layer data", idx, log.Err(err))
	} else {
		events.ReportNewLayer(events.NewLayer{
			Layer:  layer,
			Status: events.LayerStatusTypeUnknown,
		})
	}
	defer msh.lkMutex.Unlock()
	msh.lkMutex.Lock()
	if idx > msh.latestLayer {
		events.ReportNodeStatusUpdate()
		msh.With().Info("set latest known layer", idx)
		msh.latestLayer = idx
		if err := msh.general.Put(constLATEST, idx.Bytes()); err != nil {
			msh.Error("could not persist latest layer index")
		}
	}
}

// GetLayer returns Layer i from the database
func (msh *Mesh) GetLayer(i types.LayerID) (*types.Layer, error) {
	mBlocks, err := msh.LayerBlocks(i)
	if err != nil {
		return nil, err
	}

	l := types.NewLayer(i)
	l.SetBlocks(mBlocks)

	return l, nil
}

type validator struct {
	*Mesh
	processedLayer types.LayerID
}

func (vl *validator) ProcessedLayer() types.LayerID {
	defer vl.lvMutex.RUnlock()
	vl.lvMutex.RLock()
	return vl.processedLayer
}

func (vl *validator) SetProcessedLayer(lyr types.LayerID) {
	vl.With().Info("set processed layer", lyr)
	events.ReportNodeStatusUpdate()
	defer vl.lvMutex.Unlock()
	vl.lvMutex.Lock()
	vl.processedLayer = lyr
}

func (vl *validator) HandleLateBlock(b *types.Block) {
	vl.With().Info("validate late block", b.ID())
	oldPbase, newPbase := vl.trtl.HandleLateBlock(b)
	if err := vl.trtl.Persist(); err != nil {
		vl.With().Error("could not persist tortoise on late block", b.ID(), b.Layer())
	}
	vl.pushLayersToState(oldPbase, newPbase)
}

func (vl *validator) ValidateLayer(lyr *types.Layer, inputVector []types.BlockID) {
	vl.With().Info("validate layer", lyr)
	if len(lyr.Blocks()) == 0 {
		vl.With().Info("skip validation of layer with no blocks", lyr)
		vl.SetProcessedLayer(lyr.Index())
		events.ReportNewLayer(events.NewLayer{
			Layer:  lyr,
			Status: events.LayerStatusTypeConfirmed,
		})
		return
	}

	oldPbase, newPbase := vl.trtl.HandleIncomingLayer(lyr, inputVector)
	vl.SetProcessedLayer(lyr.Index())

	if err := vl.trtl.Persist(); err != nil {
		vl.With().Error("could not persist tortoise", lyr)
	}
	if err := vl.general.Put(constPROCESSED, lyr.Index().Bytes()); err != nil {
		vl.With().Error("could not persist validated layer", lyr)
	}
	vl.pushLayersToState(oldPbase, newPbase)
	events.ReportNewLayer(events.NewLayer{
		Layer:  lyr,
		Status: events.LayerStatusTypeConfirmed,
	})
	vl.With().Info("done validating layer", lyr)
}

func (msh *Mesh) pushLayersToState(oldPbase types.LayerID, newPbase types.LayerID) {
	for layerID := oldPbase; layerID < newPbase; layerID++ {
		l, err := msh.GetLayer(layerID)
		// TODO: propagate/handle error
		if err != nil || l == nil {
			if layerID.GetEpoch().IsGenesis() {
				msh.With().Info("failed to get layer (expected for genesis layers)", layerID, log.Err(err))
			} else {
				msh.With().Error("failed to get layer", layerID, log.Err(err))
			}
			return
		}
		validBlocks, invalidBlocks := msh.BlocksByValidity(l.Blocks())
		msh.updateStateWithLayer(layerID, types.NewExistingLayer(layerID, validBlocks))
		msh.logStateRoot(l.Index())
		msh.persistLayerHashes(l)
		msh.reInsertTxsToPool(validBlocks, invalidBlocks, l.Index())
	}
	msh.persistLastLayerHash()
}

func (msh *Mesh) persistLayerHashes(l *types.Layer) {
	hash := msh.calcLayerHash(l)
	msh.persistLayerHash(l.Index(), hash)
	prevHash := types.Hash32{}
	var err error
	if l.Index() > types.GetEffectiveGenesis() {
		prevHash, err = msh.getRunningLayerHash(l.Index() - 1)
		if err != nil {
			msh.With().Error("cannot get running layer hash", l.Index()-1)
			return
		}
	}
	msh.persistRunningLayerHash(l.Index(), types.CalcAggregateHash32(prevHash, l.Hash().Bytes()))
	msh.layerHash = hash.Bytes()
}

func (msh *Mesh) reInsertTxsToPool(validBlocks, invalidBlocks []*types.Block, l types.LayerID) {
	seenTxIds := make(map[types.TransactionID]struct{})
	uniqueTxIds(validBlocks, seenTxIds)
	returnedTxs := msh.getTxs(uniqueTxIds(invalidBlocks, seenTxIds), l)
	grouped, accounts := msh.removeFromUnappliedTxs(returnedTxs)
	for account := range accounts {
		msh.removeRejectedFromAccountTxs(account, grouped, l)
	}
	for _, tx := range returnedTxs {
		err := msh.ValidateAndAddTxToPool(tx)
		// We ignore errors here, since they mean that the tx is no longer valid and we shouldn't re-add it
		if err == nil {
			msh.With().Info("transaction from contextually invalid block re-added to mempool", tx.ID())
		}
	}
}

func (msh *Mesh) applyState(l *types.Layer) {
	msh.accumulateRewards(l, msh.config)
	msh.pushTransactions(l)
	msh.setLatestLayerInState(l.Index())
	events.ReportNewLayer(events.NewLayer{
		Layer:  l,
		Status: events.LayerStatusTypeApproved,
	})
}

// HandleValidatedLayer handles layer valid blocks as decided by hare
func (msh *Mesh) HandleValidatedLayer(ctx context.Context, validatedLayer types.LayerID, layer []types.BlockID) {
	var blocks []*types.Block

	for _, blockID := range layer {
		block, err := msh.GetBlock(blockID)
		if err != nil {
			// stop processing this hare result, wait until tortoise pushes this layer into state
			msh.WithContext(ctx).Error("hare terminated with block that is not present in mesh")
			return
		}
		blocks = append(blocks, block)
	}
	lyr := types.NewExistingLayer(validatedLayer, blocks)
	invalidBlocks := msh.getInvalidBlocksByHare(ctx, lyr)
	// Reporting of the validated layer happens deep inside this call stack, below
	// updateStateWithLayer, inside applyState. No need to report here.
	msh.updateStateWithLayer(validatedLayer, lyr)
	msh.reInsertTxsToPool(blocks, invalidBlocks, lyr.Index())

	// get the full layer incl invalid blocks
	for _, bl := range invalidBlocks {
		lyr.AddBlock(bl)
	}

	msh.Log.With().Info("Mesh validating layer", lyr.Index().Field(), log.Int("valid_blocks", len(blocks)), log.Int("invalid_blocks", len(invalidBlocks)))

	msh.ValidateLayer(lyr, types.BlockIDs(blocks))
	if err := msh.SaveLayerInputVector(lyr.Index(), types.BlockIDs(blocks)); err != nil {
		msh.Log.With().Error("Saving layer input vector failed", lyr.Index().Field())
	}
}

func (msh *Mesh) getInvalidBlocksByHare(ctx context.Context, hareLayer *types.Layer) (invalid []*types.Block) {
	dbLayer, err := msh.GetLayer(hareLayer.Index())
	if err != nil {
		msh.WithContext(ctx).With().Panic("failed to get layer", log.Err(err))
		return
	}
	exists := make(map[types.BlockID]struct{})
	for _, block := range hareLayer.Blocks() {
		exists[block.ID()] = struct{}{}
	}

	for _, block := range dbLayer.Blocks() {
		if _, has := exists[block.ID()]; !has {
			invalid = append(invalid, block)
		}
	}
	return
}

func (msh *Mesh) updateStateWithLayer(validatedLayer types.LayerID, layer *types.Layer) {
	msh.txMutex.Lock()
	defer msh.txMutex.Unlock()
	latest := msh.LatestLayerInState()
	if validatedLayer <= latest {
		msh.With().Warning("result received after state has advanced",
			log.FieldNamed("validatedLayer", validatedLayer),
			log.FieldNamed("latestLayer", latest))
		return
	}
	if msh.maxValidatedLayer < validatedLayer {
		msh.maxValidatedLayer = validatedLayer
	}
	if validatedLayer > latest+1 {
		msh.With().Warning("early layer result received",
			log.FieldNamed("validatedLayer", validatedLayer),
			log.FieldNamed("maxValidatedLayer", msh.maxValidatedLayer),
			log.FieldNamed("latestLayer", latest))
		msh.nextValidLayers[validatedLayer] = layer
		return
	}
	msh.applyState(layer)
	for i := validatedLayer + 1; i <= msh.maxValidatedLayer; i++ {
		nxtLayer, has := msh.nextValidLayers[i]
		if !has {
			break
		}
		msh.applyState(nxtLayer)
		delete(msh.nextValidLayers, i)
	}
}

func (msh *Mesh) setLatestLayerInState(lyr types.LayerID) {
	// update validated layer only after applying transactions since loading of state depends on processedLayer param.
	msh.pMutex.Lock()
	if err := msh.general.Put(VERIFIED, lyr.Bytes()); err != nil {
		msh.Panic("could not persist validated layer index %d", lyr)
	}
	msh.latestLayerInState = lyr
	msh.pMutex.Unlock()
}

func (msh *Mesh) logStateRoot(layerID types.LayerID) {
	msh.Event().Info("end of layer state root", layerID,
		log.String("state_root", util.Bytes2Hex(msh.txProcessor.GetStateRoot().Bytes())),
	)
}

func (msh *Mesh) calcLayerHash(layer *types.Layer) types.Hash32 {
	validBlocks, _ := msh.BlocksByValidity(layer.Blocks())
	msh.layerHash = types.CalcBlocksHash32(types.BlockIDs(validBlocks), msh.layerHash).Bytes()

	msh.Event().Info("new layer hash", layer.Index(),
		log.String("layer_hash", util.Bytes2Hex(msh.layerHash)))

	return types.CalcBlocksHash32(types.BlockIDs(validBlocks), msh.layerHash)
}

func (msh *Mesh) persistLastLayerHash() {
	if err := msh.general.Put(constLAYERHASH, msh.layerHash); err != nil {
		msh.With().Error("failed to persist last layer hash", log.Err(err), msh.ProcessedLayer(),
			log.String("layer_hash", util.Bytes2Hex(msh.layerHash)))
	}
}

func (msh *Mesh) persistLayerHash(layerID types.LayerID, hash types.Hash32) {
	if err := msh.general.Put(msh.getLayerHashKey(layerID), hash.Bytes()); err != nil {
		msh.With().Error("failed to persist layer hash", log.Err(err), msh.ProcessedLayer(),
			log.String("layer_hash", hash.Hex()))
	}
}

func (msh *Mesh) persistRunningLayerHash(layerID types.LayerID, hash types.Hash32) {
	if err := msh.general.Put(msh.getRunningLayerHashKey(layerID), hash.Bytes()); err != nil {
		msh.With().Error("failed to persist running layer hash", log.Err(err), msh.ProcessedLayer(),
			log.String("layer_hash", hash.Hex()))
	}
}

func (msh *Mesh) getRunningLayerHash(layerID types.LayerID) (types.Hash32, error) {
	bts, err := msh.general.Get(msh.getRunningLayerHashKey(layerID))
	if err != nil {
		return [32]byte{}, err
	}
	var hash types.Hash32
	hash.SetBytes(bts)
	return hash, nil
}

func (msh *Mesh) getLayerHashKey(layerID types.LayerID) []byte {
	return []byte(fmt.Sprintf("layerHash_%v", layerID.Bytes()))
}

func (msh *Mesh) getRunningLayerHashKey(layerID types.LayerID) []byte {
	return []byte(fmt.Sprintf("rLayerHash_%v", layerID.Bytes()))
}

func (msh *Mesh) extractUniqueOrderedTransactions(l *types.Layer) (validBlockTxs []*types.Transaction) {
	validBlocks := l.Blocks()

	// Deterministically sort valid blocks
	types.SortBlocks(validBlocks)

	// Initialize a Mersenne Twister seeded with layerHash
	blockHash := types.CalcBlockHash32Presorted(types.BlockIDs(validBlocks), nil)
	mt := mt19937.New()
	mt.SeedFromSlice(toUint64Slice(blockHash.Bytes()))
	rng := rand.New(mt)

	// Perform a Fisher-Yates shuffle on the blocks
	rng.Shuffle(len(validBlocks), func(i, j int) {
		validBlocks[i], validBlocks[j] = validBlocks[j], validBlocks[i]
	})

	// Get and return unique transactions
	seenTxIds := make(map[types.TransactionID]struct{})
	return msh.getTxs(uniqueTxIds(validBlocks, seenTxIds), l.Index())
}

func toUint64Slice(b []byte) []uint64 {
	l := len(b)
	var s []uint64
	for i := 0; i < l; i += 8 {
		s = append(s, binary.LittleEndian.Uint64(b[i:util.Min(l, i+8)]))
	}
	return s
}

func uniqueTxIds(blocks []*types.Block, seenTxIds map[types.TransactionID]struct{}) []types.TransactionID {
	var txIds []types.TransactionID
	for _, b := range blocks {
		for _, id := range b.TxIDs {
			if _, found := seenTxIds[id]; found {
				continue
			}
			txIds = append(txIds, id)
			seenTxIds[id] = struct{}{}
		}
	}
	return txIds
}

func (msh *Mesh) getTxs(txIds []types.TransactionID, l types.LayerID) []*types.Transaction {
	txs, missing := msh.GetTransactions(txIds)
	if len(missing) != 0 {
		msh.Panic("could not find transactions %v from layer %v", missing, l)
	}
	return txs
}

func (msh *Mesh) pushTransactions(l *types.Layer) {
	validBlockTxs := msh.extractUniqueOrderedTransactions(l)
	numFailedTxs, err := msh.ApplyTransactions(l.Index(), validBlockTxs)
	if err != nil {
		msh.With().Error("failed to apply transactions",
			l.Index(), log.Int("num_failed_txs", numFailedTxs), log.Err(err))
		// TODO: We want to panic here once we have a way to "remember" that we didn't apply these txs
		//  e.g. persist the last layer transactions were applied from and use that instead of `oldBase`
	}
	msh.removeFromUnappliedTxs(validBlockTxs)
	msh.With().Info("applied transactions",
		log.Int("valid_block_txs", len(validBlockTxs)),
		l.Index(),
		log.Int("num_failed_txs", numFailedTxs),
	)
}

// GetProcessedLayer returns a layer only if it has already been processed
func (msh *Mesh) GetProcessedLayer(i types.LayerID) (*types.Layer, error) {
	msh.lMutex.RLock()
	if i > msh.ProcessedLayer() {
		msh.lMutex.RUnlock()
		msh.Debug("failed to get layer  ", i, " layer not verified yet")
		return nil, errors.New("layer not verified yet")
	}
	msh.lMutex.RUnlock()
	return msh.GetLayer(i)
}

// AddBlock adds a block to the database ignoring the block txs/atxs
// ***USED ONLY FOR TESTS***
func (msh *Mesh) AddBlock(blk *types.Block) error {
	msh.Debug("add block %d", blk.ID())
	if err := msh.DB.AddBlock(blk); err != nil {
		msh.Warning("failed to add block %v  %v", blk.ID(), err)
		return err
	}
	msh.SetLatestLayer(blk.Layer())
	// new block add to orphans
	msh.handleOrphanBlocks(blk)

	// invalidate txs and atxs from pool
	msh.invalidateFromPools(&blk.MiniBlock)
	return nil
}

// SetZeroBlockLayer tags lyr as a layer without blocks
func (msh *Mesh) SetZeroBlockLayer(lyr types.LayerID) error {
	msh.With().Info("tagging zero block layer", lyr)
	// check database for layer
<<<<<<< HEAD
	_, err := msh.GetLayer(lyr)

	if err == nil {
		// layer exists
		msh.With().Info("layer has blocks, not tagging as zero layer", lyr)
		return fmt.Errorf("layer exists")
	}

	if err != database.ErrNotFound {
		// database error
		return fmt.Errorf("could not fetch layer from database: %s", err)
=======
	if l, err := msh.GetLayer(lyr); err != nil {
		if err != database.ErrNotFound {
			msh.With().Error("error trying to fetch layer from database", lyr, log.Err(err))
			return err
		}
	} else if len(l.Blocks()) != 0 {
		msh.With().Error("layer has blocks, cannot tag as zero block layer",
			l,
			log.Int("num_blocks", len(l.Blocks())))
		return fmt.Errorf("layer has blocks")
>>>>>>> fd66aa1c
	}

	msh.SetLatestLayer(lyr)
	lm := msh.getLayerMutex(lyr)
	defer msh.endLayerWorker(lyr)
	lm.m.Lock()
	defer lm.m.Unlock()
	// layer doesnt exist, need to insert new layer
	return msh.AddZeroBlockLayer(lyr)
}

// AddBlockWithTxs adds a block to the database
// blk - the block to add
// txs - block txs that we dont have in our tx database yet
func (msh *Mesh) AddBlockWithTxs(blk *types.Block) error {
	msh.With().Debug("adding block", blk.Fields()...)

	err := msh.StoreTransactionsFromPool(blk)
	if err != nil {
		msh.Log.Error("not all txs were processed %v", err)
	}

	// Store block (delete if storing ATXs fails)
	err = msh.DB.AddBlock(blk)
	if err != nil && err == ErrAlreadyExist {
		return nil
	}

	if err != nil {
		msh.With().Error("failed to add block", blk.ID(), log.Err(err))
		return err
	}

	msh.SetLatestLayer(blk.Layer())
	// new block add to orphans
	msh.handleOrphanBlocks(blk)

	events.ReportNewBlock(blk)
	msh.With().Info("added block to database", blk.Fields()...)
	return nil
}

func (msh *Mesh) invalidateFromPools(blk *types.MiniBlock) {
	for _, id := range blk.TxIDs {
		msh.txPool.Invalidate(id)
	}
}

// StoreTransactionsFromPool takes declared txs from provided block blk and writes them to DB. it then invalidates
// the transactions from txpool
func (msh *Mesh) StoreTransactionsFromPool(blk *types.Block) error {
	// Store transactions (doesn't have to be rolled back if other writes fail)
	if len(blk.TxIDs) == 0 {
		return nil
	}
	txs := make([]*types.Transaction, 0, len(blk.TxIDs))
	for _, txID := range blk.TxIDs {
		tx, err := msh.txPool.Get(txID)
		if err != nil {
			// if the transaction is not in the pool it could have been
			// invalidated by another block
			if has, err := msh.transactions.Has(txID.Bytes()); !has {
				return err
			}
			continue
		}
		if err = tx.CalcAndSetOrigin(); err != nil {
			return err
		}
		txs = append(txs, tx)
	}
	if err := msh.writeTransactions(blk.LayerIndex, txs); err != nil {
		return fmt.Errorf("could not write transactions of block %v database: %v", blk.ID(), err)
	}

	if err := msh.addToUnappliedTxs(txs, blk.LayerIndex); err != nil {
		return fmt.Errorf("failed to add to unappliedTxs: %v", err)
	}

	// remove txs from pool
	msh.invalidateFromPools(&blk.MiniBlock)

	return nil
}

// todo better thread safety
func (msh *Mesh) handleOrphanBlocks(blk *types.Block) {
	msh.orphMutex.Lock()
	defer msh.orphMutex.Unlock()
	if _, ok := msh.orphanBlocks[blk.Layer()]; !ok {
		msh.orphanBlocks[blk.Layer()] = make(map[types.BlockID]struct{})
	}
	msh.orphanBlocks[blk.Layer()][blk.ID()] = struct{}{}
	msh.Debug("Added block %s to orphans", blk.ID())
	for _, b := range append(blk.ForDiff, append(blk.AgainstDiff, blk.NeutralDiff...)...) {
		for layerID, layermap := range msh.orphanBlocks {
			if _, has := layermap[b]; has {
				msh.Log.With().Debug("delete block from orphans", b)
				delete(layermap, b)
				if len(layermap) == 0 {
					delete(msh.orphanBlocks, layerID)
				}
				break
			}
		}
	}
}

// GetOrphanBlocksBefore returns all known orphan blocks with layerID < l
func (msh *Mesh) GetOrphanBlocksBefore(l types.LayerID) ([]types.BlockID, error) {
	msh.orphMutex.RLock()
	defer msh.orphMutex.RUnlock()
	ids := map[types.BlockID]struct{}{}
	for key, val := range msh.orphanBlocks {
		if key < l {
			for bid := range val {
				ids[bid] = struct{}{}
			}
		}
	}

	blocks, err := msh.LayerBlockIds(l - 1)
	if err != nil {
		return nil, fmt.Errorf("failed getting latest layer %v err %v", l-1, err)
	}

	// add last layer blocks
	for _, b := range blocks {
		ids[b] = struct{}{}
	}

	idArr := make([]types.BlockID, 0, len(ids))
	for i := range ids {
		idArr = append(idArr, i)
	}

	idArr = types.SortBlockIDs(idArr)

	msh.Info("orphans for layer %d are %v", l, idArr)
	return idArr, nil
}

func (msh *Mesh) accumulateRewards(l *types.Layer, params Config) {
	coinbases := make([]types.Address, 0, len(l.Blocks()))
	//the reason we are serializing the types.NodeID to a string instead of using it directly as a
	//key in the map is due to Golang's restriction on only Comparable types used as map keys. Since
	//the types.NodeID contains a slice, it is not comparable and hence cannot be used as a map key
	//TODO: fix this when changing the types.NodeID struct, see https://github.com/spacemeshos/go-spacemesh/issues/2269
	coinbasesAndSmeshers := make(map[types.Address]map[string]uint64)
	for _, bl := range l.Blocks() {
		if bl.ATXID == *types.EmptyATXID {
			msh.With().Info("skipping reward distribution for block with no atx", bl.LayerIndex, bl.ID())
			continue
		}
		atx, err := msh.AtxDB.GetAtxHeader(bl.ATXID)
		if err != nil {
			msh.With().Warning("atx from block not found in db", log.Err(err), bl.ID(), bl.ATXID)
			continue
		}
		coinbases = append(coinbases, atx.Coinbase)
		//create a 2 dimensional map where the entries are
		//coinbasesAndSmeshers[coinbase_id][smesher_id] = number of blocks this pair has created
		if _, exists := coinbasesAndSmeshers[atx.Coinbase]; !exists {
			coinbasesAndSmeshers[atx.Coinbase] = make(map[string]uint64)
		}
		coinbasesAndSmeshers[atx.Coinbase][atx.NodeID.String()]++
	}

	if len(coinbases) == 0 {
		msh.With().Info("no valid blocks for layer", l.Index())
		return
	}

	// aggregate all blocks' rewards
	txs := msh.extractUniqueOrderedTransactions(l)

	totalReward := &big.Int{}
	for _, tx := range txs {
		totalReward.Add(totalReward, new(big.Int).SetUint64(tx.Fee))
	}

	layerReward := calculateLayerReward(l.Index(), params)
	totalReward.Add(totalReward, layerReward)

	numBlocks := big.NewInt(int64(len(coinbases)))

	blockTotalReward, blockTotalRewardMod := calculateActualRewards(l.Index(), totalReward, numBlocks)

	// NOTE: We don't _report_ rewards when we apply them. This is because applying rewards just requires
	// the recipient (i.e., coinbase) account, whereas reporting requires knowing the associated smesherid
	// as well. We report rewards below once we unpack the data structure containing the association between
	// rewards and smesherids.

	// Applying rewards (here), reporting them, and adding them to the database (below) should be atomic. Right now,
	// they're not. Also, ApplyRewards does not return an error if it fails.
	// TODO: fix this.
	msh.ApplyRewards(l.Index(), coinbases, blockTotalReward)

	blockLayerReward, blockLayerRewardMod := calculateActualRewards(l.Index(), layerReward, numBlocks)
	msh.With().Info("reward calculated",
		l.Index(),
		log.Uint64("num_blocks", numBlocks.Uint64()),
		log.Uint64("total_reward", totalReward.Uint64()),
		log.Uint64("layer_reward", layerReward.Uint64()),
		log.Uint64("block_total_reward", blockTotalReward.Uint64()),
		log.Uint64("block_layer_reward", blockLayerReward.Uint64()),
		log.Uint64("total_reward_remainder", blockTotalRewardMod.Uint64()),
		log.Uint64("layer_reward_remainder", blockLayerRewardMod.Uint64()),
	)

	// Report the rewards for each coinbase and each smesherID within each coinbase.
	// This can be thought of as a partition of the reward amongst all the smesherIDs
	// that added the coinbase into the block.
	for account, smesherAccountEntry := range coinbasesAndSmeshers {
		for smesherString, cnt := range smesherAccountEntry {
			smesherEntry, err := types.StringToNodeID(smesherString)
			if err != nil {
				log.With().Error("unable to convert bytes to nodeid", log.Err(err))
				return
			}
			events.ReportRewardReceived(events.Reward{
				Layer:       l.Index(),
				Total:       cnt * blockTotalReward.Uint64(),
				LayerReward: cnt * blockLayerReward.Uint64(),
				Coinbase:    account,
				Smesher:     *smesherEntry,
			})
		}
	}
	if err := msh.writeTransactionRewards(l.Index(), coinbasesAndSmeshers, blockTotalReward, blockLayerReward); err != nil {
		msh.Error("cannot write reward to db")
	}
	// todo: should miner id be sorted in a deterministic order prior to applying rewards?
}

// GenesisBlock is a is the first static block that xists at the beginning of each network. it exist one layer before actual blocks could be created
func GenesisBlock() *types.Block {
	return types.NewExistingBlock(types.GetEffectiveGenesis(), []byte("genesis"), nil)
}

// GenesisLayer generates layer 0 should be removed after the genesis flow is implemented
func GenesisLayer() *types.Layer {
	l := types.NewLayer(types.GetEffectiveGenesis())
	l.AddBlock(GenesisBlock())
	return l
}

// GetATXs uses GetFullAtx to return a list of atxs corresponding to atxIds requested
func (msh *Mesh) GetATXs(ctx context.Context, atxIds []types.ATXID) (map[types.ATXID]*types.ActivationTx, []types.ATXID) {
	var mIds []types.ATXID
	atxs := make(map[types.ATXID]*types.ActivationTx, len(atxIds))
	for _, id := range atxIds {
		t, err := msh.GetFullAtx(id)
		if err != nil {
			msh.WithContext(ctx).With().Warning("could not get atx from database", id, log.Err(err))
			mIds = append(mIds, id)
		} else {
			atxs[t.ID()] = t
		}
	}
	return atxs, mIds
}<|MERGE_RESOLUTION|>--- conflicted
+++ resolved
@@ -612,30 +612,19 @@
 func (msh *Mesh) SetZeroBlockLayer(lyr types.LayerID) error {
 	msh.With().Info("tagging zero block layer", lyr)
 	// check database for layer
-<<<<<<< HEAD
-	_, err := msh.GetLayer(lyr)
-
-	if err == nil {
-		// layer exists
-		msh.With().Info("layer has blocks, not tagging as zero layer", lyr)
-		return fmt.Errorf("layer exists")
-	}
-
-	if err != database.ErrNotFound {
+	if l, err := msh.GetLayer(lyr); err != nil {
 		// database error
-		return fmt.Errorf("could not fetch layer from database: %s", err)
-=======
-	if l, err := msh.GetLayer(lyr); err != nil {
 		if err != database.ErrNotFound {
 			msh.With().Error("error trying to fetch layer from database", lyr, log.Err(err))
 			return err
 		}
 	} else if len(l.Blocks()) != 0 {
+		// layer exists
 		msh.With().Error("layer has blocks, cannot tag as zero block layer",
+			lyr,
 			l,
 			log.Int("num_blocks", len(l.Blocks())))
 		return fmt.Errorf("layer has blocks")
->>>>>>> fd66aa1c
 	}
 
 	msh.SetLatestLayer(lyr)
