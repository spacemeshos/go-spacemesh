// Package mesh defines the main store point for all the block-mesh objects
// such as ballots, blocks, transactions and global state
package mesh

import (
	"bytes"
	"context"
	"errors"
	"fmt"
	"sync"

	"github.com/spacemeshos/go-spacemesh/common/types"
	"github.com/spacemeshos/go-spacemesh/database"
	"github.com/spacemeshos/go-spacemesh/events"
	"github.com/spacemeshos/go-spacemesh/log"
	"github.com/spacemeshos/go-spacemesh/sql"
	"github.com/spacemeshos/go-spacemesh/sql/layers"
)

var (
	constTrue      = []byte{1}
	constFalse     = []byte{0}
	constLATEST    = []byte("latest")
	constPROCESSED = []byte("processed")
)

// VERIFIED refers to layers we pushed into the state.
var VERIFIED = []byte("verified")

// Validator interface to be used in tests to mock validation flow.
type Validator interface {
	ProcessLayer(context.Context, types.LayerID) error
}

type txMemPool interface {
	Invalidate(id types.TransactionID)
	Get(id types.TransactionID) (*types.Transaction, error)
	Put(id types.TransactionID, tx *types.Transaction)
}

// AtxDB holds logic for working with atxs.
type AtxDB interface {
	GetAtxHeader(id types.ATXID) (*types.ActivationTxHeader, error)
	GetFullAtx(id types.ATXID) (*types.ActivationTx, error)
	SyntacticallyValidateAtx(ctx context.Context, atx *types.ActivationTx) error
}

// Mesh is the logic layer above our mesh.DB database.
type Mesh struct {
	log.Log
	*DB
	AtxDB
	state
	Validator
	trtl   tortoise
	txPool txMemPool
	// latestLayer is the latest layer this node had seen from blocks
	latestLayer types.LayerID
	// latestLayerInState is the latest layer whose contents have been applied to the state
	latestLayerInState types.LayerID
	// processedLayer is the latest layer whose votes have been processed
	processedLayer types.LayerID
	// see doc for MissingLayer()
	missingLayer        types.LayerID
	nextProcessedLayers map[types.LayerID]struct{}
	maxProcessedLayer   types.LayerID
	mutex               sync.RWMutex
	done                chan struct{}
	txMutex             sync.Mutex
}

// NewMesh creates a new instant of a mesh.
func NewMesh(db *DB, atxDb AtxDB, trtl tortoise, txPool txMemPool, state state, logger log.Log) *Mesh {
	msh := &Mesh{
		Log:                 logger,
		trtl:                trtl,
		txPool:              txPool,
		state:               state,
		done:                make(chan struct{}),
		DB:                  db,
		AtxDB:               atxDb,
		nextProcessedLayers: make(map[types.LayerID]struct{}),
		latestLayer:         types.GetEffectiveGenesis(),
		latestLayerInState:  types.GetEffectiveGenesis(),
	}

	msh.Validator = &validator{Mesh: msh}
	gLyr := types.GetEffectiveGenesis()
	for i := types.NewLayerID(1); !i.After(gLyr); i = i.Add(1) {
		if i.Before(gLyr) {
			if err := msh.SetZeroBlockLayer(i); err != nil {
				msh.With().Panic("failed to set zero-block for genesis layer", i, log.Err(err))
			}
		}
		if err := msh.persistLayerHashes(context.Background(), i, i); err != nil {
			msh.With().Panic("failed to persist hashes for layer", i, log.Err(err))
		}
		msh.setProcessedLayer(i)
	}
	return msh
}

// NewRecoveredMesh creates new instance of mesh with recovered mesh data fom database.
func NewRecoveredMesh(db *DB, atxDb AtxDB, trtl tortoise, txPool txMemPool, state state, logger log.Log) *Mesh {
	msh := NewMesh(db, atxDb, trtl, txPool, state, logger)

	latest, err := msh.GetLatestLayer()
	if err != nil {
		logger.With().Panic("failed to recover latest layer", log.Err(err))
	}
	msh.setLatestLayer(latest)

	lyr, err := msh.GetProcessedLayer()
	if err != nil {
		logger.With().Panic("failed to recover processed layer", log.Err(err))
	}
	msh.setProcessedLayerFromRecoveredData(lyr)

	verified, err := msh.GetVerifiedLayer()
	if err != nil {
		logger.With().Panic("failed to recover latest verified layer", log.Err(err))
	}
	if err = msh.setLatestLayerInState(verified); err != nil {
		logger.With().Panic("failed to recover latest layer in state", log.Err(err))
	}

	_, err = state.Rewind(msh.LatestLayerInState())
	if err != nil {
		logger.With().Panic("failed to load state for layer", msh.LatestLayerInState(), log.Err(err))
	}

	msh.With().Info("recovered mesh from disk",
		log.FieldNamed("latest", msh.LatestLayer()),
		log.FieldNamed("processed", msh.ProcessedLayer()),
		log.String("root_hash", state.GetStateRoot().String()))

	return msh
}

// CacheWarmUp warms up cache with latest blocks.
func (msh *Mesh) CacheWarmUp(layerSize int) {
	start := types.NewLayerID(0)
	if msh.ProcessedLayer().Uint32() > uint32(msh.blockCache.Cap()/layerSize) {
		start = msh.ProcessedLayer().Sub(uint32(msh.blockCache.Cap() / layerSize))
	}

	if err := msh.cacheWarmUpFromTo(start, msh.ProcessedLayer()); err != nil {
		msh.With().Error("cache warm up failed during recovery", log.Err(err))
	}

	msh.Info("cache warm up done")
}

// LatestLayerInState returns the latest layer we applied to state.
func (msh *Mesh) LatestLayerInState() types.LayerID {
	msh.mutex.RLock()
	defer msh.mutex.RUnlock()
	return msh.latestLayerInState
}

// LatestLayer - returns the latest layer we saw from the network.
func (msh *Mesh) LatestLayer() types.LayerID {
	msh.mutex.RLock()
	defer msh.mutex.RUnlock()
	return msh.latestLayer
}

// MissingLayer is a layer in (latestLayerInState, processLayer].
// this layer is missing critical data (valid blocks or transactions)
// and can't be applied to the state.
//
// First valid layer starts with 1. 0 is empty layer and can be ignored.
func (msh *Mesh) MissingLayer() types.LayerID {
	msh.mutex.RLock()
	defer msh.mutex.RUnlock()
	return msh.missingLayer
}

func (msh *Mesh) setMissingLayer(lid types.LayerID) {
	msh.mutex.Lock()
	defer msh.mutex.Unlock()
	msh.missingLayer = lid
}

// setLatestLayer sets the latest layer we saw from the network.
func (msh *Mesh) setLatestLayer(idx types.LayerID) {
	events.ReportLayerUpdate(events.LayerUpdate{
		LayerID: idx,
		Status:  events.LayerStatusTypeUnknown,
	})
	defer msh.mutex.Unlock()
	msh.mutex.Lock()
	if idx.After(msh.latestLayer) {
		events.ReportNodeStatusUpdate()
		msh.With().Info("set latest known layer", idx)
		msh.latestLayer = idx
		if err := layers.SetStatus(msh.db, idx, layers.Latest); err != nil {
			msh.Error("could not persist latest layer index")
		}
	}
}

// GetLayer returns Layer i from the database.
func (msh *Mesh) GetLayer(i types.LayerID) (*types.Layer, error) {
	ballots, err := msh.LayerBallots(i)
	if err != nil {
		return nil, fmt.Errorf("layer ballots: %w", err)
	}
	blocks, err := msh.LayerBlocks(i)
	if err != nil {
		return nil, fmt.Errorf("layer blocks: %w", err)
	}
	return types.NewExistingLayer(i, ballots, blocks), nil
}

// GetLayerHash returns layer hash.
func (msh *Mesh) GetLayerHash(layerID types.LayerID) types.Hash32 {
	h, err := msh.recoverLayerHash(layerID)
	if err == nil {
		return h
	}
	if errors.Is(err, database.ErrNotFound) {
		// layer hash not persisted. i.e. contextual validity not yet determined
		lyr, err := msh.GetLayer(layerID)
		if err == nil {
			return lyr.Hash()
		}
	}
	return types.EmptyLayerHash
}

// ProcessedLayer returns the last processed layer ID.
func (msh *Mesh) ProcessedLayer() types.LayerID {
	msh.mutex.RLock()
	defer msh.mutex.RUnlock()
	return msh.processedLayer
}

func (msh *Mesh) setProcessedLayerFromRecoveredData(pLayer types.LayerID) {
	msh.mutex.Lock()
	defer msh.mutex.Unlock()
	msh.processedLayer = pLayer
	msh.Event().Info("processed layer set from recovered data", pLayer)
}

func (msh *Mesh) setProcessedLayer(layerID types.LayerID) {
	msh.mutex.Lock()
	defer msh.mutex.Unlock()
	if !layerID.After(msh.processedLayer) {
		msh.With().Info("trying to set processed layer to an older layer",
			log.FieldNamed("processed", msh.processedLayer),
			layerID)
		return
	}

	if layerID.After(msh.maxProcessedLayer) {
		msh.maxProcessedLayer = layerID
	}

	if layerID != msh.processedLayer.Add(1) {
		msh.With().Info("trying to set processed layer out of order",
			log.FieldNamed("processed", msh.processedLayer),
			layerID)
		msh.nextProcessedLayers[layerID] = struct{}{}
		return
	}

	msh.nextProcessedLayers[layerID] = struct{}{}
	lastProcessed := msh.processedLayer
	for i := layerID; !i.After(msh.maxProcessedLayer); i = i.Add(1) {
		_, ok := msh.nextProcessedLayers[i]
		if !ok {
			break
		}
		lastProcessed = i
		delete(msh.nextProcessedLayers, i)
	}
	msh.processedLayer = lastProcessed
	events.ReportNodeStatusUpdate()
	msh.Event().Info("processed layer set", msh.processedLayer)

	if err := msh.persistProcessedLayer(msh.processedLayer); err != nil {
		msh.With().Error("failed to persist processed layer",
			log.FieldNamed("processed", lastProcessed),
			log.Err(err))
	}
}

type validator struct {
	*Mesh
}

// ProcessLayer performs fairly heavy lifting: it triggers tortoise to process the full contents of the layer (i.e.,
// all of its blocks), then to attempt to validate all unvalidated layers up to this layer. It also applies state for
// newly-validated layers.
func (vl *validator) ProcessLayer(ctx context.Context, layerID types.LayerID) error {
	logger := vl.WithContext(ctx).WithFields(layerID)
	logger.Info("processing layer")

	// pass the layer to tortoise for processing
	oldVerified, newVerified, reverted := vl.trtl.HandleIncomingLayer(ctx, layerID)
	logger.With().Info("tortoise results",
		log.Bool("reverted", reverted),
		log.FieldNamed("old_verified", oldVerified),
		log.FieldNamed("new_verified", newVerified))

	// set processed layer even if later code will fail, as that failure is not related
	// to the layer that is being processed
	vl.setProcessedLayer(layerID)

	// check for a state reversion: if tortoise reran and detected changes to historical data, it will request that
	// state be reverted and reapplied. pushLayersToState, below, will handle the reapplication.
	if reverted {
		vl.setLatestLayerInState(oldVerified)
		if err := vl.revertState(ctx, oldVerified); err != nil {
			logger.With().Error("failed to revert state, unable to process layer", log.Err(err))
			return err
		}
	}
	// mesh can't skip layer that failed to complete
	from := minLayer(oldVerified, vl.latestLayerInState).Add(1)
	to := newVerified

	if !to.Before(from) {
		if err := vl.pushLayersToState(ctx, from, to); err != nil {
			logger.With().Error("failed to push layers to state", log.Err(err))
			return err
		}
		if err := vl.persistLayerHashes(ctx, from, to); err != nil {
			logger.With().Error("failed to persist layer hashes", log.Err(err))
			return err
		}
		for lid := from; !lid.After(to); lid = lid.Add(1) {
			events.ReportLayerUpdate(events.LayerUpdate{
				LayerID: lid,
				Status:  events.LayerStatusTypeConfirmed,
			})
		}
	}

	logger.Info("done processing layer")
	return nil
}

func (msh *Mesh) getAggregatedHash(lid types.LayerID) (types.Hash32, error) {
	if !lid.After(types.NewLayerID(1)) {
		return types.EmptyLayerHash, nil
	}
	return layers.GetAggregatedHash(msh.db, lid)
}

func (msh *Mesh) persistLayerHashes(ctx context.Context, from, to types.LayerID) error {
	logger := msh.WithContext(ctx)
	if to.Before(from) {
		logger.With().Panic("verified layer went backward",
			log.FieldNamed("fromLayer", from),
			log.FieldNamed("toLayer", to))
	}

	logger.With().Debug("persisting layer hashes",
		log.FieldNamed("from_layer", from),
		log.FieldNamed("to_layer", to))
	for i := from; !i.After(to); i = i.Add(1) {
		validBlockIDs, err := msh.getValidBlockIDs(ctx, i)
		if err != nil {
			logger.With().Error("failed to get valid block IDs", i, log.Err(err))
			return err
		}

		hash := types.EmptyLayerHash
		if len(validBlockIDs) > 0 {
			hash = types.CalcBlocksHash32(validBlockIDs, nil)
		}
		if err := msh.persistLayerHash(i, hash); err != nil {
			logger.With().Error("failed to persist layer hash", i, log.Err(err))
			return err
		}

<<<<<<< HEAD
		prevHash := msh.GetAggregatedLayerHash(i.Sub(1))
=======
		prevHash, err := msh.getAggregatedHash(i.Sub(1))
		if err != nil {
			logger.With().Debug("failed to get previous aggregated hash", i, log.Err(err))
			return err
		}
>>>>>>> 6f6f3999

		logger.With().Debug("got previous aggregatedHash", i, log.String("prevAggHash", prevHash.ShortString()))
		newAggHash := types.CalcBlocksHash32(validBlockIDs, prevHash.Bytes())
		if err := msh.persistAggregatedLayerHash(i, newAggHash); err != nil {
			logger.With().Error("failed to persist aggregated layer hash", i, log.Err(err))
			return err
		}
		logger.With().Info("aggregated hash updated for layer",
			i,
			log.String("hash", hash.ShortString()),
			log.String("aggHash", newAggHash.ShortString()))
	}
	return nil
}

func (msh *Mesh) getValidBlockIDs(ctx context.Context, layerID types.LayerID) ([]types.BlockID, error) {
	logger := msh.WithContext(ctx)
	blocks, err := msh.LayerBlockIds(layerID)
	if err != nil {
		return nil, err
	}
	var validBlockIDs []types.BlockID
	for _, bID := range blocks {
		valid, err := msh.ContextualValidity(bID)
		if err != nil {
			// block contextual validity is determined by layer. if one block in the layer is not determined,
			// the whole layer is not yet verified.
			logger.With().Warning("block contextual validity not yet determined", layerID, bID, log.Err(err))
			return nil, err
		}
		if valid {
			validBlockIDs = append(validBlockIDs, bID)
		}
	}
	return validBlockIDs, nil
}

// apply the state of a range of layers, including re-adding transactions from invalid blocks to the mempool.
func (msh *Mesh) pushLayersToState(ctx context.Context, from, to types.LayerID) error {
	logger := msh.WithContext(ctx).WithFields(
		log.Stringer("from_layer", from),
		log.Stringer("to_layer", to))
	logger.Info("pushing layers to state")
	if from.Before(types.GetEffectiveGenesis()) || to.Before(types.GetEffectiveGenesis()) {
		logger.Panic("tried to push genesis layers")
		return nil
	}

	missing := msh.MissingLayer()
	// we never reapply the state of oldVerified. note that state reversions must be handled separately.
	for layerID := from; !layerID.After(to); layerID = layerID.Add(1) {
		if err := msh.pushLayer(ctx, layerID); err != nil {
			msh.setMissingLayer(layerID)
			return err
		}
		if layerID == missing {
			msh.setMissingLayer(types.LayerID{})
		}
	}
	return nil
}

func (msh *Mesh) pushLayer(ctx context.Context, layerID types.LayerID) error {
	layerBlocks, err := msh.LayerBlocks(layerID)
	if err != nil {
		return fmt.Errorf("failed to get layer %s: %w", layerID, err)
	}

	validBlocks, invalidBlocks := msh.BlocksByValidity(layerBlocks)
	var (
		applied    *types.Block
		notApplied = invalidBlocks
		blocks     = types.SortBlocks(validBlocks)
	)

	if len(blocks) > 0 {
		// when tortoise verify multiple blocks in the same layer, we only apply one with the lowest
		// lexicographical sort order
		applied = blocks[0]
		if len(blocks) > 1 {
			notApplied = append(notApplied, blocks[1:]...)
		}
	}

	if err = msh.updateStateWithLayer(ctx, layerID, applied); err != nil {
		return fmt.Errorf("failed to update state %s: %w", layerID, err)
	}

	msh.Event().Info("end of layer state root",
		layerID,
		log.Stringer("state_root", msh.state.GetStateRoot()),
	)

	if err = msh.reInsertTxsToPool(applied, notApplied, layerID); err != nil {
		return fmt.Errorf("failed to reinsert TXs to pool %s: %w", layerID, err)
	}
	return nil
}

// RevertState reverts to state as of a previous layer.
func (msh *Mesh) revertState(ctx context.Context, layerID types.LayerID) error {
	logger := msh.WithContext(ctx).WithFields(layerID)
	logger.Info("attempting to roll back state to previous layer")
	if _, err := msh.state.Rewind(layerID); err != nil {
		return fmt.Errorf("failed to revert state to layer %v: %w", layerID, err)
	}
	return nil
}

func (msh *Mesh) reInsertTxsToPool(applied *types.Block, notApplied []*types.Block, l types.LayerID) error {
	seenTxIds := make(map[types.TransactionID]struct{})
	if applied != nil {
		uniqueTxIds([]*types.Block{applied}, seenTxIds) // run for the side effect, updating seenTxIds
	}
	returnedTxs, missing := msh.GetTransactions(uniqueTxIds(notApplied, seenTxIds))
	if len(missing) > 0 {
		msh.With().Error("could not reinsert transactions", log.Int("missing", len(missing)), l)
	}

	grouped, accounts, err := msh.removeFromUnappliedTxs(returnedTxs)
	if err != nil {
		return err
	}
	for account := range accounts {
		if err = msh.removeRejectedFromAccountTxs(account, grouped); err != nil {
			return err
		}
	}
	for _, tx := range returnedTxs {
		if err = msh.ValidateNonceAndBalance(tx); err != nil {
			return err
		}
		if err = msh.AddTxToPool(tx); err == nil {
			// We ignore errors here, since they mean that the tx is no longer
			// valid and we shouldn't re-add it.
			msh.With().Info("transaction from contextually invalid block re-added to mempool", tx.ID())
		}
	}
	return nil
}

func (msh *Mesh) applyState(block *types.Block) error {
	var failedTxs []*types.Transaction
	var svmErr error
	rewardByMiner := map[types.Address]uint64{}
	for _, r := range block.Rewards {
		rewardByMiner[r.Address] += r.Amount
	}
	txs, missing := msh.GetTransactions(block.TxIDs)
	if len(missing) > 0 {
		return fmt.Errorf("could not find transactions %v from layer %v", missing, block.LayerIndex)
	}
	// TODO: should miner IDs be sorted in a deterministic order prior to applying rewards?
	failedTxs, svmErr = msh.state.ApplyLayer(block.LayerIndex, txs, rewardByMiner)
	if svmErr != nil {
		msh.With().Error("failed to apply transactions",
			block.LayerIndex, log.Int("num_failed_txs", len(failedTxs)), log.Err(svmErr))
		// TODO: We want to panic here once we have a way to "remember" that we didn't apply these txs
		//  e.g. persist the last layer transactions were applied from and use that instead of `oldVerified`
		return fmt.Errorf("apply layer: %w", svmErr)
	}

	if err := msh.DB.writeTransactionRewards(block.LayerIndex, block.Rewards); err != nil {
		msh.With().Error("cannot write reward to db", log.Err(err))
		return err
	}

	reportRewards(block)

	if err := msh.updateDBTXWithBlockID(block, txs...); err != nil {
		msh.With().Error("failed to update tx block ID in db", log.Err(err))
		return err
	}
	if _, _, err := msh.removeFromUnappliedTxs(txs); err != nil {
		msh.With().Error("failed to remove unapplied TXs", log.Err(err))
		return err
	}
	msh.With().Info("applied transactions",
		block.LayerIndex,
		log.Int("valid_block_txs", len(txs)),
		log.Int("num_failed_txs", len(failedTxs)),
	)
	return nil
}

// ProcessLayerPerHareOutput receives hare output once it finishes running for a given layer.
func (msh *Mesh) ProcessLayerPerHareOutput(ctx context.Context, layerID types.LayerID, blockID types.BlockID) error {
	logger := msh.WithContext(ctx).WithFields(layerID, blockID)
	if blockID == types.EmptyBlockID {
		logger.Info("received empty set from hare")
	} else {
		// double-check we have this block in the mesh
		_, err := msh.GetBlock(blockID)
		if err != nil {
			logger.With().Error("hare terminated with block that is not present in mesh", log.Err(err))
			return err
		}
	}
	// report that hare "approved" this layer
	events.ReportLayerUpdate(events.LayerUpdate{
		LayerID: layerID,
		Status:  events.LayerStatusTypeApproved,
	})

	logger.Info("saving hare output for layer")
	if err := msh.SaveHareConsensusOutput(ctx, layerID, blockID); err != nil {
		logger.Error("saving layer hare output failed")
	}
	return msh.ProcessLayer(ctx, layerID)
}

// apply the state for a single layer.
func (msh *Mesh) updateStateWithLayer(ctx context.Context, layerID types.LayerID, block *types.Block) error {
	msh.txMutex.Lock()
	defer msh.txMutex.Unlock()
	latest := msh.LatestLayerInState()
	if layerID != latest.Add(1) {
		msh.WithContext(ctx).With().Panic("update state out-of-order",
			log.FieldNamed("verified", layerID),
			log.FieldNamed("latest", latest))
	}

	if block != nil {
		if err := msh.applyState(block); err != nil {
			return err
		}
	}
	if err := msh.setLatestLayerInState(layerID); err != nil {
		return err
	}
	return nil
}

func (msh *Mesh) setLatestLayerInState(lyr types.LayerID) error {
	// Update validated layer only after applying transactions since loading of
	// state depends on processedLayer param.
	msh.mutex.Lock()
	defer msh.mutex.Unlock()
	if err := layers.SetStatus(msh.db, lyr, layers.Applied); err != nil {
		// can happen if database already closed
		msh.Error("could not persist validated layer index %d: %v", lyr, err.Error())
		return fmt.Errorf("put into DB: %w", err)
	}
	msh.latestLayerInState = lyr
	return nil
}

// GetAggregatedLayerHash returns the aggregated layer hash up to the specified layer.
func (msh *Mesh) GetAggregatedLayerHash(layerID types.LayerID) types.Hash32 {
	h, err := layers.GetAggregatedHash(msh.db, layerID)
	if err != nil {
		return types.EmptyLayerHash
	}
	return h
}

func uniqueTxIds(blocks []*types.Block, seenTxIds map[types.TransactionID]struct{}) []types.TransactionID {
	var txIds []types.TransactionID
	for _, b := range blocks {
		for _, id := range b.TxIDs {
			if _, found := seenTxIds[id]; found {
				continue
			}
			txIds = append(txIds, id)
			seenTxIds[id] = struct{}{}
		}
	}
	return txIds
}

var errLayerHasBallot = errors.New("layer has ballot")

var errLayerHasBlock = errors.New("layer has block")

// SetZeroBlockLayer tags lyr as a layer without blocks.
func (msh *Mesh) SetZeroBlockLayer(lyr types.LayerID) error {
	msh.With().Info("tagging zero block layer", lyr)
	// check database for layer
	if l, err := msh.GetLayer(lyr); err != nil {
		// database error
		if !errors.Is(err, sql.ErrNotFound) {
			msh.With().Error("error trying to fetch layer from database", lyr, log.Err(err))
			return err
		}
	} else if len(l.Blocks()) != 0 {
		// layer exists
		msh.With().Error("layer has blocks, cannot tag as zero block layer",
			lyr,
			l,
			log.Int("num_blocks", len(l.Blocks())))
		return errLayerHasBlock
	}

	msh.setLatestLayer(lyr)

	// layer doesn't exist, need to insert new layer
	return msh.AddZeroBlockLayer(lyr)
}

// AddTXsFromProposal adds the TXs in a Proposal into the database.
func (msh *Mesh) AddTXsFromProposal(ctx context.Context, layerID types.LayerID, proposalID types.ProposalID, txIDs []types.TransactionID) error {
	logger := msh.WithContext(ctx).WithFields(layerID, proposalID, log.Int("num_txs", len(txIDs)))
	logger.Debug("adding proposal txs to mesh")

	msh.addTransactionsForBlock(logger, layerID, types.EmptyBlockID, txIDs)

	if err := msh.storeTransactionsFromPool(layerID, types.EmptyBlockID, txIDs); err != nil {
		logger.With().Error("not all txs were processed", log.Err(err))
	}

	msh.setLatestLayer(layerID)
	logger.Info("added proposal's txs to database")
	return nil
}

// AddBallot to the mesh.
func (msh *Mesh) AddBallot(ballot *types.Ballot) error {
	msh.trtl.OnBallot(ballot)
	return msh.DB.AddBallot(ballot)
}

// AddBlockWithTXs adds the block and its TXs in into the database.
func (msh *Mesh) AddBlockWithTXs(ctx context.Context, block *types.Block) error {
	logger := msh.WithContext(ctx).WithFields(block.LayerIndex, block.ID(), log.Int("num_txs", len(block.TxIDs)))
	logger.Debug("adding block txs to mesh")

	msh.trtl.OnBlock(block)

	msh.addTransactionsForBlock(logger, block.LayerIndex, block.ID(), block.TxIDs)
	return msh.AddBlock(block)
}

func (msh *Mesh) addTransactionsForBlock(logger log.Log, layerID types.LayerID, blockID types.BlockID, txIDs []types.TransactionID) {
	if err := msh.storeTransactionsFromPool(layerID, blockID, txIDs); err != nil {
		logger.With().Error("not all txs were processed", log.Err(err))
	}

	msh.setLatestLayer(layerID)
	logger.Info("added txs to database")
}

func (msh *Mesh) invalidateFromPools(txIDs []types.TransactionID) {
	for _, id := range txIDs {
		msh.txPool.Invalidate(id)
	}
}

// storeTransactionsFromPool takes declared txs from provided proposal and writes them to DB. it then invalidates
// the transactions from txpool.
func (msh *Mesh) storeTransactionsFromPool(layerID types.LayerID, blockID types.BlockID, txIDs []types.TransactionID) error {
	// Store transactions (doesn't have to be rolled back if other writes fail)
	if len(txIDs) == 0 {
		return nil
	}
	txs := make([]*types.Transaction, 0, len(txIDs))
	for _, txID := range txIDs {
		tx, err := msh.txPool.Get(txID)
		if err != nil {
			// if the transaction is not in the pool it could have been
			// invalidated by another block
			if has, err := msh.transactions.Has(txID.Bytes()); !has {
				return fmt.Errorf("check if tx is in DB: %w", err)
			}
			continue
		}
		txs = append(txs, tx)
	}
	if err := msh.writeTransactions(layerID, blockID, txs...); err != nil {
		return fmt.Errorf("write tx: %w", err)
	}

	if err := msh.addToUnappliedTxs(txs, layerID); err != nil {
		return fmt.Errorf("failed to add to unappliedTxs: %v", err)
	}

	// remove txs from pool
	msh.invalidateFromPools(txIDs)
	return nil
}

func reportRewards(block *types.Block) {
	// Report the rewards for each coinbase and each smesherID within each coinbase.
	// This can be thought of as a partition of the reward amongst all the smesherIDs
	// that added the coinbase into the block.
	for _, r := range block.Rewards {
		events.ReportRewardReceived(events.Reward{
			Layer:       block.LayerIndex,
			Total:       r.Amount,
			LayerReward: r.LayerReward,
			Coinbase:    r.Address,
			Smesher:     r.SmesherID,
		})
	}
}

// GetATXs uses GetFullAtx to return a list of atxs corresponding to atxIds requested.
func (msh *Mesh) GetATXs(ctx context.Context, atxIds []types.ATXID) (map[types.ATXID]*types.ActivationTx, []types.ATXID) {
	var mIds []types.ATXID
	atxs := make(map[types.ATXID]*types.ActivationTx, len(atxIds))
	for _, id := range atxIds {
		t, err := msh.GetFullAtx(id)
		if err != nil {
			msh.WithContext(ctx).With().Warning("could not get atx from database", id, log.Err(err))
			mIds = append(mIds, id)
		} else {
			atxs[t.ID()] = t
		}
	}
	return atxs, mIds
}

func getAggregatedLayerHashKey(layerID types.LayerID) []byte {
	var b bytes.Buffer
	b.WriteString("ag")
	b.Write(layerID.Bytes())
	return b.Bytes()
}

func minLayer(i, j types.LayerID) types.LayerID {
	if i.Before(j) {
		return i
	}
	return j
}

func maxLayer(i, j types.LayerID) types.LayerID {
	if i.After(j) {
		return i
	}
	return j
}<|MERGE_RESOLUTION|>--- conflicted
+++ resolved
@@ -376,15 +376,11 @@
 			return err
 		}
 
-<<<<<<< HEAD
-		prevHash := msh.GetAggregatedLayerHash(i.Sub(1))
-=======
 		prevHash, err := msh.getAggregatedHash(i.Sub(1))
 		if err != nil {
 			logger.With().Debug("failed to get previous aggregated hash", i, log.Err(err))
 			return err
 		}
->>>>>>> 6f6f3999
 
 		logger.With().Debug("got previous aggregatedHash", i, log.String("prevAggHash", prevHash.ShortString()))
 		newAggHash := types.CalcBlocksHash32(validBlockIDs, prevHash.Bytes())
