--- conflicted
+++ resolved
@@ -57,11 +57,8 @@
 	*MeshDB
 	AtxDB
 	TxProcessor
-<<<<<<< HEAD
+	MeshValidator
 	blockBuilder   BlockBuilder
-=======
-	MeshValidator
->>>>>>> 13e0c758
 	txInvalidator  TxMemPoolInValidator
 	atxInvalidator AtxMemPoolInValidator
 	config         Config
