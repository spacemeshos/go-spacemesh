--- conflicted
+++ resolved
@@ -20,21 +20,15 @@
 	GetBlock(id BlockID) (*Block, error)
 	AddBlock(block *Block) error
 	GetContextualValidity(id BlockID) (bool, error)
-<<<<<<< HEAD
 	LocalLayer() uint32
 	LatestLayer() uint32
 	SetLatestLayer(idx uint32)
 	GetOrphanBlocks() []BlockID
-=======
-	LatestIrreversible() uint32
-	LatestKnownLayer() uint32
-	SetLatestKnownLayer(idx uint32)
->>>>>>> 7ff0c478
 	Close()
 }
 
 type mesh struct {
-<<<<<<< HEAD
+	log.Log
 	*meshDB
 	localLayer  uint32
 	latestLayer uint32
@@ -45,20 +39,7 @@
 	orphMutex   sync.RWMutex
 }
 
-func NewMesh(layers database.DB, blocks database.DB, validity database.DB, orphans database.DB) Mesh {
-=======
-	log.Log
-	latestIrreversible uint32
-	latestLayer        uint32
-	mDB                *meshDB
-	lMutex             sync.RWMutex
-	lkMutex            sync.RWMutex
-	lcMutex            sync.RWMutex
-	tortoise           Algorithm
-}
-
-func NewMesh(layers database.DB, blocks database.DB, validity database.DB, logger log.Log) Mesh {
->>>>>>> 7ff0c478
+func NewMesh(layers database.DB, blocks database.DB, validity database.DB, orphans database.DB,logger log.Log) Mesh {
 	//todo add boot from disk
 	ll := &mesh{
 		Log:      logger,
@@ -125,15 +106,9 @@
 }
 
 func (m *mesh) AddBlock(block *Block) error {
-<<<<<<< HEAD
-	log.Debug("add block ", block.ID())
+	m.Debug("add block ", block.ID())
 	if err := m.addBlock(block); err != nil {
-		log.Error("failed to add block ", block.ID(), " ", err)
-=======
-	m.Debug("add block ", block.ID())
-	if err := m.mDB.addBlock(block); err != nil {
-		m.Debug("failed to add block ", block.ID(), " ", err)
->>>>>>> 7ff0c478
+		m.Error("failed to add block ", block.ID(), " ", err)
 		return err
 	}
 	m.SetLatestLayer(uint32(block.Layer()))
@@ -176,25 +151,15 @@
 }
 
 func (m *mesh) GetBlock(id BlockID) (*Block, error) {
-<<<<<<< HEAD
-	log.Debug("get block ", id)
+	m.Debug("get block ", id)
 	return m.getBlock(id)
-=======
-	m.Debug("get block ", id)
-	return m.mDB.getBlock(id)
->>>>>>> 7ff0c478
 }
 
 func (m *mesh) GetContextualValidity(id BlockID) (bool, error) {
-	return m.getContextualValidity(id)
+	return m.mDB.getContextualValidity(id)
 }
 
 func (m *mesh) Close() {
-<<<<<<< HEAD
-	log.Debug("closing mDB")
-	m.meshDB.Close()
-=======
 	m.Debug("closing mDB")
 	m.mDB.Close()
->>>>>>> 7ff0c478
 }