package mesh

import (
	"encoding/binary"
	"errors"
	"fmt"
	"github.com/seehuhn/mt19937"
	"github.com/spacemeshos/go-spacemesh/common/types"
	"github.com/spacemeshos/go-spacemesh/common/util"
	"github.com/spacemeshos/go-spacemesh/events"
	"github.com/spacemeshos/go-spacemesh/log"
	"github.com/spacemeshos/go-spacemesh/signing"
	"math/rand"

	"math/big"

	"sync"
)

const (
	layerSize = 200
	Genesis   = types.LayerID(0)
)

var TRUE = []byte{1}
var FALSE = []byte{0}
var LATEST = []byte("latest")
var LAYERHASH = []byte("layer hash")
var VALIDATED = []byte("validated")
var TORTOISE = []byte("tortoise")

type MeshValidator interface {
	HandleIncomingLayer(layer *types.Layer) (types.LayerID, types.LayerID)
	HandleLateBlock(bl *types.Block)
}

type TxProcessor interface {
	ApplyTransactions(layer types.LayerID, txs []*types.Transaction) (int, error)
	ApplyRewards(layer types.LayerID, miners []types.Address, reward *big.Int)
	ValidateSignature(s types.Signed) (types.Address, error)
	AddressExists(addr types.Address) bool
	ValidateNonceAndBalance(transaction *types.Transaction) error
	GetLayerApplied(txId types.TransactionId) *types.LayerID
	GetStateRoot() types.Hash32
}

type TxMemPoolInValidator interface {
	Invalidate(id types.TransactionId)
}

type AtxMemPoolInValidator interface {
	Invalidate(id types.AtxId)
}

type AtxDB interface {
	ProcessAtxs(atxs []*types.ActivationTx) error
	GetAtxHeader(id types.AtxId) (*types.ActivationTxHeader, error)
	GetFullAtx(id types.AtxId) (*types.ActivationTx, error)
	SyntacticallyValidateAtx(atx *types.ActivationTx) error
}

type BlockBuilder interface {
	ValidateAndAddTxToPool(tx *types.Transaction) error
}

type Mesh struct {
	log.Log
	*MeshDB
	AtxDB
	TxProcessor
	MeshValidator
	blockBuilder   BlockBuilder
	txInvalidator  TxMemPoolInValidator
	atxInvalidator AtxMemPoolInValidator
	config         Config
	validatedLayer types.LayerID
	latestLayer    types.LayerID
	layerHash      []byte
	lMutex         sync.RWMutex
	lkMutex        sync.RWMutex
	lcMutex        sync.RWMutex
	lvMutex        sync.RWMutex
	orphMutex      sync.RWMutex
	done           chan struct{}
}

func NewMesh(db *MeshDB, atxDb AtxDB, rewardConfig Config, mesh MeshValidator, txInvalidator TxMemPoolInValidator, atxInvalidator AtxMemPoolInValidator, pr TxProcessor, logger log.Log) *Mesh {
	ll := &Mesh{
		Log:            logger,
		MeshValidator:  mesh,
		txInvalidator:  txInvalidator,
		atxInvalidator: atxInvalidator,
		TxProcessor:    pr,
		done:           make(chan struct{}),
		MeshDB:         db,
		config:         rewardConfig,
		AtxDB:          atxDb,
	}

	return ll
}

func NewRecoveredMesh(db *MeshDB, atxDb AtxDB, rewardConfig Config, mesh MeshValidator, txInvalidator TxMemPoolInValidator, atxInvalidator AtxMemPoolInValidator, pr TxProcessor, logger log.Log) *Mesh {
	ll := NewMesh(db, atxDb, rewardConfig, mesh, txInvalidator, atxInvalidator, pr, logger)

	latest, err := db.general.Get(LATEST)
	if err != nil {
		logger.Panic("could not recover latest layer: %v", err)
	}
	ll.latestLayer = types.LayerID(util.BytesToUint64(latest))

	validated, err := db.general.Get(VALIDATED)
	if err != nil {
		logger.Panic("could not recover validated layer: %v", err)
	}
	ll.validatedLayer = types.LayerID(util.BytesToUint64(validated))

	if ll.layerHash, err = db.general.Get(LAYERHASH); err != nil {
		logger.With().Error("could not recover latest layer hash", log.Err(err))
	}

	ll.With().Info("recovered mesh from disk",
		log.Uint64("latest_layer", ll.latestLayer.Uint64()),
		log.Uint64("validated_layer", ll.validatedLayer.Uint64()),
		log.String("layer_hash", util.Bytes2Hex(ll.layerHash)))

	return ll
}

func (m *Mesh) SetBlockBuilder(blockBuilder BlockBuilder) {
	m.blockBuilder = blockBuilder
}

func (m *Mesh) ValidatedLayer() types.LayerID {
	defer m.lvMutex.RUnlock()
	m.lvMutex.RLock()
	return m.validatedLayer
}

// LatestLayer - returns the latest layer we saw from the network
func (m *Mesh) LatestLayer() types.LayerID {
	defer m.lkMutex.RUnlock()
	m.lkMutex.RLock()
	return m.latestLayer
}

func (m *Mesh) SetLatestLayer(idx types.LayerID) {
	defer m.lkMutex.Unlock()
	m.lkMutex.Lock()
	if idx > m.latestLayer {
		m.Info("set latest known layer to %v", idx)
		m.latestLayer = idx
		if err := m.general.Put(LATEST, idx.ToBytes()); err != nil {
			m.Error("could not persist Latest layer index")
		}
	}
}

func (m *Mesh) GetLayer(index types.LayerID) (*types.Layer, error) {

	mBlocks, err := m.LayerBlocks(index)
	if err != nil {
		return nil, err
	}

	l := types.NewLayer(index)
	l.SetBlocks(mBlocks)

	return l, nil
}

func (m *Mesh) ValidateLayer(lyr *types.Layer) {
	m.Info("Validate layer %d", lyr.Index())

	oldPbase, newPbase := m.HandleIncomingLayer(lyr)

	for layerId := oldPbase; layerId < newPbase; layerId++ {
		l, err := m.GetLayer(layerId)
		if err != nil || l == nil {
			// TODO: propagate/handle error
			m.With().Error("failed to get layer", log.LayerId(layerId.Uint64()), log.Err(err))
			break
		}
		m.AccumulateRewards(l, m.config)
		m.PushTransactions(l)
		m.logStateRoot(layerId)
		m.setLayerHash(l)
	}
<<<<<<< HEAD
	// update validated layer only after applying transactions since loading of state depends on validatedLayer param.
	m.lvMutex.Lock()
	m.validatedLayer = lyr.Index()
	if err := m.general.Put(VALIDATED, lyr.Index().ToBytes()); err != nil {
		m.Error("could not persist validated layer index %d", lyr.Index())
	}
	m.lvMutex.Unlock()

=======
	m.persistLayerHash()
>>>>>>> fe389762
	m.Info("done validating layer %v", lyr.Index())
}

func (m *Mesh) logStateRoot(layerId types.LayerID) {
	m.Event().Info("end of layer state root",
		log.LayerId(layerId.Uint64()),
		log.String("state_root", util.Bytes2Hex(m.TxProcessor.GetStateRoot().Bytes())),
	)
}

func (m *Mesh) setLayerHash(layer *types.Layer) {
	validBlocks, _ := m.BlocksByValidity(layer.Blocks())
	m.layerHash = types.CalcBlocksHash32(types.BlockIds(validBlocks), m.layerHash).Bytes()

	m.Event().Info("new layer hash",
		log.LayerId(layer.Index().Uint64()),
		log.String("layer_hash", util.Bytes2Hex(m.layerHash)))
}

func (m *Mesh) persistLayerHash() {
	if err := m.general.Put(LAYERHASH, m.layerHash); err != nil {
		m.With().Error("failed to persist layer hash", log.Err(err), log.LayerId(m.validatedLayer.Uint64()),
			log.String("layer_hash", util.Bytes2Hex(m.layerHash)))
	}
}

func (m *Mesh) ExtractUniqueOrderedTransactions(l *types.Layer) (validBlockTxs, invalidBlockTxs []*types.Transaction) {
	// Separate blocks by validity
	validBlocks, invalidBlocks := m.BlocksByValidity(l.Blocks())

	// Deterministically sort valid blocks
	types.SortBlocks(validBlocks)

	// Initialize a Mersenne Twister seeded with layerHash
	blockHash := types.CalcBlockHash32Presorted(types.BlockIds(validBlocks), nil)
	mt := mt19937.New()
	mt.SeedFromSlice(toUint64Slice(blockHash.Bytes()))
	rng := rand.New(mt)

	// Perform a Fisher-Yates shuffle on the blocks
	rng.Shuffle(len(validBlocks), func(i, j int) {
		validBlocks[i], validBlocks[j] = validBlocks[j], validBlocks[i]
	})

	// Get and return unique transactions
	seenTxIds := map[types.TransactionId]struct{}{}
	return m.getTxs(uniqueTxIds(validBlocks, seenTxIds), l), m.getTxs(uniqueTxIds(invalidBlocks, seenTxIds), l)
}

func toUint64Slice(b []byte) []uint64 {
	l := len(b)
	var s []uint64
	for i := 0; i < l; i += 8 {
		s = append(s, binary.LittleEndian.Uint64(b[i:util.Min(l, i+8)]))
	}
	return s
}

func uniqueTxIds(blocks []*types.Block, seenTxIds map[types.TransactionId]struct{}) []types.TransactionId {
	var txIds []types.TransactionId
	for _, b := range blocks {
		for _, id := range b.TxIds {
			if _, found := seenTxIds[id]; found {
				continue
			}
			txIds = append(txIds, id)
			seenTxIds[id] = struct{}{}
		}
	}
	return txIds
}

func (m *Mesh) getTxs(txIds []types.TransactionId, l *types.Layer) []*types.Transaction {
	txs, missing := m.GetTransactions(txIds)
	if len(missing) != 0 {
		m.Panic("could not find transactions %v from layer %v", missing, l.Index())
	}
	return txs
}

func (m *Mesh) PushTransactions(l *types.Layer) {
	validBlockTxs, invalidBlockTxs := m.ExtractUniqueOrderedTransactions(l)
	numFailedTxs, err := m.ApplyTransactions(l.Index(), validBlockTxs)
	if err != nil {
		m.With().Error("failed to apply transactions",
			log.LayerId(l.Index().Uint64()), log.Int("num_failed_txs", numFailedTxs), log.Err(err))
		// TODO: We want to panic here once we have a way to "remember" that we didn't apply these txs
		//  e.g. persist the last layer transactions were applied from and use that instead of `oldBase`
	}
	m.removeFromUnappliedTxs(validBlockTxs, invalidBlockTxs, l.Index())
	for _, tx := range invalidBlockTxs {
		err = m.blockBuilder.ValidateAndAddTxToPool(tx)
		// We ignore errors here, since they mean that the tx is no longer valid and we shouldn't re-add it
		if err == nil {
			m.With().Info("transaction from contextually invalid block re-added to mempool",
				log.TxId(tx.Id().ShortString()))
		}
	}
	m.With().Info("applied transactions",
		log.Int("valid_block_txs", len(validBlockTxs)),
		log.Int("invalid_block_txs", len(invalidBlockTxs)),
		log.LayerId(l.Index().Uint64()),
		log.Int("num_failed_txs", numFailedTxs),
	)
}

//todo consider adding a boolean for layer validity instead error
func (m *Mesh) GetVerifiedLayer(i types.LayerID) (*types.Layer, error) {
	m.lMutex.RLock()
	if i > types.LayerID(m.validatedLayer) {
		m.lMutex.RUnlock()
		m.Debug("failed to get layer  ", i, " layer not verified yet")
		return nil, errors.New("layer not verified yet")
	}
	m.lMutex.RUnlock()
	return m.GetLayer(i)
}

func (m *Mesh) GetLatestView() []types.BlockID {
	//todo: think about whether we want to use the most recent layer or the recent verified layer
	layer, err := m.GetLayer(m.LatestLayer())
	if err != nil {
		panic("got an error trying to read latest view")
	}
	view := make([]types.BlockID, 0, len(layer.Blocks()))
	for _, blk := range layer.Blocks() {
		view = append(view, blk.Id())
	}
	return view
}

func (m *Mesh) AddBlock(blk *types.Block) error {
	m.Debug("add block %d", blk.Id())
	if err := m.MeshDB.AddBlock(blk); err != nil {
		m.Warning("failed to add block %v  %v", blk.Id(), err)
		return err
	}
	m.SetLatestLayer(blk.Layer())
	//new block add to orphans
	m.handleOrphanBlocks(blk)

	//invalidate txs and atxs from pool
	m.invalidateFromPools(&blk.MiniBlock)
	return nil
}

func (m *Mesh) AddBlockWithTxs(blk *types.Block, txs []*types.Transaction, atxs []*types.ActivationTx) error {
	m.With().Debug("adding block", log.BlockId(blk.Id().String()))

	// Store transactions (doesn't have to be rolled back if other writes fail)
	if len(txs) > 0 {
		if err := m.writeTransactions(blk.LayerIndex, txs); err != nil {
			return fmt.Errorf("could not write transactions of block %v database: %v", blk.Id(), err)
		}

		if err := m.addToUnappliedTxs(txs, blk.LayerIndex); err != nil {
			return fmt.Errorf("failed to add to unappliedTxs: %v", err)
		}
	}

	// Store block (delete if storing ATXs fails)
	if err := m.MeshDB.AddBlock(blk); err != nil && err != ErrAlreadyExist {
		m.With().Error("failed to add block", log.BlockId(blk.Id().String()), log.Err(err))
		return err
	}

	// Store ATXs (atomically, delete the block on failure)
	if err := m.AtxDB.ProcessAtxs(atxs); err != nil {
		// Roll back adding the block (delete it)
		if err := m.blocks.Delete(blk.Id().ToBytes()); err != nil {
			m.With().Warning("failed to roll back adding a block", log.Err(err), log.BlockId(blk.Id().String()))
		}
		return fmt.Errorf("failed to process ATXs: %v", err)
	}

	m.SetLatestLayer(blk.Layer())
	//new block add to orphans
	m.handleOrphanBlocks(blk)

	//invalidate txs and atxs from pool
	m.invalidateFromPools(&blk.MiniBlock)

	events.Publish(events.NewBlock{Id: blk.Id().String(), Atx: blk.ATXID.ShortString(), Layer: uint64(blk.LayerIndex)})
	m.With().Info("added block to database ", log.BlockId(blk.Id().String()))
	return nil
}

func (m *Mesh) invalidateFromPools(blk *types.MiniBlock) {
	for _, id := range blk.TxIds {
		m.txInvalidator.Invalidate(id)
	}
	m.atxInvalidator.Invalidate(blk.ATXID)
	for _, id := range blk.AtxIds {
		m.atxInvalidator.Invalidate(id)
	}
}

//todo better thread safety
func (m *Mesh) handleOrphanBlocks(blk *types.Block) {
	m.orphMutex.Lock()
	defer m.orphMutex.Unlock()
	if _, ok := m.orphanBlocks[blk.Layer()]; !ok {
		m.orphanBlocks[blk.Layer()] = make(map[types.BlockID]struct{})
	}
	m.orphanBlocks[blk.Layer()][blk.Id()] = struct{}{}
	m.Debug("Added block %s to orphans", blk.Id())
	for _, b := range blk.ViewEdges {
		for layerId, layermap := range m.orphanBlocks {
			if _, has := layermap[b]; has {
				m.Log.Debug("delete block ", b, "from orphans")
				delete(layermap, b)
				if len(layermap) == 0 {
					delete(m.orphanBlocks, layerId)
				}
				break
			}
		}
	}
}

func (m *Mesh) GetUnverifiedLayerBlocks(l types.LayerID) ([]types.BlockID, error) {
	x, err := m.layers.Get(l.ToBytes())
	if err != nil {
		return nil, errors.New(fmt.Sprintf("could not retrive layer = %d blocks ", l))
	}
	blockIds, err := types.BytesToBlockIds(x)
	if err != nil {
		return nil, errors.New(fmt.Sprintf("could not desirialize layer to id array for layer %d ", l))
	}
	arr := make([]types.BlockID, 0, len(blockIds))
	for _, bid := range blockIds {
		arr = append(arr, bid)
	}
	return arr, nil
}

func (m *Mesh) GetOrphanBlocksBefore(l types.LayerID) ([]types.BlockID, error) {
	m.orphMutex.RLock()
	defer m.orphMutex.RUnlock()
	ids := map[types.BlockID]struct{}{}
	for key, val := range m.orphanBlocks {
		if key < l {
			for bid := range val {
				ids[bid] = struct{}{}
			}
		}
	}

	blocks, err := m.GetUnverifiedLayerBlocks(l - 1)
	if err != nil {
		return nil, errors.New(fmt.Sprint("failed getting latest layer ", err))
	}

	//add last layer blocks
	for _, b := range blocks {
		ids[b] = struct{}{}
	}

	idArr := make([]types.BlockID, 0, len(ids))
	for i := range ids {
		idArr = append(idArr, i)
	}

	idArr = types.SortBlockIds(idArr)

	m.Info("orphans for layer %d are %v", l, idArr)
	return idArr, nil
}

func (m *Mesh) AccumulateRewards(l *types.Layer, params Config) {
	ids := make([]types.Address, 0, len(l.Blocks()))
	for _, bl := range l.Blocks() {
		valid, err := m.ContextualValidity(bl.Id())
		if err != nil {
			m.With().Error("could not get contextual validity", log.BlockId(bl.Id().String()), log.Err(err))
		}
		if !valid {
			m.With().Info("Withheld reward for contextually invalid block",
				log.BlockId(bl.Id().String()),
				log.LayerId(l.Index().Uint64()),
			)
			continue
		}
		if bl.ATXID == *types.EmptyAtxId {
			m.With().Info("skipping reward distribution for block with no ATX",
				log.LayerId(uint64(bl.LayerIndex)), log.BlockId(bl.Id().String()))
			continue
		}
		atx, err := m.AtxDB.GetAtxHeader(bl.ATXID)
		if err != nil {
			m.With().Warning("Atx from block not found in db", log.Err(err), log.BlockId(bl.Id().String()), log.AtxId(bl.ATXID.ShortString()))
			continue
		}
		ids = append(ids, atx.Coinbase)

	}
	// aggregate all blocks' rewards
	txs, _ := m.ExtractUniqueOrderedTransactions(l)

	totalReward := &big.Int{}
	for _, tx := range txs {
		totalReward.Add(totalReward, new(big.Int).SetUint64(tx.Fee))
	}

	layerReward := CalculateLayerReward(l.Index(), params)
	totalReward.Add(totalReward, layerReward)

	numBlocks := big.NewInt(int64(len(l.Blocks())))

	blockTotalReward := calculateActualRewards(totalReward, numBlocks)
	m.ApplyRewards(l.Index(), ids, blockTotalReward)

	blockLayerReward := calculateActualRewards(layerReward, numBlocks)
	err := m.writeTransactionRewards(l.Index(), ids, blockTotalReward, blockLayerReward)
	if err != nil {
		m.Error("cannot write reward to db")
	}
	//todo: should miner id be sorted in a deterministic order prior to applying rewards?

}

var GenesisBlock = types.NewExistingBlock(0, []byte("genesis"))

func GenesisLayer() *types.Layer {
	l := types.NewLayer(Genesis)
	l.AddBlock(GenesisBlock)
	return l
}

func (m *Mesh) GetATXs(atxIds []types.AtxId) (map[types.AtxId]*types.ActivationTx, []types.AtxId) {
	var mIds []types.AtxId
	atxs := make(map[types.AtxId]*types.ActivationTx, len(atxIds))
	for _, id := range atxIds {
		t, err := m.GetFullAtx(id)
		if err != nil {
			m.Warning("could not get atx %v  from database, %v", id.ShortString(), err)
			mIds = append(mIds, id)
		} else {
			atxs[t.Id()] = t
		}
	}
	return atxs, mIds
}

// TEST ONLY
func NewSignedTx(nonce uint64, rec types.Address, amount, gas, fee uint64, signer *signing.EdSigner) (*types.Transaction, error) {
	inner := types.InnerTransaction{
		AccountNonce: nonce,
		Recipient:    rec,
		Amount:       amount,
		GasLimit:     gas,
		Fee:          fee,
	}

	buf, err := types.InterfaceToBytes(&inner)
	if err != nil {
		return nil, err
	}

	sst := &types.Transaction{
		InnerTransaction: inner,
		Signature:        [64]byte{},
	}

	copy(sst.Signature[:], signer.Sign(buf))
	addr := types.Address{}
	addr.SetBytes(signer.PublicKey().Bytes())
	sst.SetOrigin(addr)

	return sst, nil
}<|MERGE_RESOLUTION|>--- conflicted
+++ resolved
@@ -186,7 +186,6 @@
 		m.logStateRoot(layerId)
 		m.setLayerHash(l)
 	}
-<<<<<<< HEAD
 	// update validated layer only after applying transactions since loading of state depends on validatedLayer param.
 	m.lvMutex.Lock()
 	m.validatedLayer = lyr.Index()
@@ -195,9 +194,7 @@
 	}
 	m.lvMutex.Unlock()
 
-=======
 	m.persistLayerHash()
->>>>>>> fe389762
 	m.Info("done validating layer %v", lyr.Index())
 }
 
