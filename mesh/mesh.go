--- conflicted
+++ resolved
@@ -211,11 +211,7 @@
 	// Report the status update, as well as the layer itself.
 	layer, err := msh.GetLayer(idx)
 	if err != nil {
-<<<<<<< HEAD
-		msh.Error("error reading layer data for layer %v: %s", idx, err)
-=======
 		msh.Error("error reading layer data for layer", layer, log.Err(err))
->>>>>>> 07f60380
 	} else {
 		events.ReportNewLayer(events.NewLayer{
 			Layer:  layer,
