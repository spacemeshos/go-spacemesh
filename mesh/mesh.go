package mesh

import (
	"encoding/binary"
	"errors"
	"fmt"
	"github.com/seehuhn/mt19937"
	"github.com/spacemeshos/go-spacemesh/common/types"
	"github.com/spacemeshos/go-spacemesh/common/util"
	"github.com/spacemeshos/go-spacemesh/events"
	"github.com/spacemeshos/go-spacemesh/log"
	"github.com/spacemeshos/go-spacemesh/signing"
	"math/rand"

	"math/big"

	"sync"
)

const (
	layerSize = 200
	Genesis   = types.LayerID(0)
)

var TRUE = []byte{1}
var FALSE = []byte{0}
var LATEST = []byte("latest")
var LAYERHASH = []byte("layer hash")
var PROCESSED = []byte("proccessed")
var TORTOISE = []byte("tortoise")
var VERIFIED = []byte("verified") //refers to layers we pushed into the state

type Tortoise interface {
	HandleLateBlock(bl *types.Block) (types.LayerID, types.LayerID)
	HandleIncomingLayer(layer *types.Layer) (types.LayerID, types.LayerID)
	LatestComplete() types.LayerID
	Persist() error
}

type Validator interface {
	ValidateLayer(layer *types.Layer)
	HandleLateBlock(bl *types.Block)
	ProcessedLayer() types.LayerID
	SetProcessedLayer(lyr types.LayerID)
}

type TxProcessor interface {
	ApplyTransactions(layer types.LayerID, txs []*types.Transaction) (int, error)
	ApplyRewards(layer types.LayerID, miners []types.Address, reward *big.Int)
	ValidateSignature(s types.Signed) (types.Address, error)
	AddressExists(addr types.Address) bool
	ValidateNonceAndBalance(transaction *types.Transaction) error
	GetLayerApplied(txId types.TransactionId) *types.LayerID
	GetStateRoot() types.Hash32
	LoadState(layer types.LayerID) error
}

type TxMemPoolInValidator interface {
	Invalidate(id types.TransactionId)
}

type AtxMemPoolInValidator interface {
	Invalidate(id types.AtxId)
}

type AtxDB interface {
	ProcessAtxs(atxs []*types.ActivationTx) error
	GetAtxHeader(id types.AtxId) (*types.ActivationTxHeader, error)
	GetFullAtx(id types.AtxId) (*types.ActivationTx, error)
	SyntacticallyValidateAtx(atx *types.ActivationTx) error
}

type BlockBuilder interface {
	ValidateAndAddTxToPool(tx *types.Transaction) error
}

type Mesh struct {
	log.Log
	*MeshDB
	AtxDB
	TxProcessor
	Validator
	trtl               Tortoise
	blockBuilder       BlockBuilder
	txInvalidator      TxMemPoolInValidator
	atxInvalidator     AtxMemPoolInValidator
	config             Config
	latestLayer        types.LayerID
	latestLayerInState types.LayerID
	layerHash          []byte
	lMutex             sync.RWMutex
	lkMutex            sync.RWMutex
	lcMutex            sync.RWMutex
	lvMutex            sync.RWMutex
	orphMutex          sync.RWMutex
	pMutex             sync.RWMutex
	done               chan struct{}
}

func NewMesh(db *MeshDB, atxDb AtxDB, rewardConfig Config, mesh Tortoise, txInvalidator TxMemPoolInValidator, atxInvalidator AtxMemPoolInValidator, pr TxProcessor, logger log.Log) *Mesh {
	ll := &Mesh{
		Log:            logger,
		trtl:           mesh,
		txInvalidator:  txInvalidator,
		atxInvalidator: atxInvalidator,
		TxProcessor:    pr,
		done:           make(chan struct{}),
		MeshDB:         db,
		config:         rewardConfig,
		AtxDB:          atxDb,
	}

	ll.Validator = &validator{ll, 0}

	return ll
}

func NewRecoveredMesh(db *MeshDB, atxDb AtxDB, rewardConfig Config, mesh Tortoise, txInvalidator TxMemPoolInValidator, atxInvalidator AtxMemPoolInValidator, pr TxProcessor, logger log.Log) *Mesh {
	msh := NewMesh(db, atxDb, rewardConfig, mesh, txInvalidator, atxInvalidator, pr, logger)

	latest, err := db.general.Get(LATEST)
	if err != nil {
		logger.Panic("could not recover latest layer: %v", err)
	}
	msh.latestLayer = types.LayerID(util.BytesToUint64(latest))

	processed, err := db.general.Get(PROCESSED)
	if err != nil {
		logger.Panic("could not recover processed layer: %v", err)
	}

	msh.SetProcessedLayer(types.LayerID(util.BytesToUint64(processed)))

	if msh.layerHash, err = db.general.Get(LAYERHASH); err != nil {
		logger.With().Error("could not recover latest layer hash", log.Err(err))
	}

	verified, err := db.general.Get(VERIFIED)
	if err != nil {
		logger.Panic("could not recover latest verified layer: %v", err)
	}
	msh.latestLayerInState = types.LayerID(util.BytesToUint64(verified))

	err = pr.LoadState(msh.LatestLayerInState())
	if err != nil {
		logger.Panic("cannot load state for layer %v, message: %v", msh.LatestLayerInState(), err)
	}
	// in case we load a state that was not fully played
	if msh.LatestLayerInState()+1 < msh.trtl.LatestComplete() {
		// todo: add test for this case, or add random kill test on node
		logger.Info("playing layers %v to %v to state", msh.LatestLayerInState()+1, msh.trtl.LatestComplete())
		msh.pushLayersToState(msh.LatestLayerInState()+1, msh.trtl.LatestComplete())
	}

	msh.With().Info("recovered mesh from disc",
		log.Uint64("latest_layer", msh.latestLayer.Uint64()),
		log.Uint64("validated_layer", msh.ProcessedLayer().Uint64()),
		log.String("layer_hash", util.Bytes2Hex(msh.layerHash)),
		log.String("root_hash", pr.GetStateRoot().String()))

	return msh
}

func (msh *Mesh) CacheWarmUp() {
	start := types.LayerID(0)
	if msh.ProcessedLayer() > types.LayerID(msh.blockCache.Cap()) {
		start = msh.ProcessedLayer() - types.LayerID(msh.blockCache.Cap())
	}

	if err := msh.cacheWarmUpFromTo(start, msh.ProcessedLayer()); err != nil {
		msh.Error("cache warm up failed during recovery", err)
	}

}

func (m *Mesh) SetBlockBuilder(blockBuilder BlockBuilder) {
	m.blockBuilder = blockBuilder
}

func (m *Mesh) LatestLayerInState() types.LayerID {
	defer m.pMutex.RUnlock()
	m.pMutex.RLock()
	return m.latestLayerInState
}

// LatestLayer - returns the latest layer we saw from the network
func (m *Mesh) LatestLayer() types.LayerID {
	defer m.lkMutex.RUnlock()
	m.lkMutex.RLock()
	return m.latestLayer
}

func (m *Mesh) SetLatestLayer(idx types.LayerID) {
	defer m.lkMutex.Unlock()
	m.lkMutex.Lock()
	if idx > m.latestLayer {
		m.Info("set latest known layer to %v", idx)
		m.latestLayer = idx
		if err := m.general.Put(LATEST, idx.ToBytes()); err != nil {
			m.Error("could not persist Latest layer index")
		}
	}
}

func (m *Mesh) GetLayer(index types.LayerID) (*types.Layer, error) {
	mBlocks, err := m.LayerBlocks(index)
	if err != nil {
		return nil, err
	}

	l := types.NewLayer(index)
	l.SetBlocks(mBlocks)

	return l, nil
}

type validator struct {
	*Mesh
	processedLayer types.LayerID
}

func (m *validator) ProcessedLayer() types.LayerID {
	defer m.lvMutex.RUnlock()
	m.lvMutex.RLock()
	return m.processedLayer
}

func (m *validator) SetProcessedLayer(lyr types.LayerID) {
	m.Info("set processed layer to %d", lyr)
	defer m.lvMutex.Unlock()
	m.lvMutex.Lock()
	m.processedLayer = lyr
}

func (v *validator) HandleLateBlock(b *types.Block) {
	v.Info("Validate late block %s", b.Id())
	oldPbase, newPbase := v.trtl.HandleLateBlock(b)
<<<<<<< HEAD
	v.pushLayersToState(oldPbase, newPbase)
	if err := v.trtl.Persist(); err != nil {
		v.Error("could not persist tortoise on late block %s from layer index %d", b.Id(), b.Layer())
=======
	if err := v.trtl.PersistTortoise(); err != nil {
		v.Error("could not persist Tortoise on late block %s from layer index %d", b.Id(), b.Layer())
>>>>>>> f25d3297
	}
	v.pushLayersToState(oldPbase, newPbase)
}

func (v *validator) ValidateLayer(lyr *types.Layer) {
	v.Info("Validate layer %d", lyr.Index())
	if len(lyr.Blocks()) == 0 {
		v.Info("skip validation of layer %d with no blocks", lyr.Index())
		v.SetProcessedLayer(lyr.Index())
		return
	}

	oldPbase, newPbase := v.trtl.HandleIncomingLayer(lyr)
	v.SetProcessedLayer(lyr.Index())

	if err := v.trtl.Persist(); err != nil {
		v.Error("could not persist tortoise layer index %d", lyr.Index())
	}
	if err := v.general.Put(PROCESSED, lyr.Index().ToBytes()); err != nil {
		v.Error("could not persist validated layer index %d", lyr.Index())
	}
	v.pushLayersToState(oldPbase, newPbase)
	v.Info("done validating layer %v", lyr.Index())
}

func (m *Mesh) pushLayersToState(oldPbase types.LayerID, newPbase types.LayerID) {
	for layerId := oldPbase; layerId < newPbase; layerId++ {
		l, err := m.GetLayer(layerId)
		if err != nil || l == nil {
			// TODO: propagate/handle error
			m.With().Error("failed to get layer", log.LayerId(layerId.Uint64()), log.Err(err))
			break
		}
		m.AccumulateRewards(l, m.config)
		m.PushTransactions(l)
		m.logStateRoot(layerId)
		m.setLayerHash(l)
		m.setLatestLayerInState(layerId)
	}
	m.persistLayerHash()
}

func (m *Mesh) setLatestLayerInState(lyr types.LayerID) {
	// update validated layer only after applying transactions since loading of state depends on processedLayer param.
	m.pMutex.Lock()
	if err := m.general.Put(VERIFIED, lyr.ToBytes()); err != nil {
		m.Panic("could not persist validated layer index %d", lyr)
	}
	m.latestLayerInState = lyr
	m.pMutex.Unlock()
}

func (m *Mesh) logStateRoot(layerId types.LayerID) {
	m.Event().Info("end of layer state root",
		log.LayerId(layerId.Uint64()),
		log.String("state_root", util.Bytes2Hex(m.TxProcessor.GetStateRoot().Bytes())),
	)
}

func (m *Mesh) setLayerHash(layer *types.Layer) {
	validBlocks, _ := m.BlocksByValidity(layer.Blocks())
	m.layerHash = types.CalcBlocksHash32(types.BlockIds(validBlocks), m.layerHash).Bytes()

	m.Event().Info("new layer hash",
		log.LayerId(layer.Index().Uint64()),
		log.String("layer_hash", util.Bytes2Hex(m.layerHash)))
}

func (m *Mesh) persistLayerHash() {
	if err := m.general.Put(LAYERHASH, m.layerHash); err != nil {
		m.With().Error("failed to persist layer hash", log.Err(err), log.LayerId(m.ProcessedLayer().Uint64()),
			log.String("layer_hash", util.Bytes2Hex(m.layerHash)))
	}
}

func (m *Mesh) ExtractUniqueOrderedTransactions(l *types.Layer) (validBlockTxs, invalidBlockTxs []*types.Transaction) {
	// Separate blocks by validity
	validBlocks, invalidBlocks := m.BlocksByValidity(l.Blocks())

	// Deterministically sort valid blocks
	types.SortBlocks(validBlocks)

	// Initialize a Mersenne Twister seeded with layerHash
	blockHash := types.CalcBlockHash32Presorted(types.BlockIds(validBlocks), nil)
	mt := mt19937.New()
	mt.SeedFromSlice(toUint64Slice(blockHash.Bytes()))
	rng := rand.New(mt)

	// Perform a Fisher-Yates shuffle on the blocks
	rng.Shuffle(len(validBlocks), func(i, j int) {
		validBlocks[i], validBlocks[j] = validBlocks[j], validBlocks[i]
	})

	// Get and return unique transactions
	seenTxIds := map[types.TransactionId]struct{}{}
	return m.getTxs(uniqueTxIds(validBlocks, seenTxIds), l), m.getTxs(uniqueTxIds(invalidBlocks, seenTxIds), l)
}

func toUint64Slice(b []byte) []uint64 {
	l := len(b)
	var s []uint64
	for i := 0; i < l; i += 8 {
		s = append(s, binary.LittleEndian.Uint64(b[i:util.Min(l, i+8)]))
	}
	return s
}

func uniqueTxIds(blocks []*types.Block, seenTxIds map[types.TransactionId]struct{}) []types.TransactionId {
	var txIds []types.TransactionId
	for _, b := range blocks {
		for _, id := range b.TxIds {
			if _, found := seenTxIds[id]; found {
				continue
			}
			txIds = append(txIds, id)
			seenTxIds[id] = struct{}{}
		}
	}
	return txIds
}

func (m *Mesh) getTxs(txIds []types.TransactionId, l *types.Layer) []*types.Transaction {
	txs, missing := m.GetTransactions(txIds)
	if len(missing) != 0 {
		m.Panic("could not find transactions %v from layer %v", missing, l.Index())
	}
	return txs
}

func (m *Mesh) PushTransactions(l *types.Layer) {
	validBlockTxs, invalidBlockTxs := m.ExtractUniqueOrderedTransactions(l)
	numFailedTxs, err := m.ApplyTransactions(l.Index(), validBlockTxs)
	if err != nil {
		m.With().Error("failed to apply transactions",
			log.LayerId(l.Index().Uint64()), log.Int("num_failed_txs", numFailedTxs), log.Err(err))
		// TODO: We want to panic here once we have a way to "remember" that we didn't apply these txs
		//  e.g. persist the last layer transactions were applied from and use that instead of `oldBase`
	}
	m.removeFromUnappliedTxs(validBlockTxs, invalidBlockTxs, l.Index())
	for _, tx := range invalidBlockTxs {
		err = m.blockBuilder.ValidateAndAddTxToPool(tx)
		// We ignore errors here, since they mean that the tx is no longer valid and we shouldn't re-add it
		if err == nil {
			m.With().Info("transaction from contextually invalid block re-added to mempool",
				log.TxId(tx.Id().ShortString()))
		}
	}
	m.With().Info("applied transactions",
		log.Int("valid_block_txs", len(validBlockTxs)),
		log.Int("invalid_block_txs", len(invalidBlockTxs)),
		log.LayerId(l.Index().Uint64()),
		log.Int("num_failed_txs", numFailedTxs),
	)
}

//todo consider adding a boolean for layer validity instead error
func (m *Mesh) GetVerifiedLayer(i types.LayerID) (*types.Layer, error) {
	m.lMutex.RLock()
	if i > m.ProcessedLayer() {
		m.lMutex.RUnlock()
		m.Debug("failed to get layer  ", i, " layer not verified yet")
		return nil, errors.New("layer not verified yet")
	}
	m.lMutex.RUnlock()
	return m.GetLayer(i)
}

func (m *Mesh) GetLatestView() []types.BlockID {
	//todo: think about whether we want to use the most recent layer or the recent verified layer
	layer, err := m.GetLayer(m.LatestLayer())
	if err != nil {
		panic("got an error trying to read latest view")
	}
	view := make([]types.BlockID, 0, len(layer.Blocks()))
	for _, blk := range layer.Blocks() {
		view = append(view, blk.Id())
	}
	return view
}

func (m *Mesh) AddBlock(blk *types.Block) error {
	m.Debug("add block %d", blk.Id())
	if err := m.MeshDB.AddBlock(blk); err != nil {
		m.Warning("failed to add block %v  %v", blk.Id(), err)
		return err
	}
	m.SetLatestLayer(blk.Layer())
	//new block add to orphans
	m.handleOrphanBlocks(blk)

	//invalidate txs and atxs from pool
	m.invalidateFromPools(&blk.MiniBlock)
	return nil
}

func (m *Mesh) SetZeroBlockLayer(lyr types.LayerID) error {
	if _, err := m.GetLayer(lyr); err == nil {
		m.Info("layer has blocks, dont set layer to 0 ")
		return fmt.Errorf("layer exists")
	}
	m.SetLatestLayer(lyr)
	lm := m.getLayerMutex(lyr)
	defer m.endLayerWorker(lyr)
	lm.m.Lock()
	defer lm.m.Unlock()
	//layer doesnt exist, need to insert new layer
	blockIds := make([]types.BlockID, 0, 1)
	w, err := types.BlockIdsAsBytes(blockIds)
	if err != nil {
		return errors.New("could not encode layer blk ids")
	}
	m.layers.Put(lyr.ToBytes(), w)
	return nil
}

func (m *Mesh) AddBlockWithTxs(blk *types.Block, txs []*types.Transaction, atxs []*types.ActivationTx) error {
	m.With().Debug("adding block", log.BlockId(blk.Id().String()))

	// Store transactions (doesn't have to be rolled back if other writes fail)
	if len(txs) > 0 {
		if err := m.writeTransactions(blk.LayerIndex, txs); err != nil {
			return fmt.Errorf("could not write transactions of block %v database: %v", blk.Id(), err)
		}

		if err := m.addToUnappliedTxs(txs, blk.LayerIndex); err != nil {
			return fmt.Errorf("failed to add to unappliedTxs: %v", err)
		}
	}

	// Store block (delete if storing ATXs fails)
	if err := m.MeshDB.AddBlock(blk); err != nil && err != ErrAlreadyExist {
		m.With().Error("failed to add block", log.BlockId(blk.Id().String()), log.Err(err))
		return err
	}

	// Store ATXs (atomically, delete the block on failure)
	if err := m.AtxDB.ProcessAtxs(atxs); err != nil {
		// Roll back adding the block (delete it)
		if err := m.blocks.Delete(blk.Id().ToBytes()); err != nil {
			m.With().Warning("failed to roll back adding a block", log.Err(err), log.BlockId(blk.Id().String()))
		}
		return fmt.Errorf("failed to process ATXs: %v", err)
	}

	m.SetLatestLayer(blk.Layer())
	//new block add to orphans
	m.handleOrphanBlocks(blk)

	//invalidate txs and atxs from pool
	m.invalidateFromPools(&blk.MiniBlock)

	events.Publish(events.NewBlock{Id: blk.Id().String(), Atx: blk.ATXID.ShortString(), Layer: uint64(blk.LayerIndex)})
	m.With().Info("added block to database ", log.BlockId(blk.Id().String()), log.LayerId(uint64(blk.LayerIndex)))
	return nil
}

func (m *Mesh) invalidateFromPools(blk *types.MiniBlock) {
	for _, id := range blk.TxIds {
		m.txInvalidator.Invalidate(id)
	}
	m.atxInvalidator.Invalidate(blk.ATXID)
	for _, id := range blk.AtxIds {
		m.atxInvalidator.Invalidate(id)
	}
}

//todo better thread safety
func (m *Mesh) handleOrphanBlocks(blk *types.Block) {
	m.orphMutex.Lock()
	defer m.orphMutex.Unlock()
	if _, ok := m.orphanBlocks[blk.Layer()]; !ok {
		m.orphanBlocks[blk.Layer()] = make(map[types.BlockID]struct{})
	}
	m.orphanBlocks[blk.Layer()][blk.Id()] = struct{}{}
	m.Debug("Added block %s to orphans", blk.Id())
	for _, b := range blk.ViewEdges {
		for layerId, layermap := range m.orphanBlocks {
			if _, has := layermap[b]; has {
				m.Log.Debug("delete block ", b, "from orphans")
				delete(layermap, b)
				if len(layermap) == 0 {
					delete(m.orphanBlocks, layerId)
				}
				break
			}
		}
	}
}

func (m *Mesh) GetOrphanBlocksBefore(l types.LayerID) ([]types.BlockID, error) {
	m.orphMutex.RLock()
	defer m.orphMutex.RUnlock()
	ids := map[types.BlockID]struct{}{}
	for key, val := range m.orphanBlocks {
		if key < l {
			for bid := range val {
				ids[bid] = struct{}{}
			}
		}
	}

	blocks, err := m.LayerBlockIds(l - 1)
	if err != nil {
		return nil, errors.New(fmt.Sprint("failed getting latest layer ", err))
	}

	//add last layer blocks
	for _, b := range blocks {
		ids[b] = struct{}{}
	}

	idArr := make([]types.BlockID, 0, len(ids))
	for i := range ids {
		idArr = append(idArr, i)
	}

	idArr = types.SortBlockIds(idArr)

	m.Info("orphans for layer %d are %v", l, idArr)
	return idArr, nil
}

func (m *Mesh) AccumulateRewards(l *types.Layer, params Config) {
	ids := make([]types.Address, 0, len(l.Blocks()))
	for _, bl := range l.Blocks() {
		valid, err := m.ContextualValidity(bl.Id())
		if err != nil {
			m.With().Error("could not get contextual validity", log.BlockId(bl.Id().String()), log.Err(err))
		}
		if !valid {
			m.With().Info("Withheld reward for contextually invalid block",
				log.BlockId(bl.Id().String()),
				log.LayerId(l.Index().Uint64()),
			)
			continue
		}
		if bl.ATXID == *types.EmptyAtxId {
			m.With().Info("skipping reward distribution for block with no ATX",
				log.LayerId(uint64(bl.LayerIndex)), log.BlockId(bl.Id().String()))
			continue
		}
		atx, err := m.AtxDB.GetAtxHeader(bl.ATXID)
		if err != nil {
			m.With().Warning("Atx from block not found in db", log.Err(err), log.BlockId(bl.Id().String()), log.AtxId(bl.ATXID.ShortString()))
			continue
		}
		ids = append(ids, atx.Coinbase)

	}

	if len(ids) == 0 {
		m.With().Info("no valid blocks for layer ", log.LayerId(uint64(l.Index())))
		return
	}

	// aggregate all blocks' rewards
	txs, _ := m.ExtractUniqueOrderedTransactions(l)

	totalReward := &big.Int{}
	for _, tx := range txs {
		totalReward.Add(totalReward, new(big.Int).SetUint64(tx.Fee))
	}

	layerReward := CalculateLayerReward(l.Index(), params)
	totalReward.Add(totalReward, layerReward)

	numBlocks := big.NewInt(int64(len(ids)))

	blockTotalReward := calculateActualRewards(l.Index(), totalReward, numBlocks)
	m.ApplyRewards(l.Index(), ids, blockTotalReward)

	blockLayerReward := calculateActualRewards(l.Index(), layerReward, numBlocks)
	err := m.writeTransactionRewards(l.Index(), ids, blockTotalReward, blockLayerReward)
	if err != nil {
		m.Error("cannot write reward to db")
	}
	//todo: should miner id be sorted in a deterministic order prior to applying rewards?

}

var GenesisBlock = types.NewExistingBlock(0, []byte("genesis"))

func GenesisLayer() *types.Layer {
	l := types.NewLayer(Genesis)
	l.AddBlock(GenesisBlock)
	return l
}

func (m *Mesh) GetATXs(atxIds []types.AtxId) (map[types.AtxId]*types.ActivationTx, []types.AtxId) {
	var mIds []types.AtxId
	atxs := make(map[types.AtxId]*types.ActivationTx, len(atxIds))
	for _, id := range atxIds {
		t, err := m.GetFullAtx(id)
		if err != nil {
			m.Warning("could not get atx %v  from database, %v", id.ShortString(), err)
			mIds = append(mIds, id)
		} else {
			atxs[t.Id()] = t
		}
	}
	return atxs, mIds
}

// TEST ONLY
func NewSignedTx(nonce uint64, rec types.Address, amount, gas, fee uint64, signer *signing.EdSigner) (*types.Transaction, error) {
	inner := types.InnerTransaction{
		AccountNonce: nonce,
		Recipient:    rec,
		Amount:       amount,
		GasLimit:     gas,
		Fee:          fee,
	}

	buf, err := types.InterfaceToBytes(&inner)
	if err != nil {
		return nil, err
	}

	sst := &types.Transaction{
		InnerTransaction: inner,
		Signature:        [64]byte{},
	}

	copy(sst.Signature[:], signer.Sign(buf))
	addr := types.Address{}
	addr.SetBytes(signer.PublicKey().Bytes())
	sst.SetOrigin(addr)

	return sst, nil
}<|MERGE_RESOLUTION|>--- conflicted
+++ resolved
@@ -31,10 +31,10 @@
 var VERIFIED = []byte("verified") //refers to layers we pushed into the state
 
 type Tortoise interface {
-	HandleLateBlock(bl *types.Block) (types.LayerID, types.LayerID)
 	HandleIncomingLayer(layer *types.Layer) (types.LayerID, types.LayerID)
 	LatestComplete() types.LayerID
-	Persist() error
+	PersistTortoise() error
+	HandleLateBlock(bl *types.Block) (types.LayerID, types.LayerID)
 }
 
 type Validator interface {
@@ -235,14 +235,8 @@
 func (v *validator) HandleLateBlock(b *types.Block) {
 	v.Info("Validate late block %s", b.Id())
 	oldPbase, newPbase := v.trtl.HandleLateBlock(b)
-<<<<<<< HEAD
-	v.pushLayersToState(oldPbase, newPbase)
-	if err := v.trtl.Persist(); err != nil {
-		v.Error("could not persist tortoise on late block %s from layer index %d", b.Id(), b.Layer())
-=======
 	if err := v.trtl.PersistTortoise(); err != nil {
 		v.Error("could not persist Tortoise on late block %s from layer index %d", b.Id(), b.Layer())
->>>>>>> f25d3297
 	}
 	v.pushLayersToState(oldPbase, newPbase)
 }
