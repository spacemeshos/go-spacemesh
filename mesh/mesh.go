// Package mesh defines the main store point for all the block-mesh objects
// such as blocks, transactions and global state
package mesh

import (
	"encoding/binary"
	"errors"
	"fmt"
	"github.com/seehuhn/mt19937"
	"github.com/spacemeshos/go-spacemesh/common/types"
	"github.com/spacemeshos/go-spacemesh/common/util"
	"github.com/spacemeshos/go-spacemesh/database"
	"github.com/spacemeshos/go-spacemesh/events"
	"github.com/spacemeshos/go-spacemesh/log"
	"math/rand"

	"math/big"

	"sync"
)

const (
	layerSize = 200
)

var constTrue = []byte{1}
var constFalse = []byte{0}
var constLATEST = []byte("latest")
var constLAYERHASH = []byte("layer hash")
var constPROCESSED = []byte("processed")

// TORTOISE key for tortoise persistence in database
var TORTOISE = []byte("tortoise")

// VERIFIED refers to layers we pushed into the state
var VERIFIED = []byte("verified")

type tortoise interface {
	HandleIncomingLayer(layer *types.Layer) (types.LayerID, types.LayerID)
	LatestComplete() types.LayerID
	Persist() error
	HandleLateBlock(bl *types.Block) (types.LayerID, types.LayerID)
}

// Validator interface to be used in tests to mock validation flow
type Validator interface {
	ValidateLayer(layer *types.Layer)
	HandleLateBlock(bl *types.Block)
	ProcessedLayer() types.LayerID
	SetProcessedLayer(lyr types.LayerID)
}

type txProcessor interface {
	ApplyTransactions(layer types.LayerID, txs []*types.Transaction) (int, error)
	ApplyRewards(layer types.LayerID, miners []types.Address, reward *big.Int)
	AddressExists(addr types.Address) bool
	ValidateNonceAndBalance(transaction *types.Transaction) error
	GetLayerApplied(txID types.TransactionID) *types.LayerID
	GetLayerStateRoot(layer types.LayerID) (types.Hash32, error)
	GetStateRoot() types.Hash32
	LoadState(layer types.LayerID) error
	ValidateAndAddTxToPool(tx *types.Transaction) error
	GetBalance(addr types.Address) uint64
	GetNonce(addr types.Address) uint64
}

type txMemPool interface {
	Invalidate(id types.TransactionID)
	Get(id types.TransactionID) (*types.Transaction, error)
	Put(id types.TransactionID, tx *types.Transaction)
}

// AtxDB holds logic for working with atxs
type AtxDB interface {
	ProcessAtxs(atxs []*types.ActivationTx) error
	GetAtxHeader(id types.ATXID) (*types.ActivationTxHeader, error)
	GetFullAtx(id types.ATXID) (*types.ActivationTx, error)
	SyntacticallyValidateAtx(atx *types.ActivationTx) error
}

// Mesh is the logic layer above our mesh.DB database
type Mesh struct {
	log.Log
	*DB
	AtxDB
	txProcessor
	Validator
	trtl               tortoise
	txPool             txMemPool
	config             Config
	latestLayer        types.LayerID
	latestLayerInState types.LayerID
	layerHash          []byte
	lMutex             sync.RWMutex
	lkMutex            sync.RWMutex
	lcMutex            sync.RWMutex
	lvMutex            sync.RWMutex
	orphMutex          sync.RWMutex
	pMutex             sync.RWMutex
	done               chan struct{}
	nextValidLayers    map[types.LayerID]*types.Layer
	maxValidatedLayer  types.LayerID
	txMutex            sync.Mutex
}

// NewMesh creates a new instant of a mesh
func NewMesh(db *DB, atxDb AtxDB, rewardConfig Config, mesh tortoise, txInvalidator txMemPool, pr txProcessor, logger log.Log) *Mesh {
	ll := &Mesh{
		Log:                logger,
		trtl:               mesh,
		txPool:             txInvalidator,
		txProcessor:        pr,
		done:               make(chan struct{}),
		DB:                 db,
		config:             rewardConfig,
		AtxDB:              atxDb,
		nextValidLayers:    make(map[types.LayerID]*types.Layer),
		latestLayer:        types.GetEffectiveGenesis(),
		latestLayerInState: types.GetEffectiveGenesis(),
	}

	ll.Validator = &validator{ll, 0}

	return ll
}

// NewRecoveredMesh creates new instance of mesh with recovered mesh data fom database
func NewRecoveredMesh(db *DB, atxDb AtxDB, rewardConfig Config, mesh tortoise, txInvalidator txMemPool, pr txProcessor, logger log.Log) *Mesh {
	msh := NewMesh(db, atxDb, rewardConfig, mesh, txInvalidator, pr, logger)

	latest, err := db.general.Get(constLATEST)
	if err != nil {
		logger.Panic("could not recover latest layer: %v", err)
	}
	msh.latestLayer = types.LayerID(util.BytesToUint64(latest))

	processed, err := db.general.Get(constPROCESSED)
	if err != nil {
		logger.Panic("could not recover processed layer: %v", err)
	}

	msh.SetProcessedLayer(types.LayerID(util.BytesToUint64(processed)))

	if msh.layerHash, err = db.general.Get(constLAYERHASH); err != nil {
		logger.With().Error("could not recover latest layer hash", log.Err(err))
	}

	verified, err := db.general.Get(VERIFIED)
	if err != nil {
		logger.Panic("could not recover latest verified layer: %v", err)
	}
	msh.latestLayerInState = types.LayerID(util.BytesToUint64(verified))

	err = pr.LoadState(msh.LatestLayerInState())
	if err != nil {
		logger.Panic("cannot load state for layer %v, message: %v", msh.LatestLayerInState(), err)
	}
	// in case we load a state that was not fully played
	if msh.LatestLayerInState()+1 < msh.trtl.LatestComplete() {
		// todo: add test for this case, or add random kill test on node
		logger.Info("playing layers %v to %v to state", msh.LatestLayerInState()+1, msh.trtl.LatestComplete())
		msh.pushLayersToState(msh.LatestLayerInState()+1, msh.trtl.LatestComplete())
	}

	msh.With().Info("recovered mesh from disc",
		log.FieldNamed("latest_layer", msh.latestLayer),
		log.FieldNamed("validated_layer", msh.ProcessedLayer()),
		log.String("layer_hash", util.Bytes2Hex(msh.layerHash)),
		log.String("root_hash", pr.GetStateRoot().String()))

	return msh
}

// CacheWarmUp warms up cache with latest blocks
func (msh *Mesh) CacheWarmUp(layerSize int) {
	start := types.LayerID(0)
	if msh.ProcessedLayer() > types.LayerID(msh.blockCache.Cap()/layerSize) {
		start = msh.ProcessedLayer() - types.LayerID(msh.blockCache.Cap()/layerSize)
	}

	if err := msh.cacheWarmUpFromTo(start, msh.ProcessedLayer()); err != nil {
		msh.Error("cache warm up failed during recovery", err)
	}

	msh.Info("cache warm up done")
}

// LatestLayerInState returns the latest layer we applied to state
func (msh *Mesh) LatestLayerInState() types.LayerID {
	defer msh.pMutex.RUnlock()
	msh.pMutex.RLock()
	return msh.latestLayerInState
}

// LatestLayer - returns the latest layer we saw from the network
func (msh *Mesh) LatestLayer() types.LayerID {
	defer msh.lkMutex.RUnlock()
	msh.lkMutex.RLock()
	return msh.latestLayer
}

// SetLatestLayer sets the latest layer we saw from the network
func (msh *Mesh) SetLatestLayer(idx types.LayerID) {
	// Report the status update, as well as the layer itself.
	layer, err := msh.GetLayer(idx)
	if err != nil {
		msh.Error("error reading layer data for layer %v: %s", layer, err)
	} else {
		events.ReportNewLayer(events.NewLayer{
			Layer:  layer,
			Status: events.LayerStatusTypeUnknown,
		})
	}
	defer msh.lkMutex.Unlock()
	msh.lkMutex.Lock()
	if idx > msh.latestLayer {
		events.ReportNodeStatusUpdate()
		msh.Info("set latest known layer to %v", idx)
		msh.latestLayer = idx
		if err := msh.general.Put(constLATEST, idx.Bytes()); err != nil {
			msh.Error("could not persist Latest layer index")
		}
	}
}

// GetLayer returns Layer i from the database
func (msh *Mesh) GetLayer(i types.LayerID) (*types.Layer, error) {
	mBlocks, err := msh.LayerBlocks(i)
	if err != nil {
		return nil, err
	}

	l := types.NewLayer(i)
	l.SetBlocks(mBlocks)

	return l, nil
}

type validator struct {
	*Mesh
	processedLayer types.LayerID
}

func (vl *validator) ProcessedLayer() types.LayerID {
	defer vl.lvMutex.RUnlock()
	vl.lvMutex.RLock()
	return vl.processedLayer
}

func (vl *validator) SetProcessedLayer(lyr types.LayerID) {
	vl.Info("set processed layer to %d", lyr)
	events.ReportNodeStatusUpdate()
	defer vl.lvMutex.Unlock()
	vl.lvMutex.Lock()
	vl.processedLayer = lyr
}

func (vl *validator) HandleLateBlock(b *types.Block) {
	vl.Info("Validate late block %s", b.ID())
	oldPbase, newPbase := vl.trtl.HandleLateBlock(b)
	if err := vl.trtl.Persist(); err != nil {
		vl.Error("could not persist Tortoise on late block %s from layer index %d", b.ID(), b.Layer())
	}
	vl.pushLayersToState(oldPbase, newPbase)
}

func (vl *validator) ValidateLayer(lyr *types.Layer) {
	vl.Info("Validate layer %d", lyr.Index())
	if len(lyr.Blocks()) == 0 {
		vl.Info("skip validation of layer %d with no blocks", lyr.Index())
		vl.SetProcessedLayer(lyr.Index())
		events.ReportNewLayer(events.NewLayer{
			Layer:  lyr,
			Status: events.LayerStatusTypeConfirmed,
		})
		return
	}

	oldPbase, newPbase := vl.trtl.HandleIncomingLayer(lyr)
	vl.SetProcessedLayer(lyr.Index())

	if err := vl.trtl.Persist(); err != nil {
		vl.Error("could not persist tortoise layer index %d", lyr.Index())
	}
	if err := vl.general.Put(constPROCESSED, lyr.Index().Bytes()); err != nil {
		vl.Error("could not persist validated layer index %d", lyr.Index())
	}
	vl.pushLayersToState(oldPbase, newPbase)
	events.ReportNewLayer(events.NewLayer{
		Layer:  lyr,
		Status: events.LayerStatusTypeConfirmed,
	})
	vl.Info("done validating layer %v", lyr.Index())
}

func (msh *Mesh) pushLayersToState(oldPbase types.LayerID, newPbase types.LayerID) {
	for layerID := oldPbase; layerID < newPbase; layerID++ {
		l, err := msh.GetLayer(layerID)
		// TODO: propagate/handle error
		if err != nil || l == nil {
			msh.With().Error("failed to get layer", layerID, log.Err(err))
			return
		}
		validBlocks, invalidBlocks := msh.BlocksByValidity(l.Blocks())
		msh.updateStateWithLayer(layerID, types.NewExistingLayer(layerID, validBlocks))
		msh.logStateRoot(l.Index())
		msh.setLayerHash(l)
		msh.reInsertTxsToPool(validBlocks, invalidBlocks, l.Index())
	}
	msh.persistLayerHash()
}

func (msh *Mesh) reInsertTxsToPool(validBlocks, invalidBlocks []*types.Block, l types.LayerID) {
	seenTxIds := make(map[types.TransactionID]struct{})
	uniqueTxIds(validBlocks, seenTxIds)
	returnedTxs := msh.getTxs(uniqueTxIds(invalidBlocks, seenTxIds), l)
	grouped, accounts := msh.removeFromUnappliedTxs(returnedTxs)
	for account := range accounts {
		msh.removeRejectedFromAccountTxs(account, grouped, l)
	}
	for _, tx := range returnedTxs {
		err := msh.ValidateAndAddTxToPool(tx)
		// We ignore errors here, since they mean that the tx is no longer valid and we shouldn't re-add it
		if err == nil {
			msh.With().Info("transaction from contextually invalid block re-added to mempool", tx.ID())
		}
	}
}

func (msh *Mesh) applyState(l *types.Layer) {
	msh.accumulateRewards(l, msh.config)
	msh.pushTransactions(l)
	msh.setLatestLayerInState(l.Index())
	events.ReportNewLayer(events.NewLayer{
		Layer:  l,
		Status: events.LayerStatusTypeApproved,
	})
}

// HandleValidatedLayer handles layer valid blocks as decided by hare
func (msh *Mesh) HandleValidatedLayer(validatedLayer types.LayerID, layer []types.BlockID) {
	var blocks []*types.Block

	for _, blockID := range layer {
		block, err := msh.GetBlock(blockID)
		if err != nil {
			// stop processing this hare result, wait until tortoise pushes this layer into state
			log.Error("hare terminated with block that is not present in mesh")
			return
		}
		blocks = append(blocks, block)
	}
	lyr := types.NewExistingLayer(validatedLayer, blocks)
	invalidBlocks := msh.getInvalidBlocksByHare(lyr)
	// Reporting of the validated layer happens deep inside this call stack, below
	// updateStateWithLayer, inside applyState. No need to report here.
	msh.updateStateWithLayer(validatedLayer, lyr)
	msh.reInsertTxsToPool(blocks, invalidBlocks, lyr.Index())
}

func (msh *Mesh) getInvalidBlocksByHare(hareLayer *types.Layer) (invalid []*types.Block) {
	dbLayer, err := msh.GetLayer(hareLayer.Index())
	if err != nil {
		log.Panic("wtf")
		return
	}
	exists := make(map[types.BlockID]struct{})
	for _, block := range hareLayer.Blocks() {
		exists[block.ID()] = struct{}{}
	}

	for _, block := range dbLayer.Blocks() {
		if _, has := exists[block.ID()]; !has {
			invalid = append(invalid, block)
		}
	}
	return
}

func (msh *Mesh) updateStateWithLayer(validatedLayer types.LayerID, layer *types.Layer) {
	msh.txMutex.Lock()
	defer msh.txMutex.Unlock()
	latest := msh.LatestLayerInState()
	if validatedLayer <= latest {
		log.Info("result received after state has been advanced for layer %v, latest: %v", validatedLayer, latest)
		return
	}
	if msh.maxValidatedLayer < validatedLayer {
		msh.maxValidatedLayer = validatedLayer
	}
	if validatedLayer > latest+1 {
		log.Info("early layer result was received for layer %v, max validated so far %v latest %v", validatedLayer, msh.maxValidatedLayer, latest)
		msh.nextValidLayers[validatedLayer] = layer
		return
	}
	msh.applyState(layer)
	for i := validatedLayer + 1; i <= msh.maxValidatedLayer; i++ {
		nxtLayer, has := msh.nextValidLayers[i]
		if !has {
			break
		}
		msh.applyState(nxtLayer)
		delete(msh.nextValidLayers, i)
	}
}

func (msh *Mesh) setLatestLayerInState(lyr types.LayerID) {
	// update validated layer only after applying transactions since loading of state depends on processedLayer param.
	msh.pMutex.Lock()
	if err := msh.general.Put(VERIFIED, lyr.Bytes()); err != nil {
		msh.Panic("could not persist validated layer index %d", lyr)
	}
	msh.latestLayerInState = lyr
	msh.pMutex.Unlock()
}

func (msh *Mesh) logStateRoot(layerID types.LayerID) {
	msh.Event().Info("end of layer state root", layerID,
		log.String("state_root", util.Bytes2Hex(msh.txProcessor.GetStateRoot().Bytes())),
	)
}

func (msh *Mesh) setLayerHash(layer *types.Layer) {
	validBlocks, _ := msh.BlocksByValidity(layer.Blocks())
	msh.layerHash = types.CalcBlocksHash32(types.BlockIDs(validBlocks), msh.layerHash).Bytes()

	msh.Event().Info("new layer hash", layer.Index(),
		log.String("layer_hash", util.Bytes2Hex(msh.layerHash)))
}

func (msh *Mesh) persistLayerHash() {
	if err := msh.general.Put(constLAYERHASH, msh.layerHash); err != nil {
		msh.With().Error("failed to persist layer hash", log.Err(err), msh.ProcessedLayer(),
			log.String("layer_hash", util.Bytes2Hex(msh.layerHash)))
	}
}

func (msh *Mesh) extractUniqueOrderedTransactions(l *types.Layer) (validBlockTxs []*types.Transaction) {
	validBlocks := l.Blocks()

	// Deterministically sort valid blocks
	types.SortBlocks(validBlocks)

	// Initialize a Mersenne Twister seeded with layerHash
	blockHash := types.CalcBlockHash32Presorted(types.BlockIDs(validBlocks), nil)
	mt := mt19937.New()
	mt.SeedFromSlice(toUint64Slice(blockHash.Bytes()))
	rng := rand.New(mt)

	// Perform a Fisher-Yates shuffle on the blocks
	rng.Shuffle(len(validBlocks), func(i, j int) {
		validBlocks[i], validBlocks[j] = validBlocks[j], validBlocks[i]
	})

	// Get and return unique transactions
	seenTxIds := make(map[types.TransactionID]struct{})
	return msh.getTxs(uniqueTxIds(validBlocks, seenTxIds), l.Index())
}

func toUint64Slice(b []byte) []uint64 {
	l := len(b)
	var s []uint64
	for i := 0; i < l; i += 8 {
		s = append(s, binary.LittleEndian.Uint64(b[i:util.Min(l, i+8)]))
	}
	return s
}

func uniqueTxIds(blocks []*types.Block, seenTxIds map[types.TransactionID]struct{}) []types.TransactionID {
	var txIds []types.TransactionID
	for _, b := range blocks {
		for _, id := range b.TxIDs {
			if _, found := seenTxIds[id]; found {
				continue
			}
			txIds = append(txIds, id)
			seenTxIds[id] = struct{}{}
		}
	}
	return txIds
}

func (msh *Mesh) getTxs(txIds []types.TransactionID, l types.LayerID) []*types.Transaction {
	txs, missing := msh.GetTransactions(txIds)
	if len(missing) != 0 {
		msh.Panic("could not find transactions %v from layer %v", missing, l)
	}
	return txs
}

func (msh *Mesh) pushTransactions(l *types.Layer) {
	validBlockTxs := msh.extractUniqueOrderedTransactions(l)
	numFailedTxs, err := msh.ApplyTransactions(l.Index(), validBlockTxs)
	if err != nil {
		msh.With().Error("failed to apply transactions",
			l.Index(), log.Int("num_failed_txs", numFailedTxs), log.Err(err))
		// TODO: We want to panic here once we have a way to "remember" that we didn't apply these txs
		//  e.g. persist the last layer transactions were applied from and use that instead of `oldBase`
	}
	msh.removeFromUnappliedTxs(validBlockTxs)
	msh.With().Info("applied transactions",
		log.Int("valid_block_txs", len(validBlockTxs)),
		l.Index(),
		log.Int("num_failed_txs", numFailedTxs),
	)
}

// GetProcessedLayer returns a layer only if it has already been processed
func (msh *Mesh) GetProcessedLayer(i types.LayerID) (*types.Layer, error) {
	msh.lMutex.RLock()
	if i > msh.ProcessedLayer() {
		msh.lMutex.RUnlock()
		msh.Debug("failed to get layer  ", i, " layer not verified yet")
		return nil, errors.New("layer not verified yet")
	}
	msh.lMutex.RUnlock()
	return msh.GetLayer(i)
}

// AddBlock adds a block to the database ignoring the block txs/atxs
// ***USED ONLY FOR TESTS***
func (msh *Mesh) AddBlock(blk *types.Block) error {
	msh.Debug("add block %d", blk.ID())
	if err := msh.DB.AddBlock(blk); err != nil {
		msh.Warning("failed to add block %v  %v", blk.ID(), err)
		return err
	}
	msh.SetLatestLayer(blk.Layer())
	// new block add to orphans
	msh.handleOrphanBlocks(blk)

	// invalidate txs and atxs from pool
	msh.invalidateFromPools(&blk.MiniBlock)
	return nil
}

// SetZeroBlockLayer tags lyr as a layer without blocks
func (msh *Mesh) SetZeroBlockLayer(lyr types.LayerID) error {
	msh.Info("setting zero block layer %v", lyr)
	// check database for layer
	_, err := msh.GetLayer(lyr)

	if err == nil {
		// layer exists
		msh.Info("layer has blocks, dont set layer to 0 ")
		return fmt.Errorf("layer exists")
	}

	if err != database.ErrNotFound {
		// database error
		return fmt.Errorf("could not fetch layer from database %s", err)
	}

	msh.SetLatestLayer(lyr)
	lm := msh.getLayerMutex(lyr)
	defer msh.endLayerWorker(lyr)
	lm.m.Lock()
	defer lm.m.Unlock()
	// layer doesnt exist, need to insert new layer
	return msh.AddZeroBlockLayer(lyr)
}

// AddBlockWithTxs adds a block to the database
// blk - the block to add
// txs - block txs that we dont have in our tx database yet
func (msh *Mesh) AddBlockWithTxs(blk *types.Block) error {
	msh.With().Debug("adding block", blk.Fields()...)

	err := msh.StoreTransactionsFromPool(blk)
	if err != nil {
		msh.Log.Error("not all txs were processed %v", err)
	}

	// Store block (delete if storing ATXs fails)
	err = msh.DB.AddBlock(blk)
	if err != nil && err == ErrAlreadyExist {
		return nil
	}

	if err != nil {
		msh.With().Error("failed to add block", blk.ID(), log.Err(err))
		return err
	}

	msh.SetLatestLayer(blk.Layer())
	// new block add to orphans
	msh.handleOrphanBlocks(blk)

<<<<<<< HEAD
	events.Publish(events.NewBlock{ID: blk.ID().String(), Atx: blk.ATXID.ShortString(), Layer: uint64(blk.LayerIndex)})
=======
	// invalidate txs and atxs from pool
	msh.invalidateFromPools(&blk.MiniBlock)

	events.ReportNewBlock(blk)
>>>>>>> bc91d5bf
	msh.With().Info("added block to database", blk.Fields()...)
	return nil
}

func (msh *Mesh) invalidateFromPools(blk *types.MiniBlock) {
	for _, id := range blk.TxIDs {
		msh.txPool.Invalidate(id)
	}
}

// StoreTransactionsFromPool takes declared txs from provided block blk and writes them to DB. it then invalidates
// the transactions from txpool
func (msh *Mesh) StoreTransactionsFromPool(blk *types.Block) error {
	// Store transactions (doesn't have to be rolled back if other writes fail)
	if len(blk.TxIDs) == 0 {
		return nil
	}
	txs := make([]*types.Transaction, 0, len(blk.TxIDs))
	for _, txID := range blk.TxIDs {
		tx, err := msh.txPool.Get(txID)
		if err != nil {
			// if the transaction is not in the pool it could have been
			// invalidated by another block
			if has, err := msh.transactions.Has(txID.Bytes()); !has {
				return err
			}
			continue
		}
		if err = tx.CalcAndSetOrigin(); err != nil {
			return err
		}
		txs = append(txs, tx)
	}
	if err := msh.writeTransactions(blk.LayerIndex, txs); err != nil {
		return fmt.Errorf("could not write transactions of block %v database: %v", blk.ID(), err)
	}

	if err := msh.addToUnappliedTxs(txs, blk.LayerIndex); err != nil {
		return fmt.Errorf("failed to add to unappliedTxs: %v", err)
	}

	// remove txs from pool
	msh.invalidateFromPools(&blk.MiniBlock)

	return nil
}

// todo better thread safety
func (msh *Mesh) handleOrphanBlocks(blk *types.Block) {
	msh.orphMutex.Lock()
	defer msh.orphMutex.Unlock()
	if _, ok := msh.orphanBlocks[blk.Layer()]; !ok {
		msh.orphanBlocks[blk.Layer()] = make(map[types.BlockID]struct{})
	}
	msh.orphanBlocks[blk.Layer()][blk.ID()] = struct{}{}
	msh.Debug("Added block %s to orphans", blk.ID())
	for _, b := range blk.ViewEdges {
		for layerID, layermap := range msh.orphanBlocks {
			if _, has := layermap[b]; has {
				msh.Log.With().Debug("delete block from orphans", b)
				delete(layermap, b)
				if len(layermap) == 0 {
					delete(msh.orphanBlocks, layerID)
				}
				break
			}
		}
	}
}

// GetOrphanBlocksBefore returns all known orphan blocks with layerID < l
func (msh *Mesh) GetOrphanBlocksBefore(l types.LayerID) ([]types.BlockID, error) {
	msh.orphMutex.RLock()
	defer msh.orphMutex.RUnlock()
	ids := map[types.BlockID]struct{}{}
	for key, val := range msh.orphanBlocks {
		if key < l {
			for bid := range val {
				ids[bid] = struct{}{}
			}
		}
	}

	blocks, err := msh.LayerBlockIds(l - 1)
	if err != nil {
		return nil, fmt.Errorf("failed getting latest layer %v err %v", l-1, err)
	}

	// add last layer blocks
	for _, b := range blocks {
		ids[b] = struct{}{}
	}

	idArr := make([]types.BlockID, 0, len(ids))
	for i := range ids {
		idArr = append(idArr, i)
	}

	idArr = types.SortBlockIDs(idArr)

	msh.Info("orphans for layer %d are %v", l, idArr)
	return idArr, nil
}

func (msh *Mesh) accumulateRewards(l *types.Layer, params Config) {
	ids := make([]types.Address, 0, len(l.Blocks()))
	for _, bl := range l.Blocks() {
		if bl.ATXID == *types.EmptyATXID {
			msh.With().Info("skipping reward distribution for block with no ATX", bl.LayerIndex, bl.ID())
			continue
		}
		atx, err := msh.AtxDB.GetAtxHeader(bl.ATXID)
		if err != nil {
			msh.With().Warning("Atx from block not found in db", log.Err(err), bl.ID(), bl.ATXID)
			continue
		}
		ids = append(ids, atx.Coinbase)

	}

	if len(ids) == 0 {
		msh.With().Info("no valid blocks for layer ", l.Index())
		return
	}

	// aggregate all blocks' rewards
	txs := msh.extractUniqueOrderedTransactions(l)

	totalReward := &big.Int{}
	for _, tx := range txs {
		totalReward.Add(totalReward, new(big.Int).SetUint64(tx.Fee))
	}

	layerReward := calculateLayerReward(l.Index(), params)
	totalReward.Add(totalReward, layerReward)

	numBlocks := big.NewInt(int64(len(ids)))

	blockTotalReward, blockTotalRewardMod := calculateActualRewards(l.Index(), totalReward, numBlocks)
	msh.ApplyRewards(l.Index(), ids, blockTotalReward)

	blockLayerReward, blockLayerRewardMod := calculateActualRewards(l.Index(), layerReward, numBlocks)
	log.With().Info("Reward calculated",
		l.Index(),
		log.Uint64("num_blocks", numBlocks.Uint64()),
		log.Uint64("total_reward", totalReward.Uint64()),
		log.Uint64("layer_reward", layerReward.Uint64()),
		log.Uint64("block_total_reward", blockTotalReward.Uint64()),
		log.Uint64("block_layer_reward", blockLayerReward.Uint64()),
		log.Uint64("total_reward_remainder", blockTotalRewardMod.Uint64()),
		log.Uint64("layer_reward_remainder", blockLayerRewardMod.Uint64()),
	)
	err := msh.writeTransactionRewards(l.Index(), ids, blockTotalReward, blockLayerReward)
	if err != nil {
		msh.Error("cannot write reward to db")
	}
	// todo: should miner id be sorted in a deterministic order prior to applying rewards?

}

// GenesisBlock is a is the first static block that xists at the beginning of each network. it exist one layer before actual blocks could be created
func GenesisBlock() *types.Block {
	return types.NewExistingBlock(types.GetEffectiveGenesis(), []byte("genesis"), nil)
}

// GenesisLayer generates layer 0 should be removed after the genesis flow is implemented
func GenesisLayer() *types.Layer {
	l := types.NewLayer(types.GetEffectiveGenesis())
	l.AddBlock(GenesisBlock())
	return l
}

// GetATXs uses GetFullAtx to return a list of atxs corresponding to atxIds requested
func (msh *Mesh) GetATXs(atxIds []types.ATXID) (map[types.ATXID]*types.ActivationTx, []types.ATXID) {
	var mIds []types.ATXID
	atxs := make(map[types.ATXID]*types.ActivationTx, len(atxIds))
	for _, id := range atxIds {
		t, err := msh.GetFullAtx(id)
		if err != nil {
			msh.Warning("could not get atx %v  from database, %v", id.ShortString(), err)
			mIds = append(mIds, id)
		} else {
			atxs[t.ID()] = t
		}
	}
	return atxs, mIds
}<|MERGE_RESOLUTION|>--- conflicted
+++ resolved
@@ -586,14 +586,7 @@
 	// new block add to orphans
 	msh.handleOrphanBlocks(blk)
 
-<<<<<<< HEAD
-	events.Publish(events.NewBlock{ID: blk.ID().String(), Atx: blk.ATXID.ShortString(), Layer: uint64(blk.LayerIndex)})
-=======
-	// invalidate txs and atxs from pool
-	msh.invalidateFromPools(&blk.MiniBlock)
-
 	events.ReportNewBlock(blk)
->>>>>>> bc91d5bf
 	msh.With().Info("added block to database", blk.Fields()...)
 	return nil
 }
