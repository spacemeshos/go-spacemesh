// Package mesh defines the main store point for all the block-mesh objects
// such as blocks, transactions and global state
package mesh

import (
	"encoding/binary"
	"errors"
	"fmt"
	"github.com/seehuhn/mt19937"
	"github.com/spacemeshos/go-spacemesh/common/types"
	"github.com/spacemeshos/go-spacemesh/common/util"
	"github.com/spacemeshos/go-spacemesh/database"
	"github.com/spacemeshos/go-spacemesh/events"
	"github.com/spacemeshos/go-spacemesh/log"
	"github.com/spacemeshos/go-spacemesh/signing"
	"math/rand"

	"math/big"

	"sync"
)

const (
	layerSize = 200

	// Genesis layer index
	Genesis = types.LayerID(5)
)

var constTrue = []byte{1}
var constFalse = []byte{0}
var constLATEST = []byte("latest")
var constLAYERHASH = []byte("layer hash")
var constPROCESSED = []byte("processed")

// TORTOISE key for tortoise persistence in database
var TORTOISE = []byte("tortoise")

// VERIFIED refers to layers we pushed into the state
var VERIFIED = []byte("verified")

type tortoise interface {
	HandleIncomingLayer(layer *types.Layer) (types.LayerID, types.LayerID)
	LatestComplete() types.LayerID
	Persist() error
	HandleLateBlock(bl *types.Block) (types.LayerID, types.LayerID)
}

// Validator interface to be used in tests to mock validation flow
type Validator interface {
	ValidateLayer(layer *types.Layer)
	HandleLateBlock(bl *types.Block)
	ProcessedLayer() types.LayerID
	SetProcessedLayer(lyr types.LayerID)
}

type txProcessor interface {
	ApplyTransactions(layer types.LayerID, txs []*types.Transaction) (int, error)
	ApplyRewards(layer types.LayerID, miners []types.Address, reward *big.Int)
	AddressExists(addr types.Address) bool
	ValidateNonceAndBalance(transaction *types.Transaction) error
	GetLayerApplied(txID types.TransactionID) *types.LayerID
	GetStateRoot() types.Hash32
	LoadState(layer types.LayerID) error
	ValidateAndAddTxToPool(tx *types.Transaction) error
}

type txMemPoolInValidator interface {
	Invalidate(id types.TransactionID)
}

type atxMemPoolInValidator interface {
	Invalidate(id types.ATXID)
}

// AtxDB holds logic for working with atxs
type AtxDB interface {
	ProcessAtxs(atxs []*types.ActivationTx) error
	GetAtxHeader(id types.ATXID) (*types.ActivationTxHeader, error)
	GetFullAtx(id types.ATXID) (*types.ActivationTx, error)
	SyntacticallyValidateAtx(atx *types.ActivationTx) error
}

// Mesh is the logic layer above our mesh.DB database
type Mesh struct {
	log.Log
	*DB
	AtxDB
	txProcessor
	Validator
	trtl               tortoise
	txInvalidator      txMemPoolInValidator
	atxInvalidator     atxMemPoolInValidator
	config             Config
	latestLayer        types.LayerID
	latestLayerInState types.LayerID
	layerHash          []byte
	lMutex             sync.RWMutex
	lkMutex            sync.RWMutex
	lcMutex            sync.RWMutex
	lvMutex            sync.RWMutex
	orphMutex          sync.RWMutex
	pMutex             sync.RWMutex
	done               chan struct{}
	nextValidLayers    map[types.LayerID]*types.Layer
	maxValidatedLayer  types.LayerID
	txMutex            sync.Mutex
}

// NewMesh creates a new instant of a mesh
func NewMesh(db *DB, atxDb AtxDB, rewardConfig Config, mesh tortoise, txInvalidator txMemPoolInValidator, atxInvalidator atxMemPoolInValidator, pr txProcessor, logger log.Log) *Mesh {
	ll := &Mesh{
		Log:                logger,
		trtl:               mesh,
		txInvalidator:      txInvalidator,
		atxInvalidator:     atxInvalidator,
		txProcessor:        pr,
		done:               make(chan struct{}),
		DB:                 db,
		config:             rewardConfig,
		AtxDB:              atxDb,
		nextValidLayers:    make(map[types.LayerID]*types.Layer),
		latestLayer:        types.GetEffectiveGenesis(),
		latestLayerInState: types.GetEffectiveGenesis(),
	}

	ll.Validator = &validator{ll, 0}

	return ll
}

// NewRecoveredMesh creates new instance of mesh with recovered mesh data fom database
func NewRecoveredMesh(db *DB, atxDb AtxDB, rewardConfig Config, mesh tortoise, txInvalidator txMemPoolInValidator, atxInvalidator atxMemPoolInValidator, pr txProcessor, logger log.Log) *Mesh {
	msh := NewMesh(db, atxDb, rewardConfig, mesh, txInvalidator, atxInvalidator, pr, logger)

	latest, err := db.general.Get(constLATEST)
	if err != nil {
		logger.Panic("could not recover latest layer: %v", err)
	}
	msh.latestLayer = types.LayerID(util.BytesToUint64(latest))

	processed, err := db.general.Get(constPROCESSED)
	if err != nil {
		logger.Panic("could not recover processed layer: %v", err)
	}

	msh.SetProcessedLayer(types.LayerID(util.BytesToUint64(processed)))

	if msh.layerHash, err = db.general.Get(constLAYERHASH); err != nil {
		logger.With().Error("could not recover latest layer hash", log.Err(err))
	}

	verified, err := db.general.Get(VERIFIED)
	if err != nil {
		logger.Panic("could not recover latest verified layer: %v", err)
	}
	msh.latestLayerInState = types.LayerID(util.BytesToUint64(verified))

	err = pr.LoadState(msh.LatestLayerInState())
	if err != nil {
		logger.Panic("cannot load state for layer %v, message: %v", msh.LatestLayerInState(), err)
	}
	// in case we load a state that was not fully played
	if msh.LatestLayerInState()+1 < msh.trtl.LatestComplete() {
		// todo: add test for this case, or add random kill test on node
		logger.Info("playing layers %v to %v to state", msh.LatestLayerInState()+1, msh.trtl.LatestComplete())
		msh.pushLayersToState(msh.LatestLayerInState()+1, msh.trtl.LatestComplete())
	}

	msh.With().Info("recovered mesh from disc",
		log.FieldNamed("latest_layer", msh.latestLayer),
		log.FieldNamed("validated_layer", msh.ProcessedLayer()),
		log.String("layer_hash", util.Bytes2Hex(msh.layerHash)),
		log.String("root_hash", pr.GetStateRoot().String()))

	return msh
}

// CacheWarmUp warms up cache with latest blocks
func (msh *Mesh) CacheWarmUp(layerSize int) {
	start := types.LayerID(0)
	if msh.ProcessedLayer() > types.LayerID(msh.blockCache.Cap()/layerSize) {
		start = msh.ProcessedLayer() - types.LayerID(msh.blockCache.Cap()/layerSize)
	}

	if err := msh.cacheWarmUpFromTo(start, msh.ProcessedLayer()); err != nil {
		msh.Error("cache warm up failed during recovery", err)
	}

	msh.Info("cache warm up done")
}

// LatestLayerInState returns the latest layer we applied to state
func (msh *Mesh) LatestLayerInState() types.LayerID {
	defer msh.pMutex.RUnlock()
	msh.pMutex.RLock()
	return msh.latestLayerInState
}

// LatestLayer - returns the latest layer we saw from the network
func (msh *Mesh) LatestLayer() types.LayerID {
	defer msh.lkMutex.RUnlock()
	msh.lkMutex.RLock()
	return msh.latestLayer
}

// SetLatestLayer sets the latest layer we saw from the network
func (msh *Mesh) SetLatestLayer(idx types.LayerID) {
	defer msh.lkMutex.Unlock()
	msh.lkMutex.Lock()
	if idx > msh.latestLayer {
		msh.Info("set latest known layer to %v", idx)
		msh.latestLayer = idx
		if err := msh.general.Put(constLATEST, idx.Bytes()); err != nil {
			msh.Error("could not persist Latest layer index")
		}
	}
}

// GetLayer returns Layer i from the database
func (msh *Mesh) GetLayer(i types.LayerID) (*types.Layer, error) {
	mBlocks, err := msh.LayerBlocks(i)
	if err != nil {
		return nil, err
	}

	l := types.NewLayer(i)
	l.SetBlocks(mBlocks)

	return l, nil
}

type validator struct {
	*Mesh
	processedLayer types.LayerID
}

func (vl *validator) ProcessedLayer() types.LayerID {
	defer vl.lvMutex.RUnlock()
	vl.lvMutex.RLock()
	return vl.processedLayer
}

func (vl *validator) SetProcessedLayer(lyr types.LayerID) {
	vl.Info("set processed layer to %d", lyr)
	defer vl.lvMutex.Unlock()
	vl.lvMutex.Lock()
	vl.processedLayer = lyr
}

func (vl *validator) HandleLateBlock(b *types.Block) {
	vl.Info("Validate late block %s", b.ID())
	oldPbase, newPbase := vl.trtl.HandleLateBlock(b)
	if err := vl.trtl.Persist(); err != nil {
		vl.Error("could not persist Tortoise on late block %s from layer index %d", b.ID(), b.Layer())
	}
	vl.pushLayersToState(oldPbase, newPbase)
}

func (vl *validator) ValidateLayer(lyr *types.Layer) {
	vl.Info("Validate layer %d", lyr.Index())
	if len(lyr.Blocks()) == 0 {
		vl.Info("skip validation of layer %d with no blocks", lyr.Index())
		vl.SetProcessedLayer(lyr.Index())
		return
	}

	oldPbase, newPbase := vl.trtl.HandleIncomingLayer(lyr)
	vl.SetProcessedLayer(lyr.Index())

	if err := vl.trtl.Persist(); err != nil {
		vl.Error("could not persist tortoise layer index %d", lyr.Index())
	}
	if err := vl.general.Put(constPROCESSED, lyr.Index().Bytes()); err != nil {
		vl.Error("could not persist validated layer index %d", lyr.Index())
	}
	vl.pushLayersToState(oldPbase, newPbase)
	vl.Info("done validating layer %v", lyr.Index())
}

func (msh *Mesh) pushLayersToState(oldPbase types.LayerID, newPbase types.LayerID) {
	for layerID := oldPbase; layerID < newPbase; layerID++ {
		l, err := msh.GetLayer(layerID)
		// TODO: propagate/handle error
		if err != nil || l == nil {
			msh.With().Error("failed to get layer", layerID, log.Err(err))
			return
		}
		validBlocks, invalidBlocks := msh.BlocksByValidity(l.Blocks())
		msh.updateStateWithLayer(layerID, types.NewExistingLayer(layerID, validBlocks))
		msh.logStateRoot(l.Index())
		msh.setLayerHash(l)
		msh.reInsertTxsToPool(validBlocks, invalidBlocks, l.Index())
	}
	msh.persistLayerHash()
}

func (msh *Mesh) reInsertTxsToPool(validBlocks, invalidBlocks []*types.Block, l types.LayerID) {
	seenTxIds := make(map[types.TransactionID]struct{})
	uniqueTxIds(validBlocks, seenTxIds)
	returnedTxs := msh.getTxs(uniqueTxIds(invalidBlocks, seenTxIds), l)
	grouped, accounts := msh.removeFromUnappliedTxs(returnedTxs)
	for account := range accounts {
		msh.removeRejectedFromAccountTxs(account, grouped, l)
	}
	for _, tx := range returnedTxs {
		err := msh.ValidateAndAddTxToPool(tx)
		// We ignore errors here, since they mean that the tx is no longer valid and we shouldn't re-add it
		if err == nil {
			msh.With().Info("transaction from contextually invalid block re-added to mempool", tx.ID())
		}
	}
}

func (msh *Mesh) applyState(l *types.Layer) {
	msh.accumulateRewards(l, msh.config)
	msh.pushTransactions(l)
	msh.setLatestLayerInState(l.Index())
}

// HandleValidatedLayer handles layer valid blocks as decided by hare
func (msh *Mesh) HandleValidatedLayer(validatedLayer types.LayerID, layer []types.BlockID) {
	var blocks []*types.Block

	for _, blockID := range layer {
		block, err := msh.GetBlock(blockID)
		if err != nil {
			// stop processing this hare result, wait until tortoise pushes this layer into state
			log.Error("hare terminated with block that is not present in mesh")
			return
		}
		blocks = append(blocks, block)
	}
	lyr := types.NewExistingLayer(validatedLayer, blocks)
	invalidBlocks := msh.getInvalidBlocksByHare(lyr)
	msh.updateStateWithLayer(validatedLayer, lyr)
	msh.reInsertTxsToPool(blocks, invalidBlocks, lyr.Index())
}

func (msh *Mesh) getInvalidBlocksByHare(hareLayer *types.Layer) (invalid []*types.Block) {
	dbLayer, err := msh.GetLayer(hareLayer.Index())
	if err != nil {
		log.Panic("wtf")
		return
	}
	exists := make(map[types.BlockID]struct{})
	for _, block := range hareLayer.Blocks() {
		exists[block.ID()] = struct{}{}
	}

	for _, block := range dbLayer.Blocks() {
		if _, has := exists[block.ID()]; !has {
			invalid = append(invalid, block)
		}
	}
	return
}

func (msh *Mesh) updateStateWithLayer(validatedLayer types.LayerID, layer *types.Layer) {
	msh.txMutex.Lock()
	defer msh.txMutex.Unlock()
	latest := msh.LatestLayerInState()
	if validatedLayer <= latest {
		log.Info("result received after state has been advanced for layer %v, latest: %v", validatedLayer, latest)
		return
	}
	if msh.maxValidatedLayer < validatedLayer {
		msh.maxValidatedLayer = validatedLayer
	}
	if validatedLayer > latest+1 {
		log.Info("early layer result was received for layer %v, max validated so far %v latest %v", validatedLayer, msh.maxValidatedLayer, latest)
		msh.nextValidLayers[validatedLayer] = layer
		return
	}
	msh.applyState(layer)
	for i := validatedLayer + 1; i <= msh.maxValidatedLayer; i++ {
		nxtLayer, has := msh.nextValidLayers[i]
		if !has {
			break
		}
		msh.applyState(nxtLayer)
		delete(msh.nextValidLayers, i)
	}
}

func (msh *Mesh) setLatestLayerInState(lyr types.LayerID) {
	// update validated layer only after applying transactions since loading of state depends on processedLayer param.
	msh.pMutex.Lock()
	if err := msh.general.Put(VERIFIED, lyr.Bytes()); err != nil {
		msh.Panic("could not persist validated layer index %d", lyr)
	}
	msh.latestLayerInState = lyr
	msh.pMutex.Unlock()
}

func (msh *Mesh) logStateRoot(layerID types.LayerID) {
	msh.Event().Info("end of layer state root", layerID,
		log.String("state_root", util.Bytes2Hex(msh.txProcessor.GetStateRoot().Bytes())),
	)
}

func (msh *Mesh) setLayerHash(layer *types.Layer) {
	validBlocks, _ := msh.BlocksByValidity(layer.Blocks())
	msh.layerHash = types.CalcBlocksHash32(types.BlockIDs(validBlocks), msh.layerHash).Bytes()

	msh.Event().Info("new layer hash", layer.Index(),
		log.String("layer_hash", util.Bytes2Hex(msh.layerHash)))
}

func (msh *Mesh) persistLayerHash() {
	if err := msh.general.Put(constLAYERHASH, msh.layerHash); err != nil {
		msh.With().Error("failed to persist layer hash", log.Err(err), msh.ProcessedLayer(),
			log.String("layer_hash", util.Bytes2Hex(msh.layerHash)))
	}
}

func (msh *Mesh) extractUniqueOrderedTransactions(l *types.Layer) (validBlockTxs []*types.Transaction) {
	validBlocks := l.Blocks()

	// Deterministically sort valid blocks
	types.SortBlocks(validBlocks)

	// Initialize a Mersenne Twister seeded with layerHash
	blockHash := types.CalcBlockHash32Presorted(types.BlockIDs(validBlocks), nil)
	mt := mt19937.New()
	mt.SeedFromSlice(toUint64Slice(blockHash.Bytes()))
	rng := rand.New(mt)

	// Perform a Fisher-Yates shuffle on the blocks
	rng.Shuffle(len(validBlocks), func(i, j int) {
		validBlocks[i], validBlocks[j] = validBlocks[j], validBlocks[i]
	})

	// Get and return unique transactions
	seenTxIds := make(map[types.TransactionID]struct{})
	return msh.getTxs(uniqueTxIds(validBlocks, seenTxIds), l.Index())
}

func toUint64Slice(b []byte) []uint64 {
	l := len(b)
	var s []uint64
	for i := 0; i < l; i += 8 {
		s = append(s, binary.LittleEndian.Uint64(b[i:util.Min(l, i+8)]))
	}
	return s
}

func uniqueTxIds(blocks []*types.Block, seenTxIds map[types.TransactionID]struct{}) []types.TransactionID {
	var txIds []types.TransactionID
	for _, b := range blocks {
		for _, id := range b.TxIDs {
			if _, found := seenTxIds[id]; found {
				continue
			}
			txIds = append(txIds, id)
			seenTxIds[id] = struct{}{}
		}
	}
	return txIds
}

func (msh *Mesh) getTxs(txIds []types.TransactionID, l types.LayerID) []*types.Transaction {
	txs, missing := msh.GetTransactions(txIds)
	if len(missing) != 0 {
		msh.Panic("could not find transactions %v from layer %v", missing, l)
	}
	return txs
}

func (msh *Mesh) pushTransactions(l *types.Layer) {
	validBlockTxs := msh.extractUniqueOrderedTransactions(l)
	numFailedTxs, err := msh.ApplyTransactions(l.Index(), validBlockTxs)
	if err != nil {
		msh.With().Error("failed to apply transactions",
			l.Index(), log.Int("num_failed_txs", numFailedTxs), log.Err(err))
		// TODO: We want to panic here once we have a way to "remember" that we didn't apply these txs
		//  e.g. persist the last layer transactions were applied from and use that instead of `oldBase`
	}
	msh.removeFromUnappliedTxs(validBlockTxs)
	msh.With().Info("applied transactions",
		log.Int("valid_block_txs", len(validBlockTxs)),
		l.Index(),
		log.Int("num_failed_txs", numFailedTxs),
	)
}

// GetProcessedLayer returns a layer only if it has already been processed
func (msh *Mesh) GetProcessedLayer(i types.LayerID) (*types.Layer, error) {
	msh.lMutex.RLock()
	if i > msh.ProcessedLayer() {
		msh.lMutex.RUnlock()
		msh.Debug("failed to get layer  ", i, " layer not verified yet")
		return nil, errors.New("layer not verified yet")
	}
	msh.lMutex.RUnlock()
	return msh.GetLayer(i)
}

// AddBlock adds a block to the database ignoring the block txs/atxs
// ***USED ONLY FOR TESTS***
func (msh *Mesh) AddBlock(blk *types.Block) error {
	msh.Debug("add block %d", blk.ID())
	if err := msh.DB.AddBlock(blk); err != nil {
		msh.Warning("failed to add block %v  %v", blk.ID(), err)
		return err
	}
	msh.SetLatestLayer(blk.Layer())
	// new block add to orphans
	msh.handleOrphanBlocks(blk)

	// invalidate txs and atxs from pool
	msh.invalidateFromPools(&blk.MiniBlock)
	return nil
}

// SetZeroBlockLayer tags lyr as a layer without blocks
func (msh *Mesh) SetZeroBlockLayer(lyr types.LayerID) error {

	// check database for layer
	_, err := msh.GetLayer(lyr)

	if err == nil {
		// layer exists
		msh.Info("layer has blocks, dont set layer to 0 ")
		return fmt.Errorf("layer exists")
	}

	if err != database.ErrNotFound {
		// database error
		return fmt.Errorf("could not fetch layer from database %s", err)
	}

	msh.SetLatestLayer(lyr)
	lm := msh.getLayerMutex(lyr)
	defer msh.endLayerWorker(lyr)
	lm.m.Lock()
	defer lm.m.Unlock()
	// layer doesnt exist, need to insert new layer
	return msh.AddZeroBlockLayer(lyr)
}

// AddBlockWithTxs adds a block to the database
// blk - the block to add
// txs - block txs that we dont have in our tx database yet
// atxs - block atxs that we dont have in our atx database yet
func (msh *Mesh) AddBlockWithTxs(blk *types.Block, txs []*types.Transaction, atxs []*types.ActivationTx) error {
	msh.With().Debug("adding block", blk.Fields()...)

	// Store transactions (doesn't have to be rolled back if other writes fail)
	if len(txs) > 0 {
		if err := msh.writeTransactions(blk.LayerIndex, txs); err != nil {
			return fmt.Errorf("could not write transactions of block %v database: %v", blk.ID(), err)
		}

		if err := msh.addToUnappliedTxs(txs, blk.LayerIndex); err != nil {
			return fmt.Errorf("failed to add to unappliedTxs: %v", err)
		}
	}

	// Store block (delete if storing ATXs fails)
<<<<<<< HEAD
	err := msh.DB.AddBlock(blk)
	if err != nil && err == ErrAlreadyExist {
		return nil
	}

	if err != nil {
		msh.With().Error("failed to add block", log.BlockID(blk.ID().String()), log.Err(err))
=======
	if err := msh.DB.AddBlock(blk); err != nil && err != ErrAlreadyExist {
		msh.With().Error("failed to add block", blk.ID(), log.Err(err))
>>>>>>> 2f831f3a
		return err
	}

	// Store ATXs (atomically, delete the block on failure)
	if err := msh.AtxDB.ProcessAtxs(atxs); err != nil {
		// Roll back adding the block (delete it)
		if err := msh.blocks.Delete(blk.ID().Bytes()); err != nil {
			msh.With().Warning("failed to roll back adding a block", log.Err(err), blk.ID())
		}
		return fmt.Errorf("failed to process ATXs: %v", err)
	}

	msh.SetLatestLayer(blk.Layer())
	// new block add to orphans
	msh.handleOrphanBlocks(blk)

	// invalidate txs and atxs from pool
	msh.invalidateFromPools(&blk.MiniBlock)

	events.Publish(events.NewBlock{ID: blk.ID().String(), Atx: blk.ATXID.ShortString(), Layer: uint64(blk.LayerIndex)})
	msh.With().Info("added block to database", blk.Fields()...)
	return nil
}

func (msh *Mesh) invalidateFromPools(blk *types.MiniBlock) {
	for _, id := range blk.TxIDs {
		msh.txInvalidator.Invalidate(id)
	}
	msh.atxInvalidator.Invalidate(blk.ATXID)
	if blk.ActiveSet == nil {
		return
	}
	for _, id := range *blk.ActiveSet {
		msh.atxInvalidator.Invalidate(id)
	}
}

// todo better thread safety
func (msh *Mesh) handleOrphanBlocks(blk *types.Block) {
	msh.orphMutex.Lock()
	defer msh.orphMutex.Unlock()
	if _, ok := msh.orphanBlocks[blk.Layer()]; !ok {
		msh.orphanBlocks[blk.Layer()] = make(map[types.BlockID]struct{})
	}
	msh.orphanBlocks[blk.Layer()][blk.ID()] = struct{}{}
	msh.Debug("Added block %s to orphans", blk.ID())
	for _, b := range blk.ViewEdges {
		for layerID, layermap := range msh.orphanBlocks {
			if _, has := layermap[b]; has {
				msh.Log.Debug("delete block ", b, "from orphans")
				delete(layermap, b)
				if len(layermap) == 0 {
					delete(msh.orphanBlocks, layerID)
				}
				break
			}
		}
	}
}

// GetOrphanBlocksBefore returns all known orphan blocks with layerID < l
func (msh *Mesh) GetOrphanBlocksBefore(l types.LayerID) ([]types.BlockID, error) {
	msh.orphMutex.RLock()
	defer msh.orphMutex.RUnlock()
	ids := map[types.BlockID]struct{}{}
	for key, val := range msh.orphanBlocks {
		if key < l {
			for bid := range val {
				ids[bid] = struct{}{}
			}
		}
	}

	blocks, err := msh.LayerBlockIds(l - 1)
	if err != nil {
		return nil, fmt.Errorf("failed getting latest layer %v err %v", l-1, err)
	}

	// add last layer blocks
	for _, b := range blocks {
		ids[b] = struct{}{}
	}

	idArr := make([]types.BlockID, 0, len(ids))
	for i := range ids {
		idArr = append(idArr, i)
	}

	idArr = types.SortBlockIDs(idArr)

	msh.Info("orphans for layer %d are %v", l, idArr)
	return idArr, nil
}

func (msh *Mesh) accumulateRewards(l *types.Layer, params Config) {
	ids := make([]types.Address, 0, len(l.Blocks()))
	for _, bl := range l.Blocks() {
		if bl.ATXID == *types.EmptyATXID {
			msh.With().Info("skipping reward distribution for block with no ATX", bl.LayerIndex, bl.ID())
			continue
		}
		atx, err := msh.AtxDB.GetAtxHeader(bl.ATXID)
		if err != nil {
			msh.With().Warning("Atx from block not found in db", log.Err(err), bl.ID(), bl.ATXID)
			continue
		}
		ids = append(ids, atx.Coinbase)

	}

	if len(ids) == 0 {
		msh.With().Info("no valid blocks for layer ", l.Index())
		return
	}

	// aggregate all blocks' rewards
	txs := msh.extractUniqueOrderedTransactions(l)

	totalReward := &big.Int{}
	for _, tx := range txs {
		totalReward.Add(totalReward, new(big.Int).SetUint64(tx.Fee))
	}

	layerReward := calculateLayerReward(l.Index(), params)
	totalReward.Add(totalReward, layerReward)

	numBlocks := big.NewInt(int64(len(ids)))

	blockTotalReward, blockTotalRewardMod := calculateActualRewards(l.Index(), totalReward, numBlocks)
	msh.ApplyRewards(l.Index(), ids, blockTotalReward)

	blockLayerReward, blockLayerRewardMod := calculateActualRewards(l.Index(), layerReward, numBlocks)
	log.With().Info("Reward calculated",
		l.Index(),
		log.Uint64("num_blocks", numBlocks.Uint64()),
		log.Uint64("total_reward", totalReward.Uint64()),
		log.Uint64("layer_reward", layerReward.Uint64()),
		log.Uint64("block_total_reward", blockTotalReward.Uint64()),
		log.Uint64("block_layer_reward", blockLayerReward.Uint64()),
		log.Uint64("total_reward_remainder", blockTotalRewardMod.Uint64()),
		log.Uint64("layer_reward_remainder", blockLayerRewardMod.Uint64()),
	)
	err := msh.writeTransactionRewards(l.Index(), ids, blockTotalReward, blockLayerReward)
	if err != nil {
		msh.Error("cannot write reward to db")
	}
	// todo: should miner id be sorted in a deterministic order prior to applying rewards?

}

// GenesisBlock is a is the first static block that xists at the beginning of each network. it exist one layer before actual blocks could be created
func GenesisBlock() *types.Block {
	return types.NewExistingBlock(types.GetEffectiveGenesis(), []byte("genesis"))
}

// GenesisLayer generates layer 0 should be removed after the genesis flow is implemented
func GenesisLayer() *types.Layer {
	l := types.NewLayer(types.GetEffectiveGenesis())
	l.AddBlock(GenesisBlock())
	return l
}

// GetATXs uses GetFullAtx to return a list of atxs corresponding to atxIds requested
func (msh *Mesh) GetATXs(atxIds []types.ATXID) (map[types.ATXID]*types.ActivationTx, []types.ATXID) {
	var mIds []types.ATXID
	atxs := make(map[types.ATXID]*types.ActivationTx, len(atxIds))
	for _, id := range atxIds {
		t, err := msh.GetFullAtx(id)
		if err != nil {
			msh.Warning("could not get atx %v  from database, %v", id.ShortString(), err)
			mIds = append(mIds, id)
		} else {
			atxs[t.ID()] = t
		}
	}
	return atxs, mIds
}

// NewSignedTx is used in TESTS ONLY to generate signed txs
func NewSignedTx(nonce uint64, rec types.Address, amount, gas, fee uint64, signer *signing.EdSigner) (*types.Transaction, error) {
	inner := types.InnerTransaction{
		AccountNonce: nonce,
		Recipient:    rec,
		Amount:       amount,
		GasLimit:     gas,
		Fee:          fee,
	}

	buf, err := types.InterfaceToBytes(&inner)
	if err != nil {
		return nil, err
	}

	sst := &types.Transaction{
		InnerTransaction: inner,
		Signature:        [64]byte{},
	}

	copy(sst.Signature[:], signer.Sign(buf))
	addr := types.Address{}
	addr.SetBytes(signer.PublicKey().Bytes())
	sst.SetOrigin(addr)

	return sst, nil
}<|MERGE_RESOLUTION|>--- conflicted
+++ resolved
@@ -558,18 +558,13 @@
 	}
 
 	// Store block (delete if storing ATXs fails)
-<<<<<<< HEAD
 	err := msh.DB.AddBlock(blk)
 	if err != nil && err == ErrAlreadyExist {
 		return nil
 	}
 
 	if err != nil {
-		msh.With().Error("failed to add block", log.BlockID(blk.ID().String()), log.Err(err))
-=======
-	if err := msh.DB.AddBlock(blk); err != nil && err != ErrAlreadyExist {
 		msh.With().Error("failed to add block", blk.ID(), log.Err(err))
->>>>>>> 2f831f3a
 		return err
 	}
 
