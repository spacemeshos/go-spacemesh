package mesh

import (
	"fmt"
	"github.com/golang-collections/go-datastructures/bitarray"
	"github.com/spacemeshos/go-spacemesh/log"
)

type LayerQueue chan *Layer
type NewIdQueue chan uint32

type BlockPosition struct {
	visibility bitarray.BitArray
	layer      uint32
}

type Algorithm struct {
	block2Id          map[BlockID]uint32
	allBlocks         map[BlockID]*Block
	layerQueue        LayerQueue
	idQueue           NewIdQueue
	posVotes          []bitarray.BitArray
	visibilityMap     [20000]BlockPosition
	layers            map[uint32]*Layer
	layerSize         uint32
	cachedLayers      uint32
	remainingBlockIds uint32
	totalBlocks       uint32
}

<<<<<<< HEAD
const (
	BlocksPerLayer = 200
)

func NewAlgorithm(layerSize uint32, cachedLayers uint32) Algorithm{
	totBlocks := layerSize*cachedLayers
	trtl := Algorithm{
		block2Id:          make(map[BlockID]uint32),
		allBlocks:         make(map[BlockID]*Block),
		layerQueue:        make(LayerQueue, cachedLayers +1),
		idQueue:           make(NewIdQueue,layerSize),
=======
func NewAlgorithm(layerSize uint32, cachedLayers uint32) Algorithm {
	totBlocks := layerSize * cachedLayers
	trtl := Algorithm{
		block2Id:          make(map[BlockID]uint32),
		allBlocks:         make(map[BlockID]*Block),
		layerQueue:        make(LayerQueue, cachedLayers+1),
		idQueue:           make(NewIdQueue, layerSize),
>>>>>>> 773b3301
		remainingBlockIds: totBlocks,
		totalBlocks:       totBlocks,
		posVotes:          make([]bitarray.BitArray, totBlocks),
		//visibilityMap:     make([20000]BlockPosition),
		layers:       make(map[uint32]*Layer),
		layerSize:    layerSize,
		cachedLayers: cachedLayers,
	}
	return trtl
}

func (alg *Algorithm) GlobalVotingAvg() uint64 {
	return 100
}

func (alg *Algorithm) LayerVotingAvg() uint64 {
	return 30
}

func (alg *Algorithm) IsTortoiseValid(originBlock *Block, targetBlock BlockID, targetBlockIdx uint64, visibleBlocks bitarray.BitArray) bool {
	voteFor, voteAgainst := alg.countTotalVotesForBlock(targetBlockIdx, visibleBlocks)

	if voteFor > alg.GlobalVotingAvg() {
		return true
	}
	if voteAgainst > alg.GlobalVotingAvg() {
		return false
	}

	voteFor, voteAgainst = alg.CountVotesInLastLayer(alg.allBlocks[targetBlock]) //??

	if voteFor > alg.LayerVotingAvg() {
		return true
	}
	if voteAgainst > alg.LayerVotingAvg() {
		return false
	}

	return originBlock.coin
}

func (alg *Algorithm) getLayerById(layerId uint32) (*Layer, error) {
	if _, ok := alg.layers[layerId]; !ok {
		return nil, fmt.Errorf("layer id not found %v", layerId)
	}
	return alg.layers[layerId], nil
}

func (alg *Algorithm) CountVotesInLastLayer(block *Block) (uint64, uint64) {
	return block.conVotes, block.proVotes
}

func (alg *Algorithm) createBlockVotingMap(origin *Block) (*bitarray.BitArray, *bitarray.BitArray) {
	blockMap := bitarray.NewBitArray(uint64(alg.totalBlocks))
	visibilityMap := bitarray.NewBitArray(uint64(alg.totalBlocks))
	// Count direct voters
	for blockId, vote := range origin.blockVotes { //todo: check for double votes
		//todo: assert that block exists
		targetBlockId := uint64(alg.block2Id[blockId])
		block := alg.allBlocks[blockId]
		visibilityMap.SetBit(targetBlockId)
		targetPosition := alg.visibilityMap[targetBlockId]
		visibilityMap = visibilityMap.Or(targetPosition.visibility)
		if vote {
			blockMap.SetBit(targetBlockId)
			block.proVotes++
		} else {
			block.conVotes++
		}
	}
	count := 0
	ln := len(origin.blockVotes)
	// Go over all other blocks that exist and calculate the origin blocks votes for them
	for blockId, targetBlockIdx := range alg.block2Id {
		if count < ln {
			if _, ok := origin.blockVotes[blockId]; ok {
				count++
				continue
			}
		}
		val, err := visibilityMap.GetBit(uint64(targetBlockIdx))
		if err != nil {
			return &blockMap, &visibilityMap //todo: put error
		}
		if val {
			if alg.IsTortoiseValid(origin, blockId, uint64(targetBlockIdx), visibilityMap) {
				blockMap.SetBit(uint64(targetBlockIdx))
			}
		}
	}
	return &blockMap, &visibilityMap
}

func (alg *Algorithm) countTotalVotesForBlock(targetIdx uint64, visibleBlocks bitarray.BitArray) (uint64, uint64) {
	var posVotes, conVotes uint64 = 0, 0
	targetLayer := alg.visibilityMap[targetIdx].layer
	ln := len(alg.block2Id)
	for blockIdx := 0; blockIdx < ln; blockIdx++ { // possible bug what if there is an id > len(alg.block2id)
		//if this block sees our
		//if alg.allBlocks[targetID].index
		blockPosition := &alg.visibilityMap[blockIdx]
		if blockPosition.layer <= targetLayer {
			continue
		}
		if val, err := visibleBlocks.GetBit(uint64(blockIdx)); val { //if this block is visible from our target
			if val, err = blockPosition.visibility.GetBit(targetIdx); err == nil && val {
				if set, _ := alg.posVotes[blockIdx].GetBit(targetIdx); set {
					posVotes++
				} else {
					conVotes++
				}
			}
		}

	}
	return posVotes, conVotes
}

func (alg *Algorithm) zeroBitColumn(idx uint64) {
	for row, bitvec := range alg.posVotes {
		bitvec.ClearBit(idx)
		alg.visibilityMap[row].visibility.ClearBit(idx)
	}
}

<<<<<<< HEAD
func (alg *Algorithm) recycleLayer(l *Layer){
	for _, block := range l.Blocks{
=======
func (alg *Algorithm) recycleLayer(l *Layer) {
	for _, block := range l.blocks {
>>>>>>> 773b3301
		id := alg.block2Id[block.id]
		alg.idQueue <- alg.block2Id[block.id]
		delete(alg.block2Id, block.id)
		delete(alg.allBlocks, block.id)
		alg.zeroBitColumn(uint64(id))
	}
	delete(alg.layers, l.index)
}

func (alg *Algorithm) assignIdForBlock(blk *Block) uint32 {
	//todo: should this section be protected by a mutex?
	alg.allBlocks[blk.id] = blk
	if len(alg.idQueue) > 0 {
		id := <-alg.idQueue
		alg.block2Id[blk.id] = id
		return id
	}
	if alg.remainingBlockIds > 0 {
		newId := alg.totalBlocks - alg.remainingBlockIds
		alg.block2Id[blk.id] = newId
		alg.remainingBlockIds--

		return newId
	} else {
		log.Error("Cannot find id for block, something went wrong")
		panic("Cannot find id for block, something went wrong")
		return 0
	}

}

func (alg *Algorithm) HandleIncomingLayer(l *Layer) {
	log.Info("received layer id %v total blocks: %v =====", l.index, len(alg.allBlocks))
	//todo: thread safety
	alg.layers[l.index] = l
	alg.layerQueue <- l
	if len(alg.layerQueue) >= int(alg.cachedLayers) {
		layer := <-alg.layerQueue
		alg.recycleLayer(layer)
	}
<<<<<<< HEAD
	for _, originBlock := range l.Blocks{
=======
	for _, originBlock := range l.blocks {
>>>>>>> 773b3301
		//todo: what to do if block is invalid?
		if originBlock.IsSyntacticallyValid() {
			votesBM, visibleBM := alg.createBlockVotingMap(originBlock)

			blockId := alg.assignIdForBlock(originBlock)
			alg.posVotes[blockId] = *votesBM
			alg.visibilityMap[blockId] = BlockPosition{*visibleBM, originBlock.layerIndex}
		}

	}
}

func (block *Block) IsContextuallyValid() bool {
	return true
}

func (block *Block) IsSyntacticallyValid() bool {
	return true
}<|MERGE_RESOLUTION|>--- conflicted
+++ resolved
@@ -28,19 +28,6 @@
 	totalBlocks       uint32
 }
 
-<<<<<<< HEAD
-const (
-	BlocksPerLayer = 200
-)
-
-func NewAlgorithm(layerSize uint32, cachedLayers uint32) Algorithm{
-	totBlocks := layerSize*cachedLayers
-	trtl := Algorithm{
-		block2Id:          make(map[BlockID]uint32),
-		allBlocks:         make(map[BlockID]*Block),
-		layerQueue:        make(LayerQueue, cachedLayers +1),
-		idQueue:           make(NewIdQueue,layerSize),
-=======
 func NewAlgorithm(layerSize uint32, cachedLayers uint32) Algorithm {
 	totBlocks := layerSize * cachedLayers
 	trtl := Algorithm{
@@ -48,7 +35,6 @@
 		allBlocks:         make(map[BlockID]*Block),
 		layerQueue:        make(LayerQueue, cachedLayers+1),
 		idQueue:           make(NewIdQueue, layerSize),
->>>>>>> 773b3301
 		remainingBlockIds: totBlocks,
 		totalBlocks:       totBlocks,
 		posVotes:          make([]bitarray.BitArray, totBlocks),
@@ -174,13 +160,8 @@
 	}
 }
 
-<<<<<<< HEAD
-func (alg *Algorithm) recycleLayer(l *Layer){
-	for _, block := range l.Blocks{
-=======
 func (alg *Algorithm) recycleLayer(l *Layer) {
 	for _, block := range l.blocks {
->>>>>>> 773b3301
 		id := alg.block2Id[block.id]
 		alg.idQueue <- alg.block2Id[block.id]
 		delete(alg.block2Id, block.id)
@@ -221,11 +202,7 @@
 		layer := <-alg.layerQueue
 		alg.recycleLayer(layer)
 	}
-<<<<<<< HEAD
-	for _, originBlock := range l.Blocks{
-=======
 	for _, originBlock := range l.blocks {
->>>>>>> 773b3301
 		//todo: what to do if block is invalid?
 		if originBlock.IsSyntacticallyValid() {
 			votesBM, visibleBM := alg.createBlockVotingMap(originBlock)
