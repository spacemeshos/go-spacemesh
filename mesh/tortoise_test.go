package mesh

import (
	"github.com/spacemeshos/go-spacemesh/crypto"
	"github.com/spacemeshos/go-spacemesh/log"
	"testing"
	"time"
)

func TestAlgorithm_Sanity(t *testing.T) {
	layerSize := 50
	cachedLayers := 100

	alg := NewAlgorithm(uint32(layerSize), uint32(cachedLayers))
	l := createGenesisLayer()
	alg.HandleIncomingLayer(l)
	for i := 0; i < 11-1; i++ {
		lyr := createFullPointingLayer(l, layerSize)
		start := time.Now()
		alg.HandleIncomingLayer(lyr)
		log.Info("Time to process layer: %v ", time.Since(start))
		l = lyr
	}
}

func createGenesisLayer() *Layer {
	log.Info("Creating genesis")
	ts := time.Now()
	coin := false
	data := []byte("genesis")

	bl := NewBlock(coin, data, ts)
	l := NewLayer()

	l.AddBlock(bl)

	return l
}

func createFullPointingLayer(prev *Layer, blocksInLayer int) *Layer {
	ts := time.Now()
	coin := false
	// just some random data
	data := []byte(crypto.UUIDString())
	l := NewLayer()
	for i := 0; i < blocksInLayer; i++ {
		bl := NewBlock(coin, data, ts)

<<<<<<< HEAD
		for _, pervBloc := range prev.Blocks{
=======
		for _, pervBloc := range prev.blocks {
>>>>>>> 773b3301
			bl.blockVotes[pervBloc.id] = true
		}
		l.AddBlock(bl)
	}
	log.Info("Created layer id %v", l.index)
	return l
}<|MERGE_RESOLUTION|>--- conflicted
+++ resolved
@@ -1,21 +1,21 @@
 package mesh
 
 import (
+	"testing"
+	"time"
 	"github.com/spacemeshos/go-spacemesh/crypto"
 	"github.com/spacemeshos/go-spacemesh/log"
-	"testing"
-	"time"
 )
 
 func TestAlgorithm_Sanity(t *testing.T) {
 	layerSize := 50
 	cachedLayers := 100
 
-	alg := NewAlgorithm(uint32(layerSize), uint32(cachedLayers))
+	alg := NewAlgorithm(uint32(layerSize),uint32(cachedLayers))
 	l := createGenesisLayer()
 	alg.HandleIncomingLayer(l)
-	for i := 0; i < 11-1; i++ {
-		lyr := createFullPointingLayer(l, layerSize)
+	for i:=0; i<11 -1; i++ {
+		lyr := createFullPointingLayer(l,layerSize)
 		start := time.Now()
 		alg.HandleIncomingLayer(lyr)
 		log.Info("Time to process layer: %v ", time.Since(start))
@@ -23,13 +23,13 @@
 	}
 }
 
-func createGenesisLayer() *Layer {
+func createGenesisLayer() *Layer{
 	log.Info("Creating genesis")
 	ts := time.Now()
 	coin := false
 	data := []byte("genesis")
 
-	bl := NewBlock(coin, data, ts)
+	bl := NewBlock(coin,data,ts)
 	l := NewLayer()
 
 	l.AddBlock(bl)
@@ -37,24 +37,21 @@
 	return l
 }
 
-func createFullPointingLayer(prev *Layer, blocksInLayer int) *Layer {
+
+func createFullPointingLayer(prev *Layer, blocksInLayer int) *Layer{
 	ts := time.Now()
 	coin := false
 	// just some random data
 	data := []byte(crypto.UUIDString())
 	l := NewLayer()
-	for i := 0; i < blocksInLayer; i++ {
-		bl := NewBlock(coin, data, ts)
+	for i := 0; i< blocksInLayer; i++ {
+		bl := NewBlock(coin,data,ts)
 
-<<<<<<< HEAD
-		for _, pervBloc := range prev.Blocks{
-=======
 		for _, pervBloc := range prev.blocks {
->>>>>>> 773b3301
 			bl.blockVotes[pervBloc.id] = true
 		}
 		l.AddBlock(bl)
 	}
-	log.Info("Created layer id %v", l.index)
+	log.Info("Created layer id %v", l.layerNum)
 	return l
 }