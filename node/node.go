--- conflicted
+++ resolved
@@ -909,12 +909,7 @@
 		app.localDB,
 		poetDb,
 		app.grpcPostService,
-<<<<<<< HEAD
-		app.Config.PoETServers,
-=======
 		app.Config.PoetServers,
-		app.Config.SMESHING.Opts.DataDir,
->>>>>>> 2e7d09e5
 		app.addLogger(NipostBuilderLogger, lg).Zap(),
 		app.edSgn,
 		app.Config.POET,
@@ -1622,8 +1617,8 @@
 		datastore.WithConfig(app.Config.Cache),
 		datastore.WithConsensusCache(data),
 	)
-	clients := make([]localsql.PoetClient, len(app.Config.PoETServers))
-	for i, server := range app.Config.PoETServers {
+	clients := make([]localsql.PoetClient, len(app.Config.PoetServers))
+	for i, server := range app.Config.PoetServers {
 		clients[i], err = activation.NewHTTPPoetClient(server, app.Config.POET)
 		if err != nil {
 			return fmt.Errorf("failed to create poet client: %w", err)
