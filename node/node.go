--- conflicted
+++ resolved
@@ -937,8 +937,10 @@
 		return fmt.Errorf("init post service: %w", err)
 	}
 
-<<<<<<< HEAD
-	app.grpcPostService = grpcserver.NewPostService(app.addLogger(PostServiceLogger, lg).Zap())
+	grpcPostService, err := app.grpcService(grpcserver.Post, lg)
+	if err != nil {
+		return fmt.Errorf("init post grpc service: %w", err)
+	}
 
 	poetClients := make([]activation.PoetClient, 0, len(app.Config.PoetServers))
 	for _, poet := range app.Config.PoetServers {
@@ -956,18 +958,7 @@
 	nipostBuilder, err := activation.NewNIPostBuilder(
 		app.localDB,
 		poetDb,
-		app.grpcPostService,
-=======
-	grpcPostService, err := app.grpcService(grpcserver.Post, lg)
-	if err != nil {
-		return fmt.Errorf("init post grpc service: %w", err)
-	}
-	nipostBuilder, err := activation.NewNIPostBuilder(
-		app.localDB,
-		poetDb,
 		grpcPostService.(*grpcserver.PostService),
-		app.Config.PoetServers,
->>>>>>> 5b27845b
 		app.addLogger(NipostBuilderLogger, lg).Zap(),
 		app.edSgn,
 		app.Config.POET,
