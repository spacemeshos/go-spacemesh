// Package node contains the main executable for go-spacemesh node
package node

import (
	"bytes"
	"context"
	"encoding/hex"
	"errors"
	"fmt"
	"net"
	"net/http"
	"net/url"
	"os"
	"os/signal"
	"path/filepath"
	"runtime"
	"sort"
	"syscall"
	"time"

	"github.com/gofrs/flock"
	pyroscope "github.com/grafana/pyroscope-go"
	grpc_logsettable "github.com/grpc-ecosystem/go-grpc-middleware/logging/settable"
	grpczap "github.com/grpc-ecosystem/go-grpc-middleware/logging/zap"
	"github.com/mitchellh/mapstructure"
	"github.com/spacemeshos/poet/server"
	"github.com/spacemeshos/post/verifying"
	"github.com/spf13/afero"
	"github.com/spf13/cobra"
	"github.com/spf13/viper"
	"go.uber.org/zap"
	"go.uber.org/zap/zapcore"
	"golang.org/x/exp/maps"
	"golang.org/x/sync/errgroup"

	"github.com/spacemeshos/go-spacemesh/activation"
	"github.com/spacemeshos/go-spacemesh/api/grpcserver"
	"github.com/spacemeshos/go-spacemesh/atxsdata"
	"github.com/spacemeshos/go-spacemesh/beacon"
	"github.com/spacemeshos/go-spacemesh/blocks"
	"github.com/spacemeshos/go-spacemesh/bootstrap"
	"github.com/spacemeshos/go-spacemesh/checkpoint"
	"github.com/spacemeshos/go-spacemesh/cmd"
	"github.com/spacemeshos/go-spacemesh/codec"
	"github.com/spacemeshos/go-spacemesh/common/types"
	"github.com/spacemeshos/go-spacemesh/config"
	"github.com/spacemeshos/go-spacemesh/config/presets"
	"github.com/spacemeshos/go-spacemesh/datastore"
	"github.com/spacemeshos/go-spacemesh/events"
	"github.com/spacemeshos/go-spacemesh/fetch"
	vm "github.com/spacemeshos/go-spacemesh/genvm"
	"github.com/spacemeshos/go-spacemesh/hare/eligibility"
	"github.com/spacemeshos/go-spacemesh/hare3"
	"github.com/spacemeshos/go-spacemesh/hare3/compat"
	"github.com/spacemeshos/go-spacemesh/hash"
	"github.com/spacemeshos/go-spacemesh/layerpatrol"
	"github.com/spacemeshos/go-spacemesh/log"
	"github.com/spacemeshos/go-spacemesh/malfeasance"
	"github.com/spacemeshos/go-spacemesh/mesh"
	"github.com/spacemeshos/go-spacemesh/metrics"
	"github.com/spacemeshos/go-spacemesh/metrics/public"
	"github.com/spacemeshos/go-spacemesh/miner"
	"github.com/spacemeshos/go-spacemesh/node/mapstructureutil"
	"github.com/spacemeshos/go-spacemesh/p2p"
	"github.com/spacemeshos/go-spacemesh/p2p/handshake"
	"github.com/spacemeshos/go-spacemesh/p2p/pubsub"
	"github.com/spacemeshos/go-spacemesh/proposals"
	"github.com/spacemeshos/go-spacemesh/prune"
	"github.com/spacemeshos/go-spacemesh/signing"
	"github.com/spacemeshos/go-spacemesh/sql"
	"github.com/spacemeshos/go-spacemesh/sql/activesets"
	"github.com/spacemeshos/go-spacemesh/sql/layers"
	"github.com/spacemeshos/go-spacemesh/sql/localsql"
	dbmetrics "github.com/spacemeshos/go-spacemesh/sql/metrics"
	"github.com/spacemeshos/go-spacemesh/syncer"
	"github.com/spacemeshos/go-spacemesh/syncer/atxsync"
	"github.com/spacemeshos/go-spacemesh/syncer/blockssync"
	"github.com/spacemeshos/go-spacemesh/system"
	"github.com/spacemeshos/go-spacemesh/timesync"
	timeCfg "github.com/spacemeshos/go-spacemesh/timesync/config"
	"github.com/spacemeshos/go-spacemesh/timesync/peersync"
	"github.com/spacemeshos/go-spacemesh/tortoise"
	"github.com/spacemeshos/go-spacemesh/txs"
)

const (
	edKeyFileName   = "key.bin"
	genesisFileName = "genesis.json"
	dbFile          = "state.sql"
	localDbFile     = "node_state.sql"
)

// Logger names.
const (
	ClockLogger            = "clock"
	P2PLogger              = "p2p"
	PostLogger             = "post"
	PostServiceLogger      = "postService"
	StateDbLogger          = "stateDb"
	BeaconLogger           = "beacon"
	CachedDBLogger         = "cachedDB"
	PoetDbLogger           = "poetDb"
	TrtlLogger             = "trtl"
	ATXHandlerLogger       = "atxHandler"
	ATXBuilderLogger       = "atxBuilder"
	MeshLogger             = "mesh"
	SyncLogger             = "sync"
	HareOracleLogger       = "hareOracle"
	HareLogger             = "hare"
	BlockCertLogger        = "blockCert"
	BlockGenLogger         = "blockGenerator"
	BlockHandlerLogger     = "blockHandler"
	TxHandlerLogger        = "txHandler"
	ProposalBuilderLogger  = "proposalBuilder"
	ProposalListenerLogger = "proposalListener"
	NipostBuilderLogger    = "nipostBuilder"
	NipostValidatorLogger  = "nipostValidator"
	Fetcher                = "fetcher"
	TimeSyncLogger         = "timesync"
	VMLogger               = "vm"
	GRPCLogger             = "grpc"
	ConStateLogger         = "conState"
	ExecutorLogger         = "executor"
	MalfeasanceLogger      = "malfeasance"
	BootstrapLogger        = "bootstrap"
)

func GetCommand() *cobra.Command {
	conf := config.MainnetConfig()
	var configPath *string
	c := &cobra.Command{
		Use:   "node",
		Short: "start node",
		RunE: func(c *cobra.Command, args []string) error {
			preset := conf.Preset // might be set via CLI flag
			if err := loadConfig(&conf, preset, *configPath); err != nil {
				return fmt.Errorf("loading config: %w", err)
			}
			// apply CLI args to config
			if err := c.ParseFlags(args); err != nil {
				return fmt.Errorf("parsing flags: %w", err)
			}

			if conf.LOGGING.Encoder == config.JSONLogEncoder {
				log.JSONLog(true)
			}

			if cmd.NoMainNet && onMainNet(&conf) && !conf.NoMainOverride {
				return errors.New("this is a testnet-only build not intended for mainnet")
			}

			app := New(
				WithConfig(&conf),
				// NOTE(dshulyak) this needs to be max level so that child logger can can be current level or below.
				// otherwise it will fail later when child logger will try to increase level.
				WithLog(log.RegisterHooks(
					log.NewWithLevel("node", zap.NewAtomicLevelAt(zap.DebugLevel)),
					events.EventHook()),
				),
			)

			// os.Interrupt for all systems, especially windows, syscall.SIGTERM is mainly for docker.
			ctx, cancel := signal.NotifyContext(context.Background(), os.Interrupt, syscall.SIGTERM)
			defer cancel()

			types.SetLayersPerEpoch(app.Config.LayersPerEpoch)
			// ensure all data folders exist
			if err := os.MkdirAll(app.Config.DataDir(), 0o700); err != nil {
				return fmt.Errorf("ensure folders exist: %w", err)
			}

			if err := app.Lock(); err != nil {
				return fmt.Errorf("getting exclusive file lock: %w", err)
			}
			defer app.Unlock()

			if err := app.Initialize(); err != nil {
				return fmt.Errorf("initializing app: %w", err)
			}

			/* Create or load miner identity */
			var err error
			if app.edSgn, err = app.LoadOrCreateEdSigner(); err != nil {
				return fmt.Errorf("could not retrieve identity: %w", err)
			}

			app.preserve, err = app.LoadCheckpoint(ctx)
			if err != nil {
				return fmt.Errorf("loading checkpoint: %w", err)
			}

			// This blocks until the context is finished or until an error is produced
			err = app.Start(ctx)
			cleanupCtx, cleanupCancel := context.WithTimeout(
				context.Background(),
				30*time.Second,
			)
			defer cleanupCancel()
			done := make(chan struct{}, 1)
			// FIXME: per https://github.com/spacemeshos/go-spacemesh/issues/3830
			go func() {
				app.Cleanup(cleanupCtx)
				_ = app.eg.Wait()
				close(done)
			}()
			select {
			case <-done:
			case <-cleanupCtx.Done():
				app.log.Error("app failed to clean up in time")
			}
			return err
		},
	}

	configPath = cmd.AddFlags(c.PersistentFlags(), &conf)

	// versionCmd returns the current version of spacemesh.
	versionCmd := cobra.Command{
		Use:   "version",
		Short: "Show version info",
		Run: func(c *cobra.Command, args []string) {
			fmt.Print(cmd.Version)
			if cmd.Commit != "" {
				fmt.Printf("+%s", cmd.Commit)
			}
			fmt.Println()
		},
	}
	c.AddCommand(&versionCmd)

	return c
}

var (
	appLog  log.Log
	grpclog grpc_logsettable.SettableLoggerV2
)

func init() {
	appLog = log.NewNop()
	grpclog = grpc_logsettable.ReplaceGrpcLoggerV2()
}

// loadConfig loads config and preset (if provided) into the provided config.
// It first loads the preset and then overrides it with values from the config file.
func loadConfig(cfg *config.Config, preset, path string) error {
	v := viper.New()
	// read in config from file
	if err := config.LoadConfig(path, v); err != nil {
		return err
	}

	// override default config with preset if provided
	if len(preset) == 0 && v.IsSet("preset") {
		preset = v.GetString("preset")
	}
	if len(preset) > 0 {
		p, err := presets.Get(preset)
		if err != nil {
			return err
		}
		*cfg = p
	}

	// Unmarshall config file into config struct
	hook := mapstructure.ComposeDecodeHookFunc(
		mapstructure.StringToTimeDurationHookFunc(),
		mapstructure.StringToSliceHookFunc(","),
		mapstructureutil.AddressListDecodeFunc(),
		mapstructureutil.BigRatDecodeFunc(),
		mapstructureutil.PostProviderIDDecodeFunc(),
		mapstructureutil.DeprecatedHook(),
		mapstructure.TextUnmarshallerHookFunc(),
	)

	opts := []viper.DecoderConfigOption{
		viper.DecodeHook(hook),
		WithZeroFields(),
		WithIgnoreUntagged(),
	}

	// load config if it was loaded to the viper
<<<<<<< HEAD
	if err := v.Unmarshal(cfg, viper.DecodeHook(hook), withZeroFields(), withErrorUnused()); err != nil {
		return fmt.Errorf("unmarshalling config file with viper: %w", err)
=======
	if err := viper.Unmarshal(&conf, opts...); err != nil {
		return nil, fmt.Errorf("unmarshal config: %w", err)
>>>>>>> 97fe6cf0
	}
	return nil
}

func WithZeroFields() viper.DecoderConfigOption {
	return func(cfg *mapstructure.DecoderConfig) {
		cfg.ZeroFields = true
	}
}

<<<<<<< HEAD
func withErrorUnused() viper.DecoderConfigOption {
	return func(cfg *mapstructure.DecoderConfig) {
		cfg.ErrorUnused = true
=======
func WithIgnoreUntagged() viper.DecoderConfigOption {
	return func(cfg *mapstructure.DecoderConfig) {
		cfg.IgnoreUntaggedFields = true
>>>>>>> 97fe6cf0
	}
}

// Option to modify an App instance.
type Option func(app *App)

// WithLog enables logger for an App.
func WithLog(logger log.Log) Option {
	return func(app *App) {
		app.log = logger
	}
}

// WithConfig overwrites default App config.
func WithConfig(conf *config.Config) Option {
	return func(app *App) {
		app.Config = conf
	}
}

// New creates an instance of the spacemesh app.
func New(opts ...Option) *App {
	defaultConfig := config.DefaultConfig()
	app := &App{
		Config:       &defaultConfig,
		log:          appLog,
		loggers:      make(map[string]*zap.AtomicLevel),
		grpcServices: make(map[grpcserver.Service]grpcserver.ServiceAPI),
		started:      make(chan struct{}),
		eg:           &errgroup.Group{},
	}
	for _, opt := range opts {
		opt(app)
	}
	// TODO(mafa): this is a hack to suppress debugging logs on 0000.defaultLogger
	// to fix this we should get rid of the global logger and pass app.log to all
	// components that need it
	lvl := zap.NewAtomicLevelAt(zap.InfoLevel)
	log.SetupGlobal(app.log.SetLevel(&lvl))

	types.SetNetworkHRP(app.Config.NetworkHRP)
	return app
}

// App is the cli app singleton.
type App struct {
	*cobra.Command
	fileLock          *flock.Flock
	edSgn             *signing.EdSigner
	Config            *config.Config
	db                *sql.Database
	cachedDB          *datastore.CachedDB
	dbMetrics         *dbmetrics.DBMetricsCollector
	localDB           *localsql.Database
	grpcPublicServer  *grpcserver.Server
	grpcPrivateServer *grpcserver.Server
	grpcPostServer    *grpcserver.Server
	grpcTLSServer     *grpcserver.Server
	jsonAPIServer     *grpcserver.JSONHTTPServer
	grpcServices      map[grpcserver.Service]grpcserver.ServiceAPI
	pprofService      *http.Server
	profilerService   *pyroscope.Profiler
	syncer            *syncer.Syncer
	proposalListener  *proposals.Handler
	proposalBuilder   *miner.ProposalBuilder
	mesh              *mesh.Mesh
	atxsdata          *atxsdata.Data
	clock             *timesync.NodeClock
	hare3             *hare3.Hare
	hOracle           *eligibility.Oracle
	blockGen          *blocks.Generator
	certifier         *blocks.Certifier
	atxBuilder        *activation.Builder
	nipostBuilder     *activation.NIPostBuilder
	atxHandler        *activation.Handler
	txHandler         *txs.TxHandler
	validator         *activation.Validator
	edVerifier        *signing.EdVerifier
	beaconProtocol    *beacon.ProtocolDriver
	log               log.Log
	syncLogger        log.Log
	svm               *vm.VM
	conState          *txs.ConservativeState
	fetcher           *fetch.Fetch
	ptimesync         *peersync.Sync
	tortoise          *tortoise.Tortoise
	updater           *bootstrap.Updater
	poetDb            *activation.PoetDb
	postVerifier      *activation.OffloadingPostVerifier
	postSupervisor    *activation.PostSupervisor
	preserve          *checkpoint.PreservedData
	errCh             chan error

	host *p2p.Host

	loggers map[string]*zap.AtomicLevel
	started chan struct{} // this channel is closed once the app has finished starting
	eg      *errgroup.Group
}

func (app *App) LoadCheckpoint(ctx context.Context) (*checkpoint.PreservedData, error) {
	checkpointFile := app.Config.Recovery.Uri
	restore := types.LayerID(app.Config.Recovery.Restore)
	if len(checkpointFile) == 0 {
		return nil, nil
	}
	if restore == 0 {
		return nil, fmt.Errorf("restore layer not set")
	}
	cfg := &checkpoint.RecoverConfig{
		GoldenAtx:      types.ATXID(app.Config.Genesis.GoldenATX()),
		DataDir:        app.Config.DataDir(),
		DbFile:         dbFile,
		LocalDbFile:    localDbFile,
		PreserveOwnAtx: app.Config.Recovery.PreserveOwnAtx,
		NodeID:         app.edSgn.NodeID(),
		Uri:            checkpointFile,
		Restore:        restore,
	}
	app.log.WithContext(ctx).With().Info("recover from checkpoint",
		log.String("url", checkpointFile),
		log.Stringer("restore", restore),
	)
	return checkpoint.Recover(ctx, app.log, afero.NewOsFs(), cfg)
}

func (app *App) Started() <-chan struct{} {
	return app.started
}

// Lock locks the app for exclusive use. It returns an error if the app is already locked.
func (app *App) Lock() error {
	lockdir := filepath.Dir(app.Config.FileLock)
	if _, err := os.Stat(lockdir); errors.Is(err, os.ErrNotExist) {
		err := os.Mkdir(lockdir, os.ModePerm)
		if err != nil {
			return fmt.Errorf("creating dir %s for lock %s: %w", lockdir, app.Config.FileLock, err)
		}
	}
	fl := flock.New(app.Config.FileLock)
	locked, err := fl.TryLock()
	if err != nil {
		return fmt.Errorf("flock %s: %w", app.Config.FileLock, err)
	} else if !locked {
		return fmt.Errorf("only one spacemesh instance should be running (locking file %s)", fl.Path())
	}
	app.fileLock = fl
	return nil
}

// Unlock unlocks the app. It is a no-op if the app is not locked.
func (app *App) Unlock() {
	if app.fileLock == nil {
		return
	}
	if err := app.fileLock.Unlock(); err != nil {
		app.log.With().Error("failed to unlock file",
			log.String("path", app.fileLock.Path()),
			log.Err(err),
		)
	}
}

// Initialize parses and validates the node configuration and sets up logging.
func (app *App) Initialize() error {
	gpath := filepath.Join(app.Config.DataDir(), genesisFileName)
	var existing config.GenesisConfig
	if err := existing.LoadFromFile(gpath); err != nil {
		if !errors.Is(err, os.ErrNotExist) {
			return fmt.Errorf("failed to load genesis config at %s: %w", gpath, err)
		}
		if err := app.Config.Genesis.Validate(); err != nil {
			return err
		}
		if err := app.Config.Genesis.WriteToFile(gpath); err != nil {
			return fmt.Errorf("failed to write genesis config to %s: %w", gpath, err)
		}
	} else {
		diff := existing.Diff(&app.Config.Genesis)
		if len(diff) > 0 {
			app.log.Error("genesis config updated after node initialization, if this update is required delete config"+
				" at %s.\ndiff:\n%s", gpath, diff,
			)
			return fmt.Errorf("genesis config updated after node initialization")
		}
	}

	// override default config in timesync since timesync is using TimeConfigValues
	timeCfg.TimeConfigValues = app.Config.TIME

	app.setupLogging()
	app.log.Info("Welcome to Spacemesh. Spacemesh full node is starting...")

	public.Version.WithLabelValues(cmd.Version).Set(1)
	public.SmeshingOptsProvingNonces.Set(float64(app.Config.SMESHING.ProvingOpts.Nonces))
	public.SmeshingOptsProvingThreads.Set(float64(app.Config.SMESHING.ProvingOpts.Threads))
	return nil
}

// setupLogging configured the app logging system.
func (app *App) setupLogging() {
	app.log.Info("%s", app.getAppInfo())
	events.InitializeReporter()
}

func (app *App) getAppInfo() string {
	return fmt.Sprintf(
		"App version: %s. Git: %s - %s . Go Version: %s. OS: %s-%s . Genesis %s",
		cmd.Version,
		cmd.Branch,
		cmd.Commit,
		runtime.Version(),
		runtime.GOOS,
		runtime.GOARCH,
		app.Config.Genesis.GenesisID().String(),
	)
}

// Cleanup stops all app services.
func (app *App) Cleanup(ctx context.Context) {
	app.log.Info("app cleanup starting...")
	app.stopServices(ctx)
	// add any other Cleanup tasks here....
	app.log.Info("app cleanup completed")
}

// Wrap the top-level logger to add context info and set the level for a
// specific module. Calling this method and will create a new logger every time
// and not re-use an existing logger with the same name.
//
// This method is not safe to be called concurrently.
func (app *App) addLogger(name string, logger log.Log) log.Log {
	lvl := zap.NewAtomicLevel()
	loggers, err := decodeLoggers(app.Config.LOGGING)
	if err != nil {
		app.log.With().Panic("unable to decode loggers into map[string]string", log.Err(err))
	}
	level, ok := loggers[name]
	if ok {
		if err := lvl.UnmarshalText([]byte(level)); err != nil {
			app.log.Error("cannot parse logging for %v error %v", name, err)
			lvl.SetLevel(log.DefaultLevel())
		}
	} else {
		lvl.SetLevel(log.DefaultLevel())
	}

	if logger.Check(lvl.Level()) {
		app.loggers[name] = &lvl
		logger = logger.SetLevel(&lvl)
	}
	return logger.WithName(name).WithFields(log.String("module", name))
}

func (app *App) getLevel(name string) log.Level {
	alvl, exist := app.loggers[name]
	if !exist {
		return 0
	}
	return alvl.Level()
}

// SetLogLevel updates the log level of an existing logger.
func (app *App) SetLogLevel(name, loglevel string) error {
	lvl, ok := app.loggers[name]
	if !ok {
		return fmt.Errorf("cannot find logger %v", name)
	}

	if err := lvl.UnmarshalText([]byte(loglevel)); err != nil {
		return fmt.Errorf("unmarshal text: %w", err)
	}

	return nil
}

func (app *App) initServices(ctx context.Context) error {
	layerSize := app.Config.LayerAvgSize
	layersPerEpoch := types.GetLayersPerEpoch()
	lg := app.log.Named(app.edSgn.NodeID().ShortString()).WithFields(app.edSgn.NodeID())

	poetDb := activation.NewPoetDb(app.db, app.addLogger(PoetDbLogger, lg))

	nipostValidatorLogger := app.addLogger(NipostValidatorLogger, lg)

	lg.Debug("creating post verifier")
	verifier, err := activation.NewPostVerifier(
		app.Config.POST,
		nipostValidatorLogger.Zap(),
		verifying.WithPowFlags(app.Config.SMESHING.VerifyingOpts.Flags.Value()),
	)
	lg.With().Debug("created post verifier", log.Err(err))
	if err != nil {
		return err
	}
	workers := app.Config.SMESHING.VerifyingOpts.Workers
	minWorkers := min(app.Config.SMESHING.VerifyingOpts.MinWorkers, workers)
	app.postVerifier = activation.NewOffloadingPostVerifier(
		verifier,
		workers,
		nipostValidatorLogger.Zap(),
		activation.PrioritizedIDs(app.edSgn.NodeID()),
	)
	app.postVerifier.Autoscale(minWorkers, workers)

	validator := activation.NewValidator(
		poetDb,
		app.Config.POST,
		app.Config.SMESHING.Opts.Scrypt,
		app.postVerifier,
	)
	app.validator = validator

	cfg := vm.DefaultConfig()
	cfg.GasLimit = app.Config.BlockGasLimit
	cfg.GenesisID = app.Config.Genesis.GenesisID()
	state := vm.New(app.db,
		vm.WithConfig(cfg),
		vm.WithLogger(app.addLogger(VMLogger, lg)))
	app.conState = txs.NewConservativeState(state, app.db,
		txs.WithCSConfig(txs.CSConfig{
			BlockGasLimit:     app.Config.BlockGasLimit,
			NumTXsPerProposal: app.Config.TxsPerProposal,
		}),
		txs.WithLogger(app.addLogger(ConStateLogger, lg)))

	genesisAccts := app.Config.Genesis.ToAccounts()
	if len(genesisAccts) > 0 {
		exists, err := state.AccountExists(genesisAccts[0].Address)
		if err != nil {
			return fmt.Errorf(
				"failed to check genesis account %v: %w",
				genesisAccts[0].Address,
				err,
			)
		}
		if !exists {
			if err = state.ApplyGenesis(genesisAccts); err != nil {
				return fmt.Errorf("setup genesis: %w", err)
			}
		}
	}

	goldenATXID := types.ATXID(app.Config.Genesis.GoldenATX())
	if goldenATXID == types.EmptyATXID {
		return errors.New("invalid golden atx id")
	}

	app.edVerifier = signing.NewEdVerifier(
		signing.WithVerifierPrefix(app.Config.Genesis.GenesisID().Bytes()),
	)

	vrfVerifier := signing.NewVRFVerifier()
	beaconProtocol := beacon.New(
		app.host,
		app.edVerifier,
		vrfVerifier,
		app.cachedDB,
		app.clock,
		beacon.WithContext(ctx),
		beacon.WithConfig(app.Config.Beacon),
		beacon.WithLogger(app.addLogger(BeaconLogger, lg)),
	)
	beaconProtocol.Register(app.edSgn)

	trtlCfg := app.Config.Tortoise
	trtlCfg.LayerSize = layerSize
	if trtlCfg.BadBeaconVoteDelayLayers == 0 {
		trtlCfg.BadBeaconVoteDelayLayers = app.Config.LayersPerEpoch
	}
	trtlopts := []tortoise.Opt{
		tortoise.WithLogger(app.addLogger(TrtlLogger, lg)),
		tortoise.WithConfig(trtlCfg),
	}
	if trtlCfg.EnableTracer {
		app.log.With().Info("tortoise will trace execution")
		trtlopts = append(trtlopts, tortoise.WithTracer())
	}
	app.log.Info("initializing tortoise")
	start := time.Now()
	trtl, err := tortoise.Recover(
		ctx,
		app.cachedDB,
		app.clock.CurrentLayer(), trtlopts...,
	)
	if err != nil {
		return fmt.Errorf("can't recover tortoise state: %w", err)
	}
	app.log.With().Info("tortoise initialized", log.Duration("duration", time.Since(start)))
	app.eg.Go(func() error {
		for rst := range beaconProtocol.Results() {
			events.EmitBeacon(rst.Epoch, rst.Beacon)
			trtl.OnBeacon(rst.Epoch, rst.Beacon)
		}
		app.log.Debug("beacon results watcher exited")
		return nil
	})

	executor := mesh.NewExecutor(
		app.cachedDB,
		state,
		app.conState,
		app.addLogger(ExecutorLogger, lg),
	)
	mlog := app.addLogger(MeshLogger, lg)
	msh, err := mesh.NewMesh(app.cachedDB, app.atxsdata, app.clock, trtl, executor, app.conState, mlog)
	if err != nil {
		return fmt.Errorf("create mesh: %w", err)
	}

	pruner := prune.New(app.db, app.Config.Tortoise.Hdist, app.Config.PruneActivesetsFrom, prune.WithLogger(mlog.Zap()))
	if err := pruner.Prune(app.clock.CurrentLayer()); err != nil {
		return fmt.Errorf("pruner %w", err)
	}
	app.eg.Go(func() error {
		prune.Run(ctx, pruner, app.clock, app.Config.DatabasePruneInterval)
		return nil
	})

	fetcherWrapped := &layerFetcher{}
	atxHandler := activation.NewHandler(
		app.host.ID(),
		app.cachedDB,
		app.atxsdata,
		app.edVerifier,
		app.clock,
		app.host,
		fetcherWrapped,
		app.Config.TickSize,
		goldenATXID,
		validator,
		beaconProtocol,
		trtl,
		app.addLogger(ATXHandlerLogger, lg),
		app.Config.POET,
	)

	// we can't have an epoch offset which is greater/equal than the number of layers in an epoch

	if app.Config.HareEligibility.ConfidenceParam >= app.Config.BaseConfig.LayersPerEpoch {
		return fmt.Errorf(
			"confidence param should be smaller than layers per epoch. eligibility-confidence-param: %d. layers-per-epoch: %d",
			app.Config.HareEligibility.ConfidenceParam,
			app.Config.BaseConfig.LayersPerEpoch,
		)
	}

	proposalListener := proposals.NewHandler(
		app.db,
		app.atxsdata,
		app.edVerifier,
		app.host,
		fetcherWrapped,
		beaconProtocol,
		msh,
		trtl,
		vrfVerifier,
		app.clock,
		proposals.WithLogger(app.addLogger(ProposalListenerLogger, lg)),
		proposals.WithConfig(proposals.Config{
			LayerSize:              layerSize,
			LayersPerEpoch:         layersPerEpoch,
			GoldenATXID:            goldenATXID,
			MaxExceptions:          trtlCfg.MaxExceptions,
			Hdist:                  trtlCfg.Hdist,
			MinimalActiveSetWeight: trtlCfg.MinimalActiveSetWeight,
		}),
	)

	blockHandler := blocks.NewHandler(fetcherWrapped, app.db, trtl, msh,
		blocks.WithLogger(app.addLogger(BlockHandlerLogger, lg)))

	app.txHandler = txs.NewTxHandler(
		app.conState,
		app.host.ID(),
		app.addLogger(TxHandlerLogger, lg),
	)

	app.hOracle = eligibility.New(
		beaconProtocol,
		app.cachedDB,
		vrfVerifier,
		app.Config.LayersPerEpoch,
		app.Config.HareEligibility,
		app.addLogger(HareOracleLogger, lg),
	)
	// TODO: genesisMinerWeight is set to app.Config.SpaceToCommit, because PoET ticks are currently hardcoded to 1

	bscfg := app.Config.Bootstrap
	bscfg.DataDir = app.Config.DataDir()
	bscfg.Interval = app.Config.LayerDuration / 5
	app.updater = bootstrap.New(
		app.clock,
		bootstrap.WithConfig(bscfg),
		bootstrap.WithLogger(app.addLogger(BootstrapLogger, lg)),
	)
	if app.Config.Certificate.CommitteeSize == 0 {
		app.log.With().Warning("certificate committee size is not set, defaulting to hare committee size",
			log.Uint16("size", app.Config.HARE3.Committee))
		app.Config.Certificate.CommitteeSize = int(app.Config.HARE3.Committee)
	}
	app.Config.Certificate.CertifyThreshold = app.Config.Certificate.CommitteeSize/2 + 1
	app.Config.Certificate.LayerBuffer = app.Config.Tortoise.Zdist
	app.Config.Certificate.NumLayersToKeep = app.Config.Tortoise.Zdist * 2
	app.certifier = blocks.NewCertifier(
		app.cachedDB,
		app.hOracle,
		app.edVerifier,
		app.host,
		app.clock,
		beaconProtocol,
		trtl,
		blocks.WithCertConfig(app.Config.Certificate),
		blocks.WithCertifierLogger(app.addLogger(BlockCertLogger, lg)),
	)
	app.certifier.Register(app.edSgn)

	flog := app.addLogger(Fetcher, lg)
	fetcher := fetch.NewFetch(app.cachedDB, app.host,
		fetch.WithContext(ctx),
		fetch.WithConfig(app.Config.FETCH),
		fetch.WithLogger(flog),
	)
	fetcherWrapped.Fetcher = fetcher
	app.eg.Go(func() error {
		return blockssync.Sync(ctx, flog.Zap(), msh.MissingBlocks(), fetcher)
	})

	patrol := layerpatrol.New()
	syncerConf := app.Config.Sync
	syncerConf.HareDelayLayers = app.Config.Tortoise.Zdist
	syncerConf.SyncCertDistance = app.Config.Tortoise.Hdist
	syncerConf.Standalone = app.Config.Standalone

	app.syncLogger = app.addLogger(SyncLogger, lg)
	newSyncer := syncer.NewSyncer(
		app.cachedDB,
		app.clock,
		beaconProtocol,
		msh,
		trtl,
		fetcher,
		patrol,
		app.certifier,
		syncer.WithConfig(syncerConf),
		syncer.WithLogger(app.syncLogger),
	)
	// TODO(dshulyak) this needs to be improved, but dependency graph is a bit complicated
	beaconProtocol.SetSyncState(newSyncer)
	app.hOracle.SetSync(newSyncer)

	if err := app.Config.HARE3.Validate(time.Duration(app.Config.Tortoise.Zdist) * app.Config.LayerDuration); err != nil {
		return err
	}
	logger := app.addLogger(HareLogger, lg).Zap()
	app.hare3 = hare3.New(
		app.clock, app.host, app.cachedDB, app.edVerifier, app.hOracle, newSyncer, patrol,
		hare3.WithLogger(logger),
		hare3.WithConfig(app.Config.HARE3),
	)
	app.hare3.Register(app.edSgn)
	app.hare3.Start()
	app.eg.Go(func() error {
		compat.ReportWeakcoin(
			ctx,
			logger,
			app.hare3.Coins(),
			tortoiseWeakCoin{db: app.cachedDB, tortoise: trtl},
		)
		return nil
	})

	app.blockGen = blocks.NewGenerator(
		app.db,
		app.atxsdata,
		executor,
		msh,
		fetcherWrapped,
		app.certifier,
		patrol,
		blocks.WithConfig(blocks.Config{
			BlockGasLimit:      app.Config.BlockGasLimit,
			OptFilterThreshold: app.Config.OptFilterThreshold,
			GenBlockInterval:   500 * time.Millisecond,
		}),
		blocks.WithHareOutputChan(app.hare3.Results()),
		blocks.WithGeneratorLogger(app.addLogger(BlockGenLogger, lg)),
	)

	minerGoodAtxPct := 90
	if app.Config.MinerGoodAtxsPercent > 0 {
		minerGoodAtxPct = app.Config.MinerGoodAtxsPercent
	}
	proposalBuilder := miner.New(
		app.clock,
		app.cachedDB,
		app.host,
		trtl,
		newSyncer,
		app.conState,
		miner.WithLayerSize(layerSize),
		miner.WithLayerPerEpoch(layersPerEpoch),
		miner.WithMinimalActiveSetWeight(app.Config.Tortoise.MinimalActiveSetWeight),
		miner.WithHdist(app.Config.Tortoise.Hdist),
		miner.WithNetworkDelay(app.Config.ATXGradeDelay),
		miner.WithMinGoodAtxPercent(minerGoodAtxPct),
		miner.WithLogger(app.addLogger(ProposalBuilderLogger, lg)),
	)
	proposalBuilder.Register(app.edSgn)

	host, port, err := net.SplitHostPort(app.Config.API.PostListener)
	if err != nil {
		return fmt.Errorf("parse grpc-private-listener: %w", err)
	}
	ip := net.ParseIP(host)
	if ip.IsUnspecified() {
		host = "127.0.0.1"
	}

	app.Config.POSTService.NodeAddress = fmt.Sprintf("http://%s:%s", host, port)
	postSetupMgr, err := activation.NewPostSetupManager(
		app.edSgn.NodeID(),
		app.Config.POST,
		app.addLogger(PostLogger, lg).Zap(),
		app.cachedDB,
		goldenATXID,
		newSyncer,
	)
	if err != nil {
		return fmt.Errorf("create post setup manager: %v", err)
	}

	app.postSupervisor, err = activation.NewPostSupervisor(
		app.log.Zap(),
		app.Config.POSTService,
		app.Config.POST,
		app.Config.SMESHING.ProvingOpts,
		postSetupMgr,
	)
	if err != nil {
		return fmt.Errorf("init post service: %w", err)
	}

	grpcPostService, err := app.grpcService(grpcserver.Post, lg)
	if err != nil {
		return fmt.Errorf("init post grpc service: %w", err)
	}
	nipostBuilder, err := activation.NewNIPostBuilder(
		app.localDB,
		poetDb,
		grpcPostService.(*grpcserver.PostService),
		app.Config.PoetServers,
		app.addLogger(NipostBuilderLogger, lg).Zap(),
		app.edSgn,
		app.Config.POET,
		app.clock,
	)
	if err != nil {
		return fmt.Errorf("create nipost builder: %w", err)
	}

	builderConfig := activation.Config{
		GoldenATXID:      goldenATXID,
		LayersPerEpoch:   layersPerEpoch,
		RegossipInterval: app.Config.RegossipAtxInterval,
	}
	atxBuilder := activation.NewBuilder(
		builderConfig,
		app.edSgn,
		app.cachedDB,
		app.localDB,
		app.host,
		nipostBuilder,
		app.clock,
		newSyncer,
		app.addLogger(ATXBuilderLogger, lg).Zap(),
		activation.WithContext(ctx),
		activation.WithPoetConfig(app.Config.POET),
		// TODO(dshulyak) makes no sense. how we ended using it?
		activation.WithPoetRetryInterval(app.Config.HARE3.PreroundDelay),
		activation.WithValidator(app.validator),
	)

	malfeasanceHandler := malfeasance.NewHandler(
		app.cachedDB,
		app.addLogger(MalfeasanceLogger, lg),
		app.host.ID(),
		app.edSgn.NodeID(),
		app.edVerifier,
		trtl,
	)
	fetcher.SetValidators(
		fetch.ValidatorFunc(
			pubsub.DropPeerOnSyncValidationReject(atxHandler.HandleSyncedAtx, app.host, lg),
		),
		fetch.ValidatorFunc(
			pubsub.DropPeerOnSyncValidationReject(poetDb.ValidateAndStoreMsg, app.host, lg),
		),
		fetch.ValidatorFunc(
			pubsub.DropPeerOnSyncValidationReject(
				proposalListener.HandleSyncedBallot,
				app.host,
				lg,
			),
		),
		fetch.ValidatorFunc(
			pubsub.DropPeerOnSyncValidationReject(proposalListener.HandleActiveSet, app.host, lg),
		),
		fetch.ValidatorFunc(
			pubsub.DropPeerOnSyncValidationReject(blockHandler.HandleSyncedBlock, app.host, lg),
		),
		fetch.ValidatorFunc(
			pubsub.DropPeerOnSyncValidationReject(
				proposalListener.HandleSyncedProposal,
				app.host,
				lg,
			),
		),
		fetch.ValidatorFunc(
			pubsub.DropPeerOnSyncValidationReject(
				app.txHandler.HandleBlockTransaction,
				app.host,
				lg,
			),
		),
		fetch.ValidatorFunc(
			pubsub.DropPeerOnSyncValidationReject(
				app.txHandler.HandleProposalTransaction,
				app.host,
				lg,
			),
		),
		fetch.ValidatorFunc(
			pubsub.DropPeerOnSyncValidationReject(
				malfeasanceHandler.HandleSyncedMalfeasanceProof,
				app.host,
				lg,
			),
		),
	)

	syncHandler := func(_ context.Context, _ p2p.Peer, _ []byte) error {
		if newSyncer.ListenToGossip() {
			return nil
		}
		return errors.New("not synced for gossip")
	}
	atxSyncHandler := func(_ context.Context, _ p2p.Peer, _ []byte) error {
		if newSyncer.ListenToATXGossip() {
			return nil
		}
		return errors.New("not synced for gossip")
	}

	if app.Config.Beacon.RoundsNumber > 0 {
		app.host.Register(
			pubsub.BeaconWeakCoinProtocol,
			pubsub.ChainGossipHandler(syncHandler, beaconProtocol.HandleWeakCoinProposal),
			pubsub.WithValidatorInline(true),
		)
		app.host.Register(
			pubsub.BeaconProposalProtocol,
			pubsub.ChainGossipHandler(syncHandler, beaconProtocol.HandleProposal),
			pubsub.WithValidatorInline(true),
		)
		app.host.Register(
			pubsub.BeaconFirstVotesProtocol,
			pubsub.ChainGossipHandler(syncHandler, beaconProtocol.HandleFirstVotes),
			pubsub.WithValidatorInline(true),
		)
		app.host.Register(
			pubsub.BeaconFollowingVotesProtocol,
			pubsub.ChainGossipHandler(syncHandler, beaconProtocol.HandleFollowingVotes),
			pubsub.WithValidatorInline(true),
		)
	}
	app.host.Register(
		pubsub.ProposalProtocol,
		pubsub.ChainGossipHandler(syncHandler, proposalListener.HandleProposal),
	)
	app.host.Register(
		pubsub.AtxProtocol,
		pubsub.ChainGossipHandler(atxSyncHandler, atxHandler.HandleGossipAtx),
		pubsub.WithValidatorConcurrency(app.Config.P2P.GossipAtxValidationThrottle),
	)
	app.host.Register(
		pubsub.TxProtocol,
		pubsub.ChainGossipHandler(syncHandler, app.txHandler.HandleGossipTransaction),
	)
	app.host.Register(
		pubsub.BlockCertify,
		pubsub.ChainGossipHandler(syncHandler, app.certifier.HandleCertifyMessage),
	)
	app.host.Register(
		pubsub.MalfeasanceProof,
		pubsub.ChainGossipHandler(atxSyncHandler, malfeasanceHandler.HandleMalfeasanceProof),
	)

	app.proposalBuilder = proposalBuilder
	app.proposalListener = proposalListener
	app.mesh = msh
	app.syncer = newSyncer
	app.svm = state
	app.atxBuilder = atxBuilder
	app.nipostBuilder = nipostBuilder
	app.atxHandler = atxHandler
	app.poetDb = poetDb
	app.fetcher = fetcher
	app.beaconProtocol = beaconProtocol
	app.tortoise = trtl
	if !app.Config.TIME.Peersync.Disable {
		app.ptimesync = peersync.New(
			app.host,
			app.host,
			peersync.WithLog(app.addLogger(TimeSyncLogger, lg)),
			peersync.WithConfig(app.Config.TIME.Peersync),
		)
	}
	if err := app.host.Start(); err != nil {
		return err
	}
	return nil
}

func (app *App) launchStandalone(ctx context.Context) error {
	if !app.Config.Standalone {
		return nil
	}
	if len(app.Config.PoetServers) != 1 {
		return fmt.Errorf(
			"to launch in a standalone mode provide single local address for poet: %v",
			app.Config.PoetServers,
		)
	}
	value := types.Beacon{}
	genesis := app.Config.Genesis.GenesisID()
	copy(value[:], genesis[:])
	epoch := types.GetEffectiveGenesis().GetEpoch() + 1
	app.log.With().Warning("using standalone mode for bootstrapping beacon",
		log.Uint32("epoch", epoch.Uint32()),
		log.Stringer("beacon", value),
	)
	if err := app.beaconProtocol.UpdateBeacon(epoch, value); err != nil {
		return fmt.Errorf("update standalone beacon: %w", err)
	}
	cfg := server.DefaultConfig()
	cfg.PoetDir = filepath.Join(app.Config.DataDir(), "poet")

	parsed, err := url.Parse(app.Config.PoetServers[0].Address)
	if err != nil {
		return err
	}

	cfg.RawRESTListener = parsed.Host
	cfg.RawRPCListener = parsed.Hostname() + ":0"
	if err := cfg.Genesis.UnmarshalFlag(app.Config.Genesis.GenesisTime); err != nil {
		return err
	}
	cfg.Round.EpochDuration = app.Config.LayerDuration * time.Duration(app.Config.LayersPerEpoch)
	cfg.Round.CycleGap = app.Config.POET.CycleGap
	cfg.Round.PhaseShift = app.Config.POET.PhaseShift
	server.SetupConfig(cfg)

	srv, err := server.New(ctx, *cfg)
	if err != nil {
		return fmt.Errorf("init poet server: %w", err)
	}

	app.Config.PoetServers[0].Pubkey = types.NewBase64Enc(srv.PublicKey())
	app.log.With().Warning("launching poet in standalone mode", log.Any("config", cfg))
	app.eg.Go(func() error {
		if err := srv.Start(ctx); err != nil {
			app.log.With().Error("poet server failed", log.Err(err))
			return err
		}
		return srv.Close()
	})
	return nil
}

func (app *App) listenToUpdates(ctx context.Context) {
	app.eg.Go(func() error {
		ch, err := app.updater.Subscribe()
		if err != nil {
			app.errCh <- err
			return nil
		}
		if err := app.updater.Start(); err != nil {
			app.errCh <- err
			return nil
		}
		for {
			select {
			case <-ctx.Done():
				return nil
			case update, ok := <-ch:
				if !ok {
					return nil
				}
				if update.Data.Beacon != types.EmptyBeacon {
					if err := app.beaconProtocol.UpdateBeacon(update.Data.Epoch, update.Data.Beacon); err != nil {
						app.errCh <- err
						return nil
					}
				}
				if len(update.Data.ActiveSet) > 0 {
					epoch := update.Data.Epoch
					set := update.Data.ActiveSet
					sort.Slice(set, func(i, j int) bool {
						return bytes.Compare(set[i].Bytes(), set[j].Bytes()) < 0
					})
					id := types.ATXIDList(set).Hash()
					activeSet := &types.EpochActiveSet{
						Epoch: epoch,
						Set:   set,
					}
					activesets.Add(app.db, id, activeSet)

					app.hOracle.UpdateActiveSet(epoch, set)
					app.proposalBuilder.UpdateActiveSet(epoch, set)

					app.eg.Go(func() error {
						select {
						case <-app.syncer.RegisterForATXSynced():
						case <-ctx.Done():
							return nil
						}
						if err := atxsync.Download(
							ctx,
							10*time.Second,
							app.syncLogger.Zap(),
							app.db,
							app.fetcher,
							set,
						); err != nil {
							app.errCh <- err
						}
						return nil
					})
				}
			}
		}
	})
}

func (app *App) startServices(ctx context.Context) error {
	if err := app.fetcher.Start(); err != nil {
		return fmt.Errorf("start fetcher: %w", err)
	}
	app.syncer.Start()
	app.beaconProtocol.Start(ctx)

	app.blockGen.Start(ctx)
	app.certifier.Start(ctx)
	app.eg.Go(func() error {
		return app.proposalBuilder.Run(ctx)
	})

	if app.Config.SMESHING.CoinbaseAccount != "" {
		coinbaseAddr, err := types.StringToAddress(app.Config.SMESHING.CoinbaseAccount)
		if err != nil {
			return fmt.Errorf(
				"parse CoinbaseAccount address on start `%s`: %w",
				app.Config.SMESHING.CoinbaseAccount,
				err,
			)
		}
		if err := app.atxBuilder.StartSmeshing(coinbaseAddr); err != nil {
			return fmt.Errorf("start smeshing: %w", err)
		}
	}

	if app.Config.SMESHING.Start {
		if app.Config.SMESHING.CoinbaseAccount == "" {
			return fmt.Errorf("smeshing enabled but no coinbase account provided")
		}
		if err := app.postSupervisor.Start(app.Config.SMESHING.Opts); err != nil {
			return fmt.Errorf("start post service: %w", err)
		}
	} else {
		app.log.Info("smeshing not started, waiting to be triggered via smesher api")
	}

	if app.ptimesync != nil {
		app.ptimesync.Start()
	}

	if app.updater != nil {
		app.listenToUpdates(ctx)
	}
	return nil
}

func (app *App) grpcService(svc grpcserver.Service, lg log.Log) (grpcserver.ServiceAPI, error) {
	if service, ok := app.grpcServices[svc]; ok {
		return service, nil
	}

	switch svc {
	case grpcserver.Debug:
		service := grpcserver.NewDebugService(app.db, app.conState, app.host, app.hOracle)
		app.grpcServices[svc] = service
		return service, nil
	case grpcserver.GlobalState:
		service := grpcserver.NewGlobalStateService(app.mesh, app.conState)
		app.grpcServices[svc] = service
		return service, nil
	case grpcserver.Mesh:
		service := grpcserver.NewMeshService(
			app.cachedDB,
			app.mesh,
			app.conState,
			app.clock,
			app.Config.LayersPerEpoch,
			app.Config.Genesis.GenesisID(),
			app.Config.LayerDuration,
			app.Config.LayerAvgSize,
			uint32(app.Config.TxsPerProposal),
		)
		app.grpcServices[svc] = service
		return service, nil
	case grpcserver.Node:
		service := grpcserver.NewNodeService(
			app.host,
			app.mesh,
			app.clock,
			app.syncer,
			cmd.Version,
			cmd.Commit,
		)
		app.grpcServices[svc] = service
		return service, nil
	case grpcserver.Admin:
		service := grpcserver.NewAdminService(app.db, app.Config.DataDir(), app.host)
		app.grpcServices[svc] = service
		return service, nil
	case grpcserver.Smesher:
		service := grpcserver.NewSmesherService(
			app.atxBuilder,
			app.postSupervisor,
			app.Config.API.SmesherStreamInterval,
			app.Config.SMESHING.Opts,
		)
		app.grpcServices[svc] = service
		return service, nil
	case grpcserver.Post:
		service := grpcserver.NewPostService(app.addLogger(PostServiceLogger, lg).Zap())
		app.grpcServices[svc] = service
		return service, nil
	case grpcserver.Transaction:
		service := grpcserver.NewTransactionService(
			app.db,
			app.host,
			app.mesh,
			app.conState,
			app.syncer,
			app.txHandler,
		)
		app.grpcServices[svc] = service
		return service, nil
	case grpcserver.Activation:
		service := grpcserver.NewActivationService(app.cachedDB, types.ATXID(app.Config.Genesis.GoldenATX()))
		app.grpcServices[svc] = service
		return service, nil
	}
	return nil, fmt.Errorf("unknown service %s", svc)
}

func (app *App) startAPIServices(ctx context.Context) error {
	logger := app.addLogger(GRPCLogger, app.log)
	grpczap.SetGrpcLoggerV2(grpclog, logger.Zap())

	var (
		publicSvcs        = make(map[grpcserver.Service]grpcserver.ServiceAPI, len(app.Config.API.PublicServices))
		privateSvcs       = make(map[grpcserver.Service]grpcserver.ServiceAPI, len(app.Config.API.PrivateServices))
		postSvcs          = make(map[grpcserver.Service]grpcserver.ServiceAPI, len(app.Config.API.PostServices))
		authenticatedSvcs = make(map[grpcserver.Service]grpcserver.ServiceAPI, len(app.Config.API.TLSServices))
	)

	// check services for uniques across all endpoints
	for _, svc := range app.Config.API.PublicServices {
		if _, exists := publicSvcs[svc]; exists {
			return fmt.Errorf("can't start more than one %s on public grpc endpoint", svc)
		}
		gsvc, err := app.grpcService(svc, app.log)
		if err != nil {
			return err
		}
		logger.Info("registering public service %s", svc)
		publicSvcs[svc] = gsvc
	}
	for _, svc := range app.Config.API.PrivateServices {
		if _, exists := privateSvcs[svc]; exists {
			return fmt.Errorf("can't start more than one %s on private grpc endpoint", svc)
		}
		gsvc, err := app.grpcService(svc, app.log)
		if err != nil {
			return err
		}
		logger.Info("registering private service %s", svc)
		privateSvcs[svc] = gsvc
	}
	for _, svc := range app.Config.API.PostServices {
		if _, exists := postSvcs[svc]; exists {
			return fmt.Errorf("can't start more than one %s on post grpc endpoint", svc)
		}
		gsvc, err := app.grpcService(svc, app.log)
		if err != nil {
			return err
		}
		logger.Info("registering local service %s", svc)
		postSvcs[svc] = gsvc
	}
	for _, svc := range app.Config.API.TLSServices {
		if _, exists := authenticatedSvcs[svc]; exists {
			return fmt.Errorf("can't start more than one %s on authenticated grpc endpoint", svc)
		}
		gsvc, err := app.grpcService(svc, app.log)
		if err != nil {
			return err
		}
		logger.Info("registering authenticated service %s", svc)
		authenticatedSvcs[svc] = gsvc
	}

	// start servers if at least one endpoint is defined for them
	if len(publicSvcs) > 0 {
		var err error
		app.grpcPublicServer, err = grpcserver.NewWithServices(
			app.Config.API.PublicListener,
			logger.Zap(),
			app.Config.API,
			maps.Values(publicSvcs),
		)
		if err != nil {
			return err
		}
		if err := app.grpcPublicServer.Start(); err != nil {
			return err
		}
	}
	if len(privateSvcs) > 0 {
		var err error
		app.grpcPrivateServer, err = grpcserver.NewWithServices(
			app.Config.API.PrivateListener,
			logger.Zap(),
			app.Config.API,
			maps.Values(privateSvcs),
		)
		if err != nil {
			return err
		}
		if err := app.grpcPrivateServer.Start(); err != nil {
			return err
		}
	}
	if len(postSvcs) > 0 && app.Config.API.PostListener != "" {
		var err error
		app.grpcPostServer, err = grpcserver.NewWithServices(
			app.Config.API.PostListener,
			logger.Zap(),
			app.Config.API,
			maps.Values(postSvcs),
		)
		if err != nil {
			return err
		}
		if err := app.grpcPostServer.Start(); err != nil {
			return err
		}
	}

	if len(authenticatedSvcs) > 0 && app.Config.API.TLSListener != "" {
		var err error
		app.grpcTLSServer, err = grpcserver.NewTLS(logger.Zap(), app.Config.API, maps.Values(authenticatedSvcs))
		if err != nil {
			return err
		}
		if err := app.grpcTLSServer.Start(); err != nil {
			return err
		}
	}

	if len(app.Config.API.JSONListener) > 0 {
		if len(publicSvcs) == 0 {
			return fmt.Errorf("start json server without public services")
		}
		app.jsonAPIServer = grpcserver.NewJSONHTTPServer(
			app.Config.API.JSONListener,
			logger.Zap().Named("JSON"),
		)
		if err := app.jsonAPIServer.StartService(ctx, maps.Values(publicSvcs)...); err != nil {
			return fmt.Errorf("start listen server: %w", err)
		}
	}
	return nil
}

func (app *App) stopServices(ctx context.Context) {
	if app.jsonAPIServer != nil {
		if err := app.jsonAPIServer.Shutdown(ctx); err != nil {
			app.log.With().Error("error stopping json gateway server", log.Err(err))
		}
	}

	if app.grpcPublicServer != nil {
		app.log.Info("stopping public grpc service")
		app.grpcPublicServer.Close() // err is always nil
	}
	if app.grpcPrivateServer != nil {
		app.log.Info("stopping private grpc service")
		app.grpcPrivateServer.Close() // err is always nil
	}
	if app.grpcPostServer != nil {
		app.log.Info("stopping local grpc service")
		app.grpcPostServer.Close() // err is always nil
	}
	if app.grpcTLSServer != nil {
		app.log.Info("stopping tls grpc service")
		app.grpcTLSServer.Close() // err is always nil
	}

	if app.updater != nil {
		app.log.Info("stopping updater")
		app.updater.Close()
	}

	if app.clock != nil {
		app.clock.Close()
	}

	if app.beaconProtocol != nil {
		app.beaconProtocol.Close()
	}

	if app.atxBuilder != nil {
		app.atxBuilder.StopSmeshing(false)
	}

	if app.postVerifier != nil {
		app.postVerifier.Close()
	}

	if app.hare3 != nil {
		app.hare3.Stop()
	}

	if app.blockGen != nil {
		app.blockGen.Stop()
	}

	if app.certifier != nil {
		app.certifier.Stop()
	}

	if app.fetcher != nil {
		app.fetcher.Stop()
	}

	if app.syncer != nil {
		app.syncer.Close()
	}

	if app.postSupervisor != nil {
		if err := app.postSupervisor.Stop(false); err != nil {
			app.log.With().Error("error stopping local post service", log.Err(err))
		}
	}

	if app.ptimesync != nil {
		app.ptimesync.Stop()
		app.log.Debug("peer timesync stopped")
	}

	if app.host != nil {
		if err := app.host.Stop(); err != nil {
			app.log.With().Warning("p2p host exited with error", log.Err(err))
		}
	}
	if app.db != nil {
		if err := app.db.Close(); err != nil {
			app.log.With().Warning("db exited with error", log.Err(err))
		}
	}
	if app.dbMetrics != nil {
		app.dbMetrics.Close()
	}
	if app.localDB != nil {
		if err := app.localDB.Close(); err != nil {
			app.log.With().Warning("local db exited with error", log.Err(err))
		}
	}

	if app.pprofService != nil {
		if err := app.pprofService.Close(); err != nil {
			app.log.With().Warning("pprof service exited with error", log.Err(err))
		}
	}
	if app.profilerService != nil {
		if err := app.profilerService.Stop(); err != nil {
			app.log.With().Warning("profiler service exited with error", log.Err(err))
		}
	}

	events.CloseEventReporter()
	// SetGrpcLogger unfortunately is global
	// this ensures that a test-logger isn't used after the app shuts down
	// by e.g. a grpc connection to the node that is still open - like in TestSpacemeshApp_NodeService
	grpczap.SetGrpcLoggerV2(grpclog, log.NewNop().Zap())
}

// LoadOrCreateEdSigner either loads a previously created ed identity for the node or creates a new one if not exists.
func (app *App) LoadOrCreateEdSigner() (*signing.EdSigner, error) {
	filename := filepath.Join(app.Config.SMESHING.Opts.DataDir, edKeyFileName)
	app.log.Info("Looking for identity file at `%v`", filename)

	var data []byte
	if len(app.Config.TestConfig.SmesherKey) > 0 {
		app.log.With().Error("!!!TESTING!!! using pre-configured smesher key")
		data = []byte(app.Config.TestConfig.SmesherKey)
	} else {
		var err error
		data, err = os.ReadFile(filename)
		if err != nil {
			if !os.IsNotExist(err) {
				return nil, fmt.Errorf("failed to read identity file: %w", err)
			}

			app.log.Info("Identity file not found. Creating new identity...")

			edSgn, err := signing.NewEdSigner(
				signing.WithPrefix(app.Config.Genesis.GenesisID().Bytes()),
			)
			if err != nil {
				return nil, fmt.Errorf("failed to create identity: %w", err)
			}
			if err := os.MkdirAll(filepath.Dir(filename), 0o700); err != nil {
				return nil, fmt.Errorf("failed to create directory for identity file: %w", err)
			}

			err = os.WriteFile(filename, []byte(hex.EncodeToString(edSgn.PrivateKey())), 0o600)
			if err != nil {
				return nil, fmt.Errorf("failed to write identity file: %w", err)
			}

			app.log.With().Info("created new identity", edSgn.PublicKey())
			return edSgn, nil
		}
	}
	dst := make([]byte, signing.PrivateKeySize)
	n, err := hex.Decode(dst, data)
	if err != nil {
		return nil, fmt.Errorf("decoding private key: %w", err)
	}
	if n != signing.PrivateKeySize {
		return nil, fmt.Errorf("invalid key size %d/%d", n, signing.PrivateKeySize)
	}
	edSgn, err := signing.NewEdSigner(
		signing.WithPrivateKey(dst),
		signing.WithPrefix(app.Config.Genesis.GenesisID().Bytes()),
	)
	if err != nil {
		return nil, fmt.Errorf("failed to construct identity from data file: %w", err)
	}

	app.log.Info("Loaded existing identity; public key: %v", edSgn.PublicKey())
	return edSgn, nil
}

func (app *App) setupDBs(ctx context.Context, lg log.Log) error {
	dbPath := app.Config.DataDir()
	if err := os.MkdirAll(dbPath, os.ModePerm); err != nil {
		return fmt.Errorf("failed to create %s: %w", dbPath, err)
	}
	migrations, err := sql.StateMigrations()
	if err != nil {
		return fmt.Errorf("failed to load migrations: %w", err)
	}
	dbLog := app.addLogger(StateDbLogger, lg)
	dbopts := []sql.Opt{
		sql.WithLogger(dbLog.Zap()),
		sql.WithMigrations(migrations),
		sql.WithConnections(app.Config.DatabaseConnections),
		sql.WithLatencyMetering(app.Config.DatabaseLatencyMetering),
		sql.WithVacuumState(app.Config.DatabaseVacuumState),
	}
	if len(app.Config.DatabaseSkipMigrations) > 0 {
		dbopts = append(dbopts, sql.WithSkipMigrations(app.Config.DatabaseSkipMigrations...))
	}
	sqlDB, err := sql.Open("file:"+filepath.Join(dbPath, dbFile), dbopts...)
	if err != nil {
		return fmt.Errorf("open sqlite db %w", err)
	}
	app.db = sqlDB
	if app.Config.CollectMetrics && app.Config.DatabaseSizeMeteringInterval != 0 {
		app.dbMetrics = dbmetrics.NewDBMetricsCollector(
			ctx,
			app.db,
			dbLog,
			app.Config.DatabaseSizeMeteringInterval,
		)
	}
	app.log.Info("starting cache warmup")
	start := time.Now()
	data, err := atxsdata.Warm(
		app.db,
		atxsdata.WithCapacityFromLayers(app.Config.Tortoise.WindowSize, app.Config.LayersPerEpoch),
	)
	if err != nil {
		return err
	}
	app.atxsdata = data
	app.log.With().Info("cache warmup", log.Duration("duration", time.Since(start)))
	app.cachedDB = datastore.NewCachedDB(sqlDB, app.addLogger(CachedDBLogger, lg),
		datastore.WithConfig(app.Config.Cache),
		datastore.WithConsensusCache(data),
	)
	clients := make([]localsql.PoetClient, len(app.Config.PoetServers))
	for i, server := range app.Config.PoetServers {
		clients[i], err = activation.NewHTTPPoetClient(server, app.Config.POET)
		if err != nil {
			return fmt.Errorf("failed to create poet client: %w", err)
		}
	}
	migrations, err = sql.LocalMigrations()
	if err != nil {
		return fmt.Errorf("load local migrations: %w", err)
	}
	localDB, err := localsql.Open("file:"+filepath.Join(dbPath, localDbFile),
		sql.WithLogger(dbLog.Zap()),
		sql.WithMigrations(migrations),
		sql.WithMigration(localsql.New0001Migration(app.Config.SMESHING.Opts.DataDir)),
		sql.WithMigration(localsql.New0002Migration(app.Config.SMESHING.Opts.DataDir)),
		sql.WithMigration(localsql.New0003Migration(app.Config.SMESHING.Opts.DataDir, clients)),
		sql.WithConnections(app.Config.DatabaseConnections),
	)
	if err != nil {
		return fmt.Errorf("open sqlite db %w", err)
	}
	app.localDB = localDB
	return nil
}

// Start starts the Spacemesh node and initializes all relevant services according to command line arguments provided.
func (app *App) Start(ctx context.Context) error {
	err := app.startSynchronous(ctx)
	if err != nil {
		app.log.With().Error("failed to start App", log.Err(err))
		return err
	}
	defer events.ReportError(events.NodeError{
		Msg:   "node is shutting down",
		Level: zapcore.InfoLevel,
	})
	// TODO: pass app.eg to components and wait for them collectively
	if app.ptimesync != nil {
		app.eg.Go(func() error {
			app.errCh <- app.ptimesync.Wait()
			return nil
		})
	}
	// app blocks until it receives a signal to exit
	// this signal may come from the node or from sig-abort (ctrl-c)
	select {
	case <-ctx.Done():
		return nil
	case err = <-app.errCh:
		return err
	}
}

func (app *App) startSynchronous(ctx context.Context) (err error) {
	// notify anyone who might be listening that the app has finished starting.
	// this can be used by, e.g., app tests.
	defer close(app.started)

	// Create a contextual logger for local usage (lower-level modules will create their own contextual loggers
	// using context passed down to them)
	logger := app.log.WithContext(ctx)

	hostname, err := os.Hostname()
	if err != nil {
		return fmt.Errorf("error reading hostname: %w", err)
	}

	logger.With().Info("starting spacemesh",
		log.String("data-dir", app.Config.DataDir()),
		log.String("post-dir", app.Config.SMESHING.Opts.DataDir),
		log.String("hostname", hostname),
	)

	if err := os.MkdirAll(app.Config.DataDir(), 0o700); err != nil {
		return fmt.Errorf(
			"data-dir %s not found or could not be created: %w",
			app.Config.DataDir(),
			err,
		)
	}

	/* Setup monitoring */
	app.errCh = make(chan error, 100)
	if app.Config.PprofHTTPServer {
		logger.Info("starting pprof server")
		app.pprofService = &http.Server{Addr: ":6060"}
		app.eg.Go(func() error {
			if err := app.pprofService.ListenAndServe(); err != nil {
				app.errCh <- fmt.Errorf("cannot start pprof http server: %w", err)
			}
			return nil
		})
	}

	if app.Config.ProfilerURL != "" {
		app.profilerService, err = pyroscope.Start(pyroscope.Config{
			ApplicationName: app.Config.ProfilerName,
			// app.Config.ProfilerURL should be the pyroscope server address
			// TODO: AuthToken? no need right now since server isn't public
			ServerAddress: app.Config.ProfilerURL,
			// by default all profilers are enabled,
		})
		if err != nil {
			return fmt.Errorf("cannot start profiling client: %w", err)
		}
	}

	lg := logger.Named(app.edSgn.NodeID().ShortString()).WithFields(app.edSgn.NodeID())

	/* Initialize all protocol services */

	gTime, err := time.Parse(time.RFC3339, app.Config.Genesis.GenesisTime)
	if err != nil {
		return fmt.Errorf("cannot parse genesis time %s: %w", app.Config.Genesis.GenesisTime, err)
	}
	app.clock, err = timesync.NewClock(
		timesync.WithLayerDuration(app.Config.LayerDuration),
		timesync.WithTickInterval(1*time.Second),
		timesync.WithGenesisTime(gTime),
		timesync.WithLogger(app.addLogger(ClockLogger, lg)),
	)
	if err != nil {
		return fmt.Errorf("cannot create clock: %w", err)
	}

	lg.Info("initializing p2p services")

	cfg := app.Config.P2P
	cfg.DataDir = filepath.Join(app.Config.DataDir(), "p2p")
	p2plog := app.addLogger(P2PLogger, lg)
	// if addLogger won't add a level we will use a default 0 (info).
	cfg.LogLevel = app.getLevel(P2PLogger)
	prologue := fmt.Sprintf("%x-%v",
		app.Config.Genesis.GenesisID(),
		types.GetEffectiveGenesis(),
	)
	// Prevent testnet nodes from working on the mainnet, but
	// don't use the network cookie on mainnet as this technique
	// may be replaced later
	nc := handshake.NoNetworkCookie
	if !onMainNet(app.Config) {
		nc = handshake.NetworkCookie(prologue)
	}
	app.host, err = p2p.New(ctx, p2plog, cfg, []byte(prologue), nc,
		p2p.WithNodeReporter(events.ReportNodeStatusUpdate),
	)
	if err != nil {
		return fmt.Errorf("initialize p2p host: %w", err)
	}

	if err := app.setupDBs(ctx, lg); err != nil {
		return err
	}
	if err := app.initServices(ctx); err != nil {
		return fmt.Errorf("init services: %w", err)
	}

	if app.Config.CollectMetrics {
		metrics.StartMetricsServer(app.Config.MetricsPort)
	}

	if app.Config.PublicMetrics.MetricsURL != "" {
		id := hash.Sum([]byte(app.host.ID()))
		metrics.StartPushingMetrics(
			app.Config.PublicMetrics.MetricsURL,
			app.Config.PublicMetrics.MetricsPushUser,
			app.Config.PublicMetrics.MetricsPushPass,
			app.Config.PublicMetrics.MetricsPushHeader,
			app.Config.PublicMetrics.MetricsPushPeriod,
			types.Hash32(id).ShortString(), app.Config.Genesis.GenesisID().ShortString())
	}

	if err := app.startServices(ctx); err != nil {
		return fmt.Errorf("start services: %w", err)
	}

	// need post verifying service to start first
	app.preserveAfterRecovery(ctx)

	if err := app.startAPIServices(ctx); err != nil {
		return err
	}

	if err := app.launchStandalone(ctx); err != nil {
		return err
	}

	events.SubscribeToLayers(app.clock)
	app.log.Info("app started")

	return nil
}

func (app *App) preserveAfterRecovery(ctx context.Context) {
	if app.preserve == nil {
		return
	}
	for i, poetProof := range app.preserve.Proofs {
		encoded, err := codec.Encode(poetProof)
		if err != nil {
			app.log.With().Error("failed to encode poet proof after checkpoint",
				log.Stringer("atx id", app.preserve.Deps[i].ID()),
				log.Object("poet proof", poetProof),
				log.Err(err),
			)
			continue
		}
		hash := app.preserve.Deps[i].GetPoetProofRef()
		if err := app.poetDb.ValidateAndStoreMsg(ctx, hash, p2p.NoPeer, encoded); err != nil {
			app.log.With().Error("failed to preserve poet proof after checkpoint",
				log.Stringer("atx id", app.preserve.Deps[i].ID()),
				log.String("poet proof ref", hash.ShortString()),
				log.Err(err),
			)
			continue
		}
		app.log.With().Info("preserved poet proof after checkpoint",
			log.Stringer("atx id", app.preserve.Deps[i].ID()),
			log.String("poet proof ref", hash.ShortString()),
		)
	}
	for _, vatx := range app.preserve.Deps {
		encoded, err := codec.Encode(vatx)
		if err != nil {
			app.log.With().Error("failed to encode atx after checkpoint",
				log.Inline(vatx),
				log.Err(err),
			)
			continue
		}
		if err := app.atxHandler.HandleSyncedAtx(ctx, vatx.ID().Hash32(), p2p.NoPeer, encoded); err != nil {
			app.log.With().Error("failed to preserve atx after checkpoint",
				log.Inline(vatx),
				log.Err(err),
			)
			continue
		}
		app.log.With().Info("preserved atx after checkpoint",
			log.Inline(vatx),
		)
	}
}

func (app *App) Host() *p2p.Host {
	return app.host
}

type layerFetcher struct {
	system.Fetcher
}

func decodeLoggers(cfg config.LoggerConfig) (map[string]string, error) {
	rst := map[string]string{}
	if err := mapstructure.Decode(cfg, &rst); err != nil {
		return nil, fmt.Errorf("mapstructure decode: %w", err)
	}
	return rst, nil
}

type tortoiseWeakCoin struct {
	db       sql.Executor
	tortoise system.Tortoise
}

func (w tortoiseWeakCoin) Set(lid types.LayerID, value bool) error {
	if err := layers.SetWeakCoin(w.db, lid, value); err != nil {
		return err
	}
	w.tortoise.OnWeakCoin(lid, value)
	return nil
}

func onMainNet(conf *config.Config) bool {
	return conf.Genesis.GenesisTime == config.MainnetConfig().Genesis.GenesisTime
}<|MERGE_RESOLUTION|>--- conflicted
+++ resolved
@@ -277,16 +277,12 @@
 		viper.DecodeHook(hook),
 		WithZeroFields(),
 		WithIgnoreUntagged(),
+		withErrorUnused(),
 	}
 
 	// load config if it was loaded to the viper
-<<<<<<< HEAD
-	if err := v.Unmarshal(cfg, viper.DecodeHook(hook), withZeroFields(), withErrorUnused()); err != nil {
-		return fmt.Errorf("unmarshalling config file with viper: %w", err)
-=======
-	if err := viper.Unmarshal(&conf, opts...); err != nil {
-		return nil, fmt.Errorf("unmarshal config: %w", err)
->>>>>>> 97fe6cf0
+	if err := viper.Unmarshal(cfg, opts...); err != nil {
+		return fmt.Errorf("unmarshal config: %w", err)
 	}
 	return nil
 }
@@ -297,15 +293,15 @@
 	}
 }
 
-<<<<<<< HEAD
+func WithIgnoreUntagged() viper.DecoderConfigOption {
+	return func(cfg *mapstructure.DecoderConfig) {
+		cfg.IgnoreUntaggedFields = true
+	}
+}
+
 func withErrorUnused() viper.DecoderConfigOption {
 	return func(cfg *mapstructure.DecoderConfig) {
 		cfg.ErrorUnused = true
-=======
-func WithIgnoreUntagged() viper.DecoderConfigOption {
-	return func(cfg *mapstructure.DecoderConfig) {
-		cfg.IgnoreUntaggedFields = true
->>>>>>> 97fe6cf0
 	}
 }
 
