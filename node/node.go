--- conflicted
+++ resolved
@@ -895,12 +895,9 @@
 		app.addLogger(PostLogger, lg).Zap(),
 		app.cachedDB,
 		goldenATXID,
-<<<<<<< HEAD
+		newSyncer,
 		app.validator,
 		activation.PostValidityDelay(app.Config.PostValidDelay),
-=======
-		newSyncer,
->>>>>>> 888346ce
 	)
 	if err != nil {
 		return fmt.Errorf("create post setup manager: %v", err)
