// Package node contains the main executable for go-spacemesh node
package node

import (
	"bytes"
	"context"
	"errors"
	"fmt"
	"io/fs"
	"net"
	"net/http"
	"net/url"
	"os"
	"os/signal"
	"path/filepath"
	"runtime"
	"slices"
	"sort"
	"syscall"
	"time"

	"github.com/gofrs/flock"
	pyroscope "github.com/grafana/pyroscope-go"
	grpc_logsettable "github.com/grpc-ecosystem/go-grpc-middleware/logging/settable"
	grpczap "github.com/grpc-ecosystem/go-grpc-middleware/logging/zap"
	"github.com/mitchellh/mapstructure"
	"github.com/spacemeshos/poet/server"
	"github.com/spf13/afero"
	"github.com/spf13/cobra"
	"github.com/spf13/viper"
	"go.uber.org/zap"
	"go.uber.org/zap/zapcore"
	"golang.org/x/exp/maps"
	"golang.org/x/sync/errgroup"
	"google.golang.org/grpc"
	"google.golang.org/grpc/keepalive"

	"github.com/spacemeshos/go-spacemesh/activation"
	"github.com/spacemeshos/go-spacemesh/api/grpcserver"
	"github.com/spacemeshos/go-spacemesh/api/grpcserver/v2alpha1"
	"github.com/spacemeshos/go-spacemesh/atxsdata"
	"github.com/spacemeshos/go-spacemesh/beacon"
	"github.com/spacemeshos/go-spacemesh/blocks"
	"github.com/spacemeshos/go-spacemesh/bootstrap"
	"github.com/spacemeshos/go-spacemesh/checkpoint"
	"github.com/spacemeshos/go-spacemesh/cmd"
	"github.com/spacemeshos/go-spacemesh/common/types"
	"github.com/spacemeshos/go-spacemesh/config"
	"github.com/spacemeshos/go-spacemesh/config/presets"
	"github.com/spacemeshos/go-spacemesh/datastore"
	"github.com/spacemeshos/go-spacemesh/events"
	"github.com/spacemeshos/go-spacemesh/fetch"
	"github.com/spacemeshos/go-spacemesh/hare3"
	"github.com/spacemeshos/go-spacemesh/hare3/compat"
	"github.com/spacemeshos/go-spacemesh/hare3/eligibility"
	"github.com/spacemeshos/go-spacemesh/hare4"
	"github.com/spacemeshos/go-spacemesh/hash"
	"github.com/spacemeshos/go-spacemesh/layerpatrol"
	"github.com/spacemeshos/go-spacemesh/log"
	"github.com/spacemeshos/go-spacemesh/malfeasance"
	"github.com/spacemeshos/go-spacemesh/mesh"
	"github.com/spacemeshos/go-spacemesh/metrics"
	"github.com/spacemeshos/go-spacemesh/metrics/public"
	"github.com/spacemeshos/go-spacemesh/miner"
	"github.com/spacemeshos/go-spacemesh/node/mapstructureutil"
	"github.com/spacemeshos/go-spacemesh/p2p"
	"github.com/spacemeshos/go-spacemesh/p2p/handshake"
	"github.com/spacemeshos/go-spacemesh/p2p/pubsub"
	"github.com/spacemeshos/go-spacemesh/proposals"
	"github.com/spacemeshos/go-spacemesh/proposals/store"
	"github.com/spacemeshos/go-spacemesh/prune"
	"github.com/spacemeshos/go-spacemesh/signing"
	"github.com/spacemeshos/go-spacemesh/sql"
	"github.com/spacemeshos/go-spacemesh/sql/activesets"
	"github.com/spacemeshos/go-spacemesh/sql/atxs"
	"github.com/spacemeshos/go-spacemesh/sql/layers"
	"github.com/spacemeshos/go-spacemesh/sql/localsql"
	localmigrations "github.com/spacemeshos/go-spacemesh/sql/localsql/migrations"
	dbmetrics "github.com/spacemeshos/go-spacemesh/sql/metrics"
	"github.com/spacemeshos/go-spacemesh/sql/statesql"
	statemigrations "github.com/spacemeshos/go-spacemesh/sql/statesql/migrations"
	"github.com/spacemeshos/go-spacemesh/syncer"
	"github.com/spacemeshos/go-spacemesh/syncer/atxsync"
	"github.com/spacemeshos/go-spacemesh/syncer/blockssync"
	"github.com/spacemeshos/go-spacemesh/syncer/malsync"
	"github.com/spacemeshos/go-spacemesh/system"
	"github.com/spacemeshos/go-spacemesh/timesync"
	timeCfg "github.com/spacemeshos/go-spacemesh/timesync/config"
	"github.com/spacemeshos/go-spacemesh/timesync/peersync"
	"github.com/spacemeshos/go-spacemesh/tortoise"
	"github.com/spacemeshos/go-spacemesh/txs"
	"github.com/spacemeshos/go-spacemesh/vm"
	athenavm "github.com/spacemeshos/go-spacemesh/vm/athena"
	genvm "github.com/spacemeshos/go-spacemesh/vm/genvm"
)

const (
	genesisFileName = "genesis.json"
	dbFile          = "state.sql"

	oldLocalDbFile = "node_state.sql"
	localDbFile    = "local.sql"
)

// Logger names.
const (
	ClockLogger            = "clock"
	P2PLogger              = "p2p"
	PostLogger             = "post"
	PostServiceLogger      = "postService"
	PostInfoServiceLogger  = "postInfoService"
	StateDbLogger          = "stateDb"
	BeaconLogger           = "beacon"
	CachedDBLogger         = "cachedDB"
	PoetDbLogger           = "poetDb"
	TrtlLogger             = "trtl"
	ATXHandlerLogger       = "atxHandler"
	ATXBuilderLogger       = "atxBuilder"
	MeshLogger             = "mesh"
	SyncLogger             = "sync"
	HareOracleLogger       = "hareOracle"
	HareLogger             = "hare"
	BlockCertLogger        = "blockCert"
	BlockGenLogger         = "blockGenerator"
	BlockHandlerLogger     = "blockHandler"
	TxHandlerLogger        = "txHandler"
	ProposalStoreLogger    = "proposalStore"
	ProposalBuilderLogger  = "proposalBuilder"
	ProposalListenerLogger = "proposalListener"
	NipostBuilderLogger    = "nipostBuilder"
	NipostValidatorLogger  = "nipostValidator"
	Fetcher                = "fetcher"
	TimeSyncLogger         = "timesync"
	VMLogger               = "vm"
	GRPCLogger             = "grpc"
	ConStateLogger         = "conState"
	ExecutorLogger         = "executor"
	MalfeasanceLogger      = "malfeasance"
	BootstrapLogger        = "bootstrap"
)

func GetCommand() *cobra.Command {
	conf := config.MainnetConfig()
	var configPath *string
	c := &cobra.Command{
		Use:   "node",
		Short: "start node",
		RunE: func(c *cobra.Command, args []string) error {
			if err := configure(c, *configPath, &conf); err != nil {
				return err
			}

			// NOTE(dshulyak) this needs to be max level so that child logger can can be current level or below.
			// otherwise it will fail later when child logger will try to increase level.
			encoder := zapcore.NewConsoleEncoder(zap.NewDevelopmentEncoderConfig())
			if conf.LOGGING.Encoder == config.JSONLogEncoder {
				encoder = zapcore.NewJSONEncoder(zap.NewDevelopmentEncoderConfig())
			}
			lg := log.NewWithLevel("node", zap.NewAtomicLevelAt(zap.DebugLevel), encoder, events.EventHook())

			app := New(WithConfig(&conf), WithLog(lg))

			// os.Interrupt for all systems, especially windows, syscall.SIGTERM is mainly for docker.
			ctx, cancel := signal.NotifyContext(context.Background(), os.Interrupt, syscall.SIGTERM)
			defer cancel()

			types.SetLayersPerEpoch(app.Config.LayersPerEpoch)
			// ensure all data folders exist
			if err := os.MkdirAll(app.Config.DataDir(), 0o700); err != nil {
				return fmt.Errorf("ensure folders exist: %w", err)
			}

			if err := app.Lock(); err != nil {
				return fmt.Errorf("getting exclusive file lock: %w", err)
			}
			defer app.Unlock()

			if err := app.Initialize(); err != nil {
				return fmt.Errorf("initializing app: %w", err)
			}

			err := app.LoadIdentities()
			switch {
			case errors.Is(err, fs.ErrNotExist):
				app.log.Info("Identity file not found. Creating new identity...")
				if err := app.NewIdentity(); err != nil {
					return fmt.Errorf("creating new identity: %w", err)
				}
			case err != nil:
				return fmt.Errorf("loading identities: %w", err)
			}

			// Don't print usage on error from this point forward
			c.SilenceUsage = true

			// This blocks until the context is finished or until an error is produced
			err = app.Start(ctx)
			cleanupCtx, cleanupCancel := context.WithTimeout(
				context.Background(),
				30*time.Second,
			)
			defer cleanupCancel()
			done := make(chan struct{}, 1)
			// FIXME: per https://github.com/spacemeshos/go-spacemesh/issues/3830
			go func() {
				app.Cleanup(cleanupCtx)
				close(done)
			}()
			select {
			case <-done:
			case <-cleanupCtx.Done():
				app.log.Error("app failed to clean up in time")
			}
			return err
		},
	}

	configPath = cmd.AddFlags(c.PersistentFlags(), &conf)

	// versionCmd returns the current version of spacemesh.
	versionCmd := &cobra.Command{
		Use:   "version",
		Short: "Show version info",
		Run: func(c *cobra.Command, args []string) {
			fmt.Print(cmd.Version)
			fmt.Println()
		},
	}
	c.AddCommand(versionCmd)

	relayCmd := cobra.Command{
		Use:          "relay",
		Short:        "Run relay server",
		SilenceUsage: true,
		RunE: func(c *cobra.Command, args []string) error {
			if err := configure(c, *configPath, &conf); err != nil {
				return err
			}
			return runRelay(c.Context(), &conf)
		},
	}
	c.AddCommand(&relayCmd)

	return c
}

func configure(c *cobra.Command, configPath string, conf *config.Config) error {
	preset := conf.Preset // might be set via CLI flag
	if err := loadConfig(conf, preset, configPath); err != nil {
		return fmt.Errorf("loading config: %w", err)
	}
	// apply CLI args to config
	if err := c.ParseFlags(os.Args[1:]); err != nil {
		return fmt.Errorf("parsing flags: %w", err)
	}

	if cmd.NoMainNet && onMainNet(conf) && !conf.NoMainOverride {
		return errors.New("this is a testnet-only build not intended for mainnet")
	}

	return nil
}

var grpcLog = grpc_logsettable.ReplaceGrpcLoggerV2()

// loadConfig loads config and preset (if provided) into the provided config.
// It first loads the preset and then overrides it with values from the config file.
func loadConfig(cfg *config.Config, preset, path string) error {
	v := viper.New()
	// read in config from file
	if err := config.LoadConfig(path, v); err != nil {
		return err
	}

	// override default config with preset if provided
	if len(preset) == 0 && v.IsSet("preset") {
		preset = v.GetString("preset")
	}
	if len(preset) > 0 {
		p, err := presets.Get(preset)
		if err != nil {
			return err
		}
		*cfg = p
	}

	// Unmarshall config file into config struct
	hook := mapstructure.ComposeDecodeHookFunc(
		mapstructure.StringToTimeDurationHookFunc(),
		mapstructure.StringToSliceHookFunc(","),
		mapstructureutil.AddressListDecodeFunc(),
		mapstructureutil.BigRatDecodeFunc(),
		mapstructureutil.PostProviderIDDecodeFunc(),
		mapstructureutil.DeprecatedHook(),
		mapstructureutil.AtxVersionsDecodeFunc(),
		mapstructure.TextUnmarshallerHookFunc(),
	)

	opts := []viper.DecoderConfigOption{
		viper.DecodeHook(hook),
		WithZeroFields(),
		WithIgnoreUntagged(),
		WithErrorUnused(),
	}

	// load config if it was loaded to the viper
	if err := v.Unmarshal(cfg, opts...); err != nil {
		return fmt.Errorf("unmarshal config: %w", err)
	}
	return nil
}

func WithZeroFields() viper.DecoderConfigOption {
	return func(cfg *mapstructure.DecoderConfig) {
		cfg.ZeroFields = true
	}
}

func WithIgnoreUntagged() viper.DecoderConfigOption {
	return func(cfg *mapstructure.DecoderConfig) {
		cfg.IgnoreUntaggedFields = true
	}
}

func WithErrorUnused() viper.DecoderConfigOption {
	return func(cfg *mapstructure.DecoderConfig) {
		cfg.ErrorUnused = true
	}
}

// Option to modify an App instance.
type Option func(app *App)

// WithLog enables logger for an App.
func WithLog(logger log.Log) Option {
	return func(app *App) {
		app.log = logger
	}
}

// WithConfig overwrites default App config.
func WithConfig(conf *config.Config) Option {
	return func(app *App) {
		app.Config = conf
	}
}

// New creates an instance of the spacemesh app.
func New(opts ...Option) *App {
	defaultConfig := config.DefaultConfig()
	app := &App{
		Config:       &defaultConfig,
		log:          log.NewNop(),
		loggers:      make(map[string]*zap.AtomicLevel),
		grpcServices: make(map[grpcserver.Service]grpcserver.ServiceAPI),
		started:      make(chan struct{}),
		eg:           &errgroup.Group{},
	}
	for _, opt := range opts {
		opt(app)
	}
	// TODO(mafa): this is a hack to suppress debugging logs on 0000.defaultLogger
	// to fix this we should get rid of the global logger and pass app.log to all
	// components that need it
	lvl := zap.NewAtomicLevelAt(zap.InfoLevel)
	log.SetupGlobal(app.log.SetLevel(&lvl))

	types.SetNetworkHRP(app.Config.NetworkHRP)
	return app
}

// App is the cli app singleton.
type App struct {
	*cobra.Command
	fileLock           *flock.Flock
	signers            []*signing.EdSigner
	Config             *config.Config
	db                 sql.StateDatabase
	cachedDB           *datastore.CachedDB
	dbMetrics          *dbmetrics.DBMetricsCollector
	localDB            sql.LocalDatabase
	grpcPublicServer   *grpcserver.Server
	grpcPrivateServer  *grpcserver.Server
	grpcPostServer     *grpcserver.Server
	grpcTLSServer      *grpcserver.Server
	jsonAPIServer      *grpcserver.JSONHTTPServer
	grpcServices       map[grpcserver.Service]grpcserver.ServiceAPI
	pprofService       *http.Server
	profilerService    *pyroscope.Profiler
	syncer             *syncer.Syncer
	proposalBuilder    *miner.ProposalBuilder
	mesh               *mesh.Mesh
	atxsdata           *atxsdata.Data
	clock              *timesync.NodeClock
	hare3              *hare3.Hare
	hare4              *hare4.Hare
	hareResultsChan    chan hare4.ConsensusOutput
	hOracle            *eligibility.Oracle
	blockGen           *blocks.Generator
	certifier          *blocks.Certifier
	atxBuilder         *activation.Builder
	atxHandler         *activation.Handler
	txHandler          *txs.TxHandler
	validator          *activation.Validator
	edVerifier         *signing.EdVerifier
	beaconProtocol     *beacon.ProtocolDriver
	log                log.Log
	syncLogger         log.Log
<<<<<<< HEAD
	svm                vm.VM
=======
>>>>>>> 205eacfb
	conState           *txs.ConservativeState
	fetcher            *fetch.Fetch
	ptimesync          *peersync.Sync
	updater            *bootstrap.Updater
	poetDb             *activation.PoetDb
	postVerifier       activation.PostVerifier
	postSupervisor     *activation.PostSupervisor
	malfeasanceHandler *malfeasance.Handler
	errCh              chan error

	host *p2p.Host

	loggers map[string]*zap.AtomicLevel
	started chan struct{} // this channel is closed once the app has finished starting
	eg      *errgroup.Group
}

func (app *App) loadCheckpoint(ctx context.Context) (*checkpoint.PreservedData, error) {
	var nodeIDs []types.NodeID
	if app.Config.Recovery.PreserveOwnAtx {
		for _, sig := range app.signers {
			nodeIDs = append(nodeIDs, sig.NodeID())
		}
	}
	cfg := &checkpoint.RecoverConfig{
		GoldenAtx:   types.ATXID(app.Config.Genesis.GoldenATX()),
		DataDir:     app.Config.DataDir(),
		DbFile:      dbFile,
		LocalDbFile: localDbFile,
		NodeIDs:     nodeIDs,
		Uri:         app.Config.Recovery.Uri,
		Restore:     types.LayerID(app.Config.Recovery.Restore),
	}

	return checkpoint.Recover(ctx, app.log.Zap(), afero.NewOsFs(), cfg)
}

func (app *App) Started() <-chan struct{} {
	return app.started
}

// Lock locks the app for exclusive use. It returns an error if the app is already locked.
func (app *App) Lock() error {
	lockDir := filepath.Dir(app.Config.FileLock)
	if _, err := os.Stat(lockDir); errors.Is(err, fs.ErrNotExist) {
		err := os.Mkdir(lockDir, os.ModePerm)
		if err != nil {
			return fmt.Errorf("creating dir %s for lock %s: %w", lockDir, app.Config.FileLock, err)
		}
	}
	fl := flock.New(app.Config.FileLock)
	locked, err := fl.TryLock()
	if err != nil {
		return fmt.Errorf("flock %s: %w", app.Config.FileLock, err)
	} else if !locked {
		return fmt.Errorf("only one spacemesh instance should be running (locking file %s)", fl.Path())
	}
	app.fileLock = fl
	return nil
}

// Unlock unlocks the app. It is a no-op if the app is not locked.
func (app *App) Unlock() {
	if app.fileLock == nil {
		return
	}
	if err := app.fileLock.Unlock(); err != nil {
		app.log.With().Error("failed to unlock file",
			log.String("path", app.fileLock.Path()),
			log.Err(err),
		)
	}
}

// Initialize parses and validates the node configuration and sets up logging.
func (app *App) Initialize() error {
	gpath := filepath.Join(app.Config.DataDir(), genesisFileName)
	var existing config.GenesisConfig
	if err := existing.LoadFromFile(gpath); err != nil {
		if !errors.Is(err, fs.ErrNotExist) {
			return fmt.Errorf("failed to load genesis config at %s: %w", gpath, err)
		}
		if err := app.Config.Genesis.Validate(); err != nil {
			return err
		}
		if err := app.Config.Genesis.WriteToFile(gpath); err != nil {
			return fmt.Errorf("failed to write genesis config to %s: %w", gpath, err)
		}
	} else {
		diff := existing.Diff(&app.Config.Genesis)
		if len(diff) > 0 {
			app.log.Error("genesis config updated after node initialization, if this update is required delete config"+
				" at %s.\ndiff:\n%s", gpath, diff,
			)
			return errors.New("genesis config updated after node initialization")
		}
	}

	// override default config in timesync since timesync is using TimeConfigValues
	timeCfg.TimeConfigValues = app.Config.TIME

	app.setupLogging()
	app.log.Info("Welcome to Spacemesh. Spacemesh full node is starting...")

	public.Version.WithLabelValues(cmd.Version).Set(1)
	public.SmeshingOptsProvingNonces.Set(float64(app.Config.SMESHING.ProvingOpts.Nonces))
	public.SmeshingOptsProvingThreads.Set(float64(app.Config.SMESHING.ProvingOpts.Threads))
	return nil
}

// setupLogging configured the app logging system.
func (app *App) setupLogging() {
	app.log.Info("%s", app.getAppInfo())
	events.InitializeReporter()
}

func (app *App) getAppInfo() string {
	return fmt.Sprintf(
		"App version: %s. Git: %s - %s . Go Version: %s. OS: %s-%s . Genesis %s",
		cmd.Version,
		cmd.Branch,
		cmd.Commit,
		runtime.Version(),
		runtime.GOOS,
		runtime.GOARCH,
		app.Config.Genesis.GenesisID().String(),
	)
}

// Cleanup stops all app services.
func (app *App) Cleanup(ctx context.Context) {
	app.log.Info("app cleanup starting...")
	app.stopServices(ctx)
	app.eg.Wait()
	app.log.Info("app cleanup completed")
}

// Wrap the top-level logger to add context info and set the level for a
// specific module. Calling this method and will create a new logger every time
// and not re-use an existing logger with the same name.
//
// This method is not safe to be called concurrently.
func (app *App) addLogger(name string, logger log.Log) log.Log {
	lvl, err := decodeLoggerLevel(app.Config, name)
	if err != nil {
		app.log.With().Panic("unable to decode loggers into map[string]string", log.Err(err))
	}
	if logger.Check(lvl.Level()) {
		app.loggers[name] = &lvl
		logger = logger.SetLevel(&lvl)
	}
	return logger.WithName(name)
}

// SetLogLevel updates the log level of an existing logger.
func (app *App) SetLogLevel(name, loglevel string) error {
	lvl, ok := app.loggers[name]
	if !ok {
		return fmt.Errorf("cannot find logger %v", name)
	}

	if err := lvl.UnmarshalText([]byte(loglevel)); err != nil {
		return fmt.Errorf("unmarshal text: %w", err)
	}

	return nil
}

func newVM(db sql.StateDatabase, module string, opts ...vm.Opt) (vm.VM, error) {
	var vm vm.VM
	switch module {
	case "genvm":
		vm = genvm.New(db, opts...)
	case "athena":
		vm = athenavm.New(db, opts...)
	default:
		return nil, fmt.Errorf("unknown VM module: %s", module)
	}

	return vm, nil
}

func (app *App) initServices(ctx context.Context) error {
	layerSize := app.Config.LayerAvgSize
	layersPerEpoch := types.GetLayersPerEpoch()
	lg := app.log

	poetDb, err := activation.NewPoetDb(
		app.db,
		app.addLogger(PoetDbLogger, lg).Zap(),
		activation.WithCacheSize(app.Config.POET.PoetProofsCache),
	)
	if err != nil {
		return fmt.Errorf("creating poet db: %w", err)
	}
	postStates := activation.NewPostStates(app.addLogger(PostLogger, lg).Zap())
	opts := []activation.PostVerifierOpt{
		activation.WithVerifyingOpts(app.Config.SMESHING.VerifyingOpts),
		activation.WithAutoscaling(postStates),
	}
	for _, sig := range app.signers {
		opts = append(opts, activation.WithPrioritizedID(sig.NodeID()))
	}

	verifier, err := activation.NewPostVerifier(
		app.Config.POST,
		app.addLogger(NipostValidatorLogger, lg).Zap(),
		opts...,
	)
	if err != nil {
		return fmt.Errorf("creating post verifier: %w", err)
	}
	app.postVerifier = verifier

	validator := activation.NewValidator(
		app.db,
		poetDb,
		app.Config.POST,
		app.Config.SMESHING.Opts.Scrypt,
		app.postVerifier,
	)
	app.validator = validator

	cfg := vm.DefaultConfig()
	cfg.GasLimit = app.Config.BlockGasLimit
	cfg.GenesisID = app.Config.Genesis.GenesisID()
	state, err := newVM(app.db,
		cfg.Module,
		vm.WithConfig(cfg),
		vm.WithLogger(app.addLogger(VMLogger, lg).Zap()))
	if err != nil {
		return fmt.Errorf("create vm: %w", err)
	}
	app.conState = txs.NewConservativeState(state, app.db,
		txs.WithCSConfig(txs.CSConfig{
			BlockGasLimit:     app.Config.BlockGasLimit,
			NumTXsPerProposal: app.Config.TxsPerProposal,
		}),
		txs.WithLogger(app.addLogger(ConStateLogger, lg).Zap()))

	genesisAccts := app.Config.Genesis.ToAccounts()
	if len(genesisAccts) > 0 {
		exists, err := state.AccountExists(genesisAccts[0].Address)
		if err != nil {
			return fmt.Errorf(
				"failed to check genesis account %v: %w",
				genesisAccts[0].Address,
				err,
			)
		}
		if !exists {
			if err = state.ApplyGenesis(genesisAccts); err != nil {
				return fmt.Errorf("setup genesis: %w", err)
			}
		}
	}

	goldenATXID := types.ATXID(app.Config.Genesis.GoldenATX())
	if goldenATXID == types.EmptyATXID {
		return errors.New("invalid golden atx id")
	}

	app.edVerifier = signing.NewEdVerifier(
		signing.WithVerifierPrefix(app.Config.Genesis.GenesisID().Bytes()),
	)

	vrfVerifier := signing.NewVRFVerifier()
	beaconProtocol := beacon.New(
		app.host,
		app.edVerifier,
		vrfVerifier,
		app.cachedDB,
		app.clock,
		beacon.WithConfig(app.Config.Beacon),
		beacon.WithLogger(app.addLogger(BeaconLogger, lg).Zap()),
	)
	for _, sig := range app.signers {
		beaconProtocol.Register(sig)
	}

	trtlCfg := app.Config.Tortoise
	trtlCfg.LayerSize = layerSize
	if trtlCfg.BadBeaconVoteDelayLayers == 0 {
		trtlCfg.BadBeaconVoteDelayLayers = app.Config.LayersPerEpoch
	}
	trtlopts := []tortoise.Opt{
		tortoise.WithLogger(app.addLogger(TrtlLogger, lg).Zap()),
		tortoise.WithConfig(trtlCfg),
	}
	if trtlCfg.EnableTracer {
		app.log.With().Info("tortoise will trace execution")
		trtlopts = append(trtlopts, tortoise.WithTracer())
	}
	app.log.Info("initializing tortoise")
	start := time.Now()
	trtl, err := tortoise.Recover(
		ctx,
		app.db,
		app.atxsdata,
		app.clock.CurrentLayer(), trtlopts...,
	)
	if err != nil {
		return fmt.Errorf("can't recover tortoise state: %w", err)
	}
	app.log.With().Info("tortoise initialized", log.Duration("duration", time.Since(start)))
	app.eg.Go(func() error {
		for rst := range beaconProtocol.Results() {
			events.EmitBeacon(rst.Epoch, rst.Beacon)
			trtl.OnBeacon(rst.Epoch, rst.Beacon)
		}
		app.log.Debug("beacon results watcher exited")
		return nil
	})

	executor := mesh.NewExecutor(
		app.db,
		app.atxsdata,
		state,
		app.conState,
		app.addLogger(ExecutorLogger, lg).Zap(),
	)
	mlog := app.addLogger(MeshLogger, lg).Zap()
	msh, err := mesh.NewMesh(app.db, app.atxsdata, trtl, executor, app.conState, mlog)
	if err != nil {
		return fmt.Errorf("create mesh: %w", err)
	}

	app.eg.Go(func() error {
		msh.Start(ctx)
		return nil
	})

	pruner := prune.New(app.db, app.Config.Tortoise.Hdist, app.Config.PruneActivesetsFrom, prune.WithLogger(mlog))
	if err := pruner.Prune(app.clock.CurrentLayer()); err != nil {
		return fmt.Errorf("pruner %w", err)
	}
	app.eg.Go(func() error {
		prune.Run(ctx, pruner, app.clock, app.Config.DatabasePruneInterval)
		return nil
	})

	fetcherWrapped := &layerFetcher{}

	atxHandler := activation.NewHandler(
		app.host.ID(),
		app.cachedDB,
		app.atxsdata,
		app.edVerifier,
		app.clock,
		app.host,
		fetcherWrapped,
		goldenATXID,
		validator,
		beaconProtocol,
		trtl,
		app.addLogger(ATXHandlerLogger, lg).Zap(),
		activation.WithTickSize(app.Config.TickSize),
		activation.WithAtxVersions(app.Config.AtxVersions),
	)
	for _, sig := range app.signers {
		atxHandler.Register(sig)
	}

	// we can't have an epoch offset which is greater/equal than the number of layers in an epoch

	if app.Config.HareEligibility.ConfidenceParam >= app.Config.BaseConfig.LayersPerEpoch {
		return fmt.Errorf(
			"confidence param should be smaller than layers per epoch. eligibility-confidence-param: %d. "+
				"layers-per-epoch: %d",
			app.Config.HareEligibility.ConfidenceParam,
			app.Config.BaseConfig.LayersPerEpoch,
		)
	}

	blockHandler := blocks.NewHandler(fetcherWrapped, app.db, trtl, msh,
		blocks.WithLogger(app.addLogger(BlockHandlerLogger, lg).Zap()))

	app.txHandler = txs.NewTxHandler(
		app.conState,
		app.host.ID(),
		app.addLogger(TxHandlerLogger, lg).Zap(),
	)

	app.hOracle = eligibility.New(
		beaconProtocol,
		app.db,
		app.atxsdata,
		vrfVerifier,
		app.Config.LayersPerEpoch,
		eligibility.WithConfig(app.Config.HareEligibility),
		eligibility.WithLogger(app.addLogger(HareOracleLogger, lg).Zap()),
	)
	// TODO: genesisMinerWeight is set to app.Config.SpaceToCommit, because PoET ticks are currently hardcoded to 1

	bscfg := app.Config.Bootstrap
	bscfg.DataDir = app.Config.DataDir()
	bscfg.Interval = app.Config.LayerDuration / 5
	app.updater = bootstrap.New(
		app.clock,
		bootstrap.WithConfig(bscfg),
		bootstrap.WithLogger(app.addLogger(BootstrapLogger, lg).Zap()),
	)
	if app.Config.Certificate.CommitteeSize == 0 {
		app.log.With().Warning("certificate committee size is not set, defaulting to hare committee size",
			log.Uint16("size", app.Config.HARE3.Committee))
		app.Config.Certificate.CommitteeSize = int(app.Config.HARE3.Committee)
	}
	app.Config.Certificate.CertifyThreshold = app.Config.Certificate.CommitteeSize/2 + 1
	app.Config.Certificate.LayerBuffer = app.Config.Tortoise.Zdist
	app.Config.Certificate.NumLayersToKeep = app.Config.Tortoise.Zdist * 2
	app.certifier = blocks.NewCertifier(
		app.db,
		app.hOracle,
		app.edVerifier,
		app.host,
		app.clock,
		beaconProtocol,
		trtl,
		blocks.WithCertConfig(app.Config.Certificate),
		blocks.WithCertifierLogger(app.addLogger(BlockCertLogger, lg).Zap()),
	)
	for _, sig := range app.signers {
		app.certifier.Register(sig)
	}

	proposalsStore := store.New(
		store.WithEvictedLayer(app.clock.CurrentLayer()),
		store.WithLogger(app.addLogger(ProposalStoreLogger, lg).Zap()),
		store.WithCapacity(app.Config.Tortoise.Zdist+1),
	)

	flog := app.addLogger(Fetcher, lg)
	fetcher, err := fetch.NewFetch(app.cachedDB, proposalsStore, app.host,
		fetch.WithContext(ctx),
		fetch.WithConfig(app.Config.FETCH),
		fetch.WithLogger(flog.Zap()),
	)
	if err != nil {
		return fmt.Errorf("create fetcher: %w", err)
	}
	fetcherWrapped.Fetcher = fetcher
	app.eg.Go(func() error {
		return blockssync.Sync(ctx, flog.Zap(), msh.MissingBlocks(), fetcher)
	})

	patrol := layerpatrol.New()
	syncerConf := app.Config.Sync
	syncerConf.HareDelayLayers = app.Config.Tortoise.Zdist
	syncerConf.SyncCertDistance = app.Config.Tortoise.Hdist
	syncerConf.Standalone = app.Config.Standalone

	if app.Config.P2P.MinPeers < app.Config.Sync.MalSync.MinSyncPeers {
		app.Config.Sync.MalSync.MinSyncPeers = max(1, app.Config.P2P.MinPeers)
	}
	app.syncLogger = app.addLogger(SyncLogger, lg)
	newSyncer := syncer.NewSyncer(
		app.cachedDB,
		app.clock,
		beaconProtocol,
		msh,
		trtl,
		fetcher,
		patrol,
		app.certifier,
		atxsync.New(fetcher, app.db, app.localDB,
			atxsync.WithConfig(app.Config.Sync.AtxSync),
			atxsync.WithLogger(app.syncLogger.Zap()),
		),
		malsync.New(fetcher, app.db, app.localDB,
			malsync.WithConfig(app.Config.Sync.MalSync),
			malsync.WithLogger(app.syncLogger.Zap()),
			malsync.WithPeerErrMetric(syncer.MalPeerError),
		),
		syncer.WithConfig(syncerConf),
		syncer.WithLogger(app.syncLogger.Zap()),
	)
	// TODO(dshulyak) this needs to be improved, but dependency graph is a bit complicated
	beaconProtocol.SetSyncState(newSyncer)
	app.hOracle.SetSync(newSyncer)

	err = app.Config.HARE3.Validate(time.Duration(app.Config.Tortoise.Zdist) * app.Config.LayerDuration)
	if err != nil {
		return err
	}
	logger := app.addLogger(HareLogger, lg).Zap()

	// should be removed after hare4 transition is complete
	app.hareResultsChan = make(chan hare4.ConsensusOutput, 32)
	if app.Config.HARE3.Enable {
		app.hare3 = hare3.New(
			app.clock,
			app.host,
			app.db,
			app.atxsdata,
			proposalsStore,
			app.edVerifier,
			app.hOracle,
			newSyncer,
			patrol,
			hare3.WithLogger(logger),
			hare3.WithConfig(app.Config.HARE3),
			hare3.WithResultsChan(app.hareResultsChan),
		)
		for _, sig := range app.signers {
			app.hare3.Register(sig)
		}
		app.hare3.Start()
		app.eg.Go(func() error {
			compat.ReportWeakcoin(
				ctx,
				logger,
				app.hare3.Coins(),
				tortoiseWeakCoin{db: app.cachedDB, tortoise: trtl},
			)
			return nil
		})
	}

	if app.Config.HARE4.Enable {
		app.hare4 = hare4.New(
			app.clock,
			app.host,
			app.db,
			app.atxsdata,
			proposalsStore,
			app.edVerifier,
			app.hOracle,
			newSyncer,
			patrol,
			app.host,
			hare4.WithLogger(logger),
			hare4.WithConfig(app.Config.HARE4),
			hare4.WithResultsChan(app.hareResultsChan),
		)
		for _, sig := range app.signers {
			app.hare4.Register(sig)
		}
		app.hare4.Start()
		app.eg.Go(func() error {
			compat.ReportWeakcoin(
				ctx,
				logger,
				app.hare4.Coins(),
				tortoiseWeakCoin{db: app.cachedDB, tortoise: trtl},
			)
			return nil
		})
	}

	propHare := &proposalConsumerHare{
		hare3:          app.hare3,
		h3DisableLayer: app.Config.HARE3.DisableLayer,
		hare4:          app.hare4,
	}

	proposalListener := proposals.NewHandler(
		app.db,
		app.atxsdata,
		propHare,
		app.edVerifier,
		app.host,
		fetcherWrapped,
		beaconProtocol,
		msh,
		trtl,
		vrfVerifier,
		app.clock,
		proposals.WithLogger(app.addLogger(ProposalListenerLogger, lg).Zap()),
		proposals.WithConfig(proposals.Config{
			LayerSize:              layerSize,
			LayersPerEpoch:         layersPerEpoch,
			GoldenATXID:            goldenATXID,
			MaxExceptions:          trtlCfg.MaxExceptions,
			Hdist:                  trtlCfg.Hdist,
			MinimalActiveSetWeight: trtlCfg.MinimalActiveSetWeight,
		}),
	)

	app.blockGen = blocks.NewGenerator(
		app.db,
		app.atxsdata,
		proposalsStore,
		executor,
		msh,
		fetcherWrapped,
		app.certifier,
		patrol,
		blocks.WithConfig(blocks.Config{
			BlockGasLimit:      app.Config.BlockGasLimit,
			OptFilterThreshold: app.Config.OptFilterThreshold,
			GenBlockInterval:   500 * time.Millisecond,
		}),
		blocks.WithHareOutputChan(app.hareResultsChan),
		blocks.WithGeneratorLogger(app.addLogger(BlockGenLogger, lg).Zap()),
	)

	minerGoodAtxPct := 90
	if app.Config.MinerGoodAtxsPercent > 0 {
		minerGoodAtxPct = app.Config.MinerGoodAtxsPercent
	}
	proposalBuilder := miner.New(
		app.clock,
		app.db,
		app.localDB,
		app.atxsdata,
		app.host,
		trtl,
		newSyncer,
		app.conState,
		miner.WithLayerSize(layerSize),
		miner.WithLayerPerEpoch(layersPerEpoch),
		miner.WithMinimalActiveSetWeight(app.Config.Tortoise.MinimalActiveSetWeight),
		miner.WithHdist(app.Config.Tortoise.Hdist),
		miner.WithNetworkDelay(app.Config.ATXGradeDelay),
		miner.WithMinGoodAtxPercent(minerGoodAtxPct),
		miner.WithLogger(app.addLogger(ProposalBuilderLogger, lg).Zap()),
		miner.WithActivesetPreparation(app.Config.ActiveSet),
	)
	for _, sig := range app.signers {
		proposalBuilder.Register(sig)
	}

	postSetupMgr, err := activation.NewPostSetupManager(
		app.Config.POST,
		app.addLogger(PostLogger, lg).Zap(),
		app.db,
		app.atxsdata,
		goldenATXID,
		newSyncer,
		app.validator,
		activation.PostValidityDelay(app.Config.PostValidDelay),
	)
	if err != nil {
		return fmt.Errorf("create post setup manager: %v", err)
	}

	grpcPostService, err := app.grpcService(grpcserver.Post, lg)
	if err != nil {
		return fmt.Errorf("init post grpc service: %w", err)
	}

	nipostLogger := app.addLogger(NipostBuilderLogger, lg).Zap()
	client := activation.NewCertifierClient(
		app.db,
		app.localDB,
		nipostLogger,
		activation.WithCertifierClientConfig(app.Config.Certifier.Client),
	)
	certifier := activation.NewCertifier(app.localDB, nipostLogger, client)

	poetClients := make([]activation.PoetService, 0, len(app.Config.PoetServers))
	for _, server := range app.Config.PoetServers {
		client, err := activation.NewPoetService(
			poetDb,
			server,
			app.Config.POET,
			lg.Zap().Named("poet"),
			activation.WithCertifier(certifier),
		)
		if err != nil {
			app.log.Panic("failed to create poet client with address %v: %v", server.Address, err)
		}
		poetClients = append(poetClients, client)
	}

	nipostBuilder, err := activation.NewNIPostBuilder(
		app.localDB,
		grpcPostService.(*grpcserver.PostService),
		nipostLogger,
		app.Config.POET,
		app.clock,
		app.validator,
		activation.NipostbuilderWithPostStates(postStates),
		activation.WithPoetServices(poetClients...),
	)
	if err != nil {
		return fmt.Errorf("create nipost builder: %w", err)
	}

	builderConfig := activation.Config{
		GoldenATXID:      goldenATXID,
		RegossipInterval: app.Config.RegossipAtxInterval,
	}
	atxBuilder := activation.NewBuilder(
		builderConfig,
		app.db,
		app.atxsdata,
		app.localDB,
		app.host,
		nipostBuilder,
		app.clock,
		newSyncer,
		app.addLogger(ATXBuilderLogger, lg).Zap(),
		activation.WithContext(ctx),
		activation.WithPoetConfig(app.Config.POET),
		// TODO(dshulyak) makes no sense. how we ended using it?
		activation.WithPoetRetryInterval(app.Config.HARE3.PreroundDelay),
		activation.WithValidator(app.validator),
		activation.WithPostValidityDelay(app.Config.PostValidDelay),
		activation.WithPostStates(postStates),
		activation.WithPoets(poetClients...),
		activation.BuilderAtxVersions(app.Config.AtxVersions),
	)
	if len(app.signers) > 1 || app.signers[0].Name() != supervisedIDKeyFileName {
		// in a remote setup we register eagerly so the atxBuilder can warn about missing connections asap.
		// Any setup with more than one signer is considered a remote setup. If there is only one signer it
		// is considered a remote setup if the key for the signer has not been sourced from `supervisedIDKeyFileName`.
		//
		// In a supervised setup the postSetupManager will register at the atxBuilder when
		// it finished initializing, to avoid warning about a missing connection when the supervised post
		// service isn't ready yet.
		for _, sig := range app.signers {
			atxBuilder.Register(sig)
		}
	}
	app.postSupervisor = activation.NewPostSupervisor(
		app.log.Zap(),
		app.Config.POST,
		app.Config.SMESHING.ProvingOpts,
		postSetupMgr,
		atxBuilder,
	)
	if err != nil {
		return fmt.Errorf("init post service: %w", err)
	}

	malfeasanceLogger := app.addLogger(MalfeasanceLogger, lg).Zap()
	activationMH := activation.NewMalfeasanceHandler(
		app.cachedDB,
		malfeasanceLogger,
		app.edVerifier,
	)
	meshMH := mesh.NewMalfeasanceHandler(
		app.cachedDB,
		app.edVerifier,
		mesh.WithMalfeasanceLogger(malfeasanceLogger),
	)
	hareMH := hare3.NewMalfeasanceHandler(
		app.cachedDB,
		app.edVerifier,
		hare3.WithMalfeasanceLogger(malfeasanceLogger),
	)
	invalidPostMH := activation.NewInvalidPostIndexHandler(
		app.cachedDB,
		app.edVerifier,
		app.postVerifier,
	)
	invalidPrevMH := activation.NewInvalidPrevATXHandler(app.cachedDB, app.edVerifier)

	nodeIDs := make([]types.NodeID, 0, len(app.signers))
	for _, s := range app.signers {
		nodeIDs = append(nodeIDs, s.NodeID())
	}
	app.malfeasanceHandler = malfeasance.NewHandler(
		app.cachedDB,
		malfeasanceLogger,
		app.host.ID(),
		nodeIDs,
		trtl,
	)
	app.malfeasanceHandler.RegisterHandler(malfeasance.MultipleATXs, activationMH)
	app.malfeasanceHandler.RegisterHandler(malfeasance.MultipleBallots, meshMH)
	app.malfeasanceHandler.RegisterHandler(malfeasance.HareEquivocation, hareMH)
	app.malfeasanceHandler.RegisterHandler(malfeasance.InvalidPostIndex, invalidPostMH)
	app.malfeasanceHandler.RegisterHandler(malfeasance.InvalidPrevATX, invalidPrevMH)

	fetcher.SetValidators(
		fetch.ValidatorFunc(
			pubsub.DropPeerOnSyncValidationReject(atxHandler.HandleSyncedAtx, app.host, lg.Zap()),
		),
		fetch.ValidatorFunc(
			pubsub.DropPeerOnSyncValidationReject(poetDb.ValidateAndStoreMsg, app.host, lg.Zap()),
		),
		fetch.ValidatorFunc(
			pubsub.DropPeerOnSyncValidationReject(
				proposalListener.HandleSyncedBallot,
				app.host,
				lg.Zap(),
			),
		),
		fetch.ValidatorFunc(
			pubsub.DropPeerOnSyncValidationReject(proposalListener.HandleActiveSet, app.host, lg.Zap()),
		),
		fetch.ValidatorFunc(
			pubsub.DropPeerOnSyncValidationReject(blockHandler.HandleSyncedBlock, app.host, lg.Zap()),
		),
		fetch.ValidatorFunc(
			pubsub.DropPeerOnSyncValidationReject(
				proposalListener.HandleSyncedProposal,
				app.host,
				lg.Zap(),
			),
		),
		fetch.ValidatorFunc(
			pubsub.DropPeerOnSyncValidationReject(
				app.txHandler.HandleBlockTransaction,
				app.host,
				lg.Zap(),
			),
		),
		fetch.ValidatorFunc(
			pubsub.DropPeerOnSyncValidationReject(
				app.txHandler.HandleProposalTransaction,
				app.host,
				lg.Zap(),
			),
		),
		fetch.ValidatorFunc(
			pubsub.DropPeerOnSyncValidationReject(
				app.malfeasanceHandler.HandleSyncedMalfeasanceProof,
				app.host,
				lg.Zap(),
			),
		),
	)

	syncHandler := func(_ context.Context, _ p2p.Peer, _ []byte) error {
		if newSyncer.ListenToGossip() {
			return nil
		}
		return errors.New("not synced for gossip")
	}
	atxSyncHandler := func(_ context.Context, _ p2p.Peer, _ []byte) error {
		if newSyncer.ListenToATXGossip() {
			return nil
		}
		return errors.New("not synced for gossip")
	}

	if app.Config.Beacon.RoundsNumber > 0 {
		app.host.Register(
			pubsub.BeaconWeakCoinProtocol,
			pubsub.ChainGossipHandler(syncHandler, beaconProtocol.HandleWeakCoinProposal),
			pubsub.WithValidatorInline(true),
		)
		app.host.Register(
			pubsub.BeaconProposalProtocol,
			pubsub.ChainGossipHandler(syncHandler, beaconProtocol.HandleProposal),
			pubsub.WithValidatorInline(true),
		)
		app.host.Register(
			pubsub.BeaconFirstVotesProtocol,
			pubsub.ChainGossipHandler(syncHandler, beaconProtocol.HandleFirstVotes),
			pubsub.WithValidatorInline(true),
		)
		app.host.Register(
			pubsub.BeaconFollowingVotesProtocol,
			pubsub.ChainGossipHandler(syncHandler, beaconProtocol.HandleFollowingVotes),
			pubsub.WithValidatorInline(true),
		)
	}
	app.host.Register(
		pubsub.ProposalProtocol,
		pubsub.ChainGossipHandler(syncHandler, proposalListener.HandleProposal),
	)
	app.host.Register(
		pubsub.AtxProtocol,
		pubsub.ChainGossipHandler(atxSyncHandler, atxHandler.HandleGossipAtx),
		pubsub.WithValidatorConcurrency(app.Config.P2P.GossipAtxValidationThrottle),
	)
	app.host.Register(
		pubsub.TxProtocol,
		pubsub.ChainGossipHandler(syncHandler, app.txHandler.HandleGossipTransaction),
	)
	app.host.Register(
		pubsub.BlockCertify,
		pubsub.ChainGossipHandler(syncHandler, app.certifier.HandleCertifyMessage),
	)
	app.host.Register(
		pubsub.MalfeasanceProof,
		pubsub.ChainGossipHandler(atxSyncHandler, app.malfeasanceHandler.HandleMalfeasanceProof),
	)

	app.proposalBuilder = proposalBuilder
	app.mesh = msh
	app.syncer = newSyncer
	app.atxBuilder = atxBuilder
	app.atxHandler = atxHandler
	app.poetDb = poetDb
	app.fetcher = fetcher
	app.beaconProtocol = beaconProtocol
	if !app.Config.TIME.Peersync.Disable {
		app.ptimesync = peersync.New(
			app.host,
			app.host,
			peersync.WithLog(app.addLogger(TimeSyncLogger, lg).Zap()),
			peersync.WithConfig(app.Config.TIME.Peersync),
		)
	}
	if err := app.host.Start(); err != nil {
		return err
	}
	return nil
}

func (app *App) launchStandalone(ctx context.Context) error {
	if !app.Config.Standalone {
		return nil
	}
	if len(app.Config.PoetServers) != 1 {
		return fmt.Errorf(
			"to launch in a standalone mode provide single local address for poet: %v",
			app.Config.PoetServers,
		)
	}
	value := types.Beacon{}
	genesis := app.Config.Genesis.GenesisID()
	copy(value[:], genesis[:])
	epoch := types.GetEffectiveGenesis().GetEpoch() + 1
	app.log.With().Warning("using standalone mode for bootstrapping beacon",
		log.Uint32("epoch", epoch.Uint32()),
		log.Stringer("beacon", value),
	)
	if err := app.beaconProtocol.UpdateBeacon(epoch, value); err != nil {
		return fmt.Errorf("update standalone beacon: %w", err)
	}
	cfg := server.DefaultConfig()
	cfg.PoetDir = filepath.Join(app.Config.DataDir(), "poet")

	parsed, err := url.Parse(app.Config.PoetServers[0].Address)
	if err != nil {
		return err
	}

	cfg.RawRESTListener = parsed.Host
	cfg.RawRPCListener = parsed.Hostname() + ":0"
	if err := cfg.Genesis.UnmarshalFlag(app.Config.Genesis.GenesisTime); err != nil {
		return err
	}
	cfg.Round.EpochDuration = app.Config.LayerDuration * time.Duration(app.Config.LayersPerEpoch)
	cfg.Round.CycleGap = app.Config.POET.CycleGap
	cfg.Round.PhaseShift = app.Config.POET.PhaseShift
	server.SetupConfig(cfg)

	srv, err := server.New(ctx, *cfg)
	if err != nil {
		return fmt.Errorf("init poet server: %w", err)
	}

	app.Config.PoetServers[0].Pubkey = types.NewBase64Enc(srv.PublicKey())
	app.log.With().Warning("launching poet in standalone mode", log.Any("config", cfg))
	app.eg.Go(func() error {
		if err := srv.Start(ctx); err != nil {
			app.log.With().Error("poet server failed", log.Err(err))
			return err
		}
		return srv.Close()
	})
	return nil
}

func (app *App) listenToUpdates(ctx context.Context) {
	app.eg.Go(func() error {
		ch, err := app.updater.Subscribe()
		if err != nil {
			app.errCh <- err
			return nil
		}
		if err := app.updater.Start(); err != nil {
			app.errCh <- err
			return nil
		}
		for {
			select {
			case <-ctx.Done():
				return nil
			case update, ok := <-ch:
				if !ok {
					return nil
				}
				if update.Data.Beacon != types.EmptyBeacon {
					if err := app.beaconProtocol.UpdateBeacon(update.Data.Epoch, update.Data.Beacon); err != nil {
						app.errCh <- err
						return nil
					}
				}
				if len(update.Data.ActiveSet) > 0 {
					epoch := update.Data.Epoch
					set := update.Data.ActiveSet
					sort.Slice(set, func(i, j int) bool {
						return bytes.Compare(set[i].Bytes(), set[j].Bytes()) < 0
					})
					id := types.ATXIDList(set).Hash()
					activeSet := &types.EpochActiveSet{
						Epoch: epoch,
						Set:   set,
					}
					err := activesets.Add(app.db, id, activeSet)
					if err != nil && !errors.Is(err, sql.ErrObjectExists) {
						app.errCh <- fmt.Errorf("error storing ActiveSet: %w", err)
						return nil
					}

					app.hOracle.UpdateActiveSet(epoch, set)
					app.proposalBuilder.UpdateActiveSet(epoch, set)

					app.eg.Go(func() error {
						select {
						case <-app.syncer.RegisterForATXSynced():
						case <-ctx.Done():
							return nil
						}
						if err := atxsync.Download(
							ctx,
							10*time.Second,
							app.syncLogger.Zap(),
							app.db,
							app.fetcher,
							set,
						); err != nil {
							app.errCh <- err
						}
						return nil
					})
				}
			}
		}
	})
}

func (app *App) startServices(ctx context.Context) error {
	if err := app.fetcher.Start(); err != nil {
		return fmt.Errorf("start fetcher: %w", err)
	}
	app.syncer.Start()
	app.beaconProtocol.Start(ctx)

	app.blockGen.Start(ctx)
	app.certifier.Start(ctx)
	app.eg.Go(func() error {
		return app.proposalBuilder.Run(ctx)
	})

	if app.Config.SMESHING.CoinbaseAccount != "" {
		coinbaseAddr, err := types.StringToAddress(app.Config.SMESHING.CoinbaseAccount)
		if err != nil {
			return fmt.Errorf(
				"parse CoinbaseAccount address on start `%s`: %w",
				app.Config.SMESHING.CoinbaseAccount,
				err,
			)
		}
		if err := app.atxBuilder.StartSmeshing(coinbaseAddr); err != nil {
			return fmt.Errorf("start smeshing: %w", err)
		}
	}

	if app.ptimesync != nil {
		app.ptimesync.Start()
	}

	if app.updater != nil {
		app.listenToUpdates(ctx)
	}
	return nil
}

func (app *App) grpcService(svc grpcserver.Service, lg log.Log) (grpcserver.ServiceAPI, error) {
	if service, ok := app.grpcServices[svc]; ok {
		return service, nil
	}

	switch svc {
	case grpcserver.Debug:
		service := grpcserver.NewDebugService(app.db, app.conState, app.host, app.hOracle, app.loggers)
		app.grpcServices[svc] = service
		return service, nil
	case grpcserver.GlobalState:
		service := grpcserver.NewGlobalStateService(app.mesh, app.conState)
		app.grpcServices[svc] = service
		return service, nil
	case grpcserver.Mesh:
		service := grpcserver.NewMeshService(
			app.cachedDB,
			app.mesh,
			app.conState,
			app.clock,
			app.Config.LayersPerEpoch,
			app.Config.Genesis.GenesisID(),
			app.Config.LayerDuration,
			app.Config.LayerAvgSize,
			uint32(app.Config.TxsPerProposal),
		)
		app.grpcServices[svc] = service
		return service, nil
	case grpcserver.Node:
		service := grpcserver.NewNodeService(
			app.host,
			app.mesh,
			app.clock,
			app.syncer,
			cmd.Version,
			cmd.Commit,
		)
		app.grpcServices[svc] = service
		return service, nil
	case grpcserver.Admin:
		service := grpcserver.NewAdminService(app.db, app.Config.DataDir(), app.host)
		app.grpcServices[svc] = service
		return service, nil
	case grpcserver.Smesher:
		var sig *signing.EdSigner
		if len(app.signers) == 1 && app.signers[0].Name() == supervisedIDKeyFileName {
			// StartSmeshing is only supported in a supervised setup (single signer)
			sig = app.signers[0]
		}
		postService, err := app.grpcService(grpcserver.Post, lg)
		if err != nil {
			return nil, err
		}
		service := grpcserver.NewSmesherService(
			app.atxBuilder,
			app.postSupervisor,
			postService.(*grpcserver.PostService),
			app.Config.API.SmesherStreamInterval,
			app.Config.SMESHING.Opts,
			sig,
		)
		app.grpcServices[svc] = service
		return service, nil
	case grpcserver.Post:
		service := grpcserver.NewPostService(app.addLogger(PostServiceLogger, lg).Zap())
		isCoinbaseSet := app.Config.SMESHING.CoinbaseAccount != ""
		if !isCoinbaseSet {
			lg.Warning("coinbase account is not set, connections from remote post services will be rejected")
		}
		service.AllowConnections(isCoinbaseSet)
		app.grpcServices[svc] = service
		return service, nil
	case grpcserver.PostInfo:
		service := grpcserver.NewPostInfoService(app.atxBuilder)
		app.grpcServices[svc] = service
		return service, nil
	case grpcserver.Transaction:
		service := grpcserver.NewTransactionService(
			app.db,
			app.host,
			app.mesh,
			app.conState,
			app.syncer,
			app.txHandler,
		)
		app.grpcServices[svc] = service
		return service, nil
	case grpcserver.Activation:
		service := grpcserver.NewActivationService(app.cachedDB, types.ATXID(app.Config.Genesis.GoldenATX()))
		app.grpcServices[svc] = service
		return service, nil
	case v2alpha1.Activation:
		service := v2alpha1.NewActivationService(app.db)
		app.grpcServices[svc] = service
		return service, nil
	case v2alpha1.ActivationStream:
		service := v2alpha1.NewActivationStreamService(app.db)
		app.grpcServices[svc] = service
		return service, nil
	case v2alpha1.Reward:
		service := v2alpha1.NewRewardService(app.db)
		app.grpcServices[svc] = service
		return service, nil
	case v2alpha1.RewardStream:
		service := v2alpha1.NewRewardStreamService(app.db)
		app.grpcServices[svc] = service
		return service, nil
	case v2alpha1.Malfeasance:
		service := v2alpha1.NewMalfeasanceService(app.db, app.malfeasanceHandler)
		app.grpcServices[svc] = service
		return service, nil
	case v2alpha1.MalfeasanceStream:
		service := v2alpha1.NewMalfeasanceStreamService(app.db, app.malfeasanceHandler)
		app.grpcServices[svc] = service
		return service, nil
	case v2alpha1.Network:
		service := v2alpha1.NewNetworkService(
			app.clock.GenesisTime(),
			app.Config,
		)
		app.grpcServices[svc] = service
		return service, nil
	case v2alpha1.Node:
		service := v2alpha1.NewNodeService(app.host, app.mesh, app.clock, app.syncer)
		app.grpcServices[svc] = service
		return service, nil
	case v2alpha1.Layer:
		service := v2alpha1.NewLayerService(app.db)
		app.grpcServices[svc] = service
		return service, nil
	case v2alpha1.LayerStream:
		service := v2alpha1.NewLayerStreamService(app.db)
		app.grpcServices[svc] = service
		return service, nil
	case v2alpha1.Transaction:
		service := v2alpha1.NewTransactionService(app.db, app.conState, app.syncer, app.txHandler, app.host)
		app.grpcServices[svc] = service
		return service, nil
	case v2alpha1.TransactionStream:
		service := v2alpha1.NewTransactionStreamService()
		app.grpcServices[svc] = service
		return service, nil
	case v2alpha1.Account:
		service := v2alpha1.NewAccountService(app.db, app.conState)
		app.grpcServices[svc] = service
		return service, nil
	}
	return nil, fmt.Errorf("unknown service %s", svc)
}

func (app *App) startAPIServices(ctx context.Context) error {
	logger := app.addLogger(GRPCLogger, app.log)
	grpczap.SetGrpcLoggerV2(grpcLog, logger.Zap())

	var (
		publicSvcs        = make(map[grpcserver.Service]grpcserver.ServiceAPI, len(app.Config.API.PublicServices))
		privateSvcs       = make(map[grpcserver.Service]grpcserver.ServiceAPI, len(app.Config.API.PrivateServices))
		postSvcs          = make(map[grpcserver.Service]grpcserver.ServiceAPI, len(app.Config.API.PostServices))
		authenticatedSvcs = make(map[grpcserver.Service]grpcserver.ServiceAPI, len(app.Config.API.TLSServices))
	)

	// check services for uniques across all endpoints
	for _, svc := range app.Config.API.PublicServices {
		if _, exists := publicSvcs[svc]; exists {
			return fmt.Errorf("can't start more than one %s on public grpc endpoint", svc)
		}
		gsvc, err := app.grpcService(svc, app.log)
		if err != nil {
			return err
		}
		logger.Info("registering public service %s", svc)
		publicSvcs[svc] = gsvc
	}
	for _, svc := range app.Config.API.PrivateServices {
		if _, exists := privateSvcs[svc]; exists {
			return fmt.Errorf("can't start more than one %s on private grpc endpoint", svc)
		}
		gsvc, err := app.grpcService(svc, app.log)
		if err != nil {
			return err
		}
		logger.Info("registering private service %s", svc)
		privateSvcs[svc] = gsvc
	}
	for _, svc := range app.Config.API.PostServices {
		if _, exists := postSvcs[svc]; exists {
			return fmt.Errorf("can't start more than one %s on post grpc endpoint", svc)
		}
		gsvc, err := app.grpcService(svc, app.log)
		if err != nil {
			return err
		}
		logger.Info("registering post service %s", svc)
		postSvcs[svc] = gsvc
	}
	for _, svc := range app.Config.API.TLSServices {
		if _, exists := authenticatedSvcs[svc]; exists {
			return fmt.Errorf("can't start more than one %s on authenticated grpc endpoint", svc)
		}
		gsvc, err := app.grpcService(svc, app.log)
		if err != nil {
			return err
		}
		logger.Info("registering authenticated service %s", svc)
		authenticatedSvcs[svc] = gsvc
	}

	// start servers if at least one endpoint is defined for them
	if len(publicSvcs) > 0 {
		var err error
		app.grpcPublicServer, err = grpcserver.NewWithServices(
			app.Config.API.PublicListener,
			logger.Zap(),
			app.Config.API,
			maps.Values(publicSvcs),
			// public server needs restriction on max connection age to prevent attacks
			grpc.KeepaliveParams(keepalive.ServerParameters{
				MaxConnectionIdle:     2 * time.Hour,
				MaxConnectionAge:      3 * time.Hour,
				MaxConnectionAgeGrace: 10 * time.Minute,
				Time:                  time.Minute,
				Timeout:               10 * time.Second,
			}),
		)
		if err != nil {
			return err
		}
		if err := app.grpcPublicServer.Start(); err != nil {
			return err
		}
		logger.With().Info("public grpc service started",
			log.String("address", app.Config.API.PublicListener),
			log.Array("services", zapcore.ArrayMarshalerFunc(func(encoder zapcore.ArrayEncoder) error {
				services := maps.Keys(publicSvcs)
				slices.Sort(services)
				for _, svc := range services {
					encoder.AppendString(svc)
				}
				return nil
			})),
		)
	}
	if len(privateSvcs) > 0 {
		var err error
		app.grpcPrivateServer, err = grpcserver.NewWithServices(
			app.Config.API.PrivateListener,
			logger.Zap(),
			app.Config.API,
			maps.Values(privateSvcs),
		)
		if err != nil {
			return err
		}
		if err := app.grpcPrivateServer.Start(); err != nil {
			return err
		}
		logger.With().Info("private grpc service started",
			log.String("address", app.Config.API.PrivateListener),
			log.Array("services", zapcore.ArrayMarshalerFunc(func(encoder zapcore.ArrayEncoder) error {
				services := maps.Keys(privateSvcs)
				slices.Sort(services)
				for _, svc := range services {
					encoder.AppendString(svc)
				}
				return nil
			})),
		)
	}
	if len(postSvcs) > 0 && app.Config.API.PostListener != "" {
		var err error
		app.grpcPostServer, err = grpcserver.NewWithServices(
			app.Config.API.PostListener,
			logger.Zap(),
			app.Config.API,
			maps.Values(postSvcs),
		)
		if err != nil {
			return err
		}
		if err := app.grpcPostServer.Start(); err != nil {
			return err
		}
		logger.With().Info("post grpc service started",
			log.String("address", app.Config.API.PostListener),
			log.Array("services", zapcore.ArrayMarshalerFunc(func(encoder zapcore.ArrayEncoder) error {
				services := maps.Keys(postSvcs)
				slices.Sort(services)
				for _, svc := range services {
					encoder.AppendString(svc)
				}
				return nil
			})),
		)

		host, port, err := net.SplitHostPort(app.grpcPostServer.BoundAddress)
		if err != nil {
			return fmt.Errorf("parse grpc-post-listener: %w", err)
		}
		ip := net.ParseIP(host)
		if ip.IsUnspecified() { // 0.0.0.0 isn't a valid address to connect to on windows
			host = "127.0.0.1"
		}
		app.Config.POSTService.NodeAddress = fmt.Sprintf("http://%s:%s", host, port)
		svc, err := app.grpcService(grpcserver.Smesher, app.log)
		if err != nil {
			return err
		}
		svc.(*grpcserver.SmesherService).SetPostServiceConfig(app.Config.POSTService)
		if app.Config.SMESHING.Start {
			if app.Config.SMESHING.CoinbaseAccount == "" {
				return errors.New("smeshing enabled but no coinbase account provided")
			}
			if len(app.signers) > 1 || app.signers[0].Name() != supervisedIDKeyFileName {
				app.log.Error("supervised smeshing cannot be started in a remote or multi-smeshing setup")
				app.log.Error(
					"if you run a supervised node ensure your key file is named %s and try again",
					supervisedIDKeyFileName,
				)
				return errors.New("smeshing enabled in remote setup")
			}
			if err := app.postSupervisor.Start(
				app.Config.POSTService,
				app.Config.SMESHING.Opts,
				app.signers[0],
			); err != nil {
				return fmt.Errorf("start post service: %w", err)
			}
		} else if len(app.signers) == 1 && app.signers[0].Name() == supervisedIDKeyFileName {
			// supervised setup but not started
			app.log.Info("smeshing not started, waiting to be triggered via smesher api")
		}
	}

	if len(authenticatedSvcs) > 0 && app.Config.API.TLSListener != "" {
		var err error
		app.grpcTLSServer, err = grpcserver.NewTLS(logger.Zap(), app.Config.API, maps.Values(authenticatedSvcs))
		if err != nil {
			return err
		}
		if err := app.grpcTLSServer.Start(); err != nil {
			return err
		}
		logger.With().Info("authenticated grpc service started",
			log.String("address", app.Config.API.TLSListener),
			log.Array("services", zapcore.ArrayMarshalerFunc(func(encoder zapcore.ArrayEncoder) error {
				services := maps.Keys(authenticatedSvcs)
				slices.Sort(services)
				for _, svc := range services {
					encoder.AppendString(svc)
				}
				return nil
			})),
		)
	}

	if len(app.Config.API.JSONListener) > 0 {
		if len(publicSvcs) == 0 {
			return errors.New("start json server without public services")
		}
		app.jsonAPIServer = grpcserver.NewJSONHTTPServer(
			logger.Zap().Named("JSON"),
			app.Config.API.JSONListener,
			app.Config.API.JSONCorsAllowedOrigins,
			app.Config.CollectMetrics,
		)

		if err := app.jsonAPIServer.StartService(maps.Values(publicSvcs)...); err != nil {
			return fmt.Errorf("start listen server: %w", err)
		}
		logger.With().Info("json listener started",
			log.String("address", app.Config.API.JSONListener),
			log.Array("services", zapcore.ArrayMarshalerFunc(func(encoder zapcore.ArrayEncoder) error {
				services := maps.Keys(publicSvcs)
				slices.Sort(services)
				for _, svc := range services {
					encoder.AppendString(svc)
				}
				return nil
			})),
		)
	}
	return nil
}

func (app *App) stopServices(ctx context.Context) {
	if app.jsonAPIServer != nil {
		if err := app.jsonAPIServer.Shutdown(ctx); err != nil {
			app.log.With().Error("error stopping json gateway server", log.Err(err))
		}
	}

	if app.grpcPublicServer != nil {
		app.log.Info("stopping public grpc service")
		app.grpcPublicServer.Close() // err is always nil
	}
	if app.grpcPrivateServer != nil {
		app.log.Info("stopping private grpc service")
		app.grpcPrivateServer.Close() // err is always nil
	}
	if app.grpcPostServer != nil {
		app.log.Info("stopping local grpc service")
		app.grpcPostServer.Close() // err is always nil
	}
	if app.grpcTLSServer != nil {
		app.log.Info("stopping tls grpc service")
		app.grpcTLSServer.Close() // err is always nil
	}

	if app.updater != nil {
		app.log.Info("stopping updater")
		app.updater.Close()
	}

	if app.clock != nil {
		app.clock.Close()
	}

	if app.beaconProtocol != nil {
		app.beaconProtocol.Close()
	}

	if app.atxBuilder != nil {
		app.atxBuilder.StopSmeshing(false)
	}

	if app.postVerifier != nil {
		app.postVerifier.Close()
	}

	if app.hare3 != nil {
		app.hare3.Stop()
	}

	if app.hare4 != nil {
		app.hare4.Stop()
	}

	if app.hareResultsChan != nil {
		close(app.hareResultsChan)
	}

	if app.blockGen != nil {
		app.blockGen.Stop()
	}

	if app.certifier != nil {
		app.certifier.Stop()
	}

	if app.fetcher != nil {
		app.fetcher.Stop()
	}

	if app.syncer != nil {
		app.syncer.Close()
	}

	if app.postSupervisor != nil {
		if err := app.postSupervisor.Stop(false); err != nil {
			app.log.With().Error("error stopping local post service", log.Err(err))
		}
	}

	if app.ptimesync != nil {
		app.ptimesync.Stop()
		app.log.Debug("peer timesync stopped")
	}

	if app.host != nil {
		if err := app.host.Stop(); err != nil {
			app.log.With().Warning("p2p host exited with error", log.Err(err))
		}
	}
	if app.db != nil {
		if err := app.db.Close(); err != nil {
			app.log.With().Warning("db exited with error", log.Err(err))
		}
	}
	if app.dbMetrics != nil {
		app.dbMetrics.Close()
	}
	if app.localDB != nil {
		if err := app.localDB.Close(); err != nil {
			app.log.With().Warning("local db exited with error", log.Err(err))
		}
	}

	if app.pprofService != nil {
		if err := app.pprofService.Close(); err != nil {
			app.log.With().Warning("pprof service exited with error", log.Err(err))
		}
	}
	if app.profilerService != nil {
		if err := app.profilerService.Stop(); err != nil {
			app.log.With().Warning("profiler service exited with error", log.Err(err))
		}
	}

	events.CloseEventReporter()
	// SetGrpcLogger unfortunately is global
	// this ensures that a test-logger isn't used after the app shuts down
	// by e.g. a grpc connection to the node that is still open - like in TestSpacemeshApp_NodeService
	grpczap.SetGrpcLoggerV2(grpcLog, log.NewNop().Zap())
}

func (app *App) setupDBs(ctx context.Context, lg log.Log) error {
	dbPath := app.Config.DataDir()
	if err := os.MkdirAll(dbPath, os.ModePerm); err != nil {
		return fmt.Errorf("failed to create %s: %w", dbPath, err)
	}
	dbLog := app.addLogger(StateDbLogger, lg).Zap()
	schema, err := statemigrations.SchemaWithInCodeMigrations()
	if err != nil {
		return fmt.Errorf("error loading db schema: %w", err)
	}
	if len(app.Config.DatabaseSkipMigrations) > 0 {
		schema.SkipMigrations(app.Config.DatabaseSkipMigrations...)
	}
	dbopts := []sql.Opt{
		sql.WithLogger(dbLog),
		sql.WithDatabaseSchema(schema),
		sql.WithConnections(app.Config.DatabaseConnections),
		sql.WithLatencyMetering(app.Config.DatabaseLatencyMetering),
		sql.WithVacuumState(app.Config.DatabaseVacuumState),
		sql.WithAllowSchemaDrift(app.Config.DatabaseSchemaAllowDrift),
		sql.WithQueryCache(app.Config.DatabaseQueryCache),
		sql.WithQueryCacheSizes(map[sql.QueryCacheKind]int{
			atxs.CacheKindEpochATXs:           app.Config.DatabaseQueryCacheSizes.EpochATXs,
			atxs.CacheKindATXBlob:             app.Config.DatabaseQueryCacheSizes.ATXBlob,
			activesets.CacheKindActiveSetBlob: app.Config.DatabaseQueryCacheSizes.ActiveSetBlob,
		}),
	}
	sqlDB, err := statesql.Open("file:"+filepath.Join(dbPath, dbFile), dbopts...)
	if err != nil {
		return fmt.Errorf("open sqlite db: %w", err)
	}
	app.db = sqlDB
	if app.Config.CollectMetrics && app.Config.DatabaseSizeMeteringInterval != 0 {
		app.dbMetrics = dbmetrics.NewDBMetricsCollector(
			ctx,
			app.db,
			dbLog,
			app.Config.DatabaseSizeMeteringInterval,
		)
	}
	{
		warmupLog := app.log.Zap().Named("warmup")
		app.log.Info("starting cache warmup")
		applied, err := layers.GetLastApplied(app.db)
		if err != nil {
			return err
		}
		start := time.Now()
		data, err := atxsdata.Warm(
			app.db,
			app.Config.Tortoise.WindowSizeEpochs(applied),
			warmupLog,
		)
		if err != nil {
			return err
		}
		app.atxsdata = data
		app.log.With().Info("cache warmup", log.Duration("duration", time.Since(start)))
	}
	app.cachedDB = datastore.NewCachedDB(sqlDB, app.addLogger(CachedDBLogger, lg).Zap(),
		datastore.WithConfig(app.Config.Cache),
		datastore.WithConsensusCache(app.atxsdata),
	)

	lSchema, err := localmigrations.SchemaWithInCodeMigrations()
	if err != nil {
		return fmt.Errorf("error loading db schema: %w", err)
	}
	localDB, err := localsql.Open("file:"+filepath.Join(dbPath, localDbFile),
		sql.WithLogger(dbLog),
		sql.WithDatabaseSchema(lSchema),
		sql.WithConnections(app.Config.DatabaseConnections),
		sql.WithAllowSchemaDrift(app.Config.DatabaseSchemaAllowDrift),
	)
	if err != nil {
		return fmt.Errorf("open sqlite db: %w", err)
	}
	app.localDB = localDB
	return nil
}

// Start starts the Spacemesh node and initializes all relevant services according to command line arguments provided.
func (app *App) Start(ctx context.Context) error {
	if err := app.verifyVersionUpgrades(); err != nil {
		return fmt.Errorf("version upgrade verification failed: %w", err)
	}

	err := app.startSynchronous(ctx)
	if err != nil {
		app.log.With().Error("failed to start App", log.Err(err))
		return err
	}
	defer events.ReportError(events.NodeError{
		Msg:   "node is shutting down",
		Level: zapcore.InfoLevel,
	})
	// TODO: pass app.eg to components and wait for them collectively
	if app.ptimesync != nil {
		app.eg.Go(func() error {
			app.errCh <- app.ptimesync.Wait()
			return nil
		})
	}

	// app blocks until it receives a signal to exit
	// this signal may come from the node or from sig-abort (ctrl-c)
	select {
	case <-ctx.Done():
		return nil
	case err = <-app.errCh:
		return err
	}
}

func (app *App) startSynchronous(ctx context.Context) (err error) {
	// notify anyone who might be listening that the app has finished starting.
	// this can be used by, e.g., app tests.
	defer close(app.started)

	// Create a contextual logger for local usage (lower-level modules will create their own contextual loggers
	// using context passed down to them)
	logger := app.log.WithContext(ctx)

	hostname, err := os.Hostname()
	if err != nil {
		return fmt.Errorf("error reading hostname: %w", err)
	}

	logger.With().Info("starting spacemesh",
		log.String("data-dir", app.Config.DataDir()),
		log.String("post-dir", app.Config.SMESHING.Opts.DataDir),
		log.String("hostname", hostname),
	)

	if err := os.MkdirAll(app.Config.DataDir(), 0o700); err != nil {
		return fmt.Errorf(
			"data-dir %s not found or could not be created: %w",
			app.Config.DataDir(),
			err,
		)
	}

	/* Setup monitoring */
	app.errCh = make(chan error, 100)
	if app.Config.PprofHTTPServer {
		logger.With().Info("starting pprof server", log.String("address", app.Config.PprofHTTPServerListener))
		app.pprofService = &http.Server{Addr: app.Config.PprofHTTPServerListener}
		app.eg.Go(func() error {
			if err := app.pprofService.ListenAndServe(); err != nil {
				app.errCh <- fmt.Errorf("cannot start pprof http server: %w", err)
			}
			return nil
		})
		if app.Config.PprofMutexProfile {
			// this will set the mutex profiling to sample a third of all lock events
			runtime.SetMutexProfileFraction(3)
		}
		if app.Config.PprofBlockProfile {
			// record block sample for every block event that takes more than 10 milliseconds
			runtime.SetBlockProfileRate(int(10 * time.Millisecond))
		}
	}

	if app.Config.ProfilerURL != "" {
		app.profilerService, err = pyroscope.Start(pyroscope.Config{
			ApplicationName: app.Config.ProfilerName,
			// app.Config.ProfilerURL should be the pyroscope server address
			// TODO: AuthToken? no need right now since server isn't public
			ServerAddress: app.Config.ProfilerURL,
			// by default all profilers are enabled,
		})
		if err != nil {
			return fmt.Errorf("cannot start profiling client: %w", err)
		}
	}

	var preserved *checkpoint.PreservedData
	if app.Config.Recovery.Uri != "" {
		preserved, err = app.loadCheckpoint(ctx)
		if err != nil {
			return fmt.Errorf("loading checkpoint: %w", err)
		}
	}

	/* Initialize all protocol services */

	gTime, err := time.Parse(time.RFC3339, app.Config.Genesis.GenesisTime)
	if err != nil {
		return fmt.Errorf("cannot parse genesis time %s: %w", app.Config.Genesis.GenesisTime, err)
	}
	app.clock, err = timesync.NewClock(
		timesync.WithLayerDuration(app.Config.LayerDuration),
		timesync.WithTickInterval(1*time.Second),
		timesync.WithGenesisTime(gTime),
		timesync.WithLogger(app.addLogger(ClockLogger, logger).Zap()),
	)
	if err != nil {
		return fmt.Errorf("cannot create clock: %w", err)
	}

	logger.Info("initializing p2p services")

	cfg := app.Config.P2P
	cfg.DataDir = filepath.Join(app.Config.DataDir(), "p2p")
	p2plog := app.addLogger(P2PLogger, logger)
	if lvl, exist := app.loggers[P2PLogger]; exist {
		cfg.LogLevel = lvl.Level()
	} else {
		cfg.LogLevel = zapcore.InfoLevel
	}
	prologue := fmt.Sprintf("%x-%v",
		app.Config.Genesis.GenesisID(),
		types.GetEffectiveGenesis(),
	)
	// Prevent testnet nodes from working on the mainnet, but
	// don't use the network cookie on mainnet as this technique
	// may be replaced later
	nc := handshake.NoNetworkCookie
	if !onMainNet(app.Config) {
		nc = handshake.NetworkCookie(prologue)
	}
	app.host, err = p2p.New(p2plog.Zap(), cfg, []byte(prologue), nc,
		p2p.WithNodeReporter(events.ReportNodeStatusUpdate),
	)
	if err != nil {
		return fmt.Errorf("initialize p2p host: %w", err)
	}

	if err := app.setupDBs(ctx, logger); err != nil {
		return err
	}

	if err := app.initServices(ctx); err != nil {
		return fmt.Errorf("init services: %w", err)
	}

	if app.Config.CollectMetrics {
		metrics.StartMetricsServer(app.Config.MetricsPort)
	}

	if app.Config.PublicMetrics.MetricsURL != "" {
		id := hash.Sum([]byte(app.host.ID()))
		metrics.StartPushingMetrics(
			app.Config.PublicMetrics.MetricsURL,
			app.Config.PublicMetrics.MetricsPushUser,
			app.Config.PublicMetrics.MetricsPushPass,
			app.Config.PublicMetrics.MetricsPushHeader,
			app.Config.PublicMetrics.MetricsPushPeriod,
			types.Hash32(id).ShortString(), app.Config.Genesis.GenesisID().ShortString())
	}

	if err := app.startServices(ctx); err != nil {
		return fmt.Errorf("start services: %w", err)
	}

	// need post verifying service to start first
	if preserved != nil {
		app.preserveAfterRecovery(ctx, *preserved)
	} else {
		app.log.Info("no need to preserve data after recovery")
	}

	if err := app.startAPIServices(ctx); err != nil {
		return err
	}

	if err := app.launchStandalone(ctx); err != nil {
		return err
	}

	events.SubscribeToLayers(app.clock)
	app.log.Info("app started")

	return nil
}

func (app *App) preserveAfterRecovery(ctx context.Context, preserved checkpoint.PreservedData) {
	for i, poetProof := range preserved.Proofs {
		ref, err := poetProof.Ref()
		if err != nil {
			app.log.With().Error("failed to calculated poet proof ref after checkpoint", log.Inline(poetProof))
			continue
		}

		if err := app.poetDb.ValidateAndStore(ctx, poetProof); err != nil {
			app.log.With().Error("failed to preserve poet proof after checkpoint",
				log.Stringer("atx id", preserved.Deps[i].ID),
				log.Stringer("poet proof ref", &ref),
				log.Err(err),
			)
			continue
		}
		app.log.With().Info("preserved poet proof after checkpoint",
			log.Stringer("atx id", preserved.Deps[i].ID),
			log.Stringer("poet proof ref", &ref),
		)
	}
	for _, atx := range preserved.Deps {
		if err := app.atxHandler.HandleSyncedAtx(ctx, atx.ID.Hash32(), p2p.NoPeer, atx.Blob); err != nil {
			app.log.With().Error(
				"failed to preserve atx after checkpoint",
				log.ShortStringer("id", atx.ID),
				log.Err(err),
			)
			continue
		}
		app.log.With().Info("preserved atx after checkpoint", log.ShortStringer("id", atx.ID))
	}
}

func (app *App) Host() *p2p.Host {
	return app.host
}

type layerFetcher struct {
	system.Fetcher
}

func decodeLoggerLevel(cfg *config.Config, name string) (zap.AtomicLevel, error) {
	lvl := zap.NewAtomicLevel()
	loggers := map[string]string{}
	if err := mapstructure.Decode(cfg.LOGGING, &loggers); err != nil {
		return zap.AtomicLevel{}, fmt.Errorf("error decoding mapstructure: %w", err)
	}

	level, ok := loggers[name]
	if ok {
		if err := lvl.UnmarshalText([]byte(level)); err != nil {
			return zap.AtomicLevel{}, fmt.Errorf("cannot parse logging for %v: %w", name, err)
		}
	} else {
		lvl.SetLevel(zapcore.InfoLevel)
	}

	return lvl, nil
}

type tortoiseWeakCoin struct {
	db       sql.Executor
	tortoise system.Tortoise
}

func (w tortoiseWeakCoin) Set(lid types.LayerID, value bool) error {
	if err := layers.SetWeakCoin(w.db, lid, value); err != nil {
		return err
	}
	w.tortoise.OnWeakCoin(lid, value)
	return nil
}

func onMainNet(conf *config.Config) bool {
	return conf.Genesis.GenesisTime == config.MainnetConfig().Genesis.GenesisTime
}

// proposalConsumerHare is used for the hare3->hare4 migration
// to satisfy the proposals handler dependency on hare.
type proposalConsumerHare struct {
	hare3          *hare3.Hare
	h3DisableLayer types.LayerID
	hare4          *hare4.Hare
}

func (p *proposalConsumerHare) IsKnown(layer types.LayerID, proposal types.ProposalID) bool {
	if layer < p.h3DisableLayer {
		return p.hare3.IsKnown(layer, proposal)
	}
	return p.hare4.IsKnown(layer, proposal)
}

func (p *proposalConsumerHare) OnProposal(proposal *types.Proposal) error {
	if proposal.Layer < p.h3DisableLayer {
		return p.hare3.OnProposal(proposal)
	}
	return p.hare4.OnProposal(proposal)
}<|MERGE_RESOLUTION|>--- conflicted
+++ resolved
@@ -406,10 +406,6 @@
 	beaconProtocol     *beacon.ProtocolDriver
 	log                log.Log
 	syncLogger         log.Log
-<<<<<<< HEAD
-	svm                vm.VM
-=======
->>>>>>> 205eacfb
 	conState           *txs.ConservativeState
 	fetcher            *fetch.Fetch
 	ptimesync          *peersync.Sync
