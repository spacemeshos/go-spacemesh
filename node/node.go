--- conflicted
+++ resolved
@@ -639,19 +639,13 @@
 	}
 
 	vrfVerifier := signing.NewVRFVerifier()
-<<<<<<< HEAD
 	beaconProtocol := beacon.New(
-		app.edSgn.NodeID(),
 		app.host,
 		app.edSgn,
 		app.edVerifier,
-		vrfSigner,
 		vrfVerifier,
 		app.cachedDB,
 		app.clock,
-=======
-	beaconProtocol := beacon.New(app.host, app.edSgn, app.edVerifier, vrfVerifier, app.cachedDB, app.clock,
->>>>>>> 63386510
 		beacon.WithContext(ctx),
 		beacon.WithConfig(app.Config.Beacon),
 		beacon.WithLogger(app.addLogger(BeaconLogger, lg)),
