--- conflicted
+++ resolved
@@ -130,14 +130,9 @@
 				// NOTE(dshulyak) this needs to be max level so that child logger can can be current level or below.
 				// otherwise it will fail later when child logger will try to increase level.
 				WithLog(log.RegisterHooks(
-<<<<<<< HEAD
-					log.NewWithLevel("", zap.NewAtomicLevelAt(zapcore.DebugLevel)),
-					events.EventHook())),
-=======
 					log.NewWithLevel("node", zap.NewAtomicLevelAt(zap.DebugLevel)),
 					events.EventHook()),
 				),
->>>>>>> 94532841
 			)
 
 			run := func(ctx context.Context) error {
@@ -299,17 +294,12 @@
 	for _, opt := range opts {
 		opt(app)
 	}
-<<<<<<< HEAD
-	lvl := zap.NewAtomicLevelAt(zap.InfoLevel)
-	log.SetupGlobal(app.log.SetLevel(&lvl))
-=======
 	// TODO(mafa): this is a hack to suppress debugging logs on 0000.defaultLogger
 	// to fix this we should get rid of the global logger and pass app.log to all
 	// components that need it
 	lvl := zap.NewAtomicLevelAt(zap.InfoLevel)
 	log.SetupGlobal(app.log.SetLevel(&lvl))
 
->>>>>>> 94532841
 	types.SetNetworkHRP(app.Config.NetworkHRP)
 	return app
 }
