--- conflicted
+++ resolved
@@ -639,7 +639,7 @@
 		app.log.Debug("beacon results watcher exited")
 		return nil
 	})
-	start := time.Now()
+	start = time.Now()
 	cache, err := cache.Warmup(app.db)
 	if err != nil {
 		return err
@@ -647,12 +647,8 @@
 	app.log.With().Info("cache warmup", log.Duration("duration", time.Since(start)))
 
 	executor := mesh.NewExecutor(app.cachedDB, state, app.conState, app.addLogger(ExecutorLogger, lg))
-<<<<<<< HEAD
-	msh, err := mesh.NewMesh(app.cachedDB, cache, app.clock, trtl, executor, app.conState, app.addLogger(MeshLogger, lg))
-=======
 	mlog := app.addLogger(MeshLogger, lg)
-	msh, err := mesh.NewMesh(app.cachedDB, app.clock, trtl, executor, app.conState, mlog)
->>>>>>> 27c3dd7c
+	msh, err := mesh.NewMesh(app.cachedDB, cache, app.clock, trtl, executor, app.conState, mlog)
 	if err != nil {
 		return fmt.Errorf("failed to create mesh: %w", err)
 	}
