package txs

import (
	"context"
	"math/rand"
	"testing"
	"time"

	"github.com/stretchr/testify/require"

	"github.com/spacemeshos/go-spacemesh/common/types"
	"github.com/spacemeshos/go-spacemesh/common/types/address"
	"github.com/spacemeshos/go-spacemesh/log/logtest"
	"github.com/spacemeshos/go-spacemesh/signing"
	"github.com/spacemeshos/go-spacemesh/sql"
	"github.com/spacemeshos/go-spacemesh/sql/layers"
	"github.com/spacemeshos/go-spacemesh/sql/transactions"
	txtypes "github.com/spacemeshos/go-spacemesh/txs/types"
)

type testCache struct {
	*cache
	db *sql.Database
}

type testAcct struct {
	signer         *signing.EdSigner
	principal      types.Address
	nonce, balance uint64
}

func makeResults(lid types.LayerID, bid types.BlockID, txs ...types.Transaction) []types.TransactionWithResult {
	var results []types.TransactionWithResult
	for _, tx := range txs {
		results = append(results, types.TransactionWithResult{
			Transaction: tx,
			TransactionResult: types.TransactionResult{
				Layer: lid,
				Block: bid,
			},
		})
	}
	return results
}

func getStateFunc(states map[types.Address]*testAcct) stateFunc {
	return func(addr types.Address) (uint64, uint64) {
		st := states[addr]
		return st.nonce, st.balance
	}
}

func newMeshTX(t *testing.T, nonce uint64, signer *signing.EdSigner, amt uint64, received time.Time) *types.MeshTransaction {
	t.Helper()
	return &types.MeshTransaction{
		Transaction: *newTx(t, nonce, amt, defaultFee, signer),
		Received:    received,
	}
}

func genAndSaveTXs(t *testing.T, db *sql.Database, signer *signing.EdSigner, from, to uint64) []*types.MeshTransaction {
	t.Helper()
	mtxs := genTXs(t, signer, from, to)
	saveTXs(t, db, mtxs)
	return mtxs
}

func genTXs(t *testing.T, signer *signing.EdSigner, from, to uint64) []*types.MeshTransaction {
	t.Helper()
	now := time.Now()
	mtxs := make([]*types.MeshTransaction, 0, int(to-from+1))
	for i := from; i <= to; i++ {
		mtx := newMeshTX(t, i, signer, defaultAmount, now.Add(time.Second*time.Duration(i)))
		mtxs = append(mtxs, mtx)
	}
	return mtxs
}

func saveTXs(t *testing.T, db *sql.Database, mtxs []*types.MeshTransaction) {
	t.Helper()
	for _, mtx := range mtxs {
		require.NoError(t, transactions.Add(db, &mtx.Transaction, mtx.Received))
	}
}

func checkTXStateFromDB(t *testing.T, db *sql.Database, txs []*types.MeshTransaction, state types.TXState) {
	for _, mtx := range txs {
		got, err := transactions.Get(db, mtx.ID)
		require.NoError(t, err)
		require.Equal(t, state, got.State)
	}
}

func checkTXNotInDB(t *testing.T, db *sql.Database, tid types.TransactionID) {
	_, err := transactions.Get(db, tid)
	require.ErrorIs(t, err, sql.ErrNotFound)
}

func checkTX(t *testing.T, c *cache, mtx *types.MeshTransaction) {
	t.Helper()
	got := c.Get(mtx.ID)
	require.NotNil(t, got)
	require.Equal(t, mtx.ID, got.ID)
	require.Equal(t, mtx.LayerID, got.Layer)
	require.Equal(t, mtx.BlockID, got.Block)
}

func checkNoTX(t *testing.T, c *cache, tid types.TransactionID) {
	t.Helper()
	require.Nil(t, c.Get(tid))
}

func checkMempool(t *testing.T, c *cache, expected map[types.Address][]*txtypes.NanoTX) {
	t.Helper()
	mempool := c.GetMempool(c.logger)
	require.Len(t, mempool, len(expected))
	for addr := range mempool {
		var exp, got txtypes.NanoTX
		for i, ntx := range mempool[addr] {
			got = *ntx
			exp = *expected[addr][i]
			require.EqualValues(t, exp.Received.UnixNano(), got.Received.UnixNano())
			got.Received = time.Time{}
			exp.Received = time.Time{}
			require.Equal(t, exp, got)
		}
	}
}

func checkProjection(t *testing.T, c *cache, addr types.Address, nonce, balance uint64) {
	t.Helper()
	pNonce, pBalance := c.GetProjection(addr)
	require.Equal(t, nonce, pNonce)
	require.Equal(t, balance, pBalance)
}

func toNanoTXs(mtxs []*types.MeshTransaction) []*txtypes.NanoTX {
	ntxs := make([]*txtypes.NanoTX, 0, len(mtxs))
	for _, mtx := range mtxs {
		ntxs = append(ntxs, txtypes.NewNanoTX(mtx))
	}
	return ntxs
}

func createState(t *testing.T, numAccounts int) map[types.Address]*testAcct {
	t.Helper()
	const minBalance = 1_000_000
	accounts := make(map[types.Address]*testAcct)
	for i := 0; i < numAccounts; i++ {
		signer := signing.NewEdSigner()
<<<<<<< HEAD
		principal, err := address.GenerateAddress(address.TestnetID, signer.PublicKey().Bytes())
		require.NoError(t, err)
=======
		principal := types.GenerateAddress(signer.PublicKey().Bytes())
		bal := uint64(rand.Int63n(100_000_000))
		if bal < minBalance {
			bal = minBalance
		}
>>>>>>> 06b934c6
		accounts[principal] = &testAcct{
			signer:    signer,
			principal: principal,
			nonce:     uint64(rand.Int63n(1000)),
			balance:   bal,
		}
	}
	return accounts
}

func createCache(t *testing.T, numAccounts int) (*testCache, map[types.Address]*testAcct) {
	t.Helper()
	accounts := createState(t, numAccounts)
	db := sql.InMemory()
	return &testCache{
		cache: newCache(getStateFunc(accounts), logtest.New(t)),
		db:    db,
	}, accounts
}

func createSingleAccountTestCache(t *testing.T) (*testCache, *testAcct) {
	t.Helper()
	signer := signing.NewEdSigner()
	principal, err := address.GenerateAddress(address.TestnetID, signer.PublicKey().Bytes())
	require.NoError(t, err)
	ta := &testAcct{signer: signer, principal: principal, nonce: uint64(rand.Int63n(1000)), balance: defaultBalance}
	states := map[types.Address]*testAcct{principal: ta}
	db := sql.InMemory()
	return &testCache{
		cache: newCache(getStateFunc(states), logtest.New(t)),
		db:    db,
	}, ta
}

func buildCache(t *testing.T, tc *testCache, accounts map[types.Address]*testAcct, accountTXs map[types.Address][]*types.MeshTransaction) {
	t.Helper()
	for principal, ta := range accounts {
		if _, ok := accountTXs[principal]; ok {
			checkProjection(t, tc.cache, ta.principal, ta.nonce, ta.balance)
		}
	}
	require.NoError(t, tc.cache.buildFromScratch(tc.db))

	expectedMempool := make(map[types.Address][]*txtypes.NanoTX)
	for principal, ta := range accounts {
		if mtxs, ok := accountTXs[principal]; ok {
			num := len(mtxs)
			if num > maxTXsPerAcct {
				num = maxTXsPerAcct
			}
			newNextNonce := ta.nonce + uint64(num)
			newBalance := ta.balance
			for _, mtx := range mtxs[:num] {
				checkTX(t, tc.cache, mtx)
				newBalance -= mtx.Spending()
			}
			checkProjection(t, tc.cache, ta.principal, newNextNonce, newBalance)
			expectedMempool[principal] = toNanoTXs(mtxs[:num])
		}
	}
	checkMempool(t, tc.cache, expectedMempool)
}

func buildSingleAccountCache(t *testing.T, tc *testCache, ta *testAcct, mtxs []*types.MeshTransaction) (uint64, uint64) {
	t.Helper()
	checkProjection(t, tc.cache, ta.principal, ta.nonce, ta.balance)

	newNextNonce := ta.nonce + uint64(len(mtxs))
	newBalance := ta.balance
	for _, mtx := range mtxs {
		newBalance -= mtx.Spending()
	}

	require.NoError(t, tc.cache.buildFromScratch(tc.db))
	for _, mtx := range mtxs {
		checkTX(t, tc.cache, mtx)
	}
	checkProjection(t, tc.cache, ta.principal, newNextNonce, newBalance)
	var expectedMempool map[types.Address][]*txtypes.NanoTX
	if len(mtxs) > 0 {
		expectedMempool = map[types.Address][]*txtypes.NanoTX{ta.principal: toNanoTXs(mtxs)}
	}
	checkMempool(t, tc.cache, expectedMempool)
	return newNextNonce, newBalance
}

func TestCache_Account_HappyFlow(t *testing.T) {
	tc, ta := createSingleAccountTestCache(t)
	// nothing in the cache yet
	checkProjection(t, tc.cache, ta.principal, ta.nonce, ta.balance)

	mtxs := genAndSaveTXs(t, tc.db, ta.signer, ta.nonce, ta.nonce+4)
	sameNonces := genAndSaveTXs(t, tc.db, ta.signer, ta.nonce, ta.nonce+1)
	oldNonces := genAndSaveTXs(t, tc.db, ta.signer, ta.nonce-2, ta.nonce-1)
	newNextNonce := ta.nonce + uint64(len(mtxs))
	newBalance := ta.balance
	for _, mtx := range mtxs {
		newBalance -= mtx.Spending()
	}

	// build the cache from DB
	require.NoError(t, tc.buildFromScratch(tc.db))
	for _, mtx := range mtxs {
		checkTX(t, tc.cache, mtx)
	}
	for _, mtx := range append(oldNonces, sameNonces...) {
		checkNoTX(t, tc.cache, mtx.ID)
	}
	checkProjection(t, tc.cache, ta.principal, newNextNonce, newBalance)
	expectedMempool := map[types.Address][]*txtypes.NanoTX{ta.principal: toNanoTXs(mtxs)}
	checkMempool(t, tc.cache, expectedMempool)
	checkTXStateFromDB(t, tc.db, mtxs, types.MEMPOOL)
	checkTXStateFromDB(t, tc.db, oldNonces, types.MEMPOOL)
	checkTXStateFromDB(t, tc.db, sameNonces, types.MEMPOOL)

	// tx0 and tx1 got packed into a block
	// tx1 and tx2 got packed into a proposal
	lid := types.NewLayerID(97)
	require.NoError(t, layers.SetApplied(tc.db, lid.Sub(1), types.RandomBlockID()))
	pid := types.ProposalID{1, 2, 3}
	bid := types.BlockID{3, 2, 1}
	addedToBlock := []types.TransactionID{mtxs[0].ID, mtxs[1].ID}
	for _, mtx := range mtxs[:2] {
		mtx.LayerID = lid
		mtx.BlockID = bid
	}
	addedToProposal := []types.TransactionID{mtxs[1].ID, mtxs[2].ID}
	mtxs[2].LayerID = lid.Add(1)
	require.NoError(t, tc.LinkTXsWithBlock(tc.db, lid, bid, addedToBlock))
	require.NoError(t, tc.LinkTXsWithProposal(tc.db, lid.Add(1), pid, addedToProposal))
	for _, mtx := range mtxs {
		checkTX(t, tc.cache, mtx)
	}
	checkProjection(t, tc.cache, ta.principal, newNextNonce, newBalance)
	// mempool will only include transactions that are not in proposals/blocks
	expectedMempool = map[types.Address][]*txtypes.NanoTX{ta.principal: toNanoTXs(mtxs[3:])}
	checkMempool(t, tc.cache, expectedMempool)
	checkTXStateFromDB(t, tc.db, mtxs[:2], types.BLOCK)
	checkTXStateFromDB(t, tc.db, mtxs[2:2], types.PROPOSAL)
	checkTXStateFromDB(t, tc.db, mtxs[3:], types.MEMPOOL)
	checkTXStateFromDB(t, tc.db, oldNonces, types.MEMPOOL)
	checkTXStateFromDB(t, tc.db, sameNonces, types.MEMPOOL)

	// the block with tx0 and tx1 is applied.
	// there is also an incoming fund of `income` to the principal's account
	income := defaultAmount * 100
	ta.nonce += 2
	for _, mtx := range mtxs[:2] {
		ta.balance -= mtx.Spending()
	}
	ta.balance += income
	applied := makeResults(lid, bid, mtxs[0].Transaction, mtxs[1].Transaction)
	warns, errs := tc.ApplyLayer(tc.db, lid, bid, applied, []types.TransactionID{})
	require.Empty(t, warns)
	require.Empty(t, errs)

	for _, mtx := range mtxs[:2] {
		checkNoTX(t, tc.cache, mtx.ID)
	}
	for _, mtx := range mtxs[2:] {
		checkTX(t, tc.cache, mtx)
	}
	checkProjection(t, tc.cache, ta.principal, newNextNonce, newBalance+income)
	// mempool is unchanged
	checkMempool(t, tc.cache, expectedMempool)
	for _, mtx := range append(oldNonces, sameNonces...) {
		got, err := transactions.Get(tc.db, mtx.ID)
		require.NoError(t, err)
		require.Equal(t, types.DISCARDED, got.State)
	}

	// revert to one layer before lid
	revertTo := lid.Sub(1)
	ta.nonce -= 2
	ta.balance = defaultBalance
	require.NoError(t, tc.RevertToLayer(tc.db, revertTo))
	for _, mtx := range mtxs {
		checkTX(t, tc.cache, mtx)
	}
	for _, mtx := range append(oldNonces, sameNonces...) {
		checkNoTX(t, tc.cache, mtx.ID)
	}
	checkProjection(t, tc.cache, ta.principal, newNextNonce, newBalance)
	checkTXStateFromDB(t, tc.db, mtxs[:2], types.BLOCK)
	checkTXStateFromDB(t, tc.db, mtxs[2:2], types.PROPOSAL)
	checkTXStateFromDB(t, tc.db, mtxs[3:], types.MEMPOOL)
	checkTXStateFromDB(t, tc.db, oldNonces, types.DISCARDED)
	checkTXStateFromDB(t, tc.db, sameNonces, types.MEMPOOL)
}

func TestCache_Account_TXInMultipleLayers(t *testing.T) {
	tc, ta := createSingleAccountTestCache(t)
	mtxs := genAndSaveTXs(t, tc.db, ta.signer, ta.nonce, ta.nonce+4)
	newNextNonce, newBalance := buildSingleAccountCache(t, tc, ta, mtxs)

	lid := types.NewLayerID(97)
	require.NoError(t, layers.SetApplied(tc.db, lid.Sub(1), types.RandomBlockID()))
	// tx0 got packed into block0 at lid
	// tx1 got packed into block1 at lid and a proposal at lid+1
	bid0 := types.BlockID{1, 2, 3}
	bid1 := types.BlockID{3, 2, 1}
	addedToBlock0 := []types.TransactionID{mtxs[0].ID}
	mtxs[0].LayerID = lid
	mtxs[0].BlockID = bid0
	addedToBlock1 := []types.TransactionID{mtxs[1].ID}
	mtxs[1].LayerID = lid
	mtxs[1].BlockID = bid1
	pid := types.ProposalID{3, 3, 3}
	// tc.mockTP.EXPECT().AddToProposal(lid.Add(1), pid, addedToBlock1).Return(nil)
	require.NoError(t, tc.LinkTXsWithBlock(tc.db, lid, bid0, addedToBlock0))
	require.NoError(t, tc.LinkTXsWithBlock(tc.db, lid, bid1, addedToBlock1))
	require.NoError(t, tc.LinkTXsWithProposal(tc.db, lid.Add(1), pid, addedToBlock1))
	for _, mtx := range mtxs {
		checkTX(t, tc.cache, mtx)
	}
	checkProjection(t, tc.cache, ta.principal, newNextNonce, newBalance)

	// mempool will only include transactions that are not in proposals/blocks
	expectedMempool := map[types.Address][]*txtypes.NanoTX{ta.principal: toNanoTXs(mtxs[2:])}
	checkMempool(t, tc.cache, expectedMempool)
	checkTXStateFromDB(t, tc.db, mtxs[:2], types.BLOCK)
	checkTXStateFromDB(t, tc.db, mtxs[2:], types.MEMPOOL)

	// block0 is applied.
	// there is also an incoming fund of `income` to the principal's account
	income := defaultAmount * 100
	ta.nonce++
	ta.balance = ta.balance - mtxs[0].Spending() + income
	applied := makeResults(lid, bid0, mtxs[0].Transaction)
	warns, errs := tc.ApplyLayer(tc.db, lid, bid0, applied, []types.TransactionID{})
	require.Empty(t, warns)
	require.Empty(t, errs)
	checkNoTX(t, tc.cache, mtxs[0].ID)
	mtxs[1].BlockID = types.EmptyBlockID
	mtxs[1].LayerID = lid.Add(1)
	for _, mtx := range mtxs[1:] {
		checkTX(t, tc.cache, mtx)
	}
	checkProjection(t, tc.cache, ta.principal, newNextNonce, newBalance+income)
	// mempool is unchanged
	checkMempool(t, tc.cache, expectedMempool)
	checkTXStateFromDB(t, tc.db, mtxs[:1], types.APPLIED)
	checkTXStateFromDB(t, tc.db, mtxs[1:2], types.PROPOSAL)
	checkTXStateFromDB(t, tc.db, mtxs[2:], types.MEMPOOL)
}

func TestCache_Account_TooManyNonce(t *testing.T) {
	tc, ta := createSingleAccountTestCache(t)
	ta.balance = uint64(1000000)
	checkProjection(t, tc.cache, ta.principal, ta.nonce, ta.balance)
	checkMempool(t, tc.cache, nil)

	mtxs := genAndSaveTXs(t, tc.db, ta.signer, ta.nonce, ta.nonce+maxTXsPerAcct)
	require.NoError(t, tc.buildFromScratch(tc.db))
	require.True(t, tc.MoreInDB(ta.principal))
	last := len(mtxs) - 1
	for _, mtx := range mtxs[:last] {
		checkTX(t, tc.cache, mtx)
	}
	// the last one is not in the cache
	checkNoTX(t, tc.cache, mtxs[last].ID)

	newNextNonce := ta.nonce + maxTXsPerAcct
	newBalance := ta.balance
	for _, mtx := range mtxs[:last] {
		newBalance -= mtx.Spending()
	}
	checkProjection(t, tc.cache, ta.principal, newNextNonce, newBalance)
	expectedMempool := map[types.Address][]*txtypes.NanoTX{ta.principal: toNanoTXs(mtxs[:last])}
	checkMempool(t, tc.cache, expectedMempool)
}

func TestCache_Account_TooManySameNonceTXs(t *testing.T) {
	tc, ta := createSingleAccountTestCache(t)
	ta.balance = uint64(1000000)
	checkProjection(t, tc.cache, ta.principal, ta.nonce, ta.balance)
	checkMempool(t, tc.cache, nil)

	now := time.Now()
	mtxs := make([]*types.MeshTransaction, 0, maxTXsPerNonce+1)
	for i := 0; i <= maxTXsPerAcct; i++ {
		mtx := newMeshTX(t, ta.nonce, ta.signer, defaultAmount, now.Add(time.Second*time.Duration(i)))
		mtx.GasPrice = defaultFee + uint64(i)
		mtx.MaxGas = 1
		mtxs = append(mtxs, mtx)
		require.NoError(t, transactions.Add(tc.db, &mtx.Transaction, mtx.Received))
	}

	require.NoError(t, tc.buildFromScratch(tc.db))
	cutoff := len(mtxs) - 2

	best := mtxs[cutoff]
	checkProjection(t, tc.cache, ta.principal, ta.nonce+1, ta.balance-best.Spending())
	expectedMempool := map[types.Address][]*txtypes.NanoTX{ta.principal: {txtypes.NewNanoTX(best)}}
	checkMempool(t, tc.cache, expectedMempool)
}

func TestCache_Account_NonceTooSmall_AllPendingTXs(t *testing.T) {
	tc, ta := createSingleAccountTestCache(t)
	checkProjection(t, tc.cache, ta.principal, ta.nonce, ta.balance)
	checkMempool(t, tc.cache, nil)

	mtxs := genAndSaveTXs(t, tc.db, ta.signer, ta.nonce-3, ta.nonce-1)
	require.NoError(t, tc.buildFromScratch(tc.db))
	for _, mtx := range mtxs {
		checkNoTX(t, tc.cache, mtx.ID)
	}

	checkProjection(t, tc.cache, ta.principal, ta.nonce, ta.balance)
	checkMempool(t, tc.cache, nil)
	require.False(t, tc.MoreInDB(ta.principal))
}

func TestCache_Account_InsufficientBalance_AllPendingTXs(t *testing.T) {
	tc, ta := createSingleAccountTestCache(t)
	checkProjection(t, tc.cache, ta.principal, ta.nonce, ta.balance)
	checkMempool(t, tc.cache, nil)

	now := time.Now()
	mtxs := make([]*types.MeshTransaction, 0, 3)
	for i := 0; i <= 2; i++ {
		mtx := newMeshTX(t, ta.nonce, ta.signer, defaultAmount, now.Add(time.Second*time.Duration(i)))
		// make it so none of the txs is feasible
		mtx.MaxSpend = ta.balance
		mtxs = append(mtxs, mtx)
		require.NoError(t, transactions.Add(tc.db, &mtx.Transaction, mtx.Received))
	}

	require.NoError(t, tc.buildFromScratch(tc.db))
	for _, mtx := range mtxs {
		checkNoTX(t, tc.cache, mtx.ID)
	}

	checkProjection(t, tc.cache, ta.principal, ta.nonce, ta.balance)
	checkMempool(t, tc.cache, nil)
	require.True(t, tc.MoreInDB(ta.principal))
}

func TestCache_Account_Add_TooManyNonce_OK(t *testing.T) {
	tc, ta := createSingleAccountTestCache(t)
	ta.balance = uint64(1000000)
	mtxs := genAndSaveTXs(t, tc.db, ta.signer, ta.nonce, ta.nonce+maxTXsPerAcct-1)
	newNextNonce, newBalance := buildSingleAccountCache(t, tc, ta, mtxs)

	oneTooMany := &types.MeshTransaction{
		Transaction: *newTx(t, ta.nonce+maxTXsPerAcct, defaultAmount, defaultFee, ta.signer),
		Received:    time.Now(),
	}
	require.NoError(t, tc.Add(context.TODO(), tc.db, &oneTooMany.Transaction, oneTooMany.Received, false))
	require.True(t, tc.MoreInDB(ta.principal))
	checkNoTX(t, tc.cache, oneTooMany.ID)
	checkTXStateFromDB(t, tc.db, append(mtxs, oneTooMany), types.MEMPOOL)

	checkProjection(t, tc.cache, ta.principal, newNextNonce, newBalance)
	expectedMempool := map[types.Address][]*txtypes.NanoTX{ta.principal: toNanoTXs(mtxs)}
	checkMempool(t, tc.cache, expectedMempool)
}

func TestCache_Account_Add_SuperiorReplacesInferior(t *testing.T) {
	tc, ta := createSingleAccountTestCache(t)
	oldOne := &types.MeshTransaction{
		Transaction: *newTx(t, ta.nonce, defaultAmount, defaultFee, ta.signer),
		Received:    time.Now(),
	}
	require.NoError(t, transactions.Add(tc.db, &oldOne.Transaction, oldOne.Received))
	buildSingleAccountCache(t, tc, ta, []*types.MeshTransaction{oldOne})

	// now add a superior tx
	higherFee := defaultFee + 1
	better := &types.MeshTransaction{
		Transaction: *newTx(t, ta.nonce, defaultAmount, higherFee, ta.signer),
		Received:    time.Now(),
	}
	require.NoError(t, tc.Add(context.TODO(), tc.db, &better.Transaction, better.Received, false))
	checkTX(t, tc.cache, better)
	checkNoTX(t, tc.cache, oldOne.ID)
	checkProjection(t, tc.cache, ta.principal, ta.nonce+1, ta.balance-better.Spending())
	expectedMempool := map[types.Address][]*txtypes.NanoTX{ta.principal: {txtypes.NewNanoTX(better)}}
	checkMempool(t, tc.cache, expectedMempool)
	checkTXStateFromDB(t, tc.db, []*types.MeshTransaction{oldOne, better}, types.MEMPOOL)
}

func TestCache_Account_Add_SuperiorReplacesInferior_EvictLaterNonce(t *testing.T) {
	tc, ta := createSingleAccountTestCache(t)
	mtxs := genAndSaveTXs(t, tc.db, ta.signer, ta.nonce, ta.nonce+4)
	buildSingleAccountCache(t, tc, ta, mtxs)

	// now add a tx at the next nonce that cause all later nonce transactions to be infeasible
	higherFee := defaultFee + 1
	bigAmount := ta.balance - higherFee*defaultGas
	better := &types.MeshTransaction{
		Transaction: *newTx(t, ta.nonce, bigAmount, higherFee, ta.signer),
		Received:    time.Now(),
	}
	require.NoError(t, tc.Add(context.TODO(), tc.db, &better.Transaction, better.Received, false))
	checkTX(t, tc.cache, better)
	for _, mtx := range mtxs {
		checkNoTX(t, tc.cache, mtx.ID)
	}
	checkProjection(t, tc.cache, ta.principal, ta.nonce+1, 0)
	expectedMempool := map[types.Address][]*txtypes.NanoTX{ta.principal: {txtypes.NewNanoTX(better)}}
	checkMempool(t, tc.cache, expectedMempool)
	require.True(t, tc.MoreInDB(ta.principal))
	checkTXStateFromDB(t, tc.db, append(mtxs, better), types.MEMPOOL)
}

func TestCache_Account_Add_UpdateHeader(t *testing.T) {
	tc, ta := createSingleAccountTestCache(t)
	buildSingleAccountCache(t, tc, ta, nil)

	tx := newTx(t, ta.nonce-1, defaultAmount, defaultFee, ta.signer)
	hdrless := *tx
	hdrless.TxHeader = nil

	// the hdrless tx is saved via syncing from blocks
	require.NoError(t, transactions.Add(tc.db, &hdrless, time.Now()))
	got, err := transactions.Get(tc.db, tx.ID)
	require.NoError(t, err)
	require.Nil(t, got.TxHeader)

	// update header and cache during execution
	require.ErrorIs(t, tc.Add(context.TODO(), tc.db, tx, time.Now(), true), errBadNonce)
	got, err = transactions.Get(tc.db, tx.ID)
	require.NoError(t, err)
	require.NotNil(t, got.TxHeader)
}

func TestCache_Account_Add_NonceTooSmall(t *testing.T) {
	tc, ta := createSingleAccountTestCache(t)
	buildSingleAccountCache(t, tc, ta, nil)

	tx := newTx(t, ta.nonce-1, defaultAmount, defaultFee, ta.signer)
	require.ErrorIs(t, tc.Add(context.TODO(), tc.db, tx, time.Now(), false), errBadNonce)
	checkNoTX(t, tc.cache, tx.ID)
	checkProjection(t, tc.cache, ta.principal, ta.nonce, ta.balance)
	checkMempool(t, tc.cache, nil)
	require.False(t, tc.MoreInDB(ta.principal))
	checkTXNotInDB(t, tc.db, tx.ID)
}

func TestCache_Account_Add_NonceTooBig(t *testing.T) {
	tc, ta := createSingleAccountTestCache(t)
	buildSingleAccountCache(t, tc, ta, nil)

	mtxs := genTXs(t, ta.signer, ta.nonce, ta.nonce+1)
	// adding the larger nonce tx first
	require.NoError(t, tc.Add(context.TODO(), tc.db, &mtxs[1].Transaction, mtxs[1].Received, false))
	checkNoTX(t, tc.cache, mtxs[1].ID)
	checkProjection(t, tc.cache, ta.principal, ta.nonce, ta.balance)
	checkMempool(t, tc.cache, nil)
	require.True(t, tc.MoreInDB(ta.principal))
	checkTXStateFromDB(t, tc.db, mtxs[1:], types.MEMPOOL)

	// now add the tx that bridge the nonce gap
	require.NoError(t, tc.Add(context.TODO(), tc.db, &mtxs[0].Transaction, mtxs[0].Received, false))
	for _, mtx := range mtxs {
		checkTX(t, tc.cache, mtx)
	}
	newBalance := ta.balance
	for _, mtx := range mtxs {
		newBalance -= mtx.Spending()
	}
	checkProjection(t, tc.cache, ta.principal, ta.nonce+2, newBalance)
	expectedMempool := map[types.Address][]*txtypes.NanoTX{ta.principal: toNanoTXs(mtxs)}
	checkMempool(t, tc.cache, expectedMempool)
	checkTXStateFromDB(t, tc.db, mtxs, types.MEMPOOL)
}

func TestCache_Account_Add_InsufficientBalance_NewNonce(t *testing.T) {
	tc, ta := createSingleAccountTestCache(t)
	buildSingleAccountCache(t, tc, ta, nil)

	mtx := &types.MeshTransaction{
		Transaction: *newTx(t, ta.nonce, defaultBalance, defaultFee, ta.signer),
		Received:    time.Now(),
	}
	require.NoError(t, tc.Add(context.TODO(), tc.db, &mtx.Transaction, mtx.Received, false))
	checkNoTX(t, tc.cache, mtx.ID)
	checkProjection(t, tc.cache, ta.principal, ta.nonce, ta.balance)
	checkMempool(t, tc.cache, nil)
	require.True(t, tc.MoreInDB(ta.principal))
	checkTXStateFromDB(t, tc.db, []*types.MeshTransaction{mtx}, types.MEMPOOL)
}

func TestCache_Account_Add_InsufficientBalance_ExistingNonce(t *testing.T) {
	tc, ta := createSingleAccountTestCache(t)
	mtx := &types.MeshTransaction{
		Transaction: *newTx(t, ta.nonce, defaultAmount, defaultFee, ta.signer),
		Received:    time.Now(),
	}
	require.NoError(t, transactions.Add(tc.db, &mtx.Transaction, mtx.Received))
	buildSingleAccountCache(t, tc, ta, []*types.MeshTransaction{mtx})

	spender := &types.MeshTransaction{
		Transaction: *newTx(t, ta.nonce, ta.balance, defaultFee, ta.signer),
		Received:    time.Now(),
	}
	require.NoError(t, tc.Add(context.TODO(), tc.db, &spender.Transaction, spender.Received, false))
	checkNoTX(t, tc.cache, spender.ID)
	checkProjection(t, tc.cache, ta.principal, ta.nonce+1, ta.balance-mtx.Spending())
	expectedMempool := map[types.Address][]*txtypes.NanoTX{ta.principal: {txtypes.NewNanoTX(mtx)}}
	checkMempool(t, tc.cache, expectedMempool)
	checkTXStateFromDB(t, tc.db, []*types.MeshTransaction{mtx, spender}, types.MEMPOOL)
}

func TestCache_Account_Add_OutOfOrder(t *testing.T) {
	tc, ta := createSingleAccountTestCache(t)
	mtxs := genTXs(t, ta.signer, ta.nonce, ta.nonce+2)

	// txs were received via gossip in this order: mtxs[2], mtxs[0], mtxs[1]
	require.NoError(t, tc.Add(context.TODO(), tc.db, &mtxs[2].Transaction, mtxs[2].Received, false))
	checkNoTX(t, tc.cache, mtxs[2].ID)
	require.True(t, tc.MoreInDB(ta.principal))
	checkTXStateFromDB(t, tc.db, mtxs[2:], types.MEMPOOL)
	checkProjection(t, tc.cache, ta.principal, ta.nonce, ta.balance)

	require.NoError(t, tc.Add(context.TODO(), tc.db, &mtxs[0].Transaction, mtxs[0].Received, false))
	checkTX(t, tc.cache, mtxs[0])
	checkNoTX(t, tc.cache, mtxs[2].ID)
	require.True(t, tc.MoreInDB(ta.principal))
	checkTXStateFromDB(t, tc.db, []*types.MeshTransaction{mtxs[0], mtxs[2]}, types.MEMPOOL)
	checkProjection(t, tc.cache, ta.principal, mtxs[0].Nonce.Counter+1, ta.balance-mtxs[0].Spending())
	expectedMempool := map[types.Address][]*txtypes.NanoTX{ta.principal: {txtypes.NewNanoTX(mtxs[0])}}
	checkMempool(t, tc.cache, expectedMempool)

	require.NoError(t, tc.Add(context.TODO(), tc.db, &mtxs[1].Transaction, mtxs[1].Received, false))
	checkTX(t, tc.cache, mtxs[1])
	checkTX(t, tc.cache, mtxs[2])
	require.False(t, tc.MoreInDB(ta.principal))
	checkTXStateFromDB(t, tc.db, mtxs, types.MEMPOOL)
	newBalance := ta.balance
	for _, mtx := range mtxs {
		newBalance -= mtx.Spending()
	}
	checkProjection(t, tc.cache, ta.principal, ta.nonce+uint64(len(mtxs)), newBalance)
	expectedMempool = map[types.Address][]*txtypes.NanoTX{ta.principal: toNanoTXs(mtxs)}
	checkMempool(t, tc.cache, expectedMempool)
}

func TestCache_Account_AppliedTXsNotInCache(t *testing.T) {
	tc, ta := createSingleAccountTestCache(t)
	mtxs := genTXs(t, ta.signer, ta.nonce, ta.nonce+2)
	saveTXs(t, tc.db, mtxs[:1])
	// only add the first TX to cache
	newNextNonce, newBalance := buildSingleAccountCache(t, tc, ta, mtxs[:1])
	for _, mtx := range mtxs[1:] {
		checkNoTX(t, tc.cache, mtx.ID)
	}

	lid := types.NewLayerID(97)
	require.NoError(t, layers.SetApplied(tc.db, lid.Sub(1), types.RandomBlockID()))
	bid := types.BlockID{1, 2, 3}

	applied := makeResults(lid, bid, mtxs[0].Transaction, mtxs[1].Transaction, mtxs[2].Transaction)
	// now the rest of the txs are fetched as part of a block
	saveTXs(t, tc.db, mtxs[1:])
	ta.nonce = newNextNonce + 2
	ta.balance = newBalance - mtxs[1].Spending() - mtxs[2].Spending()

	warns, errs := tc.ApplyLayer(tc.db, lid, bid, applied, []types.TransactionID{})
	require.Empty(t, warns)
	require.Empty(t, errs)
	checkProjection(t, tc.cache, ta.principal, ta.nonce, ta.balance)
	checkMempool(t, tc.cache, nil)
	checkTXStateFromDB(t, tc.db, mtxs, types.APPLIED)
}

func TestCache_Account_TooManyNonceAfterApply(t *testing.T) {
	tc, ta := createSingleAccountTestCache(t)
	ta.balance = uint64(1000000)
	mtxs := genTXs(t, ta.signer, ta.nonce, ta.nonce+maxTXsPerAcct+1)
	saveTXs(t, tc.db, mtxs[:1])
	// build the cache with just one tx
	newNextNonce, newBalance := buildSingleAccountCache(t, tc, ta, mtxs[:1])

	ta.nonce = newNextNonce
	ta.balance = newBalance
	lid := types.NewLayerID(97)
	require.NoError(t, layers.SetApplied(tc.db, lid.Sub(1), types.RandomBlockID()))
	bid := types.BlockID{1, 2, 3}
	applied := makeResults(lid, bid, mtxs[0].Transaction)
	// more txs arrived
	saveTXs(t, tc.db, mtxs[1:])
	warns, errs := tc.ApplyLayer(tc.db, lid, bid, applied, []types.TransactionID{})
	require.Empty(t, warns)
	require.Empty(t, errs)

	pending := mtxs[1:]
	// cache can only accommodate maxTXsPerAcct nonce
	for i := 0; i < maxTXsPerAcct; i++ {
		newNextNonce++
		newBalance -= pending[i].Spending()
	}
	checkProjection(t, tc.cache, ta.principal, newNextNonce, newBalance)
	expectedMempool := map[types.Address][]*txtypes.NanoTX{ta.principal: toNanoTXs(pending[:maxTXsPerAcct])}
	checkMempool(t, tc.cache, expectedMempool)
	require.True(t, tc.MoreInDB(ta.principal))
	checkTXStateFromDB(t, tc.db, mtxs[:1], types.APPLIED)
	checkTXStateFromDB(t, tc.db, pending, types.MEMPOOL)
}

func TestCache_Account_BalanceRelaxedAfterApply(t *testing.T) {
	tc, ta := createSingleAccountTestCache(t)
	mtx := &types.MeshTransaction{
		Transaction: *newTx(t, ta.nonce, defaultAmount, defaultFee, ta.signer),
		Received:    time.Now(),
	}
	saveTXs(t, tc.db, []*types.MeshTransaction{mtx})
	newNextNonce, newBalance := buildSingleAccountCache(t, tc, ta, []*types.MeshTransaction{mtx})

	pending := genTXs(t, ta.signer, ta.nonce+1, ta.nonce+4)
	largeAmount := defaultBalance
	for _, p := range pending {
		p.MaxSpend = largeAmount
		require.NoError(t, tc.Add(context.TODO(), tc.db, &p.Transaction, p.Received, false))
		checkNoTX(t, tc.cache, p.ID)
	}
	checkTXStateFromDB(t, tc.db, pending, types.MEMPOOL)
	checkProjection(t, tc.cache, ta.principal, newNextNonce, newBalance)
	expectedMempool := map[types.Address][]*txtypes.NanoTX{ta.principal: {txtypes.NewNanoTX(mtx)}}
	checkMempool(t, tc.cache, expectedMempool)

	// apply lid
	// there is also an incoming fund of `income` to the principal's account, which will make
	// transactions in `pending` feasible now
	income := defaultBalance * 100
	ta.nonce++
	ta.balance = ta.balance - mtx.Spending() + income
	lid := types.NewLayerID(97)
	require.NoError(t, layers.SetApplied(tc.db, lid.Sub(1), types.RandomBlockID()))
	bid := types.BlockID{1, 2, 3}
	applied := makeResults(lid, bid, mtx.Transaction)
	warns, errs := tc.ApplyLayer(tc.db, lid, bid, applied, []types.TransactionID{})
	require.Empty(t, warns)
	require.Empty(t, errs)
	// all pending txs are added to cache now
	newNextNonce = ta.nonce + uint64(len(pending))
	newBalance = ta.balance
	for _, p := range pending {
		newBalance -= p.Spending()
	}
	checkProjection(t, tc.cache, ta.principal, newNextNonce, newBalance)
	expectedMempool = map[types.Address][]*txtypes.NanoTX{ta.principal: toNanoTXs(pending)}
	checkMempool(t, tc.cache, expectedMempool)
	checkTXStateFromDB(t, tc.db, []*types.MeshTransaction{mtx}, types.APPLIED)
	checkTXStateFromDB(t, tc.db, pending, types.MEMPOOL)
}

func TestCache_Account_BalanceRelaxedAfterApply_EvictLaterNonce(t *testing.T) {
	tc, ta := createSingleAccountTestCache(t)
	mtxs := genAndSaveTXs(t, tc.db, ta.signer, ta.nonce, ta.nonce+4)
	newNextNonce, newBalance := buildSingleAccountCache(t, tc, ta, mtxs)

	higherFee := defaultFee + 1
	largeAmount := defaultBalance - higherFee*defaultGas
	better := &types.MeshTransaction{
		Transaction: *newTx(t, ta.nonce+1, largeAmount, higherFee, ta.signer),
		Received:    time.Now(),
	}

	require.NoError(t, tc.Add(context.TODO(), tc.db, &better.Transaction, better.Received, false))
	checkNoTX(t, tc.cache, better.ID)
	checkProjection(t, tc.cache, ta.principal, newNextNonce, newBalance)
	expectedMempool := map[types.Address][]*txtypes.NanoTX{ta.principal: toNanoTXs(mtxs)}
	checkMempool(t, tc.cache, expectedMempool)
	checkTXStateFromDB(t, tc.db, append(mtxs, better), types.MEMPOOL)

	// apply lid
	// there is also an incoming fund of `income` to the principal's account
	// the income is just enough to allow `better` to be feasible
	income := mtxs[0].Spending()
	ta.nonce++
	ta.balance = ta.balance - mtxs[0].Spending() + income
	lid := types.NewLayerID(97)
	require.NoError(t, layers.SetApplied(tc.db, lid.Sub(1), types.RandomBlockID()))
	bid := types.BlockID{1, 2, 3}
	applied := makeResults(lid, bid, mtxs[0].Transaction)
	warns, errs := tc.ApplyLayer(tc.db, lid, bid, applied, []types.TransactionID{})
	require.Empty(t, warns)
	require.Empty(t, errs)
	checkProjection(t, tc.cache, ta.principal, ta.nonce+1, 0)
	expectedMempool = map[types.Address][]*txtypes.NanoTX{ta.principal: {txtypes.NewNanoTX(better)}}
	checkMempool(t, tc.cache, expectedMempool)
	checkTXStateFromDB(t, tc.db, mtxs[:1], types.APPLIED)
	checkTXStateFromDB(t, tc.db, append(mtxs[1:], better), types.MEMPOOL)
}

func TestCache_Account_EvictedAfterApply(t *testing.T) {
	tc, ta := createSingleAccountTestCache(t)
	mtx := &types.MeshTransaction{
		Transaction: *newTx(t, ta.nonce, defaultAmount, defaultFee, ta.signer),
		Received:    time.Now(),
	}
	require.NoError(t, transactions.Add(tc.db, &mtx.Transaction, mtx.Received))
	newNextNonce, newBalance := buildSingleAccountCache(t, tc, ta, []*types.MeshTransaction{mtx})

	ta.nonce++
	ta.balance = ta.balance - mtx.Spending()
	lid := types.NewLayerID(97)
	require.NoError(t, layers.SetApplied(tc.db, lid.Sub(1), types.RandomBlockID()))
	bid := types.BlockID{1, 2, 3}
	applied := makeResults(lid, bid, mtx.Transaction)
	warns, errs := tc.ApplyLayer(tc.db, lid, bid, applied, []types.TransactionID{})
	require.Empty(t, warns)
	require.Empty(t, errs)
	checkProjection(t, tc.cache, ta.principal, newNextNonce, newBalance)
	checkMempool(t, tc.cache, nil)
	require.False(t, tc.MoreInDB(ta.principal))
	checkTXStateFromDB(t, tc.db, []*types.MeshTransaction{mtx}, types.APPLIED)
}

func TestCache_Account_NotEvictedAfterApplyDueToNonceGap(t *testing.T) {
	tc, ta := createSingleAccountTestCache(t)
	mtx := &types.MeshTransaction{
		Transaction: *newTx(t, ta.nonce, defaultAmount, defaultFee, ta.signer),
		Received:    time.Now(),
	}
	require.NoError(t, transactions.Add(tc.db, &mtx.Transaction, mtx.Received))
	newNextNonce, newBalance := buildSingleAccountCache(t, tc, ta, []*types.MeshTransaction{mtx})

	ta.nonce++
	ta.balance = ta.balance - mtx.Spending()
	lid := types.NewLayerID(97)
	require.NoError(t, layers.SetApplied(tc.db, lid.Sub(1), types.RandomBlockID()))
	bid := types.BlockID{1, 2, 3}
	applied := makeResults(lid, bid, mtx.Transaction)
	pendingWithGap := genAndSaveTXs(t, tc.db, ta.signer, mtx.Nonce.Counter+2, mtx.Nonce.Counter+3)
	warns, errs := tc.ApplyLayer(tc.db, lid, bid, applied, []types.TransactionID{})
	require.Empty(t, warns)
	require.Empty(t, errs)
	checkProjection(t, tc.cache, ta.principal, newNextNonce, newBalance)
	checkMempool(t, tc.cache, nil)
	require.True(t, tc.MoreInDB(ta.principal))
	checkTXStateFromDB(t, tc.db, []*types.MeshTransaction{mtx}, types.APPLIED)
	checkTXStateFromDB(t, tc.db, pendingWithGap, types.MEMPOOL)
}

func TestCache_Account_TXsAppliedOutOfOrder(t *testing.T) {
	tc, ta := createSingleAccountTestCache(t)
	mtxs := genAndSaveTXs(t, tc.db, ta.signer, ta.nonce, ta.nonce+1)
	newNextNonce, newBalance := buildSingleAccountCache(t, tc, ta, mtxs)

	lid := types.NewLayerID(97)
	require.NoError(t, layers.SetApplied(tc.db, lid.Sub(1), types.RandomBlockID()))
	bid := types.BlockID{1, 2, 3}
	applied := makeResults(lid, bid, mtxs[1].Transaction)
	warns, errs := tc.ApplyLayer(tc.db, lid, bid, applied, []types.TransactionID{})
	require.NotEmpty(t, warns)
	require.ErrorIs(t, warns[0], errNonceNotInOrder)
	require.Empty(t, errs)
	checkProjection(t, tc.cache, ta.principal, newNextNonce, newBalance)
	expectedMempool := map[types.Address][]*txtypes.NanoTX{ta.principal: toNanoTXs(mtxs)}
	checkMempool(t, tc.cache, expectedMempool)
	checkTXStateFromDB(t, tc.db, mtxs, types.MEMPOOL)
}

func TestCache_BuildFromScratch(t *testing.T) {
	tc, accounts := createCache(t, 1000)
	mtxs := make(map[types.Address][]*types.MeshTransaction)
	totalNumTXs := 0
	for principal, ta := range accounts {
		numTXs := uint64(rand.Intn(100))
		if numTXs == 0 {
			continue
		}
		minBalance := numTXs * (defaultAmount + defaultFee*defaultGas)
		if ta.balance < minBalance {
			ta.balance = minBalance
		}
		mtxs[principal] = genAndSaveTXs(t, tc.db, ta.signer, ta.nonce, ta.nonce+numTXs-1)
		totalNumTXs += int(numTXs)
	}
	buildCache(t, tc, accounts, mtxs)
}

func TestCache_BuildFromScratch_AllHaveTooManyNonce_OK(t *testing.T) {
	tc, accounts := createCache(t, 10)
	// create too many nonce for each account
	numTXsEach := maxTXsPerAcct + 1
	byAddrAndNonce := make(map[types.Address][]*types.MeshTransaction)
	for principal, ta := range accounts {
		minBalance := uint64(numTXsEach) * (defaultAmount + defaultFee)
		if ta.balance < minBalance {
			ta.balance = minBalance
		}
		byAddrAndNonce[principal] = genAndSaveTXs(t, tc.db, ta.signer, ta.nonce, ta.nonce+uint64(numTXsEach)-1)
	}
	buildCache(t, tc, accounts, byAddrAndNonce)
	for principal := range accounts {
		require.True(t, tc.MoreInDB(principal))
	}
}

func TestCache_Add(t *testing.T) {
	tc, accounts := createCache(t, 1000)
	buildCache(t, tc, accounts, nil)

	expectedMempool := make(map[types.Address][]*txtypes.NanoTX)
	for principal, ta := range accounts {
		numTXs := uint64(rand.Intn(100))
		if numTXs == 0 {
			continue
		}
		minBalance := numTXs * (defaultAmount + defaultFee)
		if ta.balance < minBalance {
			ta.balance = minBalance
		}
		mtxs := genTXs(t, ta.signer, ta.nonce, ta.nonce+numTXs-1)

		newNextNonce := ta.nonce + uint64(len(mtxs))
		newBalance := ta.balance
		for _, mtx := range mtxs {
			require.NoError(t, tc.Add(context.TODO(), tc.db, &mtx.Transaction, mtx.Received, false))
			checkTX(t, tc.cache, mtx)
			newBalance -= mtx.Spending()
		}
		checkProjection(t, tc.cache, principal, newNextNonce, newBalance)
		expectedMempool[principal] = toNanoTXs(mtxs)
		checkTXStateFromDB(t, tc.db, mtxs, types.MEMPOOL)
	}
	checkMempool(t, tc.cache, expectedMempool)
}

func buildSmallCache(t *testing.T, tc *testCache, accounts map[types.Address]*testAcct, maxTX int) map[types.Address][]*types.MeshTransaction {
	t.Helper()
	mtxsByAccount := make(map[types.Address][]*types.MeshTransaction)
	for principal, ta := range accounts {
		numTXs := uint64(rand.Intn(maxTX))
		if numTXs == 0 {
			continue
		}
		minBalance := numTXs * (defaultAmount + defaultFee)
		if ta.balance < minBalance {
			ta.balance = minBalance
		}
		mtxsByAccount[principal] = genAndSaveTXs(t, tc.db, ta.signer, ta.nonce, ta.nonce+numTXs-1)
	}
	buildCache(t, tc, accounts, mtxsByAccount)
	for _, mtxs := range mtxsByAccount {
		checkTXStateFromDB(t, tc.db, mtxs, types.MEMPOOL)
	}
	return mtxsByAccount
}

func checkMempoolSize(t *testing.T, c *cache, expected int) {
	t.Helper()
	mempool := c.GetMempool(c.logger)
	numTXs := 0
	for _, ntxs := range mempool {
		numTXs += len(ntxs)
	}
	require.Equal(t, expected, numTXs)
}

func TestCache_LinkTXsWithProposal(t *testing.T) {
	tc, accounts := createCache(t, 100)
	mtxsByAccount := buildSmallCache(t, tc, accounts, 10)
	lid0 := types.NewLayerID(97)
	pid0 := types.ProposalID{1, 2, 3}
	// take the first tx out of each account for proposal 0
	txs0 := make([]*types.MeshTransaction, 0, len(mtxsByAccount))
	tids0 := make([]types.TransactionID, 0, len(mtxsByAccount))
	totalNumTXs := 0
	for _, mtxs := range mtxsByAccount {
		totalNumTXs += len(mtxs)
		txs0 = append(txs0, mtxs[0])
		tids0 = append(tids0, mtxs[0].ID)
		mtxs[0].LayerID = lid0
	}
	require.NoError(t, tc.LinkTXsWithProposal(tc.db, lid0, pid0, tids0))
	for _, mtxs := range mtxsByAccount {
		checkTX(t, tc.cache, mtxs[0])
	}
	checkTXStateFromDB(t, tc.db, txs0, types.PROPOSAL)

	lid1 := lid0.Add(1)
	pid1 := types.ProposalID{2, 3, 4}
	// take the second tx out of each account for proposal 1
	txs1 := make([]*types.MeshTransaction, 0, len(mtxsByAccount))
	tids1 := make([]types.TransactionID, 0, len(mtxsByAccount))
	for _, mtxs := range mtxsByAccount {
		if len(mtxs) > 1 {
			txs1 = append(txs1, mtxs[1])
			tids1 = append(tids1, mtxs[1].ID)
			mtxs[1].LayerID = lid1
		}
	}
	require.NoError(t, tc.LinkTXsWithProposal(tc.db, lid1, pid1, tids1))
	for _, mtxs := range mtxsByAccount {
		if len(mtxs) > 1 {
			checkTX(t, tc.cache, mtxs[1])
		}
	}
	checkTXStateFromDB(t, tc.db, txs1, types.PROPOSAL)
	checkMempoolSize(t, tc.cache, totalNumTXs-len(txs0)-len(tids1))
}

func TestCache_LinkTXsWithProposal_MultipleLayers(t *testing.T) {
	tc, accounts := createCache(t, 100)
	mtxsByAccount := buildSmallCache(t, tc, accounts, 10)
	lid0 := types.NewLayerID(97)
	pid0 := types.ProposalID{1, 2, 3}
	// take the first tx out of each account for proposal 0
	txs0 := make([]*types.MeshTransaction, 0, len(mtxsByAccount))
	tids0 := make([]types.TransactionID, 0, len(mtxsByAccount))
	totalNumTXs := 0
	for _, mtxs := range mtxsByAccount {
		totalNumTXs += len(mtxs)
		txs0 = append(txs0, mtxs[0])
		tids0 = append(tids0, mtxs[0].ID)
		mtxs[0].LayerID = lid0
	}
	require.NoError(t, tc.LinkTXsWithProposal(tc.db, lid0, pid0, tids0))
	for _, mtxs := range mtxsByAccount {
		checkTX(t, tc.cache, mtxs[0])
	}
	checkTXStateFromDB(t, tc.db, txs0, types.PROPOSAL)

	lid1 := lid0.Add(1)
	pid1 := types.ProposalID{2, 3, 4}
	// take the same set of txs in proposal 0
	require.NoError(t, tc.LinkTXsWithProposal(tc.db, lid1, pid1, tids0))
	for _, mtxs := range mtxsByAccount {
		// all txs should still be at lid0
		checkTX(t, tc.cache, mtxs[0])
	}
	checkMempoolSize(t, tc.cache, totalNumTXs-len(tids0))
	checkTXStateFromDB(t, tc.db, txs0, types.PROPOSAL)
}

func TestCache_LinkTXsWithBlock(t *testing.T) {
	tc, accounts := createCache(t, 100)
	mtxsByAccount := buildSmallCache(t, tc, accounts, 10)
	lid0 := types.NewLayerID(97)
	bid0 := types.BlockID{1, 2, 3}
	// take the first tx out of each account for block 0
	txs0 := make([]*types.MeshTransaction, 0, len(mtxsByAccount))
	tids0 := make([]types.TransactionID, 0, len(mtxsByAccount))
	totalNumTXs := 0
	for _, mtxs := range mtxsByAccount {
		totalNumTXs += len(mtxs)
		txs0 = append(txs0, mtxs[0])
		tids0 = append(tids0, mtxs[0].ID)
		mtxs[0].LayerID = lid0
		mtxs[0].BlockID = bid0
	}
	require.NoError(t, tc.LinkTXsWithBlock(tc.db, lid0, bid0, tids0))
	for _, mtxs := range mtxsByAccount {
		checkTX(t, tc.cache, mtxs[0])
	}
	checkTXStateFromDB(t, tc.db, txs0, types.BLOCK)

	lid1 := lid0.Add(1)
	bid1 := types.BlockID{2, 3, 4}
	// take the second tx out of each account for block 1
	txs1 := make([]*types.MeshTransaction, 0, len(mtxsByAccount))
	tids1 := make([]types.TransactionID, 0, len(mtxsByAccount))
	for _, mtxs := range mtxsByAccount {
		if len(mtxs) > 1 {
			txs1 = append(txs1, mtxs[1])
			tids1 = append(tids1, mtxs[1].ID)
			mtxs[1].LayerID = lid1
			mtxs[1].BlockID = bid1
		}
	}
	require.NoError(t, tc.LinkTXsWithBlock(tc.db, lid1, bid1, tids1))
	for _, mtxs := range mtxsByAccount {
		if len(mtxs) > 1 {
			checkTX(t, tc.cache, mtxs[1])
		}
	}
	checkTXStateFromDB(t, tc.db, txs1, types.BLOCK)
	checkMempoolSize(t, tc.cache, totalNumTXs-len(tids0)-len(tids1))
}

func TestCache_LinkTXsWithBlock_MultipleLayers(t *testing.T) {
	tc, accounts := createCache(t, 100)
	mtxsByAccount := buildSmallCache(t, tc, accounts, 10)
	lid0 := types.NewLayerID(97)
	bid0 := types.BlockID{1, 2, 3}
	// take the first tx out of each account for block 0
	txs0 := make([]*types.MeshTransaction, 0, len(mtxsByAccount))
	tids0 := make([]types.TransactionID, 0, len(mtxsByAccount))
	totalNumTXs := 0
	for _, mtxs := range mtxsByAccount {
		totalNumTXs += len(mtxs)
		txs0 = append(txs0, mtxs[0])
		tids0 = append(tids0, mtxs[0].ID)
		mtxs[0].LayerID = lid0
		mtxs[0].BlockID = bid0
	}
	require.NoError(t, tc.LinkTXsWithBlock(tc.db, lid0, bid0, tids0))
	for _, mtxs := range mtxsByAccount {
		checkTX(t, tc.cache, mtxs[0])
	}
	checkTXStateFromDB(t, tc.db, txs0, types.BLOCK)

	lid1 := lid0.Add(1)
	bid1 := types.BlockID{2, 3, 4}
	// take the same set of txs in block 0
	require.NoError(t, tc.LinkTXsWithBlock(tc.db, lid1, bid1, tids0))
	for _, mtxs := range mtxsByAccount {
		// all txs should still be at lid0
		checkTX(t, tc.cache, mtxs[0])
	}
	checkTXStateFromDB(t, tc.db, txs0, types.BLOCK)
	checkMempoolSize(t, tc.cache, totalNumTXs-len(tids0))
}

func TestCache_ApplyLayerAndRevert(t *testing.T) {
	tc, accounts := createCache(t, 100)
	mtxsByAccount := buildSmallCache(t, tc, accounts, 10)
	lid := types.NewLayerID(97)
	require.NoError(t, layers.SetApplied(tc.db, lid.Sub(1), types.RandomBlockID()))
	bid := types.BlockID{1, 2, 3}
	allApplied := make([]types.TransactionWithResult, 0, len(mtxsByAccount)*2)
	appliedMTXs := make([]*types.MeshTransaction, 0, len(mtxsByAccount)*2)
	allPendingMTXs := make([]*types.MeshTransaction, 0, len(mtxsByAccount)*10)
	for principal, mtxs := range mtxsByAccount {
		lastNonce := mtxs[0].Nonce.Counter
		newBalance := accounts[principal].balance
		newBalance -= mtxs[0].Spending()
		applied := makeResults(lid, bid, mtxs[0].Transaction)
		appliedMTXs = append(appliedMTXs, mtxs[0])

		if len(mtxs) >= 2 {
			applied = append(applied, makeResults(lid, bid, mtxs[1].Transaction)...)
			appliedMTXs = append(appliedMTXs, mtxs[1])
			lastNonce = mtxs[1].Nonce.Counter
			newBalance -= mtxs[1].Spending()
			allPendingMTXs = append(allPendingMTXs, mtxs[2:]...)
		}
		// adjust state
		accounts[principal].nonce = lastNonce + 1
		accounts[principal].balance = newBalance
		allApplied = append(allApplied, applied...)
	}
	warns, errs := tc.ApplyLayer(tc.db, lid, bid, allApplied, []types.TransactionID{})
	require.Empty(t, warns)
	require.Empty(t, errs)
	checkTXStateFromDB(t, tc.db, appliedMTXs, types.APPLIED)
	checkTXStateFromDB(t, tc.db, allPendingMTXs, types.MEMPOOL)

	// now revert
	allPending := make([]*types.MeshTransaction, 0, 10*len(mtxsByAccount))
	expectedMempool := make(map[types.Address][]*txtypes.NanoTX)
	for principal, mtxs := range mtxsByAccount {
		allPending = append(allPending, mtxs...)
		expectedMempool[principal] = toNanoTXs(mtxs)
		// adjust state

		accounts[principal].nonce--
		accounts[principal].balance += mtxs[0].Spending()
		if len(mtxs) >= 2 {
			accounts[principal].nonce--
			accounts[principal].balance += mtxs[1].Spending()
		}
	}
	require.NoError(t, tc.RevertToLayer(tc.db, lid.Sub(1)))
	checkMempool(t, tc.cache, expectedMempool)
	checkTXStateFromDB(t, tc.db, allPending, types.MEMPOOL)
}

func TestCache_ApplyLayerWithSkippedTXs(t *testing.T) {
	tc, accounts := createCache(t, 100)
	mtxsByAccount := buildSmallCache(t, tc, accounts, 10)
	lid := types.NewLayerID(97)
	require.NoError(t, layers.SetApplied(tc.db, lid.Sub(1), types.RandomBlockID()))
	bid := types.BlockID{1, 2, 3}
	var allSkipped []types.TransactionID
	var addrs []types.Address
	allApplied := make([]types.TransactionWithResult, 0, len(mtxsByAccount)*2)
	appliedMTXs := make([]*types.MeshTransaction, 0, len(mtxsByAccount)*2)
	allPendingMTXs := make([]*types.MeshTransaction, 0, len(mtxsByAccount)*10)
	count := 0
	for principal, mtxs := range mtxsByAccount {
		lastNonce := mtxs[0].Nonce.Counter
		newBalance := accounts[principal].balance - mtxs[0].Spending()

		count++
		if count%10 == 0 {
			addrs = append(addrs, principal)
			allSkipped = append(allSkipped, mtxs[0].ID)
			// effectively make all pending txs invalid
			accounts[principal].nonce = mtxs[0].Nonce.Counter + uint64(len(mtxs))
		} else {
			applied := makeResults(lid, bid, mtxs[0].Transaction)
			allApplied = append(allApplied, applied...)
			allPendingMTXs = append(allPendingMTXs, mtxs[1:]...)
			appliedMTXs = append(appliedMTXs, mtxs[0])
			// adjust state
			accounts[principal].nonce = lastNonce + 1
			accounts[principal].balance = newBalance
		}
	}

	// create a new account that's not in cache
	signer := signing.NewEdSigner()
	skippedNotInCache := newTx(t, nonce, defaultAmount, defaultFee, signer)
	require.NoError(t, transactions.Add(tc.db, skippedNotInCache, time.Now()))
	allSkipped = append(allSkipped, skippedNotInCache.ID)

	warns, errs := tc.ApplyLayer(tc.db, lid, bid, allApplied, allSkipped)
	require.Empty(t, warns)
	require.Empty(t, errs)
	checkTXStateFromDB(t, tc.db, appliedMTXs, types.APPLIED)
	checkTXStateFromDB(t, tc.db, allPendingMTXs, types.MEMPOOL)
	for _, addr := range addrs {
		mtxs := mtxsByAccount[addr]
		for _, mtx := range mtxs {
			checkNoTX(t, tc.cache, mtx.ID)
		}
		require.False(t, tc.cache.MoreInDB(addr))
	}
	checkMempoolSize(t, tc.cache, len(allPendingMTXs))
}

func TestCache_ApplyLayer_OutOfOrder(t *testing.T) {
	tc, accounts := createCache(t, 100)
	buildSmallCache(t, tc, accounts, 10)
	lid := types.NewLayerID(97)
	require.NoError(t, layers.SetApplied(tc.db, lid.Sub(2), types.RandomBlockID()))
	warns, errs := tc.ApplyLayer(tc.db, lid, types.BlockID{1, 2, 3}, nil, []types.TransactionID{})
	require.Empty(t, warns)
	require.NotEmpty(t, errs)
	require.ErrorIs(t, errs[0], errLayerNotInOrder)
}

func TestCache_GetMempool(t *testing.T) {
	tc, accounts := createCache(t, 100)
	mtxsByAccount := buildSmallCache(t, tc, accounts, 10)
	lid0 := types.NewLayerID(97)
	bid := types.BlockID{1, 2, 3}
	txs0 := make([]*types.MeshTransaction, 0, len(mtxsByAccount))
	tids0 := make([]types.TransactionID, 0, len(mtxsByAccount))
	for _, mtxs := range mtxsByAccount {
		txs0 = append(txs0, mtxs[0])
		tids0 = append(tids0, mtxs[0].ID)
		mtxs[0].LayerID = lid0
		mtxs[0].BlockID = bid
	}
	require.NoError(t, tc.LinkTXsWithBlock(tc.db, lid0, bid, tids0))
	for _, mtxs := range mtxsByAccount {
		checkTX(t, tc.cache, mtxs[0])
	}
	checkTXStateFromDB(t, tc.db, txs0, types.BLOCK)

	// mark some txs with layer after the first empty layer
	lid1 := lid0.Add(1)
	pid := types.ProposalID{3, 4, 5}
	txs1 := make([]*types.MeshTransaction, 0, len(mtxsByAccount))
	tids1 := make([]types.TransactionID, 0, len(mtxsByAccount))
	for _, mtxs := range mtxsByAccount {
		if len(mtxs) >= 3 {
			txs1 = append(txs1, mtxs[2])
			tids1 = append(tids1, mtxs[2].ID)
			mtxs[2].LayerID = lid1
		}
	}
	require.NoError(t, tc.LinkTXsWithProposal(tc.db, lid1, pid, tids1))
	for _, mtxs := range mtxsByAccount {
		if len(mtxs) >= 3 {
			checkTX(t, tc.cache, mtxs[2])
		}
	}
	checkTXStateFromDB(t, tc.db, txs1, types.PROPOSAL)
	expectedMempool := make(map[types.Address][]*txtypes.NanoTX)
	for principal, mtxs := range mtxsByAccount {
		if len(mtxs) > 1 {
			expectedMempool[principal] = toNanoTXs(mtxs[1:])
		}
	}
	checkMempool(t, tc.cache, expectedMempool)
}

func TestCache_GetProjection(t *testing.T) {
	tc, accounts := createCache(t, 100)
	mtxsByAccount := buildSmallCache(t, tc, accounts, 10)
	for principal, mtxs := range mtxsByAccount {
		expectedNonce := accounts[principal].nonce + uint64(len(mtxs))
		expectedBalance := accounts[principal].balance
		for _, mtx := range mtxs {
			expectedBalance -= mtx.Spending()
		}
		nonce, balance := tc.GetProjection(principal)
		require.Equal(t, expectedNonce, nonce)
		require.Equal(t, expectedBalance, balance)
	}
}<|MERGE_RESOLUTION|>--- conflicted
+++ resolved
@@ -9,7 +9,6 @@
 	"github.com/stretchr/testify/require"
 
 	"github.com/spacemeshos/go-spacemesh/common/types"
-	"github.com/spacemeshos/go-spacemesh/common/types/address"
 	"github.com/spacemeshos/go-spacemesh/log/logtest"
 	"github.com/spacemeshos/go-spacemesh/signing"
 	"github.com/spacemeshos/go-spacemesh/sql"
@@ -148,16 +147,11 @@
 	accounts := make(map[types.Address]*testAcct)
 	for i := 0; i < numAccounts; i++ {
 		signer := signing.NewEdSigner()
-<<<<<<< HEAD
-		principal, err := address.GenerateAddress(address.TestnetID, signer.PublicKey().Bytes())
-		require.NoError(t, err)
-=======
 		principal := types.GenerateAddress(signer.PublicKey().Bytes())
 		bal := uint64(rand.Int63n(100_000_000))
 		if bal < minBalance {
 			bal = minBalance
 		}
->>>>>>> 06b934c6
 		accounts[principal] = &testAcct{
 			signer:    signer,
 			principal: principal,
@@ -181,8 +175,7 @@
 func createSingleAccountTestCache(t *testing.T) (*testCache, *testAcct) {
 	t.Helper()
 	signer := signing.NewEdSigner()
-	principal, err := address.GenerateAddress(address.TestnetID, signer.PublicKey().Bytes())
-	require.NoError(t, err)
+	principal := types.GenerateAddress(signer.PublicKey().Bytes())
 	ta := &testAcct{signer: signer, principal: principal, nonce: uint64(rand.Int63n(1000)), balance: defaultBalance}
 	states := map[types.Address]*testAcct{principal: ta}
 	db := sql.InMemory()
