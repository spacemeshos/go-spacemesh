--- conflicted
+++ resolved
@@ -622,11 +622,7 @@
 		return nil
 	}
 	if err := addToProposal(db, lid, pid, tids); err != nil {
-<<<<<<< HEAD
 		return fmt.Errorf("linking txs to proposal: %w", err)
-=======
-		return fmt.Errorf("add tx to proposal: %w", err)
->>>>>>> 42ecb08c
 	}
 	return c.updateLayer(lid, types.EmptyBlockID, tids)
 }
