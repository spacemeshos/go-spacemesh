package txs

import (
	"context"
	"errors"
	"math"
	"math/rand"
<<<<<<< HEAD
	reflect "reflect"
=======
	"reflect"
>>>>>>> b86d9e7a
	"sort"
	"testing"
	"time"

	"github.com/golang/mock/gomock"
	"github.com/libp2p/go-libp2p/core/crypto"
	"github.com/libp2p/go-libp2p/core/peer"
	"github.com/stretchr/testify/require"

	"github.com/spacemeshos/go-spacemesh/common/types"
	"github.com/spacemeshos/go-spacemesh/genvm/sdk"
	"github.com/spacemeshos/go-spacemesh/genvm/sdk/wallet"
	"github.com/spacemeshos/go-spacemesh/log"
	"github.com/spacemeshos/go-spacemesh/log/logtest"
	"github.com/spacemeshos/go-spacemesh/p2p"
	"github.com/spacemeshos/go-spacemesh/signing"
	"github.com/spacemeshos/go-spacemesh/sql"
	"github.com/spacemeshos/go-spacemesh/sql/layers"
	"github.com/spacemeshos/go-spacemesh/sql/transactions"
	smocks "github.com/spacemeshos/go-spacemesh/system/mocks"
)

const (
	numTXsInProposal = 17
	defaultGas       = uint64(100)
	defaultBalance   = uint64(10000000)
	defaultAmount    = uint64(100)
	defaultFee       = uint64(4)
	numTXs           = 29
	nonce            = uint64(1234)
)

func newTx(tb testing.TB, nonce uint64, amount, fee uint64, signer *signing.EdSigner) *types.Transaction {
	tb.Helper()
	var dest types.Address
	_, err := rand.Read(dest[:])
	require.NoError(tb, err)
	return newTxWthRecipient(tb, dest, nonce, amount, fee, signer)
}

func newTxWthRecipient(tb testing.TB, dest types.Address, nonce uint64, amount, fee uint64, signer *signing.EdSigner) *types.Transaction {
	tb.Helper()
	raw := wallet.Spend(signer.PrivateKey(), dest, amount,
		nonce,
		sdk.WithGasPrice(fee),
	)
	tx := types.Transaction{
		RawTx:    types.NewRawTx(raw),
		TxHeader: &types.TxHeader{},
	}
	tx.MaxGas = defaultGas
	tx.MaxSpend = amount
	tx.GasPrice = fee
	tx.Nonce = nonce
	tx.Principal = types.GenerateAddress(signer.PublicKey().Bytes())
	return &tx
}

type testConState struct {
	*ConservativeState
	logger log.Log
	db     *sql.Database
	mvm    *MockvmState

	id peer.ID
}

func (t *testConState) handler() *TxHandler {
	return NewTxHandler(t, t.id, t.logger)
}

func createTestState(t *testing.T, gasLimit uint64) *testConState {
	ctrl := gomock.NewController(t)
	mvm := NewMockvmState(ctrl)
	db := sql.InMemory()
	cfg := CSConfig{
		BlockGasLimit:     gasLimit,
		NumTXsPerProposal: numTXsInProposal,
	}
	logger := logtest.New(t)
	_, pub, err := crypto.GenerateEd25519Key(nil)
	require.NoError(t, err)
	id, err := peer.IDFromPublicKey(pub)
	require.NoError(t, err)

	return &testConState{
		ConservativeState: NewConservativeState(mvm, db,
			WithCSConfig(cfg),
			WithLogger(logger),
		),
		logger: logger,
		db:     db,
		mvm:    mvm,
		id:     id,
	}
}

func createConservativeState(t *testing.T) *testConState {
	return createTestState(t, math.MaxUint64)
}

func addBatch(tb testing.TB, tcs *testConState, numTXs int) ([]types.TransactionID, []*types.Transaction) {
	tb.Helper()
	ids := make([]types.TransactionID, 0, numTXs)
	txs := make([]*types.Transaction, 0, numTXs)
	for i := 0; i < numTXs; i++ {
		signer, err := signing.NewEdSigner()
		require.NoError(tb, err)
		addr := types.GenerateAddress(signer.PublicKey().Bytes())
		tcs.mvm.EXPECT().GetBalance(addr).Return(defaultBalance, nil).Times(1)
		tcs.mvm.EXPECT().GetNonce(addr).Return(nonce, nil).Times(1)
		tx := newTx(tb, nonce+5, defaultAmount, defaultFee, signer)
		require.NoError(tb, tcs.AddToCache(context.Background(), tx, time.Now()))
		ids = append(ids, tx.ID)
		txs = append(txs, tx)
	}
	return ids, txs
}

func TestSelectProposalTXs(t *testing.T) {
	tcs := createConservativeState(t)
	numTXs := 2 * numTXsInProposal
	lid := types.LayerID(97)
	bid := types.BlockID{100}
	for i := 0; i < numTXs; i++ {
		signer, err := signing.NewEdSigner()
		require.NoError(t, err)
		addr := types.GenerateAddress(signer.PublicKey().Bytes())
		tcs.mvm.EXPECT().GetBalance(addr).Return(defaultBalance, nil).Times(1)
		tcs.mvm.EXPECT().GetNonce(addr).Return(uint64(1), nil).Times(1)
		tx1 := newTx(t, 4, defaultAmount, defaultFee, signer)
		require.NoError(t, tcs.AddToCache(context.Background(), tx1, time.Now()))
		// all the TXs with nonce 1 are pending in database
		require.NoError(t, tcs.LinkTXsWithBlock(lid, bid, []types.TransactionID{tx1.ID}))
		tx2 := newTx(t, 6, defaultAmount, defaultFee, signer)
		require.NoError(t, tcs.AddToCache(context.Background(), tx2, time.Now()))
	}

	got := tcs.SelectProposalTXs(lid, 1)
	require.Len(t, got, numTXsInProposal)

	// a second call should have different result than the first, as the transactions should be random
	// since this depends on a seed of `time.Now()` it will only be eventually different on windows
	// if the two consecutive calls to SelectProposalTXs are more than ~ 15ms apart
	require.Eventually(t, func() bool {
		got2 := tcs.SelectProposalTXs(lid, 1)
		if len(got2) != numTXsInProposal {
			return false
		}
		m1 := make(map[types.TransactionID]struct{})
		m2 := make(map[types.TransactionID]struct{})
		for _, id := range got {
			m1[id] = struct{}{}
		}
		for _, id := range got2 {
			m2[id] = struct{}{}
		}
		return !reflect.DeepEqual(m1, m2)
<<<<<<< HEAD
	}, time.Second, 20*time.Millisecond)
=======
	}, 100*time.Millisecond, 20*time.Millisecond)
>>>>>>> b86d9e7a
}

func TestSelectProposalTXs_ExhaustGas(t *testing.T) {
	numTXs := 2 * numTXsInProposal
	lid := types.LayerID(97)
	bid := types.BlockID{100}
	expSize := numTXsInProposal / 2
	gasLimit := defaultGas * uint64(expSize)
	tcs := createTestState(t, gasLimit)
	for i := 0; i < numTXs; i++ {
		signer, err := signing.NewEdSigner()
		require.NoError(t, err)
		addr := types.GenerateAddress(signer.PublicKey().Bytes())
		tcs.mvm.EXPECT().GetBalance(addr).Return(defaultBalance, nil).Times(1)
		tcs.mvm.EXPECT().GetNonce(addr).Return(uint64(0), nil).Times(1)
		tx1 := newTx(t, 0, defaultAmount, defaultFee, signer)
		require.NoError(t, tcs.AddToCache(context.Background(), tx1, time.Now()))
		// all the TXs with nonce 0 are pending in database
		require.NoError(t, tcs.LinkTXsWithBlock(lid, bid, []types.TransactionID{tx1.ID}))
		tx2 := newTx(t, 1, defaultAmount, defaultFee, signer)
		require.NoError(t, tcs.AddToCache(context.Background(), tx2, time.Now()))
	}
	got := tcs.SelectProposalTXs(lid, 1)
	require.Len(t, got, expSize)
}

func TestSelectProposalTXs_ExhaustMemPool(t *testing.T) {
	tcs := createConservativeState(t)
	numTXs := numTXsInProposal - 1
	lid := types.LayerID(97)
	bid := types.BlockID{100}
	now := time.Now().Add(-time.Duration(numTXs/2+1) * time.Second)
	expected := make([]types.TransactionID, 0, numTXs)
	for i := 0; i < numTXs; i++ {
		// to check if transaction with the same received timestamp are sorted correctly (lexicographically)
		// we set the timestamp of every two transactions to be the same:
		// e.g. 1st == 2nd, 3rd == 4th, etc.
		received := now.Add(time.Duration(i/2) * time.Second)

		signer, err := signing.NewEdSigner()
		require.NoError(t, err)
		addr := types.GenerateAddress(signer.PublicKey().Bytes())
		tcs.mvm.EXPECT().GetBalance(addr).Return(defaultBalance, nil).Times(1)
		tcs.mvm.EXPECT().GetNonce(addr).Return(uint64(0), nil).Times(1)

		tx1 := newTx(t, 0, defaultAmount, defaultFee, signer)
		require.NoError(t, tcs.AddToCache(context.Background(), tx1, received))
		// all the TXs with nonce 0 are pending in database
		require.NoError(t, tcs.LinkTXsWithBlock(lid, bid, []types.TransactionID{tx1.ID}))

		tx2 := newTx(t, 1, defaultAmount, defaultFee, signer)
		require.NoError(t, tcs.AddToCache(context.Background(), tx2, received.Add(5*time.Millisecond)))
		expected = append(expected, tx2.ID)
	}

	sort.Slice(expected, func(i, j int) bool {
		first := tcs.cache.cachedTXs[expected[i]]
		second := tcs.cache.cachedTXs[expected[j]]

		if first.Fee() != second.Fee() {
			return first.Fee() > second.Fee()
		}
		if !first.Received.Equal(second.Received) {
			return first.Received.Before(second.Received)
		}
		return first.ID.Compare(second.ID)
	})

	// no reshuffling happens when mempool is exhausted. two list should be exactly the same
	got := tcs.SelectProposalTXs(lid, 1)
	require.Equal(t, expected, got)

	// the second call should have the same result since both exhaust the mempool
	got2 := tcs.SelectProposalTXs(lid, 1)
	require.Equal(t, got, got2)
}

func TestSelectProposalTXs_SamePrincipal(t *testing.T) {
	tcs := createConservativeState(t)
	signer, err := signing.NewEdSigner()
	require.NoError(t, err)
	addr := types.GenerateAddress(signer.PublicKey().Bytes())
	numTXs := numTXsInProposal * 2
	numInBlock := numTXsInProposal
	lid := types.LayerID(97)
	bid := types.BlockID{100}
	tcs.mvm.EXPECT().GetBalance(addr).Return(defaultBalance, nil).Times(1)
	tcs.mvm.EXPECT().GetNonce(addr).Return(uint64(0), nil).Times(1)
	for i := 0; i < numInBlock; i++ {
		tx := newTx(t, uint64(i), defaultAmount, defaultFee, signer)
		require.NoError(t, tcs.AddToCache(context.Background(), tx, time.Now()))
		require.NoError(t, tcs.LinkTXsWithBlock(lid, bid, []types.TransactionID{tx.ID}))
	}
	expected := make([]types.TransactionID, 0, numTXsInProposal)
	for i := 0; i < numTXs; i++ {
		tx := newTx(t, uint64(numInBlock+i), defaultAmount, defaultFee, signer)
		require.NoError(t, tcs.AddToCache(context.Background(), tx, time.Now()))
		if i < numTXsInProposal {
			expected = append(expected, tx.ID)
		}
	}
	got := tcs.SelectProposalTXs(lid, 1)
	require.Equal(t, expected, got)
}

func TestSelectProposalTXs_TwoPrincipals(t *testing.T) {
	const (
		numInProposal = 30
		numTXs        = numInProposal * 2
		numInDBs      = numInProposal
	)
	tcs := createConservativeState(t)
	signer1, err := signing.NewEdSigner()
	require.NoError(t, err)
	addr1 := types.GenerateAddress(signer1.PublicKey().Bytes())
	signer2, err := signing.NewEdSigner()
	require.NoError(t, err)
	addr2 := types.GenerateAddress(signer2.PublicKey().Bytes())
	lid := types.LayerID(97)
	bid := types.BlockID{100}
	tcs.mvm.EXPECT().GetBalance(addr1).Return(defaultBalance*100, nil).Times(1)
	tcs.mvm.EXPECT().GetNonce(addr1).Return(uint64(0), nil).Times(1)
	tcs.mvm.EXPECT().GetBalance(addr2).Return(defaultBalance*100, nil).Times(1)
	tcs.mvm.EXPECT().GetNonce(addr2).Return(uint64(0), nil).Times(1)
	allTXs := make(map[types.TransactionID]*types.Transaction)
	for i := 0; i < numInDBs; i++ {
		tx := newTx(t, uint64(i), defaultAmount, defaultFee, signer1)
		require.NoError(t, tcs.AddToCache(context.Background(), tx, time.Now()))
		require.NoError(t, tcs.LinkTXsWithBlock(lid, bid, []types.TransactionID{tx.ID}))
		allTXs[tx.ID] = tx
		tx = newTx(t, uint64(i), defaultAmount, defaultFee, signer2)
		require.NoError(t, tcs.AddToCache(context.Background(), tx, time.Now()))
		require.NoError(t, tcs.LinkTXsWithBlock(lid, bid, []types.TransactionID{tx.ID}))
		allTXs[tx.ID] = tx
	}
	for i := 0; i < numTXs; i++ {
		tx := newTx(t, uint64(numInDBs+i), defaultAmount, defaultFee, signer1)
		require.NoError(t, tcs.AddToCache(context.Background(), tx, time.Now()))
		allTXs[tx.ID] = tx
		tx = newTx(t, uint64(numInDBs+i), defaultAmount, defaultFee, signer2)
		require.NoError(t, tcs.AddToCache(context.Background(), tx, time.Now()))
		allTXs[tx.ID] = tx
	}
	got := tcs.SelectProposalTXs(lid, 1)
	// the odds of picking just one principal is 2^30
	chosen := make(map[types.Address][]*types.Transaction)
	for _, tid := range got {
		tx := allTXs[tid]
		chosen[tx.Principal] = append(chosen[tx.Principal], tx)
	}
	require.Len(t, chosen, 2)
	require.Contains(t, chosen, addr1)
	require.Contains(t, chosen, addr2)
	// making sure nonce values are in order
	for i, tx := range chosen[addr1] {
		require.Equal(t, uint64(i+numInDBs), tx.Nonce)
	}
	for i, tx := range chosen[addr2] {
		require.Equal(t, uint64(i+numInDBs), tx.Nonce)
	}
}

func TestGetProjection(t *testing.T) {
	tcs := createConservativeState(t)
	signer, err := signing.NewEdSigner()
	require.NoError(t, err)
	addr := types.GenerateAddress(signer.PublicKey().Bytes())
	tcs.mvm.EXPECT().GetBalance(addr).Return(defaultBalance, nil).Times(1)
	tcs.mvm.EXPECT().GetNonce(addr).Return(nonce, nil).Times(1)
	tx1 := newTx(t, nonce, defaultAmount, defaultFee, signer)
	require.NoError(t, tcs.AddToCache(context.Background(), tx1, time.Now()))
	require.NoError(t, tcs.LinkTXsWithBlock(types.LayerID(10), types.BlockID{100}, []types.TransactionID{tx1.ID}))
	tx2 := newTx(t, nonce+1, defaultAmount, defaultFee, signer)
	require.NoError(t, tcs.AddToCache(context.Background(), tx2, time.Now()))

	got, balance := tcs.GetProjection(addr)
	require.EqualValues(t, nonce+2, got)
	require.EqualValues(t, defaultBalance-2*(defaultAmount+defaultFee*defaultGas), balance)
}

func TestAddToCache(t *testing.T) {
	tcs := createConservativeState(t)
	signer, err := signing.NewEdSigner()
	require.NoError(t, err)
	addr := types.GenerateAddress(signer.PublicKey().Bytes())
	tcs.mvm.EXPECT().GetBalance(addr).Return(defaultBalance, nil).Times(1)
	tcs.mvm.EXPECT().GetNonce(addr).Return(nonce, nil).Times(1)
	tx := newTx(t, nonce, defaultAmount, defaultFee, signer)
	require.NoError(t, tcs.AddToCache(context.Background(), tx, time.Now()))
	has := tcs.cache.Has(tx.ID)
	require.True(t, has)
	got, err := transactions.Get(tcs.db, tx.ID)
	require.NoError(t, err)
	require.Equal(t, *tx, got.Transaction)
}

func TestAddToCache_BadNonceNotPersisted(t *testing.T) {
	tcs := createConservativeState(t)
	tx := &types.Transaction{
		RawTx: types.NewRawTx([]byte{1, 1, 1}),
		TxHeader: &types.TxHeader{
			Principal: types.Address{1, 1},
			Nonce:     100,
		},
	}
	tcs.mvm.EXPECT().GetBalance(tx.Principal).Return(defaultBalance, nil).Times(1)
	tcs.mvm.EXPECT().GetNonce(tx.Principal).Return(tx.Nonce+1, nil).Times(1)
	require.ErrorIs(t, tcs.AddToCache(context.Background(), tx, time.Now()), errBadNonce)
	checkTXNotInDB(t, tcs.db, tx.ID)
}

func TestAddToCache_NonceGap(t *testing.T) {
	tcs := createConservativeState(t)
	tx := &types.Transaction{
		RawTx: types.NewRawTx([]byte{1, 1, 1}),
		TxHeader: &types.TxHeader{
			Principal: types.Address{1, 1},
			Nonce:     100,
		},
	}
	tcs.mvm.EXPECT().GetBalance(tx.Principal).Return(defaultBalance, nil).Times(1)
	tcs.mvm.EXPECT().GetNonce(tx.Principal).Return(tx.Nonce-2, nil).Times(1)
	require.NoError(t, tcs.AddToCache(context.Background(), tx, time.Now()))
	require.True(t, tcs.cache.Has(tx.ID))
	require.False(t, tcs.cache.MoreInDB(tx.Principal))
	checkTXStateFromDB(t, tcs.db, []*types.MeshTransaction{{Transaction: *tx}}, types.MEMPOOL)
}

func TestAddToCache_InsufficientBalance(t *testing.T) {
	tcs := createConservativeState(t)
	signer, err := signing.NewEdSigner()
	require.NoError(t, err)
	addr := types.GenerateAddress(signer.PublicKey().Bytes())
	tcs.mvm.EXPECT().GetBalance(addr).Return(defaultAmount, nil).Times(1)
	tcs.mvm.EXPECT().GetNonce(addr).Return(nonce, nil).Times(1)
	tx := newTx(t, nonce, defaultAmount, defaultFee, signer)
	require.NoError(t, tcs.AddToCache(context.Background(), tx, time.Now()))
	checkNoTX(t, tcs.cache, tx.ID)
	require.True(t, tcs.cache.MoreInDB(addr))
	checkTXStateFromDB(t, tcs.db, []*types.MeshTransaction{{Transaction: *tx}}, types.MEMPOOL)
}

func TestAddToCache_TooManyForOneAccount(t *testing.T) {
	tcs := createConservativeState(t)
	signer, err := signing.NewEdSigner()
	require.NoError(t, err)
	addr := types.GenerateAddress(signer.PublicKey().Bytes())
	tcs.mvm.EXPECT().GetBalance(addr).Return(uint64(math.MaxUint64), nil).Times(1)
	tcs.mvm.EXPECT().GetNonce(addr).Return(nonce, nil).Times(1)
	mtxs := make([]*types.MeshTransaction, 0, maxTXsPerAcct+1)
	for i := 0; i <= maxTXsPerAcct; i++ {
		tx := newTx(t, nonce+uint64(i), defaultAmount, defaultFee, signer)
		mtxs = append(mtxs, &types.MeshTransaction{Transaction: *tx})
		require.NoError(t, tcs.AddToCache(context.Background(), tx, time.Now()))
	}
	require.True(t, tcs.cache.MoreInDB(addr))
	checkTXStateFromDB(t, tcs.db, mtxs, types.MEMPOOL)
}

func TestGetMeshTransaction(t *testing.T) {
	tcs := createConservativeState(t)
	signer, err := signing.NewEdSigner()
	require.NoError(t, err)
	addr := types.GenerateAddress(signer.PublicKey().Bytes())
	tcs.mvm.EXPECT().GetBalance(addr).Return(defaultBalance, nil).Times(1)
	tcs.mvm.EXPECT().GetNonce(addr).Return(nonce, nil).Times(1)
	tx := newTx(t, nonce, defaultAmount, defaultFee, signer)
	require.NoError(t, tcs.AddToCache(context.Background(), tx, time.Now()))
	mtx, err := tcs.GetMeshTransaction(tx.ID)
	require.NoError(t, err)
	require.Equal(t, types.MEMPOOL, mtx.State)

	lid := types.LayerID(10)
	pid := types.ProposalID{1, 2, 3}
	require.NoError(t, tcs.LinkTXsWithProposal(lid, pid, []types.TransactionID{tx.ID}))
	mtx, err = tcs.GetMeshTransaction(tx.ID)
	require.NoError(t, err)
	require.Equal(t, types.MEMPOOL, mtx.State)

	bid := types.BlockID{2, 3, 4}
	require.NoError(t, tcs.LinkTXsWithBlock(lid, bid, []types.TransactionID{tx.ID}))
	mtx, err = tcs.GetMeshTransaction(tx.ID)
	require.NoError(t, err)
	require.Equal(t, types.MEMPOOL, mtx.State)
}

func TestUpdateCache_UpdateHeader(t *testing.T) {
	tcs := createConservativeState(t)
	lid := types.LayerID(1)

	signer, err := signing.NewEdSigner()
	require.NoError(t, err)
	addr := types.GenerateAddress(signer.PublicKey().Bytes())
	tcs.mvm.EXPECT().GetBalance(addr).Return(defaultBalance, nil).Times(1)
	tcs.mvm.EXPECT().GetNonce(addr).Return(nonce, nil).Times(1)
	tx := newTx(t, nonce, defaultAmount, defaultFee, signer)
	hdrless := *tx
	hdrless.TxHeader = nil

	// the hdrless tx is saved via syncing from blocks
	require.NoError(t, transactions.Add(tcs.db, &hdrless, time.Now()))
	got, err := transactions.Get(tcs.db, tx.ID)
	require.NoError(t, err)
	require.Nil(t, got.TxHeader)

	block := types.NewExistingBlock(types.BlockID{1},
		types.InnerBlock{
			LayerIndex: lid,
			TxIDs:      []types.TransactionID{tx.ID},
		})
	executed := []types.TransactionWithResult{
		{
			Transaction: *tx,
			TransactionResult: types.TransactionResult{
				Layer: lid,
				Block: block.ID(),
			},
		},
	}
	tcs.mvm.EXPECT().GetBalance(tx.Principal).Return(defaultBalance-(defaultAmount+defaultFee), nil)
	tcs.mvm.EXPECT().GetNonce(tx.Principal).Return(nonce+1, nil)
	require.NoError(t, tcs.UpdateCache(context.Background(), lid, block.ID(), executed, nil))

	got, err = transactions.Get(tcs.db, tx.ID)
	require.NoError(t, err)
	require.NotNil(t, got.TxHeader)
}

func TestUpdateCache(t *testing.T) {
	tcs := createConservativeState(t)
	lid := types.LayerID(1)
	ids, txs := addBatch(t, tcs, numTXs)
	block := types.NewExistingBlock(types.BlockID{1},
		types.InnerBlock{
			LayerIndex: lid,
			TxIDs:      ids,
		})
	executed := make([]types.TransactionWithResult, 0, numTXs)
	for _, tx := range txs {
		executed = append(executed, types.TransactionWithResult{
			Transaction: *tx,
			TransactionResult: types.TransactionResult{
				Layer: lid,
				Block: block.ID(),
			},
		})
		tcs.mvm.EXPECT().GetBalance(tx.Principal).Return(defaultBalance-(defaultAmount+defaultFee), nil)
		tcs.mvm.EXPECT().GetNonce(tx.Principal).Return(nonce+1, nil)
	}
	require.NoError(t, tcs.UpdateCache(context.Background(), lid, block.ID(), executed, nil))

	for _, id := range ids {
		mtx, err := transactions.Get(tcs.db, id)
		require.NoError(t, err)
		require.Equal(t, types.APPLIED, mtx.State)
		require.Equal(t, lid, mtx.LayerID)
		require.Equal(t, block.ID(), mtx.BlockID)
	}
}

func TestUpdateCache_EmptyLayer(t *testing.T) {
	tcs := createConservativeState(t)
	lid := types.LayerID(1)
	ids, _ := addBatch(t, tcs, numTXs)
	require.NoError(t, tcs.LinkTXsWithBlock(lid, types.BlockID{1, 2, 3}, ids))
	mempoolTxs := tcs.SelectProposalTXs(lid, 2)
	require.Empty(t, mempoolTxs)

	require.NoError(t, tcs.UpdateCache(context.Background(), lid, types.EmptyBlockID, nil, nil))
	mempoolTxs = tcs.SelectProposalTXs(lid, 2)
	require.Len(t, mempoolTxs, len(ids))
}

func TestConsistentHandling(t *testing.T) {
	// there are two different workflows for transactions
	// 1. receive gossiped transaction and verify it immediately
	// 2. receive synced transaction and delay verification
	// this test is meant to ensure that both of them will result in a consistent
	// conservative cache state

	instances := []*testConState{
		createConservativeState(t),
		createConservativeState(t),
	}

	rng := rand.New(rand.NewSource(101))
	signers := make([]*signing.EdSigner, 30)
	nonces := make([]uint64, len(signers))
	for i := range signers {
		signer, err := signing.NewEdSigner(
			signing.WithKeyFromRand(rng),
		)
		require.NoError(t, err)
		signers[i] = signer
	}
	for _, instance := range instances {
		instance.mvm.EXPECT().GetBalance(gomock.Any()).Return(defaultBalance, nil).AnyTimes()
		instance.mvm.EXPECT().GetNonce(gomock.Any()).Return(uint64(0), nil).AnyTimes()
	}
	for lid := 1; lid < 10; lid++ {
		txs := make([]*types.Transaction, 100)
		ids := make([]types.TransactionID, len(txs))
		raw := make([]types.Transaction, len(txs))
		verified := make([]types.Transaction, len(txs))
		for i := range txs {
			signer := rng.Intn(len(signers))
			txs[i] = newTx(t, nonces[signer], 1, 1, signers[signer])
			nonces[signer]++
			noheader := *(txs[i])
			noheader.TxHeader = nil
			ids[i] = txs[i].ID
			raw[i] = noheader
			verified[i] = *txs[i]

			req := smocks.NewMockValidationRequest(gomock.NewController(t))
			req.EXPECT().Parse().Times(1).Return(txs[i].TxHeader, nil)
			req.EXPECT().Verify().Times(1).Return(true)
			instances[0].mvm.EXPECT().Validation(txs[i].RawTx).Times(1).Return(req)

			failed := smocks.NewMockValidationRequest(gomock.NewController(t))
			failed.EXPECT().Parse().Times(1).Return(nil, errors.New("test"))
			instances[1].mvm.EXPECT().Validation(txs[i].RawTx).Times(1).Return(failed)

			require.Equal(t, nil, instances[0].handler().HandleGossipTransaction(context.Background(), p2p.NoPeer, txs[i].Raw))
			require.NoError(t, instances[1].handler().HandleBlockTransaction(context.Background(), p2p.NoPeer, txs[i].Raw))
		}
		block := types.NewExistingBlock(types.BlockID{byte(lid)},
			types.InnerBlock{
				LayerIndex: types.LayerID(uint32(lid)),
				TxIDs:      ids,
			},
		)
		results := make([]types.TransactionWithResult, len(txs))
		for i, tx := range txs {
			results[i] = types.TransactionWithResult{
				Transaction: *tx,
				TransactionResult: types.TransactionResult{
					Layer: block.LayerIndex,
					Block: block.ID(),
				},
			}
		}
		for _, instance := range instances {
			require.NoError(t, instance.UpdateCache(context.Background(), block.LayerIndex, block.ID(), results, nil))
			require.NoError(t, layers.SetApplied(instance.db, block.LayerIndex, block.ID()))
		}
	}
}<|MERGE_RESOLUTION|>--- conflicted
+++ resolved
@@ -5,11 +5,7 @@
 	"errors"
 	"math"
 	"math/rand"
-<<<<<<< HEAD
-	reflect "reflect"
-=======
 	"reflect"
->>>>>>> b86d9e7a
 	"sort"
 	"testing"
 	"time"
@@ -168,11 +164,7 @@
 			m2[id] = struct{}{}
 		}
 		return !reflect.DeepEqual(m1, m2)
-<<<<<<< HEAD
-	}, time.Second, 20*time.Millisecond)
-=======
 	}, 100*time.Millisecond, 20*time.Millisecond)
->>>>>>> b86d9e7a
 }
 
 func TestSelectProposalTXs_ExhaustGas(t *testing.T) {
