package txs

import (
	"context"
	"errors"
	"math"
	"math/big"
	"math/rand"
	"testing"
	"time"

	"github.com/golang/mock/gomock"
	"github.com/stretchr/testify/require"

	"github.com/spacemeshos/go-spacemesh/common/types"
	"github.com/spacemeshos/go-spacemesh/common/util"
	vm "github.com/spacemeshos/go-spacemesh/genvm"
	"github.com/spacemeshos/go-spacemesh/genvm/sdk"
	"github.com/spacemeshos/go-spacemesh/genvm/sdk/wallet"
	"github.com/spacemeshos/go-spacemesh/log"
	"github.com/spacemeshos/go-spacemesh/log/logtest"
	"github.com/spacemeshos/go-spacemesh/p2p/pubsub"
	"github.com/spacemeshos/go-spacemesh/signing"
	"github.com/spacemeshos/go-spacemesh/sql"
	"github.com/spacemeshos/go-spacemesh/sql/layers"
	"github.com/spacemeshos/go-spacemesh/sql/transactions"
	smocks "github.com/spacemeshos/go-spacemesh/system/mocks"
	"github.com/spacemeshos/go-spacemesh/txs/mocks"
)

const (
	numTXsInProposal = 17
	defaultGas       = uint64(100)
	defaultBalance   = uint64(10000000)
	defaultAmount    = uint64(100)
	defaultFee       = uint64(4)
	numTXs           = 29
	nonce            = uint64(1234)
)

func newTx(tb testing.TB, nonce uint64, amount, fee uint64, signer *signing.EdSigner) *types.Transaction {
	tb.Helper()
	dest := types.Address{byte(rand.Int()), byte(rand.Int()), byte(rand.Int()), byte(rand.Int())}
	return newTxWthRecipient(tb, dest, nonce, amount, fee, signer)
}

func newTxWthRecipient(tb testing.TB, dest types.Address, nonce uint64, amount, fee uint64, signer *signing.EdSigner, opts ...sdk.Opt) *types.Transaction {
	tb.Helper()
	raw := wallet.Spend(signer.PrivateKey(), dest, amount,
		nonce,
		sdk.WithGasPrice(fee),
	)
	tx := types.Transaction{
		RawTx:    types.NewRawTx(raw),
		TxHeader: &types.TxHeader{},
	}
	tx.MaxGas = defaultGas
	tx.MaxSpend = amount
	tx.GasPrice = fee
	tx.Nonce = nonce
	tx.Principal = types.GenerateAddress(signer.PublicKey().Bytes())
	return &tx
}

type testConState struct {
	*ConservativeState
	logger log.Log
	db     *sql.Database
	mvm    *mocks.MockvmState
}

func (t *testConState) handler() *TxHandler {
	return NewTxHandler(t, t.logger)
}

func genLayerProposal(tb testing.TB, layerID types.LayerID, txs []types.TransactionID) *types.Proposal {
	tb.Helper()

	p := &types.Proposal{
		InnerProposal: types.InnerProposal{
			Ballot: types.Ballot{
				InnerBallot: types.InnerBallot{
					AtxID:      types.RandomATXID(),
					LayerIndex: layerID,
					EpochData: &types.EpochData{
						ActiveSet: types.RandomActiveSet(10),
						Beacon:    types.RandomBeacon(),
					},
				},
			},
			TxIDs: txs,
		},
	}
	signer, err := signing.NewEdSigner()
	require.NoError(tb, err)
	p.Ballot.Signature = signer.Sign(p.Ballot.SignedBytes())
	p.Signature = signer.Sign(p.Bytes())
	p.Initialize()
	return p
}

func createTestState(t *testing.T, gasLimit uint64) *testConState {
	ctrl := gomock.NewController(t)
	mvm := mocks.NewMockvmState(ctrl)
	db := sql.InMemory()
	cfg := CSConfig{
		BlockGasLimit:      gasLimit,
		NumTXsPerProposal:  numTXsInProposal,
		OptFilterThreshold: 90,
	}
	logger := logtest.New(t)
	return &testConState{
		ConservativeState: NewConservativeState(mvm, db,
			WithCSConfig(cfg),
			WithLogger(logger)),
		logger: logger,
		db:     db,
		mvm:    mvm,
	}
}

func createConservativeState(t *testing.T) *testConState {
	return createTestState(t, math.MaxUint64)
}

func addBatch(tb testing.TB, tcs *testConState, numTXs int) ([]types.TransactionID, []*types.Transaction) {
	tb.Helper()
	ids := make([]types.TransactionID, 0, numTXs)
	txs := make([]*types.Transaction, 0, numTXs)
	for i := 0; i < numTXs; i++ {
		signer, err := signing.NewEdSigner()
		require.NoError(tb, err)
		addr := types.GenerateAddress(signer.PublicKey().Bytes())
		tcs.mvm.EXPECT().GetBalance(addr).Return(defaultBalance, nil).Times(1)
<<<<<<< HEAD
		tcs.mvm.EXPECT().GetNonce(addr).Return(types.Nonce{Counter: nonce}, nil).Times(1)
		tx := newTx(tb, nonce+5, defaultAmount, defaultFee, signer)
		require.NoError(tb, tcs.AddToCache(context.TODO(), tx))
=======
		tcs.mvm.EXPECT().GetNonce(addr).Return(nonce, nil).Times(1)
		tx := newTx(t, nonce+5, defaultAmount, defaultFee, signer)
		require.NoError(t, tcs.AddToCache(context.TODO(), tx))
>>>>>>> 0ba568dd
		ids = append(ids, tx.ID)
		txs = append(txs, tx)
	}
	return ids, txs
}

func createProposalsDupTXs(tb testing.TB, lid types.LayerID, hash types.Hash32, step, numPer, numProposals int, tids []types.TransactionID) []*types.Proposal {
	total := len(tids)
	proposals := make([]*types.Proposal, 0, numProposals)
	for offset := 0; offset < total; offset += step {
		end := offset + numPer
		if end >= total {
			end = total
		}
		p := genLayerProposal(tb, lid, tids[offset:end])
		p.MeshHash = hash
		proposals = append(proposals, p)
	}
	return proposals
}

func checkIsStable(t *testing.T, expected []types.TransactionID, proposals []*types.Proposal, cs *ConservativeState) {
	t.Helper()
	lid := proposals[0].LayerIndex
	numProposals := len(proposals)
	// reverse the order of proposals. we should still have exactly the same ordered transactions
	newProposals := make([]*types.Proposal, 0, numProposals)
	for i := numProposals - 1; i >= 0; i-- {
		newProposals = append(newProposals, proposals[i])
	}
	got, err := cs.SelectBlockTXs(lid, newProposals)
	require.NoError(t, err)
	require.Equal(t, expected, got)
}

func TestSelectBlockTXs(t *testing.T) {
	tcs := createConservativeState(t)
	totalNumTXs := 100
	tids, txs := addBatch(t, tcs, totalNumTXs)
	// optimistic filtering will query the real state again
	for _, tx := range txs {
		principal := tx.Principal
		tcs.mvm.EXPECT().GetBalance(principal).Return(defaultBalance, nil).AnyTimes()
		tcs.mvm.EXPECT().GetNonce(principal).Return(nonce, nil).AnyTimes()
	}
	// make sure proposals have overlapping transactions
	numProposals := 10
	numPerProposal := 30
	step := totalNumTXs / numProposals
	meshHash := types.RandomHash()
	lid := types.NewLayerID(1333)
	require.NoError(t, layers.SetHashes(tcs.db, lid.Sub(1), types.RandomHash(), meshHash))
	proposals := createProposalsDupTXs(t, lid, meshHash, step, numPerProposal, numProposals, tids)
	got, err := tcs.SelectBlockTXs(lid, proposals)
	require.NoError(t, err)
	require.Len(t, got, totalNumTXs)

	// reverse the order of proposals. we should still have exactly the same ordered transactions
	checkIsStable(t, got, proposals, tcs.ConservativeState)
}

func TestSelectBlockTxsMissingHeader(t *testing.T) {
	tcs := createConservativeState(t)
	tx := types.Transaction{
		RawTx: types.NewRawTx([]byte{1, 1, 1}),
	}
	require.NoError(t, tcs.AddToDB(&tx))

	_, err := tcs.SelectBlockTXs(types.NewLayerID(1), []*types.Proposal{
		{InnerProposal: types.InnerProposal{TxIDs: []types.TransactionID{tx.ID}}},
	})
	require.Error(t, err)
}

func TestSelectBlockTXs_AllNodesMissingMeshHash(t *testing.T) {
	tcs := createConservativeState(t)
	totalNumTXs := 100
	tids, txs := addBatch(t, tcs, totalNumTXs)
	// optimistic filtering will query the real state again
	for _, tx := range txs {
		principal := tx.Principal
		tcs.mvm.EXPECT().GetBalance(principal).Return(defaultBalance, nil).AnyTimes()
		tcs.mvm.EXPECT().GetNonce(principal).Return(nonce, nil).AnyTimes()
	}
	// make sure proposals have overlapping transactions
	numProposals := 10
	numPerProposal := 30
	step := totalNumTXs / numProposals
	lid := types.NewLayerID(1333)
	proposals := createProposalsDupTXs(t, lid, types.EmptyLayerHash, step, numPerProposal, numProposals, tids)
	got, err := tcs.SelectBlockTXs(lid, proposals)
	require.NoError(t, err)
	require.Len(t, got, totalNumTXs)

	// reverse the order of proposals. we should still have exactly the same ordered transactions
	checkIsStable(t, got, proposals, tcs.ConservativeState)
}

func TestSelectBlockTXs_PrunedByGasLimit(t *testing.T) {
	totalNumTXs := 100
	expSize := totalNumTXs / 3
	gasLimit := uint64(expSize) * defaultGas
	tcs := createTestState(t, gasLimit)
	tids, txs := addBatch(t, tcs, totalNumTXs)
	// optimistic filtering will query the real state again
	for _, tx := range txs {
		tcs.mvm.EXPECT().GetBalance(tx.Principal).Return(defaultBalance, nil).AnyTimes()
		tcs.mvm.EXPECT().GetNonce(tx.Principal).Return(nonce, nil).AnyTimes()
	}
	// make sure proposals have overlapping transactions
	numProposals := 10
	numPerProposal := 30
	step := totalNumTXs / numProposals
	meshHash := types.RandomHash()
	lid := types.NewLayerID(1333)
	require.NoError(t, layers.SetHashes(tcs.db, lid.Sub(1), types.RandomHash(), meshHash))
	proposals := createProposalsDupTXs(t, lid, meshHash, step, numPerProposal, numProposals, tids)
	got, err := tcs.SelectBlockTXs(lid, proposals)
	require.NoError(t, err)
	require.Len(t, got, expSize)

	// reverse the order of proposals. we should still have exactly the same ordered transactions
	checkIsStable(t, got, proposals, tcs.ConservativeState)
}

func TestSelectBlockTXs_NoOptimisticFiltering(t *testing.T) {
	tcs := createConservativeState(t)
	totalNumTXs := 100
	tids, _ := addBatch(t, tcs, totalNumTXs)
	// make sure proposals have overlapping transactions
	numProposals := 10
	numPerProposal := 30
	step := totalNumTXs / numProposals
	meshHash := types.RandomHash()
	lid := types.NewLayerID(1333)
	require.NoError(t, layers.SetHashes(tcs.db, lid.Sub(1), types.RandomHash(), meshHash))
	proposals := createProposalsDupTXs(t, lid, meshHash, step, numPerProposal, numProposals, tids)
	// change proposal's mesh hash
	for _, p := range proposals {
		p.MeshHash = types.RandomHash()
	}
	got, err := tcs.SelectBlockTXs(lid, proposals)
	require.NoError(t, err)
	require.Len(t, got, totalNumTXs)

	// reverse the order of proposals. we should still have exactly the same ordered transactions
	checkIsStable(t, got, proposals, tcs.ConservativeState)
}

func TestSelectBlockTXs_NodeHasDifferentMesh(t *testing.T) {
	tcs := createConservativeState(t)
	numProposals := 10
	meshHash := types.RandomHash()
	lid := types.NewLayerID(1333)
	proposals := make([]*types.Proposal, 0, numProposals)
	for i := 0; i < numProposals; i++ {
		p := genLayerProposal(t, lid, nil)
		p.MeshHash = meshHash
		proposals = append(proposals, p)
	}
	require.NoError(t, layers.SetHashes(tcs.db, lid.Sub(1), types.RandomHash(), types.RandomHash()))
	got, err := tcs.SelectBlockTXs(lid, proposals)
	require.ErrorIs(t, err, errNodeHasBadMeshHash)
	require.Nil(t, got)
}

func TestSelectBlockTXs_OwnNodeMissingMeshHash(t *testing.T) {
	tcs := createConservativeState(t)
	numProposals := 10
	meshHash := types.RandomHash()
	lid := types.NewLayerID(1333)
	proposals := make([]*types.Proposal, 0, numProposals)
	for i := 0; i < numProposals; i++ {
		p := genLayerProposal(t, lid, nil)
		p.MeshHash = meshHash
		proposals = append(proposals, p)
	}
	got, err := tcs.SelectBlockTXs(lid, proposals)
	require.ErrorIs(t, err, errNodeHasBadMeshHash)
	require.Nil(t, got)
}

func TestSelectProposalTXs(t *testing.T) {
	tcs := createConservativeState(t)
	numTXs := 2 * numTXsInProposal
	lid := types.NewLayerID(97)
	bid := types.BlockID{100}
	for i := 0; i < numTXs; i++ {
		signer, err := signing.NewEdSigner()
		require.NoError(t, err)
		addr := types.GenerateAddress(signer.PublicKey().Bytes())
		tcs.mvm.EXPECT().GetBalance(addr).Return(defaultBalance, nil).Times(1)
		tcs.mvm.EXPECT().GetNonce(addr).Return(uint64(1), nil).Times(1)
		tx1 := newTx(t, 4, defaultAmount, defaultFee, signer)
		require.NoError(t, tcs.AddToCache(context.TODO(), tx1))
		// all the TXs with nonce 1 are pending in database
		require.NoError(t, tcs.LinkTXsWithBlock(lid, bid, []types.TransactionID{tx1.ID}))
		tx2 := newTx(t, 6, defaultAmount, defaultFee, signer)
		require.NoError(t, tcs.AddToCache(context.TODO(), tx2))
	}

	got := tcs.SelectProposalTXs(lid, 1)
	require.Len(t, got, numTXsInProposal)

	// the second call should have different result than the first, as the transactions should be
	// randomly selected
	got2 := tcs.SelectProposalTXs(lid, 1)
	require.Len(t, got2, numTXsInProposal)
	require.NotSubset(t, got, got2)
	require.NotSubset(t, got2, got)
}

func TestSelectProposalTXs_ExhaustGas(t *testing.T) {
	numTXs := 2 * numTXsInProposal
	lid := types.NewLayerID(97)
	bid := types.BlockID{100}
	expSize := numTXsInProposal / 2
	gasLimit := defaultGas * uint64(expSize)
	tcs := createTestState(t, gasLimit)
	for i := 0; i < numTXs; i++ {
		signer, err := signing.NewEdSigner()
		require.NoError(t, err)
		addr := types.GenerateAddress(signer.PublicKey().Bytes())
		tcs.mvm.EXPECT().GetBalance(addr).Return(defaultBalance, nil).Times(1)
		tcs.mvm.EXPECT().GetNonce(addr).Return(uint64(0), nil).Times(1)
		tx1 := newTx(t, 0, defaultAmount, defaultFee, signer)
		require.NoError(t, tcs.AddToCache(context.TODO(), tx1))
		// all the TXs with nonce 0 are pending in database
		require.NoError(t, tcs.LinkTXsWithBlock(lid, bid, []types.TransactionID{tx1.ID}))
		tx2 := newTx(t, 1, defaultAmount, defaultFee, signer)
		require.NoError(t, tcs.AddToCache(context.TODO(), tx2))
	}
	got := tcs.SelectProposalTXs(lid, 1)
	require.Len(t, got, expSize)
}

func TestSelectProposalTXs_ExhaustMemPool(t *testing.T) {
	if util.IsWindows() {
		t.Skip("Skipping test in Windows (https://github.com/spacemeshos/go-spacemesh/issues/3624)")
	}
	tcs := createConservativeState(t)
	numTXs := numTXsInProposal - 1
	lid := types.NewLayerID(97)
	bid := types.BlockID{100}
	expected := make([]types.TransactionID, 0, numTXs)
	for i := 0; i < numTXs; i++ {
		signer, err := signing.NewEdSigner()
		require.NoError(t, err)
		addr := types.GenerateAddress(signer.PublicKey().Bytes())
		tcs.mvm.EXPECT().GetBalance(addr).Return(defaultBalance, nil).Times(1)
		tcs.mvm.EXPECT().GetNonce(addr).Return(uint64(0), nil).Times(1)
		tx1 := newTx(t, 0, defaultAmount, defaultFee, signer)
		require.NoError(t, tcs.AddToCache(context.TODO(), tx1))
		// all the TXs with nonce 0 are pending in database
		require.NoError(t, tcs.LinkTXsWithBlock(lid, bid, []types.TransactionID{tx1.ID}))
		tx2 := newTx(t, 1, defaultAmount, defaultFee, signer)
		require.NoError(t, tcs.AddToCache(context.TODO(), tx2))
		expected = append(expected, tx2.ID)
	}
	got := tcs.SelectProposalTXs(lid, 1)
	// no reshuffling happens when mempool is exhausted. two list should be exactly the same
	require.Equal(t, expected, got)

	// the second call should have the same result since both exhaust the mempool
	got2 := tcs.SelectProposalTXs(lid, 1)
	require.Equal(t, got, got2)
}

func TestSelectProposalTXs_SamePrincipal(t *testing.T) {
	tcs := createConservativeState(t)
	signer, err := signing.NewEdSigner()
	require.NoError(t, err)
	addr := types.GenerateAddress(signer.PublicKey().Bytes())
	numTXs := numTXsInProposal * 2
	numInBlock := numTXsInProposal
	lid := types.NewLayerID(97)
	bid := types.BlockID{100}
	tcs.mvm.EXPECT().GetBalance(addr).Return(defaultBalance, nil).Times(1)
	tcs.mvm.EXPECT().GetNonce(addr).Return(uint64(0), nil).Times(1)
	for i := 0; i < numInBlock; i++ {
		tx := newTx(t, uint64(i), defaultAmount, defaultFee, signer)
		require.NoError(t, tcs.AddToCache(context.TODO(), tx))
		require.NoError(t, tcs.LinkTXsWithBlock(lid, bid, []types.TransactionID{tx.ID}))
	}
	expected := make([]types.TransactionID, 0, numTXsInProposal)
	for i := 0; i < numTXs; i++ {
		tx := newTx(t, uint64(numInBlock+i), defaultAmount, defaultFee, signer)
		require.NoError(t, tcs.AddToCache(context.TODO(), tx))
		if i < numTXsInProposal {
			expected = append(expected, tx.ID)
		}
	}
	got := tcs.SelectProposalTXs(lid, 1)
	require.Equal(t, expected, got)
}

func TestSelectProposalTXs_TwoPrincipals(t *testing.T) {
	const (
		numInProposal = 30
		numTXs        = numInProposal * 2
		numInDBs      = numInProposal
	)
	tcs := createConservativeState(t)
	signer1, err := signing.NewEdSigner()
	require.NoError(t, err)
	addr1 := types.GenerateAddress(signer1.PublicKey().Bytes())
	signer2, err := signing.NewEdSigner()
	require.NoError(t, err)
	addr2 := types.GenerateAddress(signer2.PublicKey().Bytes())
	lid := types.NewLayerID(97)
	bid := types.BlockID{100}
	tcs.mvm.EXPECT().GetBalance(addr1).Return(defaultBalance*100, nil).Times(1)
	tcs.mvm.EXPECT().GetNonce(addr1).Return(uint64(0), nil).Times(1)
	tcs.mvm.EXPECT().GetBalance(addr2).Return(defaultBalance*100, nil).Times(1)
	tcs.mvm.EXPECT().GetNonce(addr2).Return(uint64(0), nil).Times(1)
	allTXs := make(map[types.TransactionID]*types.Transaction)
	for i := 0; i < numInDBs; i++ {
		tx := newTx(t, uint64(i), defaultAmount, defaultFee, signer1)
		require.NoError(t, tcs.AddToCache(context.TODO(), tx))
		require.NoError(t, tcs.LinkTXsWithBlock(lid, bid, []types.TransactionID{tx.ID}))
		allTXs[tx.ID] = tx
		tx = newTx(t, uint64(i), defaultAmount, defaultFee, signer2)
		require.NoError(t, tcs.AddToCache(context.TODO(), tx))
		require.NoError(t, tcs.LinkTXsWithBlock(lid, bid, []types.TransactionID{tx.ID}))
		allTXs[tx.ID] = tx
	}
	for i := 0; i < numTXs; i++ {
		tx := newTx(t, uint64(numInDBs+i), defaultAmount, defaultFee, signer1)
		require.NoError(t, tcs.AddToCache(context.TODO(), tx))
		allTXs[tx.ID] = tx
		tx = newTx(t, uint64(numInDBs+i), defaultAmount, defaultFee, signer2)
		require.NoError(t, tcs.AddToCache(context.TODO(), tx))
		allTXs[tx.ID] = tx
	}
	got := tcs.SelectProposalTXs(lid, 1)
	// the odds of picking just one principal is 2^30
	chosen := make(map[types.Address][]*types.Transaction)
	for _, tid := range got {
		tx := allTXs[tid]
		chosen[tx.Principal] = append(chosen[tx.Principal], tx)
	}
	require.Len(t, chosen, 2)
	require.Contains(t, chosen, addr1)
	require.Contains(t, chosen, addr2)
	// making sure nonce values are in order
	for i, tx := range chosen[addr1] {
		require.Equal(t, uint64(i+numInDBs), tx.Nonce)
	}
	for i, tx := range chosen[addr2] {
		require.Equal(t, uint64(i+numInDBs), tx.Nonce)
	}
}

func TestGetProjection(t *testing.T) {
	tcs := createConservativeState(t)
	signer, err := signing.NewEdSigner()
	require.NoError(t, err)
	addr := types.GenerateAddress(signer.PublicKey().Bytes())
	tcs.mvm.EXPECT().GetBalance(addr).Return(defaultBalance, nil).Times(1)
	tcs.mvm.EXPECT().GetNonce(addr).Return(nonce, nil).Times(1)
	tx1 := newTx(t, nonce, defaultAmount, defaultFee, signer)
	require.NoError(t, tcs.AddToCache(context.TODO(), tx1))
	require.NoError(t, tcs.LinkTXsWithBlock(types.NewLayerID(10), types.BlockID{100}, []types.TransactionID{tx1.ID}))
	tx2 := newTx(t, nonce+1, defaultAmount, defaultFee, signer)
	require.NoError(t, tcs.AddToCache(context.TODO(), tx2))

	got, balance := tcs.GetProjection(addr)
	require.EqualValues(t, nonce+2, got)
	require.EqualValues(t, defaultBalance-2*(defaultAmount+defaultFee*defaultGas), balance)
}

func TestAddToCache(t *testing.T) {
	tcs := createConservativeState(t)
	signer, err := signing.NewEdSigner()
	require.NoError(t, err)
	addr := types.GenerateAddress(signer.PublicKey().Bytes())
	tcs.mvm.EXPECT().GetBalance(addr).Return(defaultBalance, nil).Times(1)
	tcs.mvm.EXPECT().GetNonce(addr).Return(nonce, nil).Times(1)
	tx := newTx(t, nonce, defaultAmount, defaultFee, signer)
	require.NoError(t, tcs.AddToCache(context.TODO(), tx))
	has := tcs.cache.Has(tx.ID)
	require.True(t, has)
	got, err := transactions.Get(tcs.db, tx.ID)
	require.NoError(t, err)
	require.Equal(t, *tx, got.Transaction)
}

func TestAddToCache_BadNonceNotPersisted(t *testing.T) {
	tcs := createConservativeState(t)
	tx := &types.Transaction{
		RawTx: types.NewRawTx([]byte{1, 1, 1}),
		TxHeader: &types.TxHeader{
			Principal: types.Address{1, 1},
			Nonce:     100,
		},
	}
	tcs.mvm.EXPECT().GetBalance(tx.Principal).Return(defaultBalance, nil).Times(1)
	tcs.mvm.EXPECT().GetNonce(tx.Principal).Return(tx.Nonce+1, nil).Times(1)
	require.ErrorIs(t, tcs.AddToCache(context.TODO(), tx), errBadNonce)
	checkTXNotInDB(t, tcs.db, tx.ID)
}

func TestAddToCache_NonceGap(t *testing.T) {
	tcs := createConservativeState(t)
	tx := &types.Transaction{
		RawTx: types.NewRawTx([]byte{1, 1, 1}),
		TxHeader: &types.TxHeader{
			Principal: types.Address{1, 1},
			Nonce:     100,
		},
	}
	tcs.mvm.EXPECT().GetBalance(tx.Principal).Return(defaultBalance, nil).Times(1)
	tcs.mvm.EXPECT().GetNonce(tx.Principal).Return(tx.Nonce-2, nil).Times(1)
	require.NoError(t, tcs.AddToCache(context.TODO(), tx))
	require.True(t, tcs.cache.Has(tx.ID))
	require.False(t, tcs.cache.MoreInDB(tx.Principal))
	checkTXStateFromDB(t, tcs.db, []*types.MeshTransaction{{Transaction: *tx}}, types.MEMPOOL)
}

func TestAddToCache_InsufficientBalance(t *testing.T) {
	tcs := createConservativeState(t)
	signer, err := signing.NewEdSigner()
	require.NoError(t, err)
	addr := types.GenerateAddress(signer.PublicKey().Bytes())
	tcs.mvm.EXPECT().GetBalance(addr).Return(defaultAmount, nil).Times(1)
	tcs.mvm.EXPECT().GetNonce(addr).Return(nonce, nil).Times(1)
	tx := newTx(t, nonce, defaultAmount, defaultFee, signer)
	require.NoError(t, tcs.AddToCache(context.TODO(), tx))
	checkNoTX(t, tcs.cache, tx.ID)
	require.True(t, tcs.cache.MoreInDB(addr))
	checkTXStateFromDB(t, tcs.db, []*types.MeshTransaction{{Transaction: *tx}}, types.MEMPOOL)
}

func TestAddToCache_TooManyForOneAccount(t *testing.T) {
	tcs := createConservativeState(t)
	signer, err := signing.NewEdSigner()
	require.NoError(t, err)
	addr := types.GenerateAddress(signer.PublicKey().Bytes())
	tcs.mvm.EXPECT().GetBalance(addr).Return(uint64(math.MaxUint64), nil).Times(1)
	tcs.mvm.EXPECT().GetNonce(addr).Return(nonce, nil).Times(1)
	mtxs := make([]*types.MeshTransaction, 0, maxTXsPerAcct+1)
	for i := 0; i <= maxTXsPerAcct; i++ {
		tx := newTx(t, nonce+uint64(i), defaultAmount, defaultFee, signer)
		mtxs = append(mtxs, &types.MeshTransaction{Transaction: *tx})
		require.NoError(t, tcs.AddToCache(context.TODO(), tx))
	}
	require.True(t, tcs.cache.MoreInDB(addr))
	checkTXStateFromDB(t, tcs.db, mtxs, types.MEMPOOL)
}

func TestGetMeshTransaction(t *testing.T) {
	tcs := createConservativeState(t)
	signer, err := signing.NewEdSigner()
	require.NoError(t, err)
	addr := types.GenerateAddress(signer.PublicKey().Bytes())
	tcs.mvm.EXPECT().GetBalance(addr).Return(defaultBalance, nil).Times(1)
	tcs.mvm.EXPECT().GetNonce(addr).Return(nonce, nil).Times(1)
	tx := newTx(t, nonce, defaultAmount, defaultFee, signer)
	require.NoError(t, tcs.AddToCache(context.TODO(), tx))
	mtx, err := tcs.GetMeshTransaction(tx.ID)
	require.NoError(t, err)
	require.Equal(t, types.MEMPOOL, mtx.State)

	lid := types.NewLayerID(10)
	pid := types.ProposalID{1, 2, 3}
	require.NoError(t, tcs.LinkTXsWithProposal(lid, pid, []types.TransactionID{tx.ID}))
	mtx, err = tcs.GetMeshTransaction(tx.ID)
	require.NoError(t, err)
	require.Equal(t, types.MEMPOOL, mtx.State)

	bid := types.BlockID{2, 3, 4}
	require.NoError(t, tcs.LinkTXsWithBlock(lid, bid, []types.TransactionID{tx.ID}))
	mtx, err = tcs.GetMeshTransaction(tx.ID)
	require.NoError(t, err)
	require.Equal(t, types.MEMPOOL, mtx.State)
}

func Test_ApplyLayer_UpdateHeader(t *testing.T) {
	tcs := createConservativeState(t)
	lid := types.NewLayerID(1)

	signer, err := signing.NewEdSigner()
	require.NoError(t, err)
	addr := types.GenerateAddress(signer.PublicKey().Bytes())
	tcs.mvm.EXPECT().GetBalance(addr).Return(defaultBalance, nil).Times(1)
	tcs.mvm.EXPECT().GetNonce(addr).Return(nonce, nil).Times(1)
	tx := newTx(t, nonce, defaultAmount, defaultFee, signer)
	hdrless := *tx
	hdrless.TxHeader = nil

	// the hdrless tx is saved via syncing from blocks
	require.NoError(t, transactions.Add(tcs.db, &hdrless, time.Now()))
	got, err := transactions.Get(tcs.db, tx.ID)
	require.NoError(t, err)
	require.Nil(t, got.TxHeader)

	coinbase := types.GenerateAddress(types.RandomBytes(types.AddressLength))
	weight := new(big.Rat).SetFloat64(200.56)
	block := types.NewExistingBlock(types.BlockID{1},
		types.InnerBlock{
			LayerIndex: lid,
			Rewards: []types.AnyReward{
				{Coinbase: coinbase, Weight: types.RatNum{Num: weight.Num().Uint64(), Denom: weight.Denom().Uint64()}},
			},
			TxIDs: []types.TransactionID{tx.ID},
		})
	tcs.mvm.EXPECT().GetBalance(tx.Principal).Return(defaultBalance-(defaultAmount+defaultFee), nil)
	tcs.mvm.EXPECT().GetNonce(tx.Principal).Return(nonce+1, nil)
	tcs.mvm.EXPECT().Apply(vm.ApplyContext{Layer: lid, Block: block.ID()}, gomock.Any(), block.Rewards).DoAndReturn(
		func(ctx vm.ApplyContext, got []types.Transaction, _ []types.AnyReward) ([]types.TransactionID, []types.TransactionWithResult, error) {
			matchReceived(t, []*types.Transaction{tx}, got)
			rst := []types.TransactionWithResult{
				{
					Transaction: *tx,
					TransactionResult: types.TransactionResult{
						Layer: ctx.Layer,
						Block: ctx.Block,
					},
				},
			}
			return nil, rst, nil
		}).Times(1)

	require.NoError(t, tcs.ApplyLayer(context.TODO(), block.LayerIndex, block))

	got, err = transactions.Get(tcs.db, tx.ID)
	require.NoError(t, err)
	require.NotNil(t, got.TxHeader)
}

func TestApplyLayer(t *testing.T) {
	tcs := createConservativeState(t)
	lid := types.NewLayerID(1)
	ids, txs := addBatch(t, tcs, numTXs)
	coinbase := types.GenerateAddress(types.RandomBytes(types.AddressLength))
	weight := new(big.Rat).SetFloat64(200.56)
	block := types.NewExistingBlock(types.BlockID{1},
		types.InnerBlock{
			LayerIndex: lid,
			Rewards: []types.AnyReward{
				{Coinbase: coinbase, Weight: types.RatNum{Num: weight.Num().Uint64(), Denom: weight.Denom().Uint64()}},
			},
			TxIDs: ids,
		})
	for _, tx := range txs {
		tcs.mvm.EXPECT().GetBalance(tx.Principal).Return(defaultBalance-(defaultAmount+defaultFee), nil)
		tcs.mvm.EXPECT().GetNonce(tx.Principal).Return(nonce+1, nil)
	}
	tcs.mvm.EXPECT().Apply(vm.ApplyContext{Layer: lid, Block: block.ID()}, gomock.Any(), block.Rewards).DoAndReturn(
		func(ctx vm.ApplyContext, got []types.Transaction, _ []types.AnyReward) ([]types.TransactionID, []types.TransactionWithResult, error) {
			matchReceived(t, txs, got)
			var rst []types.TransactionWithResult
			for _, tx := range txs {
				rst = append(rst, types.TransactionWithResult{
					Transaction: *tx,
					TransactionResult: types.TransactionResult{
						Layer: ctx.Layer,
						Block: ctx.Block,
					},
				})
			}
			return nil, rst, nil
		}).Times(1)

	require.NoError(t, tcs.ApplyLayer(context.TODO(), block.LayerIndex, block))

	for _, id := range ids {
		mtx, err := transactions.Get(tcs.db, id)
		require.NoError(t, err)
		require.Equal(t, types.APPLIED, mtx.State)
		require.Equal(t, lid, mtx.LayerID)
		require.Equal(t, block.ID(), mtx.BlockID)
	}
}

func TestApplyEmptyLayer(t *testing.T) {
	tcs := createConservativeState(t)
	lid := types.NewLayerID(1)
	ids, _ := addBatch(t, tcs, numTXs)
	require.NoError(t, tcs.LinkTXsWithBlock(lid, types.BlockID{1, 2, 3}, ids))
	mempoolTxs := tcs.SelectProposalTXs(lid, 2)
	require.Empty(t, mempoolTxs)

	tcs.mvm.EXPECT().Apply(vm.ApplyContext{Layer: lid, Block: types.EmptyBlockID}, nil, nil).Return(nil, nil, nil)
	require.NoError(t, tcs.ApplyLayer(context.TODO(), lid, nil))
	mempoolTxs = tcs.SelectProposalTXs(lid, 2)
	require.Len(t, mempoolTxs, len(ids))
}

func TestApplyLayer_TXsFailedVM(t *testing.T) {
	const numFailed = 2
	tcs := createConservativeState(t)
	lid := types.NewLayerID(1)
	ids, txs := addBatch(t, tcs, numTXs)
	for _, tx := range txs {
		principal := tx.Principal
		tcs.mvm.EXPECT().GetBalance(principal).Return(defaultBalance-(tx.Spending()), nil).Times(1)
		tcs.mvm.EXPECT().GetNonce(principal).Return(nonce+1, nil).Times(1)
	}
	coinbase := types.GenerateAddress(types.RandomBytes(types.AddressLength))
	weight := new(big.Rat).SetFloat64(200.56)
	block := types.NewExistingBlock(types.BlockID{1},
		types.InnerBlock{
			LayerIndex: lid,
			Rewards: []types.AnyReward{
				{Coinbase: coinbase, Weight: types.RatNum{Num: weight.Num().Uint64(), Denom: weight.Denom().Uint64()}},
			},
			TxIDs: ids,
		})
	tcs.mvm.EXPECT().Apply(vm.ApplyContext{Layer: lid, Block: block.ID()}, gomock.Any(), block.Rewards).DoAndReturn(
		func(ctx vm.ApplyContext, got []types.Transaction, _ []types.AnyReward) ([]types.Transaction, []types.TransactionWithResult, error) {
			matchReceived(t, txs, got)
			var (
				inefective []types.Transaction
				rst        []types.TransactionWithResult
			)
			for i, tx := range txs {
				if i < numFailed {
					inefective = append(inefective, *tx)
				} else {
					rst = append(rst, types.TransactionWithResult{
						Transaction: *tx,
						TransactionResult: types.TransactionResult{
							Layer: ctx.Layer,
							Block: ctx.Block,
						},
					})
				}
			}
			return inefective, rst, nil
		}).Times(1)

	require.NoError(t, tcs.ApplyLayer(context.TODO(), block.LayerIndex, block))

	for i, id := range ids {
		mtx, err := transactions.Get(tcs.db, id)
		require.NoError(t, err)
		if i < numFailed {
			require.Equal(t, types.MEMPOOL, mtx.State)
			require.Equal(t, types.EmptyBlockID, mtx.BlockID)
			require.Equal(t, types.LayerID{}, mtx.LayerID)
		} else {
			require.Equal(t, types.APPLIED, mtx.State)
			require.Equal(t, lid, mtx.LayerID)
			require.Equal(t, block.ID(), mtx.BlockID)
		}
	}
}

func TestApplyLayer_VMError(t *testing.T) {
	tcs := createConservativeState(t)
	lid := types.NewLayerID(1)
	ids, txs := addBatch(t, tcs, numTXs)
	coinbase := types.GenerateAddress(types.RandomBytes(types.AddressLength))
	weight := new(big.Rat).SetFloat64(200.56)
	block := types.NewExistingBlock(types.BlockID{1},
		types.InnerBlock{
			LayerIndex: lid,
			Rewards: []types.AnyReward{
				{Coinbase: coinbase, Weight: types.RatNum{Num: weight.Num().Uint64(), Denom: weight.Denom().Uint64()}},
			},
			TxIDs: ids,
		})
	errVM := errors.New("vm error")
	tcs.mvm.EXPECT().Apply(vm.ApplyContext{Layer: lid, Block: block.ID()}, gomock.Any(), block.Rewards).DoAndReturn(
		func(_ vm.ApplyContext, got []types.Transaction, _ []types.AnyReward) ([]types.Transaction, []types.TransactionWithResult, error) {
			matchReceived(t, txs, got)
			return nil, nil, errVM
		}).Times(1)

	require.ErrorIs(t, tcs.ApplyLayer(context.TODO(), block.LayerIndex, block), errVM)

	for _, id := range ids {
		mtx, err := transactions.Get(tcs.db, id)
		require.NoError(t, err)
		require.Equal(t, types.MEMPOOL, mtx.State)
		require.Equal(t, types.EmptyBlockID, mtx.BlockID)
		require.Equal(t, types.LayerID{}, mtx.LayerID)
	}
}

func TestConsistentHandling(t *testing.T) {
	// there are two different workflows for transactions
	// 1. receive gossiped transaction and verify it immediately
	// 2. receive synced transaction and delay verification
	// this test is meant to ensure that both of them will result in a consistent
	// conservative cache state

	instances := []*testConState{
		createConservativeState(t),
		createConservativeState(t),
	}

	rng := rand.New(rand.NewSource(101))
	signers := make([]*signing.EdSigner, 30)
	nonces := make([]uint64, len(signers))
	for i := range signers {
		signer, err := signing.NewEdSigner(
			signing.WithKeyFromRand(rng),
		)
		require.NoError(t, err)
		signers[i] = signer
	}
	for _, instance := range instances {
		instance.mvm.EXPECT().GetBalance(gomock.Any()).Return(defaultBalance, nil).AnyTimes()
		instance.mvm.EXPECT().GetNonce(gomock.Any()).Return(uint64(0), nil).AnyTimes()
	}
	for lid := 1; lid < 10; lid++ {
		txs := make([]*types.Transaction, 100)
		ids := make([]types.TransactionID, len(txs))
		raw := make([]types.Transaction, len(txs))
		verified := make([]types.Transaction, len(txs))
		for i := range txs {
			signer := rng.Intn(len(signers))
			txs[i] = newTx(t, nonces[signer], 1, 1, signers[signer])
			nonces[signer]++
			noheader := *(txs[i])
			noheader.TxHeader = nil
			ids[i] = txs[i].ID
			raw[i] = noheader
			verified[i] = *txs[i]

			req := smocks.NewMockValidationRequest(gomock.NewController(t))
			req.EXPECT().Parse().Times(1).Return(txs[i].TxHeader, nil)
			req.EXPECT().Verify().Times(1).Return(true)
			instances[0].mvm.EXPECT().Validation(txs[i].RawTx).Times(1).Return(req)

			failed := smocks.NewMockValidationRequest(gomock.NewController(t))
			failed.EXPECT().Parse().Times(1).Return(nil, errors.New("test"))
			instances[1].mvm.EXPECT().Validation(txs[i].RawTx).Times(1).Return(failed)

			require.Equal(t, pubsub.ValidationAccept, instances[0].handler().HandleGossipTransaction(context.TODO(), "", txs[i].Raw))
			require.NoError(t, instances[1].handler().HandleBlockTransaction(context.TODO(), txs[i].Raw))
		}
		block := types.NewExistingBlock(types.BlockID{byte(lid)},
			types.InnerBlock{
				LayerIndex: types.NewLayerID(uint32(lid)),
				TxIDs:      ids,
			},
		)
		results := make([]types.TransactionWithResult, len(txs))
		for i, tx := range txs {
			results[i] = types.TransactionWithResult{
				Transaction: *tx,
				TransactionResult: types.TransactionResult{
					Layer: block.LayerIndex,
					Block: block.ID(),
				},
			}
		}
		instances[0].mvm.EXPECT().Apply(vm.ApplyContext{
			Layer: block.LayerIndex,
			Block: block.ID(),
		}, verified, block.Rewards).Return(nil, results, nil).Times(1)
		instances[1].mvm.EXPECT().Apply(vm.ApplyContext{
			Layer: block.LayerIndex,
			Block: block.ID(),
		}, raw, block.Rewards).Return(nil, results, nil).Times(1)
		for _, instance := range instances {
			require.NoError(t, instance.ApplyLayer(context.TODO(), block.LayerIndex, block))
			require.NoError(t, layers.SetApplied(instance.db, block.LayerIndex, block.ID()))
		}
	}
}

func matchReceived(tb testing.TB, expected []*types.Transaction, got []types.Transaction) {
	tb.Helper()
	require.Len(tb, got, len(expected))
	for i := range expected {
		require.Equal(tb, expected[i].RawTx, got[i].GetRaw())
	}
}<|MERGE_RESOLUTION|>--- conflicted
+++ resolved
@@ -132,15 +132,9 @@
 		require.NoError(tb, err)
 		addr := types.GenerateAddress(signer.PublicKey().Bytes())
 		tcs.mvm.EXPECT().GetBalance(addr).Return(defaultBalance, nil).Times(1)
-<<<<<<< HEAD
-		tcs.mvm.EXPECT().GetNonce(addr).Return(types.Nonce{Counter: nonce}, nil).Times(1)
+		tcs.mvm.EXPECT().GetNonce(addr).Return(nonce, nil).Times(1)
 		tx := newTx(tb, nonce+5, defaultAmount, defaultFee, signer)
-		require.NoError(tb, tcs.AddToCache(context.TODO(), tx))
-=======
-		tcs.mvm.EXPECT().GetNonce(addr).Return(nonce, nil).Times(1)
-		tx := newTx(t, nonce+5, defaultAmount, defaultFee, signer)
-		require.NoError(t, tcs.AddToCache(context.TODO(), tx))
->>>>>>> 0ba568dd
+		require.NoError(tb, tcs.AddToCache(context.Background(), tx))
 		ids = append(ids, tx.ID)
 		txs = append(txs, tx)
 	}
@@ -335,11 +329,11 @@
 		tcs.mvm.EXPECT().GetBalance(addr).Return(defaultBalance, nil).Times(1)
 		tcs.mvm.EXPECT().GetNonce(addr).Return(uint64(1), nil).Times(1)
 		tx1 := newTx(t, 4, defaultAmount, defaultFee, signer)
-		require.NoError(t, tcs.AddToCache(context.TODO(), tx1))
+		require.NoError(t, tcs.AddToCache(context.Background(), tx1))
 		// all the TXs with nonce 1 are pending in database
 		require.NoError(t, tcs.LinkTXsWithBlock(lid, bid, []types.TransactionID{tx1.ID}))
 		tx2 := newTx(t, 6, defaultAmount, defaultFee, signer)
-		require.NoError(t, tcs.AddToCache(context.TODO(), tx2))
+		require.NoError(t, tcs.AddToCache(context.Background(), tx2))
 	}
 
 	got := tcs.SelectProposalTXs(lid, 1)
@@ -367,11 +361,11 @@
 		tcs.mvm.EXPECT().GetBalance(addr).Return(defaultBalance, nil).Times(1)
 		tcs.mvm.EXPECT().GetNonce(addr).Return(uint64(0), nil).Times(1)
 		tx1 := newTx(t, 0, defaultAmount, defaultFee, signer)
-		require.NoError(t, tcs.AddToCache(context.TODO(), tx1))
+		require.NoError(t, tcs.AddToCache(context.Background(), tx1))
 		// all the TXs with nonce 0 are pending in database
 		require.NoError(t, tcs.LinkTXsWithBlock(lid, bid, []types.TransactionID{tx1.ID}))
 		tx2 := newTx(t, 1, defaultAmount, defaultFee, signer)
-		require.NoError(t, tcs.AddToCache(context.TODO(), tx2))
+		require.NoError(t, tcs.AddToCache(context.Background(), tx2))
 	}
 	got := tcs.SelectProposalTXs(lid, 1)
 	require.Len(t, got, expSize)
@@ -393,11 +387,11 @@
 		tcs.mvm.EXPECT().GetBalance(addr).Return(defaultBalance, nil).Times(1)
 		tcs.mvm.EXPECT().GetNonce(addr).Return(uint64(0), nil).Times(1)
 		tx1 := newTx(t, 0, defaultAmount, defaultFee, signer)
-		require.NoError(t, tcs.AddToCache(context.TODO(), tx1))
+		require.NoError(t, tcs.AddToCache(context.Background(), tx1))
 		// all the TXs with nonce 0 are pending in database
 		require.NoError(t, tcs.LinkTXsWithBlock(lid, bid, []types.TransactionID{tx1.ID}))
 		tx2 := newTx(t, 1, defaultAmount, defaultFee, signer)
-		require.NoError(t, tcs.AddToCache(context.TODO(), tx2))
+		require.NoError(t, tcs.AddToCache(context.Background(), tx2))
 		expected = append(expected, tx2.ID)
 	}
 	got := tcs.SelectProposalTXs(lid, 1)
@@ -422,13 +416,13 @@
 	tcs.mvm.EXPECT().GetNonce(addr).Return(uint64(0), nil).Times(1)
 	for i := 0; i < numInBlock; i++ {
 		tx := newTx(t, uint64(i), defaultAmount, defaultFee, signer)
-		require.NoError(t, tcs.AddToCache(context.TODO(), tx))
+		require.NoError(t, tcs.AddToCache(context.Background(), tx))
 		require.NoError(t, tcs.LinkTXsWithBlock(lid, bid, []types.TransactionID{tx.ID}))
 	}
 	expected := make([]types.TransactionID, 0, numTXsInProposal)
 	for i := 0; i < numTXs; i++ {
 		tx := newTx(t, uint64(numInBlock+i), defaultAmount, defaultFee, signer)
-		require.NoError(t, tcs.AddToCache(context.TODO(), tx))
+		require.NoError(t, tcs.AddToCache(context.Background(), tx))
 		if i < numTXsInProposal {
 			expected = append(expected, tx.ID)
 		}
@@ -459,20 +453,20 @@
 	allTXs := make(map[types.TransactionID]*types.Transaction)
 	for i := 0; i < numInDBs; i++ {
 		tx := newTx(t, uint64(i), defaultAmount, defaultFee, signer1)
-		require.NoError(t, tcs.AddToCache(context.TODO(), tx))
+		require.NoError(t, tcs.AddToCache(context.Background(), tx))
 		require.NoError(t, tcs.LinkTXsWithBlock(lid, bid, []types.TransactionID{tx.ID}))
 		allTXs[tx.ID] = tx
 		tx = newTx(t, uint64(i), defaultAmount, defaultFee, signer2)
-		require.NoError(t, tcs.AddToCache(context.TODO(), tx))
+		require.NoError(t, tcs.AddToCache(context.Background(), tx))
 		require.NoError(t, tcs.LinkTXsWithBlock(lid, bid, []types.TransactionID{tx.ID}))
 		allTXs[tx.ID] = tx
 	}
 	for i := 0; i < numTXs; i++ {
 		tx := newTx(t, uint64(numInDBs+i), defaultAmount, defaultFee, signer1)
-		require.NoError(t, tcs.AddToCache(context.TODO(), tx))
+		require.NoError(t, tcs.AddToCache(context.Background(), tx))
 		allTXs[tx.ID] = tx
 		tx = newTx(t, uint64(numInDBs+i), defaultAmount, defaultFee, signer2)
-		require.NoError(t, tcs.AddToCache(context.TODO(), tx))
+		require.NoError(t, tcs.AddToCache(context.Background(), tx))
 		allTXs[tx.ID] = tx
 	}
 	got := tcs.SelectProposalTXs(lid, 1)
@@ -502,10 +496,10 @@
 	tcs.mvm.EXPECT().GetBalance(addr).Return(defaultBalance, nil).Times(1)
 	tcs.mvm.EXPECT().GetNonce(addr).Return(nonce, nil).Times(1)
 	tx1 := newTx(t, nonce, defaultAmount, defaultFee, signer)
-	require.NoError(t, tcs.AddToCache(context.TODO(), tx1))
+	require.NoError(t, tcs.AddToCache(context.Background(), tx1))
 	require.NoError(t, tcs.LinkTXsWithBlock(types.NewLayerID(10), types.BlockID{100}, []types.TransactionID{tx1.ID}))
 	tx2 := newTx(t, nonce+1, defaultAmount, defaultFee, signer)
-	require.NoError(t, tcs.AddToCache(context.TODO(), tx2))
+	require.NoError(t, tcs.AddToCache(context.Background(), tx2))
 
 	got, balance := tcs.GetProjection(addr)
 	require.EqualValues(t, nonce+2, got)
@@ -520,7 +514,7 @@
 	tcs.mvm.EXPECT().GetBalance(addr).Return(defaultBalance, nil).Times(1)
 	tcs.mvm.EXPECT().GetNonce(addr).Return(nonce, nil).Times(1)
 	tx := newTx(t, nonce, defaultAmount, defaultFee, signer)
-	require.NoError(t, tcs.AddToCache(context.TODO(), tx))
+	require.NoError(t, tcs.AddToCache(context.Background(), tx))
 	has := tcs.cache.Has(tx.ID)
 	require.True(t, has)
 	got, err := transactions.Get(tcs.db, tx.ID)
@@ -539,7 +533,7 @@
 	}
 	tcs.mvm.EXPECT().GetBalance(tx.Principal).Return(defaultBalance, nil).Times(1)
 	tcs.mvm.EXPECT().GetNonce(tx.Principal).Return(tx.Nonce+1, nil).Times(1)
-	require.ErrorIs(t, tcs.AddToCache(context.TODO(), tx), errBadNonce)
+	require.ErrorIs(t, tcs.AddToCache(context.Background(), tx), errBadNonce)
 	checkTXNotInDB(t, tcs.db, tx.ID)
 }
 
@@ -554,7 +548,7 @@
 	}
 	tcs.mvm.EXPECT().GetBalance(tx.Principal).Return(defaultBalance, nil).Times(1)
 	tcs.mvm.EXPECT().GetNonce(tx.Principal).Return(tx.Nonce-2, nil).Times(1)
-	require.NoError(t, tcs.AddToCache(context.TODO(), tx))
+	require.NoError(t, tcs.AddToCache(context.Background(), tx))
 	require.True(t, tcs.cache.Has(tx.ID))
 	require.False(t, tcs.cache.MoreInDB(tx.Principal))
 	checkTXStateFromDB(t, tcs.db, []*types.MeshTransaction{{Transaction: *tx}}, types.MEMPOOL)
@@ -568,7 +562,7 @@
 	tcs.mvm.EXPECT().GetBalance(addr).Return(defaultAmount, nil).Times(1)
 	tcs.mvm.EXPECT().GetNonce(addr).Return(nonce, nil).Times(1)
 	tx := newTx(t, nonce, defaultAmount, defaultFee, signer)
-	require.NoError(t, tcs.AddToCache(context.TODO(), tx))
+	require.NoError(t, tcs.AddToCache(context.Background(), tx))
 	checkNoTX(t, tcs.cache, tx.ID)
 	require.True(t, tcs.cache.MoreInDB(addr))
 	checkTXStateFromDB(t, tcs.db, []*types.MeshTransaction{{Transaction: *tx}}, types.MEMPOOL)
@@ -585,7 +579,7 @@
 	for i := 0; i <= maxTXsPerAcct; i++ {
 		tx := newTx(t, nonce+uint64(i), defaultAmount, defaultFee, signer)
 		mtxs = append(mtxs, &types.MeshTransaction{Transaction: *tx})
-		require.NoError(t, tcs.AddToCache(context.TODO(), tx))
+		require.NoError(t, tcs.AddToCache(context.Background(), tx))
 	}
 	require.True(t, tcs.cache.MoreInDB(addr))
 	checkTXStateFromDB(t, tcs.db, mtxs, types.MEMPOOL)
@@ -599,7 +593,7 @@
 	tcs.mvm.EXPECT().GetBalance(addr).Return(defaultBalance, nil).Times(1)
 	tcs.mvm.EXPECT().GetNonce(addr).Return(nonce, nil).Times(1)
 	tx := newTx(t, nonce, defaultAmount, defaultFee, signer)
-	require.NoError(t, tcs.AddToCache(context.TODO(), tx))
+	require.NoError(t, tcs.AddToCache(context.Background(), tx))
 	mtx, err := tcs.GetMeshTransaction(tx.ID)
 	require.NoError(t, err)
 	require.Equal(t, types.MEMPOOL, mtx.State)
@@ -664,7 +658,7 @@
 			return nil, rst, nil
 		}).Times(1)
 
-	require.NoError(t, tcs.ApplyLayer(context.TODO(), block.LayerIndex, block))
+	require.NoError(t, tcs.ApplyLayer(context.Background(), block.LayerIndex, block))
 
 	got, err = transactions.Get(tcs.db, tx.ID)
 	require.NoError(t, err)
@@ -705,7 +699,7 @@
 			return nil, rst, nil
 		}).Times(1)
 
-	require.NoError(t, tcs.ApplyLayer(context.TODO(), block.LayerIndex, block))
+	require.NoError(t, tcs.ApplyLayer(context.Background(), block.LayerIndex, block))
 
 	for _, id := range ids {
 		mtx, err := transactions.Get(tcs.db, id)
@@ -725,7 +719,7 @@
 	require.Empty(t, mempoolTxs)
 
 	tcs.mvm.EXPECT().Apply(vm.ApplyContext{Layer: lid, Block: types.EmptyBlockID}, nil, nil).Return(nil, nil, nil)
-	require.NoError(t, tcs.ApplyLayer(context.TODO(), lid, nil))
+	require.NoError(t, tcs.ApplyLayer(context.Background(), lid, nil))
 	mempoolTxs = tcs.SelectProposalTXs(lid, 2)
 	require.Len(t, mempoolTxs, len(ids))
 }
@@ -773,7 +767,7 @@
 			return inefective, rst, nil
 		}).Times(1)
 
-	require.NoError(t, tcs.ApplyLayer(context.TODO(), block.LayerIndex, block))
+	require.NoError(t, tcs.ApplyLayer(context.Background(), block.LayerIndex, block))
 
 	for i, id := range ids {
 		mtx, err := transactions.Get(tcs.db, id)
@@ -811,7 +805,7 @@
 			return nil, nil, errVM
 		}).Times(1)
 
-	require.ErrorIs(t, tcs.ApplyLayer(context.TODO(), block.LayerIndex, block), errVM)
+	require.ErrorIs(t, tcs.ApplyLayer(context.Background(), block.LayerIndex, block), errVM)
 
 	for _, id := range ids {
 		mtx, err := transactions.Get(tcs.db, id)
@@ -872,8 +866,8 @@
 			failed.EXPECT().Parse().Times(1).Return(nil, errors.New("test"))
 			instances[1].mvm.EXPECT().Validation(txs[i].RawTx).Times(1).Return(failed)
 
-			require.Equal(t, pubsub.ValidationAccept, instances[0].handler().HandleGossipTransaction(context.TODO(), "", txs[i].Raw))
-			require.NoError(t, instances[1].handler().HandleBlockTransaction(context.TODO(), txs[i].Raw))
+			require.Equal(t, pubsub.ValidationAccept, instances[0].handler().HandleGossipTransaction(context.Background(), "", txs[i].Raw))
+			require.NoError(t, instances[1].handler().HandleBlockTransaction(context.Background(), txs[i].Raw))
 		}
 		block := types.NewExistingBlock(types.BlockID{byte(lid)},
 			types.InnerBlock{
@@ -900,7 +894,7 @@
 			Block: block.ID(),
 		}, raw, block.Rewards).Return(nil, results, nil).Times(1)
 		for _, instance := range instances {
-			require.NoError(t, instance.ApplyLayer(context.TODO(), block.LayerIndex, block))
+			require.NoError(t, instance.ApplyLayer(context.Background(), block.LayerIndex, block))
 			require.NoError(t, layers.SetApplied(instance.db, block.LayerIndex, block.ID()))
 		}
 	}
