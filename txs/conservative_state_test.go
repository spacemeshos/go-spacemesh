package txs

import (
	"context"
	"errors"
	"math"
	"math/rand"
	"testing"

	"github.com/golang/mock/gomock"
	"github.com/stretchr/testify/require"

	"github.com/spacemeshos/go-spacemesh/common/types"
	"github.com/spacemeshos/go-spacemesh/common/util"
	"github.com/spacemeshos/go-spacemesh/genvm/sdk"
	"github.com/spacemeshos/go-spacemesh/genvm/sdk/wallet"
	"github.com/spacemeshos/go-spacemesh/log"
	"github.com/spacemeshos/go-spacemesh/log/logtest"
	"github.com/spacemeshos/go-spacemesh/signing"
	"github.com/spacemeshos/go-spacemesh/sql"
	"github.com/spacemeshos/go-spacemesh/sql/layers"
	smocks "github.com/spacemeshos/go-spacemesh/system/mocks"
	"github.com/spacemeshos/go-spacemesh/txs/mocks"
)

const (
	numTXsInProposal = 17
	defaultGas       = uint64(100)
	defaultBalance   = uint64(10000000)
	defaultAmount    = uint64(10)
	defaultFee       = uint64(5)
)

func newTx(t *testing.T, nonce uint64, amount, fee uint64, signer *signing.EdSigner) *types.Transaction {
	dest := types.Address{byte(rand.Int()), byte(rand.Int()), byte(rand.Int()), byte(rand.Int())}
	return newTxWthRecipient(t, dest, nonce, amount, fee, signer)
}

func newTxWthRecipient(t *testing.T, dest types.Address, nonce uint64, amount, fee uint64, signer *signing.EdSigner) *types.Transaction {
	raw := wallet.Spend(signer.PrivateKey(), dest, amount,
		sdk.WithNonce(types.Nonce{Counter: nonce}),
		sdk.WithGasPrice(fee),
	)
	tx := types.Transaction{
		RawTx:    types.NewRawTx(raw),
		TxHeader: &types.TxHeader{},
	}
	tx.MaxGas = defaultGas
	tx.MaxSpend = amount
	tx.GasPrice = fee
	tx.Nonce = types.Nonce{Counter: nonce}
	tx.Principal = types.BytesToAddress(signer.PublicKey().Bytes())
	return &tx
}

type testConState struct {
	*ConservativeState
	logger log.Log
	db     *sql.Database
	mvm    *mocks.MockvmState
	ctrl   *gomock.Controller
}

func (t *testConState) handler() *TxHandler {
	return NewTxHandler(t, t.logger)
}

func createTestState(t *testing.T, gasLimit uint64) *testConState {
	ctrl := gomock.NewController(t)
	mvm := mocks.NewMockvmState(ctrl)
	db := sql.InMemory()
	cfg := CSConfig{
		BlockGasLimit:      gasLimit,
		NumTXsPerProposal:  numTXsInProposal,
		OptFilterThreshold: 90,
	}
	logger := logtest.New(t)
	return &testConState{
		ConservativeState: NewConservativeState(mvm, db,
			WithCSConfig(cfg),
			WithLogger(logger)),
		logger: logger,
		db:     db,
		mvm:    mvm,
		ctrl:   ctrl,
	}
}

func createConservativeState(t *testing.T) *testConState {
	return createTestState(t, math.MaxUint64)
}

func addBatch(t *testing.T, tcs *testConState, numTXs int) ([]types.TransactionID, []*types.Transaction) {
	t.Helper()
	ids := make([]types.TransactionID, 0, numTXs)
	txs := make([]*types.Transaction, 0, numTXs)
	for i := 0; i < numTXs; i++ {
		signer := signing.NewEdSigner()
		addr := types.BytesToAddress(signer.PublicKey().Bytes())
		tcs.mvm.EXPECT().GetBalance(addr).Return(defaultBalance, nil).Times(1)
		tcs.mvm.EXPECT().GetNonce(addr).Return(types.Nonce{Counter: nonce}, nil).Times(1)
		tx := newTx(t, nonce, defaultAmount, defaultFee, signer)
		require.NoError(t, tcs.AddToCache(tx))
		ids = append(ids, tx.ID)
		txs = append(txs, tx)
	}
	return ids, txs
}

func createProposalsDupTXs(lid types.LayerID, hash types.Hash32, step, numPer, numProposals int, tids []types.TransactionID) []*types.Proposal {
	total := len(tids)
	proposals := make([]*types.Proposal, 0, numProposals)
	for offset := 0; offset < total; offset += step {
		end := offset + numPer
		if end >= total {
			end = total
		}
		p := types.GenLayerProposal(lid, tids[offset:end])
		p.MeshHash = hash
		proposals = append(proposals, p)
	}
	return proposals
}

func checkIsStable(t *testing.T, expected []types.TransactionID, proposals []*types.Proposal, cs *ConservativeState) {
	t.Helper()
	lid := proposals[0].LayerIndex
	numProposals := len(proposals)
	// reverse the order of proposals. we should still have exactly the same ordered transactions
	newProposals := make([]*types.Proposal, 0, numProposals)
	for i := numProposals - 1; i >= 0; i-- {
		newProposals = append(newProposals, proposals[i])
	}
	got, err := cs.SelectBlockTXs(lid, newProposals)
	require.NoError(t, err)
	require.Equal(t, expected, got)
}

func TestSelectBlockTXs(t *testing.T) {
	tcs := createConservativeState(t)
	totalNumTXs := 100
	tids, txs := addBatch(t, tcs, totalNumTXs)
	// optimistic filtering will query the real state again
	for _, tx := range txs {
		principal := tx.Principal
		tcs.mvm.EXPECT().GetBalance(principal).Return(defaultBalance, nil).AnyTimes()
		tcs.mvm.EXPECT().GetNonce(principal).Return(types.Nonce{Counter: nonce}, nil).AnyTimes()
	}
	// make sure proposals have overlapping transactions
	numProposals := 10
	numPerProposal := 30
	step := totalNumTXs / numProposals
	meshHash := types.RandomHash()
	lid := types.NewLayerID(1333)
	require.NoError(t, layers.SetAggregatedHash(tcs.db, lid.Sub(1), meshHash))
	proposals := createProposalsDupTXs(lid, meshHash, step, numPerProposal, numProposals, tids)
	got, err := tcs.SelectBlockTXs(lid, proposals)
	require.NoError(t, err)
	require.Len(t, got, totalNumTXs)

	// reverse the order of proposals. we should still have exactly the same ordered transactions
	checkIsStable(t, got, proposals, tcs.ConservativeState)
}

func TestSelectBlockTXs_AllNodesMissingMeshHash(t *testing.T) {
	tcs := createConservativeState(t)
	totalNumTXs := 100
	tids, txs := addBatch(t, tcs, totalNumTXs)
	// optimistic filtering will query the real state again
	for _, tx := range txs {
		principal := tx.Principal
		tcs.mvm.EXPECT().GetBalance(principal).Return(defaultBalance, nil).AnyTimes()
		tcs.mvm.EXPECT().GetNonce(principal).Return(types.Nonce{Counter: nonce}, nil).AnyTimes()
	}
	// make sure proposals have overlapping transactions
	numProposals := 10
	numPerProposal := 30
	step := totalNumTXs / numProposals
	lid := types.NewLayerID(1333)
	proposals := createProposalsDupTXs(lid, types.EmptyLayerHash, step, numPerProposal, numProposals, tids)
	got, err := tcs.SelectBlockTXs(lid, proposals)
	require.NoError(t, err)
	require.Len(t, got, totalNumTXs)

	// reverse the order of proposals. we should still have exactly the same ordered transactions
	checkIsStable(t, got, proposals, tcs.ConservativeState)
}

func TestSelectBlockTXs_PrunedByGasLimit(t *testing.T) {
	totalNumTXs := 100
	expSize := totalNumTXs / 3
	gasLimit := uint64(expSize) * defaultGas
	tcs := createTestState(t, gasLimit)
	tids, txs := addBatch(t, tcs, totalNumTXs)
	// optimistic filtering will query the real state again
	for _, tx := range txs {
		tcs.mvm.EXPECT().GetBalance(tx.Principal).Return(defaultBalance, nil).AnyTimes()
		tcs.mvm.EXPECT().GetNonce(tx.Principal).Return(types.Nonce{Counter: nonce}, nil).AnyTimes()
	}
	// make sure proposals have overlapping transactions
	numProposals := 10
	numPerProposal := 30
	step := totalNumTXs / numProposals
	meshHash := types.RandomHash()
	lid := types.NewLayerID(1333)
	require.NoError(t, layers.SetAggregatedHash(tcs.db, lid.Sub(1), meshHash))
	proposals := createProposalsDupTXs(lid, meshHash, step, numPerProposal, numProposals, tids)
	got, err := tcs.SelectBlockTXs(lid, proposals)
	require.NoError(t, err)
	require.Len(t, got, expSize)

	// reverse the order of proposals. we should still have exactly the same ordered transactions
	checkIsStable(t, got, proposals, tcs.ConservativeState)
}

func TestSelectBlockTXs_NoOptimisticFiltering(t *testing.T) {
	tcs := createConservativeState(t)
	totalNumTXs := 100
	tids, _ := addBatch(t, tcs, totalNumTXs)
	// make sure proposals have overlapping transactions
	numProposals := 10
	numPerProposal := 30
	step := totalNumTXs / numProposals
	meshHash := types.RandomHash()
	lid := types.NewLayerID(1333)
	require.NoError(t, layers.SetAggregatedHash(tcs.db, lid.Sub(1), meshHash))
	proposals := createProposalsDupTXs(lid, meshHash, step, numPerProposal, numProposals, tids)
	// change proposal's mesh hash
	for _, p := range proposals {
		p.MeshHash = types.RandomHash()
	}
	got, err := tcs.SelectBlockTXs(lid, proposals)
	require.NoError(t, err)
	require.Len(t, got, totalNumTXs)

	// reverse the order of proposals. we should still have exactly the same ordered transactions
	checkIsStable(t, got, proposals, tcs.ConservativeState)
}

func TestSelectBlockTXs_NodeHasDifferentMesh(t *testing.T) {
	tcs := createConservativeState(t)
	numProposals := 10
	meshHash := types.RandomHash()
	lid := types.NewLayerID(1333)
	proposals := make([]*types.Proposal, 0, numProposals)
	for i := 0; i < numProposals; i++ {
		p := types.GenLayerProposal(lid, nil)
		p.MeshHash = meshHash
		proposals = append(proposals, p)
	}
	require.NoError(t, layers.SetAggregatedHash(tcs.db, lid.Sub(1), types.RandomHash()))
	got, err := tcs.SelectBlockTXs(lid, proposals)
	require.ErrorIs(t, err, errNodeHasBadMeshHash)
	require.Nil(t, got)
}

func TestSelectBlockTXs_OwnNodeMissingMeshHash(t *testing.T) {
	tcs := createConservativeState(t)
	numProposals := 10
	meshHash := types.RandomHash()
	lid := types.NewLayerID(1333)
	proposals := make([]*types.Proposal, 0, numProposals)
	for i := 0; i < numProposals; i++ {
		p := types.GenLayerProposal(lid, nil)
		p.MeshHash = meshHash
		proposals = append(proposals, p)
	}
	got, err := tcs.SelectBlockTXs(lid, proposals)
	require.ErrorIs(t, err, errNodeHasBadMeshHash)
	require.Nil(t, got)
}

func TestSelectProposalTXs(t *testing.T) {
	tcs := createConservativeState(t)
	numTXs := 2 * numTXsInProposal
	lid := types.NewLayerID(97)
	bid := types.BlockID{100}
	for i := 0; i < numTXs; i++ {
		signer := signing.NewEdSigner()
		addr := types.GenerateAddress(signer.PublicKey().Bytes())
		tcs.mvm.EXPECT().GetBalance(addr).Return(defaultBalance, nil).Times(1)
		tcs.mvm.EXPECT().GetNonce(addr).Return(types.Nonce{}, nil).Times(1)
		tx1 := newTx(t, 0, defaultAmount, defaultFee, signer)
		require.NoError(t, tcs.AddToCache(tx1))
		// all the TXs with nonce 0 are pending in database
		require.NoError(t, tcs.LinkTXsWithBlock(lid, bid, []types.TransactionID{tx1.ID}))
		tx2 := newTx(t, 1, defaultAmount, defaultFee, signer)
		require.NoError(t, tcs.AddToCache(tx2))
	}

	got := tcs.SelectProposalTXs(1)
	require.Len(t, got, numTXsInProposal)

	// the second call should have different result than the first, as the transactions should be
	// randomly selected
	got2 := tcs.SelectProposalTXs(1)
	require.Len(t, got2, numTXsInProposal)
	require.NotSubset(t, got, got2)
	require.NotSubset(t, got2, got)
}

func TestSelectProposalTXs_ExhaustGas(t *testing.T) {
	numTXs := 2 * numTXsInProposal
	lid := types.NewLayerID(97)
	bid := types.BlockID{100}
	expSize := numTXsInProposal / 2
	gasLimit := defaultGas * uint64(expSize)
	tcs := createTestState(t, gasLimit)
	for i := 0; i < numTXs; i++ {
		signer := signing.NewEdSigner()
		addr := types.GenerateAddress(signer.PublicKey().Bytes())
		tcs.mvm.EXPECT().GetBalance(addr).Return(defaultBalance, nil).Times(1)
		tcs.mvm.EXPECT().GetNonce(addr).Return(types.Nonce{}, nil).Times(1)
		tx1 := newTx(t, 0, defaultAmount, defaultFee, signer)
		require.NoError(t, tcs.AddToCache(tx1))
		// all the TXs with nonce 0 are pending in database
		require.NoError(t, tcs.LinkTXsWithBlock(lid, bid, []types.TransactionID{tx1.ID}))
		tx2 := newTx(t, 1, defaultAmount, defaultFee, signer)
		require.NoError(t, tcs.AddToCache(tx2))
	}
	got := tcs.SelectProposalTXs(1)
	require.Len(t, got, expSize)
}

func TestSelectProposalTXs_ExhaustMemPool(t *testing.T) {
	tcs := createConservativeState(t)
	numTXs := numTXsInProposal - 1
	lid := types.NewLayerID(97)
	bid := types.BlockID{100}
	expected := make([]types.TransactionID, 0, numTXs)
	for i := 0; i < numTXs; i++ {
		signer := signing.NewEdSigner()
		addr := types.GenerateAddress(signer.PublicKey().Bytes())
		tcs.mvm.EXPECT().GetBalance(addr).Return(defaultBalance, nil).Times(1)
		tcs.mvm.EXPECT().GetNonce(addr).Return(types.Nonce{}, nil).Times(1)
		tx1 := newTx(t, 0, defaultAmount, defaultFee, signer)
		require.NoError(t, tcs.AddToCache(tx1))
		// all the TXs with nonce 0 are pending in database
		require.NoError(t, tcs.LinkTXsWithBlock(lid, bid, []types.TransactionID{tx1.ID}))
		tx2 := newTx(t, 1, defaultAmount, defaultFee, signer)
		require.NoError(t, tcs.AddToCache(tx2))
		expected = append(expected, tx2.ID)
	}
	got := tcs.SelectProposalTXs(1)
	// no reshuffling happens when mempool is exhausted. two list should be exactly the same
	require.Equal(t, expected, got)

	// the second call should have the same result since both exhaust the mempool
	got2 := tcs.SelectProposalTXs(1)
	require.Equal(t, got, got2)
}

func TestSelectProposalTXs_SamePrincipal(t *testing.T) {
	tcs := createConservativeState(t)
	signer := signing.NewEdSigner()
	addr := types.GenerateAddress(signer.PublicKey().Bytes())
	numTXs := numTXsInProposal * 2
	numInBlock := numTXsInProposal
	lid := types.NewLayerID(97)
	bid := types.BlockID{100}
	tcs.mvm.EXPECT().GetBalance(addr).Return(defaultBalance, nil).Times(1)
	tcs.mvm.EXPECT().GetNonce(addr).Return(types.Nonce{}, nil).Times(1)
	for i := 0; i < numInBlock; i++ {
		tx := newTx(t, uint64(i), defaultAmount, defaultFee, signer)
		require.NoError(t, tcs.AddToCache(tx))
		require.NoError(t, tcs.LinkTXsWithBlock(lid, bid, []types.TransactionID{tx.ID}))
	}
	expected := make([]types.TransactionID, 0, numTXsInProposal)
	for i := 0; i < numTXs; i++ {
		tx := newTx(t, uint64(numInBlock+i), defaultAmount, defaultFee, signer)
		require.NoError(t, tcs.AddToCache(tx))
		if i < numTXsInProposal {
			expected = append(expected, tx.ID)
		}
	}
	got := tcs.SelectProposalTXs(1)
	require.Equal(t, expected, got)
}

func TestSelectProposalTXs_TwoPrincipals(t *testing.T) {
	const (
		numInProposal = 30
		numTXs        = numInProposal * 2
		numInDBs      = numInProposal
	)
	tcs := createConservativeState(t)
	signer1 := signing.NewEdSigner()
	addr1 := types.GenerateAddress(signer1.PublicKey().Bytes())
	signer2 := signing.NewEdSigner()
	addr2 := types.GenerateAddress(signer2.PublicKey().Bytes())
	lid := types.NewLayerID(97)
	bid := types.BlockID{100}
	tcs.mvm.EXPECT().GetBalance(addr1).Return(defaultBalance*100, nil).Times(1)
	tcs.mvm.EXPECT().GetNonce(addr1).Return(types.Nonce{}, nil).Times(1)
	tcs.mvm.EXPECT().GetBalance(addr2).Return(defaultBalance*100, nil).Times(1)
	tcs.mvm.EXPECT().GetNonce(addr2).Return(types.Nonce{}, nil).Times(1)
	allTXs := make(map[types.TransactionID]*types.Transaction)
	for i := 0; i < numInDBs; i++ {
		tx := newTx(t, uint64(i), defaultAmount, defaultFee, signer1)
		require.NoError(t, tcs.AddToCache(tx))
		require.NoError(t, tcs.LinkTXsWithBlock(lid, bid, []types.TransactionID{tx.ID}))
		allTXs[tx.ID] = tx
		tx = newTx(t, uint64(i), defaultAmount, defaultFee, signer2)
		require.NoError(t, tcs.AddToCache(tx))
		require.NoError(t, tcs.LinkTXsWithBlock(lid, bid, []types.TransactionID{tx.ID}))
		allTXs[tx.ID] = tx
	}
	for i := 0; i < numTXs; i++ {
		tx := newTx(t, uint64(numInDBs+i), defaultAmount, defaultFee, signer1)
		require.NoError(t, tcs.AddToCache(tx))
		allTXs[tx.ID] = tx
		tx = newTx(t, uint64(numInDBs+i), defaultAmount, defaultFee, signer2)
		require.NoError(t, tcs.AddToCache(tx))
		allTXs[tx.ID] = tx
	}
	got := tcs.SelectProposalTXs(1)
	// the odds of picking just one principal is 2^30
	chosen := make(map[types.Address][]*types.Transaction)
	for _, tid := range got {
		tx := allTXs[tid]
		chosen[tx.Principal] = append(chosen[tx.Principal], tx)
	}
	require.Len(t, chosen, 2)
	require.Contains(t, chosen, addr1)
	require.Contains(t, chosen, addr2)
	// making sure nonce values are in order
	for i, tx := range chosen[addr1] {
		require.Equal(t, uint64(i+numInDBs), tx.Nonce.Counter)
	}
	for i, tx := range chosen[addr2] {
		require.Equal(t, uint64(i+numInDBs), tx.Nonce.Counter)
	}
}

func TestGetProjection(t *testing.T) {
	tcs := createConservativeState(t)
	signer := signing.NewEdSigner()
	addr := types.BytesToAddress(signer.PublicKey().Bytes())
	tcs.mvm.EXPECT().GetBalance(addr).Return(defaultBalance, nil).Times(1)
	tcs.mvm.EXPECT().GetNonce(addr).Return(types.Nonce{Counter: nonce}, nil).Times(1)
	tx1 := newTx(t, nonce, defaultAmount, defaultFee, signer)
	require.NoError(t, tcs.AddToCache(tx1))
	require.NoError(t, tcs.LinkTXsWithBlock(types.NewLayerID(10), types.BlockID{100}, []types.TransactionID{tx1.ID}))
	tx2 := newTx(t, nonce+1, defaultAmount, defaultFee, signer)
	require.NoError(t, tcs.AddToCache(tx2))

	got, balance := tcs.GetProjection(addr)
	require.EqualValues(t, nonce+2, got)
	require.EqualValues(t, defaultBalance-2*(defaultAmount+defaultFee*defaultGas), balance)
}

func TestAddToCache(t *testing.T) {
	tcs := createConservativeState(t)
	signer := signing.NewEdSigner()
	addr := types.BytesToAddress(signer.PublicKey().Bytes())
	tcs.mvm.EXPECT().GetBalance(addr).Return(defaultBalance, nil).Times(1)
	tcs.mvm.EXPECT().GetNonce(addr).Return(types.Nonce{Counter: nonce}, nil).Times(1)
	tx := newTx(t, nonce, defaultAmount, defaultFee, signer)
	require.NoError(t, tcs.AddToCache(tx))
	got, err := tcs.HasTx(tx.ID)
	require.NoError(t, err)
	require.True(t, got)
}

func TestAddToCache_InsufficientBalance(t *testing.T) {
	tcs := createConservativeState(t)
	signer := signing.NewEdSigner()
	addr := types.BytesToAddress(signer.PublicKey().Bytes())
	tcs.mvm.EXPECT().GetBalance(addr).Return(defaultAmount, nil).Times(1)
	tcs.mvm.EXPECT().GetNonce(addr).Return(types.Nonce{Counter: nonce}, nil).Times(1)
	tx := newTx(t, nonce, defaultAmount, defaultFee, signer)
	err := tcs.AddToCache(tx)
	require.ErrorIs(t, err, errInsufficientBalance)
}

func TestGetMeshTransaction(t *testing.T) {
	tcs := createConservativeState(t)
	signer := signing.NewEdSigner()
	addr := types.BytesToAddress(signer.PublicKey().Bytes())
	tcs.mvm.EXPECT().GetBalance(addr).Return(defaultBalance, nil).Times(1)
	tcs.mvm.EXPECT().GetNonce(addr).Return(types.Nonce{Counter: nonce}, nil).Times(1)
	tx := newTx(t, nonce, defaultAmount, defaultFee, signer)
	require.NoError(t, tcs.AddToCache(tx))
	mtx, err := tcs.GetMeshTransaction(tx.ID)
	require.NoError(t, err)
	require.Equal(t, types.MEMPOOL, mtx.State)

	lid := types.NewLayerID(10)
	pid := types.ProposalID{1, 2, 3}
	require.NoError(t, tcs.LinkTXsWithProposal(lid, pid, []types.TransactionID{tx.ID}))
	mtx, err = tcs.GetMeshTransaction(tx.ID)
	require.NoError(t, err)
	require.Equal(t, types.PROPOSAL, mtx.State)

	bid := types.BlockID{2, 3, 4}
	require.NoError(t, tcs.LinkTXsWithBlock(lid, bid, []types.TransactionID{tx.ID}))
	mtx, err = tcs.GetMeshTransaction(tx.ID)
	require.NoError(t, err)
	require.Equal(t, types.BLOCK, mtx.State)
}

func TestGetMeshTransactions(t *testing.T) {
	tcs := createConservativeState(t)
	tids, txs := addBatch(t, tcs, numTXs)
	badIDs := []types.TransactionID{types.RandomTransactionID(), types.RandomTransactionID()}
	allIDs := append(tids, badIDs...)

	mtxs, missing := tcs.GetMeshTransactions(allIDs)
	require.Len(t, tids, numTXs)
	for i, mtx := range mtxs {
		require.Equal(t, *txs[i], mtx.Transaction)
	}
	require.Len(t, missing, len(badIDs))
	for _, id := range badIDs {
		require.NotNil(t, missing[id])
	}
}

func TestGetTransactionsByAddress(t *testing.T) {
	tcs := createConservativeState(t)

	signer1 := signing.NewEdSigner()
	addr1 := types.GenerateAddress(signer1.PublicKey().Bytes())
	signer2 := signing.NewEdSigner()
	addr2 := types.GenerateAddress(signer2.PublicKey().Bytes())
	signer3 := signing.NewEdSigner()
	addr3 := types.GenerateAddress(signer3.PublicKey().Bytes())

	mtxs, err := tcs.GetTransactionsByAddress(types.NewLayerID(1), types.NewLayerID(100), addr1)
	require.NoError(t, err)
	require.Empty(t, mtxs)
	mtxs, err = tcs.GetTransactionsByAddress(types.NewLayerID(1), types.NewLayerID(100), addr2)
	require.NoError(t, err)
	require.Empty(t, mtxs)
	mtxs, err = tcs.GetTransactionsByAddress(types.NewLayerID(1), types.NewLayerID(100), addr3)
	require.NoError(t, err)
	require.Empty(t, mtxs)

	tcs.mvm.EXPECT().GetBalance(addr1).Return(defaultBalance, nil).Times(1)
	tcs.mvm.EXPECT().GetNonce(addr1).Return(types.Nonce{Counter: nonce}, nil).Times(1)
	tx0 := newTxWthRecipient(t, addr2, nonce, defaultAmount, defaultFee, signer1)
	require.NoError(t, tcs.AddToCache(tx0))
	tx1 := newTxWthRecipient(t, addr3, nonce+1, defaultAmount, defaultFee, signer1)
	require.NoError(t, tcs.AddToCache(tx1))
	require.NoError(t, tcs.LinkTXsWithBlock(types.NewLayerID(5), types.BlockID{11}, []types.TransactionID{tx1.ID}))

	tcs.mvm.EXPECT().GetBalance(addr2).Return(defaultBalance, nil).Times(1)
	tcs.mvm.EXPECT().GetNonce(addr2).Return(types.Nonce{Counter: nonce}, nil).Times(1)
	tx2 := newTxWthRecipient(t, addr3, nonce, defaultAmount, defaultFee, signer2)
	require.NoError(t, tcs.AddToCache(tx2))
	tx3 := newTxWthRecipient(t, addr3, nonce+1, defaultAmount, defaultFee, signer2)
	require.NoError(t, tcs.AddToCache(tx3))
	require.NoError(t, tcs.LinkTXsWithBlock(types.NewLayerID(6), types.BlockID{12}, []types.TransactionID{tx3.ID}))

	// nothing in the range of 1-4
	mtxs, err = tcs.GetTransactionsByAddress(types.NewLayerID(1), types.NewLayerID(4), addr1)
	require.NoError(t, err)
	require.Empty(t, mtxs)

	mtxs, err = tcs.GetTransactionsByAddress(types.NewLayerID(1), types.NewLayerID(5), addr1)
	require.NoError(t, err)
	require.Len(t, mtxs, 1)
	require.Equal(t, mtxs[0].Transaction, *tx1)

	mtxs, err = tcs.GetTransactionsByAddress(types.NewLayerID(1), types.NewLayerID(6), addr2)
	require.NoError(t, err)
	require.Len(t, mtxs, 1)
	require.Equal(t, mtxs[0].Transaction, *tx3)

	mtxs, err = tcs.GetTransactionsByAddress(types.NewLayerID(1), types.NewLayerID(6), addr3)
	require.NoError(t, err)
	require.Len(t, mtxs, 0)
}

func TestApplyLayer(t *testing.T) {
	tcs := createConservativeState(t)
	lid := types.NewLayerID(1)
	ids, txs := addBatch(t, tcs, numTXs)
	coinbase := types.GenerateAddress(types.RandomBytes(20))
	weight := util.WeightFromFloat64(200.56)
	block := types.NewExistingBlock(types.BlockID{1},
		types.InnerBlock{
			LayerIndex: lid,
			Rewards: []types.AnyReward{
				{Coinbase: coinbase, Weight: types.RatNum{Num: weight.Num().Uint64(), Denom: weight.Denom().Uint64()}},
			},
			TxIDs: ids,
		})
	for _, tx := range txs {
		tcs.mvm.EXPECT().GetBalance(tx.Principal).Return(defaultBalance-(defaultAmount+defaultFee), nil)
		tcs.mvm.EXPECT().GetNonce(tx.Principal).Return(types.Nonce{Counter: nonce + 1}, nil)
	}
	tcs.mvm.EXPECT().Apply(lid, gomock.Any(), block.Rewards).DoAndReturn(
		func(_ types.LayerID, got []types.RawTx, _ []types.AnyReward) ([]*types.Transaction, error) {
			matchReceived(t, txs, got)
			return nil, nil
		}).Times(1)
	failed, err := tcs.ApplyLayer(block)
	require.NoError(t, err)
	require.Empty(t, failed)

	for _, id := range ids {
		mtx, err := tcs.GetMeshTransaction(id)
		require.NoError(t, err)
		require.Equal(t, types.APPLIED, mtx.State)
		require.Equal(t, block.ID(), mtx.BlockID)
		require.Equal(t, lid, mtx.LayerID)
	}
}

func TestApplyLayer_OutOfOrder(t *testing.T) {
	tcs := createConservativeState(t)
	lid := types.NewLayerID(10)
	ids, _ := addBatch(t, tcs, numTXs)
	block := types.NewExistingBlock(types.BlockID{1},
		types.InnerBlock{
			LayerIndex: lid,
			TxIDs:      ids,
		})
	_, err := tcs.ApplyLayer(block)
	require.ErrorIs(t, err, errLayerNotInOrder)
}

func TestApplyLayer_TXsFailedVM(t *testing.T) {
	const numFailed = 2
	tcs := createConservativeState(t)
	lid := types.NewLayerID(1)
	ids, txs := addBatch(t, tcs, numTXs)
	for _, tx := range txs[numFailed:] {
		principal := tx.Principal
		tcs.mvm.EXPECT().GetBalance(principal).Return(defaultBalance-(tx.Spending()), nil).Times(1)
		tcs.mvm.EXPECT().GetNonce(principal).Return(types.Nonce{Counter: nonce + 1}, nil).Times(1)
	}
	coinbase := types.GenerateAddress(types.RandomBytes(20))
	weight := util.WeightFromFloat64(200.56)
	block := types.NewExistingBlock(types.BlockID{1},
		types.InnerBlock{
			LayerIndex: lid,
			Rewards: []types.AnyReward{
				{Coinbase: coinbase, Weight: types.RatNum{Num: weight.Num().Uint64(), Denom: weight.Denom().Uint64()}},
			},
			TxIDs: ids,
		})
	tcs.mvm.EXPECT().Apply(lid, gomock.Any(), block.Rewards).DoAndReturn(
		func(_ types.LayerID, got []types.RawTx, _ []types.AnyReward) ([]types.TransactionID, error) {
			matchReceived(t, txs, got)
			return txIds(got[:numFailed]), nil
		}).Times(1)
	failed, err := tcs.ApplyLayer(block)
	require.NoError(t, err)
	require.Len(t, failed, numFailed)

	for i, id := range ids {
		mtx, err := tcs.GetMeshTransaction(id)
		require.NoError(t, err)
		if i < numFailed {
			require.Equal(t, types.MEMPOOL, mtx.State)
			require.Equal(t, types.EmptyBlockID, mtx.BlockID)
			require.Equal(t, types.LayerID{}, mtx.LayerID)
		} else {
			require.Equal(t, types.APPLIED, mtx.State)
			require.Equal(t, block.ID(), mtx.BlockID)
			require.Equal(t, lid, mtx.LayerID)
		}
	}
}

func TestApplyLayer_VMError(t *testing.T) {
	const numFailed = 2
	tcs := createConservativeState(t)
	lid := types.NewLayerID(1)
	ids, txs := addBatch(t, tcs, numTXs)
	coinbase := types.GenerateAddress(types.RandomBytes(20))
	weight := util.WeightFromFloat64(200.56)
	block := types.NewExistingBlock(types.BlockID{1},
		types.InnerBlock{
			LayerIndex: lid,
			Rewards: []types.AnyReward{
				{Coinbase: coinbase, Weight: types.RatNum{Num: weight.Num().Uint64(), Denom: weight.Denom().Uint64()}},
			},
			TxIDs: ids,
		})
	errVM := errors.New("vm error")
	tcs.mvm.EXPECT().Apply(lid, gomock.Any(), block.Rewards).DoAndReturn(
		func(_ types.LayerID, got []types.RawTx, _ []types.AnyReward) ([]types.TransactionID, error) {
			matchReceived(t, txs, got)
			return nil, errVM
		}).Times(1)
	failed, err := tcs.ApplyLayer(block)
	require.ErrorIs(t, err, errVM)
	require.Nil(t, failed)

	for _, id := range ids {
		mtx, err := tcs.GetMeshTransaction(id)
		require.NoError(t, err)
		require.Equal(t, types.MEMPOOL, mtx.State)
		require.Equal(t, types.EmptyBlockID, mtx.BlockID)
		require.Equal(t, types.LayerID{}, mtx.LayerID)
	}
<<<<<<< HEAD
}

func TestConsistentHandling(t *testing.T) {
	// there are two different workflows for transactions
	// 1. receive gossiped transaction and verify it immediately
	// 2. receive synced transaction and delay verification
	// this test is meant to ensure that both of them will result in a consistent
	// conservative cache state

	instances := []*testConState{
		createConservativeState(t),
		createConservativeState(t),
	}

	rng := rand.New(rand.NewSource(101))
	signers := make([]*signing.EdSigner, 30)
	nonces := make([]uint64, len(signers))
	for i := range signers {
		signers[i] = signing.NewEdSignerFromRand(rng)
	}
	for _, instance := range instances {
		instance.mvm.EXPECT().GetBalance(gomock.Any()).Return(defaultBalance, nil).AnyTimes()
		instance.mvm.EXPECT().GetNonce(gomock.Any()).Return(types.Nonce{}, nil).AnyTimes()
	}
	for lid := 1; lid < 10; lid++ {
		txs := make([]*types.Transaction, 100)
		ids := make([]types.TransactionID, len(txs))
		raw := make([]types.RawTx, len(txs))
		for i := range txs {
			signer := rng.Intn(len(signers))
			txs[i] = newTx(t, nonces[signer], 1, 1, signers[signer])
			nonces[signer]++
			ids[i] = txs[i].ID
			raw[i] = txs[i].RawTx
			for _, instance := range instances {
				req := smocks.NewMockValidationRequest(instances[1].ctrl)
				req.EXPECT().Parse().Times(1).Return(txs[i].TxHeader, nil)
				req.EXPECT().Verify().Times(1).Return(true)
				instance.mvm.EXPECT().Validation(txs[i].RawTx).Times(1).Return(req)
			}

			instances[0].handler().HandleGossipTransaction(context.TODO(), "", txs[i].Raw)
			instances[1].handler().HandleSyncTransaction(context.TODO(), txs[i].Raw)
		}
		block := types.NewExistingBlock(types.BlockID{byte(lid)},
			types.InnerBlock{
				LayerIndex: types.NewLayerID(uint32(lid)),
				TxIDs:      ids,
			},
		)
		for _, instance := range instances {
			instance.mvm.EXPECT().Apply(block.LayerIndex, raw, block.Rewards).Return(nil, nil).Times(1)
			_, err := instance.ApplyLayer(block)
			require.NoError(t, err)
			require.NoError(t, layers.SetApplied(instance.db, block.LayerIndex, block.ID()))
		}
		for i, signer := range signers {
			address := types.BytesToAddress(signer.PublicKey().Bytes())
			expect := nonces[i]
			for i, instance := range instances {
				nonce, _ := instance.GetProjection(address)
				require.Equal(t, int(expect), int(nonce), "instance=%d", i)
			}
		}
	}
}

func TestTXFetcher(t *testing.T) {
	tcs := createConservativeState(t)
	ids, txs := addBatch(t, tcs, numTXs)
	for i, id := range ids {
		buf, err := tcs.Transactions().Get(id.Bytes())
		require.NoError(t, err)
		raw := types.NewRawTx(buf)
		require.Equal(t, txs[i].ID, raw.ID)
		require.Equal(t, txs[i].Raw, buf)
	}
}

func matchReceived(tb testing.TB, expected []*types.Transaction, got []types.RawTx) {
	tb.Helper()
	require.Len(tb, got, len(expected))
	for i := range expected {
		require.Equal(tb, expected[i].RawTx, got[i])
	}
}

func txIds(txs []types.RawTx) []types.TransactionID {
	var rst []types.TransactionID
	for i := range txs {
		rst = append(rst, txs[i].ID)
	}
	return rst
=======
>>>>>>> cd169eaa
}<|MERGE_RESOLUTION|>--- conflicted
+++ resolved
@@ -697,7 +697,6 @@
 		require.Equal(t, types.EmptyBlockID, mtx.BlockID)
 		require.Equal(t, types.LayerID{}, mtx.LayerID)
 	}
-<<<<<<< HEAD
 }
 
 func TestConsistentHandling(t *testing.T) {
@@ -765,18 +764,6 @@
 	}
 }
 
-func TestTXFetcher(t *testing.T) {
-	tcs := createConservativeState(t)
-	ids, txs := addBatch(t, tcs, numTXs)
-	for i, id := range ids {
-		buf, err := tcs.Transactions().Get(id.Bytes())
-		require.NoError(t, err)
-		raw := types.NewRawTx(buf)
-		require.Equal(t, txs[i].ID, raw.ID)
-		require.Equal(t, txs[i].Raw, buf)
-	}
-}
-
 func matchReceived(tb testing.TB, expected []*types.Transaction, got []types.RawTx) {
 	tb.Helper()
 	require.Len(tb, got, len(expected))
@@ -791,6 +778,4 @@
 		rst = append(rst, txs[i].ID)
 	}
 	return rst
-=======
->>>>>>> cd169eaa
 }