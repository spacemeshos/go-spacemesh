--- conflicted
+++ resolved
@@ -169,7 +169,6 @@
 		block.Rewards,
 	)
 	if err != nil {
-<<<<<<< HEAD
 		return fmt.Errorf("apply layer: %w", err)
 	}
 
@@ -180,65 +179,6 @@
 	if _, errs := cs.cache.ApplyLayer(ctx, cs.db, block.LayerIndex, block.ID(),
 		results, ineffective); len(errs) > 0 {
 		return errs[0]
-=======
-		logger.With().Error("failed to apply layer txs",
-			log.Int("num_failed_txs", len(skipped)),
-			log.Err(err))
-		// TODO: We want to panic here once we have a way to "remember" that we didn't apply these txs
-		//  e.g. persist the last layer transactions were applied from and use that instead of `oldVerified`
-		return nil, fmt.Errorf("apply layer: %w", err)
-	}
-
-	logger.With().Info("applying layer to cache",
-		log.Int("num_txs_failed", len(skipped)),
-		log.Int("num_txs_final", len(rsts)))
-	t0 := time.Now()
-	if _, errs := cs.cache.ApplyLayer(cs.db, toApply.LayerIndex, toApply.ID(), rsts, skipped); len(errs) > 0 {
-		return nil, errs[0]
-	}
-	cacheApplyDuration.Observe(float64(time.Since(t0)))
-	return skipped, nil
-}
-
-func (cs *ConservativeState) getTXsToApply(ctx context.Context, logger log.Log, toApply *types.Block) ([]types.RawTx, error) {
-	mtxs, missing := cs.GetMeshTransactions(toApply.TxIDs)
-	if len(missing) > 0 {
-		return nil, fmt.Errorf("find txs %v for applying layer %v", missing, toApply.LayerIndex)
-	}
-	raw := make([]types.RawTx, 0, len(toApply.TxIDs))
-	for _, mtx := range mtxs {
-		// some TXs in the block may be already applied previously
-		if mtx.State == types.APPLIED {
-			continue
-		}
-		// txs without header were saved by syncing a block without validation
-		if mtx.TxHeader == nil {
-			rawTxCount.WithLabelValues(rawFromDB).Inc()
-			logger.With().Debug("verifying synced transaction",
-				toApply.ID(),
-				mtx.ID,
-			)
-			req := cs.vmState.Validation(mtx.RawTx)
-			header, err := req.Parse()
-			if err != nil {
-				rawTxCount.WithLabelValues(cantParse).Inc()
-				return nil, fmt.Errorf("parsing %s: %w", mtx.ID, err)
-			}
-			if !req.Verify() {
-				rawTxCount.WithLabelValues(cantVerify).Inc()
-				return nil, fmt.Errorf("applying block %s with invalid tx %s", toApply.ID(), mtx.ID)
-			}
-			mtx.TxHeader = header
-			// restore cache consistency (e.g nonce/balance) so that gossiped
-			// transactions can be added successfully
-			// TODO(dshulyak) this should overwrite cache state without possibility of the validation failure
-			if err = cs.cache.Add(ctx, cs.db, &mtx.Transaction, mtx.Received, true); err != nil {
-				return nil, err
-			}
-			rawTxCount.WithLabelValues(updated).Inc()
-		}
-		raw = append(raw, mtx.RawTx)
->>>>>>> dd50f53d
 	}
 	return nil
 }
@@ -318,6 +258,7 @@
 			continue
 		}
 		if mtx.TxHeader == nil {
+			rawTxCount.WithLabelValues(rawFromDB).Inc()
 			txs = append(txs, mtx.RawTx)
 		} else {
 			txs = append(txs, types.VerifiedTx(mtx.RawTx))
