--- conflicted
+++ resolved
@@ -94,14 +94,9 @@
 	ntx1 := NewNanoTX(createMeshTX(t, signing.NewEdSigner(), types.LayerID{}, WithReceived(received)))
 	require.Panics(t, func() { ntx0.Better(ntx1, nil) })
 
-<<<<<<< HEAD
-	ntx2 := NewNanoTX(createMeshTX(t, signer, types.LayerID{}))
-	ntx2.Nonce = ntx0.Nonce + 1
-=======
 	received = received.Add(time.Nanosecond)
 	ntx2 := NewNanoTX(createMeshTX(t, signer, types.LayerID{}, WithReceived(received)))
-	ntx2.Nonce.Counter = ntx0.Nonce.Counter + 1
->>>>>>> c78eba67
+	ntx2.Nonce = ntx0.Nonce + 1
 	require.Panics(t, func() { ntx0.Better(ntx2, nil) })
 }
 
