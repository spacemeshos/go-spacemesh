--- conflicted
+++ resolved
@@ -8,11 +8,8 @@
 	"fmt"
 	"github.com/spacemeshos/go-spacemesh/common/types"
 	"github.com/spacemeshos/go-spacemesh/p2p"
-<<<<<<< HEAD
+	"github.com/spacemeshos/go-spacemesh/p2p/server"
 	"github.com/spacemeshos/go-spacemesh/types"
-=======
-	"github.com/spacemeshos/go-spacemesh/p2p/server"
->>>>>>> dd224618
 )
 
 func LayerIdsReqFactory(lyr types.LayerID) RequestFactory {
@@ -47,17 +44,13 @@
 				s.Warning("peer %v responded with nil to hash request layer %v", peer, lyr)
 				return
 			}
-<<<<<<< HEAD
-			ch <- &peerHashPair{peer: peer, hash: common.BytesToUint32(msg)}
-=======
-			if len(msg) != types.Hash32Length {
+if len(msg) != types.Hash32Length {
 				s.Error("received layer hash in wrong length, len %v", len(msg))
 				return
 			}
 			var h types.Hash32
 			h.SetBytes(msg)
 			ch <- &peerHashPair{peer: peer, hash: h}
->>>>>>> dd224618
 		}
 		if err := s.SendRequest(LAYER_HASH, lyr.ToBytes(), peer, foo); err != nil {
 			return nil, err
