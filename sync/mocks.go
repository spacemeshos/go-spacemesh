--- conflicted
+++ resolved
@@ -9,11 +9,7 @@
 type BlockValidatorMock struct {
 }
 
-<<<<<<< HEAD
-func (BlockValidatorMock) BlockEligible(block *mesh.Block) (bool, error) {
-=======
-func (BlockValidatorMock) BlockEligible(layerID types.LayerID, nodeID types.NodeId, proof types.BlockEligibilityProof) (bool, error) {
->>>>>>> b478ded4
+func (BlockValidatorMock) BlockEligible(block *types.Block) (bool, error) {
 	return true, nil
 }
 
