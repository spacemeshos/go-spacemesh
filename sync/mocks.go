--- conflicted
+++ resolved
@@ -106,11 +106,7 @@
 	panic("implement me")
 }
 
-<<<<<<< HEAD
-func (mockState) GetLayerApplied(txID types.TransactionId) *types.LayerID {
-=======
-func (MockState) GetLayerApplied(txID types.TransactionID) *types.LayerID {
->>>>>>> 3a48b3cc
+func (mockState) GetLayerApplied(txID types.TransactionID) *types.LayerID {
 	panic("implement me")
 }
 
@@ -132,21 +128,12 @@
 type mockIStore struct {
 }
 
-<<<<<<< HEAD
-func (*mockIStore) StoreNodeIdentity(id types.NodeId) error {
-	return nil
-}
-
-func (*mockIStore) GetIdentity(id string) (types.NodeId, error) {
-	return types.NodeId{Key: "some string ", VRFPublicKey: []byte("bytes")}, nil
-=======
-func (*MockIStore) StoreNodeIdentity(id types.NodeID) error {
-	return nil
-}
-
-func (*MockIStore) GetIdentity(id string) (types.NodeID, error) {
+func (*mockIStore) StoreNodeIdentity(id types.NodeID) error {
+	return nil
+}
+
+func (*mockIStore) GetIdentity(id string) (types.NodeID, error) {
 	return types.NodeID{Key: "some string ", VRFPublicKey: []byte("bytes")}, nil
->>>>>>> 3a48b3cc
 }
 
 type validatorMock struct{}
