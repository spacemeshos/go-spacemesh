package sync

import (
	"github.com/spacemeshos/go-spacemesh/address"
	"github.com/spacemeshos/go-spacemesh/common"
	"github.com/spacemeshos/go-spacemesh/mesh"
	"github.com/spacemeshos/go-spacemesh/types"
	"math/big"
)

type PoetDbMock struct{}

func (PoetDbMock) GetProofMessage(proofRef []byte) ([]byte, error) { return proofRef, nil }

func (PoetDbMock) HasProof(proofRef []byte) bool { return true }

func (PoetDbMock) ValidateAndStore(proofMessage *types.PoetProofMessage) error { return nil }

func (*PoetDbMock) SubscribeToProofRef(poetId [types.PoetServiceIdLength]byte, roundId uint64) chan []byte {
	ch := make(chan []byte)
	go func() {
		ch <- []byte("hello there")
	}()
	return ch
}

func (*PoetDbMock) GetMembershipMap(poetRoot []byte) (map[common.Hash]bool, error) {
	hash := common.BytesToHash([]byte("anton"))
	return map[common.Hash]bool{hash: true}, nil
}

type BlockEligibilityValidatorMock struct {
}

func (BlockEligibilityValidatorMock) BlockSignedAndEligible(block *types.Block) (bool, error) {
	return true, nil
}

type SyntacticValidatorMock struct {
}

func (SyntacticValidatorMock) SyntacticallyValid(block *types.BlockHeader) (bool, error) {
	return true, nil
}

type MeshValidatorMock struct{}

func (m *MeshValidatorMock) GetGoodPatternBlocks(layer types.LayerID) (map[types.BlockID]struct{}, error) {
	panic("implement me")
}

func (m *MeshValidatorMock) HandleLateBlock(bl *types.Block)              {}
func (m *MeshValidatorMock) RegisterLayerCallback(func(id types.LayerID)) {}
func (mlg *MeshValidatorMock) ContextualValidity(id types.BlockID) bool   { return true }

func (m *MeshValidatorMock) HandleIncomingLayer(layer *types.Layer) (types.LayerID, types.LayerID) {
	return layer.Index() - 1, layer.Index()
}

type StateMock struct{}

func (s *StateMock) ApplyTransactions(id types.LayerID, tx mesh.Transactions) (uint32, error) {
	return 0, nil
}

func ConfigTst() mesh.Config {
	return mesh.Config{
		SimpleTxCost:   big.NewInt(10),
		BaseReward:     big.NewInt(5000),
		PenaltyPercent: big.NewInt(15),
		TxQuota:        15,
		RewardMaturity: 5,
	}
}

type MockState struct{}

func (MockState) ApplyTransactions(layer types.LayerID, txs mesh.Transactions) (uint32, error) {
	return 0, nil
}

func (MockState) ValidateSignature(signed types.Signed) (address.Address, error) {
	return address.Address{}, nil
}

func (MockState) ApplyRewards(layer types.LayerID, miners []address.Address, underQuota map[address.Address]int, bonusReward, diminishedReward *big.Int) {
}

func (MockState) ValidateTransactionSignature(tx *types.SerializableSignedTransaction) (address.Address, error) {
	return address.Address{}, nil
}

func (s *StateMock) ApplyRewards(layer types.LayerID, miners []string, underQuota map[string]int, bonusReward, diminishedReward *big.Int) {

}

<<<<<<< HEAD
type AtxDbMock struct {
	db     map[types.AtxId]*types.ActivationTx
	nipsts map[types.AtxId]*types.NIPST
}

var _ mesh.AtxDB = &AtxDbMock{}

func (t *AtxDbMock) SyntacticallyValidateAtx(atx *types.ActivationTx) error {
	return nil
}

func NewAtxDbMock() *AtxDbMock {
	return &AtxDbMock{
		make(map[types.AtxId]*types.ActivationTx),
		make(map[types.AtxId]*types.NIPST),
	}
}

func (t *AtxDbMock) GetAtx(id types.AtxId) (*types.ActivationTx, error) {
	if atx, ok := t.db[id]; ok {
		return atx, nil
	}
	return nil, fmt.Errorf("cannot find atx")
}

func (t *AtxDbMock) ProcessAtx(atx *types.ActivationTx) {
	t.db[atx.Id()] = atx
	t.nipsts[atx.Id()] = atx.Nipst
}

func (*AtxDbMock) IsIdentityActive(edId string, layer types.LayerID) (*types.NodeId, bool, types.AtxId, error) {
	return nil, true, *types.EmptyAtxId, nil
}

//todo: if this is used somewhere then impl some real mock
func (t *AtxDbMock) GetPosAtxId(id types.EpochId) (types.AtxId, error) {
	return types.AtxId{}, nil
}

func (t *AtxDbMock) GetNipst(id types.AtxId) (*types.NIPST, error) {
	return t.nipsts[id], nil
}

=======
>>>>>>> 9334f0fb
type MockIStore struct {
}

func (*MockIStore) StoreNodeIdentity(id types.NodeId) error {
	return nil
}

func (*MockIStore) GetIdentity(id string) (types.NodeId, error) {
	return types.NodeId{Key: "some string ", VRFPublicKey: []byte("bytes")}, nil
}

type ValidatorMock struct{}

func (*ValidatorMock) Validate(nipst *types.NIPST, expectedChallenge common.Hash) error {
	return nil
}

type MockTxMemPool struct{}

func (MockTxMemPool) Get(id types.TransactionId) (types.AddressableSignedTransaction, error) {
	return types.AddressableSignedTransaction{}, nil
}
func (MockTxMemPool) PopItems(size int) []types.AddressableSignedTransaction {
	return nil
}
func (MockTxMemPool) Put(id types.TransactionId, item *types.AddressableSignedTransaction) {

}
func (MockTxMemPool) Invalidate(id types.TransactionId) {

}

type MockAtxMemPool struct{}

func (MockAtxMemPool) Get(id types.AtxId) (types.ActivationTx, error) {
	return types.ActivationTx{}, nil
}

func (MockAtxMemPool) PopItems(size int) []types.ActivationTx {
	return nil
}

func (MockAtxMemPool) Put(id types.AtxId, item *types.ActivationTx) {

}

func (MockAtxMemPool) Invalidate(id types.AtxId) {

}<|MERGE_RESOLUTION|>--- conflicted
+++ resolved
@@ -94,52 +94,6 @@
 
 }
 
-<<<<<<< HEAD
-type AtxDbMock struct {
-	db     map[types.AtxId]*types.ActivationTx
-	nipsts map[types.AtxId]*types.NIPST
-}
-
-var _ mesh.AtxDB = &AtxDbMock{}
-
-func (t *AtxDbMock) SyntacticallyValidateAtx(atx *types.ActivationTx) error {
-	return nil
-}
-
-func NewAtxDbMock() *AtxDbMock {
-	return &AtxDbMock{
-		make(map[types.AtxId]*types.ActivationTx),
-		make(map[types.AtxId]*types.NIPST),
-	}
-}
-
-func (t *AtxDbMock) GetAtx(id types.AtxId) (*types.ActivationTx, error) {
-	if atx, ok := t.db[id]; ok {
-		return atx, nil
-	}
-	return nil, fmt.Errorf("cannot find atx")
-}
-
-func (t *AtxDbMock) ProcessAtx(atx *types.ActivationTx) {
-	t.db[atx.Id()] = atx
-	t.nipsts[atx.Id()] = atx.Nipst
-}
-
-func (*AtxDbMock) IsIdentityActive(edId string, layer types.LayerID) (*types.NodeId, bool, types.AtxId, error) {
-	return nil, true, *types.EmptyAtxId, nil
-}
-
-//todo: if this is used somewhere then impl some real mock
-func (t *AtxDbMock) GetPosAtxId(id types.EpochId) (types.AtxId, error) {
-	return types.AtxId{}, nil
-}
-
-func (t *AtxDbMock) GetNipst(id types.AtxId) (*types.NIPST, error) {
-	return t.nipsts[id], nil
-}
-
-=======
->>>>>>> 9334f0fb
 type MockIStore struct {
 }
 
