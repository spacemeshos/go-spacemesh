--- conflicted
+++ resolved
@@ -1,11 +1,8 @@
 package sync
 
 import (
-<<<<<<< HEAD
+	"github.com/spacemeshos/go-spacemesh/common"
 	"fmt"
-=======
-	"github.com/spacemeshos/go-spacemesh/common"
->>>>>>> 1052e385
 	"github.com/spacemeshos/go-spacemesh/mesh"
 	"github.com/spacemeshos/go-spacemesh/nipst"
 	"github.com/spacemeshos/go-spacemesh/types"
@@ -84,7 +81,6 @@
 	return nil, fmt.Errorf("cannot find atx")
 }
 
-<<<<<<< HEAD
 func (t *AtxDbMock) AddAtx(id types.AtxId, atx *types.ActivationTx) {
 	t.db[id] = atx
 	t.nipsts[id] = atx.Nipst
@@ -98,7 +94,6 @@
 	for _, atx := range block.ATXs {
 		t.AddAtx(atx.Id(), atx)
 	}
-=======
 }
 
 type MockIStore struct {
@@ -116,5 +111,4 @@
 
 func (*ValidatorMock) Validate(nipst *nipst.NIPST, expectedChallenge common.Hash) error {
 	return nil
->>>>>>> 1052e385
 }