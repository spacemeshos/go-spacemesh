package sync

import (
	"context"
	"errors"
	"fmt"
	"runtime"
	"runtime/debug"
	"sync"
	"time"

	"github.com/spacemeshos/go-spacemesh/common/types"
	"github.com/spacemeshos/go-spacemesh/log"
)

type fetchPoetProofFunc func(ctx context.Context, poetProofRef []byte) error
type sValidateAtxFunc func(*types.ActivationTx) error
type sFetchAtxFunc func(context.Context, *types.ActivationTx) error
type checkLocalFunc func(ctx context.Context, ids []types.Hash32) (map[types.Hash32]item, map[types.Hash32]item, []types.Hash32)

type item interface {
	Hash32() types.Hash32
	ShortString() string
}

type fetchJob struct {
	items []item
	ids   []types.Hash32
	reqID string
}

type fetchRequest struct {
	ids   []types.Hash32
	reqID string
}

//todo make the queue generic
type fetchQueue struct {
	log.Log
	batchRequestFactory
	*sync.Mutex
	workerInfra    networker
	pending        map[types.Hash32][]chan bool
<<<<<<< HEAD
	handleFetch    func(context.Context, fetchJob)
	checkLocal     checkLocalFunc
	queue          chan fetchRequest //todo make buffered
=======
	handleFetch    func(fj fetchJob)
	checkLocal     checkLocalFunc
	queue          chan []types.Hash32 //types.TransactionID //todo make buffered
>>>>>>> 438fb27b
	name           string
	requestTimeout time.Duration
}

func (fq *fetchQueue) Close() {
	close(fq.queue)
	fq.Info("done")
}

func concatShortIds(items []types.Hash32) string {
	str := ""
	for i, h := range items {
		str += h.ShortString()
		if i < len(items)-1 {
			str += " "
		}
	}
	return str
}

func (fq *fetchQueue) shutdownRecover() {
	r := recover()
	if r != nil {
		fq.Info("%s shut down ", fq.name)
		fq.Error("stacktrace from panic: \n" + string(debug.Stack()))
	}
}

//todo batches
<<<<<<< HEAD
func (fq *fetchQueue) work(ctx context.Context) {
	logger := fq.WithContext(ctx)
	defer fq.shutdownRecover()
	parallelWorkers := runtime.NumCPU()
	output := fetchWithFactory(ctx, newFetchWorker(ctx, fq.workerInfra, parallelWorkers, fq.batchRequestFactory, fq.queue, fq.name))
	logger.With().Debug("parallel fetching with worker factory",
		log.Int("num_workers", parallelWorkers),
		log.String("queue", fmt.Sprint(fq.queue)),
		log.String("queue_name", fq.name))
	wg := sync.WaitGroup{}
	wg.Add(parallelWorkers)
	for i := 0; i < parallelWorkers; i++ {
		go func(j int) {
			logger := logger.WithFields(log.Int("worker_num", j))
			logger.Info("worker running work")
=======
func (fq *fetchQueue) work() {
	defer fq.shutdownRecover()
	parallelWorkers := runtime.NumCPU()
	output := fetchWithFactory(newFetchWorker(fq.workerInfra, parallelWorkers, fq.batchRequestFactory, fq.queue, fq.name))
	for i := 0; i < parallelWorkers; i++ {
		go func() {
>>>>>>> 438fb27b
			for out := range output {
				ctxLocal := ctx
				loggerLocal := logger
				loggerLocal.Info("new batch out of queue")
				if out == nil {
					loggerLocal.Info("close queue")
					break
				}

				bjb, ok := out.(fetchJob)
				if !ok {
					loggerLocal.Error(fmt.Sprintf("Type assertion err %v", out))
					continue
				}

				// restore requestID from context
				if bjb.reqID == "" {
					loggerLocal.Warning("got fetch work job with no requestID")
				} else {
					ctxLocal = log.WithRequestID(ctxLocal, bjb.reqID)
					loggerLocal = loggerLocal.WithContext(ctx)
				}

				loggerLocal.Debug("got ids from worker", log.Int("count", len(bjb.ids)))
				if len(bjb.ids) == 0 {
					break
				}

				loggerLocal.With().Info("attempting to fetch objects",
					log.String("type", fq.name),
					log.String("ids", concatShortIds(bjb.ids)))
				fq.handleFetch(ctxLocal, bjb)
				loggerLocal.Info("done fetching, going to next batch")
			}
<<<<<<< HEAD
			wg.Done()
		}(i)
	}
	wg.Wait()
=======
		}()
	}
>>>>>>> 438fb27b
}

func (fq *fetchQueue) addToPendingGetCh(ctx context.Context, ids []types.Hash32) chan bool {
	return getDoneChan(fq.addToPending(ctx, ids))
}

func (fq *fetchQueue) addToPending(ctx context.Context, ids []types.Hash32) []chan bool {
	fr := fetchRequest{ids: ids}

	// get requestID from context
	if reqID, ok := log.ExtractRequestID(ctx); ok {
		fr.reqID = reqID
	} else {
		fq.Log.WithContext(ctx).Warning("got fetch request without requestID, cannot pass to fetch worker")
	}

	//defer fq.shutdownRecover()
	fq.Lock()
	deps := make([]chan bool, 0, len(ids))
	for _, id := range ids {
		ch := make(chan bool, 1)
		deps = append(deps, ch)
		fq.pending[id] = append(fq.pending[id], ch)
	}
	fq.Unlock()
	if len(ids) > 0 {
		fq.queue <- fr
	}
	return deps
}

func (fq *fetchQueue) invalidate(id types.Hash32, valid bool) {
	fq.Lock()
	deps := fq.pending[id]
	delete(fq.pending, id)
	fq.Unlock()

	for _, dep := range deps {
		dep <- valid
	}
	fq.Debug("invalidated %v %v", id.ShortString(), valid)
}

//returns items out of itemIds that are not in the local database
func (fq *fetchQueue) handle(ctx context.Context, itemIds []types.Hash32) (map[types.Hash32]item, error) {
	if len(itemIds) == 0 {
		fq.WithContext(ctx).Debug("handle empty item ids slice")
		return nil, nil
	}

	unprocessedItems, _, missing := fq.checkLocal(ctx, itemIds)
	if len(missing) > 0 {
<<<<<<< HEAD
		output := fq.addToPendingGetCh(ctx, missing)
=======
		output := fq.addToPendingGetCh(missing)
>>>>>>> 438fb27b
		timer := time.After(fq.requestTimeout)
		select {
		case <-timer:
			return nil, fmt.Errorf("timed out fetching items")
		case success := <-output:
			if success {
<<<<<<< HEAD
				unprocessedItems, _, missing = fq.checkLocal(ctx, itemIds)
=======
				unprocessedItems, _, missing = fq.checkLocal(itemIds)
>>>>>>> 438fb27b
				if len(missing) > 0 {
					return nil, errors.New("could not find all items even though fetch was successful")
				}
			} else {
				return nil, fmt.Errorf("could not fetch all items")
			}
		}
	}
	return unprocessedItems, nil
}

//todo make the queue generic
type txQueue struct {
	fetchQueue
}

func newTxQueue(ctx context.Context, s *Syncer) *txQueue {
	//todo buffersize
	q := &txQueue{
		fetchQueue: fetchQueue{
			Log:                 s.Log.WithName("txFetchQueue"),
			workerInfra:         s.net,
			Mutex:               &sync.Mutex{},
			batchRequestFactory: txFetchReqFactory,
			checkLocal:          s.txCheckLocal,
			pending:             make(map[types.Hash32][]chan bool),
			queue:               make(chan fetchRequest, 10000),
			name:                "Tx",
			requestTimeout:      s.Configuration.RequestTimeout,
		},
	}

	q.handleFetch = updateTxDependencies(q.invalidate, s.txpool)
	go q.work(log.WithNewSessionID(ctx))
	return q
}

//we could get rid of this if we had a unified id type
func (tx txQueue) HandleTxs(ctx context.Context, txids []types.TransactionID) ([]*types.Transaction, error) {
	ctx = log.WithNewRequestID(ctx)
	logger := tx.Log.WithContext(ctx)
	txFields := make([]log.LoggableField, 0, len(txids))
	txItems := make([]types.Hash32, 0, len(txids))
	for _, txid := range txids {
		txFields = append(txFields, txid.Field())
		txItems = append(txItems, txid.Hash32())
	}

	logger.With().Info("going to fetch txs", log.Int("count", len(txids)))
	logger.With().Debug("going to fetch txs", txFields...)
	txres, err := tx.handle(ctx, txItems)
	logger.Debug("fetch txs done")
	if err != nil {
		return nil, err
	}

	txs := make([]*types.Transaction, 0, len(txres))
	for _, i := range txres {
		txs = append(txs, i.(*types.Transaction))
	}

	return txs, nil
}

func updateTxDependencies(invalidate func(id types.Hash32, valid bool), txpool txMemPool) func(context.Context, fetchJob) {
	return func(ctx context.Context, fj fetchJob) {
		mp := map[types.Hash32]*types.Transaction{}

		for _, item := range fj.items {
			mp[item.Hash32()] = item.(*types.Transaction)
		}

		for _, id := range fj.ids {
			if item, ok := mp[id]; ok {
				txpool.Put(types.TransactionID(id), item)
				invalidate(id, true)
			} else {
				invalidate(id, false)
			}
		}
	}
}

type atxQueue struct {
	fetchQueue
}

func newAtxQueue(ctx context.Context, s *Syncer, fetchPoetProof fetchPoetProofFunc) *atxQueue {
	//todo buffersize
	q := &atxQueue{
		fetchQueue: fetchQueue{
			Log:                 s.Log.WithName("atxFetchQueue"),
			workerInfra:         s.net,
			batchRequestFactory: atxFetchReqFactory,
			Mutex:               &sync.Mutex{},
			checkLocal:          s.atxCheckLocal,
			pending:             make(map[types.Hash32][]chan bool),
			queue:               make(chan fetchRequest, 10000),
			name:                "Atx",
			requestTimeout:      s.Configuration.RequestTimeout,
		},
	}

	q.handleFetch = updateAtxDependencies(ctx, q.invalidate, s.SyntacticallyValidateAtx, s.FetchAtxReferences, s.atxDb, fetchPoetProof, q.Log)
	go q.work(log.WithNewSessionID(ctx))
	return q
}

//we could get rid of this if we had a unified id type
func (atx atxQueue) HandleAtxs(ctx context.Context, atxids []types.ATXID) ([]*types.ActivationTx, error) {
	ctx = log.WithNewRequestID(ctx)
	logger := atx.Log.WithContext(ctx)
	atxFields := make([]log.LoggableField, 0, len(atxids))
	atxItems := make([]types.Hash32, 0, len(atxids))
	for _, atxid := range atxids {
		atxFields = append(atxFields, atxid.Field())
		atxItems = append(atxItems, atxid.Hash32())
	}
	logger.With().Info("going to fetch atxs", log.Int("count", len(atxids)))
	logger.With().Debug("going to fetch atxs", atxFields...)
	atxres, err := atx.handle(ctx, atxItems)
	logger.Debug("fetch atxs done")
	if err != nil {
		logger.With().Error("cannot fetch all atxs for block", log.Err(err))
		return nil, err
	}

	atxs := make([]*types.ActivationTx, 0, len(atxres))
	for _, i := range atxres {
		atxs = append(atxs, i.(*types.ActivationTx))
	}

	return atxs, nil
}

func updateAtxDependencies(ctx context.Context, invalidate func(id types.Hash32, valid bool), sValidateAtx sValidateAtxFunc, fetchAtxRefs sFetchAtxFunc, atxDB atxDB, fetchProof fetchPoetProofFunc, logger log.Log) func(context.Context, fetchJob) {
	return func(ctx context.Context, fj fetchJob) {
		lgr := logger.WithContext(ctx)
		// restore reqID from context
		if fj.reqID == "" {
			lgr.WithContext(ctx).Warning("got fetch job result with no requestID")
		} else {
			ctx = log.WithRequestID(ctx, fj.reqID)
			lgr = lgr.WithContext(ctx)
		}
		fetchProofCalcID(ctx, lgr, fetchProof, fj)

		mp := map[types.Hash32]*types.ActivationTx{}
		for _, item := range fj.items {
			tmp := item.(*types.ActivationTx)
			mp[item.Hash32()] = tmp
		}

		for _, id := range fj.ids {
			lgrLocal := lgr.WithContext(ctx).WithFields(log.String("job_id", id.String()))
			if atx, ok := mp[id]; ok {
				lgrLocal.With().Info("update atx dependencies queue work item", atx.ID())
				if err := fetchAtxRefs(ctx, atx); err != nil {
					lgrLocal.With().Warning("failed to fetch referenced atxs", log.Err(err))
					invalidate(id, false)
					continue
				}
				if err := sValidateAtx(atx); err != nil {
					lgrLocal.With().Warning("failed to validate atx", atx.ID(), log.Err(err))
					invalidate(id, false)
					continue
				}
				if err := atxDB.ProcessAtx(atx); err != nil {
					lgrLocal.Warning("failed to add atx to db", log.Err(err))
					invalidate(id, false)
					continue
				}
				lgrLocal.With().Info("atx queue work item ok", atx.ID())
				invalidate(id, true)
			} else {
				lgrLocal.Error("job returned with no response")
				invalidate(id, false)
			}
		}
	}
}

func getDoneChan(deps []chan bool) chan bool {
	doneChan := make(chan bool)
	//fan in
	go func() {
		alldone := true
		for _, c := range deps {
			if done := <-c; !done {
				alldone = false
				break
			}
		}
		doneChan <- alldone
		close(doneChan)
	}()
	return doneChan
}

func fetchProofCalcID(ctx context.Context, logger log.Log, fetchPoetProof fetchPoetProofFunc, fj fetchJob) {
	itemsWithProofs := make([]item, 0, len(fj.items))
	for _, item := range fj.items {
		atx := item.(*types.ActivationTx)
		atx.CalcAndSetID() //todo put it somewhere that will cause less confusion
		if err := fetchPoetProof(ctx, atx.GetPoetProofRef().Bytes()); err != nil {
			logger.With().Error("received atx with syntactically invalid or missing PoET proof",
				atx.ID(),
				log.String("short_poet_proof_ref", fmt.Sprintf("%x", atx.GetShortPoetProofRef())),
				log.String("poet_proof_ref", fmt.Sprint(atx.GetShortPoetProofRef())),
				log.Err(err))
			continue
		}
		itemsWithProofs = append(itemsWithProofs, atx)
	}

	fj.items = itemsWithProofs
}<|MERGE_RESOLUTION|>--- conflicted
+++ resolved
@@ -41,15 +41,9 @@
 	*sync.Mutex
 	workerInfra    networker
 	pending        map[types.Hash32][]chan bool
-<<<<<<< HEAD
 	handleFetch    func(context.Context, fetchJob)
 	checkLocal     checkLocalFunc
 	queue          chan fetchRequest //todo make buffered
-=======
-	handleFetch    func(fj fetchJob)
-	checkLocal     checkLocalFunc
-	queue          chan []types.Hash32 //types.TransactionID //todo make buffered
->>>>>>> 438fb27b
 	name           string
 	requestTimeout time.Duration
 }
@@ -79,7 +73,6 @@
 }
 
 //todo batches
-<<<<<<< HEAD
 func (fq *fetchQueue) work(ctx context.Context) {
 	logger := fq.WithContext(ctx)
 	defer fq.shutdownRecover()
@@ -89,20 +82,10 @@
 		log.Int("num_workers", parallelWorkers),
 		log.String("queue", fmt.Sprint(fq.queue)),
 		log.String("queue_name", fq.name))
-	wg := sync.WaitGroup{}
-	wg.Add(parallelWorkers)
 	for i := 0; i < parallelWorkers; i++ {
 		go func(j int) {
 			logger := logger.WithFields(log.Int("worker_num", j))
 			logger.Info("worker running work")
-=======
-func (fq *fetchQueue) work() {
-	defer fq.shutdownRecover()
-	parallelWorkers := runtime.NumCPU()
-	output := fetchWithFactory(newFetchWorker(fq.workerInfra, parallelWorkers, fq.batchRequestFactory, fq.queue, fq.name))
-	for i := 0; i < parallelWorkers; i++ {
-		go func() {
->>>>>>> 438fb27b
 			for out := range output {
 				ctxLocal := ctx
 				loggerLocal := logger
@@ -114,7 +97,7 @@
 
 				bjb, ok := out.(fetchJob)
 				if !ok {
-					loggerLocal.Error(fmt.Sprintf("Type assertion err %v", out))
+					loggerLocal.Error(fmt.Sprintf("type assertion err %v", out))
 					continue
 				}
 
@@ -137,15 +120,8 @@
 				fq.handleFetch(ctxLocal, bjb)
 				loggerLocal.Info("done fetching, going to next batch")
 			}
-<<<<<<< HEAD
-			wg.Done()
 		}(i)
 	}
-	wg.Wait()
-=======
-		}()
-	}
->>>>>>> 438fb27b
 }
 
 func (fq *fetchQueue) addToPendingGetCh(ctx context.Context, ids []types.Hash32) chan bool {
@@ -198,22 +174,14 @@
 
 	unprocessedItems, _, missing := fq.checkLocal(ctx, itemIds)
 	if len(missing) > 0 {
-<<<<<<< HEAD
 		output := fq.addToPendingGetCh(ctx, missing)
-=======
-		output := fq.addToPendingGetCh(missing)
->>>>>>> 438fb27b
 		timer := time.After(fq.requestTimeout)
 		select {
 		case <-timer:
 			return nil, fmt.Errorf("timed out fetching items")
 		case success := <-output:
 			if success {
-<<<<<<< HEAD
 				unprocessedItems, _, missing = fq.checkLocal(ctx, itemIds)
-=======
-				unprocessedItems, _, missing = fq.checkLocal(itemIds)
->>>>>>> 438fb27b
 				if len(missing) > 0 {
 					return nil, errors.New("could not find all items even though fetch was successful")
 				}
@@ -251,7 +219,8 @@
 	return q
 }
 
-//we could get rid of this if we had a unified id type
+// HandleTxs handles transactions
+// we could get rid of this if we had a unified id type
 func (tx txQueue) HandleTxs(ctx context.Context, txids []types.TransactionID) ([]*types.Transaction, error) {
 	ctx = log.WithNewRequestID(ctx)
 	logger := tx.Log.WithContext(ctx)
@@ -322,7 +291,8 @@
 	return q
 }
 
-//we could get rid of this if we had a unified id type
+// HandleAtxs handles ATXs
+// we could get rid of this if we had a unified id type
 func (atx atxQueue) HandleAtxs(ctx context.Context, atxids []types.ATXID) ([]*types.ActivationTx, error) {
 	ctx = log.WithNewRequestID(ctx)
 	logger := atx.Log.WithContext(ctx)
@@ -349,7 +319,7 @@
 	return atxs, nil
 }
 
-func updateAtxDependencies(ctx context.Context, invalidate func(id types.Hash32, valid bool), sValidateAtx sValidateAtxFunc, fetchAtxRefs sFetchAtxFunc, atxDB atxDB, fetchProof fetchPoetProofFunc, logger log.Log) func(context.Context, fetchJob) {
+func updateAtxDependencies(_ context.Context, invalidate func(id types.Hash32, valid bool), sValidateAtx sValidateAtxFunc, fetchAtxRefs sFetchAtxFunc, atxDB atxDB, fetchProof fetchPoetProofFunc, logger log.Log) func(context.Context, fetchJob) {
 	return func(ctx context.Context, fj fetchJob) {
 		lgr := logger.WithContext(ctx)
 		// restore reqID from context
