package sync

import (
	"errors"
	"github.com/google/uuid"
	"github.com/spacemeshos/go-spacemesh/activation"
	"github.com/spacemeshos/go-spacemesh/common/types"
	"github.com/spacemeshos/go-spacemesh/config"
	"github.com/spacemeshos/go-spacemesh/database"
	"github.com/spacemeshos/go-spacemesh/log"
	"github.com/spacemeshos/go-spacemesh/mesh"
	"github.com/spacemeshos/go-spacemesh/miner"
	"github.com/spacemeshos/go-spacemesh/p2p"
	"github.com/spacemeshos/go-spacemesh/p2p/service"
	"github.com/spacemeshos/go-spacemesh/signing"
	"github.com/spacemeshos/go-spacemesh/timesync"
	"github.com/spacemeshos/sha256-simd"
	"github.com/stretchr/testify/assert"
	"github.com/stretchr/testify/require"
	"testing"
	"time"
)

const atxLimit = 100

type PeersMock struct {
	getPeers func() []p2p.Peer
}

func (pm PeersMock) GetPeers() []p2p.Peer {
	return pm.getPeers()
}

func (pm PeersMock) Close() {
	return
}

type mockTxProcessor struct {
	notValid bool
}

func (m mockTxProcessor) GetValidAddressableTx(tx *types.SerializableSignedTransaction) (*types.AddressableSignedTransaction, error) {
	addr, err := m.ValidateTransactionSignature(tx)
	if err != nil {
		return nil, err
	}

	return &types.AddressableSignedTransaction{SerializableSignedTransaction: tx, Address: addr}, nil
}

func (m mockTxProcessor) ValidateTransactionSignature(tx *types.SerializableSignedTransaction) (types.Address, error) {
	if !m.notValid {
		return types.HexToAddress("0xFFFF"), nil
	}
	return types.Address{}, errors.New("invalid sig for tx")
}

type mockClock struct {
	ch         map[timesync.LayerTimer]int
	ids        map[int]timesync.LayerTimer
	countSub   int
	countUnsub int
}

func (c *mockClock) Subscribe() timesync.LayerTimer {
	c.countSub++

	if c.ch == nil {
		c.ch = make(map[timesync.LayerTimer]int)
		c.ids = make(map[int]timesync.LayerTimer)
	}
	newCh := make(chan types.LayerID, 1)
	c.ch[newCh] = len(c.ch)
	c.ids[len(c.ch)] = newCh

	return newCh
}

func (c *mockClock) Unsubscribe(timer timesync.LayerTimer) {
	c.countUnsub++
	delete(c.ids, c.ch[timer])
	delete(c.ch, timer)
}

func ListenerFactory(serv service.Service, peers p2p.Peers, name string, layer types.LayerID) *BlockListener {
	cl := &mockClock{}
	l := log.New(name, "", "")
	poetDb := activation.NewPoetDb(database.NewMemDatabase(), l.WithName("poetDb"))
	blockValidator := BlockEligibilityValidatorMock{}
<<<<<<< HEAD
	sync := NewSync(serv, getMesh(memoryDB, name), miner.NewTxMemPool(), miner.NewAtxMemPool(), mockTxProcessor{}, blockValidator, poetDb, conf, cl, layer, l)
=======
	sync := NewSync(serv, getMesh(memoryDB, name), miner.NewTypesTransactionIdMemPool(), miner.NewTypesAtxIdMemPool(), mockTxProcessor{}, blockValidator, poetDb, conf, cl, layer, atxLimit, l)
>>>>>>> d302cbf8
	sync.clock <- layer
	sync.Peers = peers
	nbl := NewBlockListener(serv, sync, 2, log.New(name, "", ""))
	return nbl
}

func TestBlockListener(t *testing.T) {
	sim := service.NewSimulator()
	signer := signing.NewEdSigner()
	n1 := sim.NewNode()
	n2 := sim.NewNode()
	bl1 := ListenerFactory(n1, PeersMock{func() []p2p.Peer { return []p2p.Peer{n2.PublicKey()} }}, "listener1", 3)
	bl2 := ListenerFactory(n2, PeersMock{func() []p2p.Peer { return []p2p.Peer{n1.PublicKey()} }}, "listener2", 3)
	defer bl2.Close()
	defer bl1.Close()
	bl2.Start()
	atx1 := atx()
	atx2 := atx()
	atx3 := atx()

	proofMessage := makePoetProofMessage(t)
	if err := bl1.poetDb.ValidateAndStore(&proofMessage); err != nil {
		t.Error(err)
	}
	poetProofBytes, err := types.InterfaceToBytes(&proofMessage.PoetProof)
	if err != nil {
		t.Error(err)
	}
	poetRef := sha256.Sum256(poetProofBytes)

	atx1.Nipst.PostProof.Challenge = poetRef[:]
	atx2.Nipst.PostProof.Challenge = poetRef[:]
	atx3.Nipst.PostProof.Challenge = poetRef[:]

	bl1.ProcessAtx(atx1)
	bl1.ProcessAtx(atx2)
	bl1.ProcessAtx(atx3)

	bl2.ProcessAtx(atx1)

	block1 := types.NewExistingBlock(types.BlockID(123), 0, nil)
	block1.Signature = signer.Sign(block1.Bytes())
	block1.ATXID = *types.EmptyAtxId
	block2 := types.NewExistingBlock(types.BlockID(321), 1, nil)
	block2.Signature = signer.Sign(block2.Bytes())
	block2.AtxIds = append(block2.AtxIds, atx2.Id())
	block3 := types.NewExistingBlock(types.BlockID(222), 2, nil)
	block3.Signature = signer.Sign(block3.Bytes())
	block3.AtxIds = append(block3.AtxIds, atx3.Id())

	block1.AddView(block2.ID())
	block1.AddView(block3.ID())

	bl1.AddBlock(block1)
	bl1.AddBlock(block2)
	bl1.AddBlock(block3)

	_, err = bl1.GetBlock(block1.Id)
	if err != nil {
		t.Error(err)
	}

	bl2.GetFullBlocks([]types.BlockID{block1.Id})

	b, err := bl2.GetBlock(block1.Id)
	if err != nil {
		t.Error(err)
	}

	t.Log("  ", b)
	t.Log("done!")
}

// TODO: perform this test on a standalone syncer instead of a blockListener.
func TestBlockListener_DataAvailability(t *testing.T) {
	sim := service.NewSimulator()
	signer := signing.NewEdSigner()
	n1 := sim.NewNode()
	n2 := sim.NewNode()
	bl1 := ListenerFactory(n1, PeersMock{func() []p2p.Peer { return []p2p.Peer{n2.PublicKey()} }}, "listener1", 3)
	bl2 := ListenerFactory(n2, PeersMock{func() []p2p.Peer { return []p2p.Peer{n1.PublicKey()} }}, "listener2", 3)
	defer bl2.Close()
	defer bl1.Close()
	bl2.Start()

	atx1 := atx()

	// Push atx1 poet proof into bl1.

	proofMessage := makePoetProofMessage(t)
	err := bl1.poetDb.ValidateAndStore(&proofMessage)
	require.NoError(t, err)

	poetProofBytes, err := types.InterfaceToBytes(&proofMessage.PoetProof)
	require.NoError(t, err)
	poetRef := sha256.Sum256(poetProofBytes)

	atx1.Nipst.PostProof.Challenge = poetRef[:]

	// Push a block with tx1 and and atx1 into bl1.

	block := types.NewExistingBlock(types.BlockID(2), 1, nil)
	block.Signature = signer.Sign(block.Bytes())
	block.TxIds = append(block.TxIds, types.GetTransactionId(tx1.SerializableSignedTransaction))
	block.AtxIds = append(block.AtxIds, atx1.Id())
	err = bl1.AddBlockWithTxs(block, []*types.AddressableSignedTransaction{tx1}, []*types.ActivationTx{atx1})
	require.NoError(t, err)

	_, err = bl1.GetBlock(block.Id)
	require.NoError(t, err)

	// Verify that bl2 doesn't have them in mempool.

	_, err = bl2.txpool.Get(types.GetTransactionId(tx1.SerializableSignedTransaction))
	require.Error(t, err)
	_, err = bl2.atxpool.Get(atx1.Id())
	require.Error(t, err)

	// Sync bl2.

	txs, txErr, atxs, atxErr := bl2.DataAvailability(block)
	require.NoError(t, txErr)
	require.NoError(t, atxErr)
	require.Equal(t, 1, len(txs))
	require.Equal(t, types.GetTransactionId(tx1.SerializableSignedTransaction), types.GetTransactionId(txs[0].SerializableSignedTransaction))
	require.Equal(t, 1, len(atxs))
	require.Equal(t, atx1.Id(), atxs[0].Id())

	// Verify that bl2 inserted them to the mempool.

	_, err = bl2.txpool.Get(types.GetTransactionId(tx1.SerializableSignedTransaction))
	require.NoError(t, err)
	_, err = bl2.atxpool.Get(atx1.Id())
	require.NoError(t, err)
}

func TestBlockListener_ValidateVotesGoodFlow(t *testing.T) {
	block1 := types.NewExistingBlock(types.BlockID(uuid.New().ID()), 1, []byte("data data data"))
	block1.Id = 1

	block2 := types.NewExistingBlock(types.BlockID(uuid.New().ID()), 1, []byte("data data data"))
	block2.Id = 2

	block3 := types.NewExistingBlock(types.BlockID(uuid.New().ID()), 1, []byte("data data data"))
	block3.Id = 3

	block4 := types.NewExistingBlock(types.BlockID(uuid.New().ID()), 1, []byte("data data data"))
	block4.Id = 4

	block5 := types.NewExistingBlock(types.BlockID(uuid.New().ID()), 1, []byte("data data data"))
	block5.Id = 5

	block6 := types.NewExistingBlock(types.BlockID(uuid.New().ID()), 1, []byte("data data data"))
	block6.Id = 6

	block7 := types.NewExistingBlock(types.BlockID(uuid.New().ID()), 1, []byte("data data data"))
	block7.Id = 7

	block1.AddView(2)
	block1.AddView(3)
	block1.AddView(4)
	block2.AddView(5)
	block2.AddView(6)
	block3.AddView(6)
	block4.AddView(7)
	block6.AddView(7)

	block1.AddVote(2)
	block1.AddVote(3)
	block2.AddVote(5)
	block3.AddVote(6)
	block4.AddVote(7)
	block6.AddVote(7)

	sim := service.NewSimulator()
	n1 := sim.NewNode()
	n2 := sim.NewNode()
	bl1 := ListenerFactory(n1, PeersMock{func() []p2p.Peer { return []p2p.Peer{n2.PublicKey()} }}, "TestBlockListener_ValidateVotesGoodFlow", 2)
	defer bl1.Close()

	bl1.MeshDB.AddBlock(block1)
	bl1.MeshDB.AddBlock(block2)
	bl1.MeshDB.AddBlock(block3)
	bl1.MeshDB.AddBlock(block4)
	bl1.MeshDB.AddBlock(block5)
	bl1.MeshDB.AddBlock(block6)
	bl1.MeshDB.AddBlock(block7)

	assert.True(t, bl1.validateVotes(block1))
}

func TestBlockListener_ValidateVotesBadFlow(t *testing.T) {
	block1 := types.NewExistingBlock(types.BlockID(uuid.New().ID()), 7, []byte("data data data"))
	block1.Id = 1

	block2 := types.NewExistingBlock(types.BlockID(uuid.New().ID()), 8, []byte("data data data"))
	block2.Id = 2

	block3 := types.NewExistingBlock(types.BlockID(uuid.New().ID()), 8, []byte("data data data"))
	block3.Id = 3

	block4 := types.NewExistingBlock(types.BlockID(uuid.New().ID()), 9, []byte("data data data"))
	block4.Id = 4

	block5 := types.NewExistingBlock(types.BlockID(uuid.New().ID()), 9, []byte("data data data"))
	block5.Id = 5

	block6 := types.NewExistingBlock(types.BlockID(uuid.New().ID()), 9, []byte("data data data"))
	block6.Id = 6

	block7 := types.NewExistingBlock(types.BlockID(uuid.New().ID()), 10, []byte("data data data"))
	block7.Id = 7

	block1.AddView(2)
	block1.AddView(3)
	//block1.AddView(4)
	block2.AddView(5)
	block2.AddView(6)
	block3.AddView(6)
	block4.AddView(7)
	block6.AddView(7)

	block1.AddVote(2)
	block1.AddVote(3)
	block1.AddVote(4)
	block2.AddVote(5)
	block3.AddVote(6)
	block4.AddVote(7)
	block6.AddVote(7)

	sim := service.NewSimulator()
	n1 := sim.NewNode()
	n2 := sim.NewNode()
	bl1 := ListenerFactory(n1, PeersMock{func() []p2p.Peer { return []p2p.Peer{n2.PublicKey()} }}, "TestBlockListener_ValidateVotesBadFlow", 2)
	defer bl1.Close()
	bl1.MeshDB.AddBlock(block1)
	bl1.MeshDB.AddBlock(block2)
	bl1.MeshDB.AddBlock(block3)
	bl1.MeshDB.AddBlock(block4)
	bl1.MeshDB.AddBlock(block5)
	bl1.MeshDB.AddBlock(block6)
	bl1.MeshDB.AddBlock(block7)

	assert.False(t, bl1.validateVotes(block1))
}

func TestBlockListenerViewTraversal(t *testing.T) {

	t.Log("TestBlockListener2 start")
	sim := service.NewSimulator()
	signer := signing.NewEdSigner()

	n1 := sim.NewNode()
	n2 := sim.NewNode()

	bl1 := ListenerFactory(n1, PeersMock{func() []p2p.Peer { return []p2p.Peer{n2.PublicKey()} }}, "TestBlockListener_1", 2)
	bl2 := ListenerFactory(n2, PeersMock{func() []p2p.Peer { return []p2p.Peer{n1.PublicKey()} }}, "TestBlockListener_2", 2)
	defer bl2.Close()
	defer bl1.Close()
	bl2.Start()

	atx := atx()

	byts, _ := types.InterfaceToBytes(atx)
	var atx1 types.ActivationTx
	types.BytesToInterface(byts, &atx1)
	atx1.CalcAndSetId()

	bl1.ProcessAtx(atx)
	bl2.ProcessAtx(&atx1)

	block1 := types.NewExistingBlock(types.BlockID(uuid.New().ID()), 1, []byte("data data data"))
	block1.ATXID = *types.EmptyAtxId
	block1.Signature = signer.Sign(block1.Bytes())
	block1.Id = 1

	block2 := types.NewExistingBlock(types.BlockID(uuid.New().ID()), 1, []byte("data data data"))
	block2.ATXID = *types.EmptyAtxId
	block2.Signature = signer.Sign(block2.Bytes())
	block2.Id = 2

	block3 := types.NewExistingBlock(types.BlockID(uuid.New().ID()), 1, []byte("data data data"))
	block3.ATXID = *types.EmptyAtxId
	block3.Signature = signer.Sign(block3.Bytes())
	block3.Id = 3

	block4 := types.NewExistingBlock(types.BlockID(uuid.New().ID()), 1, []byte("data data data"))
	block4.ATXID = *types.EmptyAtxId
	block4.Signature = signer.Sign(block4.Bytes())
	block4.Id = 4

	block5 := types.NewExistingBlock(types.BlockID(uuid.New().ID()), 1, []byte("data data data"))
	block5.ATXID = *types.EmptyAtxId
	block5.Signature = signer.Sign(block5.Bytes())
	block5.Id = 5

	block6 := types.NewExistingBlock(types.BlockID(uuid.New().ID()), 1, []byte("data data data"))
	block6.ATXID = *types.EmptyAtxId
	block6.Signature = signer.Sign(block6.Bytes())
	block6.Id = 6

	block7 := types.NewExistingBlock(types.BlockID(uuid.New().ID()), 1, []byte("data data data"))
	block7.ATXID = *types.EmptyAtxId
	block7.Signature = signer.Sign(block7.Bytes())
	block7.Id = 7

	block8 := types.NewExistingBlock(types.BlockID(uuid.New().ID()), 1, []byte("data data data"))
	block8.ATXID = *types.EmptyAtxId
	block8.Signature = signer.Sign(block8.Bytes())
	block8.Id = 8

	block9 := types.NewExistingBlock(types.BlockID(uuid.New().ID()), 1, []byte("data data data"))
	block9.ATXID = *types.EmptyAtxId
	block9.Signature = signer.Sign(block9.Bytes())
	block9.Id = 9

	block10 := types.NewExistingBlock(types.BlockID(uuid.New().ID()), 1, []byte("data data data"))
	block10.ATXID = *types.EmptyAtxId
	block10.Signature = signer.Sign(block10.Bytes())
	block10.Id = 10

	block2.AddView(block1.ID())
	block3.AddView(block2.ID())
	block4.AddView(block2.ID())
	block5.AddView(block3.ID())
	block5.AddView(block4.ID())
	block6.AddView(block4.ID())
	block7.AddView(block6.ID())
	block7.AddView(block5.ID())
	block8.AddView(block7.ID())
	block9.AddView(block5.ID())
	block10.AddView(block8.ID())
	block10.AddView(block9.ID())

	bl1.AddBlock(block1)
	bl1.AddBlock(block2)
	bl1.AddBlock(block3)
	bl1.AddBlock(block4)
	bl1.AddBlock(block5)
	bl1.AddBlock(block6)
	bl1.AddBlock(block7)
	bl1.AddBlock(block8)
	bl1.AddBlock(block9)
	bl1.AddBlock(block10)

	bl2.GetFullBlocks([]types.BlockID{block10.Id})

	b, err := bl1.GetBlock(block1.Id)
	if err != nil {
		t.Error(err)
	}

	b, err = bl2.GetBlock(block1.Id)
	if err != nil {
		t.Error(err)
	}

	_, err = bl2.GetBlock(block2.Id)
	if err != nil {
		t.Error(err)
	}

	_, err = bl2.GetBlock(block3.Id)
	if err != nil {
		t.Error(err)
	}

	_, err = bl2.GetBlock(block4.Id)
	if err != nil {
		t.Error(err)
	}

	b, err = bl2.GetBlock(block5.Id)
	if err != nil {
		t.Error(err)
	}

	t.Log("  ", b)
	t.Log("done!")
}

func TestBlockListener_TraverseViewBadFlow(t *testing.T) {

	t.Log("TestBlockListener2 start")
	sim := service.NewSimulator()
	signer := signing.NewEdSigner()

	n1 := sim.NewNode()
	n2 := sim.NewNode()

	bl1 := ListenerFactory(n1, PeersMock{func() []p2p.Peer { return []p2p.Peer{n2.PublicKey()} }}, "TestBlockListener_1", 2)
	bl2 := ListenerFactory(n2, PeersMock{func() []p2p.Peer { return []p2p.Peer{n1.PublicKey()} }}, "TestBlockListener_2", 2)
	defer bl2.Close()
	defer bl1.Close()
	bl2.Start()

	atx := atx()

	byts, _ := types.InterfaceToBytes(atx)
	var atx1 types.ActivationTx
	types.BytesToInterface(byts, &atx1)
	atx1.CalcAndSetId()

	bl1.ProcessAtx(atx)
	bl2.ProcessAtx(&atx1)

	block1 := types.NewExistingBlock(types.BlockID(uuid.New().ID()), 1, []byte("data data data"))
	block1.Id = 1
	block1.ATXID = *types.EmptyAtxId
	block1.Signature = signer.Sign(block1.Bytes())

	block2 := types.NewExistingBlock(types.BlockID(uuid.New().ID()), 1, []byte("data data data"))
	block2.ATXID = *types.EmptyAtxId
	block2.Signature = signer.Sign(block2.Bytes())
	block2.Id = 2

	block3 := types.NewExistingBlock(types.BlockID(uuid.New().ID()), 1, []byte("data data data"))
	block3.ATXID = *types.EmptyAtxId
	block3.Signature = signer.Sign(block3.Bytes())
	block3.Id = 3

	block4 := types.NewExistingBlock(types.BlockID(uuid.New().ID()), 1, []byte("data data data"))
	block4.ATXID = *types.EmptyAtxId
	block4.Signature = signer.Sign(block4.Bytes())
	block4.Id = 4

	block5 := types.NewExistingBlock(types.BlockID(uuid.New().ID()), 1, []byte("data data data"))
	block5.ATXID = *types.EmptyAtxId
	block5.Signature = signer.Sign(block5.Bytes())
	block5.Id = 5

	block2.AddView(block1.ID())
	block3.AddView(block2.ID())
	block4.AddView(block2.ID())
	block5.AddView(block3.ID())
	block5.AddView(block4.ID())

	bl1.AddBlock(block2)
	bl1.AddBlock(block3)
	bl1.AddBlock(block4)
	bl1.AddBlock(block5)

	bl2.GetFullBlocks([]types.BlockID{block5.Id})

	b, err := bl2.GetBlock(block1.Id)
	if err == nil {
		t.Error(err)
	}

	_, err = bl2.GetBlock(block2.Id)
	if err == nil {
		t.Error(err)
	}

	_, err = bl2.GetBlock(block3.Id)
	if err == nil {
		t.Error(err)
	}

	_, err = bl2.GetBlock(block4.Id)
	if err == nil {
		t.Error(err)
	}

	b, err = bl2.GetBlock(block5.Id)
	if err == nil {
		t.Error(err)
	}

	t.Log("  ", b)
	t.Log("done!")
}

func TestBlockListener_ListenToGossipBlocks(t *testing.T) {
	sim := service.NewSimulator()
	n1 := sim.NewNode()
	n2 := sim.NewNode()
	//n2.RegisterGossipProtocol(NewBlockProtocol)

	bl1 := ListenerFactory(n1, PeersMock{func() []p2p.Peer { return []p2p.Peer{n2.PublicKey()} }}, "TestBlockListener_ListenToGossipBlocks1", 1)
	bl2 := ListenerFactory(n2, PeersMock{func() []p2p.Peer { return []p2p.Peer{n1.PublicKey()} }}, "TestBlockListener_ListenToGossipBlocks2", 1)

	bl1.Start()
	bl2.Start()

	blk := types.NewExistingBlock(types.BlockID(uuid.New().ID()), 1, []byte("data1"))
	tx := types.NewAddressableTx(0, types.BytesToAddress([]byte{0x01}), types.BytesToAddress([]byte{0x02}), 10, 10, 10)

	atx := atx()
	proofMessage := makePoetProofMessage(t)
	if err := bl1.poetDb.ValidateAndStore(&proofMessage); err != nil {
		t.Error(err)
	}
	poetProofBytes, err := types.InterfaceToBytes(&proofMessage.PoetProof)
	if err != nil {
		t.Error(err)
	}
	poetRef := sha256.Sum256(poetProofBytes)
	atx.Nipst.PostProof.Challenge = poetRef[:]

	bl2.AddBlockWithTxs(blk, []*types.AddressableSignedTransaction{tx}, []*types.ActivationTx{atx})

	mblk := types.Block{MiniBlock: types.MiniBlock{BlockHeader: blk.BlockHeader, TxIds: []types.TransactionId{types.GetTransactionId(tx.SerializableSignedTransaction)}, AtxIds: []types.AtxId{atx.Id()}}}
	signer := signing.NewEdSigner()
	mblk.Signature = signer.Sign(mblk.Bytes())

	data, err := types.InterfaceToBytes(&mblk)
	require.NoError(t, err)

	err = n2.Broadcast(config.NewBlockProtocol, data)
	assert.NoError(t, err)

	time.Sleep(3 * time.Second)
	timeout := time.After(5 * time.Second)
	for {
		select {
		// Got a timeout! fail with a timeout error
		case <-timeout:
			t.Error("timed out ")
			return
		default:
			if b, err := bl1.GetBlock(blk.Id); err == nil {
				assert.True(t, mblk.Compare(b))
				t.Log("done!")
				return
			}
		}
	}

	bl2.Close()
	bl1.Close()
	time.Sleep(1 * time.Second)
}

func TestBlockListener_AtxCache(t *testing.T) {
	sim := service.NewSimulator()
	signer := signing.NewEdSigner()
	n1 := sim.NewNode()
	//n2 := sim.NewNode()
	bl1 := ListenerFactory(n1, PeersMock{func() []p2p.Peer { return []p2p.Peer{ /*n2.PublicKey()*/ } }}, "listener1", 3)

	atxDb := mesh.NewAtxDbMock()
	bl1.AtxDB = atxDb

	defer bl1.Close()

	atx1 := atx()
	atx2 := atx()

	// Push block with tx1 and and atx1 into bl1.
	blk1 := types.NewExistingBlock(types.BlockID(1), 1, nil)
	blk1.Signature = signer.Sign(blk1.Bytes())
	blk1.TxIds = append(blk1.TxIds, types.GetTransactionId(tx1.SerializableSignedTransaction))
	blk1.AtxIds = append(blk1.AtxIds, atx1.Id())
	blk1.AtxIds = append(blk1.AtxIds, atx2.Id())

	err := bl1.AddBlockWithTxs(blk1, []*types.AddressableSignedTransaction{tx1}, []*types.ActivationTx{atx1, atx2})
	require.NoError(t, err)
	require.Equal(t, 2, atxDb.ProcCnt)
	_, err = bl1.GetBlock(blk1.Id)
	require.NoError(t, err)

	// Push different block with same transactions - not expected to process atxs
	blk2 := types.NewExistingBlock(types.BlockID(2), 1, nil)
	blk2.Signature = signer.Sign(blk2.Bytes())
	blk2.TxIds = append(blk2.TxIds, types.GetTransactionId(tx1.SerializableSignedTransaction))
	blk2.AtxIds = append(blk2.AtxIds, atx1.Id())
	blk2.AtxIds = append(blk2.AtxIds, atx2.Id())

	err = bl1.AddBlockWithTxs(blk2, []*types.AddressableSignedTransaction{tx1}, []*types.ActivationTx{atx1, atx2})
	require.NoError(t, err)
	require.Equal(t, 4, atxDb.ProcCnt)
	_, err = bl1.GetBlock(blk2.Id)
	require.NoError(t, err)

	// Push different block with subset of transactions - expected to process atxs
	blk3 := types.NewExistingBlock(types.BlockID(3), 1, nil)
	blk3.Signature = signer.Sign(blk3.Bytes())
	blk3.TxIds = append(blk3.TxIds, types.GetTransactionId(tx1.SerializableSignedTransaction))
	blk3.AtxIds = append(blk3.AtxIds, atx1.Id())

	err = bl1.AddBlockWithTxs(blk3, []*types.AddressableSignedTransaction{tx1}, []*types.ActivationTx{atx1})
	require.NoError(t, err)
	require.Equal(t, 5, atxDb.ProcCnt)
	_, err = bl1.GetBlock(blk3.Id)
	require.NoError(t, err)
}

//todo integration testing<|MERGE_RESOLUTION|>--- conflicted
+++ resolved
@@ -87,11 +87,7 @@
 	l := log.New(name, "", "")
 	poetDb := activation.NewPoetDb(database.NewMemDatabase(), l.WithName("poetDb"))
 	blockValidator := BlockEligibilityValidatorMock{}
-<<<<<<< HEAD
-	sync := NewSync(serv, getMesh(memoryDB, name), miner.NewTxMemPool(), miner.NewAtxMemPool(), mockTxProcessor{}, blockValidator, poetDb, conf, cl, layer, l)
-=======
-	sync := NewSync(serv, getMesh(memoryDB, name), miner.NewTypesTransactionIdMemPool(), miner.NewTypesAtxIdMemPool(), mockTxProcessor{}, blockValidator, poetDb, conf, cl, layer, atxLimit, l)
->>>>>>> d302cbf8
+	sync := NewSync(serv, getMesh(memoryDB, name), miner.NewTxMemPool(), miner.NewAtxMemPool(), mockTxProcessor{}, blockValidator, poetDb, conf, cl, layer, atxLimit, l)
 	sync.clock <- layer
 	sync.Peers = peers
 	nbl := NewBlockListener(serv, sync, 2, log.New(name, "", ""))
