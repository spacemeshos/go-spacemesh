--- conflicted
+++ resolved
@@ -55,16 +55,8 @@
 	l := log.New(name, "", "")
 	poetDb := activation.NewPoetDb(database.NewMemDatabase(), l.WithName("poetDb"))
 	blockValidator := BlockEligibilityValidatorMock{}
-<<<<<<< HEAD
-	sync := NewSync(serv, getMesh(memoryDB, name), miner.NewTxMemPool(), miner.NewAtxMemPool(), mockTxProcessor{}, blockValidator, poetDb, conf, cl, layer, atxLimit, l)
-	sync.clock <- layer
-	sync.Peers = peers
-	nbl := NewBlockListener(serv, sync, 2, log.New(name, "", ""))
-	return nbl
-=======
-	sync := NewSync(serv, getMesh(memoryDB, name), miner.NewTypesTransactionIdMemPool(), miner.NewTypesAtxIdMemPool(), mockTxProcessor{}, blockValidator, poetDb, conf, ts, l)
+	sync := NewSync(serv, getMesh(memoryDB, name), miner.NewTxMemPool(), miner.NewAtxMemPool(), mockTxProcessor{}, blockValidator, poetDb, conf, ts, l)
 	return sync
->>>>>>> b7efb728
 }
 
 func TestBlockListener(t *testing.T) {
@@ -183,7 +175,7 @@
 
 	// Sync bl2.
 
-	txs, atxs, err := bl2.DataAvailabilty(block)
+	txs, atxs, err := bl2.DataAvailability(block)
 	require.NoError(t, err)
 	require.Equal(t, 1, len(txs))
 	require.Equal(t, tx1.Id(), txs[0].Id())
@@ -550,12 +542,8 @@
 	bl2.Start()
 
 	blk := types.NewExistingBlock(types.BlockID(uuid.New().ID()), 1, []byte("data1"))
-<<<<<<< HEAD
+	blk.ViewEdges = append(blk.ViewEdges, mesh.GenesisBlock.ID())
 	tx := types.NewTxWithOrigin(0, types.BytesToAddress([]byte{0x01}), types.BytesToAddress([]byte{0x02}), 10, 10, 10)
-=======
-	blk.ViewEdges = append(blk.ViewEdges, mesh.GenesisBlock.ID())
-	tx := types.NewAddressableTx(0, types.BytesToAddress([]byte{0x01}), types.BytesToAddress([]byte{0x02}), 10, 10, 10)
->>>>>>> b7efb728
 
 	atx := atx()
 	proofMessage := makePoetProofMessage(t)
