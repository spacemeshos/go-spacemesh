package sync

import (
	"errors"
	"fmt"
	"github.com/google/uuid"
	"github.com/spacemeshos/go-spacemesh/log"
	"github.com/spacemeshos/go-spacemesh/mesh"
	"github.com/spacemeshos/go-spacemesh/p2p"
	"github.com/spacemeshos/go-spacemesh/p2p/service"
	"github.com/spacemeshos/go-spacemesh/timesync"
	"github.com/stretchr/testify/assert"
	"github.com/stretchr/testify/suite"
	"math/big"
	"os"
	"sync/atomic"
	"testing"
	"time"
)

var conf = Configuration{2 * time.Second, 1, 300, 100 * time.Millisecond}

const (
	levelDB  = "LevelDB"
	memoryDB = "MemoryDB"
	Path     = "../tmp/sync/"
)

type MockTimer struct {
}

func (MockTimer) Now() time.Time {
	layout := "2006-01-02T15:04:05.000Z"
	str := "2018-11-12T11:45:26.371Z"
	start, _ := time.Parse(layout, str)
	return start
}

func SyncMockFactory(number int, conf Configuration, name string, dbType string) (syncs []*Syncer, p2ps []*service.Node) {
	nodes := make([]*Syncer, 0, number)
	p2ps = make([]*service.Node, 0, number)
	sim := service.NewSimulator()
	tick := 200 * time.Millisecond
	layout := "2006-01-02T15:04:05.000Z"
	str := "2018-11-12T11:45:26.371Z"
	start, _ := time.Parse(layout, str)
	ts := timesync.NewTicker(MockTimer{}, tick, start)
	tk := ts.Subscribe()
	for i := 0; i < number; i++ {
		net := sim.NewNode()
		name := fmt.Sprintf(name+"_%d", i)
		l := log.New(name, "", "")
		sync := NewSync(net, getMesh(dbType, name+"_"+time.Now().String()), BlockValidatorMock{}, conf, tk, l)
		ts.Start()
		nodes = append(nodes, sync)
		p2ps = append(p2ps, net)
	}
	return nodes, p2ps
}

type stateMock struct{}

func (s *stateMock) ApplyRewards(layer mesh.LayerID, miners map[string]struct{}, underQuota map[string]struct{}, bonusReward, diminishedReward *big.Int) {

}

func (s *stateMock) ApplyTransactions(id mesh.LayerID, tx mesh.Transactions) (uint32, error) {
	return 0, nil
}

<<<<<<< HEAD
=======
var rewardConf = mesh.RewardConfig{
	big.NewInt(10),
	big.NewInt(5000),
	big.NewInt(15),
	15,
	5,
}

>>>>>>> 0d21db47
func getMeshWithLevelDB(id string) *mesh.Mesh {
	return mesh.NewPersistentMesh(fmt.Sprintf(Path+"%v/", id), rewardConf, &MeshValidatorMock{}, &stateMock{}, log.New(id, "", ""))
}

<<<<<<< HEAD
func (s *stateMock) ApplyRewards(layer mesh.LayerID, miners map[string]struct{}, underQuota map[string]struct{}, bonusReward, diminishedReward *big.Int) {

=======
func persistenceTeardown() {
	os.RemoveAll(Path)
>>>>>>> 0d21db47
}

func getMeshWithMemoryDB(id string) *mesh.Mesh {
	return mesh.NewMemMesh(rewardConf, &MeshValidatorMock{}, &stateMock{}, log.New(id, "", ""))
}

func getMesh(dbType, id string) *mesh.Mesh {
	if dbType == levelDB {
		return getMeshWithLevelDB(id)
	}

	return getMeshWithMemoryDB(id)
}

func TestSyncer_Start(t *testing.T) {
	syncs, _ := SyncMockFactory(2, conf, "TestSyncer_Start_", memoryDB)
	sync := syncs[0]
	defer sync.Close()
	sync.SetLatestLayer(5)
	sync.Start()
	timeout := time.After(10 * time.Second)
	for {
		select {
		// Got a timeout! fail with a timeout error
		case <-timeout:
			t.Error("timed out ")
			return
		default:
			if atomic.LoadUint32(&sync.startLock) == 1 {
				return
			}
		}
	}
}

func TestSyncer_Close(t *testing.T) {
	syncs, _ := SyncMockFactory(2, conf, "TestSyncer_Close_", memoryDB)
	sync := syncs[0]
	sync.Start()
	sync.Close()
	s := sync
	_, ok := <-s.forceSync
	assert.True(t, !ok, "channel 'forceSync' still open")
	_, ok = <-s.exit
	assert.True(t, !ok, "channel 'exit' still open")
}

func TestSyncProtocol_BlockRequest(t *testing.T) {
	syncs, nodes := SyncMockFactory(2, conf, "TestSyncProtocol_BlockRequest_", memoryDB)
	syncObj := syncs[0]
	syncObj2 := syncs[1]
	defer syncObj.Close()
	lid := mesh.LayerID(1)
	block := mesh.NewExistingBlock(mesh.BlockID(uuid.New().ID()), lid, []byte("data data data"))
	syncObj.AddBlock(block)
	ch, err := sendBlockRequest(syncObj2.MessageServer, nodes[0].Node.PublicKey(), block.ID(), syncObj.Log)
	timeout := time.NewTimer(2 * time.Second)

	select {
	case a := <-ch:
		assert.NoError(t, err, "Should not return error")
		assert.Equal(t, a.ID(), block.ID(), "wrong block")
	case <-timeout.C:
		assert.Fail(t, "no message received on channel")
	}

}

func TestSyncProtocol_LayerHashRequest(t *testing.T) {
	syncs, nodes := SyncMockFactory(2, conf, "TestSyncProtocol_LayerHashRequest_", memoryDB)
	syncObj1 := syncs[0]
	defer syncObj1.Close()
	syncObj2 := syncs[1]
	defer syncObj2.Close()
	lid := mesh.LayerID(1)
	syncObj1.AddBlock(mesh.NewExistingBlock(mesh.BlockID(123), lid, nil))
	//syncObj1.ValidateLayer(l) //this is to simulate the approval of the tortoise...
	timeout := time.NewTimer(2 * time.Second)
	ch, err := syncObj2.sendLayerHashRequest(nodes[0].Node.PublicKey(), lid)
	select {
	case hash := <-ch:
		assert.NoError(t, err, "Should not return error")
		assert.Equal(t, "some hash representing the layer", string(hash.hash), "wrong block")
	case <-timeout.C:
		assert.Fail(t, "no message received on channel")
	}

}

func TestSyncProtocol_LayerIdsRequest(t *testing.T) {
	syncs, nodes := SyncMockFactory(2, conf, "TestSyncProtocol_LayerIdsRequest_", memoryDB)
	syncObj := syncs[0]
	defer syncObj.Close()
	syncObj1 := syncs[1]
	defer syncObj1.Close()
	lid := mesh.LayerID(1)
	layer := mesh.NewExistingLayer(lid, make([]*mesh.Block, 0, 10))
	layer.AddBlock(mesh.NewExistingBlock(mesh.BlockID(123), lid, nil))
	layer.AddBlock(mesh.NewExistingBlock(mesh.BlockID(132), lid, nil))
	layer.AddBlock(mesh.NewExistingBlock(mesh.BlockID(111), lid, nil))
	layer.AddBlock(mesh.NewExistingBlock(mesh.BlockID(222), lid, nil))

	syncObj1.AddBlock(mesh.NewExistingBlock(mesh.BlockID(123), lid, nil))
	syncObj1.AddBlock(mesh.NewExistingBlock(mesh.BlockID(132), lid, nil))
	syncObj1.AddBlock(mesh.NewExistingBlock(mesh.BlockID(111), lid, nil))
	syncObj1.AddBlock(mesh.NewExistingBlock(mesh.BlockID(222), lid, nil))

	ch, err := syncObj.sendLayerBlockIDsRequest(nodes[1].Node.PublicKey(), lid)
	timeout := time.NewTimer(2 * time.Second)

	select {
	case ids := <-ch:
		assert.NoError(t, err, "Should not return error")
		assert.Equal(t, len(layer.Blocks()), len(ids), "wrong block")
		for _, a := range layer.Blocks() {
			found := false
			for _, id := range ids {
				if a.ID() == mesh.BlockID(id) {
					found = true
					break
				}
			}
			if !found {
				t.Error(errors.New("id list did not match"))
			}
		}
	case <-timeout.C:
		assert.Fail(t, "no message received on channel")
	}

}

func TestSyncProtocol_FetchBlocks(t *testing.T) {
	syncs, nodes := SyncMockFactory(2, conf, "TestSyncProtocol_FetchBlocks_", memoryDB)
	syncObj1 := syncs[0]
	defer syncObj1.Close()
	syncObj2 := syncs[1]
	defer syncObj2.Close()
	n1 := nodes[0]
	syncObj1.Log.Info("started fetch_blocks")

	block1 := mesh.NewExistingBlock(mesh.BlockID(123), 0, nil)
	block2 := mesh.NewExistingBlock(mesh.BlockID(321), 1, nil)
	block3 := mesh.NewExistingBlock(mesh.BlockID(222), 2, nil)

	syncObj1.AddBlock(block1)
	syncObj1.AddBlock(block2)
	syncObj1.AddBlock(block3)

	ch, err := syncObj2.sendLayerHashRequest(n1.PublicKey(), 0)
	timeout := time.NewTimer(3 * time.Second)
	var hash *peerHashPair
	select {

	case <-timeout.C:
		t.Error("timed out ")
	case hash = <-ch:
		assert.NoError(t, err, "Should not return error")
		assert.Equal(t, "some hash representing the layer", string(hash.hash), "wrong block")
	}
	ch2, err2 := sendBlockRequest(syncObj2.MessageServer, n1.PublicKey(), block1.ID(), syncObj2.Log)
	assert.NoError(t, err2, "Should not return error")
	timeout = time.NewTimer(3 * time.Second)
	select {

	case <-timeout.C:
		t.Error("timed out ")
	case msg2 := <-ch2:
		assert.Equal(t, msg2.ID(), block1.ID(), "wrong block")
	}
	ch, err = syncObj2.sendLayerHashRequest(n1.PublicKey(), 1)
	assert.NoError(t, err, "Should not return error")
	assert.Equal(t, "some hash representing the layer", string(hash.hash), "wrong block")
	select {

	case <-timeout.C:
		t.Error("timed out ")
	case <-ch:
	}

	ch2, err2 = sendBlockRequest(syncObj2.MessageServer, n1.PublicKey(), block2.ID(), syncObj2.Log)
	assert.NoError(t, err2, "Should not return error")
	timeout = time.NewTimer(3 * time.Second)
	select {

	case <-timeout.C:
		t.Error("timed out ")
	case msg2 := <-ch2:
		assert.Equal(t, msg2.ID(), block2.ID(), "wrong block")
	}
	ch, err = syncObj2.sendLayerHashRequest(n1.PublicKey(), 2)
	assert.NoError(t, err, "Should not return error")
	assert.Equal(t, "some hash representing the layer", string(hash.hash), "wrong block")
	select {

	case <-timeout.C:
		t.Error("timed out ")
	case <-ch:
	}

	ch2, err2 = sendBlockRequest(syncObj2.MessageServer, n1.PublicKey(), block3.ID(), syncObj2.Log)
	assert.NoError(t, err2, "Should not return error")
	timeout = time.NewTimer(5 * time.Second)
	select {
	case <-timeout.C:
		t.Error("timed out ")
	case msg2 := <-ch2:
		assert.Equal(t, msg2.ID(), block3.ID(), "wrong block")
	}
}

func TestSyncProtocol_SyncTwoNodes(t *testing.T) {
	syncs, nodes := SyncMockFactory(2, conf, "TestSyncer_Start_", memoryDB)
	pm1 := getPeersMock([]p2p.Peer{nodes[1].PublicKey()})
	pm2 := getPeersMock([]p2p.Peer{nodes[0].PublicKey()})
	syncObj1 := syncs[0]
	syncObj1.Peers = pm1 //override peers with mock
	defer syncObj1.Close()
	syncObj2 := syncs[1]
	syncObj2.Peers = pm2 //override peers with mock
	defer syncObj2.Close()

	block3 := mesh.NewExistingBlock(mesh.BlockID(333), 1, nil)
	block4 := mesh.NewExistingBlock(mesh.BlockID(444), 1, nil)
	block5 := mesh.NewExistingBlock(mesh.BlockID(555), 2, nil)
	block6 := mesh.NewExistingBlock(mesh.BlockID(666), 2, nil)
	block7 := mesh.NewExistingBlock(mesh.BlockID(777), 3, nil)
	block8 := mesh.NewExistingBlock(mesh.BlockID(888), 3, nil)
	block9 := mesh.NewExistingBlock(mesh.BlockID(999), 4, nil)
	block10 := mesh.NewExistingBlock(mesh.BlockID(101), 5, nil)
	syncObj1.AddBlock(block3)
	syncObj1.AddBlock(block4)
	syncObj1.AddBlock(block5)
	syncObj1.AddBlock(block6)
	syncObj1.AddBlock(block7)
	syncObj1.AddBlock(block8)
	syncObj1.AddBlock(block9)
	syncObj1.AddBlock(block10)
	timeout := time.After(12 * time.Second)
	//syncObj1.Start()
	syncObj2.Start()

	// Keep trying until we're timed out or got a result or got an error
loop:
	for {
		select {
		// Got a timeout! fail with a timeout error
		case <-timeout:
			t.Error("timed out ")
			return
		default:
			if syncObj2.VerifiedLayer() == 5 {
				t.Log("done!")
				break loop
			}
			time.Sleep(100 * time.Millisecond)
		}
	}
}

func getPeersMock(peers []p2p.Peer) p2p.PeersImpl {
	value := atomic.Value{}
	value.Store(peers)
	pm1 := p2p.NewPeersImpl(&value, make(chan struct{}))
	return *pm1
}

func syncTest(dpType string, t *testing.T) {

	syncs, nodes := SyncMockFactory(4, conf, "SyncMultipleNodes_", dpType)
	syncObj1 := syncs[0]
	defer syncObj1.Close()
	syncObj2 := syncs[1]
	defer syncObj2.Close()
	syncObj3 := syncs[2]
	defer syncObj3.Close()
	syncObj4 := syncs[3]
	defer syncObj4.Close()
	n1 := nodes[0]
	n2 := nodes[1]
	n4 := nodes[3]

	syncObj1.Peers = getPeersMock([]p2p.Peer{n2.PublicKey()})
	syncObj2.Peers = getPeersMock([]p2p.Peer{n1.PublicKey()})
	syncObj3.Peers = getPeersMock([]p2p.Peer{n1.PublicKey(), n2.PublicKey(), n4.PublicKey()})
	syncObj4.Peers = getPeersMock([]p2p.Peer{n1.PublicKey(), n2.PublicKey()})

	block3 := mesh.NewExistingBlock(mesh.BlockID(333), 1, nil)
	block4 := mesh.NewExistingBlock(mesh.BlockID(444), 1, nil)
	block5 := mesh.NewExistingBlock(mesh.BlockID(555), 2, nil)
	block6 := mesh.NewExistingBlock(mesh.BlockID(666), 2, nil)
	block7 := mesh.NewExistingBlock(mesh.BlockID(777), 3, nil)
	block8 := mesh.NewExistingBlock(mesh.BlockID(888), 3, nil)
	block9 := mesh.NewExistingBlock(mesh.BlockID(999), 4, nil)
	block10 := mesh.NewExistingBlock(mesh.BlockID(101), 4, nil)

	syncObj1.Mesh.ValidateLayer(mesh.GenesisLayer())
	syncObj2.Mesh.ValidateLayer(mesh.GenesisLayer())
	syncObj3.Mesh.ValidateLayer(mesh.GenesisLayer())
	syncObj4.Mesh.ValidateLayer(mesh.GenesisLayer())
	syncObj1.AddBlock(block3)
	syncObj1.AddBlock(block4)
	syncObj1.AddBlock(block5)
	syncObj1.AddBlock(block6)
	syncObj1.AddBlock(block7)
	syncObj1.AddBlock(block8)
	syncObj1.AddBlock(block9)
	syncObj1.AddBlock(block10)

	syncObj2.Start()
	syncObj3.Start()
	syncObj4.Start()

	// Keep trying until we're timed out or got a result or got an error
	timeout := time.After(30 * time.Second)

loop:
	for {
		select {
		// Got a timeout! fail with a timeout error
		case <-timeout:
			t.Error("timed out ")
		default:
			if syncObj2.VerifiedLayer() == 4 && syncObj3.VerifiedLayer() == 4 {
				t.Log("done!")
				t.Log(syncObj2.VerifiedLayer(), " ", syncObj3.VerifiedLayer())
				break loop
			}
		}
	}
}

func TestSyncProtocol_PersistenceIntegration(t *testing.T) {
	if testing.Short() {
		t.Skip()
	}
	syncTest(levelDB, t)
}

func TestSyncProtocol_SyncMultipleNodes(t *testing.T) {
	syncTest(memoryDB, t)
}

// Integration

type SyncIntegrationSuite struct {
	p2p.IntegrationTestSuite
	syncers []*Syncer
	name    string
	// add more params you need
}

type syncIntegrationTwoNodes struct {
	SyncIntegrationSuite
}

func Test_TwoNodes_SyncIntegrationSuite(t *testing.T) {
	if testing.Short() {
		t.Skip()
	}
	sis := &syncIntegrationTwoNodes{}
	sis.BootstrappedNodeCount = 2
	sis.BootstrapNodesCount = 1
	sis.NeighborsCount = 2
	sis.name = t.Name()
	i := uint32(1)
	tick := 200 * time.Millisecond
	layout := "2006-01-02T15:04:05.000Z"
	str := "2018-11-12T11:45:26.371Z"
	start, _ := time.Parse(layout, str)
	ts := timesync.NewTicker(MockTimer{}, tick, start)
	tk := ts.Subscribe()
	sis.BeforeHook = func(idx int, s p2p.NodeTestInstance) {
		l := log.New(fmt.Sprintf("%s_%d", sis.name, atomic.LoadUint32(&i)), "", "")
		sync := NewSync(s, getMesh(memoryDB, fmt.Sprintf("%s_%s", sis.name, time.Now())), BlockValidatorMock{}, conf, tk, l)
		sis.syncers = append(sis.syncers, sync)
		ts.Start()
		atomic.AddUint32(&i, 1)
	}
	suite.Run(t, sis)
}

func (sis *syncIntegrationTwoNodes) TestSyncProtocol_TwoNodes() {
	t := sis.T()
	block1 := mesh.NewExistingBlock(mesh.BlockID(111), 1, nil)
	block2 := mesh.NewExistingBlock(mesh.BlockID(222), 1, nil)
	block3 := mesh.NewExistingBlock(mesh.BlockID(333), 2, nil)
	block4 := mesh.NewExistingBlock(mesh.BlockID(444), 2, nil)
	block5 := mesh.NewExistingBlock(mesh.BlockID(555), 3, nil)
	block6 := mesh.NewExistingBlock(mesh.BlockID(666), 3, nil)
	block7 := mesh.NewExistingBlock(mesh.BlockID(777), 4, nil)
	block8 := mesh.NewExistingBlock(mesh.BlockID(888), 4, nil)
	block9 := mesh.NewExistingBlock(mesh.BlockID(999), 5, nil)
	block10 := mesh.NewExistingBlock(mesh.BlockID(101), 5, nil)

	syncObj0 := sis.syncers[0]
	defer syncObj0.Close()
	syncObj1 := sis.syncers[1]
	defer syncObj1.Close()
	syncObj2 := sis.syncers[2]
	defer syncObj2.Close()

	syncObj2.AddBlock(block1)
	syncObj2.AddBlock(block2)
	syncObj2.AddBlock(block3)
	syncObj2.AddBlock(block4)
	syncObj2.AddBlock(block5)
	syncObj2.AddBlock(block6)
	syncObj2.AddBlock(block7)
	syncObj2.AddBlock(block8)
	syncObj2.AddBlock(block9)
	syncObj2.AddBlock(block10)
	timeout := time.After(60 * time.Second)
	syncObj1.SetLatestLayer(5)
	syncObj1.Start()

	// Keep trying until we're timed out or got a result or got an error
	for {
		select {
		// Got a timeout! fail with a timeout error
		case <-timeout:
			t.Error("timed out ")
			return
		default:
			if syncObj1.VerifiedLayer() == 5 {
				t.Log("done!")
				return
			}
			time.Sleep(100 * time.Millisecond)
		}
	}
}

type syncIntegrationMultipleNodes struct {
	SyncIntegrationSuite
}

func Test_Multiple_SyncIntegrationSuite(t *testing.T) {
	if testing.Short() {
		t.Skip()
	}
	sis := &syncIntegrationMultipleNodes{}
	sis.BootstrappedNodeCount = 3
	sis.BootstrapNodesCount = 2
	sis.NeighborsCount = 3
	sis.name = t.Name()
	i := uint32(1)
	tick := 2 * time.Second
	layout := "2006-01-02T15:04:05.000Z"
	str := "2018-11-12T11:45:26.371Z"
	start, _ := time.Parse(layout, str)
	ts := timesync.NewTicker(MockTimer{}, tick, start)
	tk := ts.Subscribe()
	sis.BeforeHook = func(idx int, s p2p.NodeTestInstance) {
		l := log.New(fmt.Sprintf("%s_%d", sis.name, atomic.LoadUint32(&i)), "", "")
		sync := NewSync(s, getMesh(memoryDB, fmt.Sprintf("%s_%d_%s", sis.name, atomic.LoadUint32(&i), time.Now())), BlockValidatorMock{}, conf, tk, l)
		ts.Start()
		sis.syncers = append(sis.syncers, sync)
		atomic.AddUint32(&i, 1)
	}
	suite.Run(t, sis)
}

func (sis *syncIntegrationMultipleNodes) TestSyncProtocol_MultipleNodes() {
	t := sis.T()

	block2 := mesh.NewExistingBlock(mesh.BlockID(222), 1, nil)
	block3 := mesh.NewExistingBlock(mesh.BlockID(333), 2, nil)
	block4 := mesh.NewExistingBlock(mesh.BlockID(444), 2, nil)
	block5 := mesh.NewExistingBlock(mesh.BlockID(555), 3, nil)
	block6 := mesh.NewExistingBlock(mesh.BlockID(666), 3, nil)
	block7 := mesh.NewExistingBlock(mesh.BlockID(777), 4, nil)
	block8 := mesh.NewExistingBlock(mesh.BlockID(888), 4, nil)

	syncObj1 := sis.syncers[0]
	defer syncObj1.Close()
	syncObj2 := sis.syncers[1]
	defer syncObj2.Close()
	syncObj3 := sis.syncers[2]
	defer syncObj3.Close()
	syncObj4 := sis.syncers[3]
	defer syncObj4.Close()
	syncObj5 := sis.syncers[4]
	defer syncObj5.Close()

	syncObj4.AddBlock(block2)
	syncObj4.AddBlock(block3)
	syncObj4.AddBlock(block4)
	syncObj4.AddBlock(block5)
	syncObj4.AddBlock(block6)
	syncObj4.AddBlock(block7)
	syncObj4.AddBlock(block8)

	timeout := time.After(30 * time.Second)
	syncObj1.Start()
	syncObj2.Start()
	syncObj3.Start()
	syncObj4.Start()
	syncObj5.Start()

	// Keep trying until we're timed out or got a result or got an error
	for {
		select {
		// Got a timeout! fail with a timeout error
		case <-timeout:
			t.Error("timed out ")
			goto end
		default:
			if syncObj1.VerifiedLayer() >= 3 || syncObj2.VerifiedLayer() >= 3 || syncObj3.VerifiedLayer() >= 3 || syncObj5.VerifiedLayer() >= 3 {
				t.Log("done!")
				goto end
			}
			time.Sleep(1 * time.Millisecond)
		}
	}
end:
	log.Debug("sync 1 ", syncObj1.VerifiedLayer())
	log.Debug("sync 2 ", syncObj2.VerifiedLayer())
	log.Debug("sync 3 ", syncObj3.VerifiedLayer())
	log.Debug("sync 4 ", syncObj4.VerifiedLayer())
	log.Debug("sync 5 ", syncObj5.VerifiedLayer())
	return
}<|MERGE_RESOLUTION|>--- conflicted
+++ resolved
@@ -58,6 +58,22 @@
 	return nodes, p2ps
 }
 
+type BlockValidatorMock struct {
+}
+
+func (BlockValidatorMock) BlockEligible(id mesh.LayerID, key string) bool {
+	return true
+}
+
+type MeshValidatorMock struct{}
+
+func (m *MeshValidatorMock) HandleIncomingLayer(layer *mesh.Layer) (mesh.LayerID, mesh.LayerID) {
+	return layer.Index() - 1, layer.Index()
+}
+func (m *MeshValidatorMock) HandleLateBlock(bl *mesh.Block)              {}
+func (m *MeshValidatorMock) RegisterLayerCallback(func(id mesh.LayerID)) {}
+func (mlg *MeshValidatorMock) ContextualValidity(id mesh.BlockID) bool   { return true }
+
 type stateMock struct{}
 
 func (s *stateMock) ApplyRewards(layer mesh.LayerID, miners map[string]struct{}, underQuota map[string]struct{}, bonusReward, diminishedReward *big.Int) {
@@ -68,8 +84,6 @@
 	return 0, nil
 }
 
-<<<<<<< HEAD
-=======
 var rewardConf = mesh.RewardConfig{
 	big.NewInt(10),
 	big.NewInt(5000),
@@ -78,18 +92,12 @@
 	5,
 }
 
->>>>>>> 0d21db47
 func getMeshWithLevelDB(id string) *mesh.Mesh {
 	return mesh.NewPersistentMesh(fmt.Sprintf(Path+"%v/", id), rewardConf, &MeshValidatorMock{}, &stateMock{}, log.New(id, "", ""))
 }
 
-<<<<<<< HEAD
-func (s *stateMock) ApplyRewards(layer mesh.LayerID, miners map[string]struct{}, underQuota map[string]struct{}, bonusReward, diminishedReward *big.Int) {
-
-=======
 func persistenceTeardown() {
 	os.RemoveAll(Path)
->>>>>>> 0d21db47
 }
 
 func getMeshWithMemoryDB(id string) *mesh.Mesh {
