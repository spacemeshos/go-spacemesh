package sync

import (
	"errors"
	"fmt"
	"github.com/google/uuid"
	"github.com/nullstyle/go-xdr/xdr3"
	"github.com/spacemeshos/go-spacemesh/activation"
	"github.com/spacemeshos/go-spacemesh/common/types"
	"github.com/spacemeshos/go-spacemesh/common/util"
	"github.com/spacemeshos/go-spacemesh/database"
	"github.com/spacemeshos/go-spacemesh/log"
	"github.com/spacemeshos/go-spacemesh/mesh"
	"github.com/spacemeshos/go-spacemesh/miner"
	"github.com/spacemeshos/go-spacemesh/p2p"
	"github.com/spacemeshos/go-spacemesh/p2p/service"
	"github.com/spacemeshos/go-spacemesh/rand"
	"github.com/spacemeshos/go-spacemesh/signing"
	"github.com/spacemeshos/go-spacemesh/timesync"
	"github.com/spacemeshos/sha256-simd"
	"github.com/stretchr/testify/assert"
	"github.com/stretchr/testify/require"
	"github.com/stretchr/testify/suite"
	"math/big"
	"os"
	"path/filepath"
	"strconv"
	"sync"
	"sync/atomic"
	"testing"
	"time"
)

var conf = Configuration{1000, 1, 300, 500 * time.Millisecond, 100, 5}

func init() {
	rand.Seed(time.Now().UnixNano())
}

const (
	levelDB  = "LevelDB"
	memoryDB = "MemoryDB"
	Path     = "../tmp/sync/"
)

var (
	tx1 = tx()
	tx2 = tx()
	tx3 = tx()
	tx4 = tx()
	tx5 = tx()
	tx6 = tx()
	tx7 = tx()
	tx8 = tx()
)

var commitment = &types.PostProof{
	Challenge:    []byte(nil),
	MerkleRoot:   []byte("1"),
	ProofNodes:   [][]byte(nil),
	ProvenLeaves: [][]byte(nil),
}

func newMemPoetDb() PoetDb {
	return activation.NewPoetDb(database.NewMemDatabase(), log.NewDefault("poetDb"))
}

func newMockPoetDb() PoetDb {
	return &PoetDbMock{}
}

func SyncMockFactory(number int, conf Configuration, name string, dbType string, poetDb func() PoetDb) (syncs []*Syncer, p2ps []*service.Node, ticker *timesync.Ticker) {
	nodes := make([]*Syncer, 0, number)
	p2ps = make([]*service.Node, 0, number)
	sim := service.NewSimulator()
	tick := 200 * time.Millisecond
	timer := timesync.RealClock{}
	ts := timesync.NewTicker(timer, tick, timer.Now().Add(tick*-4))
	for i := 0; i < number; i++ {
		net := sim.NewNode()
		name := fmt.Sprintf(name+"_%d", i)
		l := log.New(name, "", "")
		blockValidator := BlockEligibilityValidatorMock{}
		txpool := miner.NewTxMemPool()
		atxpool := miner.NewAtxMemPool()
		sync := NewSync(net, getMesh(dbType, Path+name+"_"+time.Now().String()), txpool, atxpool, blockValidator, poetDb(), conf, ts, l)
		nodes = append(nodes, sync)
		p2ps = append(p2ps, net)
	}
	ts.StartNotifying()
	return nodes, p2ps, ts
}

type stateMock struct{}

func (stateMock) ValidateSignature(signed types.Signed) (types.Address, error) {
	return types.Address{}, nil
}

func (s *stateMock) ApplyRewards(layer types.LayerID, miners []types.Address, underQuota map[types.Address]int, bonusReward, diminishedReward *big.Int) {

}

func (s *stateMock) ApplyTransactions(layer types.LayerID, txs []*types.Transaction) (int, error) {
	return 0, nil
}

func (s *stateMock) AddressExists(addr types.Address) bool {
	return true
}

type mockBlocksProvider struct {
	mp map[types.BlockID]struct{}
}

func (mbp mockBlocksProvider) GetGoodPatternBlocks(layer types.LayerID) (map[types.BlockID]struct{}, error) {
	return nil, errors.New("not implemented")
}

var rewardConf = mesh.Config{
	big.NewInt(5000),
	big.NewInt(15),
	15,
	5,
}

func getMeshWithLevelDB(id string) *mesh.Mesh {
	lg := log.New(id, "", "")
	mshdb, _ := mesh.NewPersistentMeshDB(id, lg)
	atxdbStore, _ := database.NewLDBDatabase(id+"atx", 0, 0, lg.WithOptions(log.Nop))
	atxdb := activation.NewActivationDb(atxdbStore, &MockIStore{}, mshdb, 10, &ValidatorMock{}, lg.WithOptions(log.Nop))
	return mesh.NewMesh(mshdb, atxdb, rewardConf, &MeshValidatorMock{}, &MockTxMemPool{}, &MockAtxMemPool{}, &stateMock{}, lg.WithOptions(log.Nop))
}

func persistenceTeardown() {
	os.RemoveAll(Path)
}

func getMeshWithMemoryDB(id string) *mesh.Mesh {
	lg := log.New(id, "", "")
	mshdb := mesh.NewMemMeshDB(lg)
	atxdb := activation.NewActivationDb(database.NewMemDatabase(), &MockIStore{}, mshdb, 10, &ValidatorMock{}, lg.WithName("atxDB"))
	return mesh.NewMesh(mshdb, atxdb, rewardConf, &MeshValidatorMock{}, &MockTxMemPool{}, &MockAtxMemPool{}, &stateMock{}, lg)
}

func getMesh(dbType, id string) *mesh.Mesh {
	if dbType == levelDB {
		return getMeshWithLevelDB(id)
	}

	return getMeshWithMemoryDB(id)
}

func TestSyncer_Start(t *testing.T) {
	syncs, _, _ := SyncMockFactory(1, conf, t.Name(), memoryDB, newMockPoetDb)
	syn := syncs[0]
	defer syn.Close()
	syn.Start()
	timeout := time.After(10 * time.Second)
	for {
		select {
		// Got a timeout! fail with a timeout error
		case <-timeout:
			t.Error("timed out ")
			return
		default:
			if atomic.LoadUint32(&syn.startLock) == 1 {
				return
			}
		}
	}
}

func TestSyncer_Close(t *testing.T) {
	syncs, _, _ := SyncMockFactory(2, conf, t.Name(), memoryDB, newMockPoetDb)
	sync := syncs[0]
	sync.Start()
	sync.Close()
	s := sync
	_, ok := <-s.forceSync
	assert.True(t, !ok, "channel 'forceSync' still open")
	_, ok = <-s.exit
	assert.True(t, !ok, "channel 'exit' still open")
}

func TestSyncProtocol_BlockRequest(t *testing.T) {
	signer := signing.NewEdSigner()
	atx1 := atx(signer.PublicKey().String())
	_, err := types.SignAtx(signer, atx1)
	assert.NoError(t, err)
	syncs, nodes, _ := SyncMockFactory(2, conf, t.Name(), memoryDB, newMockPoetDb)
	syncObj := syncs[0]
	syncObj2 := syncs[1]
	defer syncObj.Close()
	lid := types.LayerID(1)
	block := types.NewExistingBlock(types.BlockID(uuid.New().ID()), lid, []byte("data data data"))

	syncObj.AddBlockWithTxs(block, []*types.Transaction{tx1}, []*types.ActivationTx{atx1})
	syncObj2.Peers = getPeersMock([]p2p.Peer{nodes[0].PublicKey()})

	ch := make(chan []types.Hash32, 1)
	ch <- []types.Hash32{block.Hash32()}

	output := fetchWithFactory(NewFetchWorker(syncObj2, 1, newFetchReqFactory(BLOCK, blocksAsItems), ch))

	timeout := time.NewTimer(2 * time.Second)

	select {
	case a := <-output:
		assert.Equal(t, a.(fetchJob).ids[0], block.Hash32(), "wrong block")
	case <-timeout.C:
		assert.Fail(t, "no message received on channel")
	}

}

func TestSyncProtocol_LayerHashRequest(t *testing.T) {
	syncs, nodes, _ := SyncMockFactory(2, conf, t.Name(), memoryDB, newMockPoetDb)
	signer := signing.NewEdSigner()
	atx1 := atx(signer.PublicKey().String())
	_, err := types.SignAtx(signer, atx1)
	assert.NoError(t, err)
	syncObj1 := syncs[0]
	defer syncObj1.Close()
	syncObj2 := syncs[1]
	defer syncObj2.Close()
	lid := types.LayerID(1)
	block := types.NewExistingBlock(types.BlockID(123), lid, nil)
	syncObj1.AddBlockWithTxs(block, []*types.Transaction{tx1}, []*types.ActivationTx{atx1})
	//syncObj1.ValidateLayer(l) //this is to simulate the approval of the tortoise...
	timeout := time.NewTimer(2 * time.Second)

	wrk, output := NewPeersWorker(syncObj2, []p2p.Peer{nodes[0].PublicKey()}, &sync.Once{}, HashReqFactory(lid))
	go wrk.Work()

	select {
	case <-output:
		return
		//assert.Equal(t, string(orig.Hash()), string(hash.(*peerHashPair).hash), "wrong block")
	case <-timeout.C:
		assert.Fail(t, "no message received on channel")
	}
}

func TestSyncer_FetchPoetProofAvailableAndValid(t *testing.T) {
	r := require.New(t)

	syncs, nodes, _ := SyncMockFactory(2, conf, t.Name(), memoryDB, newMemPoetDb)
	s0 := syncs[0]
	s1 := syncs[1]
	s1.Peers = getPeersMock([]p2p.Peer{nodes[0].PublicKey()})

	proofMessage := makePoetProofMessage(t)

	err := s0.poetDb.ValidateAndStore(&proofMessage)
	r.NoError(err)

	poetProofBytes, err := types.InterfaceToBytes(&proofMessage.PoetProof)
	r.NoError(err)
	ref := sha256.Sum256(poetProofBytes)

	err = s1.FetchPoetProof(ref[:])
	r.NoError(err)
}

func TestSyncer_SyncAtxs_FetchPoetProof(t *testing.T) {
	r := require.New(t)
	signer := signing.NewEdSigner()
	syncs, nodes, _ := SyncMockFactory(2, conf, t.Name(), memoryDB, newMemPoetDb)
	s0 := syncs[0]
	s1 := syncs[1]
	s1.Peers = getPeersMock([]p2p.Peer{nodes[0].PublicKey()})

	// Store a poet proof and a respective atx in s0.

	proofMessage := makePoetProofMessage(t)

	err := s0.poetDb.ValidateAndStore(&proofMessage)
	r.NoError(err)

	poetProofBytes, err := types.InterfaceToBytes(&proofMessage.PoetProof)
	r.NoError(err)
	poetRef := sha256.Sum256(poetProofBytes)

	atx1 := atx(signer.PublicKey().String())
	atx1.Nipst.PostProof.Challenge = poetRef[:]
<<<<<<< HEAD
	err = s0.AtxDB.ProcessAtxs([]*types.ActivationTx{atx1})
	r.NoError(err)
=======
	_, err = types.SignAtx(signer, atx1)
	assert.NoError(t, err)
	s0.AtxDB.ProcessAtx(atx1)
>>>>>>> 874820c2

	// Make sure that s1 syncAtxs would fetch the missing poet proof.

	r.False(s1.poetDb.HasProof(poetRef[:]))

	atxs, err := s1.atxQueue.handle([]types.Hash32{atx1.Hash32()})
	r.NoError(err)
	r.Equal(1, len(atxs))

	_, found := atxs[atx1.Hash32()]
	r.True(found)

	r.True(s1.poetDb.HasProof(poetRef[:]))
}

func makePoetProofMessage(t *testing.T) types.PoetProofMessage {
	r := require.New(t)
	file, err := os.Open(filepath.Join("..", "activation", "test_resources", "poet.proof"))
	r.NoError(err)

	var poetProof types.PoetProof
	_, err = xdr.Unmarshal(file, &poetProof)
	r.NoError(err)
	r.EqualValues([][]byte{[]byte("1"), []byte("2"), []byte("3")}, poetProof.Members)
	var poetId [types.PoetServiceIdLength]byte
	copy(poetId[:], "poet id")
	roundId := uint64(1337)

	return types.PoetProofMessage{
		PoetProof:     poetProof,
		PoetServiceId: poetId,
		RoundId:       roundId,
		Signature:     nil,
	}
}

func TestSyncProtocol_LayerIdsRequest(t *testing.T) {
	syncs, nodes, _ := SyncMockFactory(2, conf, t.Name(), memoryDB, newMockPoetDb)
	signer := signing.NewEdSigner()
	atx1 := atx(signer.PublicKey().String())
	atx2 := atx(signer.PublicKey().String())
	atx3 := atx(signer.PublicKey().String())
	atx4 := atx(signer.PublicKey().String())
	syncObj := syncs[0]
	defer syncObj.Close()
	syncObj1 := syncs[1]
	defer syncObj1.Close()
	lid := types.LayerID(1)
	layer := types.NewExistingLayer(lid, make([]*types.Block, 0, 10))
	block1 := types.NewExistingBlock(types.BlockID(123), lid, nil)
	syncObj1.AddBlockWithTxs(block1, []*types.Transaction{tx1}, []*types.ActivationTx{atx1})

	block2 := types.NewExistingBlock(types.BlockID(132), lid, nil)
	syncObj1.AddBlockWithTxs(block2, []*types.Transaction{tx2}, []*types.ActivationTx{atx2})

	block3 := types.NewExistingBlock(types.BlockID(153), lid, nil)
	syncObj1.AddBlockWithTxs(block3, []*types.Transaction{tx3}, []*types.ActivationTx{atx3})

	block4 := types.NewExistingBlock(types.BlockID(222), lid, nil)

	syncObj1.AddBlockWithTxs(block4, []*types.Transaction{tx4}, []*types.ActivationTx{atx4})

	timeout := time.NewTimer(2 * time.Second)

	wrk, output := NewPeersWorker(syncObj, []p2p.Peer{nodes[1].PublicKey()}, &sync.Once{}, LayerIdsReqFactory(lid))
	go wrk.Work()

	select {
	case intr := <-output:
		ids := intr.([]types.BlockID)
		for _, a := range layer.Blocks() {
			found := false
			for _, id := range ids {
				if a.ID() == types.BlockID(id) {
					found = true
					break
				}
			}
			if !found {
				t.Error(errors.New("id list did not match"))
			}
		}
	case <-timeout.C:
		assert.Fail(t, "no message received on channel")
	}
}

func TestSyncProtocol_FetchBlocks(t *testing.T) {
	syncs, nodes, _ := SyncMockFactory(2, conf, t.Name(), memoryDB, newMockPoetDb)
	signer := signing.NewEdSigner()
	atx1 := atx(signer.PublicKey().String())

	atx2 := atx(signer.PublicKey().String())
	atx3 := atx(signer.PublicKey().String())
	syncObj1 := syncs[0]
	defer syncObj1.Close()
	syncObj2 := syncs[1]
	defer syncObj2.Close()
	pm1 := getPeersMock([]p2p.Peer{nodes[0].PublicKey()})
	syncObj1.Log.Info("started fetch_blocks")
	syncObj2.Peers = pm1 //override peers with

	err := syncObj1.ProcessAtxs([]*types.ActivationTx{atx3})
	assert.NoError(t, err)
	block1 := types.NewExistingBlock(types.BlockID(123), 0, nil)
	block1.ATXID = atx3.Id()
	block2 := types.NewExistingBlock(types.BlockID(321), 1, nil)
	block2.ATXID = atx3.Id()
	block3 := types.NewExistingBlock(types.BlockID(222), 2, nil)
	block3.ATXID = atx3.Id()

	syncObj1.AddBlockWithTxs(block1, []*types.Transaction{tx1, tx2, tx3, tx4, tx5, tx6, tx7, tx8}, []*types.ActivationTx{atx1})
	syncObj1.AddBlockWithTxs(block2, []*types.Transaction{tx1, tx2, tx3, tx4, tx5, tx6, tx7, tx8}, []*types.ActivationTx{atx2})
	syncObj1.AddBlockWithTxs(block3, []*types.Transaction{tx1, tx2, tx3, tx4, tx5, tx6, tx7, tx8}, []*types.ActivationTx{atx3})

	ch := make(chan []types.Hash32, 3)
	ch <- []types.Hash32{block1.Hash32()}
	ch <- []types.Hash32{block2.Hash32()}
	ch <- []types.Hash32{block3.Hash32()}
	close(ch)
	output := fetchWithFactory(NewFetchWorker(syncObj2, 1, newFetchReqFactory(BLOCK, blocksAsItems), ch))

	for out := range output {
		block := out.(fetchJob).items[0].(*types.Block)
		txs, err := syncObj2.txQueue.HandleTxs(block.TxIds)
		if err != nil {
			t.Error("could not fetch all txs", err)
		}
		atxs, err := syncObj2.atxQueue.HandleAtxs(block.AtxIds)
		if err != nil {
			t.Error("could not fetch all atxs", err)
		}
		syncObj2.Debug("add block to layer %v", block)

		syncObj2.AddBlockWithTxs(block, txs, atxs)
	}
}

func TestSyncProtocol_SyncNodes(t *testing.T) {
	syncs, nodes, _ := SyncMockFactory(3, conf, t.Name(), memoryDB, newMockPoetDb)
	pm1 := getPeersMock([]p2p.Peer{nodes[2].PublicKey()})
	pm2 := getPeersMock([]p2p.Peer{nodes[2].PublicKey()})
	pm3 := getPeersMock([]p2p.Peer{nodes[0].PublicKey(), nodes[1].PublicKey()})
	syncObj1 := syncs[0]
	syncObj1.Peers = pm1 //override peers with mock
	defer syncObj1.Close()

	syncObj2 := syncs[1]
	syncObj2.Peers = pm2 //override peers with mock
	defer syncObj2.Close()

	syncObj3 := syncs[2]
	syncObj3.Peers = pm3 //override peers with mock
	defer syncObj3.Close()

	signer := signing.NewEdSigner()

	block3 := types.NewExistingBlock(types.BlockID(333), 1, nil)
	block3.Signature = signer.Sign(block3.Bytes())
	block4 := types.NewExistingBlock(types.BlockID(444), 1, nil)
	block4.Signature = signer.Sign(block4.Bytes())
	block5 := types.NewExistingBlock(types.BlockID(555), 2, nil)
	block5.Signature = signer.Sign(block5.Bytes())
	block6 := types.NewExistingBlock(types.BlockID(666), 2, nil)
	block6.Signature = signer.Sign(block6.Bytes())
	block7 := types.NewExistingBlock(types.BlockID(777), 3, nil)
	block7.Signature = signer.Sign(block7.Bytes())
	block8 := types.NewExistingBlock(types.BlockID(888), 3, nil)
	block8.Signature = signer.Sign(block8.Bytes())
	block9 := types.NewExistingBlock(types.BlockID(999), 4, nil)
	block9.Signature = signer.Sign(block9.Bytes())
	block10 := types.NewExistingBlock(types.BlockID(101), 5, nil)
	block10.Signature = signer.Sign(block10.Bytes())

	syncObj1.AddBlockWithTxs(block3, []*types.Transaction{tx1, tx2, tx3}, []*types.ActivationTx{})
	syncObj1.AddBlockWithTxs(block4, []*types.Transaction{tx1, tx2, tx3}, []*types.ActivationTx{})
	syncObj1.AddBlockWithTxs(block5, []*types.Transaction{tx1, tx2, tx3}, []*types.ActivationTx{})
	syncObj1.AddBlockWithTxs(block6, []*types.Transaction{tx1, tx2, tx3}, []*types.ActivationTx{})
	syncObj1.AddBlockWithTxs(block7, []*types.Transaction{tx4, tx5, tx6}, []*types.ActivationTx{})
	syncObj1.AddBlockWithTxs(block8, []*types.Transaction{tx4, tx5, tx6}, []*types.ActivationTx{})
	syncObj1.AddBlockWithTxs(block9, []*types.Transaction{tx7, tx8}, []*types.ActivationTx{})
	syncObj1.AddBlockWithTxs(block10, []*types.Transaction{tx7, tx8}, []*types.ActivationTx{})

	syncObj2.AddBlockWithTxs(block3, []*types.Transaction{tx1, tx2, tx3}, []*types.ActivationTx{})
	syncObj2.AddBlockWithTxs(block4, []*types.Transaction{tx1, tx2, tx3}, []*types.ActivationTx{})
	syncObj2.AddBlockWithTxs(block5, []*types.Transaction{tx1, tx2, tx3}, []*types.ActivationTx{})
	syncObj2.AddBlockWithTxs(block6, []*types.Transaction{tx1, tx2, tx3}, []*types.ActivationTx{})
	syncObj2.AddBlockWithTxs(block7, []*types.Transaction{tx4, tx5, tx6}, []*types.ActivationTx{})
	syncObj2.AddBlockWithTxs(block8, []*types.Transaction{tx4, tx5, tx6}, []*types.ActivationTx{})
	syncObj2.AddBlockWithTxs(block9, []*types.Transaction{tx7, tx8}, []*types.ActivationTx{})
	syncObj2.AddBlockWithTxs(block10, []*types.Transaction{tx7, tx8}, []*types.ActivationTx{})

	syncObj1.Unsubscribe(syncObj1.LayerCh)
	syncObj2.Unsubscribe(syncObj2.LayerCh)
	//syncObj1.Start()
	//syncObj2.Start()

	timeout := time.After(3 * 60 * time.Second)
	//syncObj3.currentLayer = 6
	syncObj3.Start()
	// Keep trying until we're timed out or got a result or got an error
loop:
	for {
		select {
		// Got a timeout! fail with a timeout error
		case <-timeout:
			t.Error("timed out ")
			return
		default:
			if syncObj3.ValidatedLayer() == 5 {

				t.Log("done!")
				break loop
			}
			time.Sleep(100 * time.Millisecond)
		}
	}
}

func getPeersMock(peers []p2p.Peer) p2p.PeersImpl {
	value := atomic.Value{}
	value.Store(peers)
	pm1 := p2p.NewPeersImpl(&value, make(chan struct{}), log.NewDefault("peers"))
	return *pm1
}

func syncTest(dpType string, t *testing.T) {

	syncs, nodes, clock := SyncMockFactory(4, conf, t.Name(), dpType, newMockPoetDb)
	syncObj1 := syncs[0]
	defer syncObj1.Close()
	syncObj2 := syncs[1]
	defer syncObj2.Close()
	syncObj3 := syncs[2]
	defer syncObj3.Close()
	syncObj4 := syncs[3]
	defer syncObj4.Close()
	n1 := nodes[0]
	n2 := nodes[1]
	//n4 := nodes[3]

	syncObj1.Peers = getPeersMock([]p2p.Peer{n2.PublicKey()})
	syncObj2.Peers = getPeersMock([]p2p.Peer{n1.PublicKey()})
	syncObj3.Peers = getPeersMock([]p2p.Peer{n1.PublicKey()})
	syncObj4.Peers = getPeersMock([]p2p.Peer{n1.PublicKey()})

	signer := signing.NewEdSigner()

	block2 := types.NewExistingBlock(types.BlockID(222), 0, nil)
	block2.Signature = signer.Sign(block2.Bytes())

	block3 := types.NewExistingBlock(types.BlockID(333), 1, nil)
	block3.Signature = signer.Sign(block3.Bytes())

	block4 := types.NewExistingBlock(types.BlockID(444), 1, nil)
	block4.Signature = signer.Sign(block4.Bytes())

	block5 := types.NewExistingBlock(types.BlockID(555), 2, nil)
	block5.Signature = signer.Sign(block5.Bytes())

	block6 := types.NewExistingBlock(types.BlockID(666), 2, nil)
	block6.Signature = signer.Sign(block6.Bytes())

	block7 := types.NewExistingBlock(types.BlockID(777), 3, nil)
	block7.Signature = signer.Sign(block7.Bytes())

	block8 := types.NewExistingBlock(types.BlockID(888), 3, nil)
	block8.Signature = signer.Sign(block8.Bytes())

	block9 := types.NewExistingBlock(types.BlockID(999), 4, nil)
	block9.Signature = signer.Sign(block9.Bytes())

	block10 := types.NewExistingBlock(types.BlockID(101), 4, nil)
	block10.Signature = signer.Sign(block10.Bytes())

	block11 := types.NewExistingBlock(types.BlockID(101), 5, nil)
	block10.Signature = signer.Sign(block10.Bytes())

	block12 := types.NewExistingBlock(types.BlockID(101), 6, nil)
	block10.Signature = signer.Sign(block10.Bytes())

	syncObj1.ValidateLayer(mesh.GenesisLayer())
	syncObj2.ValidateLayer(mesh.GenesisLayer())
	syncObj3.ValidateLayer(mesh.GenesisLayer())
	syncObj4.ValidateLayer(mesh.GenesisLayer())

	syncObj1.AddBlock(block2)
	syncObj1.AddBlockWithTxs(block3, []*types.Transaction{tx1, tx2, tx3}, []*types.ActivationTx{})
	syncObj1.AddBlockWithTxs(block4, []*types.Transaction{tx1, tx2, tx3}, []*types.ActivationTx{})
	syncObj1.AddBlockWithTxs(block5, []*types.Transaction{tx1, tx2, tx3}, []*types.ActivationTx{})
	syncObj1.AddBlockWithTxs(block6, []*types.Transaction{tx1, tx2, tx3}, []*types.ActivationTx{})
	syncObj1.AddBlockWithTxs(block7, []*types.Transaction{tx4, tx5, tx6}, []*types.ActivationTx{})
	syncObj1.AddBlockWithTxs(block8, []*types.Transaction{tx4, tx5, tx6}, []*types.ActivationTx{})
	syncObj1.AddBlockWithTxs(block9, []*types.Transaction{tx7, tx8}, []*types.ActivationTx{})
	syncObj1.AddBlockWithTxs(block10, []*types.Transaction{tx7, tx8}, []*types.ActivationTx{})
	syncObj1.AddBlockWithTxs(block11, []*types.Transaction{tx7, tx8}, []*types.ActivationTx{})
	syncObj1.AddBlockWithTxs(block12, []*types.Transaction{tx7, tx8}, []*types.ActivationTx{})

	syncObj1.Start()

	syncObj2.Start()
	syncObj3.Start()
	syncObj4.Start()

	// Keep trying until we're timed out or got a result or got an error
	timeout := time.After(30 * time.Second)

	for {
		select {
		// Got a timeout! fail with a timeout error
		case <-timeout:
			t.Error("timed out ")
		default:
			if syncObj2.ValidatedLayer() >= 4 && syncObj3.ValidatedLayer() >= 4 {
				log.Info("done!", syncObj2.ValidatedLayer(), syncObj3.ValidatedLayer())
				// path for this UT calling sync.Close before we read from channel causes writing to closed channel
				x := clock.Subscribe()
				<-x
				<-x
				return
			}
		}
		time.Sleep(500 * time.Millisecond)
	}
}

func TestSyncProtocol_PersistenceIntegration(t *testing.T) {
	if testing.Short() {
		t.Skip()
	}
	syncTest(levelDB, t)
}

func TestSyncProtocol_SyncMultipleNodes(t *testing.T) {
	syncTest(memoryDB, t)
}

// Integration

type SyncIntegrationSuite struct {
	p2p.IntegrationTestSuite
	syncers []*Syncer
	name    string
	// add more params you need
}

type syncIntegrationTwoNodes struct {
	SyncIntegrationSuite
}

func Test_TwoNodes_SyncIntegrationSuite(t *testing.T) {
	if testing.Short() {
		t.Skip()
	}
	sis := &syncIntegrationTwoNodes{}
	sis.BootstrappedNodeCount = 2
	sis.BootstrapNodesCount = 1
	sis.NeighborsCount = 1
	sis.name = t.Name()
	i := uint32(1)
	tick := 20 * time.Second
	layout := "2006-01-02T15:04:05.000Z"
	str := "2016-11-12T11:45:26.371Z"
	start, _ := time.Parse(layout, str)
	ts := timesync.NewTicker(timesync.RealClock{}, tick, start)
	sis.BeforeHook = func(idx int, s p2p.NodeTestInstance) {
		l := log.New(fmt.Sprintf("%s_%d", sis.name, atomic.LoadUint32(&i)), "", "")
		msh := getMesh(memoryDB, fmt.Sprintf("%s_%s", sis.name, time.Now()))
		blockValidator := BlockEligibilityValidatorMock{}
		poetDb := activation.NewPoetDb(database.NewMemDatabase(), l.WithName("poetDb"))
		sync := NewSync(s, msh, miner.NewTxMemPool(), miner.NewAtxMemPool(), blockValidator, poetDb, conf, ts, l)
		sis.syncers = append(sis.syncers, sync)
		atomic.AddUint32(&i, 1)
	}
	ts.StartNotifying()
	suite.Run(t, sis)
}

func (sis *syncIntegrationTwoNodes) TestSyncProtocol_TwoNodes() {
	t := sis.T()
	signer := signing.NewEdSigner()

	block1 := types.NewExistingBlock(types.BlockID(111), 1, nil)
	block1.Signature = signer.Sign(block1.Bytes())
	block2 := types.NewExistingBlock(types.BlockID(222), 1, nil)
	block2.Signature = signer.Sign(block2.Bytes())
	block3 := types.NewExistingBlock(types.BlockID(333), 2, nil)
	block3.Signature = signer.Sign(block3.Bytes())
	block4 := types.NewExistingBlock(types.BlockID(444), 2, nil)
	block4.Signature = signer.Sign(block4.Bytes())
	block5 := types.NewExistingBlock(types.BlockID(555), 3, nil)
	block5.Signature = signer.Sign(block5.Bytes())
	block6 := types.NewExistingBlock(types.BlockID(666), 3, nil)
	block6.Signature = signer.Sign(block6.Bytes())
	block7 := types.NewExistingBlock(types.BlockID(777), 4, nil)
	block7.Signature = signer.Sign(block7.Bytes())
	block8 := types.NewExistingBlock(types.BlockID(888), 4, nil)
	block8.Signature = signer.Sign(block8.Bytes())
	block9 := types.NewExistingBlock(types.BlockID(999), 5, nil)
	block9.Signature = signer.Sign(block9.Bytes())
	block10 := types.NewExistingBlock(types.BlockID(101), 5, nil)
	block10.Signature = signer.Sign(block10.Bytes())

	syncObj0 := sis.syncers[0]
	defer syncObj0.Close()
	syncObj1 := sis.syncers[1]
	defer syncObj1.Close()
	syncObj2 := sis.syncers[2]
	defer syncObj2.Close()

	id1 := tx1.Id()
	id2 := tx2.Id()
	id3 := tx3.Id()
	id4 := tx4.Id()
	id5 := tx5.Id()
	id6 := tx6.Id()
	id7 := tx7.Id()
	id8 := tx8.Id()

	block3.TxIds = []types.TransactionId{id1, id2, id3}
	block4.TxIds = []types.TransactionId{id1, id2, id3}
	block5.TxIds = []types.TransactionId{id4, id5, id6}
	block6.TxIds = []types.TransactionId{id4, id5, id6}
	block7.TxIds = []types.TransactionId{id7, id8}
	block8.TxIds = []types.TransactionId{id7, id8}

	syncObj2.AddBlock(block1)
	syncObj2.AddBlock(block2)
	syncObj2.AddBlockWithTxs(block3, []*types.Transaction{tx1, tx2, tx3}, []*types.ActivationTx{})
	syncObj2.AddBlockWithTxs(block4, []*types.Transaction{tx1, tx2, tx3}, []*types.ActivationTx{})
	syncObj2.AddBlockWithTxs(block5, []*types.Transaction{tx4, tx5, tx6}, []*types.ActivationTx{})
	syncObj2.AddBlockWithTxs(block6, []*types.Transaction{tx4, tx5, tx6}, []*types.ActivationTx{})
	syncObj2.AddBlockWithTxs(block7, []*types.Transaction{tx7, tx8}, []*types.ActivationTx{})
	syncObj2.AddBlockWithTxs(block8, []*types.Transaction{tx7, tx8}, []*types.ActivationTx{})
	syncObj2.AddBlock(block9)
	syncObj2.AddBlock(block10)

	timeout := time.After(60 * time.Second)
	syncObj1.SetLatestLayer(6)
	syncObj1.Start()

	syncObj0.Start()
	syncObj2.Start()

	// Keep trying until we're timed out or got a result or got an error
	for {
		select {
		// Got a timeout! fail with a timeout error
		case <-timeout:
			t.Error("timed out ")
			return
		default:
			if syncObj1.ValidatedLayer() == 5 {
				t.Log("done!")
				return
			}
			time.Sleep(100 * time.Millisecond)
		}
	}
}

type syncIntegrationMultipleNodes struct {
	SyncIntegrationSuite
}

func Test_Multiple_SyncIntegrationSuite(t *testing.T) {
	if testing.Short() {
		t.Skip()
	}
	sis := &syncIntegrationMultipleNodes{}
	sis.BootstrappedNodeCount = 4
	sis.BootstrapNodesCount = 1
	sis.NeighborsCount = 2
	sis.name = t.Name()
	i := uint32(1)
	tick := 2 * time.Second
	layout := "2006-01-02T15:04:05.000Z"
	str := "2018-11-12T11:45:26.371Z"
	start, _ := time.Parse(layout, str)
	ts := timesync.NewTicker(timesync.RealClock{}, tick, start)
	sis.BeforeHook = func(idx int, s p2p.NodeTestInstance) {
		l := log.New(fmt.Sprintf("%s_%d", sis.name, atomic.LoadUint32(&i)), "", "")
		msh := getMesh(memoryDB, fmt.Sprintf("%s_%d", sis.name, atomic.LoadUint32(&i)))
		blockValidator := BlockEligibilityValidatorMock{}
		poetDb := activation.NewPoetDb(database.NewMemDatabase(), l.WithName("poetDb"))
		sync := NewSync(s, msh, miner.NewTxMemPool(), miner.NewAtxMemPool(), blockValidator, poetDb, conf, ts, l)
		ts.StartNotifying()
		sis.syncers = append(sis.syncers, sync)
		atomic.AddUint32(&i, 1)
	}
	suite.Run(t, sis)
}

func (sis *syncIntegrationMultipleNodes) TestSyncProtocol_MultipleNodes() {
	t := sis.T()
	signer := signing.NewEdSigner()

	block2 := types.NewExistingBlock(types.BlockID(222), 0, nil)
	block2.Signature = signer.Sign(block2.Bytes())

	block3 := types.NewExistingBlock(types.BlockID(333), 1, nil)
	block3.Signature = signer.Sign(block3.Bytes())

	block4 := types.NewExistingBlock(types.BlockID(444), 2, nil)
	block4.Signature = signer.Sign(block4.Bytes())

	block5 := types.NewExistingBlock(types.BlockID(555), 3, nil)
	block5.Signature = signer.Sign(block5.Bytes())

	block6 := types.NewExistingBlock(types.BlockID(666), 3, nil)
	block6.Signature = signer.Sign(block6.Bytes())

	block7 := types.NewExistingBlock(types.BlockID(777), 4, nil)
	block7.Signature = signer.Sign(block7.Bytes())

	block8 := types.NewExistingBlock(types.BlockID(888), 4, nil)
	block8.Signature = signer.Sign(block8.Bytes())

	syncObj1 := sis.syncers[0]
	defer syncObj1.Close()
	syncObj2 := sis.syncers[1]
	defer syncObj2.Close()
	syncObj3 := sis.syncers[2]
	defer syncObj3.Close()
	syncObj4 := sis.syncers[3]
	defer syncObj4.Close()
	syncObj5 := sis.syncers[4]
	defer syncObj5.Close()

	err := syncObj1.AddBlock(block2)
	require.NoError(t, err)
	err = syncObj2.AddBlock(block2)
	require.NoError(t, err)
	err = syncObj3.AddBlock(block2)
	require.NoError(t, err)
	err = syncObj4.AddBlock(block2)
	require.NoError(t, err)
	err = syncObj5.AddBlock(block2)
	require.NoError(t, err)
	err = syncObj1.AddBlockWithTxs(block3, []*types.Transaction{tx1, tx2, tx3}, []*types.ActivationTx{})
	err = syncObj1.AddBlockWithTxs(block4, []*types.Transaction{tx1, tx2, tx3}, []*types.ActivationTx{})
	err = syncObj1.AddBlockWithTxs(block5, []*types.Transaction{tx4, tx5, tx6}, []*types.ActivationTx{})
	err = syncObj1.AddBlockWithTxs(block6, []*types.Transaction{tx4, tx5, tx6}, []*types.ActivationTx{})
	err = syncObj1.AddBlockWithTxs(block7, []*types.Transaction{tx7, tx8}, []*types.ActivationTx{})
	err = syncObj1.AddBlockWithTxs(block8, []*types.Transaction{tx7, tx8}, []*types.ActivationTx{})

	timeout := time.After(30 * time.Second)
	syncObj1.Start()
	syncObj1.SetLatestLayer(5)
	syncObj2.Start()
	syncObj2.SetLatestLayer(5)
	syncObj3.Start()
	syncObj3.SetLatestLayer(5)
	syncObj4.Start()
	syncObj4.SetLatestLayer(5)
	syncObj5.Start()
	syncObj5.SetLatestLayer(5)

	// Keep trying until we're timed out or got a result or got an error
	for {
		select {
		// Got a timeout! fail with a timeout error
		case <-timeout:
			t.Error("timed out ")
			goto end
		default:

			if syncObj1.ValidatedLayer() >= 3 || syncObj2.ValidatedLayer() >= 3 || syncObj3.ValidatedLayer() >= 3 || syncObj5.ValidatedLayer() >= 3 {
				t.Log("done!")
				goto end
			}
			time.Sleep(100 * time.Millisecond)
		}
	}
end:
	log.Debug("sync 1 ", syncObj1.ValidatedLayer())
	log.Debug("sync 2 ", syncObj2.ValidatedLayer())
	log.Debug("sync 3 ", syncObj3.ValidatedLayer())
	log.Debug("sync 4 ", syncObj4.ValidatedLayer())
	log.Debug("sync 5 ", syncObj5.ValidatedLayer())
	return
}

func tx() *types.Transaction {
	fee := rand.Uint64()
	addr := rand.Int63n(1000000)
	tx := types.NewTxWithOrigin(1, types.HexToAddress(RandStringRunes(8)),
		types.HexToAddress(strconv.FormatUint(uint64(addr), 10)),
		10, 100, fee)

	return tx
}

var letterRunes = []rune("abcdefghijklmnopqrstuvwxyzABCDEFGHIJKLMNOPQRSTUVWXYZ")

func RandStringRunes(n int) string {
	b := make([]rune, n)
	for i := range b {
		b[i] = letterRunes[rand.Intn(len(letterRunes))]
	}
	return string(b)
}

func atx(pubkey string) *types.ActivationTx {
	coinbase := types.HexToAddress("aaaa")
	chlng := types.HexToHash32("0x3333")
	poetRef := []byte{0xde, 0xad}
	npst := activation.NewNIPSTWithChallenge(&chlng, poetRef)

	atx := types.NewActivationTx(types.NodeId{Key: pubkey, VRFPublicKey: []byte(RandStringRunes(8))}, coinbase, 0, *types.EmptyAtxId, 5, 1, *types.EmptyAtxId, 0, []types.BlockID{1, 2, 3}, npst)
	atx.Commitment = commitment
	atx.CommitmentMerkleRoot = commitment.MerkleRoot
	atx.CalcAndSetId()
	return atx
}

func TestSyncer_Txs(t *testing.T) {
	// check tx validation
	syncs, nodes, _ := SyncMockFactory(3, conf, t.Name(), memoryDB, newMockPoetDb)
	pm1 := getPeersMock([]p2p.Peer{nodes[1].PublicKey()})
	pm2 := getPeersMock([]p2p.Peer{nodes[0].PublicKey()})
	pm3 := getPeersMock([]p2p.Peer{nodes[0].PublicKey()})
	syncObj1 := syncs[0]
	syncObj1.Peers = pm1 //override peers with mock
	defer syncObj1.Close()
	syncObj2 := syncs[1]
	syncObj2.Peers = pm2 //override peers with mock
	defer syncObj2.Close()
	syncObj3 := syncs[2]
	syncObj3.Peers = pm3 //override peers with mock
	defer syncObj3.Close()

	block3 := types.NewExistingBlock(types.BlockID(333), 1, nil)
	id1 := tx1.Id()
	id2 := tx2.Id()
	id3 := tx3.Id()
	block3.TxIds = []types.TransactionId{id1, id2, id3}
	syncObj1.AddBlockWithTxs(block3, []*types.Transaction{tx1, tx2, tx3}, []*types.ActivationTx{})

	_, err := syncObj2.txQueue.handle([]types.Hash32{id1.Hash32(), id2.Hash32(), id3.Hash32()})
	assert.Nil(t, err)
}

func TestFetchLayerBlockIds(t *testing.T) {
	// check tx validation
	syncs, nodes, _ := SyncMockFactory(3, conf, t.Name(), memoryDB, newMockPoetDb)
	pm1 := getPeersMock([]p2p.Peer{nodes[2].PublicKey()})
	pm2 := getPeersMock([]p2p.Peer{nodes[2].PublicKey()})
	pm3 := getPeersMock([]p2p.Peer{nodes[0].PublicKey(), nodes[1].PublicKey()})

	block1 := types.NewExistingBlock(types.BlockID(111), 1, nil)
	block2 := types.NewExistingBlock(types.BlockID(222), 1, nil)

	syncObj1 := syncs[0]
	syncObj1.Peers = pm1 //override peers with mock
	defer syncObj1.Close()
	syncObj2 := syncs[1]
	syncObj2.Peers = pm2 //override peers with mock
	defer syncObj2.Close()
	syncObj3 := syncs[2]
	syncObj3.Peers = pm3 //override peers with mock
	defer syncObj3.Close()

	syncObj1.AddBlock(block1)
	syncObj2.AddBlock(block2)

	mp := map[types.Hash32][]p2p.Peer{}
	hash1, _ := types.CalcBlocksHash32([]types.BlockID{block1.ID()})
	mp[hash1] = append(mp[hash1], nodes[0].PublicKey())
	hash2, _ := types.CalcBlocksHash32([]types.BlockID{block2.ID()})
	mp[hash2] = append(mp[hash2], nodes[1].PublicKey())
	ids, _ := syncObj3.fetchLayerBlockIds(mp, 1)

	assert.True(t, len(ids) == 2)

	if ids[0] != 111 && ids[1] != 111 {
		t.Error("did not get ids from all peers")
	}

	if ids[0] != 222 && ids[1] != 222 {
		panic("did not get ids from all peers")
	}

}

type mockLayerValidator struct {
	vl              types.LayerID // the validated layer
	countValidated  int
	countValidate   int
	validatedLayers map[types.LayerID]struct{}
}

func (m *mockLayerValidator) ValidatedLayer() types.LayerID {
	m.countValidated++
	return m.vl
}

func (m *mockLayerValidator) ValidateLayer(lyr *types.Layer) {
	m.countValidate++
	m.vl = lyr.Index()
	if m.validatedLayers == nil {
		m.validatedLayers = make(map[types.LayerID]struct{})
	}

	m.validatedLayers[lyr.Index()] = struct{}{}
}

func TestSyncer_Synchronise(t *testing.T) {
	r := require.New(t)
	syncs, _, _ := SyncMockFactory(1, conf, t.Name(), memoryDB, newMockPoetDb)
	sync := syncs[0]
	lv := &mockLayerValidator{0, 0, 0, nil}
	sync.lValidator = lv

	sr := sync.getSyncRoutine()
	sr()
	time.Sleep(100 * time.Millisecond) // handle go routine race
	r.Equal(1, lv.countValidated)
	r.Equal(0, lv.countValidate)

	sync.AddBlock(types.NewExistingBlock(types.BlockID(1), 1, nil))
	sync.AddBlock(types.NewExistingBlock(types.BlockID(2), 2, nil))
	sync.AddBlock(types.NewExistingBlock(types.BlockID(3), 3, nil))
	lv = &mockLayerValidator{1, 0, 0, nil}
	sync.lValidator = lv
	sync.currentLayer = 3
	sr()
	time.Sleep(100 * time.Millisecond) // handle go routine race
	r.Equal(1, lv.countValidated)
	r.Equal(1, lv.countValidate) // synced, expect only one call

	lv = &mockLayerValidator{1, 0, 0, nil}
	sync.lValidator = lv
	sync.currentLayer = 4 // simulate not synced
	sr()
	time.Sleep(100 * time.Millisecond) // handle go routine race
	r.Equal(1, lv.countValidate)       // not synced, expect one call
}

func TestSyncer_Synchronise2(t *testing.T) {
	r := require.New(t)
	syncs, _, _ := SyncMockFactory(1, conf, t.Name(), memoryDB, newMockPoetDb)
	sync := syncs[0]
	sync.AddBlockWithTxs(types.NewExistingBlock(1, 1, nil), nil, nil)
	lv := &mockLayerValidator{0, 0, 0, nil}
	sync.lValidator = lv
	sync.currentLayer = 1
	r.False(sync.gossipSynced)

	// current layer = 0
	sync.currentLayer = 0
	sync.syncRoutineWg.Add(1)
	sync.Synchronise()
	r.Equal(0, lv.countValidate)
	r.True(sync.gossipSynced)

	// current layer = 1
	sync.currentLayer = 1
	sync.syncRoutineWg.Add(1)
	sync.Synchronise()
	r.Equal(0, lv.countValidate)
	r.True(sync.gossipSynced)

	// validated layer = 5 && current layer = 6 -> don't call validate
	lv = &mockLayerValidator{5, 0, 0, nil}
	sync.lValidator = lv
	sync.currentLayer = 6
	sync.syncRoutineWg.Add(1)
	sync.SetLatestLayer(5)
	sync.Synchronise()
	r.Equal(0, lv.countValidate)
	r.True(sync.gossipSynced)

	// current layer != 1 && weakly-synced
	lv = &mockLayerValidator{0, 0, 0, nil}
	sync.lValidator = lv
	sync.currentLayer = 2
	sync.SetLatestLayer(2)
	sync.syncRoutineWg.Add(1)
	sync.Synchronise()
	r.Equal(1, lv.countValidate)
	r.True(sync.gossipSynced)
}

func TestSyncer_handleNotSyncedFlow(t *testing.T) {
	r := require.New(t)
	txpool := miner.NewTxMemPool()
	atxpool := miner.NewAtxMemPool()
	ts := &MockClock{}
	sync := NewSync(service.NewSimulator().NewNode(), getMesh(memoryDB, Path+t.Name()+"_"+time.Now().String()), txpool, atxpool, BlockEligibilityValidatorMock{}, newMockPoetDb(), conf, ts, log.NewDefault(t.Name()))
	lv := &mockLayerValidator{0, 0, 0, nil}
	sync.lValidator = lv
	sync.currentLayer = 10
	sync.SetLatestLayer(20)
	go sync.handleNotSynced(10)
	time.Sleep(100 * time.Millisecond)
	r.Equal(2, ts.countSub)
}

func TestSyncer_p2pSyncForTwoLayers(t *testing.T) {
	r := require.New(t)
	timer := &MockClock{Layer: 5}
	sim := service.NewSimulator()
	net := sim.NewNode()
	l := log.New(t.Name(), "", "")
	blockValidator := BlockEligibilityValidatorMock{}
	txpool := miner.NewTxMemPool()
	atxpool := miner.NewAtxMemPool()
	//ch := ts.Subscribe()
	msh := getMesh(memoryDB, Path+t.Name()+"_"+time.Now().String())

	msh.AddBlock(types.NewExistingBlock(types.BlockID(1), 1, nil))
	msh.AddBlock(types.NewExistingBlock(types.BlockID(2), 2, nil))
	msh.AddBlock(types.NewExistingBlock(types.BlockID(3), 3, nil))
	msh.AddBlock(types.NewExistingBlock(types.BlockID(4), 4, nil))
	msh.AddBlock(types.NewExistingBlock(types.BlockID(5), 5, nil))
	msh.AddBlock(types.NewExistingBlock(types.BlockID(6), 6, nil))
	msh.AddBlock(types.NewExistingBlock(types.BlockID(7), 7, nil))

	sync := NewSync(net, msh, txpool, atxpool, blockValidator, newMockPoetDb(), conf, timer, l)
	lv := &mockLayerValidator{0, 0, 0, nil}
	sync.SyncLock = RUNNING
	sync.lValidator = lv
	sync.SetLatestLayer(5)

	sync.Start()
	time.Sleep(250 * time.Millisecond)
	current := sync.currentLayer

	// make sure not validated before the call
	_, ok := lv.validatedLayers[current]
	r.False(ok)
	timer.Tick()
	_, ok = lv.validatedLayers[current+1]
	r.False(ok)

	before := sync.currentLayer
	go func() {
		if err := sync.gossipSyncForOneFullLayer(current); err != nil {
			t.Error(err)
		}
	}()

	time.Sleep(1 * time.Second)

	timer.Layer = timer.Layer + 1
	log.Info("layer %v", timer.GetCurrentLayer())
	timer.Tick()
	timer.Layer = timer.Layer + 1
	log.Info("layer %v", timer.GetCurrentLayer())
	timer.Tick()

	time.Sleep(1 * time.Second)

	after := sync.currentLayer
	_, _ = before, after // TODO: commented out due to flakyness
	//r.Equal(before+2, after)
	r.Equal(2, lv.countValidate)

	// make sure the layers were validated after the call
	_, ok = lv.validatedLayers[current]
	r.True(ok)
	_, ok = lv.validatedLayers[current+1]
	r.True(ok)
}

type mockTimedValidator struct {
	delay time.Duration
	calls int
}

func (m *mockTimedValidator) ValidatedLayer() types.LayerID {
	return 1
}

func (m *mockTimedValidator) ValidateLayer(lyr *types.Layer) {
	m.calls++
	time.Sleep(m.delay)
}

func TestSyncer_ConcurrentSynchronise(t *testing.T) {
	r := require.New(t)
	syncs, _, _ := SyncMockFactory(1, conf, t.Name(), memoryDB, newMockPoetDb)
	sync := syncs[0]
	sync.currentLayer = 3
	lv := &mockTimedValidator{1 * time.Second, 0}
	sync.lValidator = lv
	sync.AddBlock(types.NewExistingBlock(types.BlockID(1), 1, nil))
	sync.AddBlock(types.NewExistingBlock(types.BlockID(2), 2, nil))
	sync.AddBlock(types.NewExistingBlock(types.BlockID(3), 3, nil))
	f := sync.getSyncRoutine()
	go f()
	time.Sleep(100 * time.Millisecond)
	f()
	time.Sleep(100 * time.Millisecond) // handle go routine race
	r.Equal(1, lv.calls)
}

func TestSyncProtocol_NilResponse(t *testing.T) {
	syncs, nodes, _ := SyncMockFactory(2, conf, t.Name(), memoryDB, newMemPoetDb)
	defer syncs[0].Close()
	defer syncs[1].Close()

	var nonExistingLayerId = types.LayerID(0)
	var nonExistingBlockId = types.BlockID(0)
	var nonExistingTxId types.TransactionId
	var nonExistingAtxId types.AtxId
	var nonExistingPoetRef []byte

	timeout := 1 * time.Second
	timeoutErrMsg := "no message received on channel"

	// Layer Hash

	wrk, output := NewPeersWorker(syncs[0], []p2p.Peer{nodes[1].PublicKey()}, &sync.Once{}, HashReqFactory(nonExistingLayerId))
	go wrk.Work()

	select {
	case out := <-output:
		assert.Nil(t, out)
	case <-time.After(timeout):
		assert.Fail(t, timeoutErrMsg)
	}

	// Layer Block Ids

	wrk, output = NewPeersWorker(syncs[0], []p2p.Peer{nodes[1].PublicKey()}, &sync.Once{}, LayerIdsReqFactory(nonExistingLayerId))
	go wrk.Work()

	select {
	case out := <-output:
		assert.Nil(t, out)
	case <-time.After(timeout):
		assert.Fail(t, timeoutErrMsg)
	}

	// Block
	bch := make(chan []types.Hash32, 1)
	bch <- []types.Hash32{nonExistingBlockId.AsHash32()}

	output = fetchWithFactory(NewFetchWorker(syncs[0], 1, newFetchReqFactory(BLOCK, blocksAsItems), bch))

	select {
	case out := <-output:
		assert.True(t, out.(fetchJob).items == nil)
	case <-time.After(timeout):
		assert.Fail(t, timeoutErrMsg)
	}

	// Tx

	ch := syncs[0].txQueue.addToPendingGetCh([]types.Hash32{nonExistingTxId.Hash32()})
	select {
	case out := <-ch:
		assert.False(t, out)
	case <-time.After(timeout):

	}

	// Atx
	ch = syncs[0].atxQueue.addToPendingGetCh([]types.Hash32{nonExistingAtxId.Hash32()})
	// PoET
	select {
	case out := <-ch:
		assert.False(t, out)
	case <-time.After(timeout):

	}

	output = fetchWithFactory(NewNeighborhoodWorker(syncs[0], 1, PoetReqFactory(nonExistingPoetRef)))

	select {
	case out := <-output:
		assert.Nil(t, out)
	case <-time.After(timeout):
		assert.Fail(t, timeoutErrMsg)
	}
}

func TestSyncProtocol_BadResponse(t *testing.T) {
	syncs, _, _ := SyncMockFactory(2, conf, t.Name(), memoryDB, newMemPoetDb)
	defer syncs[0].Close()
	defer syncs[1].Close()

	timeout := 1 * time.Second
	timeoutErrMsg := "no message received on channel"

	syncs[1].AddBlock(types.NewExistingBlock(types.BlockID(1), 1, nil))
	syncs[1].AddBlock(types.NewExistingBlock(types.BlockID(2), 1, nil))
	syncs[1].AddBlock(types.NewExistingBlock(types.BlockID(3), 1, nil))
	//setup mocks

	layerHashesMock := func([]byte) []byte {
		t.Log("return fake atx")
		return util.Uint32ToBytes(11)
	}

	blockHandlerMock := func([]byte) []byte {
		t.Log("return fake block")
		blk := types.NewExistingBlock(types.BlockID(8), 1, nil)
		byts, _ := types.InterfaceToBytes([]types.Block{*blk})
		return byts
	}

	txHandlerMock := func([]byte) []byte {
		t.Log("return fake tx")
		byts, _ := types.InterfaceToBytes(tx())
		return byts
	}

	atxHandlerMock := func([]byte) []byte {
		t.Log("return fake atx")
		byts, _ := types.InterfaceToBytes([]types.ActivationTx{*atx("")})
		return byts
	}

	//register mocks
	syncs[1].RegisterBytesMsgHandler(LAYER_HASH, layerHashesMock)
	syncs[1].RegisterBytesMsgHandler(BLOCK, blockHandlerMock)
	syncs[1].RegisterBytesMsgHandler(TX, txHandlerMock)
	syncs[1].RegisterBytesMsgHandler(ATX, atxHandlerMock)

	// layer hash
	_, err1 := syncs[0].getLayerFromNeighbors(types.LayerID(1))

	assert.Error(t, err1)

	// Block
	ch := make(chan []types.Hash32, 1)
	bid := types.BlockID(1)
	ch <- []types.Hash32{bid.AsHash32()}
	output := fetchWithFactory(NewFetchWorker(syncs[0], 1, newFetchReqFactory(BLOCK, blocksAsItems), ch))

	select {
	case out := <-output:
		assert.Nil(t, out.(fetchJob).items)
	case <-time.After(timeout):
		assert.Fail(t, timeoutErrMsg)
	}

	// Tx
	ch = make(chan []types.Hash32, 1)
	ch <- []types.Hash32{[32]byte{1}}
	output = fetchWithFactory(NewFetchWorker(syncs[0], 1, newFetchReqFactory(TX, txsAsItems), ch))

	select {
	case out := <-output:
		assert.Nil(t, out.(fetchJob).items)
	case <-time.After(timeout):
		assert.Fail(t, timeoutErrMsg)
	}

	// Atx
	ch = make(chan []types.Hash32, 1)
	ch <- []types.Hash32{[32]byte{1}}
	output = fetchWithFactory(NewFetchWorker(syncs[0], 1, newFetchReqFactory(ATX, atxsAsItems), ch))

	select {
	case out := <-output:
		assert.Nil(t, out.(fetchJob).items)
	case <-time.After(timeout):
		assert.Fail(t, timeoutErrMsg)
	}

	// PoET

	output = fetchWithFactory(NewNeighborhoodWorker(syncs[0], 1, PoetReqFactory([]byte{1})))

	select {
	case out := <-output:
		assert.Nil(t, out)
	case <-time.After(timeout):
		assert.Fail(t, timeoutErrMsg)
	}

}

func genByte32() [32]byte {
	var x [32]byte
	rand.Read(x[:])

	return x
}

var txid1 = types.TransactionId(genByte32())
var txid2 = types.TransactionId(genByte32())
var txid3 = types.TransactionId(genByte32())

var one = types.CalcHash32([]byte("1"))
var two = types.CalcHash32([]byte("2"))
var three = types.CalcHash32([]byte("3"))

var atx1 = types.AtxId(one)
var atx2 = types.AtxId(two)
var atx3 = types.AtxId(three)

func Test_validateUniqueTxAtx(t *testing.T) {
	r := require.New(t)
	b := &types.Block{}

	// unique
	b.TxIds = []types.TransactionId{txid1, txid2, txid3}
	b.AtxIds = []types.AtxId{atx1, atx2, atx3}
	r.Nil(validateUniqueTxAtx(b))

	// dup txs
	b.TxIds = []types.TransactionId{txid1, txid2, txid1}
	b.AtxIds = []types.AtxId{atx1, atx2, atx3}
	r.EqualError(validateUniqueTxAtx(b), errDupTx.Error())

	// dup atxs
	b.TxIds = []types.TransactionId{txid1, txid2, txid3}
	b.AtxIds = []types.AtxId{atx1, atx2, atx1}
	r.EqualError(validateUniqueTxAtx(b), errDupAtx.Error())
}

func TestSyncer_BlockSyntacticValidation(t *testing.T) {
	r := require.New(t)
	syncs, _, _ := SyncMockFactory(2, conf, "TestSyncProtocol_NilResponse", memoryDB, newMemPoetDb)
	s := syncs[0]
	b := &types.Block{}
	b.TxIds = []types.TransactionId{txid1, txid2, txid1}
	b.AtxIds = []types.AtxId{atx1, atx2, atx3}
	_, _, err := s.blockSyntacticValidation(b)
	r.EqualError(err, errDupTx.Error())

	for i := 0; i <= miner.AtxsPerBlockLimit; i++ {
		b.AtxIds = append(b.AtxIds, atx1)
	}
	_, _, err = s.blockSyntacticValidation(b)
	r.EqualError(err, errTooManyAtxs.Error())

	b.TxIds = []types.TransactionId{}
	b.AtxIds = []types.AtxId{}
	_, _, err = s.blockSyntacticValidation(b)
	r.Nil(err)
}

func TestSyncer_AtxSetID(t *testing.T) {
	a := atx("")
	bbytes, _ := types.InterfaceToBytes(*a)
	var b types.ActivationTx
	types.BytesToInterface(bbytes, &b)
	t.Log(fmt.Sprintf("%+v\n", *a))
	t.Log("---------------------")
	t.Log(fmt.Sprintf("%+v\n", b))
	t.Log("---------------------")
	assert.Equal(t, b.Nipst, a.Nipst)
	assert.Equal(t, b.View, a.View)
	assert.Equal(t, b.Commitment, a.Commitment)

	assert.Equal(t, b.ActivationTxHeader.NodeId, a.ActivationTxHeader.NodeId)
	assert.Equal(t, b.ActivationTxHeader.PrevATXId, a.ActivationTxHeader.PrevATXId)
	assert.Equal(t, b.ActivationTxHeader.ActiveSetSize, a.ActivationTxHeader.ActiveSetSize)
	assert.Equal(t, b.ActivationTxHeader.Coinbase, a.ActivationTxHeader.Coinbase)
	assert.Equal(t, b.ActivationTxHeader.CommitmentMerkleRoot, a.ActivationTxHeader.CommitmentMerkleRoot)
	assert.Equal(t, b.ActivationTxHeader.NIPSTChallenge, a.ActivationTxHeader.NIPSTChallenge)
	b.CalcAndSetId()
	assert.Equal(t, a.ShortString(), b.ShortString())
}<|MERGE_RESOLUTION|>--- conflicted
+++ resolved
@@ -284,14 +284,10 @@
 
 	atx1 := atx(signer.PublicKey().String())
 	atx1.Nipst.PostProof.Challenge = poetRef[:]
-<<<<<<< HEAD
+	_, err = types.SignAtx(signer, atx1)
+	r.NoError(err)
 	err = s0.AtxDB.ProcessAtxs([]*types.ActivationTx{atx1})
 	r.NoError(err)
-=======
-	_, err = types.SignAtx(signer, atx1)
-	assert.NoError(t, err)
-	s0.AtxDB.ProcessAtx(atx1)
->>>>>>> 874820c2
 
 	// Make sure that s1 syncAtxs would fetch the missing poet proof.
 
