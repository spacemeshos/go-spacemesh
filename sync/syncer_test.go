package sync

import (
	"errors"
	"fmt"
	"github.com/google/uuid"
	"github.com/nullstyle/go-xdr/xdr3"
	"github.com/spacemeshos/go-spacemesh/activation"
	"github.com/spacemeshos/go-spacemesh/common/types"
	"github.com/spacemeshos/go-spacemesh/common/util"
	"github.com/spacemeshos/go-spacemesh/database"
	"github.com/spacemeshos/go-spacemesh/log"
	"github.com/spacemeshos/go-spacemesh/mesh"
	"github.com/spacemeshos/go-spacemesh/miner"
	"github.com/spacemeshos/go-spacemesh/nipst"
	"github.com/spacemeshos/go-spacemesh/p2p"
	"github.com/spacemeshos/go-spacemesh/p2p/service"
	"github.com/spacemeshos/go-spacemesh/rand"
	"github.com/spacemeshos/go-spacemesh/signing"
	"github.com/spacemeshos/go-spacemesh/timesync"
	"github.com/spacemeshos/sha256-simd"
	"github.com/stretchr/testify/assert"
	"github.com/stretchr/testify/require"
	"github.com/stretchr/testify/suite"
	"math/big"
	"os"
	"path/filepath"
	"strconv"
	"sync"
	"sync/atomic"
	"testing"
	"time"
)

var conf = Configuration{1000, 1, 300, 500 * time.Millisecond, 100, 5}

func init() {
	rand.Seed(time.Now().UnixNano())
}

const (
	levelDB  = "LevelDB"
	memoryDB = "MemoryDB"
	Path     = "../tmp/sync/"
)

var (
	tx1 = tx()
	tx2 = tx()
	tx3 = tx()
	tx4 = tx()
	tx5 = tx()
	tx6 = tx()
	tx7 = tx()
	tx8 = tx()
)

var commitment = &types.PostProof{
	Identity:     []byte(nil),
	Challenge:    []byte(nil),
	MerkleRoot:   []byte("1"),
	ProofNodes:   [][]byte(nil),
	ProvenLeaves: [][]byte(nil),
}

func newMemPoetDb() PoetDb {
	return activation.NewPoetDb(database.NewMemDatabase(), log.NewDefault("poetDb"))
}

func newMockPoetDb() PoetDb {
	return &PoetDbMock{}
}

func SyncMockFactory(number int, conf Configuration, name string, dbType string, poetDb func() PoetDb) (syncs []*Syncer, p2ps []*service.Node, ticker *timesync.Ticker) {
	nodes := make([]*Syncer, 0, number)
	p2ps = make([]*service.Node, 0, number)
	sim := service.NewSimulator()
	tick := 200 * time.Millisecond
	timer := timesync.RealClock{}
	ts := timesync.NewTicker(timer, tick, timer.Now().Add(tick*-4))
	for i := 0; i < number; i++ {
		net := sim.NewNode()
		name := fmt.Sprintf(name+"_%d", i)
		l := log.New(name, "", "")
		blockValidator := BlockEligibilityValidatorMock{}
		txpool := miner.NewTypesTransactionIdMemPool()
		atxpool := miner.NewTypesAtxIdMemPool()
		sync := NewSync(net, getMesh(dbType, Path+name+"_"+time.Now().String()), txpool, atxpool, mockTxProcessor{}, blockValidator, poetDb(), conf, ts, l)
		nodes = append(nodes, sync)
		p2ps = append(p2ps, net)
	}
	ts.StartNotifying()
	return nodes, p2ps, ts
}

type stateMock struct{}

func (stateMock) ValidateSignature(signed types.Signed) (types.Address, error) {
	return types.Address{}, nil
}

func (s *stateMock) ApplyRewards(layer types.LayerID, miners []types.Address, underQuota map[types.Address]int, bonusReward, diminishedReward *big.Int) {

}

func (s *stateMock) ApplyTransactions(id types.LayerID, tx mesh.Transactions) (uint32, error) {
	return 0, nil
}

func (s *stateMock) ValidateTransactionSignature(tx *types.SerializableSignedTransaction) (types.Address, error) {
	return types.Address{}, nil
}

type mockBlocksProvider struct {
	mp map[types.BlockID]struct{}
}

func (mbp mockBlocksProvider) GetGoodPatternBlocks(layer types.LayerID) (map[types.BlockID]struct{}, error) {
	return nil, errors.New("not implemented")
}

var rewardConf = mesh.Config{
	big.NewInt(10),
	big.NewInt(5000),
	big.NewInt(15),
	15,
	5,
}

func getMeshWithLevelDB(id string) *mesh.Mesh {
	lg := log.New(id, "", "")
	mshdb, _ := mesh.NewPersistentMeshDB(id, lg)
	atxdbStore, _ := database.NewLDBDatabase(id+"atx", 0, 0, lg.WithOptions(log.Nop))
	atxdb := activation.NewActivationDb(atxdbStore, &MockIStore{}, mshdb, 10, &ValidatorMock{}, lg.WithOptions(log.Nop))
	return mesh.NewMesh(mshdb, atxdb, rewardConf, &MeshValidatorMock{}, &MockTxMemPool{}, &MockAtxMemPool{}, &stateMock{}, lg.WithOptions(log.Nop))
}

func persistenceTeardown() {
	os.RemoveAll(Path)
}

func getMeshWithMemoryDB(id string) *mesh.Mesh {
	lg := log.New(id, "", "")
	mshdb := mesh.NewMemMeshDB(lg)
	atxdb := activation.NewActivationDb(database.NewMemDatabase(), &MockIStore{}, mshdb, 10, &ValidatorMock{}, lg.WithName("atxDB"))
	return mesh.NewMesh(mshdb, atxdb, rewardConf, &MeshValidatorMock{}, &MockTxMemPool{}, &MockAtxMemPool{}, &stateMock{}, lg)
}

func getMesh(dbType, id string) *mesh.Mesh {
	if dbType == levelDB {
		return getMeshWithLevelDB(id)
	}

	return getMeshWithMemoryDB(id)
}

func TestSyncer_Start(t *testing.T) {
	syncs, _, _ := SyncMockFactory(1, conf, t.Name(), memoryDB, newMockPoetDb)
	syn := syncs[0]
	defer syn.Close()
	syn.Start()
	timeout := time.After(10 * time.Second)
	for {
		select {
		// Got a timeout! fail with a timeout error
		case <-timeout:
			t.Error("timed out ")
			return
		default:
			if atomic.LoadUint32(&syn.startLock) == 1 {
				return
			}
		}
	}
}

func TestSyncer_Close(t *testing.T) {
	syncs, _, _ := SyncMockFactory(2, conf, t.Name(), memoryDB, newMockPoetDb)
	sync := syncs[0]
	sync.Start()
	sync.Close()
	s := sync
	_, ok := <-s.forceSync
	assert.True(t, !ok, "channel 'forceSync' still open")
	_, ok = <-s.exit
	assert.True(t, !ok, "channel 'exit' still open")
}

func TestSyncProtocol_BlockRequest(t *testing.T) {
	atx1 := atx()
	syncs, nodes, _ := SyncMockFactory(2, conf, t.Name(), memoryDB, newMockPoetDb)
	syncObj := syncs[0]
	syncObj2 := syncs[1]
	defer syncObj.Close()
	lid := types.LayerID(1)
	block := types.NewExistingBlock(types.BlockID(uuid.New().ID()), lid, []byte("data data data"))

	syncObj.AddBlockWithTxs(block, []*types.AddressableSignedTransaction{tx1}, []*types.ActivationTx{atx1})
	syncObj2.Peers = getPeersMock([]p2p.Peer{nodes[0].PublicKey()})

	ch := make(chan []types.Hash32, 1)
	ch <- []types.Hash32{block.Hash32()}

	output := fetchWithFactory(NewFetchWorker(syncObj2, 1, newFetchReqFactory(BLOCK, blocksAsItems), ch))

	timeout := time.NewTimer(2 * time.Second)

	select {
	case a := <-output:
		assert.Equal(t, a.(fetchJob).ids[0], block.Hash32(), "wrong block")
	case <-timeout.C:
		assert.Fail(t, "no message received on channel")
	}

}

func TestSyncProtocol_LayerHashRequest(t *testing.T) {
	syncs, nodes, _ := SyncMockFactory(2, conf, t.Name(), memoryDB, newMockPoetDb)
	atx1 := atx()
	syncObj1 := syncs[0]
	defer syncObj1.Close()
	syncObj2 := syncs[1]
	defer syncObj2.Close()
	lid := types.LayerID(1)
	block := types.NewExistingBlock(types.BlockID(123), lid, nil)
	syncObj1.AddBlockWithTxs(block, []*types.AddressableSignedTransaction{tx1}, []*types.ActivationTx{atx1})
	//syncObj1.ValidateLayer(l) //this is to simulate the approval of the tortoise...
	timeout := time.NewTimer(2 * time.Second)

	wrk, output := NewPeersWorker(syncObj2, []p2p.Peer{nodes[0].PublicKey()}, &sync.Once{}, HashReqFactory(lid))
	go wrk.Work()

	select {
	case <-output:
		return
		//assert.Equal(t, string(orig.Hash()), string(hash.(*peerHashPair).hash), "wrong block")
	case <-timeout.C:
		assert.Fail(t, "no message received on channel")
	}
}

func TestSyncer_FetchPoetProofAvailableAndValid(t *testing.T) {
	r := require.New(t)

	syncs, nodes, _ := SyncMockFactory(2, conf, t.Name(), memoryDB, newMemPoetDb)
	s0 := syncs[0]
	s1 := syncs[1]
	s1.Peers = getPeersMock([]p2p.Peer{nodes[0].PublicKey()})

	proofMessage := makePoetProofMessage(t)

	err := s0.poetDb.ValidateAndStore(&proofMessage)
	r.NoError(err)

	poetProofBytes, err := types.InterfaceToBytes(&proofMessage.PoetProof)
	r.NoError(err)
	ref := sha256.Sum256(poetProofBytes)

	err = s1.FetchPoetProof(ref[:])
	r.NoError(err)
}

func TestSyncer_SyncAtxs_FetchPoetProof(t *testing.T) {
	r := require.New(t)

	syncs, nodes, _ := SyncMockFactory(2, conf, t.Name(), memoryDB, newMemPoetDb)
	s0 := syncs[0]
	s1 := syncs[1]
	s1.Peers = getPeersMock([]p2p.Peer{nodes[0].PublicKey()})

	// Store a poet proof and a respective atx in s0.

	proofMessage := makePoetProofMessage(t)

	err := s0.poetDb.ValidateAndStore(&proofMessage)
	r.NoError(err)

	poetProofBytes, err := types.InterfaceToBytes(&proofMessage.PoetProof)
	r.NoError(err)
	poetRef := sha256.Sum256(poetProofBytes)

	atx1 := atx()
	atx1.Nipst.PostProof.Challenge = poetRef[:]
	s0.AtxDB.ProcessAtx(atx1)

	// Make sure that s1 syncAtxs would fetch the missing poet proof.

	r.False(s1.poetDb.HasProof(poetRef[:]))

	atxs, err := s1.atxQueue.handle([]types.Hash32{atx1.Hash32()})
	r.NoError(err)
	r.Equal(1, len(atxs))

	_, found := atxs[atx1.Hash32()]
	r.True(found)

	r.True(s1.poetDb.HasProof(poetRef[:]))
}

func makePoetProofMessage(t *testing.T) types.PoetProofMessage {
	r := require.New(t)
	file, err := os.Open(filepath.Join("..", "activation", "test_resources", "poet.proof"))
	r.NoError(err)

	var poetProof types.PoetProof
	_, err = xdr.Unmarshal(file, &poetProof)
	r.NoError(err)
	r.EqualValues([][]byte{[]byte("1"), []byte("2"), []byte("3")}, poetProof.Members)
	var poetId [types.PoetServiceIdLength]byte
	copy(poetId[:], "poet id")
	roundId := uint64(1337)

	return types.PoetProofMessage{
		PoetProof:     poetProof,
		PoetServiceId: poetId,
		RoundId:       roundId,
		Signature:     nil,
	}
}

func TestSyncProtocol_LayerIdsRequest(t *testing.T) {
	syncs, nodes, _ := SyncMockFactory(2, conf, t.Name(), memoryDB, newMockPoetDb)
	atx1 := atx()
	atx2 := atx()
	atx3 := atx()
	atx4 := atx()
	syncObj := syncs[0]
	defer syncObj.Close()
	syncObj1 := syncs[1]
	defer syncObj1.Close()
	lid := types.LayerID(1)
	layer := types.NewExistingLayer(lid, make([]*types.Block, 0, 10))
	block1 := types.NewExistingBlock(types.BlockID(123), lid, nil)
	syncObj1.AddBlockWithTxs(block1, []*types.AddressableSignedTransaction{tx1}, []*types.ActivationTx{atx1})

	block2 := types.NewExistingBlock(types.BlockID(132), lid, nil)
	syncObj1.AddBlockWithTxs(block2, []*types.AddressableSignedTransaction{tx2}, []*types.ActivationTx{atx2})

	block3 := types.NewExistingBlock(types.BlockID(153), lid, nil)
	syncObj1.AddBlockWithTxs(block3, []*types.AddressableSignedTransaction{tx3}, []*types.ActivationTx{atx3})

	block4 := types.NewExistingBlock(types.BlockID(222), lid, nil)

	syncObj1.AddBlockWithTxs(block4, []*types.AddressableSignedTransaction{tx4}, []*types.ActivationTx{atx4})

	timeout := time.NewTimer(2 * time.Second)

	wrk, output := NewPeersWorker(syncObj, []p2p.Peer{nodes[1].PublicKey()}, &sync.Once{}, LayerIdsReqFactory(lid))
	go wrk.Work()

	select {
	case intr := <-output:
		ids := intr.([]types.BlockID)
		for _, a := range layer.Blocks() {
			found := false
			for _, id := range ids {
				if a.ID() == types.BlockID(id) {
					found = true
					break
				}
			}
			if !found {
				t.Error(errors.New("id list did not match"))
			}
		}
	case <-timeout.C:
		assert.Fail(t, "no message received on channel")
	}
}

func TestSyncProtocol_FetchBlocks(t *testing.T) {
	syncs, nodes, _ := SyncMockFactory(2, conf, t.Name(), memoryDB, newMockPoetDb)
	atx1 := atx()

	atx2 := atx()
	atx3 := atx()
	syncObj1 := syncs[0]
	defer syncObj1.Close()
	syncObj2 := syncs[1]
	defer syncObj2.Close()
	pm1 := getPeersMock([]p2p.Peer{nodes[0].PublicKey()})
	syncObj1.Log.Info("started fetch_blocks")
	syncObj2.Peers = pm1 //override peers with

	syncObj1.ProcessAtx(atx3)
	block1 := types.NewExistingBlock(types.BlockID(123), 0, nil)
	block1.ATXID = atx3.Id()
	block2 := types.NewExistingBlock(types.BlockID(321), 1, nil)
	block2.ATXID = atx3.Id()
	block3 := types.NewExistingBlock(types.BlockID(222), 2, nil)
	block3.ATXID = atx3.Id()

	syncObj1.AddBlockWithTxs(block1, []*types.AddressableSignedTransaction{tx1, tx2, tx3, tx4, tx5, tx6, tx7, tx8}, []*types.ActivationTx{atx1})
	syncObj1.AddBlockWithTxs(block2, []*types.AddressableSignedTransaction{tx1, tx2, tx3, tx4, tx5, tx6, tx7, tx8}, []*types.ActivationTx{atx2})
	syncObj1.AddBlockWithTxs(block3, []*types.AddressableSignedTransaction{tx1, tx2, tx3, tx4, tx5, tx6, tx7, tx8}, []*types.ActivationTx{atx3})

	ch := make(chan []types.Hash32, 3)
	ch <- []types.Hash32{block1.Hash32()}
	ch <- []types.Hash32{block2.Hash32()}
	ch <- []types.Hash32{block3.Hash32()}
	close(ch)
	output := fetchWithFactory(NewFetchWorker(syncObj2, 1, newFetchReqFactory(BLOCK, blocksAsItems), ch))

	for out := range output {
		block := out.(fetchJob).items[0].(*types.Block)
		txs, err := syncObj2.txQueue.HandleTxs(block.TxIds)
		if err != nil {
			t.Error("could not fetch all txs", err)
		}
		atxs, err := syncObj2.atxQueue.HandleAtxs(block.AtxIds)
		if err != nil {
			t.Error("could not fetch all atxs", err)
		}
		syncObj2.Debug("add block to layer %v", block)

		syncObj2.AddBlockWithTxs(block, txs, atxs)
	}
}

func TestSyncProtocol_SyncNodes(t *testing.T) {
	syncs, nodes, _ := SyncMockFactory(3, conf, t.Name(), memoryDB, newMockPoetDb)
	pm1 := getPeersMock([]p2p.Peer{nodes[2].PublicKey()})
	pm2 := getPeersMock([]p2p.Peer{nodes[2].PublicKey()})
	pm3 := getPeersMock([]p2p.Peer{nodes[0].PublicKey(), nodes[1].PublicKey()})
	syncObj1 := syncs[0]
	syncObj1.Peers = pm1 //override peers with mock
	defer syncObj1.Close()

	syncObj2 := syncs[1]
	syncObj2.Peers = pm2 //override peers with mock
	defer syncObj2.Close()

	syncObj3 := syncs[2]
	syncObj3.Peers = pm3 //override peers with mock
	defer syncObj3.Close()

	signer := signing.NewEdSigner()

	block3 := types.NewExistingBlock(types.BlockID(333), 1, nil)
	block3.Signature = signer.Sign(block3.Bytes())
	block4 := types.NewExistingBlock(types.BlockID(444), 1, nil)
	block4.Signature = signer.Sign(block4.Bytes())
	block5 := types.NewExistingBlock(types.BlockID(555), 2, nil)
	block5.Signature = signer.Sign(block5.Bytes())
	block6 := types.NewExistingBlock(types.BlockID(666), 2, nil)
	block6.Signature = signer.Sign(block6.Bytes())
	block7 := types.NewExistingBlock(types.BlockID(777), 3, nil)
	block7.Signature = signer.Sign(block7.Bytes())
	block8 := types.NewExistingBlock(types.BlockID(888), 3, nil)
	block8.Signature = signer.Sign(block8.Bytes())
	block9 := types.NewExistingBlock(types.BlockID(999), 4, nil)
	block9.Signature = signer.Sign(block9.Bytes())
	block10 := types.NewExistingBlock(types.BlockID(101), 5, nil)
	block10.Signature = signer.Sign(block10.Bytes())

	syncObj1.AddBlockWithTxs(block3, []*types.AddressableSignedTransaction{tx1, tx2, tx3}, []*types.ActivationTx{})
	syncObj1.AddBlockWithTxs(block4, []*types.AddressableSignedTransaction{tx1, tx2, tx3}, []*types.ActivationTx{})
	syncObj1.AddBlockWithTxs(block5, []*types.AddressableSignedTransaction{tx1, tx2, tx3}, []*types.ActivationTx{})
	syncObj1.AddBlockWithTxs(block6, []*types.AddressableSignedTransaction{tx1, tx2, tx3}, []*types.ActivationTx{})
	syncObj1.AddBlockWithTxs(block7, []*types.AddressableSignedTransaction{tx4, tx5, tx6}, []*types.ActivationTx{})
	syncObj1.AddBlockWithTxs(block8, []*types.AddressableSignedTransaction{tx4, tx5, tx6}, []*types.ActivationTx{})
	syncObj1.AddBlockWithTxs(block9, []*types.AddressableSignedTransaction{tx7, tx8}, []*types.ActivationTx{})
	syncObj1.AddBlockWithTxs(block10, []*types.AddressableSignedTransaction{tx7, tx8}, []*types.ActivationTx{})

	syncObj2.AddBlockWithTxs(block3, []*types.AddressableSignedTransaction{tx1, tx2, tx3}, []*types.ActivationTx{})
	syncObj2.AddBlockWithTxs(block4, []*types.AddressableSignedTransaction{tx1, tx2, tx3}, []*types.ActivationTx{})
	syncObj2.AddBlockWithTxs(block5, []*types.AddressableSignedTransaction{tx1, tx2, tx3}, []*types.ActivationTx{})
	syncObj2.AddBlockWithTxs(block6, []*types.AddressableSignedTransaction{tx1, tx2, tx3}, []*types.ActivationTx{})
	syncObj2.AddBlockWithTxs(block7, []*types.AddressableSignedTransaction{tx4, tx5, tx6}, []*types.ActivationTx{})
	syncObj2.AddBlockWithTxs(block8, []*types.AddressableSignedTransaction{tx4, tx5, tx6}, []*types.ActivationTx{})
	syncObj2.AddBlockWithTxs(block9, []*types.AddressableSignedTransaction{tx7, tx8}, []*types.ActivationTx{})
	syncObj2.AddBlockWithTxs(block10, []*types.AddressableSignedTransaction{tx7, tx8}, []*types.ActivationTx{})

	syncObj1.Unsubscribe(syncObj1.LayerCh)
	syncObj2.Unsubscribe(syncObj2.LayerCh)
	//syncObj1.Start()
	//syncObj2.Start()

	timeout := time.After(3 * 60 * time.Second)
	//syncObj3.currentLayer = 6
	syncObj3.Start()
	// Keep trying until we're timed out or got a result or got an error
loop:
	for {
		select {
		// Got a timeout! fail with a timeout error
		case <-timeout:
			t.Error("timed out ")
			return
		default:
			if syncObj3.ValidatedLayer() == 5 {

				t.Log("done!")
				break loop
			}
			time.Sleep(100 * time.Millisecond)
		}
	}
}

func getPeersMock(peers []p2p.Peer) p2p.PeersImpl {
	value := atomic.Value{}
	value.Store(peers)
	pm1 := p2p.NewPeersImpl(&value, make(chan struct{}), log.NewDefault("peers"))
	return *pm1
}

func syncTest(dpType string, t *testing.T) {

	syncs, nodes, clock := SyncMockFactory(4, conf, t.Name(), dpType, newMockPoetDb)
	syncObj1 := syncs[0]
	defer syncObj1.Close()
	syncObj2 := syncs[1]
	defer syncObj2.Close()
	syncObj3 := syncs[2]
	defer syncObj3.Close()
	syncObj4 := syncs[3]
	defer syncObj4.Close()
	n1 := nodes[0]
	n2 := nodes[1]
	//n4 := nodes[3]

	syncObj1.Peers = getPeersMock([]p2p.Peer{n2.PublicKey()})
	syncObj2.Peers = getPeersMock([]p2p.Peer{n1.PublicKey()})
	syncObj3.Peers = getPeersMock([]p2p.Peer{n1.PublicKey()})
	syncObj4.Peers = getPeersMock([]p2p.Peer{n1.PublicKey()})

	signer := signing.NewEdSigner()

	block2 := types.NewExistingBlock(types.BlockID(222), 0, nil)
	block2.Signature = signer.Sign(block2.Bytes())

	block3 := types.NewExistingBlock(types.BlockID(333), 1, nil)
	block3.Signature = signer.Sign(block3.Bytes())

	block4 := types.NewExistingBlock(types.BlockID(444), 1, nil)
	block4.Signature = signer.Sign(block4.Bytes())

	block5 := types.NewExistingBlock(types.BlockID(555), 2, nil)
	block5.Signature = signer.Sign(block5.Bytes())

	block6 := types.NewExistingBlock(types.BlockID(666), 2, nil)
	block6.Signature = signer.Sign(block6.Bytes())

	block7 := types.NewExistingBlock(types.BlockID(777), 3, nil)
	block7.Signature = signer.Sign(block7.Bytes())

	block8 := types.NewExistingBlock(types.BlockID(888), 3, nil)
	block8.Signature = signer.Sign(block8.Bytes())

	block9 := types.NewExistingBlock(types.BlockID(999), 4, nil)
	block9.Signature = signer.Sign(block9.Bytes())

	block10 := types.NewExistingBlock(types.BlockID(101), 4, nil)
	block10.Signature = signer.Sign(block10.Bytes())

	block11 := types.NewExistingBlock(types.BlockID(101), 5, nil)
	block10.Signature = signer.Sign(block10.Bytes())

	block12 := types.NewExistingBlock(types.BlockID(101), 6, nil)
	block10.Signature = signer.Sign(block10.Bytes())

	syncObj1.ValidateLayer(mesh.GenesisLayer())
	syncObj2.ValidateLayer(mesh.GenesisLayer())
	syncObj3.ValidateLayer(mesh.GenesisLayer())
	syncObj4.ValidateLayer(mesh.GenesisLayer())

	syncObj1.AddBlock(block2)
	syncObj1.AddBlockWithTxs(block3, []*types.AddressableSignedTransaction{tx1, tx2, tx3}, []*types.ActivationTx{})
	syncObj1.AddBlockWithTxs(block4, []*types.AddressableSignedTransaction{tx1, tx2, tx3}, []*types.ActivationTx{})
	syncObj1.AddBlockWithTxs(block5, []*types.AddressableSignedTransaction{tx1, tx2, tx3}, []*types.ActivationTx{})
	syncObj1.AddBlockWithTxs(block6, []*types.AddressableSignedTransaction{tx1, tx2, tx3}, []*types.ActivationTx{})
	syncObj1.AddBlockWithTxs(block7, []*types.AddressableSignedTransaction{tx4, tx5, tx6}, []*types.ActivationTx{})
	syncObj1.AddBlockWithTxs(block8, []*types.AddressableSignedTransaction{tx4, tx5, tx6}, []*types.ActivationTx{})
	syncObj1.AddBlockWithTxs(block9, []*types.AddressableSignedTransaction{tx7, tx8}, []*types.ActivationTx{})
	syncObj1.AddBlockWithTxs(block10, []*types.AddressableSignedTransaction{tx7, tx8}, []*types.ActivationTx{})
	syncObj1.AddBlockWithTxs(block11, []*types.AddressableSignedTransaction{tx7, tx8}, []*types.ActivationTx{})
	syncObj1.AddBlockWithTxs(block12, []*types.AddressableSignedTransaction{tx7, tx8}, []*types.ActivationTx{})

	syncObj1.Start()

	syncObj2.Start()
	syncObj3.Start()
	syncObj4.Start()

	// Keep trying until we're timed out or got a result or got an error
	timeout := time.After(30 * time.Second)

	for {
		select {
		// Got a timeout! fail with a timeout error
		case <-timeout:
			t.Error("timed out ")
		default:
			if syncObj2.ValidatedLayer() >= 4 && syncObj3.ValidatedLayer() >= 4 {
				log.Info("done!", syncObj2.ValidatedLayer(), syncObj3.ValidatedLayer())
				// path for this UT calling sync.Close before we read from channel causes writing to closed channel
				x := clock.Subscribe()
				<-x
				<-x
				return
			}
		}
		time.Sleep(500 * time.Millisecond)
	}
}

func TestSyncProtocol_PersistenceIntegration(t *testing.T) {
	if testing.Short() {
		t.Skip()
	}
	syncTest(levelDB, t)
}

func TestSyncProtocol_SyncMultipleNodes(t *testing.T) {
	syncTest(memoryDB, t)
}

// Integration

type SyncIntegrationSuite struct {
	p2p.IntegrationTestSuite
	syncers []*Syncer
	name    string
	// add more params you need
}

type syncIntegrationTwoNodes struct {
	SyncIntegrationSuite
}

func Test_TwoNodes_SyncIntegrationSuite(t *testing.T) {
	if testing.Short() {
		t.Skip()
	}
	sis := &syncIntegrationTwoNodes{}
	sis.BootstrappedNodeCount = 2
	sis.BootstrapNodesCount = 1
	sis.NeighborsCount = 1
	sis.name = t.Name()
	i := uint32(1)
	tick := 20 * time.Second
	layout := "2006-01-02T15:04:05.000Z"
	str := "2016-11-12T11:45:26.371Z"
	start, _ := time.Parse(layout, str)
	ts := timesync.NewTicker(timesync.RealClock{}, tick, start)
	sis.BeforeHook = func(idx int, s p2p.NodeTestInstance) {
		l := log.New(fmt.Sprintf("%s_%d", sis.name, atomic.LoadUint32(&i)), "", "")
		msh := getMesh(memoryDB, fmt.Sprintf("%s_%s", sis.name, time.Now()))
		blockValidator := BlockEligibilityValidatorMock{}
		poetDb := activation.NewPoetDb(database.NewMemDatabase(), l.WithName("poetDb"))
		sync := NewSync(s, msh, miner.NewTypesTransactionIdMemPool(), miner.NewTypesAtxIdMemPool(), mockTxProcessor{}, blockValidator, poetDb, conf, ts, l)
		sis.syncers = append(sis.syncers, sync)
		atomic.AddUint32(&i, 1)
	}
	ts.StartNotifying()
	suite.Run(t, sis)
}

func (sis *syncIntegrationTwoNodes) TestSyncProtocol_TwoNodes() {
	t := sis.T()
	signer := signing.NewEdSigner()

	block1 := types.NewExistingBlock(types.BlockID(111), 1, nil)
	block1.Signature = signer.Sign(block1.Bytes())
	block2 := types.NewExistingBlock(types.BlockID(222), 1, nil)
	block2.Signature = signer.Sign(block2.Bytes())
	block3 := types.NewExistingBlock(types.BlockID(333), 2, nil)
	block3.Signature = signer.Sign(block3.Bytes())
	block4 := types.NewExistingBlock(types.BlockID(444), 2, nil)
	block4.Signature = signer.Sign(block4.Bytes())
	block5 := types.NewExistingBlock(types.BlockID(555), 3, nil)
	block5.Signature = signer.Sign(block5.Bytes())
	block6 := types.NewExistingBlock(types.BlockID(666), 3, nil)
	block6.Signature = signer.Sign(block6.Bytes())
	block7 := types.NewExistingBlock(types.BlockID(777), 4, nil)
	block7.Signature = signer.Sign(block7.Bytes())
	block8 := types.NewExistingBlock(types.BlockID(888), 4, nil)
	block8.Signature = signer.Sign(block8.Bytes())
	block9 := types.NewExistingBlock(types.BlockID(999), 5, nil)
	block9.Signature = signer.Sign(block9.Bytes())
	block10 := types.NewExistingBlock(types.BlockID(101), 5, nil)
	block10.Signature = signer.Sign(block10.Bytes())

	syncObj0 := sis.syncers[0]
	defer syncObj0.Close()
	syncObj1 := sis.syncers[1]
	defer syncObj1.Close()
	syncObj2 := sis.syncers[2]
	defer syncObj2.Close()

	id1 := types.GetTransactionId(tx1.SerializableSignedTransaction)
	id2 := types.GetTransactionId(tx2.SerializableSignedTransaction)
	id3 := types.GetTransactionId(tx3.SerializableSignedTransaction)
	id4 := types.GetTransactionId(tx4.SerializableSignedTransaction)
	id5 := types.GetTransactionId(tx5.SerializableSignedTransaction)
	id6 := types.GetTransactionId(tx6.SerializableSignedTransaction)
	id7 := types.GetTransactionId(tx7.SerializableSignedTransaction)
	id8 := types.GetTransactionId(tx8.SerializableSignedTransaction)

	block3.TxIds = []types.TransactionId{id1, id2, id3}
	block4.TxIds = []types.TransactionId{id1, id2, id3}
	block5.TxIds = []types.TransactionId{id4, id5, id6}
	block6.TxIds = []types.TransactionId{id4, id5, id6}
	block7.TxIds = []types.TransactionId{id7, id8}
	block8.TxIds = []types.TransactionId{id7, id8}

	syncObj2.AddBlock(block1)
	syncObj2.AddBlock(block2)
	syncObj2.AddBlockWithTxs(block3, []*types.AddressableSignedTransaction{tx1, tx2, tx3}, []*types.ActivationTx{})
	syncObj2.AddBlockWithTxs(block4, []*types.AddressableSignedTransaction{tx1, tx2, tx3}, []*types.ActivationTx{})
	syncObj2.AddBlockWithTxs(block5, []*types.AddressableSignedTransaction{tx4, tx5, tx6}, []*types.ActivationTx{})
	syncObj2.AddBlockWithTxs(block6, []*types.AddressableSignedTransaction{tx4, tx5, tx6}, []*types.ActivationTx{})
	syncObj2.AddBlockWithTxs(block7, []*types.AddressableSignedTransaction{tx7, tx8}, []*types.ActivationTx{})
	syncObj2.AddBlockWithTxs(block8, []*types.AddressableSignedTransaction{tx7, tx8}, []*types.ActivationTx{})
	syncObj2.AddBlock(block9)
	syncObj2.AddBlock(block10)

	timeout := time.After(60 * time.Second)
	syncObj1.SetLatestLayer(6)
	syncObj1.Start()

	syncObj0.Start()
	syncObj2.Start()

	// Keep trying until we're timed out or got a result or got an error
	for {
		select {
		// Got a timeout! fail with a timeout error
		case <-timeout:
			t.Error("timed out ")
			return
		default:
			if syncObj1.ValidatedLayer() == 5 {
				t.Log("done!")
				return
			}
			time.Sleep(100 * time.Millisecond)
		}
	}
}

type syncIntegrationMultipleNodes struct {
	SyncIntegrationSuite
}

func Test_Multiple_SyncIntegrationSuite(t *testing.T) {
	if testing.Short() {
		t.Skip()
	}
	sis := &syncIntegrationMultipleNodes{}
	sis.BootstrappedNodeCount = 4
	sis.BootstrapNodesCount = 1
	sis.NeighborsCount = 2
	sis.name = t.Name()
	i := uint32(1)
	tick := 2 * time.Second
	layout := "2006-01-02T15:04:05.000Z"
	str := "2018-11-12T11:45:26.371Z"
	start, _ := time.Parse(layout, str)
	ts := timesync.NewTicker(timesync.RealClock{}, tick, start)
	sis.BeforeHook = func(idx int, s p2p.NodeTestInstance) {
		l := log.New(fmt.Sprintf("%s_%d", sis.name, atomic.LoadUint32(&i)), "", "")
		msh := getMesh(memoryDB, fmt.Sprintf("%s_%d", sis.name, atomic.LoadUint32(&i)))
		blockValidator := BlockEligibilityValidatorMock{}
		poetDb := activation.NewPoetDb(database.NewMemDatabase(), l.WithName("poetDb"))
		sync := NewSync(s, msh, miner.NewTypesTransactionIdMemPool(), miner.NewTypesAtxIdMemPool(), mockTxProcessor{}, blockValidator, poetDb, conf, ts, l)
		ts.StartNotifying()
		sis.syncers = append(sis.syncers, sync)
		atomic.AddUint32(&i, 1)
	}
	suite.Run(t, sis)
}

func (sis *syncIntegrationMultipleNodes) TestSyncProtocol_MultipleNodes() {
	t := sis.T()
	signer := signing.NewEdSigner()

	block2 := types.NewExistingBlock(types.BlockID(222), 0, nil)
	block2.Signature = signer.Sign(block2.Bytes())

	block3 := types.NewExistingBlock(types.BlockID(333), 1, nil)
	block3.Signature = signer.Sign(block3.Bytes())

	block4 := types.NewExistingBlock(types.BlockID(444), 2, nil)
	block4.Signature = signer.Sign(block4.Bytes())

	block5 := types.NewExistingBlock(types.BlockID(555), 3, nil)
	block5.Signature = signer.Sign(block5.Bytes())

	block6 := types.NewExistingBlock(types.BlockID(666), 3, nil)
	block6.Signature = signer.Sign(block6.Bytes())

	block7 := types.NewExistingBlock(types.BlockID(777), 4, nil)
	block7.Signature = signer.Sign(block7.Bytes())

	block8 := types.NewExistingBlock(types.BlockID(888), 4, nil)
	block8.Signature = signer.Sign(block8.Bytes())

	syncObj1 := sis.syncers[0]
	defer syncObj1.Close()
	syncObj2 := sis.syncers[1]
	defer syncObj2.Close()
	syncObj3 := sis.syncers[2]
	defer syncObj3.Close()
	syncObj4 := sis.syncers[3]
	defer syncObj4.Close()
	syncObj5 := sis.syncers[4]
	defer syncObj5.Close()

	err := syncObj1.AddBlock(block2)
	require.NoError(t, err)
	err = syncObj2.AddBlock(block2)
	require.NoError(t, err)
	err = syncObj3.AddBlock(block2)
	require.NoError(t, err)
	err = syncObj4.AddBlock(block2)
	require.NoError(t, err)
	err = syncObj5.AddBlock(block2)
	require.NoError(t, err)
	err = syncObj1.AddBlockWithTxs(block3, []*types.AddressableSignedTransaction{tx1, tx2, tx3}, []*types.ActivationTx{})
	err = syncObj1.AddBlockWithTxs(block4, []*types.AddressableSignedTransaction{tx1, tx2, tx3}, []*types.ActivationTx{})
	err = syncObj1.AddBlockWithTxs(block5, []*types.AddressableSignedTransaction{tx4, tx5, tx6}, []*types.ActivationTx{})
	err = syncObj1.AddBlockWithTxs(block6, []*types.AddressableSignedTransaction{tx4, tx5, tx6}, []*types.ActivationTx{})
	err = syncObj1.AddBlockWithTxs(block7, []*types.AddressableSignedTransaction{tx7, tx8}, []*types.ActivationTx{})
	err = syncObj1.AddBlockWithTxs(block8, []*types.AddressableSignedTransaction{tx7, tx8}, []*types.ActivationTx{})

	timeout := time.After(30 * time.Second)
	syncObj1.Start()
	syncObj1.SetLatestLayer(5)
	syncObj2.Start()
	syncObj2.SetLatestLayer(5)
	syncObj3.Start()
	syncObj3.SetLatestLayer(5)
	syncObj4.Start()
	syncObj4.SetLatestLayer(5)
	syncObj5.Start()
	syncObj5.SetLatestLayer(5)

	// Keep trying until we're timed out or got a result or got an error
	for {
		select {
		// Got a timeout! fail with a timeout error
		case <-timeout:
			t.Error("timed out ")
			goto end
		default:

			if syncObj1.ValidatedLayer() >= 3 || syncObj2.ValidatedLayer() >= 3 || syncObj3.ValidatedLayer() >= 3 || syncObj5.ValidatedLayer() >= 3 {
				t.Log("done!")
				goto end
			}
			time.Sleep(100 * time.Millisecond)
		}
	}
end:
	log.Debug("sync 1 ", syncObj1.ValidatedLayer())
	log.Debug("sync 2 ", syncObj2.ValidatedLayer())
	log.Debug("sync 3 ", syncObj3.ValidatedLayer())
	log.Debug("sync 4 ", syncObj4.ValidatedLayer())
	log.Debug("sync 5 ", syncObj5.ValidatedLayer())
	return
}

func tx() *types.AddressableSignedTransaction {
	gasPrice := rand.Uint64()
	addr := rand.Int63n(1000000)
	tx := types.NewAddressableTx(1, types.HexToAddress(RandStringRunes(8)),
		types.HexToAddress(strconv.FormatUint(uint64(addr), 10)),
		10, 100, gasPrice)

	return tx
}

var letterRunes = []rune("abcdefghijklmnopqrstuvwxyzABCDEFGHIJKLMNOPQRSTUVWXYZ")

func RandStringRunes(n int) string {
	b := make([]rune, n)
	for i := range b {
		b[i] = letterRunes[rand.Intn(len(letterRunes))]
	}
	return string(b)
}

func atx() *types.ActivationTx {
	coinbase := types.HexToAddress("aaaa")
	chlng := types.HexToHash32("0x3333")
	poetRef := []byte{0xde, 0xad}
	npst := nipst.NewNIPSTWithChallenge(&chlng, poetRef)

	atx := types.NewActivationTx(types.NodeId{Key: RandStringRunes(8), VRFPublicKey: []byte(RandStringRunes(8))}, coinbase, 0, *types.EmptyAtxId, 5, 1, *types.EmptyAtxId, 0, []types.BlockID{1, 2, 3}, npst)
	atx.Commitment = commitment
	atx.CommitmentMerkleRoot = commitment.MerkleRoot
	atx.CalcAndSetId()
	return atx
}

func TestSyncer_Txs(t *testing.T) {
	// check tx validation
	syncs, nodes, _ := SyncMockFactory(3, conf, t.Name(), memoryDB, newMockPoetDb)
	pm1 := getPeersMock([]p2p.Peer{nodes[1].PublicKey()})
	pm2 := getPeersMock([]p2p.Peer{nodes[0].PublicKey()})
	pm3 := getPeersMock([]p2p.Peer{nodes[0].PublicKey()})
	syncObj1 := syncs[0]
	syncObj1.Peers = pm1 //override peers with mock
	defer syncObj1.Close()
	syncObj2 := syncs[1]
	syncObj2.Peers = pm2 //override peers with mock
	defer syncObj2.Close()
	syncObj3 := syncs[2]
	syncObj3.Peers = pm3 //override peers with mock
	defer syncObj3.Close()

	block3 := types.NewExistingBlock(types.BlockID(333), 1, nil)
	id1 := types.GetTransactionId(tx1.SerializableSignedTransaction)
	id2 := types.GetTransactionId(tx2.SerializableSignedTransaction)
	id3 := types.GetTransactionId(tx3.SerializableSignedTransaction)
	block3.TxIds = []types.TransactionId{id1, id2, id3}
	syncObj1.AddBlockWithTxs(block3, []*types.AddressableSignedTransaction{tx1, tx2, tx3}, []*types.ActivationTx{})

	_, err := syncObj2.txQueue.handle([]types.Hash32{id1.Hash32(), id2.Hash32(), id3.Hash32()})
	assert.Nil(t, err)

	// new queue and try again
	tq := NewTxQueue(syncObj3, mockTxProcessor{true})

	txs, err2 := tq.handle([]types.Hash32{id1.Hash32(), id2.Hash32(), id3.Hash32()})
	assert.Nil(t, txs)
	assert.NotNil(t, err2)
}

func TestFetchLayerBlockIds(t *testing.T) {
	// check tx validation
	syncs, nodes, _ := SyncMockFactory(3, conf, t.Name(), memoryDB, newMockPoetDb)
	pm1 := getPeersMock([]p2p.Peer{nodes[2].PublicKey()})
	pm2 := getPeersMock([]p2p.Peer{nodes[2].PublicKey()})
	pm3 := getPeersMock([]p2p.Peer{nodes[0].PublicKey(), nodes[1].PublicKey()})

	block1 := types.NewExistingBlock(types.BlockID(111), 1, nil)
	block2 := types.NewExistingBlock(types.BlockID(222), 1, nil)

	syncObj1 := syncs[0]
	syncObj1.Peers = pm1 //override peers with mock
	defer syncObj1.Close()
	syncObj2 := syncs[1]
	syncObj2.Peers = pm2 //override peers with mock
	defer syncObj2.Close()
	syncObj3 := syncs[2]
	syncObj3.Peers = pm3 //override peers with mock
	defer syncObj3.Close()

	syncObj1.AddBlock(block1)
	syncObj2.AddBlock(block2)

	mp := map[types.Hash32][]p2p.Peer{}
	hash1, _ := types.CalcBlocksHash32([]types.BlockID{block1.ID()})
	mp[hash1] = append(mp[hash1], nodes[0].PublicKey())
	hash2, _ := types.CalcBlocksHash32([]types.BlockID{block2.ID()})
	mp[hash2] = append(mp[hash2], nodes[1].PublicKey())
	ids, _ := syncObj3.fetchLayerBlockIds(mp, 1)

	assert.True(t, len(ids) == 2)

	if ids[0] != 111 && ids[1] != 111 {
		t.Error("did not get ids from all peers")
	}

	if ids[0] != 222 && ids[1] != 222 {
		panic("did not get ids from all peers")
	}

}

type mockLayerValidator struct {
	vl              types.LayerID // the validated layer
	countValidated  int
	countValidate   int
	validatedLayers map[types.LayerID]struct{}
}

func (m *mockLayerValidator) ValidatedLayer() types.LayerID {
	m.countValidated++
	return m.vl
}

func (m *mockLayerValidator) ValidateLayer(lyr *types.Layer) {
	m.countValidate++
	m.vl = lyr.Index()
	if m.validatedLayers == nil {
		m.validatedLayers = make(map[types.LayerID]struct{})
	}

	m.validatedLayers[lyr.Index()] = struct{}{}
}

func TestSyncer_Synchronise(t *testing.T) {
	r := require.New(t)
	syncs, _, _ := SyncMockFactory(1, conf, t.Name(), memoryDB, newMockPoetDb)
	sync := syncs[0]
	lv := &mockLayerValidator{0, 0, 0, nil}
	sync.lValidator = lv

	sr := sync.getSyncRoutine()
	sr()
	time.Sleep(100 * time.Millisecond) // handle go routine race
	r.Equal(1, lv.countValidated)
	r.Equal(0, lv.countValidate)

	sync.AddBlock(types.NewExistingBlock(types.BlockID(1), 1, nil))
	sync.AddBlock(types.NewExistingBlock(types.BlockID(2), 2, nil))
	sync.AddBlock(types.NewExistingBlock(types.BlockID(3), 3, nil))
	lv = &mockLayerValidator{1, 0, 0, nil}
	sync.lValidator = lv
	sync.currentLayer = 3
	sr()
	time.Sleep(100 * time.Millisecond) // handle go routine race
	r.Equal(1, lv.countValidated)
	r.Equal(1, lv.countValidate) // synced, expect only one call

	lv = &mockLayerValidator{1, 0, 0, nil}
	sync.lValidator = lv
	sync.currentLayer = 4 // simulate not synced
	sr()
	time.Sleep(100 * time.Millisecond) // handle go routine race
	r.Equal(1, lv.countValidate)       // not synced, expect one call
}

func TestSyncer_Synchronise2(t *testing.T) {
	r := require.New(t)
	syncs, _, _ := SyncMockFactory(1, conf, t.Name(), memoryDB, newMockPoetDb)
	sync := syncs[0]
	sync.AddBlockWithTxs(types.NewExistingBlock(1, 1, nil), nil, nil)
	lv := &mockLayerValidator{0, 0, 0, nil}
	sync.lValidator = lv
	sync.currentLayer = 1
	r.False(sync.p2pSynced)

	// current layer = 0
	sync.currentLayer = 0
	sync.syncRoutineWg.Add(1)
	sync.Synchronise()
	r.Equal(0, lv.countValidate)
	r.True(sync.p2pSynced)

	// current layer = 1
	sync.currentLayer = 1
	sync.syncRoutineWg.Add(1)
	sync.Synchronise()
	r.Equal(0, lv.countValidate)
	r.True(sync.p2pSynced)

	// validated layer = 5 && current layer = 6 -> don't call validate
	lv = &mockLayerValidator{5, 0, 0, nil}
	sync.lValidator = lv
	sync.currentLayer = 6
	sync.syncRoutineWg.Add(1)
	sync.SetLatestLayer(5)
	sync.Synchronise()
	r.Equal(0, lv.countValidate)
	r.True(sync.p2pSynced)

	// current layer != 1 && weakly-synced
	lv = &mockLayerValidator{0, 0, 0, nil}
	sync.lValidator = lv
	sync.currentLayer = 2
	sync.SetLatestLayer(2)
	sync.syncRoutineWg.Add(1)
	sync.Synchronise()
	r.Equal(1, lv.countValidate)
	r.True(sync.p2pSynced)
}

func TestSyncer_handleNotSyncedFlow(t *testing.T) {
	r := require.New(t)
	txpool := miner.NewTypesTransactionIdMemPool()
	atxpool := miner.NewTypesAtxIdMemPool()
	ts := &mockClock{}
	sync := NewSync(service.NewSimulator().NewNode(), getMesh(memoryDB, Path+t.Name()+"_"+time.Now().String()), txpool, atxpool, mockTxProcessor{}, BlockEligibilityValidatorMock{}, newMockPoetDb(), conf, ts, log.NewDefault(t.Name()))
	lv := &mockLayerValidator{0, 0, 0, nil}
	sync.lValidator = lv
	sync.currentLayer = 10
	sync.SetLatestLayer(20)
	go sync.handleNotSynced(10)
	time.Sleep(100 * time.Millisecond)
	r.Equal(2, ts.countSub)
}

func TestSyncer_p2pSyncForTwoLayers(t *testing.T) {
	r := require.New(t)
	tick := 1 * time.Second
	timer := timesync.RealClock{}
	ts := timesync.NewTicker(timer, tick, timer.Now().Add(tick*-4))
	sim := service.NewSimulator()
	net := sim.NewNode()
	l := log.New(t.Name(), "", "")
	blockValidator := BlockEligibilityValidatorMock{}
	txpool := miner.NewTypesTransactionIdMemPool()
	atxpool := miner.NewTypesAtxIdMemPool()
	//ch := ts.Subscribe()
	msh := getMesh(memoryDB, Path+t.Name()+"_"+time.Now().String())

	msh.AddBlock(types.NewExistingBlock(types.BlockID(1), 1, nil))
	msh.AddBlock(types.NewExistingBlock(types.BlockID(2), 2, nil))
	msh.AddBlock(types.NewExistingBlock(types.BlockID(3), 3, nil))
	msh.AddBlock(types.NewExistingBlock(types.BlockID(4), 4, nil))
	msh.AddBlock(types.NewExistingBlock(types.BlockID(5), 5, nil))
	msh.AddBlock(types.NewExistingBlock(types.BlockID(6), 6, nil))
	msh.AddBlock(types.NewExistingBlock(types.BlockID(7), 7, nil))

	sync := NewSync(net, msh, txpool, atxpool, mockTxProcessor{}, blockValidator, newMockPoetDb(), conf, ts, l)
	ts.StartNotifying()
	lv := &mockLayerValidator{0, 0, 0, nil}
	sync.SyncLock = RUNNING
	sync.lValidator = lv
	sync.SetLatestLayer(10)
	sync.Start()
	time.Sleep(250 * time.Millisecond)
	current := sync.currentLayer
	sync.lValidator = lv

	// make sure not validated before the call
	_, ok := lv.validatedLayers[current]
	r.False(ok)
	_, ok = lv.validatedLayers[current+1]
	r.False(ok)

	before := sync.currentLayer
	if err := sync.gossipSyncForOneFullLayer(current); err != nil {
		t.Error(err)
	}
	after := sync.currentLayer
	r.Equal(before+2, after)
	r.Equal(2, lv.countValidate)

	// make sure the layers were validated after the call
	_, ok = lv.validatedLayers[current]
	r.True(ok)
	_, ok = lv.validatedLayers[current+1]
	r.True(ok)
}

type mockTimedValidator struct {
	delay time.Duration
	calls int
}

func (m *mockTimedValidator) ValidatedLayer() types.LayerID {
	return 1
}

func (m *mockTimedValidator) ValidateLayer(lyr *types.Layer) {
	m.calls++
	time.Sleep(m.delay)
}

func TestSyncer_ConcurrentSynchronise(t *testing.T) {
	r := require.New(t)
	syncs, _, _ := SyncMockFactory(1, conf, t.Name(), memoryDB, newMockPoetDb)
	sync := syncs[0]
	sync.currentLayer = 3
	lv := &mockTimedValidator{1 * time.Second, 0}
	sync.lValidator = lv
	sync.AddBlock(types.NewExistingBlock(types.BlockID(1), 1, nil))
	sync.AddBlock(types.NewExistingBlock(types.BlockID(2), 2, nil))
	sync.AddBlock(types.NewExistingBlock(types.BlockID(3), 3, nil))
	f := sync.getSyncRoutine()
	go f()
	time.Sleep(100 * time.Millisecond)
	f()
	time.Sleep(100 * time.Millisecond) // handle go routine race
	r.Equal(1, lv.calls)
}

func TestSyncProtocol_NilResponse(t *testing.T) {
	syncs, nodes, _ := SyncMockFactory(2, conf, t.Name(), memoryDB, newMemPoetDb)
	defer syncs[0].Close()
	defer syncs[1].Close()

	var nonExistingLayerId = types.LayerID(0)
	var nonExistingBlockId = types.BlockID(0)
	var nonExistingTxId types.TransactionId
	var nonExistingAtxId types.AtxId
	var nonExistingPoetRef []byte

	timeout := 1 * time.Second
	timeoutErrMsg := "no message received on channel"

	// Layer Hash

	wrk, output := NewPeersWorker(syncs[0], []p2p.Peer{nodes[1].PublicKey()}, &sync.Once{}, HashReqFactory(nonExistingLayerId))
	go wrk.Work()

	select {
	case out := <-output:
		assert.Nil(t, out)
	case <-time.After(timeout):
		assert.Fail(t, timeoutErrMsg)
	}

	// Layer Block Ids

	wrk, output = NewPeersWorker(syncs[0], []p2p.Peer{nodes[1].PublicKey()}, &sync.Once{}, LayerIdsReqFactory(nonExistingLayerId))
	go wrk.Work()

	select {
	case out := <-output:
		assert.Nil(t, out)
	case <-time.After(timeout):
		assert.Fail(t, timeoutErrMsg)
	}

	// Block
	bch := make(chan []types.Hash32, 1)
	bch <- []types.Hash32{nonExistingBlockId.AsHash32()}

	output = fetchWithFactory(NewFetchWorker(syncs[0], 1, newFetchReqFactory(BLOCK, blocksAsItems), bch))

	select {
	case out := <-output:
		assert.True(t, out.(fetchJob).items == nil)
	case <-time.After(timeout):
		assert.Fail(t, timeoutErrMsg)
	}

	// Tx

	ch := syncs[0].txQueue.addToPendingGetCh([]types.Hash32{nonExistingTxId.Hash32()})
	select {
	case <-ch:
		t.Error(t, "should not return ")
	case <-time.After(timeout):

	}

	// Atx
	ch = syncs[0].atxQueue.addToPendingGetCh([]types.Hash32{nonExistingAtxId.Hash32()})
	// PoET
	select {
	case out := <-ch:
		assert.True(t, out == false)
	case <-time.After(timeout):

	}

	output = fetchWithFactory(NewNeighborhoodWorker(syncs[0], 1, PoetReqFactory(nonExistingPoetRef)))

	select {
	case out := <-output:
		assert.Nil(t, out)
	case <-time.After(timeout):
		assert.Fail(t, timeoutErrMsg)
	}
}

func TestSyncProtocol_BadResponse(t *testing.T) {
	syncs, _, _ := SyncMockFactory(2, conf, "TestSyncProtocol_NilResponse", memoryDB, newMemPoetDb)
	defer syncs[0].Close()
	defer syncs[1].Close()

	timeout := 1 * time.Second
	timeoutErrMsg := "no message received on channel"

	syncs[1].AddBlock(types.NewExistingBlock(types.BlockID(1), 1, nil))
	syncs[1].AddBlock(types.NewExistingBlock(types.BlockID(2), 1, nil))
	syncs[1].AddBlock(types.NewExistingBlock(types.BlockID(3), 1, nil))
	//setup mocks

	layerHashesMock := func([]byte) []byte {
		t.Log("return fake atx")
		return util.Uint32ToBytes(11)
	}

	blockHandlerMock := func([]byte) []byte {
		t.Log("return fake block")
		blk := types.NewExistingBlock(types.BlockID(8), 1, nil)
		byts, _ := types.InterfaceToBytes([]types.Block{*blk})
		return byts
	}

	txHandlerMock := func([]byte) []byte {
		t.Log("return fake tx")
		byts, _ := types.InterfaceToBytes(tx())
		return byts
	}

	atxHandlerMock := func([]byte) []byte {
		t.Log("return fake atx")
		byts, _ := types.InterfaceToBytes([]types.ActivationTx{*atx()})
		return byts
	}

	//register mocks
	syncs[1].RegisterBytesMsgHandler(LAYER_HASH, layerHashesMock)
	syncs[1].RegisterBytesMsgHandler(BLOCK, blockHandlerMock)
	syncs[1].RegisterBytesMsgHandler(TX, txHandlerMock)
	syncs[1].RegisterBytesMsgHandler(ATX, atxHandlerMock)

	// layer hash
	_, err1 := syncs[0].getLayerFromNeighbors(types.LayerID(1))

	assert.Error(t, err1)

	// Block
	ch := make(chan []types.Hash32, 1)
	bid := types.BlockID(1)
	ch <- []types.Hash32{bid.AsHash32()}
	output := fetchWithFactory(NewFetchWorker(syncs[0], 1, newFetchReqFactory(BLOCK, blocksAsItems), ch))

	select {
	case out := <-output:
		assert.Nil(t, out.(fetchJob).items)
	case <-time.After(timeout):
		assert.Fail(t, timeoutErrMsg)
	}

	// Tx
	ch = make(chan []types.Hash32, 1)
	ch <- []types.Hash32{[32]byte{1}}
	output = fetchWithFactory(NewFetchWorker(syncs[0], 1, newFetchReqFactory(TX, txsAsItems), ch))

	select {
	case out := <-output:
		assert.Nil(t, out.(fetchJob).items)
	case <-time.After(timeout):
		assert.Fail(t, timeoutErrMsg)
	}

	// Atx
	ch = make(chan []types.Hash32, 1)
	ch <- []types.Hash32{[32]byte{1}}
	output = fetchWithFactory(NewFetchWorker(syncs[0], 1, newFetchReqFactory(ATX, atxsAsItems), ch))

	select {
	case out := <-output:
		assert.Nil(t, out.(fetchJob).items)
	case <-time.After(timeout):
		assert.Fail(t, timeoutErrMsg)
	}

	// PoET

	output = fetchWithFactory(NewNeighborhoodWorker(syncs[0], 1, PoetReqFactory([]byte{1})))

	select {
	case out := <-output:
		assert.Nil(t, out)
	case <-time.After(timeout):
		assert.Fail(t, timeoutErrMsg)
	}

}

func genByte32() [32]byte {
	var x [32]byte
	rand.Read(x[:])

	return x
}

var txid1 = types.TransactionId(genByte32())
var txid2 = types.TransactionId(genByte32())
var txid3 = types.TransactionId(genByte32())

var one = types.CalcHash32([]byte("1"))
var two = types.CalcHash32([]byte("2"))
var three = types.CalcHash32([]byte("3"))

var atx1 = types.AtxId(one)
var atx2 = types.AtxId(two)
var atx3 = types.AtxId(three)

func Test_validateUniqueTxAtx(t *testing.T) {
	r := require.New(t)
	b := &types.Block{}

	// unique
	b.TxIds = []types.TransactionId{txid1, txid2, txid3}
	b.AtxIds = []types.AtxId{atx1, atx2, atx3}
	r.Nil(validateUniqueTxAtx(b))

	// dup txs
	b.TxIds = []types.TransactionId{txid1, txid2, txid1}
	b.AtxIds = []types.AtxId{atx1, atx2, atx3}
	r.EqualError(validateUniqueTxAtx(b), errDupTx.Error())

	// dup atxs
	b.TxIds = []types.TransactionId{txid1, txid2, txid3}
	b.AtxIds = []types.AtxId{atx1, atx2, atx1}
	r.EqualError(validateUniqueTxAtx(b), errDupAtx.Error())
}

<<<<<<< HEAD
//func TestSyncer_BlockSyntacticValidation(t *testing.T) {
//	r := require.New(t)
//	a, _ := SyncMockFactory(1, conf, t.Name(), memoryDB, newMemPoetDb)
//	s := a[0]
//	b := &types.Block{}
//	b.TxIds = []types.TransactionId{txid1, txid2, txid1}
//	b.AtxIds = []types.AtxId{atx1, atx2, atx3}
//	_, _, err := s.BlockSyntacticValidation(b)
//	r.EqualError(err, errDupTx.Error())
//
//	for i := 0; i <= miner.AtxsPerBlockLimit; i++ {
//		b.AtxIds = append(b.AtxIds, atx1)
//	}
//	_, _, err = s.BlockSyntacticValidation(b)
//	r.EqualError(err, errTooManyAtxs.Error())
//}
=======
func TestSyncer_BlockSyntacticValidation(t *testing.T) {
	r := require.New(t)
	a, _ := SyncMockFactory(1, conf, t.Name(), memoryDB, newMemPoetDb)
	s := a[0]
	b := &types.Block{}
	b.TxIds = []types.TransactionId{txid1, txid2, txid1}
	b.AtxIds = []types.AtxId{atx1, atx2, atx3}
	_, _, err := s.BlockSyntacticValidation(b)
	r.EqualError(err, errDupTx.Error())

	for i := 0; i <= miner.AtxsPerBlockLimit; i++ {
		b.AtxIds = append(b.AtxIds, atx1)
	}
	_, _, err = s.BlockSyntacticValidation(b)
	r.EqualError(err, errTooManyAtxs.Error())

	b.TxIds = []types.TransactionId{}
	b.AtxIds = []types.AtxId{}
	_, _, err = s.BlockSyntacticValidation(b)
	r.Nil(err)
}
>>>>>>> 4ddb59c5
<|MERGE_RESOLUTION|>--- conflicted
+++ resolved
@@ -1389,24 +1389,6 @@
 	r.EqualError(validateUniqueTxAtx(b), errDupAtx.Error())
 }
 
-<<<<<<< HEAD
-//func TestSyncer_BlockSyntacticValidation(t *testing.T) {
-//	r := require.New(t)
-//	a, _ := SyncMockFactory(1, conf, t.Name(), memoryDB, newMemPoetDb)
-//	s := a[0]
-//	b := &types.Block{}
-//	b.TxIds = []types.TransactionId{txid1, txid2, txid1}
-//	b.AtxIds = []types.AtxId{atx1, atx2, atx3}
-//	_, _, err := s.BlockSyntacticValidation(b)
-//	r.EqualError(err, errDupTx.Error())
-//
-//	for i := 0; i <= miner.AtxsPerBlockLimit; i++ {
-//		b.AtxIds = append(b.AtxIds, atx1)
-//	}
-//	_, _, err = s.BlockSyntacticValidation(b)
-//	r.EqualError(err, errTooManyAtxs.Error())
-//}
-=======
 func TestSyncer_BlockSyntacticValidation(t *testing.T) {
 	r := require.New(t)
 	a, _ := SyncMockFactory(1, conf, t.Name(), memoryDB, newMemPoetDb)
@@ -1427,5 +1409,4 @@
 	b.AtxIds = []types.AtxId{}
 	_, _, err = s.BlockSyntacticValidation(b)
 	r.Nil(err)
-}
->>>>>>> 4ddb59c5
+}