--- conflicted
+++ resolved
@@ -76,12 +76,8 @@
 		net := sim.NewNode()
 		name := fmt.Sprintf(name+"_%d", i)
 		l := log.New(name, "", "")
-<<<<<<< HEAD
 		blockValidator := NewBlockValidator(BlockEligibilityValidatorMock{}, TxValidatorMock{}, AtxValidatorMock{})
 		sync := NewSync(net, getMesh(dbType, Path+name+"_"+time.Now().String()), miner.NewMemPool(reflect.TypeOf(types.SerializableTransaction{})), miner.NewMemPool(reflect.TypeOf(types.ActivationTx{})), blockValidator, conf, tk, l)
-=======
-		sync := NewSync(net, getMesh(dbType, Path+name+"_"+time.Now().String()), miner.NewMemPool(reflect.TypeOf(types.SerializableTransaction{})), miner.NewMemPool(reflect.TypeOf(types.ActivationTx{})), BlockValidatorMock{}, TxValidatorMock{}, conf, tk, 0, l)
->>>>>>> df9e47e2
 		ts.Start()
 		nodes = append(nodes, sync)
 		p2ps = append(p2ps, net)
@@ -131,7 +127,7 @@
 func getMeshWithMemoryDB(id string) *mesh.Mesh {
 	lg := log.New(id, "", "")
 	mshdb := mesh.NewMemMeshDB(lg)
-	atxdb := NewAtxDbMock()
+	atxdb := activation.NewActivationDb(database.NewMemDatabase(), database.NewMemDatabase(), &MockIStore{}, mshdb, 10, &ValidatorMock{}, lg.WithName("atxDB"))
 	return mesh.NewMesh(mshdb, atxdb, rewardConf, &MeshValidatorMock{}, &MemPoolMock{}, &MemPoolMock{}, &stateMock{}, lg)
 }
 
@@ -177,7 +173,7 @@
 }
 
 func TestSyncProtocol_BlockRequest(t *testing.T) {
-	atx1 := atx("hgfdsa")
+	atx1 := atx()
 	syncs, nodes := SyncMockFactory(2, conf, "TestSyncProtocol_BlockRequest_", memoryDB)
 	syncObj := syncs[0]
 	syncObj2 := syncs[1]
@@ -188,12 +184,7 @@
 	syncObj.AddBlockWithTxs(block, []*types.SerializableTransaction{tx1}, []*types.ActivationTx{atx1})
 	syncObj2.Peers = getPeersMock([]p2p.Peer{nodes[0].PublicKey()})
 
-	blockIdsCh := make(chan types.BlockID, 1)
-
-	blockIdsCh <- block.ID()
-
-	output := syncObj2.fetchWithFactory(NewBlockWorker(syncObj2, 1, BlockReqFactory(), blockIdsCh))
-
+	output := syncObj2.fetchWithFactory(BlockReqFactory([]types.BlockID{block.ID()}), 1)
 	timeout := time.NewTimer(2 * time.Second)
 
 	select {
@@ -207,7 +198,7 @@
 
 func TestSyncProtocol_LayerHashRequest(t *testing.T) {
 	syncs, nodes := SyncMockFactory(2, conf, "TestSyncProtocol_LayerHashRequest_", memoryDB)
-	atx1 := atx("adfghgjh")
+	atx1 := atx()
 	syncObj1 := syncs[0]
 	defer syncObj1.Close()
 	syncObj2 := syncs[1]
@@ -232,10 +223,10 @@
 
 func TestSyncProtocol_LayerIdsRequest(t *testing.T) {
 	syncs, nodes := SyncMockFactory(2, conf, "TestSyncProtocol_LayerIdsRequest_", memoryDB)
-	atx1 := atx("ytdfghf")
-	atx2 := atx("tyhuruhefd")
-	atx3 := atx("Zxvc")
-	atx4 := atx("awet")
+	atx1 := atx()
+	atx2 := atx()
+	atx3 := atx()
+	atx4 := atx()
 	syncObj := syncs[0]
 	defer syncObj.Close()
 	syncObj1 := syncs[1]
@@ -284,9 +275,9 @@
 
 func TestSyncProtocol_FetchBlocks(t *testing.T) {
 	syncs, nodes := SyncMockFactory(2, conf, "TestSyncProtocol_FetchBlocks_", memoryDB)
-	atx1 := atx("trteyjuk")
-	atx2 := atx("he6gdsdf")
-	atx3 := atx("yturjasd")
+	atx1 := atx()
+	atx2 := atx()
+	atx3 := atx()
 	syncObj1 := syncs[0]
 	defer syncObj1.Close()
 	syncObj2 := syncs[1]
@@ -307,20 +298,14 @@
 	syncObj1.AddBlockWithTxs(block2, []*types.SerializableTransaction{tx1, tx2, tx3, tx4, tx5, tx6, tx7, tx8}, []*types.ActivationTx{atx2})
 	syncObj1.AddBlockWithTxs(block3, []*types.SerializableTransaction{tx1, tx2, tx3, tx4, tx5, tx6, tx7, tx8}, []*types.ActivationTx{atx3})
 
-	ch := make(chan types.BlockID, 3)
-	ch <- block1.ID()
-	ch <- block2.ID()
-	ch <- block3.ID()
-
-	output := syncObj2.fetchWithFactory(NewBlockWorker(syncObj2, 1, BlockReqFactory(), ch))
-
+	output := syncObj2.fetchWithFactory(BlockReqFactory([]types.BlockID{block1.ID(), block2.ID(), block3.ID()}), 1)
 	for out := range output {
 		block := out.(*types.Block)
-		txs, err := syncObj2.syncTxs(block.TxIds)
+		txs, err := syncObj2.Txs(block)
 		if err != nil {
 			t.Error("could not fetch all txs", err)
 		}
-		atxs, err := syncObj2.syncAtxs(block.AtxIds)
+		atxs, _, err := syncObj2.ATXs(block)
 		if err != nil {
 			t.Error("could not fetch all atxs", err)
 		}
@@ -501,12 +486,8 @@
 	sis.BeforeHook = func(idx int, s p2p.NodeTestInstance) {
 		l := log.New(fmt.Sprintf("%s_%d", sis.name, atomic.LoadUint32(&i)), "", "")
 		msh := getMesh(memoryDB, fmt.Sprintf("%s_%s", sis.name, time.Now()))
-<<<<<<< HEAD
 		blockValidator := NewBlockValidator(BlockEligibilityValidatorMock{}, TxValidatorMock{}, AtxValidatorMock{})
 		sync := NewSync(s, msh, miner.NewMemPool(reflect.TypeOf(types.SerializableTransaction{})), miner.NewMemPool(reflect.TypeOf(types.ActivationTx{})), blockValidator, conf, tk, l)
-=======
-		sync := NewSync(s, msh, miner.NewMemPool(reflect.TypeOf(types.SerializableTransaction{})), miner.NewMemPool(reflect.TypeOf(types.ActivationTx{})), BlockValidatorMock{}, TxValidatorMock{}, conf, tk, 0, l)
->>>>>>> df9e47e2
 		sis.syncers = append(sis.syncers, sync)
 		ts.Start()
 		atomic.AddUint32(&i, 1)
@@ -590,12 +571,8 @@
 	sis.BeforeHook = func(idx int, s p2p.NodeTestInstance) {
 		l := log.New(fmt.Sprintf("%s_%d", sis.name, atomic.LoadUint32(&i)), "", "")
 		msh := getMesh(memoryDB, fmt.Sprintf("%s_%d", sis.name, atomic.LoadUint32(&i)))
-<<<<<<< HEAD
 		blockValidator := NewBlockValidator(BlockEligibilityValidatorMock{}, TxValidatorMock{}, AtxValidatorMock{})
 		sync := NewSync(s, msh, miner.NewMemPool(reflect.TypeOf(types.SerializableTransaction{})), miner.NewMemPool(reflect.TypeOf(types.ActivationTx{})), blockValidator, conf, tk, l)
-=======
-		sync := NewSync(s, msh, miner.NewMemPool(reflect.TypeOf(types.SerializableTransaction{})), miner.NewMemPool(reflect.TypeOf(types.ActivationTx{})), BlockValidatorMock{}, TxValidatorMock{}, conf, tk, 0, l)
->>>>>>> df9e47e2
 		ts.Start()
 		sis.syncers = append(sis.syncers, sync)
 		atomic.AddUint32(&i, 1)
@@ -690,12 +667,8 @@
 	return string(b)
 }
 
-<<<<<<< HEAD
 func atx(key string) *types.ActivationTx {
-	return types.NewActivationTx(types.NodeId{Key: key, VRFPublicKey: []byte(RandStringRunes(5))}, 1, types.AtxId{}, 5, 1, types.AtxId{}, 5, []types.BlockID{1, 2, 3}, nipst.NewNIPSTWithChallenge(&common.Hash{}), false)
-=======
-func atx() *types.ActivationTx {
 	coinbase := address.HexToAddress("aaaa")
 	return types.NewActivationTx(types.NodeId{Key: RandStringRunes(5), VRFPublicKey: []byte(RandStringRunes(5))}, coinbase, 1, types.AtxId{}, 5, 1, types.AtxId{}, 5, []types.BlockID{1, 2, 3}, nipst.NewNIPSTWithChallenge(&common.Hash{}), true)
->>>>>>> df9e47e2
+	return types.NewActivationTx(types.NodeId{Key: key, VRFPublicKey: []byte(RandStringRunes(5))}, 1, types.AtxId{}, 5, 1, types.AtxId{}, 5, []types.BlockID{1, 2, 3}, nipst.NewNIPSTWithChallenge(&common.Hash{}), false)
 }