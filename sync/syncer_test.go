package sync

import (
	"errors"
	"fmt"
	"github.com/google/uuid"
	"github.com/nullstyle/go-xdr/xdr3"
	"github.com/spacemeshos/go-spacemesh/activation"
	"github.com/spacemeshos/go-spacemesh/common/types"
	"github.com/spacemeshos/go-spacemesh/common/util"
	"github.com/spacemeshos/go-spacemesh/database"
	"github.com/spacemeshos/go-spacemesh/log"
	"github.com/spacemeshos/go-spacemesh/mesh"
	"github.com/spacemeshos/go-spacemesh/miner"
	"github.com/spacemeshos/go-spacemesh/nipst"
	"github.com/spacemeshos/go-spacemesh/p2p"
	"github.com/spacemeshos/go-spacemesh/p2p/service"
	"github.com/spacemeshos/go-spacemesh/rand"
	"github.com/spacemeshos/go-spacemesh/signing"
	"github.com/spacemeshos/go-spacemesh/timesync"
	"github.com/spacemeshos/sha256-simd"
	"github.com/stretchr/testify/assert"
	"github.com/stretchr/testify/require"
	"github.com/stretchr/testify/suite"
	"math/big"
	"os"
	"path/filepath"
	"strconv"
	"sync"
	"sync/atomic"
	"testing"
	"time"
)

var conf = Configuration{1000, 1, 300, 500 * time.Millisecond, 5}

func init() {
	rand.Seed(time.Now().UnixNano())
}

const (
	levelDB  = "LevelDB"
	memoryDB = "MemoryDB"
	Path     = "../tmp/sync/"
)

var (
	tx1 = tx()
	tx2 = tx()
	tx3 = tx()
	tx4 = tx()
	tx5 = tx()
	tx6 = tx()
	tx7 = tx()
	tx8 = tx()
)

var commitment = &types.PostProof{
	Identity:     []byte(nil),
	Challenge:    []byte(nil),
	MerkleRoot:   []byte("1"),
	ProofNodes:   [][]byte(nil),
	ProvenLeaves: [][]byte(nil),
}

func newMemPoetDb() PoetDb {
	return activation.NewPoetDb(database.NewMemDatabase(), log.NewDefault("poetDb"))
}

func newMockPoetDb() PoetDb {
	return &PoetDbMock{}
}

func SyncMockFactory(number int, conf Configuration, name string, dbType string, poetDb func() PoetDb) (syncs []*Syncer, p2ps []*service.Node, ticker *timesync.Ticker) {
	nodes := make([]*Syncer, 0, number)
	p2ps = make([]*service.Node, 0, number)
	sim := service.NewSimulator()
	tick := 200 * time.Millisecond
	timer := timesync.RealClock{}
	ts := timesync.NewTicker(timer, tick, timer.Now().Add(tick*-4))
	for i := 0; i < number; i++ {
		net := sim.NewNode()
		name := fmt.Sprintf(name+"_%d", i)
		l := log.New(name, "", "")
		blockValidator := BlockEligibilityValidatorMock{}
		txpool := miner.NewTypesTransactionIdMemPool()
		atxpool := miner.NewTypesAtxIdMemPool()
<<<<<<< HEAD
		sync := NewSync(net, getMesh(dbType, Path+name+"_"+time.Now().String()), txpool, atxpool, mockTxProcessor{}, blockValidator, poetDb(), conf, ts, l)
=======
		sync := NewSync(net, getMesh(dbType, Path+name+"_"+time.Now().String()), txpool, atxpool, mockTxProcessor{}, blockValidator, poetDb(), conf, ts, ts.GetCurrentLayer(), atxLimit, l)
		sync.RequestTimeout = 100 * time.Millisecond
>>>>>>> d302cbf8
		nodes = append(nodes, sync)
		p2ps = append(p2ps, net)
	}
	ts.StartNotifying()
	return nodes, p2ps, ts
}

type stateMock struct{}

func (stateMock) ValidateSignature(signed types.Signed) (types.Address, error) {
	return types.Address{}, nil
}

func (s *stateMock) ApplyRewards(layer types.LayerID, miners []types.Address, underQuota map[types.Address]int, bonusReward, diminishedReward *big.Int) {

}

func (s *stateMock) ApplyTransactions(id types.LayerID, tx mesh.Transactions) (uint32, error) {
	return 0, nil
}

func (s *stateMock) ValidateTransactionSignature(tx *types.SerializableSignedTransaction) (types.Address, error) {
	return types.Address{}, nil
}

type mockBlocksProvider struct {
	mp map[types.BlockID]struct{}
}

func (mbp mockBlocksProvider) GetGoodPatternBlocks(layer types.LayerID) (map[types.BlockID]struct{}, error) {
	return nil, errors.New("not implemented")
}

var rewardConf = mesh.Config{
	big.NewInt(10),
	big.NewInt(5000),
	big.NewInt(15),
	15,
	5,
}

func getMeshWithLevelDB(id string) *mesh.Mesh {
	lg := log.New(id, "", "")
	mshdb, _ := mesh.NewPersistentMeshDB(id, lg)
	atxdbStore, _ := database.NewLDBDatabase(id+"atx", 0, 0, lg.WithOptions(log.Nop))
	atxdb := activation.NewActivationDb(atxdbStore, &MockIStore{}, mshdb, 10, &ValidatorMock{}, lg.WithOptions(log.Nop))
	return mesh.NewMesh(mshdb, atxdb, rewardConf, &MeshValidatorMock{}, &MockTxMemPool{}, &MockAtxMemPool{}, &stateMock{}, lg.WithOptions(log.Nop))
}

func persistenceTeardown() {
	os.RemoveAll(Path)
}

func getMeshWithMemoryDB(id string) *mesh.Mesh {
	lg := log.New(id, "", "")
	mshdb := mesh.NewMemMeshDB(lg)
	atxdb := activation.NewActivationDb(database.NewMemDatabase(), &MockIStore{}, mshdb, 10, &ValidatorMock{}, lg.WithName("atxDB"))
	return mesh.NewMesh(mshdb, atxdb, rewardConf, &MeshValidatorMock{}, &MockTxMemPool{}, &MockAtxMemPool{}, &stateMock{}, lg)
}

func getMesh(dbType, id string) *mesh.Mesh {
	if dbType == levelDB {
		return getMeshWithLevelDB(id)
	}

	return getMeshWithMemoryDB(id)
}

func TestSyncer_Start(t *testing.T) {
	syncs, _, _ := SyncMockFactory(1, conf, t.Name(), memoryDB, newMockPoetDb)
	syn := syncs[0]
	defer syn.Close()
	syn.Start()
	timeout := time.After(10 * time.Second)
	for {
		select {
		// Got a timeout! fail with a timeout error
		case <-timeout:
			t.Error("timed out ")
			return
		default:
			if atomic.LoadUint32(&syn.startLock) == 1 {
				return
			}
		}
	}
}

func TestSyncer_Close(t *testing.T) {
	syncs, _, _ := SyncMockFactory(2, conf, t.Name(), memoryDB, newMockPoetDb)
	sync := syncs[0]
	sync.Start()
	sync.Close()
	s := sync
	_, ok := <-s.forceSync
	assert.True(t, !ok, "channel 'forceSync' still open")
	_, ok = <-s.exit
	assert.True(t, !ok, "channel 'exit' still open")
}

func TestSyncProtocol_BlockRequest(t *testing.T) {
	atx1 := atx()
	syncs, nodes, _ := SyncMockFactory(2, conf, t.Name(), memoryDB, newMockPoetDb)
	syncObj := syncs[0]
	syncObj2 := syncs[1]
	defer syncObj.Close()
	lid := types.LayerID(1)
	block := types.NewExistingBlock(types.BlockID(uuid.New().ID()), lid, []byte("data data data"))

	syncObj.AddBlockWithTxs(block, []*types.AddressableSignedTransaction{tx1}, []*types.ActivationTx{atx1})
	syncObj2.Peers = getPeersMock([]p2p.Peer{nodes[0].PublicKey()})

	ch := make(chan []types.Hash32, 1)
	ch <- []types.Hash32{block.Hash32()}

	output := fetchWithFactory(NewFetchWorker(syncObj2, 1, newFetchReqFactory(BLOCK, blocksAsItems), ch))

	timeout := time.NewTimer(2 * time.Second)

	select {
	case a := <-output:
		assert.Equal(t, a.(fetchJob).ids[0], block.Hash32(), "wrong block")
	case <-timeout.C:
		assert.Fail(t, "no message received on channel")
	}

}

func TestSyncProtocol_LayerHashRequest(t *testing.T) {
	syncs, nodes, _ := SyncMockFactory(2, conf, t.Name(), memoryDB, newMockPoetDb)
	atx1 := atx()
	syncObj1 := syncs[0]
	defer syncObj1.Close()
	syncObj2 := syncs[1]
	defer syncObj2.Close()
	lid := types.LayerID(1)
	block := types.NewExistingBlock(types.BlockID(123), lid, nil)
	syncObj1.AddBlockWithTxs(block, []*types.AddressableSignedTransaction{tx1}, []*types.ActivationTx{atx1})
	//syncObj1.ValidateLayer(l) //this is to simulate the approval of the tortoise...
	timeout := time.NewTimer(2 * time.Second)

	wrk, output := NewPeersWorker(syncObj2, []p2p.Peer{nodes[0].PublicKey()}, &sync.Once{}, HashReqFactory(lid))
	go wrk.Work()

	select {
	case <-output:
		return
		//assert.Equal(t, string(orig.Hash()), string(hash.(*peerHashPair).hash), "wrong block")
	case <-timeout.C:
		assert.Fail(t, "no message received on channel")
	}
}

func TestSyncer_FetchPoetProofAvailableAndValid(t *testing.T) {
	r := require.New(t)

	syncs, nodes, _ := SyncMockFactory(2, conf, t.Name(), memoryDB, newMemPoetDb)
	s0 := syncs[0]
	s1 := syncs[1]
	s1.Peers = getPeersMock([]p2p.Peer{nodes[0].PublicKey()})

	proofMessage := makePoetProofMessage(t)

	err := s0.poetDb.ValidateAndStore(&proofMessage)
	r.NoError(err)

	poetProofBytes, err := types.InterfaceToBytes(&proofMessage.PoetProof)
	r.NoError(err)
	ref := sha256.Sum256(poetProofBytes)

	err = s1.FetchPoetProof(ref[:])
	r.NoError(err)
}

func TestSyncer_SyncAtxs_FetchPoetProof(t *testing.T) {
	r := require.New(t)

	syncs, nodes, _ := SyncMockFactory(2, conf, t.Name(), memoryDB, newMemPoetDb)
	s0 := syncs[0]
	s1 := syncs[1]
	s1.Peers = getPeersMock([]p2p.Peer{nodes[0].PublicKey()})

	// Store a poet proof and a respective atx in s0.

	proofMessage := makePoetProofMessage(t)

	err := s0.poetDb.ValidateAndStore(&proofMessage)
	r.NoError(err)

	poetProofBytes, err := types.InterfaceToBytes(&proofMessage.PoetProof)
	r.NoError(err)
	poetRef := sha256.Sum256(poetProofBytes)

	atx1 := atx()
	atx1.Nipst.PostProof.Challenge = poetRef[:]
	s0.AtxDB.ProcessAtx(atx1)

	// Make sure that s1 syncAtxs would fetch the missing poet proof.

	r.False(s1.poetDb.HasProof(poetRef[:]))

	atxs, err := s1.atxQueue.Handle([]types.Hash32{atx1.Hash32()})
	r.NoError(err)
	r.Equal(1, len(atxs))
	r.Equal(atx1.Hash32(), atxs[0].Hash32())

	r.True(s1.poetDb.HasProof(poetRef[:]))
}

func makePoetProofMessage(t *testing.T) types.PoetProofMessage {
	r := require.New(t)
	file, err := os.Open(filepath.Join("..", "activation", "test_resources", "poet.proof"))
	r.NoError(err)

	var poetProof types.PoetProof
	_, err = xdr.Unmarshal(file, &poetProof)
	r.NoError(err)
	r.EqualValues([][]byte{[]byte("1"), []byte("2"), []byte("3")}, poetProof.Members)
	var poetId [types.PoetServiceIdLength]byte
	copy(poetId[:], "poet id")
	roundId := uint64(1337)

	return types.PoetProofMessage{
		PoetProof:     poetProof,
		PoetServiceId: poetId,
		RoundId:       roundId,
		Signature:     nil,
	}
}

func TestSyncProtocol_LayerIdsRequest(t *testing.T) {
	syncs, nodes, _ := SyncMockFactory(2, conf, t.Name(), memoryDB, newMockPoetDb)
	atx1 := atx()
	atx2 := atx()
	atx3 := atx()
	atx4 := atx()
	syncObj := syncs[0]
	defer syncObj.Close()
	syncObj1 := syncs[1]
	defer syncObj1.Close()
	lid := types.LayerID(1)
	layer := types.NewExistingLayer(lid, make([]*types.Block, 0, 10))
	block1 := types.NewExistingBlock(types.BlockID(123), lid, nil)
	syncObj1.AddBlockWithTxs(block1, []*types.AddressableSignedTransaction{tx1}, []*types.ActivationTx{atx1})

	block2 := types.NewExistingBlock(types.BlockID(132), lid, nil)
	syncObj1.AddBlockWithTxs(block2, []*types.AddressableSignedTransaction{tx2}, []*types.ActivationTx{atx2})

	block3 := types.NewExistingBlock(types.BlockID(153), lid, nil)
	syncObj1.AddBlockWithTxs(block3, []*types.AddressableSignedTransaction{tx3}, []*types.ActivationTx{atx3})

	block4 := types.NewExistingBlock(types.BlockID(222), lid, nil)

	syncObj1.AddBlockWithTxs(block4, []*types.AddressableSignedTransaction{tx4}, []*types.ActivationTx{atx4})

	timeout := time.NewTimer(2 * time.Second)

	wrk, output := NewPeersWorker(syncObj, []p2p.Peer{nodes[1].PublicKey()}, &sync.Once{}, LayerIdsReqFactory(lid))
	go wrk.Work()

	select {
	case intr := <-output:
		ids := intr.([]types.BlockID)
		for _, a := range layer.Blocks() {
			found := false
			for _, id := range ids {
				if a.ID() == types.BlockID(id) {
					found = true
					break
				}
			}
			if !found {
				t.Error(errors.New("id list did not match"))
			}
		}
	case <-timeout.C:
		assert.Fail(t, "no message received on channel")
	}
}

func TestSyncProtocol_FetchBlocks(t *testing.T) {
	syncs, nodes, _ := SyncMockFactory(2, conf, t.Name(), memoryDB, newMockPoetDb)
	atx1 := atx()

	atx2 := atx()
	atx3 := atx()
	syncObj1 := syncs[0]
	defer syncObj1.Close()
	syncObj2 := syncs[1]
	defer syncObj2.Close()
	pm1 := getPeersMock([]p2p.Peer{nodes[0].PublicKey()})
	syncObj1.Log.Info("started fetch_blocks")
	syncObj2.Peers = pm1 //override peers with

	syncObj1.ProcessAtx(atx3)
	block1 := types.NewExistingBlock(types.BlockID(123), 0, nil)
	block1.ATXID = atx3.Id()
	block2 := types.NewExistingBlock(types.BlockID(321), 1, nil)
	block2.ATXID = atx3.Id()
	block3 := types.NewExistingBlock(types.BlockID(222), 2, nil)
	block3.ATXID = atx3.Id()

	syncObj1.AddBlockWithTxs(block1, []*types.AddressableSignedTransaction{tx1, tx2, tx3, tx4, tx5, tx6, tx7, tx8}, []*types.ActivationTx{atx1})
	syncObj1.AddBlockWithTxs(block2, []*types.AddressableSignedTransaction{tx1, tx2, tx3, tx4, tx5, tx6, tx7, tx8}, []*types.ActivationTx{atx2})
	syncObj1.AddBlockWithTxs(block3, []*types.AddressableSignedTransaction{tx1, tx2, tx3, tx4, tx5, tx6, tx7, tx8}, []*types.ActivationTx{atx3})

	ch := make(chan []types.Hash32, 3)
	ch <- []types.Hash32{block1.Hash32()}
	ch <- []types.Hash32{block2.Hash32()}
	ch <- []types.Hash32{block3.Hash32()}
	close(ch)
	output := fetchWithFactory(NewFetchWorker(syncObj2, 1, newFetchReqFactory(BLOCK, blocksAsItems), ch))

	for out := range output {
		block := out.(fetchJob).items[0].(types.Block)
		txs, err := syncObj2.txQueue.HandleTxs(block.TxIds)
		if err != nil {
			t.Error("could not fetch all txs", err)
		}
		atxs, err := syncObj2.atxQueue.HandleAtxs(block.AtxIds)
		if err != nil {
			t.Error("could not fetch all atxs", err)
		}
		syncObj2.Debug("add block to layer %v", block)

		syncObj2.AddBlockWithTxs(&block, txs, atxs)
	}
}

func TestSyncProtocol_SyncNodes(t *testing.T) {
	syncs, nodes, _ := SyncMockFactory(3, conf, t.Name(), memoryDB, newMockPoetDb)
	pm1 := getPeersMock([]p2p.Peer{nodes[2].PublicKey()})
	pm2 := getPeersMock([]p2p.Peer{nodes[2].PublicKey()})
	pm3 := getPeersMock([]p2p.Peer{nodes[0].PublicKey(), nodes[1].PublicKey()})
	syncObj1 := syncs[0]
	syncObj1.Peers = pm1 //override peers with mock
	defer syncObj1.Close()

	syncObj2 := syncs[1]
	syncObj2.Peers = pm2 //override peers with mock
	defer syncObj2.Close()

	syncObj3 := syncs[2]
	syncObj3.Peers = pm3 //override peers with mock
	defer syncObj3.Close()

	signer := signing.NewEdSigner()

	block3 := types.NewExistingBlock(types.BlockID(333), 1, nil)
	block3.Signature = signer.Sign(block3.Bytes())
	block4 := types.NewExistingBlock(types.BlockID(444), 1, nil)
	block4.Signature = signer.Sign(block4.Bytes())
	block5 := types.NewExistingBlock(types.BlockID(555), 2, nil)
	block5.Signature = signer.Sign(block5.Bytes())
	block6 := types.NewExistingBlock(types.BlockID(666), 2, nil)
	block6.Signature = signer.Sign(block6.Bytes())
	block7 := types.NewExistingBlock(types.BlockID(777), 3, nil)
	block7.Signature = signer.Sign(block7.Bytes())
	block8 := types.NewExistingBlock(types.BlockID(888), 3, nil)
	block8.Signature = signer.Sign(block8.Bytes())
	block9 := types.NewExistingBlock(types.BlockID(999), 4, nil)
	block9.Signature = signer.Sign(block9.Bytes())
	block10 := types.NewExistingBlock(types.BlockID(101), 5, nil)
	block10.Signature = signer.Sign(block10.Bytes())

	syncObj1.AddBlockWithTxs(block3, []*types.AddressableSignedTransaction{tx1, tx2, tx3}, []*types.ActivationTx{})
	syncObj1.AddBlockWithTxs(block4, []*types.AddressableSignedTransaction{tx1, tx2, tx3}, []*types.ActivationTx{})
	syncObj1.AddBlockWithTxs(block5, []*types.AddressableSignedTransaction{tx1, tx2, tx3}, []*types.ActivationTx{})
	syncObj1.AddBlockWithTxs(block6, []*types.AddressableSignedTransaction{tx1, tx2, tx3}, []*types.ActivationTx{})
	syncObj1.AddBlockWithTxs(block7, []*types.AddressableSignedTransaction{tx4, tx5, tx6}, []*types.ActivationTx{})
	syncObj1.AddBlockWithTxs(block8, []*types.AddressableSignedTransaction{tx4, tx5, tx6}, []*types.ActivationTx{})
	syncObj1.AddBlockWithTxs(block9, []*types.AddressableSignedTransaction{tx7, tx8}, []*types.ActivationTx{})
	syncObj1.AddBlockWithTxs(block10, []*types.AddressableSignedTransaction{tx7, tx8}, []*types.ActivationTx{})

	syncObj2.AddBlockWithTxs(block3, []*types.AddressableSignedTransaction{tx1, tx2, tx3}, []*types.ActivationTx{})
	syncObj2.AddBlockWithTxs(block4, []*types.AddressableSignedTransaction{tx1, tx2, tx3}, []*types.ActivationTx{})
	syncObj2.AddBlockWithTxs(block5, []*types.AddressableSignedTransaction{tx1, tx2, tx3}, []*types.ActivationTx{})
	syncObj2.AddBlockWithTxs(block6, []*types.AddressableSignedTransaction{tx1, tx2, tx3}, []*types.ActivationTx{})
	syncObj2.AddBlockWithTxs(block7, []*types.AddressableSignedTransaction{tx4, tx5, tx6}, []*types.ActivationTx{})
	syncObj2.AddBlockWithTxs(block8, []*types.AddressableSignedTransaction{tx4, tx5, tx6}, []*types.ActivationTx{})
	syncObj2.AddBlockWithTxs(block9, []*types.AddressableSignedTransaction{tx7, tx8}, []*types.ActivationTx{})
	syncObj2.AddBlockWithTxs(block10, []*types.AddressableSignedTransaction{tx7, tx8}, []*types.ActivationTx{})

	syncObj1.Unsubscribe(syncObj1.LayerCh)
	syncObj2.Unsubscribe(syncObj2.LayerCh)
	//syncObj1.Start()
	//syncObj2.Start()

	timeout := time.After(3 * 60 * time.Second)
	//syncObj3.currentLayer = 6
	syncObj3.Start()
	// Keep trying until we're timed out or got a result or got an error
loop:
	for {
		select {
		// Got a timeout! fail with a timeout error
		case <-timeout:
			t.Error("timed out ")
			return
		default:
			if syncObj3.ValidatedLayer() == 5 {

				t.Log("done!")
				break loop
			}
			time.Sleep(100 * time.Millisecond)
		}
	}
}

func getPeersMock(peers []p2p.Peer) p2p.PeersImpl {
	value := atomic.Value{}
	value.Store(peers)
	pm1 := p2p.NewPeersImpl(&value, make(chan struct{}), log.NewDefault("peers"))
	return *pm1
}

func syncTest(dpType string, t *testing.T) {

	syncs, nodes, clock := SyncMockFactory(4, conf, t.Name(), dpType, newMockPoetDb)
	syncObj1 := syncs[0]
	defer syncObj1.Close()
	syncObj2 := syncs[1]
	defer syncObj2.Close()
	syncObj3 := syncs[2]
	defer syncObj3.Close()
	syncObj4 := syncs[3]
	defer syncObj4.Close()
	n1 := nodes[0]
	n2 := nodes[1]
	//n4 := nodes[3]

	syncObj1.Peers = getPeersMock([]p2p.Peer{n2.PublicKey()})
	syncObj2.Peers = getPeersMock([]p2p.Peer{n1.PublicKey()})
	syncObj3.Peers = getPeersMock([]p2p.Peer{n1.PublicKey()})
	syncObj4.Peers = getPeersMock([]p2p.Peer{n1.PublicKey()})

	signer := signing.NewEdSigner()

	block2 := types.NewExistingBlock(types.BlockID(222), 0, nil)
	block2.Signature = signer.Sign(block2.Bytes())

	block3 := types.NewExistingBlock(types.BlockID(333), 1, nil)
	block3.Signature = signer.Sign(block3.Bytes())

	block4 := types.NewExistingBlock(types.BlockID(444), 1, nil)
	block4.Signature = signer.Sign(block4.Bytes())

	block5 := types.NewExistingBlock(types.BlockID(555), 2, nil)
	block5.Signature = signer.Sign(block5.Bytes())

	block6 := types.NewExistingBlock(types.BlockID(666), 2, nil)
	block6.Signature = signer.Sign(block6.Bytes())

	block7 := types.NewExistingBlock(types.BlockID(777), 3, nil)
	block7.Signature = signer.Sign(block7.Bytes())

	block8 := types.NewExistingBlock(types.BlockID(888), 3, nil)
	block8.Signature = signer.Sign(block8.Bytes())

	block9 := types.NewExistingBlock(types.BlockID(999), 4, nil)
	block9.Signature = signer.Sign(block9.Bytes())

	block10 := types.NewExistingBlock(types.BlockID(101), 4, nil)
	block10.Signature = signer.Sign(block10.Bytes())

	block11 := types.NewExistingBlock(types.BlockID(101), 5, nil)
	block10.Signature = signer.Sign(block10.Bytes())

	block12 := types.NewExistingBlock(types.BlockID(101), 6, nil)
	block10.Signature = signer.Sign(block10.Bytes())

	syncObj1.ValidateLayer(mesh.GenesisLayer())
	syncObj2.ValidateLayer(mesh.GenesisLayer())
	syncObj3.ValidateLayer(mesh.GenesisLayer())
	syncObj4.ValidateLayer(mesh.GenesisLayer())

	syncObj1.AddBlock(block2)
	syncObj1.AddBlockWithTxs(block3, []*types.AddressableSignedTransaction{tx1, tx2, tx3}, []*types.ActivationTx{})
	syncObj1.AddBlockWithTxs(block4, []*types.AddressableSignedTransaction{tx1, tx2, tx3}, []*types.ActivationTx{})
	syncObj1.AddBlockWithTxs(block5, []*types.AddressableSignedTransaction{tx1, tx2, tx3}, []*types.ActivationTx{})
	syncObj1.AddBlockWithTxs(block6, []*types.AddressableSignedTransaction{tx1, tx2, tx3}, []*types.ActivationTx{})
	syncObj1.AddBlockWithTxs(block7, []*types.AddressableSignedTransaction{tx4, tx5, tx6}, []*types.ActivationTx{})
	syncObj1.AddBlockWithTxs(block8, []*types.AddressableSignedTransaction{tx4, tx5, tx6}, []*types.ActivationTx{})
	syncObj1.AddBlockWithTxs(block9, []*types.AddressableSignedTransaction{tx7, tx8}, []*types.ActivationTx{})
	syncObj1.AddBlockWithTxs(block10, []*types.AddressableSignedTransaction{tx7, tx8}, []*types.ActivationTx{})
	syncObj1.AddBlockWithTxs(block11, []*types.AddressableSignedTransaction{tx7, tx8}, []*types.ActivationTx{})
	syncObj1.AddBlockWithTxs(block12, []*types.AddressableSignedTransaction{tx7, tx8}, []*types.ActivationTx{})

	syncObj1.Start()

	syncObj2.Start()
	syncObj3.Start()
	syncObj4.Start()

	// Keep trying until we're timed out or got a result or got an error
	timeout := time.After(30 * time.Second)

	for {
		select {
		// Got a timeout! fail with a timeout error
		case <-timeout:
			t.Error("timed out ")
		default:
			if syncObj2.ValidatedLayer() >= 4 && syncObj3.ValidatedLayer() >= 4 {
				log.Info("done!", syncObj2.ValidatedLayer(), syncObj3.ValidatedLayer())
				// path for this UT calling sync.Close before we read from channel causes writing to closed channel
				x := clock.Subscribe()
				<-x
				<-x
				return
			}
		}
		time.Sleep(500 * time.Millisecond)
	}
}

func TestSyncProtocol_PersistenceIntegration(t *testing.T) {
	if testing.Short() {
		t.Skip()
	}
	syncTest(levelDB, t)
}

func TestSyncProtocol_SyncMultipleNodes(t *testing.T) {
	syncTest(memoryDB, t)
}

// Integration

type SyncIntegrationSuite struct {
	p2p.IntegrationTestSuite
	syncers []*Syncer
	name    string
	// add more params you need
}

type syncIntegrationTwoNodes struct {
	SyncIntegrationSuite
}

func Test_TwoNodes_SyncIntegrationSuite(t *testing.T) {
	if testing.Short() {
		t.Skip()
	}
	sis := &syncIntegrationTwoNodes{}
	sis.BootstrappedNodeCount = 2
	sis.BootstrapNodesCount = 1
	sis.NeighborsCount = 1
	sis.name = t.Name()
	i := uint32(1)
	tick := 20 * time.Second
	layout := "2006-01-02T15:04:05.000Z"
	str := "2016-11-12T11:45:26.371Z"
	start, _ := time.Parse(layout, str)
	ts := timesync.NewTicker(timesync.RealClock{}, tick, start)
	sis.BeforeHook = func(idx int, s p2p.NodeTestInstance) {
		l := log.New(fmt.Sprintf("%s_%d", sis.name, atomic.LoadUint32(&i)), "", "")
		msh := getMesh(memoryDB, fmt.Sprintf("%s_%s", sis.name, time.Now()))
		blockValidator := BlockEligibilityValidatorMock{}
		poetDb := activation.NewPoetDb(database.NewMemDatabase(), l.WithName("poetDb"))
<<<<<<< HEAD
		sync := NewSync(s, msh, miner.NewTypesTransactionIdMemPool(), miner.NewTypesAtxIdMemPool(), mockTxProcessor{}, blockValidator, poetDb, conf, ts, l)
=======
		sync := NewSync(s, msh, miner.NewTypesTransactionIdMemPool(), miner.NewTypesAtxIdMemPool(), mockTxProcessor{}, blockValidator, poetDb, conf, ts, ts.GetCurrentLayer(), atxLimit, l)
>>>>>>> d302cbf8
		sis.syncers = append(sis.syncers, sync)
		atomic.AddUint32(&i, 1)
	}
	ts.StartNotifying()
	suite.Run(t, sis)
}

func (sis *syncIntegrationTwoNodes) TestSyncProtocol_TwoNodes() {
	t := sis.T()
	signer := signing.NewEdSigner()

	block1 := types.NewExistingBlock(types.BlockID(111), 1, nil)
	block1.Signature = signer.Sign(block1.Bytes())
	block2 := types.NewExistingBlock(types.BlockID(222), 1, nil)
	block2.Signature = signer.Sign(block2.Bytes())
	block3 := types.NewExistingBlock(types.BlockID(333), 2, nil)
	block3.Signature = signer.Sign(block3.Bytes())
	block4 := types.NewExistingBlock(types.BlockID(444), 2, nil)
	block4.Signature = signer.Sign(block4.Bytes())
	block5 := types.NewExistingBlock(types.BlockID(555), 3, nil)
	block5.Signature = signer.Sign(block5.Bytes())
	block6 := types.NewExistingBlock(types.BlockID(666), 3, nil)
	block6.Signature = signer.Sign(block6.Bytes())
	block7 := types.NewExistingBlock(types.BlockID(777), 4, nil)
	block7.Signature = signer.Sign(block7.Bytes())
	block8 := types.NewExistingBlock(types.BlockID(888), 4, nil)
	block8.Signature = signer.Sign(block8.Bytes())
	block9 := types.NewExistingBlock(types.BlockID(999), 5, nil)
	block9.Signature = signer.Sign(block9.Bytes())
	block10 := types.NewExistingBlock(types.BlockID(101), 5, nil)
	block10.Signature = signer.Sign(block10.Bytes())

	syncObj0 := sis.syncers[0]
	defer syncObj0.Close()
	syncObj1 := sis.syncers[1]
	defer syncObj1.Close()
	syncObj2 := sis.syncers[2]
	defer syncObj2.Close()

	id1 := types.GetTransactionId(tx1.SerializableSignedTransaction)
	id2 := types.GetTransactionId(tx2.SerializableSignedTransaction)
	id3 := types.GetTransactionId(tx3.SerializableSignedTransaction)
	id4 := types.GetTransactionId(tx4.SerializableSignedTransaction)
	id5 := types.GetTransactionId(tx5.SerializableSignedTransaction)
	id6 := types.GetTransactionId(tx6.SerializableSignedTransaction)
	id7 := types.GetTransactionId(tx7.SerializableSignedTransaction)
	id8 := types.GetTransactionId(tx8.SerializableSignedTransaction)

	block3.TxIds = []types.TransactionId{id1, id2, id3}
	block4.TxIds = []types.TransactionId{id1, id2, id3}
	block5.TxIds = []types.TransactionId{id4, id5, id6}
	block6.TxIds = []types.TransactionId{id4, id5, id6}
	block7.TxIds = []types.TransactionId{id7, id8}
	block8.TxIds = []types.TransactionId{id7, id8}

	syncObj2.AddBlock(block1)
	syncObj2.AddBlock(block2)
	syncObj2.AddBlockWithTxs(block3, []*types.AddressableSignedTransaction{tx1, tx2, tx3}, []*types.ActivationTx{})
	syncObj2.AddBlockWithTxs(block4, []*types.AddressableSignedTransaction{tx1, tx2, tx3}, []*types.ActivationTx{})
	syncObj2.AddBlockWithTxs(block5, []*types.AddressableSignedTransaction{tx4, tx5, tx6}, []*types.ActivationTx{})
	syncObj2.AddBlockWithTxs(block6, []*types.AddressableSignedTransaction{tx4, tx5, tx6}, []*types.ActivationTx{})
	syncObj2.AddBlockWithTxs(block7, []*types.AddressableSignedTransaction{tx7, tx8}, []*types.ActivationTx{})
	syncObj2.AddBlockWithTxs(block8, []*types.AddressableSignedTransaction{tx7, tx8}, []*types.ActivationTx{})
	syncObj2.AddBlock(block9)
	syncObj2.AddBlock(block10)

	timeout := time.After(60 * time.Second)
	syncObj1.SetLatestLayer(6)
	syncObj1.Start()

	syncObj0.Start()
	syncObj2.Start()

	// Keep trying until we're timed out or got a result or got an error
	for {
		select {
		// Got a timeout! fail with a timeout error
		case <-timeout:
			t.Error("timed out ")
			return
		default:
			if syncObj1.ValidatedLayer() == 5 {
				t.Log("done!")
				return
			}
			time.Sleep(100 * time.Millisecond)
		}
	}
}

type syncIntegrationMultipleNodes struct {
	SyncIntegrationSuite
}

func Test_Multiple_SyncIntegrationSuite(t *testing.T) {
	if testing.Short() {
		t.Skip()
	}
	sis := &syncIntegrationMultipleNodes{}
	sis.BootstrappedNodeCount = 4
	sis.BootstrapNodesCount = 1
	sis.NeighborsCount = 2
	sis.name = t.Name()
	i := uint32(1)
	tick := 2 * time.Second
	layout := "2006-01-02T15:04:05.000Z"
	str := "2018-11-12T11:45:26.371Z"
	start, _ := time.Parse(layout, str)
	ts := timesync.NewTicker(timesync.RealClock{}, tick, start)
	sis.BeforeHook = func(idx int, s p2p.NodeTestInstance) {
		l := log.New(fmt.Sprintf("%s_%d", sis.name, atomic.LoadUint32(&i)), "", "")
		msh := getMesh(memoryDB, fmt.Sprintf("%s_%d", sis.name, atomic.LoadUint32(&i)))
		blockValidator := BlockEligibilityValidatorMock{}
		poetDb := activation.NewPoetDb(database.NewMemDatabase(), l.WithName("poetDb"))
<<<<<<< HEAD
		sync := NewSync(s, msh, miner.NewTypesTransactionIdMemPool(), miner.NewTypesAtxIdMemPool(), mockTxProcessor{}, blockValidator, poetDb, conf, ts, l)
=======
		sync := NewSync(s, msh, miner.NewTypesTransactionIdMemPool(), miner.NewTypesAtxIdMemPool(), mockTxProcessor{}, blockValidator, poetDb, conf, ts, 0, atxLimit, l)
>>>>>>> d302cbf8
		ts.StartNotifying()
		sis.syncers = append(sis.syncers, sync)
		atomic.AddUint32(&i, 1)
	}
	suite.Run(t, sis)
}

func (sis *syncIntegrationMultipleNodes) TestSyncProtocol_MultipleNodes() {
	t := sis.T()
	signer := signing.NewEdSigner()

	block2 := types.NewExistingBlock(types.BlockID(222), 0, nil)
	block2.Signature = signer.Sign(block2.Bytes())

	block3 := types.NewExistingBlock(types.BlockID(333), 1, nil)
	block3.Signature = signer.Sign(block3.Bytes())

	block4 := types.NewExistingBlock(types.BlockID(444), 2, nil)
	block4.Signature = signer.Sign(block4.Bytes())

	block5 := types.NewExistingBlock(types.BlockID(555), 3, nil)
	block5.Signature = signer.Sign(block5.Bytes())

	block6 := types.NewExistingBlock(types.BlockID(666), 3, nil)
	block6.Signature = signer.Sign(block6.Bytes())

	block7 := types.NewExistingBlock(types.BlockID(777), 4, nil)
	block7.Signature = signer.Sign(block7.Bytes())

	block8 := types.NewExistingBlock(types.BlockID(888), 4, nil)
	block8.Signature = signer.Sign(block8.Bytes())

	syncObj1 := sis.syncers[0]
	defer syncObj1.Close()
	syncObj2 := sis.syncers[1]
	defer syncObj2.Close()
	syncObj3 := sis.syncers[2]
	defer syncObj3.Close()
	syncObj4 := sis.syncers[3]
	defer syncObj4.Close()
	syncObj5 := sis.syncers[4]
	defer syncObj5.Close()

	err := syncObj1.AddBlock(block2)
	require.NoError(t, err)
	err = syncObj1.AddBlockWithTxs(block3, []*types.AddressableSignedTransaction{tx1, tx2, tx3}, []*types.ActivationTx{})
	err = syncObj1.AddBlockWithTxs(block4, []*types.AddressableSignedTransaction{tx1, tx2, tx3}, []*types.ActivationTx{})
	err = syncObj1.AddBlockWithTxs(block5, []*types.AddressableSignedTransaction{tx4, tx5, tx6}, []*types.ActivationTx{})
	err = syncObj1.AddBlockWithTxs(block6, []*types.AddressableSignedTransaction{tx4, tx5, tx6}, []*types.ActivationTx{})
	err = syncObj1.AddBlockWithTxs(block7, []*types.AddressableSignedTransaction{tx7, tx8}, []*types.ActivationTx{})
	err = syncObj1.AddBlockWithTxs(block8, []*types.AddressableSignedTransaction{tx7, tx8}, []*types.ActivationTx{})

	timeout := time.After(30 * time.Second)
	syncObj1.Start()
	syncObj1.SetLatestLayer(5)
	syncObj2.Start()
	syncObj2.SetLatestLayer(5)
	syncObj3.Start()
	syncObj3.SetLatestLayer(5)
	syncObj4.Start()
	syncObj4.SetLatestLayer(5)
	syncObj5.Start()
	syncObj5.SetLatestLayer(5)

	// Keep trying until we're timed out or got a result or got an error
	for {
		select {
		// Got a timeout! fail with a timeout error
		case <-timeout:
			t.Error("timed out ")
			goto end
		default:
			if syncObj1.ValidatedLayer() >= 3 || syncObj2.ValidatedLayer() >= 3 || syncObj3.ValidatedLayer() >= 3 || syncObj5.ValidatedLayer() >= 3 {
				t.Log("done!")
				goto end
			}
			time.Sleep(1 * time.Millisecond)
		}
	}
end:
	log.Debug("sync 1 ", syncObj1.ValidatedLayer())
	log.Debug("sync 2 ", syncObj2.ValidatedLayer())
	log.Debug("sync 3 ", syncObj3.ValidatedLayer())
	log.Debug("sync 4 ", syncObj4.ValidatedLayer())
	log.Debug("sync 5 ", syncObj5.ValidatedLayer())
	return
}

func tx() *types.AddressableSignedTransaction {
	gasPrice := rand.Uint64()
	addr := rand.Int63n(1000000)
	tx := types.NewAddressableTx(1, types.HexToAddress(RandStringRunes(8)),
		types.HexToAddress(strconv.FormatUint(uint64(addr), 10)),
		10, 100, gasPrice)

	return tx
}

var letterRunes = []rune("abcdefghijklmnopqrstuvwxyzABCDEFGHIJKLMNOPQRSTUVWXYZ")

func RandStringRunes(n int) string {
	b := make([]rune, n)
	for i := range b {
		b[i] = letterRunes[rand.Intn(len(letterRunes))]
	}
	return string(b)
}

func atx() *types.ActivationTx {
	coinbase := types.HexToAddress("aaaa")
	chlng := types.HexToHash32("0x3333")
	poetRef := []byte{0xde, 0xad}
	npst := nipst.NewNIPSTWithChallenge(&chlng, poetRef)

	atx := types.NewActivationTx(types.NodeId{Key: RandStringRunes(8), VRFPublicKey: []byte(RandStringRunes(8))}, coinbase, 0, *types.EmptyAtxId, 5, 1, *types.EmptyAtxId, 0, []types.BlockID{1, 2, 3}, npst)
	atx.Commitment = commitment
	atx.CommitmentMerkleRoot = commitment.MerkleRoot
	atx.CalcAndSetId()
	return atx
}

func TestSyncer_Txs(t *testing.T) {
	// check tx validation
	syncs, nodes, _ := SyncMockFactory(3, conf, t.Name(), memoryDB, newMockPoetDb)
	pm1 := getPeersMock([]p2p.Peer{nodes[1].PublicKey()})
	pm2 := getPeersMock([]p2p.Peer{nodes[0].PublicKey()})
	pm3 := getPeersMock([]p2p.Peer{nodes[0].PublicKey()})
	syncObj1 := syncs[0]
	syncObj1.Peers = pm1 //override peers with mock
	defer syncObj1.Close()
	syncObj2 := syncs[1]
	syncObj2.Peers = pm2 //override peers with mock
	defer syncObj2.Close()
	syncObj3 := syncs[2]
	syncObj3.Peers = pm3 //override peers with mock
	defer syncObj3.Close()

	block3 := types.NewExistingBlock(types.BlockID(333), 1, nil)
	id1 := types.GetTransactionId(tx1.SerializableSignedTransaction)
	id2 := types.GetTransactionId(tx2.SerializableSignedTransaction)
	id3 := types.GetTransactionId(tx3.SerializableSignedTransaction)
	block3.TxIds = []types.TransactionId{id1, id2, id3}
	syncObj1.AddBlockWithTxs(block3, []*types.AddressableSignedTransaction{tx1, tx2, tx3}, []*types.ActivationTx{})

	_, err := syncObj2.txQueue.Handle([]types.Hash32{id1.Hash32(), id2.Hash32(), id3.Hash32()})
	assert.Nil(t, err)

	// new queue and try again
	tq := NewTxQueue(syncObj3, mockTxProcessor{true})

	txs, err2 := tq.Handle([]types.Hash32{id1.Hash32(), id2.Hash32(), id3.Hash32()})
	assert.Nil(t, txs)
	assert.NotNil(t, err2)
}

func TestFetchLayerBlockIds(t *testing.T) {
	// check tx validation
	syncs, nodes, _ := SyncMockFactory(3, conf, t.Name(), memoryDB, newMockPoetDb)
	pm1 := getPeersMock([]p2p.Peer{nodes[2].PublicKey()})
	pm2 := getPeersMock([]p2p.Peer{nodes[2].PublicKey()})
	pm3 := getPeersMock([]p2p.Peer{nodes[0].PublicKey(), nodes[1].PublicKey()})

	block1 := types.NewExistingBlock(types.BlockID(111), 1, nil)
	block2 := types.NewExistingBlock(types.BlockID(222), 1, nil)

	syncObj1 := syncs[0]
	syncObj1.Peers = pm1 //override peers with mock
	defer syncObj1.Close()
	syncObj2 := syncs[1]
	syncObj2.Peers = pm2 //override peers with mock
	defer syncObj2.Close()
	syncObj3 := syncs[2]
	syncObj3.Peers = pm3 //override peers with mock
	defer syncObj3.Close()

	syncObj1.AddBlock(block1)
	syncObj2.AddBlock(block2)

	mp := map[types.Hash32][]p2p.Peer{}
	hash1, _ := types.CalcBlocksHash32([]types.BlockID{block1.ID()})
	mp[hash1] = append(mp[hash1], nodes[0].PublicKey())
	hash2, _ := types.CalcBlocksHash32([]types.BlockID{block2.ID()})
	mp[hash2] = append(mp[hash2], nodes[1].PublicKey())
	ids, _ := syncObj3.fetchLayerBlockIds(mp, 1)

	assert.True(t, len(ids) == 2)

	if ids[0] != 111 && ids[1] != 111 {
		t.Error("did not get ids from all peers")
	}

	if ids[0] != 222 && ids[1] != 222 {
		panic("did not get ids from all peers")
	}

}

type mockLayerValidator struct {
	vl              types.LayerID // the validated layer
	countValidated  int
	countValidate   int
	validatedLayers map[types.LayerID]struct{}
}

func (m *mockLayerValidator) ValidatedLayer() types.LayerID {
	m.countValidated++
	return m.vl
}

func (m *mockLayerValidator) ValidateLayer(lyr *types.Layer) {
	m.countValidate++
	m.vl = lyr.Index()
	if m.validatedLayers == nil {
		m.validatedLayers = make(map[types.LayerID]struct{})
	}

	m.validatedLayers[lyr.Index()] = struct{}{}
}

func TestSyncer_Synchronise(t *testing.T) {
	r := require.New(t)
	syncs, _, _ := SyncMockFactory(1, conf, t.Name(), memoryDB, newMockPoetDb)
	sync := syncs[0]
	lv := &mockLayerValidator{0, 0, 0, nil}
	sync.lValidator = lv

	sr := sync.getSyncRoutine()
	sr()
	time.Sleep(100 * time.Millisecond) // handle go routine race
	r.Equal(1, lv.countValidated)
	r.Equal(0, lv.countValidate)

	sync.AddBlock(types.NewExistingBlock(types.BlockID(1), 1, nil))
	sync.AddBlock(types.NewExistingBlock(types.BlockID(2), 2, nil))
	sync.AddBlock(types.NewExistingBlock(types.BlockID(3), 3, nil))
	lv = &mockLayerValidator{1, 0, 0, nil}
	sync.lValidator = lv
	sync.currentLayer = 3
	sr()
	time.Sleep(100 * time.Millisecond) // handle go routine race
	r.Equal(1, lv.countValidated)
	r.Equal(1, lv.countValidate) // synced, expect only one call

	lv = &mockLayerValidator{1, 0, 0, nil}
	sync.lValidator = lv
	sync.currentLayer = 4 // simulate not synced
	sr()
	time.Sleep(100 * time.Millisecond) // handle go routine race
	r.Equal(1, lv.countValidate)       // not synced, expect one call
}

func TestSyncer_Synchronise2(t *testing.T) {
	r := require.New(t)
	syncs, _, _ := SyncMockFactory(1, conf, t.Name(), memoryDB, newMockPoetDb)
	sync := syncs[0]
	sync.AddBlockWithTxs(types.NewExistingBlock(1, 1, nil), nil, nil)
	lv := &mockLayerValidator{0, 0, 0, nil}
	sync.lValidator = lv
	sync.currentLayer = 1
	r.False(sync.p2pSynced)

	// current layer = 0
	sync.currentLayer = 0
	sync.syncRoutineWg.Add(1)
	sync.Synchronise()
	r.Equal(0, lv.countValidate)
	r.True(sync.p2pSynced)

	// current layer = 1
	sync.currentLayer = 1
	sync.syncRoutineWg.Add(1)
	sync.Synchronise()
	r.Equal(0, lv.countValidate)
	r.True(sync.p2pSynced)

	// validated layer = 5 && current layer = 6 -> don't call validate
	lv = &mockLayerValidator{5, 0, 0, nil}
	sync.lValidator = lv
	sync.currentLayer = 6
	sync.syncRoutineWg.Add(1)
	sync.SetLatestLayer(5)
	sync.Synchronise()
	r.Equal(0, lv.countValidate)
	r.True(sync.p2pSynced)

	// current layer != 1 && weakly-synced
	lv = &mockLayerValidator{0, 0, 0, nil}
	sync.lValidator = lv
	sync.currentLayer = 2
	sync.SetLatestLayer(2)
	sync.syncRoutineWg.Add(1)
	sync.Synchronise()
	r.Equal(1, lv.countValidate)
	r.True(sync.p2pSynced)
}

<<<<<<< HEAD
//func TestSyncer_handleNotSyncedFlow(t *testing.T) {
//	r := require.New(t)
//	txpool := miner.NewTypesTransactionIdMemPool()
//	atxpool := miner.NewTypesAtxIdMemPool()
//	ts := &mockClock{}
//	sync := NewSync(service.NewSimulator().NewNode(), getMesh(memoryDB, Path+t.Name()+"_"+time.Now().String()), txpool, atxpool, mockTxProcessor{}, BlockEligibilityValidatorMock{}, newMockPoetDb(), conf, ts, 10, log.NewDefault(t.Name()))
//
//	lv := &mockLayerValidator{0, 0, 0, nil}
//	sync.lValidator = lv
//	sync.currentLayer = 10
//	sync.SetLatestLayer(20)
//	sync.lProvider = &mockLayerProvider{}
//
//	go sync.handleNotSynced(10)
//	time.Sleep(100 * time.Millisecond)
//	r.Equal(2, ts.countSub)
//}
//
//func TestSyncer_p2pSyncForTwoLayers(t *testing.T) {
//	r := require.New(t)
//	tick := 1 * time.Second
//	timer := timesync.RealClock{}
//	ts := timesync.NewTicker(timer, tick, timer.Now().Add(tick*-4))
//	sim := service.NewSimulator()
//	net := sim.NewNode()
//	l := log.New(t.Name(), "", "")
//	blockValidator := BlockEligibilityValidatorMock{}
//	txpool := miner.NewTypesTransactionIdMemPool()
//	atxpool := miner.NewTypesAtxIdMemPool()
//	//ch := ts.Subscribe()
//	msh := getMesh(memoryDB, Path+t.Name()+"_"+time.Now().String())
//
//	msh.AddBlock(types.NewExistingBlock(types.BlockID(1), 1, nil))
//	msh.AddBlock(types.NewExistingBlock(types.BlockID(2), 2, nil))
//	msh.AddBlock(types.NewExistingBlock(types.BlockID(3), 3, nil))
//	msh.AddBlock(types.NewExistingBlock(types.BlockID(4), 4, nil))
//	msh.AddBlock(types.NewExistingBlock(types.BlockID(5), 5, nil))
//	msh.AddBlock(types.NewExistingBlock(types.BlockID(6), 6, nil))
//	msh.AddBlock(types.NewExistingBlock(types.BlockID(7), 7, nil))
//
//	sync := NewSync(net, msh, txpool, atxpool, mockTxProcessor{}, blockValidator, newMockPoetDb(), conf, ts, l)
//	ts.StartNotifying()
//	lv := &mockLayerValidator{0, 0, 0, nil}
//	sync.SyncLock = RUNNING
//	sync.lValidator = lv
//	sync.SetLatestLayer(10)
//	sync.Start()
//	time.Sleep(250 * time.Millisecond)
//	current := sync.currentLayer
//	sync.lValidator = lv
//
//	// make sure not validated before the call
//	_, ok := lv.validatedLayers[current]
//	r.False(ok)
//	_, ok = lv.validatedLayers[current+1]
//	r.False(ok)
//
//	before := sync.currentLayer
//	if err := sync.gossipSyncForOneFullLayer(current); err != nil {
//		t.Error(err)
//	}
//	after := sync.currentLayer
//	r.Equal(before+2, after)
//	r.Equal(2, lv.countValidate)
//
//	// make sure the layers were validated after the call
//	_, ok = lv.validatedLayers[current]
//	r.True(ok)
//	_, ok = lv.validatedLayers[current+1]
//	r.True(ok)
//}
=======
func TestSyncer_handleNotSyncedFlow(t *testing.T) {
	r := require.New(t)
	txpool := miner.NewTypesTransactionIdMemPool()
	atxpool := miner.NewTypesAtxIdMemPool()
	ts := &mockClock{}
	sync := NewSync(service.NewSimulator().NewNode(), getMesh(memoryDB, Path+t.Name()+"_"+time.Now().String()), txpool, atxpool, mockTxProcessor{}, BlockEligibilityValidatorMock{}, newMockPoetDb(), conf, ts, 10, atxLimit, log.NewDefault(t.Name()))

	lv := &mockLayerValidator{0, 0, 0, nil}
	sync.lValidator = lv
	sync.currentLayer = 10
	sync.SetLatestLayer(20)
	sync.lProvider = &mockLayerProvider{}

	go sync.handleNotSynced(10)
	time.Sleep(100 * time.Millisecond)
	r.Equal(2, ts.countSub)
}

func TestSyncer_p2pSyncForTwoLayers(t *testing.T) {
	r := require.New(t)
	syncs, _ := SyncMockFactory(1, conf, t.Name(), memoryDB, newMockPoetDb)
	sync := syncs[0]
	lv := &mockLayerValidator{0, 0, 0, nil}
	sync.lProvider = &mockLayerProvider{}
	sync.SyncLock = RUNNING

	sync.SetLatestLayer(10)
	sync.Start()
	time.Sleep(250 * time.Millisecond)
	current := sync.currentLayer
	sync.lValidator = lv

	// make sure not validated before the call
	_, ok := lv.validatedLayers[current]
	r.False(ok)
	_, ok = lv.validatedLayers[current+1]
	r.False(ok)

	sync.p2pSyncForOneFullLayer(current)
	time.Sleep(50 * time.Millisecond)
	after := sync.currentLayer
	r.Equal(current+2, after)
	r.Equal(2, lv.countValidate)

	// make sure the layers were validated after the call
	_, ok = lv.validatedLayers[current]
	r.True(ok)
	_, ok = lv.validatedLayers[current+1]
	r.True(ok)
}
>>>>>>> d302cbf8

type mockTimedValidator struct {
	delay time.Duration
	calls int
}

func (m *mockTimedValidator) ValidatedLayer() types.LayerID {
	return 1
}

func (m *mockTimedValidator) ValidateLayer(lyr *types.Layer) {
	m.calls++
	time.Sleep(m.delay)
}

func TestSyncer_ConcurrentSynchronise(t *testing.T) {
	r := require.New(t)
	syncs, _, _ := SyncMockFactory(1, conf, t.Name(), memoryDB, newMockPoetDb)
	sync := syncs[0]
	sync.currentLayer = 3
	lv := &mockTimedValidator{1 * time.Second, 0}
	sync.lValidator = lv
	sync.AddBlock(types.NewExistingBlock(types.BlockID(1), 1, nil))
	sync.AddBlock(types.NewExistingBlock(types.BlockID(2), 2, nil))
	sync.AddBlock(types.NewExistingBlock(types.BlockID(3), 3, nil))
	f := sync.getSyncRoutine()
	go f()
	time.Sleep(100 * time.Millisecond)
	f()
	time.Sleep(100 * time.Millisecond) // handle go routine race
	r.Equal(1, lv.calls)
}

func TestSyncProtocol_NilResponse(t *testing.T) {
	syncs, nodes, _ := SyncMockFactory(2, conf, t.Name(), memoryDB, newMemPoetDb)
	defer syncs[0].Close()
	defer syncs[1].Close()

	var nonExistingLayerId = types.LayerID(0)
	var nonExistingBlockId = types.BlockID(0)
	var nonExistingTxId types.TransactionId
	var nonExistingAtxId types.AtxId
	var nonExistingPoetRef []byte

	timeout := 1 * time.Second
	timeoutErrMsg := "no message received on channel"

	// Layer Hash

	wrk, output := NewPeersWorker(syncs[0], []p2p.Peer{nodes[1].PublicKey()}, &sync.Once{}, HashReqFactory(nonExistingLayerId))
	go wrk.Work()

	select {
	case out := <-output:
		assert.Nil(t, out)
	case <-time.After(timeout):
		assert.Fail(t, timeoutErrMsg)
	}

	// Layer Block Ids

	wrk, output = NewPeersWorker(syncs[0], []p2p.Peer{nodes[1].PublicKey()}, &sync.Once{}, LayerIdsReqFactory(nonExistingLayerId))
	go wrk.Work()

	select {
	case out := <-output:
		assert.Nil(t, out)
	case <-time.After(timeout):
		assert.Fail(t, timeoutErrMsg)
	}

	// Block
	bch := make(chan []types.Hash32, 1)
	bch <- []types.Hash32{nonExistingBlockId.AsHash32()}

	output = fetchWithFactory(NewFetchWorker(syncs[0], 1, newFetchReqFactory(BLOCK, blocksAsItems), bch))

	select {
	case out := <-output:
		assert.True(t, out.(fetchJob).items == nil)
	case <-time.After(timeout):
		assert.Fail(t, timeoutErrMsg)
	}

	// Tx

	ch := syncs[0].txQueue.addToQueue([]types.Hash32{nonExistingTxId.Hash32()})
	select {
	case <-ch:
		t.Error(t, "should not return ")
	case <-time.After(timeout):

	}

	// Atx
	ch = syncs[0].atxQueue.addToQueue([]types.Hash32{nonExistingAtxId.Hash32()})
	// PoET
	select {
	case out := <-ch:
		assert.True(t, out == false)
	case <-time.After(timeout):

	}

	output = fetchWithFactory(NewNeighborhoodWorker(syncs[0], 1, PoetReqFactory(nonExistingPoetRef)))

	select {
	case out := <-output:
		assert.Nil(t, out)
	case <-time.After(timeout):
		assert.Fail(t, timeoutErrMsg)
	}
}

func TestSyncProtocol_BadResponse(t *testing.T) {
	syncs, _, _ := SyncMockFactory(2, conf, "TestSyncProtocol_NilResponse", memoryDB, newMemPoetDb)
	defer syncs[0].Close()
	defer syncs[1].Close()

	timeout := 1 * time.Second
	timeoutErrMsg := "no message received on channel"

	syncs[1].AddBlock(types.NewExistingBlock(types.BlockID(1), 1, nil))
	syncs[1].AddBlock(types.NewExistingBlock(types.BlockID(2), 1, nil))
	syncs[1].AddBlock(types.NewExistingBlock(types.BlockID(3), 1, nil))
	//setup mocks

	layerHashesMock := func([]byte) []byte {
		t.Log("return fake atx")
		return util.Uint32ToBytes(11)
	}

	blockHandlerMock := func([]byte) []byte {
		t.Log("return fake block")
		blk := types.NewExistingBlock(types.BlockID(8), 1, nil)
		byts, _ := types.InterfaceToBytes([]types.Block{*blk})
		return byts
	}

	txHandlerMock := func([]byte) []byte {
		t.Log("return fake tx")
		byts, _ := types.InterfaceToBytes(tx())
		return byts
	}

	atxHandlerMock := func([]byte) []byte {
		t.Log("return fake atx")
		byts, _ := types.InterfaceToBytes([]types.ActivationTx{*atx()})
		return byts
	}

	//register mocks
	syncs[1].RegisterBytesMsgHandler(LAYER_HASH, layerHashesMock)
	syncs[1].RegisterBytesMsgHandler(BLOCK, blockHandlerMock)
	syncs[1].RegisterBytesMsgHandler(TX, txHandlerMock)
	syncs[1].RegisterBytesMsgHandler(ATX, atxHandlerMock)

	// layer hash
	_, err1 := syncs[0].getLayerFromNeighbors(types.LayerID(1))

	assert.Error(t, err1)

	// Block
	ch := make(chan []types.Hash32, 1)
	bid := types.BlockID(1)
	ch <- []types.Hash32{bid.AsHash32()}
	output := fetchWithFactory(NewFetchWorker(syncs[0], 1, newFetchReqFactory(BLOCK, blocksAsItems), ch))

	select {
	case out := <-output:
		assert.Nil(t, out.(fetchJob).items)
	case <-time.After(timeout):
		assert.Fail(t, timeoutErrMsg)
	}

	// Tx
	ch = make(chan []types.Hash32, 1)
	ch <- []types.Hash32{[32]byte{1}}
	output = fetchWithFactory(NewFetchWorker(syncs[0], 1, newFetchReqFactory(TX, txsAsItems), ch))

	select {
	case out := <-output:
		assert.Nil(t, out.(fetchJob).items)
	case <-time.After(timeout):
		assert.Fail(t, timeoutErrMsg)
	}

	// Atx
	ch = make(chan []types.Hash32, 1)
	ch <- []types.Hash32{[32]byte{1}}
	output = fetchWithFactory(NewFetchWorker(syncs[0], 1, newFetchReqFactory(ATX, atxsAsItems), ch))

	select {
	case out := <-output:
		assert.Nil(t, out.(fetchJob).items)
	case <-time.After(timeout):
		assert.Fail(t, timeoutErrMsg)
	}

	// PoET

	output = fetchWithFactory(NewNeighborhoodWorker(syncs[0], 1, PoetReqFactory([]byte{1})))

	select {
	case out := <-output:
		assert.Nil(t, out)
	case <-time.After(timeout):
		assert.Fail(t, timeoutErrMsg)
	}

}

func genByte32() [32]byte {
	var x [32]byte
	rand.Read(x[:])

	return x
}

var txid1 = types.TransactionId(genByte32())
var txid2 = types.TransactionId(genByte32())
var txid3 = types.TransactionId(genByte32())

var one = types.CalcHash32([]byte("1"))
var two = types.CalcHash32([]byte("2"))
var three = types.CalcHash32([]byte("3"))

var atx1 = types.AtxId(one)
var atx2 = types.AtxId(two)
var atx3 = types.AtxId(three)

func Test_validateUniqueTxAtx(t *testing.T) {
	r := require.New(t)
	b := &types.Block{}

	// unique
	b.TxIds = []types.TransactionId{txid1, txid2, txid3}
	b.AtxIds = []types.AtxId{atx1, atx2, atx3}
	r.Nil(validateUniqueTxAtx(b))

	// dup txs
	b.TxIds = []types.TransactionId{txid1, txid2, txid1}
	b.AtxIds = []types.AtxId{atx1, atx2, atx3}
	r.EqualError(validateUniqueTxAtx(b), errDupTx.Error())

	// dup atxs
	b.TxIds = []types.TransactionId{txid1, txid2, txid3}
	b.AtxIds = []types.AtxId{atx1, atx2, atx1}
	r.EqualError(validateUniqueTxAtx(b), errDupAtx.Error())
<<<<<<< HEAD
=======
}

func TestSyncer_BlockSyntacticValidation(t *testing.T) {
	r := require.New(t)
	a, _ := SyncMockFactory(1, conf, t.Name(), memoryDB, newMemPoetDb)
	s := a[0]
	b := &types.Block{}
	b.TxIds = []types.TransactionId{txid1, txid2, txid1}
	b.AtxIds = []types.AtxId{atx1, atx2, atx3}
	_, _, err := s.BlockSyntacticValidation(b)
	r.EqualError(err, errDupTx.Error())

	for i := 0; i <= miner.AtxsPerBlockLimit; i++ {
		b.AtxIds = append(b.AtxIds, atx1)
	}
	_, _, err = s.BlockSyntacticValidation(b)
	r.EqualError(err, errTooManyAtxs.Error())
>>>>>>> d302cbf8
}<|MERGE_RESOLUTION|>--- conflicted
+++ resolved
@@ -85,12 +85,7 @@
 		blockValidator := BlockEligibilityValidatorMock{}
 		txpool := miner.NewTypesTransactionIdMemPool()
 		atxpool := miner.NewTypesAtxIdMemPool()
-<<<<<<< HEAD
 		sync := NewSync(net, getMesh(dbType, Path+name+"_"+time.Now().String()), txpool, atxpool, mockTxProcessor{}, blockValidator, poetDb(), conf, ts, l)
-=======
-		sync := NewSync(net, getMesh(dbType, Path+name+"_"+time.Now().String()), txpool, atxpool, mockTxProcessor{}, blockValidator, poetDb(), conf, ts, ts.GetCurrentLayer(), atxLimit, l)
-		sync.RequestTimeout = 100 * time.Millisecond
->>>>>>> d302cbf8
 		nodes = append(nodes, sync)
 		p2ps = append(p2ps, net)
 	}
@@ -652,11 +647,7 @@
 		msh := getMesh(memoryDB, fmt.Sprintf("%s_%s", sis.name, time.Now()))
 		blockValidator := BlockEligibilityValidatorMock{}
 		poetDb := activation.NewPoetDb(database.NewMemDatabase(), l.WithName("poetDb"))
-<<<<<<< HEAD
-		sync := NewSync(s, msh, miner.NewTypesTransactionIdMemPool(), miner.NewTypesAtxIdMemPool(), mockTxProcessor{}, blockValidator, poetDb, conf, ts, l)
-=======
-		sync := NewSync(s, msh, miner.NewTypesTransactionIdMemPool(), miner.NewTypesAtxIdMemPool(), mockTxProcessor{}, blockValidator, poetDb, conf, ts, ts.GetCurrentLayer(), atxLimit, l)
->>>>>>> d302cbf8
+		sync := NewSync(s, msh, miner.NewTypesTransactionIdMemPool(), miner.NewTypesAtxIdMemPool(), mockTxProcessor{}, blockValidator, poetDb, conf, ts, ts.GetCurrentLayer(), l)
 		sis.syncers = append(sis.syncers, sync)
 		atomic.AddUint32(&i, 1)
 	}
@@ -771,11 +762,7 @@
 		msh := getMesh(memoryDB, fmt.Sprintf("%s_%d", sis.name, atomic.LoadUint32(&i)))
 		blockValidator := BlockEligibilityValidatorMock{}
 		poetDb := activation.NewPoetDb(database.NewMemDatabase(), l.WithName("poetDb"))
-<<<<<<< HEAD
-		sync := NewSync(s, msh, miner.NewTypesTransactionIdMemPool(), miner.NewTypesAtxIdMemPool(), mockTxProcessor{}, blockValidator, poetDb, conf, ts, l)
-=======
-		sync := NewSync(s, msh, miner.NewTypesTransactionIdMemPool(), miner.NewTypesAtxIdMemPool(), mockTxProcessor{}, blockValidator, poetDb, conf, ts, 0, atxLimit, l)
->>>>>>> d302cbf8
+		sync := NewSync(s, msh, miner.NewTypesTransactionIdMemPool(), miner.NewTypesAtxIdMemPool(), mockTxProcessor{}, blockValidator, poetDb, conf, ts, 0, l)
 		ts.StartNotifying()
 		sis.syncers = append(sis.syncers, sync)
 		atomic.AddUint32(&i, 1)
@@ -1072,13 +1059,12 @@
 	r.True(sync.p2pSynced)
 }
 
-<<<<<<< HEAD
 //func TestSyncer_handleNotSyncedFlow(t *testing.T) {
 //	r := require.New(t)
 //	txpool := miner.NewTypesTransactionIdMemPool()
 //	atxpool := miner.NewTypesAtxIdMemPool()
 //	ts := &mockClock{}
-//	sync := NewSync(service.NewSimulator().NewNode(), getMesh(memoryDB, Path+t.Name()+"_"+time.Now().String()), txpool, atxpool, mockTxProcessor{}, BlockEligibilityValidatorMock{}, newMockPoetDb(), conf, ts, 10, log.NewDefault(t.Name()))
+//	sync := NewSync(service.NewSimulator().NewNode(), getMesh(memoryDB, Path+t.Name()+"_"+time.Now().String()), txpool, atxpool, mockTxProcessor{}, BlockEligibilityValidatorMock{}, newMockPoetDb(), conf, ts, 10, atxLimit, log.NewDefault(t.Name()))
 //
 //	lv := &mockLayerValidator{0, 0, 0, nil}
 //	sync.lValidator = lv
@@ -1144,58 +1130,6 @@
 //	_, ok = lv.validatedLayers[current+1]
 //	r.True(ok)
 //}
-=======
-func TestSyncer_handleNotSyncedFlow(t *testing.T) {
-	r := require.New(t)
-	txpool := miner.NewTypesTransactionIdMemPool()
-	atxpool := miner.NewTypesAtxIdMemPool()
-	ts := &mockClock{}
-	sync := NewSync(service.NewSimulator().NewNode(), getMesh(memoryDB, Path+t.Name()+"_"+time.Now().String()), txpool, atxpool, mockTxProcessor{}, BlockEligibilityValidatorMock{}, newMockPoetDb(), conf, ts, 10, atxLimit, log.NewDefault(t.Name()))
-
-	lv := &mockLayerValidator{0, 0, 0, nil}
-	sync.lValidator = lv
-	sync.currentLayer = 10
-	sync.SetLatestLayer(20)
-	sync.lProvider = &mockLayerProvider{}
-
-	go sync.handleNotSynced(10)
-	time.Sleep(100 * time.Millisecond)
-	r.Equal(2, ts.countSub)
-}
-
-func TestSyncer_p2pSyncForTwoLayers(t *testing.T) {
-	r := require.New(t)
-	syncs, _ := SyncMockFactory(1, conf, t.Name(), memoryDB, newMockPoetDb)
-	sync := syncs[0]
-	lv := &mockLayerValidator{0, 0, 0, nil}
-	sync.lProvider = &mockLayerProvider{}
-	sync.SyncLock = RUNNING
-
-	sync.SetLatestLayer(10)
-	sync.Start()
-	time.Sleep(250 * time.Millisecond)
-	current := sync.currentLayer
-	sync.lValidator = lv
-
-	// make sure not validated before the call
-	_, ok := lv.validatedLayers[current]
-	r.False(ok)
-	_, ok = lv.validatedLayers[current+1]
-	r.False(ok)
-
-	sync.p2pSyncForOneFullLayer(current)
-	time.Sleep(50 * time.Millisecond)
-	after := sync.currentLayer
-	r.Equal(current+2, after)
-	r.Equal(2, lv.countValidate)
-
-	// make sure the layers were validated after the call
-	_, ok = lv.validatedLayers[current]
-	r.True(ok)
-	_, ok = lv.validatedLayers[current+1]
-	r.True(ok)
-}
->>>>>>> d302cbf8
 
 type mockTimedValidator struct {
 	delay time.Duration
@@ -1445,8 +1379,6 @@
 	b.TxIds = []types.TransactionId{txid1, txid2, txid3}
 	b.AtxIds = []types.AtxId{atx1, atx2, atx1}
 	r.EqualError(validateUniqueTxAtx(b), errDupAtx.Error())
-<<<<<<< HEAD
-=======
 }
 
 func TestSyncer_BlockSyntacticValidation(t *testing.T) {
@@ -1464,5 +1396,4 @@
 	}
 	_, _, err = s.BlockSyntacticValidation(b)
 	r.EqualError(err, errTooManyAtxs.Error())
->>>>>>> d302cbf8
 }