--- conflicted
+++ resolved
@@ -1098,13 +1098,7 @@
 	msh.AddBlock(types.NewExistingBlock(types.BlockID(6), 6, nil))
 	msh.AddBlock(types.NewExistingBlock(types.BlockID(7), 7, nil))
 
-<<<<<<< HEAD
-	sync := NewSync(net, msh, txpool, atxpool, blockValidator, newMockPoetDb(), conf, ts, l)
-	ts.StartNotifying()
-=======
-	sync := NewSync(net, msh, txpool, atxpool, mockTxProcessor{}, blockValidator, newMockPoetDb(), conf, timer, l)
-
->>>>>>> 13e0c758
+	sync := NewSync(net, msh, txpool, atxpool, blockValidator, newMockPoetDb(), conf, timer, l)
 	lv := &mockLayerValidator{0, 0, 0, nil}
 	sync.SyncLock = RUNNING
 	sync.lValidator = lv
