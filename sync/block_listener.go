--- conflicted
+++ resolved
@@ -91,24 +91,9 @@
 				data.ReportValidation(NewBlockProtocol, false)
 				break
 			}
-<<<<<<< HEAD
-			bl.Log.With().Info("got new block", log.Uint64("id", uint64(blk.Id)), log.Int("txs", len(blk.Txs)), log.Bool("valid", err == nil))
-			if bl.BlockEligible(blk.LayerIndex, blk.MinerID) {
-				bl.Log.Debug("block %v miner %v eligible ", blk.ID(), blk.MinerID)
-				data.ReportValidation(NewBlockProtocol, true)
-				err := bl.AddBlock(&blk)
-				if err != nil {
-					log.Info("Block already received")
-					break
-				}
-				bl.addUnknownToQueue(&blk)
-			} else {
-				bl.Log.Debug("block %v miner %v not eligible ", blk.ID(), blk.MinerID)
-=======
 
 			bl.Log.With().Info("got new block", log.Uint64("id", uint64(blk.Id)), log.Int("txs", len(blk.Txs)))
 			if !bl.BlockEligible(blk.LayerIndex, blk.MinerID) {
->>>>>>> f31c9ee2
 				data.ReportValidation(NewBlockProtocol, false)
 				bl.Error("block not eligible")
 				break
