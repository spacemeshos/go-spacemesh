package sync

import (
	"github.com/spacemeshos/go-spacemesh/common/types"
	"github.com/spacemeshos/go-spacemesh/config"
	"github.com/spacemeshos/go-spacemesh/log"
	"github.com/spacemeshos/go-spacemesh/p2p/service"
	"github.com/spacemeshos/go-spacemesh/priorityq"
	"sync"
	"time"
)

// BlockListener Listens to blocks propagated in gossip
type BlockListener struct {
	*Syncer
	blockEligibilityValidator
	log.Log
	wg                   sync.WaitGroup
	bufferSize           int
	semaphore            chan struct{}
	receivedGossipBlocks chan service.GossipMessage
	startLock            types.TryMutex
	timeout              time.Duration
	exit                 chan struct{}
}

// Close closes all running goroutines
func (bl *BlockListener) Close() {
	close(bl.exit)
	bl.Info("block listener closing, waiting for gorutines")
	bl.wg.Wait()
	bl.Syncer.Close()
	bl.Info("block listener closed")
}

// Start starts the main listening goroutine
func (bl *BlockListener) Start() {
	if bl.startLock.TryLock() {
		go bl.listenToGossipBlocks()
	}
}

// NewBlockListener creates a new instance of BlockListener
func NewBlockListener(net service.Service, sync *Syncer, concurrency int, logger log.Log) *BlockListener {
	bl := BlockListener{
		Syncer:               sync,
		Log:                  logger,
		semaphore:            make(chan struct{}, concurrency),
		exit:                 make(chan struct{}),
		receivedGossipBlocks: net.RegisterGossipProtocol(config.NewBlockProtocol, priorityq.High),
	}
	return &bl
}

func (bl *BlockListener) listenToGossipBlocks() {
	for {
		select {
		case <-bl.exit:
			bl.Log.Info("listening  stopped")
			return
		case data := <-bl.receivedGossipBlocks:
			if !bl.ListenToGossip() {
				bl.With().Info("ignoring gossip blocks - not synced yet")
				break
			}

			bl.wg.Add(1)
			go func() {
				defer bl.wg.Done()
				if data == nil {
					bl.Error("got empty message while listening to gossip blocks")
					return
				}
				tmr := newMilliTimer(gossipBlockTime)
				bl.handleBlock(data)
				tmr.ObserveDuration()
			}()

		}
	}
}

func (bl *BlockListener) handleBlock(data service.GossipMessage) {
	var blk types.Block
	err := types.BytesToInterface(data.Bytes(), &blk)
	if err != nil {
		bl.Error("received invalid block %v", data.Bytes(), err)
		return
	}

	// set the block id when received
	blk.Initialize()

<<<<<<< HEAD
	activeSet := 0
	if blk.ActiveSet != nil {
		activeSet = len(*blk.ActiveSet)
	}

	refBlock := ""
	if blk.RefBlock != nil {
		refBlock = blk.RefBlock.String()
	}
	bl.Log.With().Info("got new block",
		blk.ID(),
		blk.LayerIndex,
		blk.LayerIndex.GetEpoch(),
		log.String("sender_id", blk.MinerID().ShortString()),
		log.Int("tx_count", len(blk.TxIDs)),
		//log.Int("atx_count", len(blk.ATXIDs)),
		log.Int("view_edges", len(blk.ViewEdges)),
		log.Int("vote_count", len(blk.BlockVotes)),
		blk.ATXID,
		log.Uint32("eligibility_counter", blk.EligibilityProof.J),
		log.String("ref_block", refBlock),
		log.Int("active_set", activeSet),
	)
	//check if known
	if _, err := bl.GetBlock(blk.ID()); err == nil {
		data.ReportValidation(config.NewBlockProtocol)
		bl.With().Info("we already know this block", log.BlockID(blk.ID().String()))
=======
	bl.Log.With().Info("got new block", blk.Fields()...)
	// check if known
	if _, err := bl.GetBlock(blk.ID()); err == nil {
		bl.With().Info("we already know this block", blk.ID())
>>>>>>> 2f831f3a
		return
	}
	txs, atxs, err := bl.blockSyntacticValidation(&blk)
	if err != nil {
		bl.With().Error("failed to validate block", blk.ID(), log.Err(err))
		return
	}
	data.ReportValidation(config.NewBlockProtocol)
	if err := bl.AddBlockWithTxs(&blk, txs, atxs); err != nil {
		bl.With().Error("failed to add block to database", blk.ID(), log.Err(err))
		return
	}

	if blk.Layer() <= bl.ProcessedLayer() || blk.Layer() == bl.getValidatingLayer() {
		bl.Syncer.HandleLateBlock(&blk)
	}
	return
}<|MERGE_RESOLUTION|>--- conflicted
+++ resolved
@@ -91,7 +91,6 @@
 	// set the block id when received
 	blk.Initialize()
 
-<<<<<<< HEAD
 	activeSet := 0
 	if blk.ActiveSet != nil {
 		activeSet = len(*blk.ActiveSet)
@@ -115,16 +114,10 @@
 		log.String("ref_block", refBlock),
 		log.Int("active_set", activeSet),
 	)
-	//check if known
+	// check if known
 	if _, err := bl.GetBlock(blk.ID()); err == nil {
 		data.ReportValidation(config.NewBlockProtocol)
-		bl.With().Info("we already know this block", log.BlockID(blk.ID().String()))
-=======
-	bl.Log.With().Info("got new block", blk.Fields()...)
-	// check if known
-	if _, err := bl.GetBlock(blk.ID()); err == nil {
 		bl.With().Info("we already know this block", blk.ID())
->>>>>>> 2f831f3a
 		return
 	}
 	txs, atxs, err := bl.blockSyntacticValidation(&blk)
