package sync

import (
	"github.com/spacemeshos/go-spacemesh/common/types"
	"github.com/spacemeshos/go-spacemesh/config"
	"github.com/spacemeshos/go-spacemesh/log"
	"github.com/spacemeshos/go-spacemesh/mesh"
	"github.com/spacemeshos/go-spacemesh/p2p/service"
<<<<<<< HEAD
	"github.com/spacemeshos/go-spacemesh/types"
=======
	"github.com/spacemeshos/go-spacemesh/timesync"
>>>>>>> dd224618
	"sync"
	"sync/atomic"
	"time"
)

type BlockListener struct {
	*Syncer
	BlockValidator
	log.Log
	wg                   sync.WaitGroup
	bufferSize           int
	semaphore            chan struct{}
	receivedGossipBlocks chan service.GossipMessage
	startLock            uint32
	timeout              time.Duration
	exit                 chan struct{}
}

func (bl *BlockListener) Close() {
	close(bl.exit)
	bl.Info("block listener closing, waiting for gorutines")
	bl.wg.Wait()
	bl.Syncer.Close()
	bl.Info("block listener closed")
}

func (bl *BlockListener) Start() {
	if atomic.CompareAndSwapUint32(&bl.startLock, 0, 1) {
		bl.Syncer.Start()
		go bl.ListenToGossipBlocks()
	}
}

func NewBlockListener(net service.Service, sync *Syncer, concurrency int, logger log.Log) *BlockListener {
	bl := BlockListener{
		Syncer:               sync,
		Log:                  logger,
		semaphore:            make(chan struct{}, concurrency),
		exit:                 make(chan struct{}),
		receivedGossipBlocks: net.RegisterGossipProtocol(config.NewBlockProtocol),
	}
	return &bl
}

func (bl *BlockListener) ListenToGossipBlocks() {
	for {
		select {
		case <-bl.exit:
			bl.Log.Info("listening  stopped")
			return
		case data := <-bl.receivedGossipBlocks:
			if !bl.WeaklySynced() {
				bl.With().Info("ignoring gossip blocks - not synced yet")
				break
			}
			// TODO: we currently don't support async block handling due to missing blk request duplication
			// TODO: A WIP is on it's way hence we only comment-out the go routine until impl
			bl.wg.Add(1)
<<<<<<< HEAD
			go func() {
				defer bl.wg.Done()
				if data == nil {
					bl.Error("got empty message while listening to gossip blocks")
					return
				}
				var blk types.Block
				err := types.BytesToInterface(data.Bytes(), &blk)
				if err != nil {
					bl.Error("received invalid block %v", data.Bytes(), err)
					return
				}

				if bl.HandleNewBlock(&blk) {
					data.ReportValidation(config.NewBlockProtocol)
				}
			}()
=======
			//go func() {
			if data == nil {
				bl.Error("got empty message while listening to gossip blocks")
				return
			}
			var blk types.Block
			err := types.BytesToInterface(data.Bytes(), &blk)
			if err != nil {
				bl.Error("received invalid block %v", data.Bytes(), err)
				return
			}

			if bl.HandleNewBlock(&blk) {
				data.ReportValidation(config.NewBlockProtocol)
			}
			bl.wg.Done()
			//}()
>>>>>>> dd224618

		}
	}
}

func (bl *BlockListener) HandleNewBlock(blk *types.Block) bool {

	bl.Log.With().Info("got new block", log.BlockId(uint64(blk.Id)), log.Int("txs", len(blk.TxIds)), log.Int("atxs", len(blk.AtxIds)))
	//check if known
	if _, err := bl.GetBlock(blk.Id); err == nil {
		bl.With().Info("we already know this block", log.BlockId(uint64(blk.ID())))
		return true
	}

	txs, atxs, err := bl.blockSyntacticValidation(blk)
	if err != nil {
		bl.With().Error("failed to validate block", log.BlockId(uint64(blk.ID())), log.Err(err))
		return false
	}

	if err := bl.AddBlockWithTxs(blk, txs, atxs); err != nil && err != mesh.DoubleWrite {
		bl.With().Error("failed to add block to database", log.BlockId(uint64(blk.ID())), log.Err(err))
		return false
	}

	bl.With().Info("added block to database", log.BlockId(uint64(blk.ID())))
	return true
}<|MERGE_RESOLUTION|>--- conflicted
+++ resolved
@@ -6,11 +6,8 @@
 	"github.com/spacemeshos/go-spacemesh/log"
 	"github.com/spacemeshos/go-spacemesh/mesh"
 	"github.com/spacemeshos/go-spacemesh/p2p/service"
-<<<<<<< HEAD
+	"github.com/spacemeshos/go-spacemesh/timesync"
 	"github.com/spacemeshos/go-spacemesh/types"
-=======
-	"github.com/spacemeshos/go-spacemesh/timesync"
->>>>>>> dd224618
 	"sync"
 	"sync/atomic"
 	"time"
@@ -69,9 +66,8 @@
 			// TODO: we currently don't support async block handling due to missing blk request duplication
 			// TODO: A WIP is on it's way hence we only comment-out the go routine until impl
 			bl.wg.Add(1)
-<<<<<<< HEAD
 			go func() {
-				defer bl.wg.Done()
+			defer bl.wg.Done()
 				if data == nil {
 					bl.Error("got empty message while listening to gossip blocks")
 					return
@@ -83,29 +79,11 @@
 					return
 				}
 
-				if bl.HandleNewBlock(&blk) {
-					data.ReportValidation(config.NewBlockProtocol)
-				}
-			}()
-=======
-			//go func() {
-			if data == nil {
-				bl.Error("got empty message while listening to gossip blocks")
-				return
-			}
-			var blk types.Block
-			err := types.BytesToInterface(data.Bytes(), &blk)
-			if err != nil {
-				bl.Error("received invalid block %v", data.Bytes(), err)
-				return
-			}
-
 			if bl.HandleNewBlock(&blk) {
 				data.ReportValidation(config.NewBlockProtocol)
 			}
 			bl.wg.Done()
-			//}()
->>>>>>> dd224618
+			}()
 
 		}
 	}
