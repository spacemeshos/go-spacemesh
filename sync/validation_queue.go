package sync

import (
	"errors"
	"fmt"
	"github.com/spacemeshos/go-spacemesh/common/types"
	"github.com/spacemeshos/go-spacemesh/common/util"
	"github.com/spacemeshos/go-spacemesh/log"
	"github.com/spacemeshos/go-spacemesh/mesh"
	"reflect"
	"sync"
)

type ValidationInfra interface {
	DataAvailabilty(blk *types.Block) ([]*types.AddressableSignedTransaction, []*types.ActivationTx, error)
	AddBlockWithTxs(blk *types.Block, txs []*types.AddressableSignedTransaction, atxs []*types.ActivationTx) error
	GetBlock(id types.BlockID) (*types.Block, error)
	ForBlockInView(view map[types.BlockID]struct{}, layer types.LayerID, blockHandler func(block *types.Block) (bool, error)) error
	BlockValidator
	log.Logger
}

type validationQueue struct {
<<<<<<< HEAD
	Configuration
	ValidationInfra
	workerInfra   WorkerInfra
	queue         chan []types.Hash32
	mu            sync.Mutex
	callbacks     map[interface{}]func(res bool) error
	depMap        map[interface{}]map[types.BlockID]struct{}
	reverseDepMap map[types.BlockID][]interface{}
	visited       map[types.BlockID]struct{}
}

func NewValidationQueue(srvr WorkerInfra, conf Configuration, msh ValidationInfra, lg log.Log) *validationQueue {
	vq := &validationQueue{
		Configuration:   conf,
		workerInfra:     srvr,
		queue:           make(chan []types.Hash32, 2*conf.LayerSize),
		visited:         make(map[types.BlockID]struct{}),
		depMap:          make(map[interface{}]map[types.BlockID]struct{}),
		reverseDepMap:   make(map[types.BlockID][]interface{}),
		callbacks:       make(map[interface{}]func(res bool) error),
		ValidationInfra: msh,
=======
	log.Log
	blockFastValidator blockFastValidator
	queue              chan types.BlockID
	callbacks          map[types.BlockID]func() error
	depMap             map[types.BlockID]map[types.BlockID]struct{}
	reverseDepMap      map[types.BlockID][]types.BlockID
	visited            map[types.BlockID]struct{}
}

func NewValidationQueue(validator blockFastValidator, lg log.Log) *validationQueue {
	vq := &validationQueue{
		blockFastValidator: validator,
		queue:              make(chan types.BlockID, 100),
		visited:            make(map[types.BlockID]struct{}),
		depMap:             make(map[types.BlockID]map[types.BlockID]struct{}),
		reverseDepMap:      make(map[types.BlockID][]types.BlockID),
		callbacks:          make(map[types.BlockID]func() error),
		Log:                lg,
>>>>>>> d302cbf8
	}

	go vq.work()

	return vq
}

func (vq *validationQueue) inQueue(id types.BlockID) bool {
	_, ok := vq.reverseDepMap[id]
	if ok {
		return true
	}

	_, ok = vq.visited[id]
	if ok {
		return true
	}
	return false
}

func (vq *validationQueue) done() {
	vq.Info("done")
	close(vq.queue)
}

func (vq *validationQueue) work() {

	output := fetchWithFactory(NewFetchWorker(vq.workerInfra, vq.Concurrency, BlockFetchReqFactory, vq.queue))
	for out := range output {
		bjb, ok := out.(fetchJob)
		if !ok {
			vq.Error(fmt.Sprintf("Type conversion err %v", out))
			continue
		}

		if len(bjb.ids) == 0 {
			vq.Info("channel closed")
			return
		}

		//todo movem to batch block request
		bid := types.BlockID(util.BytesToUint64(bjb.ids[0].Bytes()))

		if bjb.items == nil {
			//no items fetched
			vq.updateDependencies(bid, false)
			vq.Error(fmt.Sprintf("could not retrieve a block in view "))
			continue
		}

		block := bjb.items[0].(types.Block) //todo hack remove after batch block request is implemented in request and handler

		vq.Info("fetched  %v", bid)
		vq.visited[bid] = struct{}{}

<<<<<<< HEAD
		// validate unique tx atx
		if err := validateUniqueTxAtx(&block); err != nil {
			vq.updateDependencies(bid, false)
			continue
		}

		// validate block eligibility
		if eligable, err := vq.BlockSignedAndEligible(&block); err != nil || !eligable {
			vq.updateDependencies(bid, false)
			vq.Error(fmt.Sprintf("Block %v eligiblety check failed %v", bjb.ids, err))
			continue
		}

		vq.handleBlockDependencies(&block) //todo better deadlock solution
=======
		if err := vq.blockFastValidator(block); err != nil {
			vq.With().Error("ValidationQueue: block validation failed", log.BlockId(uint64(block.ID())), log.Err(err))
			return err
		}

		vq.callbacks[block.ID()] = vq.finishBlockCallback(s, block)
>>>>>>> d302cbf8

		vq.Info("next block")
	}

	return
}

func (vq *validationQueue) handleBlockDependencies(blk *types.Block) {
	vq.Info("Validating view Block %v", blk.ID())
	res, err := vq.addDependencies(blk.ID(), blk.ViewEdges, vq.finishBlockCallback(blk))
	if err != nil {
		vq.updateDependencies(blk.ID(), false)
		vq.Error(fmt.Sprintf("failed to add pending for Block %v %v", blk.ID(), err))
		//continue
	}
	if res == false {
		vq.Info("pending done for %v", blk.ID())
		vq.updateDependencies(blk.ID(), true)
	}
}

func (vq *validationQueue) finishBlockCallback(block *types.Block) func(res bool) error {
	return func(res bool) error {
		if !res {
			vq.Info("finished block %v block invalid", block.ID())
			return nil
		}

		//data availability
		txs, atxs, err := vq.DataAvailabilty(block)
		if err != nil {
			return fmt.Errorf("DataAvailabilty failed for block %v err: %v", block, err)
		}

		//validate block's votes
		if valid := validateVotes(block, vq.ForBlockInView, vq.Hdist); valid == false {
			return errors.New(fmt.Sprintf("validate votes failed for block %v", block.ID()))
		}

		if err := vq.AddBlockWithTxs(block, txs, atxs); err != nil && err != mesh.ErrAlreadyExist {
			return err
		}

		return nil
	}
}

func (vq *validationQueue) updateDependencies(block types.BlockID, valid bool) {
	vq.mu.Lock()
	defer vq.mu.Unlock()
	var doneBlocks []types.BlockID
	doneQueue := make([]types.BlockID, 0, len(vq.depMap))
	doneQueue = vq.removefromDepMaps(block, valid, doneQueue)
	for {
		if len(doneQueue) == 0 {
			break
		}
		block = doneQueue[0]
		doneQueue = doneQueue[1:]
		doneBlocks = append(doneBlocks, block)
		doneQueue = vq.removefromDepMaps(block, valid, doneQueue)
	}
}

func (vq *validationQueue) removefromDepMaps(block types.BlockID, valid bool, doneBlocks []types.BlockID) []types.BlockID {
	//clean after block
	delete(vq.depMap, block)
	delete(vq.callbacks, block)
	delete(vq.visited, block)

	for _, dep := range vq.reverseDepMap[block] {
		delete(vq.depMap[dep], block)
		if len(vq.depMap[dep]) == 0 {
			delete(vq.depMap, dep)
			vq.Info("run callback for %v, %v", dep, reflect.TypeOf(dep))
			if callback, ok := vq.callbacks[dep]; ok {
				if err := callback(valid); err != nil {
					vq.Error(" %v callback Failed", dep)
					continue
				}
				delete(vq.callbacks, dep)
				switch id := dep.(type) {
				case types.BlockID:
					doneBlocks = append(doneBlocks, id)
				}
			}
		}
	}
	delete(vq.reverseDepMap, block)
	return doneBlocks
}

func (vq *validationQueue) addDependencies(jobId interface{}, blks []types.BlockID, finishCallback func(res bool) error) (bool, error) {
	vq.mu.Lock()
	vq.callbacks[jobId] = finishCallback
	dependencys := make(map[types.BlockID]struct{})
	idsToPush := make([]types.Hash32, 0, len(blks))
	for _, id := range blks {
		if vq.inQueue(id) {
			vq.reverseDepMap[id] = append(vq.reverseDepMap[id], jobId)
			vq.Info("add block %v to %v pending map", id, jobId)
			dependencys[id] = struct{}{}
		} else {
			//	check database
			if _, err := vq.GetBlock(id); err != nil {
				//unknown block add to queue
				vq.reverseDepMap[id] = append(vq.reverseDepMap[id], jobId)
				vq.Info("add block %v to %v pending map", id, jobId)
				dependencys[id] = struct{}{}
				idsToPush = append(idsToPush, id.AsHash32())
			}
		}
	}
	vq.mu.Unlock()

	for _, id := range idsToPush {
		vq.queue <- []types.Hash32{id}
	}

	//todo better this is a little hacky
	if len(dependencys) == 0 {
		return false, finishCallback(true)
	}

	vq.depMap[jobId] = dependencys
	return true, nil
}<|MERGE_RESOLUTION|>--- conflicted
+++ resolved
@@ -21,48 +21,26 @@
 }
 
 type validationQueue struct {
-<<<<<<< HEAD
 	Configuration
 	ValidationInfra
 	workerInfra   WorkerInfra
-	queue         chan []types.Hash32
+	blockFastValidator blockFastValidator
+	queue              chan []types.Hash32
 	mu            sync.Mutex
-	callbacks     map[interface{}]func(res bool) error
-	depMap        map[interface{}]map[types.BlockID]struct{}
-	reverseDepMap map[types.BlockID][]interface{}
-	visited       map[types.BlockID]struct{}
-}
-
-func NewValidationQueue(srvr WorkerInfra, conf Configuration, msh ValidationInfra, lg log.Log) *validationQueue {
+	callbacks          map[interface{}]func(res bool) error
+	depMap             map[interface{}]map[types.BlockID]struct{}
+	reverseDepMap      map[types.BlockID][]interface{}
+	visited            map[types.BlockID]struct{}
+}
+
+func NewValidationQueue(lg log.Log) *validationQueue {
 	vq := &validationQueue{
-		Configuration:   conf,
-		workerInfra:     srvr,
-		queue:           make(chan []types.Hash32, 2*conf.LayerSize),
-		visited:         make(map[types.BlockID]struct{}),
-		depMap:          make(map[interface{}]map[types.BlockID]struct{}),
-		reverseDepMap:   make(map[types.BlockID][]interface{}),
-		callbacks:       make(map[interface{}]func(res bool) error),
-		ValidationInfra: msh,
-=======
-	log.Log
-	blockFastValidator blockFastValidator
-	queue              chan types.BlockID
-	callbacks          map[types.BlockID]func() error
-	depMap             map[types.BlockID]map[types.BlockID]struct{}
-	reverseDepMap      map[types.BlockID][]types.BlockID
-	visited            map[types.BlockID]struct{}
-}
-
-func NewValidationQueue(validator blockFastValidator, lg log.Log) *validationQueue {
-	vq := &validationQueue{
-		blockFastValidator: validator,
-		queue:              make(chan types.BlockID, 100),
-		visited:            make(map[types.BlockID]struct{}),
-		depMap:             make(map[types.BlockID]map[types.BlockID]struct{}),
-		reverseDepMap:      make(map[types.BlockID][]types.BlockID),
-		callbacks:          make(map[types.BlockID]func() error),
-		Log:                lg,
->>>>>>> d302cbf8
+		queue:         make(chan types.BlockID, 100),
+		visited:       make(map[types.BlockID]struct{}),
+		depMap:        make(map[types.BlockID]map[types.BlockID]struct{}),
+		reverseDepMap: make(map[types.BlockID][]types.BlockID),
+		callbacks:     make(map[types.BlockID]func() error),
+		Log:           lg,
 	}
 
 	go vq.work()
@@ -118,29 +96,13 @@
 		vq.Info("fetched  %v", bid)
 		vq.visited[bid] = struct{}{}
 
-<<<<<<< HEAD
-		// validate unique tx atx
-		if err := validateUniqueTxAtx(&block); err != nil {
+		if err := vq.blockFastValidator(&block); err != nil {
+			vq.With().Error("ValidationQueue: block validation failed", log.BlockId(uint64(block.ID())), log.Err(err))
 			vq.updateDependencies(bid, false)
 			continue
 		}
 
-		// validate block eligibility
-		if eligable, err := vq.BlockSignedAndEligible(&block); err != nil || !eligable {
-			vq.updateDependencies(bid, false)
-			vq.Error(fmt.Sprintf("Block %v eligiblety check failed %v", bjb.ids, err))
-			continue
-		}
-
-		vq.handleBlockDependencies(&block) //todo better deadlock solution
-=======
-		if err := vq.blockFastValidator(block); err != nil {
-			vq.With().Error("ValidationQueue: block validation failed", log.BlockId(uint64(block.ID())), log.Err(err))
-			return err
-		}
-
 		vq.callbacks[block.ID()] = vq.finishBlockCallback(s, block)
->>>>>>> d302cbf8
 
 		vq.Info("next block")
 	}
