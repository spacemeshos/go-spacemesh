package sync

import (
	"errors"
	"fmt"
	"github.com/spacemeshos/go-spacemesh/common/types"
	"github.com/spacemeshos/go-spacemesh/log"
<<<<<<< HEAD
	"github.com/spacemeshos/go-spacemesh/mesh"
	"github.com/spacemeshos/go-spacemesh/types"
	"reflect"
	"sync"
=======
>>>>>>> dd224618
)

type blockJob struct {
	item *types.Block
	id   types.BlockID
}

type ValidationInfra interface {
	DataAvailabilty(blk *types.Block) ([]*types.AddressableSignedTransaction, []*types.ActivationTx, error)
	AddBlockWithTxs(blk *types.Block, txs []*types.AddressableSignedTransaction, atxs []*types.ActivationTx) error
	GetBlock(id types.BlockID) (*types.Block, error)
	ForBlockInView(view map[types.BlockID]struct{}, layer types.LayerID, blockHandler func(block *types.Block) (bool, error)) error
	BlockValidator
	log.Logger
}

type validationQueue struct {
	Configuration
	ValidationInfra
	workerInfra   WorkerInfra
	queue         chan types.BlockID
	mu            sync.Mutex
	callbacks     map[interface{}]func(res bool) error
	depMap        map[interface{}]map[types.BlockID]struct{}
	reverseDepMap map[types.BlockID][]interface{}
	visited       map[types.BlockID]struct{}
}

func NewValidationQueue(srvr WorkerInfra, conf Configuration, msh ValidationInfra, lg log.Log) *validationQueue {
	vq := &validationQueue{
		Configuration:   conf,
		workerInfra:     srvr,
		queue:           make(chan types.BlockID, 2*conf.LayerSize),
		visited:         make(map[types.BlockID]struct{}),
		depMap:          make(map[interface{}]map[types.BlockID]struct{}),
		reverseDepMap:   make(map[types.BlockID][]interface{}),
		callbacks:       make(map[interface{}]func(res bool) error),
		ValidationInfra: msh,
	}

	go vq.work()

	return vq
}

func (vq *validationQueue) inQueue(id types.BlockID) bool {
	_, ok := vq.reverseDepMap[id]
	if ok {
		return true
	}

	_, ok = vq.visited[id]
	if ok {
		return true
	}
	return false
}

func (vq *validationQueue) done() {
	vq.Info("done")
	close(vq.queue)
}

func (vq *validationQueue) work() error {

	output := fetchWithFactory(NewBlockhWorker(vq.workerInfra, vq.Concurrency, BlockReqFactory(), vq.queue))
	for out := range output {
		bjb, ok := out.(blockJob)
		if !ok {
			vq.Error(fmt.Sprintf("Type conversion err %v", out))
			continue
		}

		if bjb.item == nil {
			vq.updateDependencies(bjb.id, false)
			vq.Error(fmt.Sprintf("could not retrieve a block in view "))
			continue
		}

		vq.Info("fetched  %v", bjb.id)
		vq.visited[bjb.id] = struct{}{}
		if eligable, err := vq.BlockSignedAndEligible(bjb.item); err != nil || !eligable {
			vq.updateDependencies(bjb.id, false)
			vq.Error(fmt.Sprintf("Block %v eligiblety check failed %v", bjb.id, err))
			continue
		}

		vq.handleBlockDependencies(bjb.item) //todo better deadlock solution

		vq.Info("next block")
	}

	return nil
}

func (vq *validationQueue) handleBlockDependencies(blk *types.Block) {
	vq.Info("Validating view Block %v", blk.ID())
	res, err := vq.addDependencies(blk.ID(), blk.ViewEdges, vq.finishBlockCallback(blk))
	if err != nil {
		vq.updateDependencies(blk.ID(), false)
		vq.Error(fmt.Sprintf("failed to add pending for Block %v %v", blk.ID(), err))
		//continue
	}
	if res == false {
		vq.Info("pending done for %v", blk.ID())
		vq.updateDependencies(blk.ID(), true)
	}
}

func (vq *validationQueue) finishBlockCallback(block *types.Block) func(res bool) error {
	return func(res bool) error {
		if !res {
			vq.Info("finished block %v block invalid", block.ID())
			return nil
		}

		//data availability
<<<<<<< HEAD
		txs, atxs, err := vq.DataAvailabilty(block)
		if err != nil {
			return err
=======
		txs, txErr, atxs, atxErr := s.DataAvailability(block)
		if txErr != nil || atxErr != nil {
			return fmt.Errorf("txerr %v, atxerr %v", txErr, atxErr)
>>>>>>> dd224618
		}

		//validate block's votes
		if valid := validateVotes(block, vq.ForBlockInView, vq.Hdist); valid == false {
			return errors.New(fmt.Sprintf("validate votes failed for block %v", block.ID()))
		}

		if err := vq.AddBlockWithTxs(block, txs, atxs); err != nil && err != mesh.DoubleWrite {
			return err
		}

		return nil
	}
}

func (vq *validationQueue) updateDependencies(block types.BlockID, valid bool) {
	vq.mu.Lock()
	defer vq.mu.Unlock()
	var doneBlocks []types.BlockID
	doneQueue := make([]types.BlockID, 0, len(vq.depMap))
	doneQueue = vq.removefromDepMaps(block, valid, doneQueue)
	for {
		if len(doneQueue) == 0 {
			break
		}
		block = doneQueue[0]
		doneQueue = doneQueue[1:]
		doneBlocks = append(doneBlocks, block)
		doneQueue = vq.removefromDepMaps(block, valid, doneQueue)
	}
}

func (vq *validationQueue) removefromDepMaps(block types.BlockID, valid bool, doneBlocks []types.BlockID) []types.BlockID {
	//clean after block
	delete(vq.depMap, block)
	delete(vq.callbacks, block)
	delete(vq.visited, block)

	for _, dep := range vq.reverseDepMap[block] {
		delete(vq.depMap[dep], block)
		if len(vq.depMap[dep]) == 0 {
			delete(vq.depMap, dep)
			vq.Info("run callback for %v, %v", dep, reflect.TypeOf(dep))
			if callback, ok := vq.callbacks[dep]; ok {
				if err := callback(valid); err != nil {
					vq.Error(" %v callback Failed", dep)
					continue
				}
				delete(vq.callbacks, dep)
				switch id := dep.(type) {
				case types.BlockID:
					doneBlocks = append(doneBlocks, id)
				}
			}
		}
	}
	delete(vq.reverseDepMap, block)
	return doneBlocks
}

func (vq *validationQueue) addDependencies(jobId interface{}, blks []types.BlockID, finishCallback func(res bool) error) (bool, error) {
	vq.mu.Lock()
	vq.callbacks[jobId] = finishCallback
	dependencys := make(map[types.BlockID]struct{})
	idsToPush := make([]types.BlockID, 0, len(blks))
	for _, id := range blks {
		if vq.inQueue(id) {
			vq.reverseDepMap[id] = append(vq.reverseDepMap[id], jobId)
			vq.Info("add block %v to %v pending map", id, jobId)
			dependencys[id] = struct{}{}
		} else {
			//	check database
			if _, err := vq.GetBlock(id); err != nil {
				//unknown block add to queue
				vq.reverseDepMap[id] = append(vq.reverseDepMap[id], jobId)
				vq.Info("add block %v to %v pending map", id, jobId)
				dependencys[id] = struct{}{}
				idsToPush = append(idsToPush, id)
			}
		}
	}
	vq.mu.Unlock()

	for _, id := range idsToPush {
		vq.queue <- id
	}

	//todo better this is a little hacky
	if len(dependencys) == 0 {
		return false, finishCallback(true)
	}

	vq.depMap[jobId] = dependencys
	return true, nil
}<|MERGE_RESOLUTION|>--- conflicted
+++ resolved
@@ -5,13 +5,7 @@
 	"fmt"
 	"github.com/spacemeshos/go-spacemesh/common/types"
 	"github.com/spacemeshos/go-spacemesh/log"
-<<<<<<< HEAD
-	"github.com/spacemeshos/go-spacemesh/mesh"
 	"github.com/spacemeshos/go-spacemesh/types"
-	"reflect"
-	"sync"
-=======
->>>>>>> dd224618
 )
 
 type blockJob struct {
@@ -129,15 +123,9 @@
 		}
 
 		//data availability
-<<<<<<< HEAD
-		txs, atxs, err := vq.DataAvailabilty(block)
-		if err != nil {
-			return err
-=======
-		txs, txErr, atxs, atxErr := s.DataAvailability(block)
+		txs, txErr, atxs, atxErr := vq.DataAvailability(block)
 		if txErr != nil || atxErr != nil {
 			return fmt.Errorf("txerr %v, atxerr %v", txErr, atxErr)
->>>>>>> dd224618
 		}
 
 		//validate block's votes
