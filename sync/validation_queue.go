--- conflicted
+++ resolved
@@ -106,16 +106,10 @@
 
 // handles new block dependencies
 // if there are unknown blocks in the view they are added to the fetch queue
-<<<<<<< HEAD
 func (vq *blockQueue) handleBlockDependencies(ctx context.Context, blk *types.Block) {
 	logger := vq.WithContext(ctx).WithFields(blk.ID())
 	logger.Debug("handle block dependencies")
-	res, err := vq.addDependencies(ctx, blk.ID(), blk.ViewEdges, vq.finishBlockCallback(blk))
-=======
-func (vq *blockQueue) handleBlockDependencies(blk *types.Block) {
-	vq.With().Debug("handle dependencies", blk.ID())
-	res, err := vq.addDependencies(blk.ID(), append(append(blk.ForDiff, blk.NeutralDiff...), blk.AgainstDiff...), vq.finishBlockCallback(blk))
->>>>>>> 972c550f
+	res, err := vq.addDependencies(ctx, blk.ID(), append(append(blk.ForDiff, blk.NeutralDiff...), blk.AgainstDiff...), vq.finishBlockCallback(blk))
 
 	if err != nil {
 		vq.updateDependencies(ctx, blk.Hash32(), false)
@@ -144,14 +138,6 @@
 			return fmt.Errorf("DataAvailabilty failed for block: %v errmsg: %v", block.ID().String(), err)
 		}
 
-<<<<<<< HEAD
-		// validate block's votes
-		if valid, err := validateVotes(block, vq.ForBlockInView, vq.Hdist); valid == false || err != nil {
-			return fmt.Errorf("validate votes failed for block: %s errmsg: %s", block.ID().String(), err)
-		}
-
-=======
->>>>>>> 972c550f
 		err = vq.AddBlockWithTxs(block)
 
 		if err != nil && err != mesh.ErrAlreadyExist {
@@ -234,26 +220,14 @@
 		bid := id.AsHash32()
 		if vq.inQueue(bid) {
 			vq.reverseDepMap[bid] = append(vq.reverseDepMap[bid], jobID)
-<<<<<<< HEAD
-			logger.With().Debug("adding already queued block to pending map", id)
-=======
-			vq.With().Info("adding already queued block to pending map",
-				id,
-				log.String("job_id", fmt.Sprintf("%v", jobID)))
->>>>>>> 972c550f
+			logger.With().Info("adding already queued block to pending map", id)
 			dependencies[bid] = struct{}{}
 		} else {
 			//	check database
 			if _, err := vq.GetBlock(id); err != nil {
 				// add unknown block to queue
 				vq.reverseDepMap[bid] = append(vq.reverseDepMap[bid], jobID)
-<<<<<<< HEAD
-				logger.With().Debug("adding unknown block to pending map", id)
-=======
-				vq.With().Info("adding unknown block to pending map",
-					id,
-					log.String("job_id", fmt.Sprintf("%v", jobID)))
->>>>>>> 972c550f
+				logger.With().Info("adding unknown block to pending map", id)
 				dependencies[bid] = struct{}{}
 				idsToPush = append(idsToPush, id.AsHash32())
 			}
@@ -275,24 +249,12 @@
 	// addToPending needs the mutex so we must release before
 	vq.Unlock()
 	if len(idsToPush) > 0 {
-<<<<<<< HEAD
 		logger.With().Debug("adding dependencies to pending queue",
 			log.Int("count", len(idsToPush)))
 		vq.addToPending(ctx, idsToPush)
 	}
 
-	logger.With().Debug("finished adding dependencies",
+	logger.With().Info("finished adding dependencies",
 		log.Int("count", len(dependencies)))
-=======
-		vq.With().Info("adding dependencies to pending queue",
-			log.Int("count", len(idsToPush)),
-			log.String("job_id", fmt.Sprintf("%v", jobID)))
-		vq.addToPending(idsToPush)
-	}
-
-	vq.With().Info("finished adding dependencies",
-		log.Int("count", len(dependencies)),
-		log.String("job_id", fmt.Sprintf("%v", jobID)))
->>>>>>> 972c550f
 	return true, nil
 }