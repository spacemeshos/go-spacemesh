package sync

import (
	"errors"
	"fmt"
	"github.com/spacemeshos/go-spacemesh/common/types"
	"github.com/spacemeshos/go-spacemesh/common/util"
	"github.com/spacemeshos/go-spacemesh/log"
	"github.com/spacemeshos/go-spacemesh/mesh"
	"reflect"
	"sync"
)

type ValidationInfra interface {
	DataAvailabilty(blk *types.Block) ([]*types.AddressableSignedTransaction, []*types.ActivationTx, error)
	AddBlockWithTxs(blk *types.Block, txs []*types.AddressableSignedTransaction, atxs []*types.ActivationTx) error
	GetBlock(id types.BlockID) (*types.Block, error)
	ForBlockInView(view map[types.BlockID]struct{}, layer types.LayerID, blockHandler func(block *types.Block) (bool, error)) error
	BlockValidator
	log.Logger
}

type validationQueue struct {
	Configuration
	ValidationInfra
	workerInfra   WorkerInfra
	queue         chan []types.Hash32
	mu            sync.Mutex
	callbacks     map[interface{}]func(res bool) error
	depMap        map[interface{}]map[types.BlockID]struct{}
	reverseDepMap map[types.BlockID][]interface{}
	visited       map[types.BlockID]struct{}
}

func NewValidationQueue(srvr WorkerInfra, conf Configuration, msh ValidationInfra, lg log.Log) *validationQueue {
	vq := &validationQueue{
		Configuration:   conf,
		workerInfra:     srvr,
		queue:           make(chan []types.Hash32, 2*conf.LayerSize),
		visited:         make(map[types.BlockID]struct{}),
		depMap:          make(map[interface{}]map[types.BlockID]struct{}),
		reverseDepMap:   make(map[types.BlockID][]interface{}),
		callbacks:       make(map[interface{}]func(res bool) error),
		ValidationInfra: msh,
	}

	go vq.work()

	return vq
}

func (vq *validationQueue) inQueue(id types.BlockID) bool {
	_, ok := vq.reverseDepMap[id]
	if ok {
		return true
	}

	_, ok = vq.visited[id]
	if ok {
		return true
	}
	return false
}

func (vq *validationQueue) done() {
	vq.Info("done")
	close(vq.queue)
}

func (vq *validationQueue) work() {

	output := fetchWithFactory(NewFetchWorker(vq.workerInfra, vq.Concurrency, BlockFetchReqFactory, vq.queue))
	for out := range output {
		bjb, ok := out.(fetchJob)
		if !ok {
			vq.Error(fmt.Sprintf("Type conversion err %v", out))
			continue
		}

<<<<<<< HEAD
		if len(bjb.ids) == 0 {
			vq.Info("channel closed")
			return
=======
		vq.visited[block.ID()] = struct{}{}

		// validate unique tx atx
		if err := validateUniqueTxAtx(block); err != nil {
			return err
		}

		s.Info("Checking eligibility for block %v", block.ID())
		// validate eligibility
		if eligable, err := s.BlockSignedAndEligible(block); err != nil || !eligable {
			return errors.New(fmt.Sprintf("Block %v eligiblety check failed %v", blk.ID(), err))
>>>>>>> 42af1caa
		}

		//todo movem to batch block request
		bid := types.BlockID(util.BytesToUint64(bjb.ids[0].Bytes()))
		if bjb.items == nil {
			vq.updateDependencies(bid, false)
			vq.Error(fmt.Sprintf("could not retrieve a block in view "))
			continue
		}

		block := bjb.items[0].(types.Block) //todo hack remove after batch block request is implemented in request and handler

		vq.Info("fetched  %v", bid)
		vq.visited[bid] = struct{}{}
		if eligable, err := vq.BlockSignedAndEligible(&block); err != nil || !eligable {
			vq.updateDependencies(bid, false)
			vq.Error(fmt.Sprintf("Block %v eligiblety check failed %v", bjb.ids, err))
			continue
		}

		vq.handleBlockDependencies(&block) //todo better deadlock solution

		vq.Info("next block")
	}

	return
}

func (vq *validationQueue) handleBlockDependencies(blk *types.Block) {
	vq.Info("Validating view Block %v", blk.ID())
	res, err := vq.addDependencies(blk.ID(), blk.ViewEdges, vq.finishBlockCallback(blk))
	if err != nil {
		vq.updateDependencies(blk.ID(), false)
		vq.Error(fmt.Sprintf("failed to add pending for Block %v %v", blk.ID(), err))
		//continue
	}
	if res == false {
		vq.Info("pending done for %v", blk.ID())
		vq.updateDependencies(blk.ID(), true)
	}
}

func (vq *validationQueue) finishBlockCallback(block *types.Block) func(res bool) error {
	return func(res bool) error {
		if !res {
			vq.Info("finished block %v block invalid", block.ID())
			return nil
		}

		//data availability
		txs, atxs, err := vq.DataAvailabilty(block)
		if err != nil {
			return fmt.Errorf("DataAvailabilty failed for block %v err: %v", block, err)
		}

		//validate block's votes
		if valid := validateVotes(block, vq.ForBlockInView, vq.Hdist); valid == false {
			return errors.New(fmt.Sprintf("validate votes failed for block %v", block.ID()))
		}

		if err := vq.AddBlockWithTxs(block, txs, atxs); err != nil && err != mesh.ErrAlreadyExist {
			return err
		}

		return nil
	}
}

func (vq *validationQueue) updateDependencies(block types.BlockID, valid bool) {
	vq.mu.Lock()
	defer vq.mu.Unlock()
	var doneBlocks []types.BlockID
	doneQueue := make([]types.BlockID, 0, len(vq.depMap))
	doneQueue = vq.removefromDepMaps(block, valid, doneQueue)
	for {
		if len(doneQueue) == 0 {
			break
		}
		block = doneQueue[0]
		doneQueue = doneQueue[1:]
		doneBlocks = append(doneBlocks, block)
		doneQueue = vq.removefromDepMaps(block, valid, doneQueue)
	}
}

func (vq *validationQueue) removefromDepMaps(block types.BlockID, valid bool, doneBlocks []types.BlockID) []types.BlockID {
	//clean after block
	delete(vq.depMap, block)
	delete(vq.callbacks, block)
	delete(vq.visited, block)

	for _, dep := range vq.reverseDepMap[block] {
		delete(vq.depMap[dep], block)
		if len(vq.depMap[dep]) == 0 {
			delete(vq.depMap, dep)
			vq.Info("run callback for %v, %v", dep, reflect.TypeOf(dep))
			if callback, ok := vq.callbacks[dep]; ok {
				if err := callback(valid); err != nil {
					vq.Error(" %v callback Failed", dep)
					continue
				}
				delete(vq.callbacks, dep)
				switch id := dep.(type) {
				case types.BlockID:
					doneBlocks = append(doneBlocks, id)
				}
			}
		}
	}
	delete(vq.reverseDepMap, block)
	return doneBlocks
}

func (vq *validationQueue) addDependencies(jobId interface{}, blks []types.BlockID, finishCallback func(res bool) error) (bool, error) {
	vq.mu.Lock()
	vq.callbacks[jobId] = finishCallback
	dependencys := make(map[types.BlockID]struct{})
	idsToPush := make([]types.Hash32, 0, len(blks))
	for _, id := range blks {
		if vq.inQueue(id) {
			vq.reverseDepMap[id] = append(vq.reverseDepMap[id], jobId)
			vq.Info("add block %v to %v pending map", id, jobId)
			dependencys[id] = struct{}{}
		} else {
			//	check database
			if _, err := vq.GetBlock(id); err != nil {
				//unknown block add to queue
				vq.reverseDepMap[id] = append(vq.reverseDepMap[id], jobId)
				vq.Info("add block %v to %v pending map", id, jobId)
				dependencys[id] = struct{}{}
				idsToPush = append(idsToPush, id.AsHash32())
			}
		}
	}
	vq.mu.Unlock()

	for _, id := range idsToPush {
		vq.queue <- []types.Hash32{id}
	}

	//todo better this is a little hacky
	if len(dependencys) == 0 {
		return false, finishCallback(true)
	}

	vq.depMap[jobId] = dependencys
	return true, nil
}<|MERGE_RESOLUTION|>--- conflicted
+++ resolved
@@ -77,23 +77,9 @@
 			continue
 		}
 
-<<<<<<< HEAD
 		if len(bjb.ids) == 0 {
 			vq.Info("channel closed")
 			return
-=======
-		vq.visited[block.ID()] = struct{}{}
-
-		// validate unique tx atx
-		if err := validateUniqueTxAtx(block); err != nil {
-			return err
-		}
-
-		s.Info("Checking eligibility for block %v", block.ID())
-		// validate eligibility
-		if eligable, err := s.BlockSignedAndEligible(block); err != nil || !eligable {
-			return errors.New(fmt.Sprintf("Block %v eligiblety check failed %v", blk.ID(), err))
->>>>>>> 42af1caa
 		}
 
 		//todo movem to batch block request
@@ -108,6 +94,13 @@
 
 		vq.Info("fetched  %v", bid)
 		vq.visited[bid] = struct{}{}
+
+		// validate unique tx atx
+		if err := validateUniqueTxAtx(block); err != nil {
+			vq.updateDependencies(bid, false)
+			return err
+		}
+
 		if eligable, err := vq.BlockSignedAndEligible(&block); err != nil || !eligable {
 			vq.updateDependencies(bid, false)
 			vq.Error(fmt.Sprintf("Block %v eligiblety check failed %v", bjb.ids, err))
