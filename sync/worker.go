package sync

import (
	"context"
	"sync"
	"sync/atomic"
	"time"

	"github.com/spacemeshos/go-spacemesh/common/types"
	"github.com/spacemeshos/go-spacemesh/log"
	"github.com/spacemeshos/go-spacemesh/p2p/p2pcrypto"
	p2ppeers "github.com/spacemeshos/go-spacemesh/p2p/peers"
	"github.com/spacemeshos/go-spacemesh/p2p/server"
)

type requestFactory func(ctx context.Context, com networker, peer p2ppeers.Peer) (chan interface{}, error)
type batchRequestFactory func(ctx context.Context, com networker, peer p2ppeers.Peer, id []types.Hash32) (chan []item, error)

type networker interface {
	GetPeers() []p2ppeers.Peer
	SendRequest(ctx context.Context, msgType server.MessageType, payload []byte, address p2pcrypto.PublicKey, resHandler func(msg []byte), errHandler func(err error)) error
	GetTimeout() time.Duration
	GetExit() chan struct{}
	log.Logger
}

type peers interface {
	GetPeers() []p2ppeers.Peer
	Close()
}

type worker struct {
	*sync.Once
	work      func()
	workCount *int32
	output    chan interface{}
	log.Logger
}

func (w *worker) Work(ctx context.Context) {
	logger := w.WithContext(ctx)
	logger.Debug("worker work")
	w.work()
	atomic.AddInt32(w.workCount, -1)
	logger.Debug("worker done")
	if atomic.LoadInt32(w.workCount) == 0 { //close once everyone is finished
		logger.Debug("worker teardown")
		w.Do(func() { close(w.output) })
	}
}

func (w *worker) Clone() *worker {
	return &worker{Logger: w.Logger, Once: w.Once, workCount: w.workCount, output: w.output, work: w.work}
}

func newPeersWorker(ctx context.Context, s networker, peers []p2ppeers.Peer, mu *sync.Once, reqFactory requestFactory) worker {
	count := int32(1)
	numOfpeers := len(peers)
	output := make(chan interface{}, numOfpeers)
	peerfuncs := []func(){}
	wg := sync.WaitGroup{}
	wg.Add(len(peers))
	lg := s.WithName("peersWrkr")
	for _, p := range peers {
		peer := p
		lg := lg.WithFields(log.FieldNamed("peer_id", peer))
		peerFunc := func() {
			defer wg.Done()
			lg.Debug("send request")
			ch, err := reqFactory(ctx, s, peer)
			if err != nil {
				lg.With().Error("request failed", log.Err(err))
				return
			}

			timeout := time.After(s.GetTimeout())
			select {
			case <-s.GetExit():
				lg.Debug("worker received interrupt")
				return
			case <-timeout:
				lg.Error("sync worker request timed out")
				return
			case v := <-ch:
				if v != nil {
					lg.Debug("peer responded")
					output <- v
				}
			}
		}

		peerfuncs = append(peerfuncs, peerFunc)
	}

	wrkFunc := func() {
		for _, p := range peerfuncs {
			go p()
		}
		wg.Wait()
	}

	return worker{Logger: lg, Once: mu, workCount: &count, output: output, work: wrkFunc}
}

func newNeighborhoodWorker(ctx context.Context, s networker, count int, reqFactory requestFactory) worker {
	output := make(chan interface{}, count)
	acount := int32(count)
	mu := &sync.Once{}
	lg := s.WithName("HoodWrker").WithContext(ctx)
	workFunc := func() {
		peers := s.GetPeers()
		for _, p := range peers {
			peer := p
			lg := lg.WithFields(log.FieldNamed("peer_id", peer))
			lg.Info("send request to peer")
			ch, _ := reqFactory(ctx, s, peer)
			timeout := time.After(s.GetTimeout())
			select {
			case <-s.GetExit():
				lg.Debug("worker received interrupt")
				return
			case <-timeout:
				lg.Error("request to peer timed out")
			case v := <-ch:
				if v != nil {
					lg.Info("got non-nil response from peer")
					output <- v
					return
				}
			}
		}
	}

	return worker{Logger: lg, Once: mu, workCount: &acount, output: output, work: workFunc}
}

func newFetchWorker(ctx context.Context, s networker, count int, reqFactory batchRequestFactory, reqChan chan fetchRequest, name string) worker {
	output := make(chan interface{}, 10)
	acount := int32(count)
	mu := &sync.Once{}
	lg := s.WithName("FetchWrker").WithContext(ctx)
	workFunc := func() {
<<<<<<< HEAD
		for fr := range reqChan {
			if fr.ids == nil {
=======
		for ids := range idsChan {
			if ids == nil {
>>>>>>> 438fb27b
				lg.Info("close fetch worker")
				return
			}
			leftToFetch := toMap(fr.ids)
			var fetched []item
		next:
			for _, p := range s.GetPeers() {
				peer := p
				lg := lg.WithFields(log.FieldNamed("peer_id", peer))
				remainingItems := toSlice(leftToFetch)
				idsStr := concatShortIds(remainingItems)
				lg.With().Info("send fetch request",
					log.String("type", name),
					log.String("ids", idsStr))
				ch, _ := reqFactory(ctx, s, peer, remainingItems)
				timeout := time.After(s.GetTimeout())
				select {
				case <-s.GetExit():
					lg.Debug("worker received interrupt")
					return
				case <-timeout:
					lg.With().Error("fetch request timed out",
						log.String("type", name),
						log.String("ids", idsStr))
				case v := <-ch:
					if v != nil && len(v) > 0 {
						lg.With().Info("peer responded to fetch request",
							log.String("type", name),
							log.String("ids", idsStr))
						// 	remove ids from leftToFetch add to fetched
						for _, itm := range v {
							fetched = append(fetched, itm)
							delete(leftToFetch, itm.Hash32())
						}

						//if no more left to fetch
						if len(leftToFetch) == 0 {
							break next
						}
					}
					lg.Info("next peer")
				}
			}
			//finished pass results to chan
			output <- fetchJob{ids: fr.ids, items: fetched, reqID: fr.reqID}
		}
	}
	return worker{Logger: lg, Once: mu, workCount: &acount, output: output, work: workFunc}
}

func toMap(ids []types.Hash32) map[types.Hash32]struct{} {
	mp := make(map[types.Hash32]struct{}, len(ids))
	for _, id := range ids {
		mp[id] = struct{}{}
	}
	return mp
}

func toSlice(mp map[types.Hash32]struct{}) []types.Hash32 {
	sl := make([]types.Hash32, 0, len(mp))
	for id := range mp {
		sl = append(sl, id)
	}
	return sl
}<|MERGE_RESOLUTION|>--- conflicted
+++ resolved
@@ -140,13 +140,8 @@
 	mu := &sync.Once{}
 	lg := s.WithName("FetchWrker").WithContext(ctx)
 	workFunc := func() {
-<<<<<<< HEAD
 		for fr := range reqChan {
 			if fr.ids == nil {
-=======
-		for ids := range idsChan {
-			if ids == nil {
->>>>>>> 438fb27b
 				lg.Info("close fetch worker")
 				return
 			}
