package sync

import (
	"crypto/sha256"
	"github.com/spacemeshos/go-spacemesh/common/types"
	"github.com/spacemeshos/go-spacemesh/p2p"
	"github.com/stretchr/testify/assert"
	"github.com/stretchr/testify/require"
	"sync"
	"testing"
	"time"
)

func TestNewPeerWorker(t *testing.T) {
	syncs, nodes, _ := SyncMockFactory(4, conf, "TestNewPeerWorker", memoryDB, newMockPoetDb)
	syncObj1 := syncs[0]
	defer syncObj1.Close()
	syncObj2 := syncs[1]
	defer syncObj2.Close()
	lid := types.LayerID(1)
	err := syncObj1.AddBlock(types.NewExistingBlock(types.BlockID(123), lid, nil))
	assert.NoError(t, err)

	wrk, output := NewPeersWorker(syncObj2, []p2p.Peer{nodes[3].PublicKey(), nodes[2].PublicKey(), nodes[0].PublicKey()}, &sync.Once{}, LayerIdsReqFactory(1))

	go wrk.Work()
	wrk.Wait()

	timeout := time.NewTimer(1 * time.Second)
	select {
	case item := <-output:
		assert.Equal(t, types.BlockID(123), item.([]types.BlockID)[0], "wrong ids")
	case <-timeout.C:
		assert.Fail(t, "no message received on channel")
	}

}

func TestNewNeighborhoodWorker(t *testing.T) {
<<<<<<< HEAD
	syncs, nodes := SyncMockFactory(2, conf, "TestNewNeighborhoodWorker", memoryDB, newMockPoetDb)
	syncObj1 := syncs[0]
	defer syncObj1.Close()
	syncObj2 := syncs[1]
	defer syncObj2.Close()

	block := types.NewExistingBlock(types.BlockID(333), 1, nil)
	syncObj1.AddBlockWithTxs(block, []*types.Transaction{tx1, tx2, tx3}, []*types.ActivationTx{})
	timeout := time.NewTimer(2 * time.Second)
	pm1 := getPeersMock([]p2p.Peer{nodes[0].PublicKey()})
	syncObj2.Peers = pm1

	id1 := tx1.Id()
	id2 := tx2.Id()
	id3 := tx3.Id()

	wrk := NewNeighborhoodWorker(syncObj2, 1, TxReqFactory([]types.TransactionId{id1, id2, id3}))
	go wrk.Work()

	select {
	case item := <-wrk.output:
		txs := item.([]types.Transaction)
		assert.Equal(t, 3, len(txs))
		mp := make(map[types.TransactionId]struct{})
		mp[txs[0].Id()] = struct{}{}
		mp[txs[1].Id()] = struct{}{}
		mp[txs[2].Id()] = struct{}{}

		_, ok := mp[id1]
		assert.True(t, ok)
		_, ok = mp[id2]
		assert.True(t, ok)
		_, ok = mp[id3]
		assert.True(t, ok)

	case <-timeout.C:
		assert.Fail(t, "no message received on channel")
	}
	wrk.Wait()
}

func TestNewBlockWorker(t *testing.T) {
	syncs, nodes := SyncMockFactory(3, conf, "TestNewNeighborhoodWorker", memoryDB, newMockPoetDb)
	syncObj1 := syncs[0]
	defer syncObj1.Close()
	syncObj2 := syncs[1]
	defer syncObj2.Close()
	syncObj3 := syncs[2]
	defer syncObj3.Close()

	block := types.NewExistingBlock(types.BlockID(333), 1, nil)
	syncObj1.AddBlockWithTxs(block, []*types.Transaction{tx1, tx2, tx3}, []*types.ActivationTx{})
	syncObj2.AddBlockWithTxs(block, []*types.Transaction{tx1, tx2, tx3}, []*types.ActivationTx{})

	timeout := time.NewTimer(10 * time.Second)
	pm1 := getPeersMock([]p2p.Peer{nodes[0].PublicKey(), nodes[1].PublicKey()})
	syncObj3.Peers = pm1

	wrk := NewBlockWorker(syncObj3, 1, BlockReqFactory(), blockSliceToChan([]types.BlockID{block.Id}))
	go wrk.Work()
	count := 0
loop:
	for {
		select {
		case item, ok := <-wrk.output:
			if !ok {
				break loop
			}

			assert.True(t, item.(*types.Block).ID() == block.ID())
			count++
		case <-timeout.C:

		}
	}

	wrk.Wait()
	assert.True(t, count == 1)
=======
	r := require.New(t)
	syncs, nodes, _ := SyncMockFactory(2, conf, "TestSyncer_FetchPoetProofAvailableAndValid_", memoryDB, newMemPoetDb)
	s0 := syncs[0]
	s1 := syncs[1]
	s1.Peers = getPeersMock([]p2p.Peer{nodes[0].PublicKey()})

	proofMessage := makePoetProofMessage(t)

	err := s0.poetDb.ValidateAndStore(&proofMessage)
	r.NoError(err)

	poetProofBytes, err := types.InterfaceToBytes(&proofMessage.PoetProof)
	r.NoError(err)
	ref := sha256.Sum256(poetProofBytes)

	w := NewNeighborhoodWorker(s1, 1, PoetReqFactory(ref[:]))
	go w.work()
	assert.NotNil(t, <-w.output)
	r.NoError(err)
	w.Wait()
>>>>>>> b7efb728
}<|MERGE_RESOLUTION|>--- conflicted
+++ resolved
@@ -37,86 +37,6 @@
 }
 
 func TestNewNeighborhoodWorker(t *testing.T) {
-<<<<<<< HEAD
-	syncs, nodes := SyncMockFactory(2, conf, "TestNewNeighborhoodWorker", memoryDB, newMockPoetDb)
-	syncObj1 := syncs[0]
-	defer syncObj1.Close()
-	syncObj2 := syncs[1]
-	defer syncObj2.Close()
-
-	block := types.NewExistingBlock(types.BlockID(333), 1, nil)
-	syncObj1.AddBlockWithTxs(block, []*types.Transaction{tx1, tx2, tx3}, []*types.ActivationTx{})
-	timeout := time.NewTimer(2 * time.Second)
-	pm1 := getPeersMock([]p2p.Peer{nodes[0].PublicKey()})
-	syncObj2.Peers = pm1
-
-	id1 := tx1.Id()
-	id2 := tx2.Id()
-	id3 := tx3.Id()
-
-	wrk := NewNeighborhoodWorker(syncObj2, 1, TxReqFactory([]types.TransactionId{id1, id2, id3}))
-	go wrk.Work()
-
-	select {
-	case item := <-wrk.output:
-		txs := item.([]types.Transaction)
-		assert.Equal(t, 3, len(txs))
-		mp := make(map[types.TransactionId]struct{})
-		mp[txs[0].Id()] = struct{}{}
-		mp[txs[1].Id()] = struct{}{}
-		mp[txs[2].Id()] = struct{}{}
-
-		_, ok := mp[id1]
-		assert.True(t, ok)
-		_, ok = mp[id2]
-		assert.True(t, ok)
-		_, ok = mp[id3]
-		assert.True(t, ok)
-
-	case <-timeout.C:
-		assert.Fail(t, "no message received on channel")
-	}
-	wrk.Wait()
-}
-
-func TestNewBlockWorker(t *testing.T) {
-	syncs, nodes := SyncMockFactory(3, conf, "TestNewNeighborhoodWorker", memoryDB, newMockPoetDb)
-	syncObj1 := syncs[0]
-	defer syncObj1.Close()
-	syncObj2 := syncs[1]
-	defer syncObj2.Close()
-	syncObj3 := syncs[2]
-	defer syncObj3.Close()
-
-	block := types.NewExistingBlock(types.BlockID(333), 1, nil)
-	syncObj1.AddBlockWithTxs(block, []*types.Transaction{tx1, tx2, tx3}, []*types.ActivationTx{})
-	syncObj2.AddBlockWithTxs(block, []*types.Transaction{tx1, tx2, tx3}, []*types.ActivationTx{})
-
-	timeout := time.NewTimer(10 * time.Second)
-	pm1 := getPeersMock([]p2p.Peer{nodes[0].PublicKey(), nodes[1].PublicKey()})
-	syncObj3.Peers = pm1
-
-	wrk := NewBlockWorker(syncObj3, 1, BlockReqFactory(), blockSliceToChan([]types.BlockID{block.Id}))
-	go wrk.Work()
-	count := 0
-loop:
-	for {
-		select {
-		case item, ok := <-wrk.output:
-			if !ok {
-				break loop
-			}
-
-			assert.True(t, item.(*types.Block).ID() == block.ID())
-			count++
-		case <-timeout.C:
-
-		}
-	}
-
-	wrk.Wait()
-	assert.True(t, count == 1)
-=======
 	r := require.New(t)
 	syncs, nodes, _ := SyncMockFactory(2, conf, "TestSyncer_FetchPoetProofAvailableAndValid_", memoryDB, newMemPoetDb)
 	s0 := syncs[0]
@@ -137,5 +57,4 @@
 	assert.NotNil(t, <-w.output)
 	r.NoError(err)
 	w.Wait()
->>>>>>> b7efb728
 }