--- conflicted
+++ resolved
@@ -216,27 +216,6 @@
 	}
 
 	s := &Syncer{
-<<<<<<< HEAD
-		BlockValidator: bv,
-		Configuration:  conf,
-		Log:            logger,
-		Mesh:           layers,
-		Peers:          p2p.NewPeers(srv, logger.WithName("peers")),
-		MessageServer:  server.NewMsgServer(srv.(server.Service), syncProtocol, conf.RequestTimeout, make(chan service.DirectMessage, p2pconf.ConfigValues.BufferSize), logger.WithName("srv")),
-		lProvider:      layers,
-		txValidator:    tv,
-		SyncLock:       0,
-		txpool:         txpool,
-		atxpool:        atxpool,
-		poetDb:         poetdb,
-		startLock:      0,
-		currentLayer:   currentLayer,
-		forceSync:      make(chan bool),
-		clockSub:       clockSub,
-		clock:          clockSub.Subscribe(),
-		exit:           make(chan struct{}),
-		p2pSynced:      false,
-=======
 		blockFastValidator: fastValidator,
 		Configuration:      conf,
 		Log:                logger,
@@ -257,7 +236,6 @@
 		clock:              clockSub.Subscribe(),
 		exit:               make(chan struct{}),
 		p2pSynced:          false,
->>>>>>> d302cbf8
 	}
 
 	s.RegisterBytesMsgHandler(LAYER_HASH, newLayerHashRequestHandler(layers, logger))
@@ -286,8 +264,8 @@
 		return
 	}
 
-	currentSyncLayer := s.ValidatedLayer() + 1
-	if currentSyncLayer >= s.lastTickedLayer() { // only validate if current < lastTicked
+	currentSyncLayer := s.lValidator.ValidatedLayer() + 1
+	if currentSyncLayer == s.lastTickedLayer() { // only validate if current < lastTicked
 		s.With().Info("Already synced for layer", log.Uint64("current_sync_layer", uint64(currentSyncLayer)))
 		return
 	}
@@ -300,7 +278,7 @@
 			s.Panic("failed getting layer even though we are weakly-synced currentLayer=%v lastTicked=%v err=%v ", currentSyncLayer, s.lastTickedLayer(), err)
 			return
 		}
-		s.ValidateLayer(lyr) // wait for layer validation
+		s.lValidator.ValidateLayer(lyr) // wait for layer validation
 		return
 	}
 
@@ -322,7 +300,7 @@
 			return
 		}
 
-		s.ValidateLayer(lyr) // wait for layer validation
+		s.lValidator.ValidateLayer(lyr) // wait for layer validation
 	}
 
 	// Now we are somewhere in the layer (begin, middle, end)
@@ -359,7 +337,7 @@
 	if err != nil {
 		return err
 	}
-	s.ValidateLayer(lyr)
+	s.lValidator.ValidateLayer(lyr)
 
 	// get & validate second tick
 	currentSyncLayer++
@@ -367,7 +345,7 @@
 	if err != nil {
 		return err
 	}
-	s.ValidateLayer(lyr)
+	s.lValidator.ValidateLayer(lyr)
 	s.Info("Done waiting for ticks and validation. setting p2p true")
 
 	// fully-synced - set p2p-synced to true
@@ -482,7 +460,7 @@
 }
 
 func (s *Syncer) ValidateView(blk *types.Block) bool {
-	vq := NewValidationQueue(s.blockFastValidator, s.Log.WithName("validQ"))
+	vq := NewValidationQueue(s.Log.WithName("validQ"))
 	if err := vq.traverse(s, &blk.BlockHeader); err != nil {
 		s.Error("could not validate %v view %v", blk.ID(), err)
 		return false
