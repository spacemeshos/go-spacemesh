--- conflicted
+++ resolved
@@ -465,16 +465,12 @@
 		s.With().Info("syncing layer", log.FieldNamed("current_sync_layer", currentSyncLayer),
 			log.FieldNamed("last_ticked_layer", s.GetCurrentLayer()))
 
-<<<<<<< HEAD
 		if len(s.net.GetPeers()) == 0 {
 			s.With().Error("cannot sync - no peers")
 			return
 		}
 
-		if s.shutdown() {
-=======
 		if s.isClosed() {
->>>>>>> 35432834
 			return
 		}
 
