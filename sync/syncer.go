--- conflicted
+++ resolved
@@ -81,12 +81,10 @@
 }
 
 func (s *Syncer) Close() {
-	s.Info("syncer closing, waiting for gorutines")
 	close(s.exit)
 	close(s.forceSync)
 	s.MessageServer.Close()
 	s.Peers.Close()
-	s.Info("syncer closed")
 }
 
 const (
@@ -139,11 +137,7 @@
 }
 
 //fires a sync every sm.syncInterval or on force space from outside
-<<<<<<< HEAD
 func NewSync(srv service.Service, layers *mesh.Mesh, txpool MemPool, atxpool MemPool, bv BlockValidator, conf Configuration, clock timesync.LayerTimer, logger log.Log) *Syncer {
-=======
-func NewSync(srv service.Service, layers *mesh.Mesh, txpool MemPool, atxpool MemPool, bv BlockValidator, tv TxValidator, conf Configuration, clock timesync.LayerTimer, currentLayer types.LayerID, logger log.Log) *Syncer {
->>>>>>> df9e47e2
 	s := &Syncer{
 		BlockValidator: bv,
 		Configuration:  conf,
