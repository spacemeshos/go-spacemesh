--- conflicted
+++ resolved
@@ -222,15 +222,8 @@
 	s.blockQueue.Close()
 	s.atxQueue.Close()
 	s.txQueue.Close()
-<<<<<<< HEAD
-
-	s.Info("sync Closed")
-=======
-	s.MessageServer.Close()
-	s.syncLock.Lock()
-	s.syncLock.Unlock()
+
 	s.Info("sync closed")
->>>>>>> e743f152
 }
 
 // check if syncer was closed
