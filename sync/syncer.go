package sync

import (
	"errors"
	"github.com/spacemeshos/go-spacemesh/common"
	"github.com/spacemeshos/go-spacemesh/log"
	"github.com/spacemeshos/go-spacemesh/mesh"
	"github.com/spacemeshos/go-spacemesh/p2p"
	"github.com/spacemeshos/go-spacemesh/p2p/config"
	"github.com/spacemeshos/go-spacemesh/p2p/server"
	"github.com/spacemeshos/go-spacemesh/p2p/service"
	"github.com/spacemeshos/go-spacemesh/timesync"
	"github.com/spacemeshos/go-spacemesh/types"
	"sync"
	"sync/atomic"
	"time"
)

type BlockValidator interface {
<<<<<<< HEAD
	BlockEligible(block *mesh.Block) (bool, error)
=======
	BlockEligible(layerID types.LayerID, nodeID types.NodeId, proof types.BlockEligibilityProof) (bool, error)
>>>>>>> b478ded4
}

type Configuration struct {
	SyncInterval   time.Duration
	Concurrency    int //number of workers for sync method
	LayerSize      int
	RequestTimeout time.Duration
}

type Syncer struct {
	p2p.Peers
	*mesh.Mesh
	BlockValidator //todo should not be here
	Configuration
	log.Log
	*server.MessageServer
	currentLayer      types.LayerID
	SyncLock          uint32
	startLock         uint32
	forceSync         chan bool
	clock             timesync.LayerTimer
	exit              chan struct{}
	currentLayerMutex sync.RWMutex
}

func (s *Syncer) ForceSync() {
	s.forceSync <- true
}

func (s *Syncer) Close() {
	s.Peers.Close()
	close(s.forceSync)
	close(s.exit)
}

const (
	IDLE         uint32             = 0
	RUNNING      uint32             = 1
	BLOCK        server.MessageType = 1
	LAYER_HASH   server.MessageType = 2
	LAYER_IDS    server.MessageType = 3
	syncProtocol                    = "/sync/1.0/"
)

func (s *Syncer) IsSynced() bool {
	return s.VerifiedLayer() == s.maxSyncLayer()
}

func (s *Syncer) Start() {
	if atomic.CompareAndSwapUint32(&s.startLock, 0, 1) {
		go s.run()
		s.forceSync <- true
		return
	}
}

//fires a sync every sm.syncInterval or on force space from outside
func (s *Syncer) run() {
	syncRoutine := func() {
		if atomic.CompareAndSwapUint32(&s.SyncLock, IDLE, RUNNING) {
			s.Synchronise()
			atomic.StoreUint32(&s.SyncLock, IDLE)
		}
	}
	for {
		select {
		case <-s.exit:
			s.Debug("run stoped")
			return
		case <-s.forceSync:
			go syncRoutine()
		case layer := <-s.clock:
			s.currentLayerMutex.Lock()
			s.currentLayer = layer
			s.currentLayerMutex.Unlock()
			s.Debug("sync got tick for layer %v", layer)
			go syncRoutine()
		}
	}
}

//fires a sync every sm.syncInterval or on force space from outside
func NewSync(srv service.Service, layers *mesh.Mesh, bv BlockValidator, conf Configuration, clock timesync.LayerTimer, logger log.Log) *Syncer {
	s := Syncer{
		BlockValidator: bv,
		Configuration:  conf,
		Log:            logger,
		Mesh:           layers,
		Peers:          p2p.NewPeers(srv),
		MessageServer:  server.NewMsgServer(srv.(server.Service), syncProtocol, conf.RequestTimeout-time.Millisecond*30, make(chan service.DirectMessage, config.ConfigValues.BufferSize), logger),
		SyncLock:       0,
		startLock:      0,
		forceSync:      make(chan bool),
		clock:          clock,
		exit:           make(chan struct{}),
	}

	s.RegisterBytesMsgHandler(LAYER_HASH, newLayerHashRequestHandler(layers, logger))
	s.RegisterBytesMsgHandler(BLOCK, newBlockRequestHandler(layers, logger))
	s.RegisterBytesMsgHandler(LAYER_IDS, newLayerBlockIdsRequestHandler(layers, logger))

	return &s
}

func (s *Syncer) maxSyncLayer() types.LayerID {
	defer s.currentLayerMutex.RUnlock()
	s.currentLayerMutex.RLock()
	return s.currentLayer
}

func (s *Syncer) Synchronise() {
	for currenSyncLayer := s.VerifiedLayer() + 1; currenSyncLayer < s.maxSyncLayer(); currenSyncLayer++ {
		s.Info("syncing layer %v to layer %v current consensus layer is %d", s.VerifiedLayer(), currenSyncLayer, s.maxSyncLayer())

		lyr, err := s.GetLayer(types.LayerID(currenSyncLayer))
		if err != nil {
			lyr, err = s.getLayerFromNeighbors(currenSyncLayer)
		}

		if err != nil {
			s.Info("could not get layer %v from neighbors %v", currenSyncLayer, err)
			return
		}

		s.ValidateLayer(lyr)
	}
}

func (s *Syncer) getLayerFromNeighbors(currenSyncLayer types.LayerID) (*types.Layer, error) {
	blockIds, err := s.getLayerBlockIDs(types.LayerID(currenSyncLayer))
	if err != nil {
		return nil, err
	}
	blocksArr := make([]*types.Block, 0, len(blockIds))
	// each worker goroutine tries to fetch a block iteratively from each peer
	output := make(chan *types.Block)
	count := int32(s.Concurrency)
	for j := 0; j < s.Concurrency; j++ {
		go func() {
			for id := range blockIds {
				for _, p := range s.GetPeers() {
<<<<<<< HEAD
					if bCh, err := sendBlockRequest(s.MessageServer, p, mesh.BlockID(id), s.Log); err == nil {
						block := <-bCh
						if block == nil {
							continue
						}
						eligible, err := s.BlockEligible(block)
=======
					if bCh, err := sendBlockRequest(s.MessageServer, p, types.BlockID(id), s.Log); err == nil {
						b := <-bCh
						if b == nil {
							continue
						}
						eligible, err := s.BlockEligible(b.LayerIndex, b.MinerID, types.BlockEligibilityProof{}) // TODO: use nodeID and eligibilityProof from block
>>>>>>> b478ded4
						if err != nil {
							s.Error("block eligibility check failed: %v", err)
							continue
						}
						if eligible { //some validation testing
							s.Debug("received block", block)
							output <- block
							break
						}
					}
				}
			}
			if atomic.AddInt32(&count, -1); atomic.LoadInt32(&count) == 0 { // last one closes the channel
				close(output)
			}
		}()
	}
	for block := range output {
		s.Debug("add block to layer %v", block)
		s.AddBlock(block)
		blocksArr = append(blocksArr, block)
	}

	return types.NewExistingLayer(types.LayerID(currenSyncLayer), blocksArr), nil
}

type peerHashPair struct {
	peer p2p.Peer
	hash []byte
}

func sendBlockRequest(msgServ *server.MessageServer, peer p2p.Peer, id types.BlockID, logger log.Log) (chan *types.Block, error) {
	logger.Info("send block request Peer: %v id: %v", peer, id)

	ch := make(chan *types.Block)
	foo := func(msg []byte) {
		defer close(ch)
		logger.Info("handle block response")
		block, err := types.BytesAsBlock(msg)
		if err != nil {
			logger.Error("could not unmarshal block data")
			return
		}
		ch <- &block
	}

	return ch, msgServ.SendRequest(BLOCK, id.ToBytes(), peer, foo)
}

func (s *Syncer) getLayerBlockIDs(index types.LayerID) (chan types.BlockID, error) {

	m, err := s.getLayerHashes(index)

	if err != nil {
		s.Error("could not get LayerHashes for layer: %v", index)
		return nil, err
	}
	return s.getIdsForHash(m, index)
}

func (s *Syncer) getIdsForHash(m map[string]p2p.Peer, index types.LayerID) (chan types.BlockID, error) {
	reqCounter := 0

	ch := make(chan []types.BlockID, len(m))
	wg := sync.WaitGroup{}
	for _, v := range m {
		c, err := s.sendLayerBlockIDsRequest(v, index)
		if err != nil {
			s.Error("could not fetch layer ", index, " block ids from peer ", v) // todo recover from this
			continue
		}
		reqCounter++
		wg.Add(1)
		go func() {
			if v := <-c; v != nil {
				ch <- v
			}
			wg.Done()
		}()
	}

	go func() { wg.Wait(); close(ch) }()
	idSet := make(map[types.BlockID]bool, s.LayerSize)
	timeout := time.After(s.RequestTimeout)
	for reqCounter > 0 {
		select {
		case b := <-ch:
			for _, id := range b {
				bid := types.BlockID(id)
				if _, exists := idSet[bid]; !exists {
					idSet[bid] = true
				}
			}
			reqCounter--
		case <-timeout:
			if len(idSet) > 0 {
				s.Error("not all peers responded to hash request")
				return keysAsChan(idSet), nil
			}
			return nil, errors.New("could not get block ids from any peer")

		}
	}

	return keysAsChan(idSet), nil

}

func keysAsChan(idSet map[types.BlockID]bool) chan types.BlockID {
	res := make(chan types.BlockID, len(idSet))
	defer close(res)
	for id := range idSet {
		res <- id
	}
	return res
}

func (s *Syncer) getLayerHashes(index types.LayerID) (map[string]p2p.Peer, error) {
	m := make(map[string]p2p.Peer, 20) //todo need to get this from p2p service
	peers := s.GetPeers()
	if len(peers) == 0 {
		return nil, errors.New("no peers")
	}
	// request hash from all
	wg := sync.WaitGroup{}
	ch := make(chan *peerHashPair, len(peers))

	resCounter := len(peers)
	for _, p := range peers {
		c, err := s.sendLayerHashRequest(p, index)
		if err != nil {
			s.Error("could not get layer ", index, " hash from peer ", p)
			continue
		}
		//merge channels and close when done
		wg.Add(1)
		go func() {
			if v := <-c; v != nil {
				ch <- v
			}
			wg.Done()
		}()
	}
	go func() { wg.Wait(); close(ch) }()
	timeout := time.After(s.RequestTimeout)
	for resCounter > 0 {
		// Got a timeout! fail with a timeout error
		select {
		case pair := <-ch:
			if pair == nil { //do nothing on close channel
				continue
			}
			m[string(pair.hash)] = pair.peer
			resCounter--
		case <-timeout:
			if len(m) > 0 {
				s.Error("not all peers responded to hash request")
				return m, nil //todo
			}
			return nil, errors.New("no peers responded to hash request")
		}
	}
	return m, nil
}

func (s *Syncer) sendLayerHashRequest(peer p2p.Peer, layer types.LayerID) (chan *peerHashPair, error) {
	s.Debug("send layer hash request Peer: %v layer: %v", peer, layer)
	ch := make(chan *peerHashPair)

	foo := func(msg []byte) {
		defer close(ch)
		s.Debug("got hash response from %v hash: %v  layer: %d", peer, msg, layer)
		ch <- &peerHashPair{peer: peer, hash: msg}
	}
	return ch, s.SendRequest(LAYER_HASH, layer.ToBytes(), peer, foo)
}

func (s *Syncer) sendLayerBlockIDsRequest(peer p2p.Peer, idx types.LayerID) (chan []types.BlockID, error) {
	s.Debug("send block.LayerIDs request Peer: ", peer, " layer: ", idx)

	ch := make(chan []types.BlockID)
	foo := func(msg []byte) {
		defer close(ch)
		ids, err := types.BytesToBlockIds(msg)
		if err != nil {
			s.Error("could not unmarshal mesh.LayerIDs response")
			return
		}
		lyrIds := make([]types.BlockID, 0, len(ids))
		for _, id := range ids {
			lyrIds = append(lyrIds, id)
		}

		ch <- lyrIds
	}

	return ch, s.SendRequest(LAYER_IDS, idx.ToBytes(), peer, foo)
}

func newBlockRequestHandler(layers *mesh.Mesh, logger log.Log) func(msg []byte) []byte {
	return func(msg []byte) []byte {
		logger.Debug("handle block request")
		blockid := types.BlockID(common.BytesToUint64(msg))
		blk, err := layers.GetBlock(blockid)
		if err != nil {
			logger.Error("Error handling Block request message, with BlockID: %d and err: %v", blockid, err)
			return nil
		}

		bbytes, err := types.BlockAsBytes(*blk)
		if err != nil {
			logger.Error("Error marshaling response message (FetchBlockResp), with BlockID: %d, LayerID: %d and err:", blk.ID(), blk.Layer(), err)
			return nil
		}

		logger.Debug("return block %v", blk)

		return bbytes
	}
}

func newLayerHashRequestHandler(layers *mesh.Mesh, logger log.Log) func(msg []byte) []byte {
	return func(msg []byte) []byte {
		lyrid := common.BytesToUint64(msg)
		layer, err := layers.GetLayer(types.LayerID(lyrid))
		if err != nil {
			logger.Error("Error handling layer %d request message with error: %v", lyrid, err)
			return nil
		}
		return layer.Hash()
	}
}

func newLayerBlockIdsRequestHandler(layers *mesh.Mesh, logger log.Log) func(msg []byte) []byte {
	return func(msg []byte) []byte {
		lyrid := common.BytesToUint64(msg)

		layer, err := layers.GetLayer(types.LayerID(lyrid))
		if err != nil {
			logger.Error("Error handling mesh.LayerIDs request message with LayerID: %d and error: %s", lyrid, err.Error())
			return nil
		}

		blocks := layer.Blocks()

		ids := make([]types.BlockID, 0, len(blocks))
		for _, b := range blocks {
			ids = append(ids, b.ID())
		}

		idbytes, err := types.BlockIdsAsBytes(ids)
		if err != nil {
			logger.Error("Error marshaling response message, with blocks IDs: %v and error:", ids, err)
			return nil
		}

		return idbytes
	}
}<|MERGE_RESOLUTION|>--- conflicted
+++ resolved
@@ -17,11 +17,7 @@
 )
 
 type BlockValidator interface {
-<<<<<<< HEAD
-	BlockEligible(block *mesh.Block) (bool, error)
-=======
-	BlockEligible(layerID types.LayerID, nodeID types.NodeId, proof types.BlockEligibilityProof) (bool, error)
->>>>>>> b478ded4
+	BlockEligible(block *types.Block) (bool, error)
 }
 
 type Configuration struct {
@@ -163,21 +159,12 @@
 		go func() {
 			for id := range blockIds {
 				for _, p := range s.GetPeers() {
-<<<<<<< HEAD
-					if bCh, err := sendBlockRequest(s.MessageServer, p, mesh.BlockID(id), s.Log); err == nil {
+					if bCh, err := sendBlockRequest(s.MessageServer, p, types.BlockID(id), s.Log); err == nil {
 						block := <-bCh
 						if block == nil {
 							continue
 						}
 						eligible, err := s.BlockEligible(block)
-=======
-					if bCh, err := sendBlockRequest(s.MessageServer, p, types.BlockID(id), s.Log); err == nil {
-						b := <-bCh
-						if b == nil {
-							continue
-						}
-						eligible, err := s.BlockEligible(b.LayerIndex, b.MinerID, types.BlockEligibilityProof{}) // TODO: use nodeID and eligibilityProof from block
->>>>>>> b478ded4
 						if err != nil {
 							s.Error("block eligibility check failed: %v", err)
 							continue
