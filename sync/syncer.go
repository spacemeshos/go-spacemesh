package sync

import (
	"encoding/hex"
	"errors"
	"fmt"
	"github.com/spacemeshos/go-spacemesh/log"
	"github.com/spacemeshos/go-spacemesh/mesh"
	"github.com/spacemeshos/go-spacemesh/p2p"
	p2pconf "github.com/spacemeshos/go-spacemesh/p2p/config"

	"github.com/spacemeshos/go-spacemesh/common/types"
	"github.com/spacemeshos/go-spacemesh/p2p/server"
	"github.com/spacemeshos/go-spacemesh/p2p/service"
	"github.com/spacemeshos/go-spacemesh/timesync"
	"sync"
	"sync/atomic"
	"time"
)

type ForBlockInView func(view map[types.BlockID]struct{}, layer types.LayerID, blockHandler func(block *types.Block) (bool, error)) error

type TxMemPool interface {
	Get(id types.TransactionId) (*types.Transaction, error)
	Put(id types.TransactionId, item *types.Transaction)
}

type AtxMemPool interface {
	Get(id types.AtxId) (*types.ActivationTx, error)
	Put(atx *types.ActivationTx)
}

type PoetDb interface {
	HasProof(proofRef []byte) bool
	ValidateAndStore(proofMessage *types.PoetProofMessage) error
	GetProofMessage(proofRef []byte) ([]byte, error)
}

type BlockValidator interface {
	BlockSignedAndEligible(block *types.Block) (bool, error)
}

type EligibilityValidator interface {
	BlockSignedAndEligible(block *types.Block) (bool, error)
}

type TxValidator interface {
	AddressExists(addr types.Address) bool
}

type TickProvider interface {
	Subscribe() timesync.LayerTimer
	Unsubscribe(timer timesync.LayerTimer)
	GetCurrentLayer() types.LayerID
}

type Configuration struct {
	LayersPerEpoch uint16
	Concurrency    int //number of workers for sync method
	LayerSize      int
	RequestTimeout time.Duration
	SyncInterval   time.Duration
	AtxsLimit      int
	Hdist          int
}

type LayerValidator interface {
	ProcessedLayer() types.LayerID
	ValidateLayer(lyr *types.Layer)
}

const (
	ValidationCacheSize = 1000
)

var (
	errDupTx       = errors.New("duplicate TransactionId in block")
	errDupAtx      = errors.New("duplicate AtxId in block")
	errTooManyAtxs = errors.New("too many atxs in blocks")
)

type Status int

const (
	Pending    Status = 0
	InProgress Status = 1
	Done       Status = 2

	ValidatingLayerNone types.LayerID = 0
)

type LayerProvider interface {
	GetLayer(index types.LayerID) (*types.Layer, error)
}

type Syncer struct {
	Configuration
	log.Log
	*mesh.Mesh
	EligibilityValidator
	*workerInfra
	TickProvider

	poetDb               PoetDb
	txpool               TxMemPool
	atxpool              AtxMemPool
	lValidator           LayerValidator
	validatingLayer      types.LayerID
	validatingLayerMutex sync.Mutex
	SyncLock             uint32
	startLock            uint32
	forceSync            chan bool
	syncTimer            *time.Ticker
	exit                 chan struct{}
	syncRoutineWg        sync.WaitGroup
	gossipLock           sync.RWMutex
	gossipSynced         Status
	awaitCh              chan struct{}

	//todo fetch server
	blockQueue *blockQueue
	txQueue    *txQueue
	atxQueue   *atxQueue
}

func (s *Syncer) ForceSync() {
	s.forceSync <- true
}

func (s *Syncer) Close() {
	s.Info("Closing syncer")
	run := atomic.LoadUint32(&s.SyncLock)
	if run == RUNNING {
		s.exit <- struct{}{}
	}
	close(s.exit)
	close(s.forceSync)
	s.Peers.Close()
	s.blockQueue.Close()
	s.atxQueue.Close()
	s.txQueue.Close()
	s.MessageServer.Close()
}

const (
	IDLE         uint32             = 0
	RUNNING      uint32             = 1
	BLOCK        server.MessageType = 1
	LAYER_HASH   server.MessageType = 2
	LAYER_IDS    server.MessageType = 3
	TX           server.MessageType = 4
	ATX          server.MessageType = 5
	POET         server.MessageType = 6
	syncProtocol                    = "/sync/1.0/"
)

func (s *Syncer) weaklySynced() bool {
	// equivalent to s.LatestLayer() >= s.lastTickedLayer()-1
	// means we have data from the previous layer
	return s.LatestLayer()+1 >= s.GetCurrentLayer()
}

func (s *Syncer) getGossipBufferingStatus() Status {
	s.gossipLock.RLock()
	b := s.gossipSynced
	s.gossipLock.RUnlock()
	return b
}

//api for other modules to check if they should listen to gossip
func (s *Syncer) ListenToGossip() bool {
	return s.getGossipBufferingStatus() != Pending
}

func (s *Syncer) setGossipBufferingStatus(status Status) {
	s.gossipLock.Lock()
	s.notifySubscribers(s.gossipSynced, status)
	s.gossipSynced = status
	s.gossipLock.Unlock()
}

func (s *Syncer) notifySubscribers(prevStatus, status Status) {
	if (status == Done) == (prevStatus == Done) {
		return
	}
	if status == Done {
		close(s.awaitCh)
	} else {
		s.awaitCh = make(chan struct{})
	}
}

func (s *Syncer) Await() chan struct{} {
	return s.awaitCh
}

func (s *Syncer) IsSynced() bool {
	s.Log.Info("latest: %v, maxSynced %v", s.LatestLayer(), s.GetCurrentLayer())
	return s.weaklySynced() && s.getGossipBufferingStatus() == Done
}

func (s *Syncer) Start() {
	if atomic.CompareAndSwapUint32(&s.startLock, 0, 1) {
		go s.run()
		s.forceSync <- true
		return
	}
}

func (s *Syncer) getSyncRoutine() func() {
	return func() {
		if atomic.CompareAndSwapUint32(&s.SyncLock, IDLE, RUNNING) {
			s.syncRoutineWg.Add(1)
			s.Synchronise()
			atomic.StoreUint32(&s.SyncLock, IDLE)
		}
	}
}

//fires a sync every sm.SyncInterval or on force space from outside
func (s *Syncer) run() {
	syncRoutine := s.getSyncRoutine()
	for {
		select {
		case <-s.exit:
			s.Debug("Work stopped")
			return
		case <-s.forceSync:
<<<<<<< HEAD
			select {
			case <-s.exit:
				return
			default:
			}
			syncRoutine()
		case layer := <-s.LayerCh:
			select {
			case <-s.exit:
				return
			default:
			}

			s.currentLayerMutex.Lock()
			s.currentLayer = layer
			s.currentLayerMutex.Unlock()
			s.Debug("sync got tick for layer %v", layer)
			syncRoutine()
=======
			go syncRoutine()
		case <-s.syncTimer.C:
			go syncRoutine()
>>>>>>> 4dd56f65
		}
	}
}

//fires a sync every sm.SyncInterval or on force space from outside
func NewSync(srv service.Service, layers *mesh.Mesh, txpool TxMemPool, atxpool AtxMemPool, bv BlockValidator, poetdb PoetDb, conf Configuration, clock TickProvider, logger log.Log) *Syncer {

	exit := make(chan struct{})

	srvr := &workerInfra{
		RequestTimeout: conf.RequestTimeout,
		MessageServer:  server.NewMsgServer(srv.(server.Service), syncProtocol, conf.RequestTimeout, make(chan service.DirectMessage, p2pconf.ConfigValues.BufferSize), logger),
		Peers:          p2p.NewPeers(srv, logger.WithName("peers")),
		exit:           exit,
	}

	s := &Syncer{
		EligibilityValidator: bv,
		Configuration:        conf,
		Log:                  logger,
		Mesh:                 layers,
		workerInfra:          srvr,
		TickProvider:         clock,
		lValidator:           layers,
		SyncLock:             0,
		poetDb:               poetdb,
		txpool:               txpool,
		atxpool:              atxpool,
		startLock:            0,
		forceSync:            make(chan bool),
		validatingLayer:      ValidatingLayerNone,
		syncTimer:            time.NewTicker(conf.SyncInterval),
		exit:                 exit,
		gossipSynced:         Pending,
		awaitCh:              make(chan struct{}),
	}

	s.blockQueue = NewValidationQueue(srvr, s.Configuration, s, s.blockCheckLocal, logger.WithName("validQ"))
	s.txQueue = NewTxQueue(s)
	s.atxQueue = NewAtxQueue(s, s.FetchPoetProof)
	srvr.RegisterBytesMsgHandler(LAYER_HASH, newLayerHashRequestHandler(layers, logger))
	srvr.RegisterBytesMsgHandler(BLOCK, newBlockRequestHandler(layers, logger))
	srvr.RegisterBytesMsgHandler(LAYER_IDS, newLayerBlockIdsRequestHandler(layers, logger))
	srvr.RegisterBytesMsgHandler(TX, newTxsRequestHandler(s, logger))
	srvr.RegisterBytesMsgHandler(ATX, newATxsRequestHandler(s, logger))
	srvr.RegisterBytesMsgHandler(POET, newPoetRequestHandler(s, logger))

	return s
}

func (s *Syncer) Synchronise() {
	defer s.syncRoutineWg.Done()
	s.Info("start synchronize")

	if s.GetCurrentLayer() <= 1 { // skip validation for first layer
		s.With().Info("Not syncing in layer <= 1", log.LayerId(uint64(s.GetCurrentLayer())))
		s.setGossipBufferingStatus(Done) // fully-synced, make sure we listen to p2p
		return
	}

	currentSyncLayer := s.lValidator.ProcessedLayer() + 1
	if currentSyncLayer == s.GetCurrentLayer() { // only validate if current < lastTicked
		s.With().Info("Already synced for layer", log.Uint64("current_sync_layer", uint64(currentSyncLayer)))
		s.setGossipBufferingStatus(Done) // fully-synced, make sure we listen to p2p
		return
	}

	if s.weaklySynced() { // we have all the data of the prev layers so we can simply validate
		s.With().Info("Node is weakly synced. Going to validate layer")
		for ; currentSyncLayer < s.GetCurrentLayer(); currentSyncLayer++ {
			s.With().Info("Going to validate layer", log.LayerId(uint64(currentSyncLayer)))
			if err := s.GetAndValidateLayer(currentSyncLayer); err != nil {
				s.Panic("failed getting layer even though we are weakly-synced currentLayer=%v lastTicked=%v err=%v ", currentSyncLayer, s.GetCurrentLayer(), err)
			}
		}
		s.With().Info("Node is synced")
		return
	}

	// node is not synced
	s.handleNotSynced(currentSyncLayer)
}

func (s *Syncer) fastValidation(block *types.Block) error {

	if len(block.AtxIds) > s.AtxsLimit {
		s.Error("Too many atxs in block expected<=%v actual=%v", s.AtxsLimit, len(block.AtxIds))
		return errTooManyAtxs
	}

	// block eligibility
	if eligible, err := s.BlockSignedAndEligible(block); err != nil || !eligible {
		return fmt.Errorf("block eligibiliy check failed - err %v", err)
	}

	// validate unique tx atx
	if err := validateUniqueTxAtx(block); err != nil {
		return err
	}
	return nil

}

func (s *Syncer) handleNotSynced(currentSyncLayer types.LayerID) {
	s.Info("Node is out of sync setting gossip-synced to false and starting sync")
	s.setGossipBufferingStatus(Pending) // don't listen to gossip while not synced

	// first, bring all the data of the prev layers
	// Note: lastTicked() is not constant but updates as ticks are received
	for ; currentSyncLayer < s.GetCurrentLayer(); currentSyncLayer++ {
		s.With().Info("syncing layer", log.Uint64("current_sync_layer", uint64(currentSyncLayer)), log.Uint64("last_ticked_layer", uint64(s.GetCurrentLayer())))
		lyr, err := s.getLayerFromNeighbors(currentSyncLayer)
		if err != nil {
			s.Info("could not get layer %v from neighbors %v", currentSyncLayer, err)
			return
		}

		s.lValidator.ValidateLayer(lyr) // wait for layer validation
	}

	// Now we are somewhere in the layer (begin, middle, end)
	// fetch what you can from the neighbors
	_, err := s.getLayerFromNeighbors(currentSyncLayer)
	if err != nil {
		s.With().Info("could not get last ticked layer from neighbors", log.LayerId(uint64(currentSyncLayer)), log.Err(err))
	}

	// wait for two ticks to ensure we are fully synced before we open gossip or validate the current layer
	err = s.gossipSyncForOneFullLayer(currentSyncLayer)
	if err != nil {
		s.With().Error("Fatal: failed getting layer from db even though we listened to gossip", log.LayerId(uint64(currentSyncLayer)), log.Err(err))
	}
}

// Waits two ticks (while weakly-synced) in order to ensure that we listened to gossip for one full layer
// after that we are assumed to have all the data required for validation so we can validate and open gossip
// opening gossip in weakly-synced transition us to fully-synced
func (s *Syncer) gossipSyncForOneFullLayer(currentSyncLayer types.LayerID) error {
	//listen to gossip
	s.setGossipBufferingStatus(InProgress)
	// subscribe and wait for two ticks
	s.Info("waiting for two ticks while p2p is open")
	ch := s.TickProvider.Subscribe()

	if done := s.waitLayer(ch); done {
		return fmt.Errorf("cloed while buffering first layer")
	}

	if done := s.waitLayer(ch); done {
		return fmt.Errorf("cloed while buffering second layer ")
	}

	s.TickProvider.Unsubscribe(ch) // unsub, we won't be listening on this ch anymore
	s.Info("done waiting for two ticks while listening to p2p")

	// assumed to be weakly synced here
	// just get the layers and validate

	// get & validate first tick
	if err := s.GetAndValidateLayer(currentSyncLayer); err != nil {
		return err
	}

	// get & validate second tick
	if err := s.GetAndValidateLayer(currentSyncLayer + 1); err != nil {
		return err
	}

	s.Info("Done waiting for ticks and validation. setting gossip true")

	// fully-synced - set gossip -synced to true
	s.setGossipBufferingStatus(Done)

	return nil
}

func (s *Syncer) waitLayer(ch timesync.LayerTimer) bool {
	select {
	case <-ch:
		s.Debug("waited one layer")
	case <-s.exit:
		s.Debug("exit while buffering")
		return true
	}
	return false
}

func (s *Syncer) getLayerFromNeighbors(currenSyncLayer types.LayerID) (*types.Layer, error) {

	//fetch layer hash from each peer
	m, err := s.fetchLayerHashes(currenSyncLayer)
	if err != nil {
		return nil, err
	}

	//fetch ids for each hash
	blockIds, err := s.fetchLayerBlockIds(m, currenSyncLayer)
	if err != nil {
		return nil, err
	}

	blocksArr, err := s.syncLayer(currenSyncLayer, blockIds)
	if len(blocksArr) == 0 || err != nil {
		return nil, fmt.Errorf("could get blocks for layer  %v", currenSyncLayer)
	}

	return types.NewExistingLayer(types.LayerID(currenSyncLayer), blocksArr), nil
}

func (s *Syncer) syncLayer(layerID types.LayerID, blockIds []types.BlockID) ([]*types.Block, error) {
	ch := make(chan bool, 1)
	foo := func(res bool) error {
		s.Info("layer %v done", layerID)
		ch <- res
		return nil
	}

	tmr := newMilliTimer(syncLayerTime)
	if res, err := s.blockQueue.addDependencies(layerID, blockIds, foo); err != nil {
		return nil, errors.New(fmt.Sprintf("failed adding layer %v blocks to queue %v", layerID, err))
	} else if res == false {
		s.With().Info("no missing blocks for layer", log.LayerId(layerID.Uint64()))
		return s.LayerBlocks(layerID)
	}

	s.Info("layer %v wait for %d blocks", layerID, len(blockIds))
	if result := <-ch; !result {
		return nil, fmt.Errorf("could not get all blocks for layer  %v", layerID)
	}
	tmr.ObserveDuration()

	return s.LayerBlocks(layerID)
}

func validateUniqueTxAtx(b *types.Block) error {
	// check for duplicate tx id
	mt := make(map[types.TransactionId]struct{}, len(b.TxIds))
	for _, tx := range b.TxIds {
		if _, exist := mt[tx]; exist {
			return errDupTx
		}
		mt[tx] = struct{}{}
	}

	// check for duplicate atx id
	ma := make(map[types.AtxId]struct{}, len(b.AtxIds))
	for _, atx := range b.AtxIds {
		if _, exist := ma[atx]; exist {
			return errDupAtx
		}
		ma[atx] = struct{}{}
	}

	return nil
}

func (s *Syncer) blockSyntacticValidation(block *types.Block) ([]*types.Transaction, []*types.ActivationTx, error) {
	// validate unique tx atx
	if err := s.fastValidation(block); err != nil {
		return nil, nil, err
	}

	//data availability
	txs, atxs, err := s.DataAvailability(block)
	if err != nil {
		return nil, nil, fmt.Errorf("DataAvailabilty failed for block %v err: %v", block.Id(), err)
	}

	//validate block's view
	valid := s.validateBlockView(block)
	if valid == false {
		return nil, nil, errors.New(fmt.Sprintf("block %v not syntacticly valid", block.Id()))
	}

	//validate block's votes
	if valid, err := validateVotes(block, s.ForBlockInView, s.Hdist, s.Log); valid == false || err != nil {
		return nil, nil, errors.New(fmt.Sprintf("validate votes failed for block %v, %v", block.Id(), err))
	}

	return txs, atxs, nil
}

func (s *Syncer) validateBlockView(blk *types.Block) bool {
	ch := make(chan bool, 1)
	defer close(ch)
	foo := func(res bool) error {
		s.With().Info("view validated",
			log.BlockId(blk.Id().String()),
			log.Bool("result", res),
			log.LayerId(uint64(blk.LayerIndex)))
		ch <- res
		return nil
	}
	if res, err := s.blockQueue.addDependencies(blk.Id(), blk.ViewEdges, foo); err != nil {
		s.Error(fmt.Sprintf("block %v not syntactically valid", blk.Id()), err)
		return false
	} else if res == false {
		s.With().Info("block has no missing blocks in view", log.BlockId(blk.Id().String()), log.LayerId(uint64(blk.LayerIndex)))
		return true
	}

	return <-ch
}

func validateVotes(blk *types.Block, forBlockfunc ForBlockInView, depth int, lg log.Log) (bool, error) {
	view := map[types.BlockID]struct{}{}
	for _, b := range blk.ViewEdges {
		view[b] = struct{}{}
	}

	vote := map[types.BlockID]struct{}{}
	for _, b := range blk.BlockVotes {
		vote[b] = struct{}{}
	}

	traverse := func(b *types.Block) (stop bool, err error) {
		if _, ok := vote[b.Id()]; ok {
			delete(vote, b.Id())
		}
		return len(vote) == 0, nil
	}

	// traverse only through the last Hdist layers
	lowestLayer := blk.LayerIndex - types.LayerID(depth)
	if blk.LayerIndex < types.LayerID(depth) {
		lowestLayer = 0
	}
	err := forBlockfunc(view, lowestLayer, traverse)
	if err == nil && len(vote) > 0 {
		return false, fmt.Errorf("voting on blocks out of view (or out of Hdist), %v %s", vote, err)
	}

	if err != nil {
		return false, err
	}

	return true, nil
}

func (s *Syncer) DataAvailability(blk *types.Block) ([]*types.Transaction, []*types.ActivationTx, error) {

	wg := sync.WaitGroup{}
	wg.Add(2)
	var txres []*types.Transaction
	var txerr error

	go func() {
		if len(blk.TxIds) > 0 {
			txres, txerr = s.txQueue.HandleTxs(blk.TxIds)
		}
		wg.Done()
	}()

	var atxres []*types.ActivationTx
	var atxerr error
	go func() {
		if len(blk.AtxIds) > 0 {
			atxres, atxerr = s.atxQueue.HandleAtxs(blk.AtxIds)
		}
		wg.Done()
	}()

	wg.Wait()

	if txerr != nil {
		return nil, nil, fmt.Errorf("failed fetching block %v transactions %v", blk.Id(), txerr)
	}

	if atxerr != nil {
		return nil, nil, fmt.Errorf("failed fetching block %v activation transactions %v", blk.Id(), atxerr)
	}

	s.With().Info("fetched all block data ", log.BlockId(blk.Id().String()), log.LayerId(uint64(blk.LayerIndex)))
	return txres, atxres, nil
}

func (s *Syncer) fetchLayerBlockIds(m map[types.Hash32][]p2p.Peer, lyr types.LayerID) ([]types.BlockID, error) {
	//send request to different users according to returned hashes
	idSet := make(map[types.BlockID]struct{}, s.LayerSize)
	ids := make([]types.BlockID, 0, s.LayerSize)
	for h, peers := range m {
	NextHash:
		for _, peer := range peers {
			s.Info("send request Peer: %v", peer)
			ch, err := LayerIdsReqFactory(lyr)(s, peer)
			if err != nil {
				return nil, err
			}

			timeout := time.After(s.Configuration.RequestTimeout)
			select {
			case <-timeout:
				s.Error("layer ids request to %v timed out", peer)
				continue
			case v := <-ch:
				if v != nil {
					s.Info("Peer: %v responded to layer ids request", peer)
					//peer returned set with bad hash ask next peer
					res := types.CalcBlocksHash32(v.([]types.BlockID), nil)

					if h != res {
						s.Warning("Peer: %v layer ids hash does not match request", peer)
					}

					for _, bid := range v.([]types.BlockID) {
						if _, exists := idSet[bid]; !exists {
							idSet[bid] = struct{}{}
							ids = append(ids, bid)
						}
					}
					//fetch for next hash
					break NextHash
				}
			}
		}
	}

	if len(ids) == 0 {
		return nil, errors.New("could not get layer ids from any peer")
	}

	return ids, nil
}

type peerHashPair struct {
	peer p2p.Peer
	hash types.Hash32
}

func (s *Syncer) fetchLayerHashes(lyr types.LayerID) (map[types.Hash32][]p2p.Peer, error) {
	// get layer hash from each peer
	wrk := NewPeersWorker(s, s.GetPeers(), &sync.Once{}, HashReqFactory(lyr))
	go wrk.Work()
	m := make(map[types.Hash32][]p2p.Peer)
	for out := range wrk.output {
		pair, ok := out.(*peerHashPair)
		if pair != nil && ok { //do nothing on close channel
			m[pair.hash] = append(m[pair.hash], pair.peer)
		}
	}
	if len(m) == 0 {
		return nil, errors.New("could not get layer hashes from any peer")
	}
	return m, nil
}

func fetchWithFactory(wrk worker) chan interface{} {
	// each worker goroutine tries to fetch a block iteratively from each peer
	go wrk.Work()
	for i := 0; int32(i) < *wrk.workCount-1; i++ {
		go wrk.Clone().Work()
	}
	return wrk.output
}

func (s *Syncer) FetchPoetProof(poetProofRef []byte) error {
	if !s.poetDb.HasProof(poetProofRef) {
		out := <-fetchWithFactory(NewNeighborhoodWorker(s, 1, PoetReqFactory(poetProofRef)))
		if out == nil {
			return fmt.Errorf("could not find PoET proof with any neighbor")
		}
		proofMessage := out.(types.PoetProofMessage)
		err := s.poetDb.ValidateAndStore(&proofMessage)
		if err != nil {
			return err
		}
	}
	return nil
}

func (s *Syncer) atxCheckLocal(atxIds []types.Hash32) (map[types.Hash32]Item, map[types.Hash32]Item, []types.Hash32) {
	//look in pool
	unprocessedItems := make(map[types.Hash32]Item, len(atxIds))
	missingInPool := make([]types.AtxId, 0, len(atxIds))
	for _, t := range atxIds {
		id := types.AtxId(t)
		if x, err := s.atxpool.Get(id); err == nil {
			atx := x
			s.Debug("found atx, %v in atx pool", id.ShortString())
			unprocessedItems[id.Hash32()] = atx
		} else {
			s.Debug("atx %v not in atx pool", id.ShortString())
			missingInPool = append(missingInPool, id)
		}
	}
	//look in db
	dbAtxs, missing := s.GetATXs(missingInPool)

	dbItems := make(map[types.Hash32]Item, len(dbAtxs))
	for i, k := range dbAtxs {
		dbItems[i.Hash32()] = k
	}

	missingItems := make([]types.Hash32, 0, len(missing))
	for _, i := range missing {
		missingItems = append(missingItems, i.Hash32())
	}

	return unprocessedItems, dbItems, missingItems
}

func (s *Syncer) txCheckLocal(txIds []types.Hash32) (map[types.Hash32]Item, map[types.Hash32]Item, []types.Hash32) {
	//look in pool
	unprocessedItems := make(map[types.Hash32]Item)
	missingInPool := make([]types.TransactionId, 0)
	for _, t := range txIds {
		id := types.TransactionId(t)
		if tx, err := s.txpool.Get(id); err == nil {
			s.Debug("found tx, %v in tx pool", hex.EncodeToString(t[:]))
			unprocessedItems[id.Hash32()] = tx
		} else {
			s.Debug("tx %v not in atx pool", hex.EncodeToString(t[:]))
			missingInPool = append(missingInPool, id)
		}
	}
	//look in db
	dbTxs, missing := s.GetTransactions(missingInPool)

	dbItems := make(map[types.Hash32]Item, len(dbTxs))
	for _, k := range dbTxs {
		dbItems[k.Hash32()] = k
	}

	missingItems := make([]types.Hash32, 0, len(missing))
	for i := range missing {
		missingItems = append(missingItems, i.Hash32())
	}

	return unprocessedItems, dbItems, missingItems
}

func (s *Syncer) blockCheckLocal(blockIds []types.Hash32) (map[types.Hash32]Item, map[types.Hash32]Item, []types.Hash32) {
	//look in pool
	dbItems := make(map[types.Hash32]Item)
	for _, id := range blockIds {
		res, err := s.GetBlock(types.BlockID(id.ToHash20()))
		if err != nil {
			s.Debug("get block failed %v", id)
			continue
		}
		dbItems[id] = res
	}

	return nil, dbItems, nil
}

func (s *Syncer) GetAndValidateLayer(id types.LayerID) error {
	s.validatingLayerMutex.Lock()
	s.validatingLayer = id
	defer func() {
		s.validatingLayer = ValidatingLayerNone
		s.validatingLayerMutex.Unlock()
	}()

	lyr, err := s.GetLayer(id)
	if err != nil {
		return err
	}
	s.lValidator.ValidateLayer(lyr) // wait for layer validation

	return nil
}

func (s *Syncer) ValidatingLayer() types.LayerID {
	return s.validatingLayer
}<|MERGE_RESOLUTION|>--- conflicted
+++ resolved
@@ -226,30 +226,19 @@
 			s.Debug("Work stopped")
 			return
 		case <-s.forceSync:
-<<<<<<< HEAD
 			select {
 			case <-s.exit:
 				return
 			default:
 			}
 			syncRoutine()
-		case layer := <-s.LayerCh:
+		case <-s.syncTimer.C:
 			select {
 			case <-s.exit:
 				return
 			default:
 			}
-
-			s.currentLayerMutex.Lock()
-			s.currentLayer = layer
-			s.currentLayerMutex.Unlock()
-			s.Debug("sync got tick for layer %v", layer)
 			syncRoutine()
-=======
-			go syncRoutine()
-		case <-s.syncTimer.C:
-			go syncRoutine()
->>>>>>> 4dd56f65
 		}
 	}
 }
