--- conflicted
+++ resolved
@@ -521,11 +521,7 @@
 
 	blocksArr, err := s.syncLayer(currentSyncLayer, blockIds)
 	if len(blocksArr) == 0 || err != nil {
-<<<<<<< HEAD
-		return nil, fmt.Errorf("could get blocks for layer  %v", currentSyncLayer)
-=======
-		return nil, fmt.Errorf("could not get blocks for layer  %v %v", currenSyncLayer, err)
->>>>>>> a510de02
+		return nil, fmt.Errorf("could not get blocks for layer  %v %v", currentSyncLayer, err)
 	}
 
 	return types.NewExistingLayer(types.LayerID(currentSyncLayer), blocksArr), nil
