--- conflicted
+++ resolved
@@ -78,17 +78,9 @@
 type Syncer struct {
 	Configuration
 	log.Log
-<<<<<<< HEAD
 	*mesh.Mesh
 	EligibilityValidator
 	*workerInfra
-=======
-	*server.MessageServer
-
-	lValidator        LayerValidator
-	lProvider         LayerProvider
-	txValidator       TxValidator
->>>>>>> 458ffaac
 	poetDb            PoetDb
 	txpool            TxMemPool
 	atxpool           AtxMemPool
@@ -102,16 +94,11 @@
 	exit              chan struct{}
 	currentLayerMutex sync.RWMutex
 	syncRoutineWg     sync.WaitGroup
-<<<<<<< HEAD
 
 	//todo fetch server
 	blockQueue *validationQueue
 	txQueue    *txQueue
 	atxQueue   *atxQueue
-=======
-	p2pSynced         bool // true if we are p2p-synced, false otherwise
-	p2pLock           sync.RWMutex
->>>>>>> 458ffaac
 }
 
 func (s *Syncer) ForceSync() {
@@ -205,7 +192,6 @@
 }
 
 //fires a sync every sm.syncInterval or on force space from outside
-<<<<<<< HEAD
 func NewSync(srv service.Service, layers *mesh.Mesh, txpool TxMemPool, atxpool AtxMemPool, sv TxValidator, bv BlockValidator, poetdb PoetDb, conf Configuration, clock *timesync.Ticker, logger log.Log) *Syncer {
 
 	srvr := &workerInfra{
@@ -230,6 +216,7 @@
 		forceSync:            make(chan bool),
 		clock:                clock.Subscribe(),
 		exit:                 make(chan struct{}),
+		p2pSynced:      false,
 	}
 
 	s.blockQueue = NewValidationQueue(srvr, s.Configuration, s, logger.WithName("validQ"))
@@ -242,38 +229,6 @@
 	srvr.RegisterBytesMsgHandler(TX, newTxsRequestHandler(s, logger))
 	srvr.RegisterBytesMsgHandler(ATX, newATxsRequestHandler(s, logger))
 	srvr.RegisterBytesMsgHandler(POET, newPoetRequestHandler(s, logger))
-=======
-func NewSync(srv service.Service, layers *mesh.Mesh, txpool TxMemPool, atxpool AtxMemPool, tv TxValidator, bv BlockValidator, poetdb PoetDb, conf Configuration, clockSub clockSubscriber, currentLayer types.LayerID, logger log.Log) *Syncer {
-	s := &Syncer{
-		BlockValidator: bv,
-		Configuration:  conf,
-		Log:            logger,
-		Mesh:           layers,
-		Peers:          p2p.NewPeers(srv, logger.WithName("peers")),
-		MessageServer:  server.NewMsgServer(srv.(server.Service), syncProtocol, conf.RequestTimeout, make(chan service.DirectMessage, p2pconf.ConfigValues.BufferSize), logger.WithName("srv")),
-		lValidator:     layers,
-		lProvider:      layers,
-		txValidator:    tv,
-		SyncLock:       0,
-		txpool:         txpool,
-		atxpool:        atxpool,
-		poetDb:         poetdb,
-		startLock:      0,
-		currentLayer:   currentLayer,
-		forceSync:      make(chan bool),
-		clockSub:       clockSub,
-		clock:          clockSub.Subscribe(),
-		exit:           make(chan struct{}),
-		p2pSynced:      false,
-	}
-
-	s.RegisterBytesMsgHandler(LAYER_HASH, newLayerHashRequestHandler(layers, logger))
-	s.RegisterBytesMsgHandler(MINI_BLOCK, newBlockRequestHandler(layers, logger))
-	s.RegisterBytesMsgHandler(LAYER_IDS, newLayerBlockIdsRequestHandler(layers, logger))
-	s.RegisterBytesMsgHandler(TX, newTxsRequestHandler(s, logger))
-	s.RegisterBytesMsgHandler(ATX, newATxsRequestHandler(s, logger))
-	s.RegisterBytesMsgHandler(POET, newPoetRequestHandler(s, logger))
->>>>>>> 458ffaac
 
 	return s
 }
@@ -311,16 +266,6 @@
 		s.lValidator.ValidateLayer(lyr) // wait for layer validation
 		return
 	}
-<<<<<<< HEAD
-	for ; currentSyncLayer <= s.lastTickedLayer(); currentSyncLayer++ {
-		lastTickedLayer := s.lastTickedLayer()
-		if s.IsSynced() && currentSyncLayer == lastTickedLayer {
-			continue
-		}
-
-		s.Info("syncing layer %v current consensus layer is %d", currentSyncLayer, lastTickedLayer)
-
-=======
 
 	// node is not synced
 	s.Info("Node is out of sync setting p2p-synced to false and starting sync")
@@ -329,8 +274,11 @@
 	// first, bring all the data of the prev layers
 	// Note: lastTicked() is not constant but updates as ticks are received
 	for ; currentSyncLayer < s.lastTickedLayer(); currentSyncLayer++ {
+		if s.IsSynced() && currentSyncLayer == lastTickedLayer {
+			continue
+		}
+
 		s.With().Info("syncing layer", log.Uint64("current_sync_layer", uint64(currentSyncLayer)), log.Uint64("last_ticked_layer", uint64(s.lastTickedLayer())))
->>>>>>> 458ffaac
 		lyr, err := s.getLayerFromNeighbors(currentSyncLayer)
 		if err != nil {
 			s.Info("could not get layer %v from neighbors %v", currentSyncLayer, err)
