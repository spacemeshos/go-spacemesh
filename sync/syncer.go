--- conflicted
+++ resolved
@@ -442,13 +442,8 @@
 	return
 }
 
-<<<<<<< HEAD
-// handle the current consensus layer if its is older than s.ValidationDelta
+// handle the current consensus layer if it is older than s.ValidationDelta
 func (s *Syncer) handleCurrentLayer(ctx context.Context) error {
-=======
-// handle the current consensus layer if it is older than s.ValidationDelta
-func (s *Syncer) handleCurrentLayer() error {
->>>>>>> 561883df
 	curr := s.GetCurrentLayer()
 	if s.LatestLayer() == curr && time.Now().Sub(s.LayerToTime(s.LatestLayer())) > s.ValidationDelta {
 		if err := s.getAndValidateLayer(s.LatestLayer()); err != nil {
@@ -503,22 +498,9 @@
 				return
 			}
 		}
-<<<<<<< HEAD
 		s.syncAtxs(ctx, currentSyncLayer)
 		logger.With().Info("done with layer", log.FieldNamed("current_sync_layer", currentSyncLayer))
-
-		// TODO: implement handling hare terminating with no valid blocks.
-		// 	currently hareForLayer is nil if hare hasn't terminated yet.
-		//	 ACT: hare should save something in the db when terminating empty set, sync should check it.
-		hareForLayer, err := s.DB.GetLayerInputVector(lyr.Index())
-		if err != nil {
-			logger.With().Warning("validating layer without input vector", lyr.Index(), log.Err(err))
-		}
-		s.ValidateLayer(lyr, hareForLayer) // wait for layer validation
-=======
-		s.syncAtxs(currentSyncLayer)
 		s.ValidateLayer(lyr) // wait for layer validation
->>>>>>> 561883df
 	}
 
 	// wait for two ticks to ensure we are fully synced before we open gossip or validate the current layer
