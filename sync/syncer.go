package sync

import (
	"errors"
	"github.com/gogo/protobuf/proto"
	"github.com/spacemeshos/go-spacemesh/log"
	"github.com/spacemeshos/go-spacemesh/mesh"
	"github.com/spacemeshos/go-spacemesh/p2p"
	"github.com/spacemeshos/go-spacemesh/p2p/config"
	"github.com/spacemeshos/go-spacemesh/p2p/server"
	"github.com/spacemeshos/go-spacemesh/p2p/service"
	"github.com/spacemeshos/go-spacemesh/sync/pb"
	"github.com/spacemeshos/go-spacemesh/timesync"
	"sync"
	"sync/atomic"
	"time"
)

type BlockValidator interface {
	BlockEligible(id mesh.LayerID, pubKey string) bool
}

type Configuration struct {
	SyncInterval   time.Duration
	Concurrency    int //number of workers for sync method
	LayerSize      int
	RequestTimeout time.Duration
}

type Syncer struct {
	p2p.Peers
	*mesh.Mesh
	BlockValidator //todo should not be here
	Configuration
	log.Log
	*server.MessageServer
	currentLayer uint32
	SyncLock     uint32
	startLock    uint32
	forceSync    chan bool
	clock        timesync.LayerTimer
	exit         chan struct{}
}

func (s *Syncer) ForceSync() {
	s.forceSync <- true
}

func (s *Syncer) Close() {
	close(s.forceSync)
	close(s.exit)
}

const (
	IDLE         uint32             = 0
	RUNNING      uint32             = 1
	BLOCK        server.MessageType = 1
	LAYER_HASH   server.MessageType = 2
	LAYER_IDS    server.MessageType = 3
	syncProtocol                    = "/sync/1.0/"
)

func (s *Syncer) IsSynced() bool {
	return s.VerifiedLayer() == s.maxSyncLayer()
}

func (s *Syncer) Stop() {
	s.exit <- struct{}{}
}

func (s *Syncer) Start() {
	if atomic.CompareAndSwapUint32(&s.startLock, 0, 1) {
		go s.run()
		s.forceSync <- true
		return
	}
}

//fires a sync every sm.syncInterval or on force space from outside
func (s *Syncer) run() {
	foo := func() {
		if atomic.CompareAndSwapUint32(&s.SyncLock, IDLE, RUNNING) {
			s.Synchronise()
			atomic.StoreUint32(&s.SyncLock, IDLE)
		}
	}
	for {
		select {
		case <-s.exit:
			s.Debug("run stoped")
			return
		case <-s.forceSync:
			go foo()
		case layer := <-s.clock:
			atomic.StoreUint32(&s.currentLayer, uint32(layer))
			s.Info("sync got tick for layer %v", layer)
			go foo()
		}
	}
}

//fires a sync every sm.syncInterval or on force space from outside
func NewSync(srv server.Service, layers *mesh.Mesh, bv BlockValidator, conf Configuration, clock timesync.LayerTimer, logger log.Log) *Syncer {
	s := Syncer{
		BlockValidator: bv,
		Configuration:  conf,
		Log:            logger,
		Mesh:           layers,
		Peers:          p2p.NewPeers(srv),
		MessageServer:  server.NewMsgServer(srv, syncProtocol, conf.RequestTimeout-time.Millisecond*30, make(chan service.DirectMessage, config.ConfigValues.BufferSize), logger),
		SyncLock:       0,
		startLock:      0,
		forceSync:      make(chan bool),
		clock:          clock,
		exit:           make(chan struct{}),
	}

	s.RegisterMsgHandler(LAYER_HASH, newLayerHashRequestHandler(layers, logger))
	s.RegisterMsgHandler(BLOCK, newBlockRequestHandler(layers, logger))
	s.RegisterMsgHandler(LAYER_IDS, newLayerIdsRequestHandler(layers, logger))

	return &s
}

func (s *Syncer) maxSyncLayer() uint32 {
	return atomic.LoadUint32(&s.currentLayer)
}

func (s *Syncer) Synchronise() {
	for currenSyncLayer := s.VerifiedLayer() + 1; currenSyncLayer < s.maxSyncLayer(); currenSyncLayer++ {
		s.Info("syncing layer %v to layer %v current consensus layer is %d", s.VerifiedLayer(), currenSyncLayer, atomic.LoadUint32(&s.currentLayer))
<<<<<<< HEAD
		lyr, _ := s.GetLayer(mesh.LayerID(currenSyncLayer))
		if lyr == nil {
			var err error
			lyr, err = s.getLayerFromNeighbors(currenSyncLayer)
			if err != nil {
				s.Info("error getting %v from neighbors ", err)
				return
			}
=======

		lyr, err := s.GetLayer(mesh.LayerID(currenSyncLayer))
		if err != nil {
			lyr, err = s.getLayerFromNeighbors(currenSyncLayer)
>>>>>>> b20c664e
		}

		if err != nil {
			s.Info("could not get layer %v from neighbors %v", currenSyncLayer, err)
			return
		}

		s.ValidateLayer(lyr)
	}
}

func (s *Syncer) getLayerFromNeighbors(currenSyncLayer uint32) (*mesh.Layer, error) {
	blockIds, err := s.getLayerBlockIDs(mesh.LayerID(currenSyncLayer))
	if err != nil {
		return nil, err
	}
	blocksArr := make([]*mesh.Block, 0, len(blockIds))
	// each worker goroutine tries to fetch a block iteratively from each peer
	output := make(chan *mesh.Block)
	count := int32(s.Concurrency)
	for j := 0; j < s.Concurrency; j++ {
		go func() {
			for id := range blockIds {
				for _, p := range s.GetPeers() {
					if bCh, err := sendBlockRequest(s.MessageServer, p, mesh.BlockID(id), s.Log); err == nil {
						if b := <-bCh; b != nil && s.BlockEligible(b.LayerIndex, b.MinerID) { //some validation testing
							s.Debug("received block", b)
							output <- b
							break
						}
					}
				}
			}
			if atomic.AddInt32(&count, -1); atomic.LoadInt32(&count) == 0 { // last one closes the channel
				close(output)
			}
		}()
	}
	for block := range output {
		s.Debug("add block to layer %v", block)
		s.AddBlock(block)
		blocksArr = append(blocksArr, block)
	}

	return mesh.NewExistingLayer(mesh.LayerID(currenSyncLayer), blocksArr), nil
}

type peerHashPair struct {
	peer p2p.Peer
	hash []byte
}

func sendBlockRequest(msgServ *server.MessageServer, peer p2p.Peer, id mesh.BlockID, logger log.Log) (chan *mesh.Block, error) {
	logger.Info("send block request Peer: %v id: %v", peer, id)
	data := &pb.FetchBlockReq{Id: uint32(id)}
	payload, err := proto.Marshal(data)
	if err != nil {
		return nil, err
	}
	ch := make(chan *mesh.Block)
	foo := func(msg []byte) {
		defer close(ch)
		logger.Info("handle block response")
		data := &pb.FetchBlockResp{}
		if err := proto.Unmarshal(msg, data); err != nil {
			logger.Error("could not unmarshal block data")
			return
		}
		mp := make([]mesh.BlockID, 0, len(data.Block.VisibleMesh))
		for _, b := range data.Block.VisibleMesh {
			mp = append(mp, mesh.BlockID(b))
		}

		block := mesh.NewExistingBlock(mesh.BlockID(data.Block.GetId()), mesh.LayerID(data.Block.GetLayer()), nil)
		block.ViewEdges = mp
		ch <- block
	}

	return ch, msgServ.SendRequest(BLOCK, payload, peer, foo)
}

func (s *Syncer) getLayerBlockIDs(index mesh.LayerID) (chan mesh.BlockID, error) {

	m, err := s.getLayerHashes(index)

	if err != nil {
		s.Error("could not get LayerHashes for layer: ", index)
		return nil, err
	}
	return s.getIdsForHash(m, index)
}

func (s *Syncer) getIdsForHash(m map[string]p2p.Peer, index mesh.LayerID) (chan mesh.BlockID, error) {
	reqCounter := 0

	ch := make(chan []uint32, len(m))
	wg := sync.WaitGroup{}
	for _, v := range m {
		c, err := s.sendLayerIDsRequest(v, index)
		if err != nil {
			s.Error("could not fetch layer ", index, " block ids from peer ", v) // todo recover from this
			continue
		}
		reqCounter++
		wg.Add(1)
		go func() {
			if v := <-c; v != nil {
				ch <- v
			}
			wg.Done()
		}()
	}

	go func() { wg.Wait(); close(ch) }()
	idSet := make(map[mesh.BlockID]bool, s.LayerSize) //change uint32 to BlockId
	timeout := time.After(s.RequestTimeout)
	for reqCounter > 0 {
		select {
		case b := <-ch:
			for _, id := range b {
				bid := mesh.BlockID(id)
				if _, exists := idSet[bid]; !exists {
					idSet[bid] = true
				}
			}
			reqCounter--
		case <-timeout:
			if len(idSet) > 0 {
				s.Error("not all peers responded to hash request")
				return keysAsChan(idSet), nil
			}
			return nil, errors.New("could not get block ids from any peer")

		}
	}

	return keysAsChan(idSet), nil

}

func keysAsChan(idSet map[mesh.BlockID]bool) chan mesh.BlockID {
	res := make(chan mesh.BlockID, len(idSet))
	defer close(res)
	for id := range idSet {
		res <- id
	}
	return res
}

func (s *Syncer) getLayerHashes(index mesh.LayerID) (map[string]p2p.Peer, error) {
	m := make(map[string]p2p.Peer, 20) //todo need to get this from p2p service
	peers := s.GetPeers()
	if len(peers) == 0 {
		return nil, errors.New("no peers")
	}
	// request hash from all
	wg := sync.WaitGroup{}
	ch := make(chan *peerHashPair, len(peers))

	resCounter := len(peers)
	for _, p := range peers {
		c, err := s.sendLayerHashRequest(p, index)
		if err != nil {
			s.Error("could not get layer ", index, " hash from peer ", p)
			continue
		}
		//merge channels and close when done
		wg.Add(1)
		go func() {
			if v := <-c; v != nil {
				ch <- v
			}
			wg.Done()
		}()
	}
	go func() { wg.Wait(); close(ch) }()
	timeout := time.After(s.RequestTimeout)
	for resCounter > 0 {
		// Got a timeout! fail with a timeout error
		select {
		case pair := <-ch:
			if pair == nil { //do nothing on close channel
				continue
			}
			m[string(pair.hash)] = pair.peer
			resCounter--
		case <-timeout:
			if len(m) > 0 {
				s.Error("not all peers responded to hash request")
				return m, nil //todo
			}
			return nil, errors.New("no peers responded to hash request")
		}
	}
	return m, nil
}

func (s *Syncer) sendLayerHashRequest(peer p2p.Peer, layer mesh.LayerID) (chan *peerHashPair, error) {
	s.Debug("send Layer hash request Peer: %v layer: %v", peer, layer)
	ch := make(chan *peerHashPair)
	data := &pb.LayerHashReq{Layer: uint32(layer)}
	payload, err := proto.Marshal(data)
	if err != nil {
		s.Error("could not marshall layer hash request")
		return nil, err
	}
	foo := func(msg []byte) {
		defer close(ch)
		res := &pb.LayerHashResp{}
		if msg == nil {
			s.Error("layer hash response was nil from ", peer.String())
			return
		}

		if err = proto.Unmarshal(msg, res); err != nil {
			s.Error("could not unmarshal layer hash response ", err)
			return
		}
		s.Debug("got hash response from %v hash: %v  layer: %d", peer, res.Hash, layer)
		ch <- &peerHashPair{peer: peer, hash: res.Hash}
	}
	return ch, s.SendRequest(LAYER_HASH, payload, peer, foo)
}

func (s *Syncer) sendLayerIDsRequest(peer p2p.Peer, idx mesh.LayerID) (chan []uint32, error) {
	s.Debug("send Layer ids request Peer: ", peer, " layer: ", idx)

	data := &pb.LayerIdsReq{Layer: uint32(idx)}
	payload, err := proto.Marshal(data)
	if err != nil {
		return nil, err
	}
	ch := make(chan []uint32)
	foo := func(msg []byte) {
		defer close(ch)
		data := &pb.LayerIdsResp{}
		if err := proto.Unmarshal(msg, data); err != nil {
			s.Error("could not unmarshal layer ids response")
			return
		}
		ch <- data.Ids
	}

	return ch, s.SendRequest(LAYER_IDS, payload, peer, foo)
}

func newBlockRequestHandler(layers *mesh.Mesh, logger log.Log) func(msg []byte) []byte {
	return func(msg []byte) []byte {
		logger.Debug("handle block request")
		req := &pb.FetchBlockReq{}
		if err := proto.Unmarshal(msg, req); err != nil {
			logger.Error("cannot unmarshal message")
			return nil
		}

		block, err := layers.GetBlock(mesh.BlockID(req.Id))
		if err != nil {
			logger.Error("Error handling Block request message, with BlockID: %d and err: %v", req.Id, err)
			return nil
		}

		vm := make([]uint32, 0, len(block.ViewEdges))
		for _, b := range block.ViewEdges {
			vm = append(vm, uint32(b))
		}

		payload, err := proto.Marshal(&pb.FetchBlockResp{Block: &pb.Block{Id: uint32(block.ID()), Layer: uint32(block.Layer()), VisibleMesh: vm}})
		if err != nil {
			logger.Error("Error marshaling response message (FetchBlockResp), with BlockID: %d, LayerID: %d and err:", block.ID(), block.Layer(), err)
			return nil
		}

		logger.Debug("return block %v", block)

		return payload
	}
}

func newLayerHashRequestHandler(layers *mesh.Mesh, logger log.Log) func(msg []byte) []byte {
	return func(msg []byte) []byte {
		req := &pb.LayerHashReq{}
		err := proto.Unmarshal(msg, req)
		if err != nil {
			return nil
		}

		layer, err := layers.GetLayer(mesh.LayerID(req.Layer))
		if err != nil {
			logger.Error("Error handling layer %d request message with error: %v", req.Layer, err)
			return nil
		}

		payload, err := proto.Marshal(&pb.LayerHashResp{Hash: layer.Hash()})
		if err != nil {
			logger.Error("Error marshaling response message (LayerHashResp) with error:", err)
			return nil
		}

		return payload
	}
}

func newLayerIdsRequestHandler(layers *mesh.Mesh, logger log.Log) func(msg []byte) []byte {
	return func(msg []byte) []byte {
		req := &pb.LayerIdsReq{}
		if err := proto.Unmarshal(msg, req); err != nil {
			return nil
		}

		layer, err := layers.GetLayer(mesh.LayerID(req.Layer))
		if err != nil {
			logger.Error("Error handling layer ids request message with LayerID: %d and error: %s", req.Layer, err.Error())
			return nil
		}

		blocks := layer.Blocks()

		ids := make([]uint32, 0, len(blocks))

		for _, b := range blocks {
			ids = append(ids, uint32(b.ID()))
		}

		payload, err := proto.Marshal(&pb.LayerIdsResp{Ids: ids})
		if err != nil {
			logger.Error("Error marshaling response message, with blocks IDs: %v and error:", ids, err)
			return nil
		}

		return payload
	}
}<|MERGE_RESOLUTION|>--- conflicted
+++ resolved
@@ -129,21 +129,10 @@
 func (s *Syncer) Synchronise() {
 	for currenSyncLayer := s.VerifiedLayer() + 1; currenSyncLayer < s.maxSyncLayer(); currenSyncLayer++ {
 		s.Info("syncing layer %v to layer %v current consensus layer is %d", s.VerifiedLayer(), currenSyncLayer, atomic.LoadUint32(&s.currentLayer))
-<<<<<<< HEAD
-		lyr, _ := s.GetLayer(mesh.LayerID(currenSyncLayer))
-		if lyr == nil {
-			var err error
+
+		lyr, err := s.GetLayer(mesh.LayerID(currenSyncLayer))
+		if err != nil {
 			lyr, err = s.getLayerFromNeighbors(currenSyncLayer)
-			if err != nil {
-				s.Info("error getting %v from neighbors ", err)
-				return
-			}
-=======
-
-		lyr, err := s.GetLayer(mesh.LayerID(currenSyncLayer))
-		if err != nil {
-			lyr, err = s.getLayerFromNeighbors(currenSyncLayer)
->>>>>>> b20c664e
 		}
 
 		if err != nil {
