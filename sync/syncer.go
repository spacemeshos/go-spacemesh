--- conflicted
+++ resolved
@@ -417,15 +417,9 @@
 	unprocessedTxs := make(map[types.TransactionId]*types.AddressableSignedTransaction)
 	missing := make([]types.TransactionId, 0)
 	for _, t := range txids {
-<<<<<<< HEAD
-		if tx := s.txpool.Get(t); tx != nil {
+		if tx, err := s.txpool.Get(t); err == nil {
 			s.Debug("found tx, %v in tx pool", hex.EncodeToString(t[:]))
-			unprocessedTxs[t] = tx.(*types.AddressableSignedTransaction)
-=======
-		if tx, err := s.txpool.Get(t); err == nil {
-			s.Info("found tx, %v in tx pool", hex.EncodeToString(t[:]))
 			unprocessedTxs[t] = &tx
->>>>>>> 62c3a8a7
 		} else {
 			missing = append(missing, t)
 		}
@@ -478,13 +472,8 @@
 				missingInPool = append(missingInPool, id)
 				continue
 			}
-<<<<<<< HEAD
 			s.Debug("found atx, %v in atx pool", id.ShortId())
-			unprocessedAtxs[id] = atx
-=======
-			s.Info("found atx, %v in atx pool", id.ShortId())
 			unprocessedAtxs[id] = &atx
->>>>>>> 62c3a8a7
 		} else {
 			s.Warning("atx %v not in atx pool", id.ShortId())
 			missingInPool = append(missingInPool, id)
