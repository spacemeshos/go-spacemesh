--- conflicted
+++ resolved
@@ -99,7 +99,7 @@
 	EligibilityValidator
 	*workerInfra
 	TickProvider
-<<<<<<< HEAD
+
 	poetDb               PoetDb
 	txpool               TxMemPool
 	atxpool              AtxMemPool
@@ -116,23 +116,7 @@
 	syncRoutineWg        sync.WaitGroup
 	gossipLock           sync.RWMutex
 	gossipSynced         Status
-=======
-	poetDb            PoetDb
-	txpool            TxMemPool
-	atxpool           AtxMemPool
-	lValidator        LayerValidator
-	currentLayer      types.LayerID
-	SyncLock          uint32
-	startLock         uint32
-	forceSync         chan bool
-	LayerCh           timesync.LayerTimer
-	exit              chan struct{}
-	currentLayerMutex sync.RWMutex
-	syncRoutineWg     sync.WaitGroup
-	gossipLock        sync.RWMutex
-	gossipSynced      Status
-	awaitCh           chan struct{}
->>>>>>> 5a7c72d1
+  awaitCh              chan struct{}
 
 	//todo fetch server
 	blockQueue *blockQueue
