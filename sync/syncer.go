package sync

import (
	"encoding/hex"
	"errors"
	"fmt"
	"github.com/spacemeshos/go-spacemesh/common/util"
	"github.com/spacemeshos/go-spacemesh/log"
	"github.com/spacemeshos/go-spacemesh/mesh"
	"github.com/spacemeshos/go-spacemesh/p2p"
	p2pconf "github.com/spacemeshos/go-spacemesh/p2p/config"

	"github.com/spacemeshos/go-spacemesh/common/types"
	"github.com/spacemeshos/go-spacemesh/p2p/server"
	"github.com/spacemeshos/go-spacemesh/p2p/service"
	"github.com/spacemeshos/go-spacemesh/timesync"
	"sync"
	"sync/atomic"
	"time"
)

type ForBlockInView func(view map[types.BlockID]struct{}, layer types.LayerID, blockHandler func(block *types.Block) (bool, error)) error

type TxMemPool interface {
	Get(id types.TransactionId) (types.Transaction, error)
	Put(id types.TransactionId, item *types.Transaction)
}

type AtxMemPool interface {
	Get(id types.AtxId) (types.ActivationTx, error)
	Put(id types.AtxId, item *types.ActivationTx)
}

type PoetDb interface {
	HasProof(proofRef []byte) bool
	ValidateAndStore(proofMessage *types.PoetProofMessage) error
	GetProofMessage(proofRef []byte) ([]byte, error)
}

type BlockValidator interface {
	BlockSignedAndEligible(block *types.Block) (bool, error)
}

type EligibilityValidator interface {
	BlockSignedAndEligible(block *types.Block) (bool, error)
}

type TxValidator interface {
	AddressExists(addr types.Address) bool
}

type TickProvider interface {
	Subscribe() timesync.LayerTimer
	Unsubscribe(timer timesync.LayerTimer)
	GetCurrentLayer() types.LayerID
}

type Configuration struct {
	LayersPerEpoch uint16
	Concurrency    int //number of workers for sync method
	LayerSize      int
	RequestTimeout time.Duration
	AtxsLimit      int
	Hdist          int
}

type LayerValidator interface {
	ValidatedLayer() types.LayerID
	ValidateLayer(lyr *types.Layer)
}

const (
	ValidationCacheSize = 1000
)

var (
	errDupTx       = errors.New("duplicate TransactionId in block")
	errDupAtx      = errors.New("duplicate AtxId in block")
	errTooManyAtxs = errors.New("too many atxs in blocks")
)

type LayerProvider interface {
	GetLayer(index types.LayerID) (*types.Layer, error)
}

type Syncer struct {
	Configuration
	log.Log
	*mesh.Mesh
	EligibilityValidator
	*workerInfra
	TickProvider
	poetDb            PoetDb
	txpool            TxMemPool
	atxpool           AtxMemPool
	lValidator        LayerValidator
	currentLayer      types.LayerID
	SyncLock          uint32
	startLock         uint32
	forceSync         chan bool
	LayerCh           timesync.LayerTimer
	exit              chan struct{}
	currentLayerMutex sync.RWMutex
	syncRoutineWg     sync.WaitGroup
	p2pLock           sync.RWMutex
	p2pSynced         bool

	//todo fetch server
	blockQueue *blockQueue
	txQueue    *txQueue
	atxQueue   *atxQueue
}

func (s *Syncer) ForceSync() {
	s.forceSync <- true
}

func (s *Syncer) Close() {
	s.Info("Closing syncer")
	close(s.exit)
	close(s.forceSync)
	// TODO: broadly implement a better mechanism for shutdown
	time.Sleep(5 * time.Millisecond) // "ensures" no more sync routines can be created, ok for now
	s.syncRoutineWg.Wait()           // must be called after we ensure no more sync routines can be created
	s.blockQueue.Close()
	s.atxQueue.Close()
	s.txQueue.Close()
	s.MessageServer.Close()
}

const (
	IDLE         uint32             = 0
	RUNNING      uint32             = 1
	BLOCK        server.MessageType = 1
	LAYER_HASH   server.MessageType = 2
	LAYER_IDS    server.MessageType = 3
	TX           server.MessageType = 4
	ATX          server.MessageType = 5
	POET         server.MessageType = 6
	syncProtocol                    = "/sync/1.0/"
)

func (s *Syncer) WeaklySynced() bool {
	// equivalent to s.LatestLayer() >= s.lastTickedLayer()-1
	// means we have data from the previous layer
	return s.LatestLayer()+1 >= s.lastTickedLayer()
}

func (s *Syncer) getP2pSynced() bool {
	s.p2pLock.RLock()
	b := s.p2pSynced
	s.p2pLock.RUnlock()

	return b
}

func (s *Syncer) setGossipSynced(b bool) {
	s.p2pLock.Lock()
	s.p2pSynced = b
	s.p2pLock.Unlock()
}

func (s *Syncer) IsSynced() bool {
	s.Log.Info("latest: %v, maxSynced %v", s.LatestLayer(), s.lastTickedLayer())
	return s.WeaklySynced() && s.getP2pSynced()
}

func (s *Syncer) Start() {
	if atomic.CompareAndSwapUint32(&s.startLock, 0, 1) {
		go s.run()
		s.forceSync <- true
		return
	}
}

func (s *Syncer) getSyncRoutine() func() {
	return func() {
		if atomic.CompareAndSwapUint32(&s.SyncLock, IDLE, RUNNING) {
			s.syncRoutineWg.Add(1)
			s.Synchronise()
			atomic.StoreUint32(&s.SyncLock, IDLE)
		}
	}
}

//fires a sync every sm.syncInterval or on force space from outside
func (s *Syncer) run() {
	syncRoutine := s.getSyncRoutine()
	for {
		select {
		case <-s.exit:
			s.Debug("Work stopped")
			return
		case <-s.forceSync:
			go syncRoutine()
		case layer := <-s.LayerCh:
			s.currentLayerMutex.Lock()
			s.currentLayer = layer
			s.currentLayerMutex.Unlock()
			s.Debug("sync got tick for layer %v", layer)
			go syncRoutine()
		}
	}
}

//fires a sync every sm.syncInterval or on force space from outside
func NewSync(srv service.Service, layers *mesh.Mesh, txpool TxMemPool, atxpool AtxMemPool, sv TxValidator, bv BlockValidator, poetdb PoetDb, conf Configuration, clock TickProvider, logger log.Log) *Syncer {

	srvr := &workerInfra{
		RequestTimeout: conf.RequestTimeout,
		MessageServer:  server.NewMsgServer(srv.(server.Service), syncProtocol, conf.RequestTimeout, make(chan service.DirectMessage, p2pconf.ConfigValues.BufferSize), logger.WithName("srv")),
		Peers:          p2p.NewPeers(srv, logger.WithName("peers")),
	}

	s := &Syncer{
		EligibilityValidator: bv,
		Configuration:        conf,
		Log:                  logger,
		Mesh:                 layers,
		workerInfra:          srvr,
		TickProvider:         clock,
		lValidator:           layers,
		SyncLock:             0,
		poetDb:               poetdb,
		txpool:               txpool,
		atxpool:              atxpool,
		startLock:            0,
		forceSync:            make(chan bool),
		currentLayer:         clock.GetCurrentLayer(),
		LayerCh:              clock.Subscribe(),
		exit:                 make(chan struct{}),
		p2pSynced:            false,
	}

	s.blockQueue = NewValidationQueue(srvr, s.Configuration, s, s.blockCheckLocal, logger.WithName("validQ"))
	s.txQueue = NewTxQueue(s, sv)
	s.atxQueue = NewAtxQueue(s, s.FetchPoetProof)

	srvr.RegisterBytesMsgHandler(LAYER_HASH, newLayerHashRequestHandler(layers, logger))
	srvr.RegisterBytesMsgHandler(BLOCK, newBlockRequestHandler(layers, logger))
	srvr.RegisterBytesMsgHandler(LAYER_IDS, newLayerBlockIdsRequestHandler(layers, logger))
	srvr.RegisterBytesMsgHandler(TX, newTxsRequestHandler(s, logger))
	srvr.RegisterBytesMsgHandler(ATX, newATxsRequestHandler(s, logger))
	srvr.RegisterBytesMsgHandler(POET, newPoetRequestHandler(s, logger))

	return s
}

func (s *Syncer) lastTickedLayer() types.LayerID {
	s.currentLayerMutex.RLock()
	curr := s.currentLayer
	s.currentLayerMutex.RUnlock()
	return curr
}

func (s *Syncer) Synchronise() {
	defer s.syncRoutineWg.Done()

	if s.lastTickedLayer() <= 1 { // skip validation for first layer
		s.With().Info("Not syncing in layer <= 1", log.LayerId(uint64(s.lastTickedLayer())))
		s.setGossipSynced(true) // fully-synced, make sure we listen to p2p
		return
	}

	currentSyncLayer := s.lValidator.ValidatedLayer() + 1
	if currentSyncLayer == s.lastTickedLayer() { // only validate if current < lastTicked
		s.With().Info("Already synced for layer", log.Uint64("current_sync_layer", uint64(currentSyncLayer)))
		return
	}

	if s.WeaklySynced() { // we have all the data of the prev layers so we can simply validate
		s.With().Info("Node is synced. Going to validate layer", log.LayerId(uint64(currentSyncLayer)))

		lyr, err := s.GetLayer(currentSyncLayer)
		if err != nil {
			s.Panic("failed getting layer even though we are weakly-synced currentLayer=%v lastTicked=%v err=%v ", currentSyncLayer, s.lastTickedLayer(), err)
			return
		}
		s.lValidator.ValidateLayer(lyr) // wait for layer validation
		return
	}

	// node is not synced
	s.handleNotSynced(currentSyncLayer)
}

func (s *Syncer) fastValidation(block *types.Block) error {

	if len(block.AtxIds) > s.AtxsLimit {
		s.Error("Too many atxs in block expected<=%v actual=%v", s.AtxsLimit, len(block.AtxIds))
		return errTooManyAtxs
	}

	// block eligibility
	if eligible, err := s.BlockSignedAndEligible(block); err != nil || !eligible {
		return fmt.Errorf("block eligibiliy check failed - err %v", err)
	}

	// validate unique tx atx
	if err := validateUniqueTxAtx(block); err != nil {
		return err
	}
	return nil

}

func (s *Syncer) handleNotSynced(currentSyncLayer types.LayerID) {
	s.Info("Node is out of sync setting gossip-synced to false and starting sync")
	s.setGossipSynced(false) // don't listen to gossip while not synced

	// first, bring all the data of the prev layers
	// Note: lastTicked() is not constant but updates as ticks are received
	for ; currentSyncLayer < s.lastTickedLayer(); currentSyncLayer++ {
		s.With().Info("syncing layer", log.Uint64("current_sync_layer", uint64(currentSyncLayer)), log.Uint64("last_ticked_layer", uint64(s.lastTickedLayer())))
		lyr, err := s.getLayerFromNeighbors(currentSyncLayer)
		if err != nil {
			s.Info("could not get layer %v from neighbors %v", currentSyncLayer, err)
			return
		}

		s.lValidator.ValidateLayer(lyr) // wait for layer validation
	}

	// Now we are somewhere in the layer (begin, middle, end)
	// fetch what you can from the neighbors
	_, err := s.getLayerFromNeighbors(currentSyncLayer)
	if err != nil {
		s.With().Info("could not get last ticked layer from neighbors", log.LayerId(uint64(currentSyncLayer)), log.Err(err))
	}

	// wait for two ticks to ensure we are fully synced before we open gossip or validate the current layer
	err = s.gossipSyncForOneFullLayer(currentSyncLayer)
	if err != nil {
		s.With().Error("Fatal: failed getting layer from db even though we listened to gossip", log.LayerId(uint64(currentSyncLayer)), log.Err(err))
	}
}

// Waits two ticks (while weakly-synced) in order to ensure that we listened to gossip for one full layer
// after that we are assumed to have all the data required for validation so we can validate and open gossip
// opening gossip in weakly-synced transition us to fully-synced
func (s *Syncer) gossipSyncForOneFullLayer(currentSyncLayer types.LayerID) error {
	// subscribe and wait for two ticks
	s.Info("waiting for two ticks while p2p is open")
	ch := s.TickProvider.Subscribe()
	<-ch
	<-ch
	s.TickProvider.Unsubscribe(ch) // unsub, we won't be listening on this ch anymore
	s.Info("done waiting for two ticks while listening to p2p")

	// assumed to be weakly synced here
	// just get the layers and validate

	// get & validate first tick
	lyr, err := s.GetLayer(currentSyncLayer)
	if err != nil {
		return err
	}
	s.lValidator.ValidateLayer(lyr)

	// get & validate second tick
	currentSyncLayer++
	lyr, err = s.GetLayer(currentSyncLayer)
	if err != nil {
		return err
	}
	s.lValidator.ValidateLayer(lyr)
	s.Info("Done waiting for ticks and validation. setting gossip true")

	// fully-synced - set gossip -synced to true
	s.setGossipSynced(true)

	return nil
}

func (s *Syncer) getLayerFromNeighbors(currenSyncLayer types.LayerID) (*types.Layer, error) {

	//fetch layer hash from each peer
	m, err := s.fetchLayerHashes(currenSyncLayer)
	if err != nil {
		return nil, err
	}

	//fetch ids for each hash
	blockIds, err := s.fetchLayerBlockIds(m, currenSyncLayer)
	if err != nil {
		return nil, err
	}

	blocksArr, err := s.syncLayer(currenSyncLayer, blockIds)
	if len(blocksArr) == 0 || err != nil {
		return nil, fmt.Errorf("could get blocks for layer  %v", currenSyncLayer)
	}

	return types.NewExistingLayer(types.LayerID(currenSyncLayer), blocksArr), nil
}

func (s *Syncer) syncLayer(layerID types.LayerID, blockIds []types.BlockID) ([]*types.Block, error) {
	ch := make(chan bool, 1)
	foo := func(res bool) error {
		s.Info("layer %v done", layerID)
		ch <- res
		return nil
	}

	if res, err := s.blockQueue.addDependencies(layerID, blockIds, foo); res == false {
		return s.LayerBlocks(layerID)
	} else if err != nil {
		return nil, errors.New(fmt.Sprintf("failed adding layer %v blocks to queue %v", layerID, err))
	}

	s.Info("layer %v wait for blocks", layerID)
	if result := <-ch; !result {
		return nil, fmt.Errorf("could not get all blocks for layer  %v", layerID)
	}

	return s.LayerBlocks(layerID)
}

func validateUniqueTxAtx(b *types.Block) error {
	// check for duplicate tx id
	mt := make(map[types.TransactionId]struct{}, len(b.TxIds))
	for _, tx := range b.TxIds {
		if _, exist := mt[tx]; exist {
			return errDupTx
		}
		mt[tx] = struct{}{}
	}

	// check for duplicate atx id
	ma := make(map[types.AtxId]struct{}, len(b.AtxIds))
	for _, atx := range b.AtxIds {
		if _, exist := ma[atx]; exist {
			return errDupAtx
		}
		ma[atx] = struct{}{}
	}

	return nil
}

<<<<<<< HEAD
func (s *Syncer) BlockSyntacticValidation(block *types.Block) ([]*types.Transaction, []*types.ActivationTx, error) {
	// run block fast validation
	if err := s.blockFastValidator(block); err != nil {
		s.With().Error("BlockSyntacticValidation: block validation failed", log.BlockId(uint64(block.ID())), log.Err(err))
=======
func (s *Syncer) blockSyntacticValidation(block *types.Block) ([]*types.AddressableSignedTransaction, []*types.ActivationTx, error) {
	// validate unique tx atx
	if err := s.fastValidation(block); err != nil {
>>>>>>> b7efb728
		return nil, nil, err
	}

	//data availability
	txs, atxs, err := s.DataAvailabilty(block)
	if err != nil {
		return nil, nil, fmt.Errorf("DataAvailabilty failed for block %v err: %v", block, err)
	}

	//validate block's view
	valid := s.validateBlockView(block)
	if valid == false {
		return nil, nil, errors.New(fmt.Sprintf("block %v not syntacticly valid", block.ID()))
	}

	//validate block's votes
	if valid := validateVotes(block, s.ForBlockInView, s.Hdist); valid == false {
		return nil, nil, errors.New(fmt.Sprintf("validate votes failed for block %v", block.ID()))
	}

	return txs, atxs, nil
}

func (s *Syncer) validateBlockView(blk *types.Block) bool {
	ch := make(chan bool, 1)
	defer close(ch)
	foo := func(res bool) error {
		ch <- res
		return nil
	}
	if res, err := s.blockQueue.addDependencies(blk.ID(), blk.ViewEdges, foo); res == false {
		return true
	} else if err != nil {
		s.Error(fmt.Sprintf("block %v not syntactically valid ", blk.ID()))
		return false
	}

	return <-ch
}

func validateVotes(blk *types.Block, forBlockfunc ForBlockInView, depth int) bool {
	view := map[types.BlockID]struct{}{}
	for _, blk := range blk.ViewEdges {
		view[blk] = struct{}{}
	}

	vote := map[types.BlockID]struct{}{}
	for _, blk := range blk.BlockVotes {
		vote[blk] = struct{}{}
	}

	traverse := func(b *types.Block) (stop bool, err error) {
		if _, ok := vote[b.ID()]; ok {
			delete(vote, b.ID())
		}
		return len(vote) == 0, nil
	}

	// traverse only through the last Hdist layers
	lowestLayer := blk.LayerIndex - types.LayerID(depth)
	if blk.LayerIndex < types.LayerID(depth) {
		lowestLayer = 0
	}
	err := forBlockfunc(view, lowestLayer, traverse)
	if err == nil && len(vote) > 0 {
		err = fmt.Errorf("voting on blocks out of view (or out of Hdist), %v", vote)
	}
	return err == nil
}

<<<<<<< HEAD
// Return two errors - first, indication for the tx handling; second, indication of atx handling
func (s *Syncer) DataAvailability(blk *types.Block) ([]*types.Transaction, error, []*types.ActivationTx, error) {
	var txs []*types.Transaction
	var txerr error
=======
func (s *Syncer) DataAvailabilty(blk *types.Block) ([]*types.AddressableSignedTransaction, []*types.ActivationTx, error) {

>>>>>>> b7efb728
	wg := sync.WaitGroup{}
	wg.Add(2)
	var txres []*types.AddressableSignedTransaction
	var txerr error

	go func() {
<<<<<<< HEAD
		//sync Transactions
		txs, txerr = s.syncTxs(blk.TxIds)
		for _, tx := range txs {
			id := tx.Id()
			s.txpool.Put(id, tx)
=======
		if len(blk.TxIds) > 0 {
			txres, txerr = s.txQueue.HandleTxs(blk.TxIds)
>>>>>>> b7efb728
		}
		wg.Done()
	}()

	var atxres []*types.ActivationTx
	var atxerr error
	go func() {
		if len(blk.AtxIds) > 0 {
			atxres, atxerr = s.atxQueue.HandleAtxs(blk.AtxIds)
		}
		wg.Done()
	}()

	wg.Wait()

	if txerr != nil {
		return nil, nil, fmt.Errorf("failed fetching block %v transactions %v", blk.ID(), txerr)
	}

	if atxerr != nil {
		return nil, nil, fmt.Errorf("failed fetching block %v activation transactions %v", blk.ID(), atxerr)
	}

	s.Info("fetched all block data %v", blk.ID())
	return txres, atxres, nil
}

func (s *Syncer) fetchLayerBlockIds(m map[types.Hash32][]p2p.Peer, lyr types.LayerID) ([]types.BlockID, error) {
	//send request to different users according to returned hashes
	idSet := make(map[types.BlockID]struct{}, s.LayerSize)
	ids := make([]types.BlockID, 0, s.LayerSize)
	for h, peers := range m {
	NextHash:
		for _, peer := range peers {
			s.Info("send request Peer: %v", peer)
			ch, err := LayerIdsReqFactory(lyr)(s, peer)
			if err != nil {
				return nil, err
			}

			timeout := time.After(s.Configuration.RequestTimeout)
			select {
			case <-timeout:
				s.Error("layer ids request to %v timed out", peer)
				continue
			case v := <-ch:
				if v != nil {
					s.Info("Peer: %v responded to layer ids request", peer)
					//peer returned set with bad hash ask next peer
					res, err := types.CalcBlocksHash32(v.([]types.BlockID))
					if err != nil {
						s.With().Error("Peer: got invalid layer ids", log.String("peer", peer.String()), log.Err(err))
						break
					}
					if h != res {
						s.Error("Peer: %v layer ids hash does not match request", peer)
						break
					}

					for _, bid := range v.([]types.BlockID) {
						if _, exists := idSet[bid]; !exists {
							idSet[bid] = struct{}{}
							ids = append(ids, bid)
						}
					}
					//fetch for next hash
					break NextHash
				}
			}
		}
	}

	if len(ids) == 0 {
		return nil, errors.New("could not get layer ids from any peer")
	}

	return ids, nil
}

type peerHashPair struct {
	peer p2p.Peer
	hash types.Hash32
}

func (s *Syncer) fetchLayerHashes(lyr types.LayerID) (map[types.Hash32][]p2p.Peer, error) {
	// get layer hash from each peer
	wrk, output := NewPeersWorker(s, s.GetPeers(), &sync.Once{}, HashReqFactory(lyr))
	go wrk.Work()
	m := make(map[types.Hash32][]p2p.Peer)
	for out := range output {
		pair, ok := out.(*peerHashPair)
		if pair != nil && ok { //do nothing on close channel
			m[pair.hash] = append(m[pair.hash], pair.peer)
		}
	}
	if len(m) == 0 {
		return nil, errors.New("could not get layer hashes from any peer")
	}
	return m, nil
}

<<<<<<< HEAD
//returns txs out of txids that are not in the local database
func (s *Syncer) syncTxs(txids []types.TransactionId) ([]*types.Transaction, error) {

	//look in pool
	unprocessedTxs := make(map[types.TransactionId]*types.Transaction)
	missing := make([]types.TransactionId, 0)
	for _, t := range txids {
		if tx, err := s.txpool.Get(t); err == nil {
			s.Debug("found tx, %v in tx pool", hex.EncodeToString(t[:]))
			unprocessedTxs[t] = &tx
		} else {
			missing = append(missing, t)
		}
	}

	//look in db
	dbTxs, missinDB := s.GetTransactions(missing)

	//map and sort txs
	if len(missinDB) > 0 {
		for out := range s.fetchWithFactory(NewNeighborhoodWorker(s, 1, TxReqFactory(missinDB))) {
			ntxs := out.([]types.Transaction)
			for _, tx := range ntxs {
				tmp := tx
				if !s.txValidator.AddressExists(tmp.Origin()) {
					s.With().Warning("tx origin does not exist", log.TxId(tmp.Id().ShortString()),
						log.String("origin", tmp.Origin().String()))
					continue
				}
				unprocessedTxs[tmp.Id()] = &tmp
			}
		}
	}

	txs := make([]*types.Transaction, 0, len(txids))
	for _, id := range txids {
		if tx, ok := unprocessedTxs[id]; ok {
			txs = append(txs, tx)
		} else if _, ok := dbTxs[id]; ok {
			continue
		} else {
			return nil, fmt.Errorf("could not fetch tx with id: %v", id.ShortString())
=======
func fetchWithFactory(wrk worker) chan interface{} {
	// each worker goroutine tries to fetch a block iteratively from each peer
	go wrk.Work()
	for i := 0; int32(i) < *wrk.workCount-1; i++ {
		cloneWrk := wrk.Clone()
		go cloneWrk.Work()
	}

	return wrk.output
}

func (s *Syncer) FetchPoetProof(poetProofRef []byte) error {
	if !s.poetDb.HasProof(poetProofRef) {
		out := <-fetchWithFactory(NewNeighborhoodWorker(s, 1, PoetReqFactory(poetProofRef)))
		if out == nil {
			return fmt.Errorf("could not find PoET proof with any neighbor")
		}
		proofMessage := out.(types.PoetProofMessage)
		err := s.poetDb.ValidateAndStore(&proofMessage)
		if err != nil {
			return err
>>>>>>> b7efb728
		}
	}
	return nil
}

func (s *Syncer) atxCheckLocal(atxIds []types.Hash32) (map[types.Hash32]Item, map[types.Hash32]Item, []types.Hash32) {
	//look in pool
	unprocessedItems := make(map[types.Hash32]Item, len(atxIds))
	missingInPool := make([]types.AtxId, 0, len(atxIds))
	for _, t := range atxIds {
		id := types.AtxId(t)
		if x, err := s.atxpool.Get(id); err == nil {
			atx := x
			s.Debug("found atx, %v in atx pool", id.ShortString())
			unprocessedItems[id.Hash32()] = &atx
		} else {
			s.Debug("atx %v not in atx pool", id.ShortString())
			missingInPool = append(missingInPool, id)
		}
	}
	//look in db
	dbAtxs, missing := s.GetATXs(missingInPool)

	dbItems := make(map[types.Hash32]Item, len(dbAtxs))
	for i, k := range dbAtxs {
		dbItems[i.Hash32()] = k
	}

	missingItems := make([]types.Hash32, 0, len(missing))
	for _, i := range missing {
		missingItems = append(missingItems, i.Hash32())
	}

	return unprocessedItems, dbItems, missingItems
}

func (s *Syncer) txCheckLocal(txIds []types.Hash32) (map[types.Hash32]Item, map[types.Hash32]Item, []types.Hash32) {
	//look in pool
	unprocessedItems := make(map[types.Hash32]Item)
	missingInPool := make([]types.TransactionId, 0)
	for _, t := range txIds {
		id := types.TransactionId(t)
		if tx, err := s.txpool.Get(id); err == nil {
			s.Debug("found tx, %v in tx pool", hex.EncodeToString(t[:]))
			unprocessedItems[id.Hash32()] = &tx
		} else {
			s.Debug("tx %v not in atx pool", hex.EncodeToString(t[:]))
			missingInPool = append(missingInPool, id)
		}
	}
	//look in db
	dbTxs, missing := s.GetTransactions(missingInPool)

	dbItems := make(map[types.Hash32]Item, len(dbTxs))
	for i, k := range dbTxs {
		dbItems[i.Hash32()] = k
	}

	missingItems := make([]types.Hash32, 0, len(missing))
	for _, i := range missing {
		missingItems = append(missingItems, i.Hash32())
	}

	return unprocessedItems, dbItems, missingItems
}

func (s *Syncer) blockCheckLocal(blockIds []types.Hash32) (map[types.Hash32]Item, map[types.Hash32]Item, []types.Hash32) {
	//look in pool
	var dbItems map[types.Hash32]Item
	for _, itemId := range blockIds {
		var id = util.BytesToUint64(itemId.Bytes())
		res, err := s.GetBlock(types.BlockID(id))
		if err != nil {
			s.Debug("get block failed %v", id)
			continue
		}

		dbItems[itemId] = res
	}

	return nil, dbItems, nil
}<|MERGE_RESOLUTION|>--- conflicted
+++ resolved
@@ -438,21 +438,14 @@
 	return nil
 }
 
-<<<<<<< HEAD
-func (s *Syncer) BlockSyntacticValidation(block *types.Block) ([]*types.Transaction, []*types.ActivationTx, error) {
-	// run block fast validation
-	if err := s.blockFastValidator(block); err != nil {
-		s.With().Error("BlockSyntacticValidation: block validation failed", log.BlockId(uint64(block.ID())), log.Err(err))
-=======
-func (s *Syncer) blockSyntacticValidation(block *types.Block) ([]*types.AddressableSignedTransaction, []*types.ActivationTx, error) {
+func (s *Syncer) blockSyntacticValidation(block *types.Block) ([]*types.Transaction, []*types.ActivationTx, error) {
 	// validate unique tx atx
 	if err := s.fastValidation(block); err != nil {
->>>>>>> b7efb728
 		return nil, nil, err
 	}
 
 	//data availability
-	txs, atxs, err := s.DataAvailabilty(block)
+	txs, atxs, err := s.DataAvailability(block)
 	if err != nil {
 		return nil, nil, fmt.Errorf("DataAvailabilty failed for block %v err: %v", block, err)
 	}
@@ -518,31 +511,16 @@
 	return err == nil
 }
 
-<<<<<<< HEAD
-// Return two errors - first, indication for the tx handling; second, indication of atx handling
-func (s *Syncer) DataAvailability(blk *types.Block) ([]*types.Transaction, error, []*types.ActivationTx, error) {
-	var txs []*types.Transaction
-	var txerr error
-=======
-func (s *Syncer) DataAvailabilty(blk *types.Block) ([]*types.AddressableSignedTransaction, []*types.ActivationTx, error) {
-
->>>>>>> b7efb728
+func (s *Syncer) DataAvailability(blk *types.Block) ([]*types.Transaction, []*types.ActivationTx, error) {
+
 	wg := sync.WaitGroup{}
 	wg.Add(2)
-	var txres []*types.AddressableSignedTransaction
+	var txres []*types.Transaction
 	var txerr error
 
 	go func() {
-<<<<<<< HEAD
-		//sync Transactions
-		txs, txerr = s.syncTxs(blk.TxIds)
-		for _, tx := range txs {
-			id := tx.Id()
-			s.txpool.Put(id, tx)
-=======
 		if len(blk.TxIds) > 0 {
 			txres, txerr = s.txQueue.HandleTxs(blk.TxIds)
->>>>>>> b7efb728
 		}
 		wg.Done()
 	}()
@@ -644,50 +622,6 @@
 	return m, nil
 }
 
-<<<<<<< HEAD
-//returns txs out of txids that are not in the local database
-func (s *Syncer) syncTxs(txids []types.TransactionId) ([]*types.Transaction, error) {
-
-	//look in pool
-	unprocessedTxs := make(map[types.TransactionId]*types.Transaction)
-	missing := make([]types.TransactionId, 0)
-	for _, t := range txids {
-		if tx, err := s.txpool.Get(t); err == nil {
-			s.Debug("found tx, %v in tx pool", hex.EncodeToString(t[:]))
-			unprocessedTxs[t] = &tx
-		} else {
-			missing = append(missing, t)
-		}
-	}
-
-	//look in db
-	dbTxs, missinDB := s.GetTransactions(missing)
-
-	//map and sort txs
-	if len(missinDB) > 0 {
-		for out := range s.fetchWithFactory(NewNeighborhoodWorker(s, 1, TxReqFactory(missinDB))) {
-			ntxs := out.([]types.Transaction)
-			for _, tx := range ntxs {
-				tmp := tx
-				if !s.txValidator.AddressExists(tmp.Origin()) {
-					s.With().Warning("tx origin does not exist", log.TxId(tmp.Id().ShortString()),
-						log.String("origin", tmp.Origin().String()))
-					continue
-				}
-				unprocessedTxs[tmp.Id()] = &tmp
-			}
-		}
-	}
-
-	txs := make([]*types.Transaction, 0, len(txids))
-	for _, id := range txids {
-		if tx, ok := unprocessedTxs[id]; ok {
-			txs = append(txs, tx)
-		} else if _, ok := dbTxs[id]; ok {
-			continue
-		} else {
-			return nil, fmt.Errorf("could not fetch tx with id: %v", id.ShortString())
-=======
 func fetchWithFactory(wrk worker) chan interface{} {
 	// each worker goroutine tries to fetch a block iteratively from each peer
 	go wrk.Work()
@@ -709,7 +643,6 @@
 		err := s.poetDb.ValidateAndStore(&proofMessage)
 		if err != nil {
 			return err
->>>>>>> b7efb728
 		}
 	}
 	return nil
