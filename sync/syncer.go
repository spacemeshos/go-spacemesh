--- conflicted
+++ resolved
@@ -34,14 +34,6 @@
 	Configuration
 	log.Log
 	*server.MessageServer
-<<<<<<< HEAD
-	currentLayer uint64
-	SyncLock     uint32
-	startLock    uint32
-	forceSync    chan bool
-	clock        timesync.LayerTimer
-	exit         chan struct{}
-=======
 	currentLayer      mesh.LayerID
 	SyncLock          uint32
 	startLock         uint32
@@ -49,7 +41,6 @@
 	clock             timesync.LayerTimer
 	exit              chan struct{}
 	currentLayerMutex sync.RWMutex
->>>>>>> 42814da8
 }
 
 func (s *Syncer) ForceSync() {
@@ -102,15 +93,10 @@
 		case <-s.forceSync:
 			go syncRoutine()
 		case layer := <-s.clock:
-<<<<<<< HEAD
-			atomic.StoreUint64(&s.currentLayer, uint64(layer))
-			s.Info("sync got tick for layer %v", layer)
-=======
 			s.currentLayerMutex.Lock()
 			s.currentLayer = layer
 			s.currentLayerMutex.Unlock()
 			s.Debug("sync got tick for layer %v", layer)
->>>>>>> 42814da8
 			go syncRoutine()
 		}
 	}
@@ -140,22 +126,14 @@
 }
 
 func (s *Syncer) maxSyncLayer() mesh.LayerID {
-<<<<<<< HEAD
-	return mesh.LayerID(atomic.LoadUint64(&s.currentLayer))
-=======
 	defer s.currentLayerMutex.RUnlock()
 	s.currentLayerMutex.RLock()
 	return s.currentLayer
->>>>>>> 42814da8
 }
 
 func (s *Syncer) Synchronise() {
 	for currenSyncLayer := s.VerifiedLayer() + 1; currenSyncLayer < s.maxSyncLayer(); currenSyncLayer++ {
-<<<<<<< HEAD
-		s.Info("syncing layer %v to layer %v current consensus layer is %d", s.VerifiedLayer(), currenSyncLayer, atomic.LoadUint64(&s.currentLayer))
-=======
 		s.Info("syncing layer %v to layer %v current consensus layer is %d", s.VerifiedLayer(), currenSyncLayer, s.maxSyncLayer())
->>>>>>> 42814da8
 
 		lyr, err := s.GetLayer(mesh.LayerID(currenSyncLayer))
 		if err != nil {
@@ -384,13 +362,8 @@
 	return ch, s.SendRequest(LAYER_HASH, payload, peer, foo)
 }
 
-<<<<<<< HEAD
-func (s *Syncer) sendLayerIDsRequest(peer p2p.Peer, idx mesh.LayerID) (chan []uint32, error) {
-	s.Debug("send layer ids request Peer: ", peer, " layer: ", idx)
-=======
 func (s *Syncer) sendLayerBlockIDsRequest(peer p2p.Peer, idx mesh.LayerID) (chan []mesh.BlockID, error) {
 	s.Debug("send mesh.LayerIDs request Peer: ", peer, " layer: ", idx)
->>>>>>> 42814da8
 
 	data := &pb.LayerIdsReq{Layer: uint64(idx)}
 	payload, err := proto.Marshal(data)
