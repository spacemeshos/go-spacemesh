--- conflicted
+++ resolved
@@ -200,7 +200,6 @@
 	srvr := &workerInfra{
 		RequestTimeout: conf.RequestTimeout,
 		MessageServer:  server.NewMsgServer(srv.(server.Service), syncProtocol, conf.RequestTimeout, make(chan service.DirectMessage, p2pconf.ConfigValues.BufferSize), logger.WithName("srv")),
-<<<<<<< HEAD
 		Peers:          p2p.NewPeers(srv, logger.WithName("peers")),
 	}
 	s := &Syncer{
@@ -228,35 +227,11 @@
 	s.atxQueue = NewAtxQueue(s, s.FetchPoetProof)
 
 	srvr.RegisterBytesMsgHandler(LAYER_HASH, newLayerHashRequestHandler(layers, logger))
-	srvr.RegisterBytesMsgHandler(MINI_BLOCK, newBlockRequestHandler(layers, logger))
+	srvr.RegisterBytesMsgHandler(BLOCK, newBlockRequestHandler(layers, logger))
 	srvr.RegisterBytesMsgHandler(LAYER_IDS, newLayerBlockIdsRequestHandler(layers, logger))
 	srvr.RegisterBytesMsgHandler(TX, newTxsRequestHandler(s, logger))
 	srvr.RegisterBytesMsgHandler(ATX, newATxsRequestHandler(s, logger))
 	srvr.RegisterBytesMsgHandler(POET, newPoetRequestHandler(s, logger))
-=======
-		lValidator:     layers,
-		lProvider:      layers,
-		txValidator:    tv,
-		SyncLock:       0,
-		txpool:         txpool,
-		atxpool:        atxpool,
-		poetDb:         poetdb,
-		startLock:      0,
-		currentLayer:   currentLayer,
-		forceSync:      make(chan bool),
-		clockSub:       clockSub,
-		clock:          clockSub.Subscribe(),
-		exit:           make(chan struct{}),
-		p2pSynced:      false,
-	}
-
-	s.RegisterBytesMsgHandler(LAYER_HASH, newLayerHashRequestHandler(layers, logger))
-	s.RegisterBytesMsgHandler(BLOCK, newBlockRequestHandler(layers, logger))
-	s.RegisterBytesMsgHandler(LAYER_IDS, newLayerBlockIdsRequestHandler(layers, logger))
-	s.RegisterBytesMsgHandler(TX, newTxsRequestHandler(s, logger))
-	s.RegisterBytesMsgHandler(ATX, newATxsRequestHandler(s, logger))
-	s.RegisterBytesMsgHandler(POET, newPoetRequestHandler(s, logger))
->>>>>>> 92062373
 
 	return s
 }
