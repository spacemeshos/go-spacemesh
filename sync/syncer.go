package sync

import (
	"errors"
	"fmt"
	"github.com/spacemeshos/go-spacemesh/log"
	"github.com/spacemeshos/go-spacemesh/mesh"
	"github.com/spacemeshos/go-spacemesh/p2p"
	p2pconf "github.com/spacemeshos/go-spacemesh/p2p/config"

	"github.com/spacemeshos/go-spacemesh/p2p/server"
	"github.com/spacemeshos/go-spacemesh/p2p/service"
	"github.com/spacemeshos/go-spacemesh/timesync"
	"github.com/spacemeshos/go-spacemesh/types"
	"sync"
	"sync/atomic"
	"time"
)

type TxMemPool interface {
	Get(id types.TransactionId) (types.AddressableSignedTransaction, error)
	PopItems(size int) []types.AddressableSignedTransaction
	Put(id types.TransactionId, item *types.AddressableSignedTransaction)
	Invalidate(id types.TransactionId)
}

type AtxMemPool interface {
	Get(id types.AtxId) (types.ActivationTx, error)
	PopItems(size int) []types.ActivationTx
	Put(id types.AtxId, item *types.ActivationTx)
	Invalidate(id types.AtxId)
}

type PoetDb interface {
	HasProof(proofRef []byte) bool
	ValidateAndStore(proofMessage *types.PoetProofMessage) error
	GetProofMessage(proofRef []byte) ([]byte, error)
}

type BlockValidator interface {
	BlockSignedAndEligible(block *types.Block) (bool, error)
}

type EligibilityValidator interface {
	BlockSignedAndEligible(block *types.Block) (bool, error)
}

type TxValidator interface {
	GetValidAddressableTx(tx *types.SerializableSignedTransaction) (*types.AddressableSignedTransaction, error)
}

type Configuration struct {
	LayersPerEpoch uint16
	Concurrency    int //number of workers for sync method
	LayerSize      int
	RequestTimeout time.Duration
	Hdist          int
}

type LayerValidator interface {
	ValidatedLayer() types.LayerID
	ValidateLayer(lyr *types.Layer)
}

type Syncer struct {
	Configuration
	log.Log
	*mesh.Mesh
	EligibilityValidator
	*MessageServer
	poetDb            PoetDb
	txpool            TxMemPool
	atxpool           AtxMemPool
	lValidator        LayerValidator
	currentLayer      types.LayerID
	SyncLock          uint32
	startLock         uint32
	forceSync         chan bool
	clock             timesync.LayerTimer
	exit              chan struct{}
	currentLayerMutex sync.RWMutex
	syncRoutineWg     sync.WaitGroup

	//todo fetch server
	blockQueue *validationQueue
	txQueue    *txQueue
	atxQueue   *atxQueue
}

func (s *Syncer) ForceSync() {
	s.forceSync <- true
}

func (s *Syncer) Close() {
	s.Info("Closing syncer")
	close(s.exit)
	close(s.forceSync)
	// TODO: broadly implement a better mechanism for shutdown
	time.Sleep(5 * time.Millisecond) // "ensures" no more sync routines can be created, ok for now
	s.syncRoutineWg.Wait()           // must be called after we ensure no more sync routines can be created
	s.blockQueue.done()
	s.MessageServer.Close()
}

const (
	IDLE         uint32             = 0
	RUNNING      uint32             = 1
	MINI_BLOCK   server.MessageType = 1
	LAYER_HASH   server.MessageType = 2
	LAYER_IDS    server.MessageType = 3
	TX           server.MessageType = 4
	ATX          server.MessageType = 5
	POET         server.MessageType = 6
	syncProtocol                    = "/sync/1.0/"
)

func (s *Syncer) IsSynced() bool {
	s.Log.Info("latest: %v, maxSynced %v", s.LatestLayer(), s.lastTickedLayer())
	return s.LatestLayer()+1 >= s.lastTickedLayer()
}

func (s *Syncer) Start() {
	if atomic.CompareAndSwapUint32(&s.startLock, 0, 1) {
		go s.run()
		s.forceSync <- true
		return
	}
}

func (s *Syncer) getSyncRoutine() func() {
	return func() {
		if atomic.CompareAndSwapUint32(&s.SyncLock, IDLE, RUNNING) {
			s.syncRoutineWg.Add(1)
			s.Synchronise()
			atomic.StoreUint32(&s.SyncLock, IDLE)
		}
	}
}

//fires a sync every sm.syncInterval or on force space from outside
func (s *Syncer) run() {
	syncRoutine := s.getSyncRoutine()
	for {
		select {
		case <-s.exit:
			s.Debug("Work stopped")
			return
		case <-s.forceSync:
			go syncRoutine()
		case layer := <-s.clock:
			s.currentLayerMutex.Lock()
			s.currentLayer = layer
			s.currentLayerMutex.Unlock()
			s.Debug("sync got tick for layer %v", layer)
			go syncRoutine()
		}
	}
}

//fires a sync every sm.syncInterval or on force space from outside
func NewSync(srv service.Service, layers *mesh.Mesh, txpool TxMemPool, atxpool AtxMemPool, sv TxValidator, bv BlockValidator, poetdb PoetDb, conf Configuration, clock *timesync.Ticker, logger log.Log) *Syncer {

	srvr := &MessageServer{
		Configuration: conf,
		MessageServer: server.NewMsgServer(srv.(server.Service), syncProtocol, conf.RequestTimeout, make(chan service.DirectMessage, p2pconf.ConfigValues.BufferSize), logger.WithName("srv")),
		Peers:         p2p.NewPeers(srv, logger.WithName("peers")),
	}

	s := &Syncer{
		EligibilityValidator: bv,
		Configuration:        conf,
		Log:                  logger,
		Mesh:                 layers,
		MessageServer:        srvr,
		lValidator:           layers,
		SyncLock:             0,
		poetDb:               poetdb,
		txpool:               txpool,
		atxpool:              atxpool,
		startLock:            0,
		currentLayer:         clock.GetCurrentLayer(),
		forceSync:            make(chan bool),
		clock:                clock.Subscribe(),
		exit:                 make(chan struct{}),
	}

	s.blockQueue = NewValidationQueue(srvr, conf, bv, s.DataAvailabilty, layers.AddBlockWithTxs, s.GetBlock, logger.WithName("validQ"))
	s.txQueue = NewTxQueue(layers, srvr, txpool, sv, logger.WithName("txFetchQueue"))
	s.atxQueue = NewAtxQueue(layers, srvr, atxpool, s.FetchPoetProof, logger.WithName("atxFetchQueue"))

	srvr.RegisterBytesMsgHandler(LAYER_HASH, newLayerHashRequestHandler(layers, logger))
	srvr.RegisterBytesMsgHandler(MINI_BLOCK, newBlockRequestHandler(layers, logger))
	srvr.RegisterBytesMsgHandler(LAYER_IDS, newLayerBlockIdsRequestHandler(layers, logger))
	srvr.RegisterBytesMsgHandler(TX, newTxsRequestHandler(s, logger))
	srvr.RegisterBytesMsgHandler(ATX, newATxsRequestHandler(s, logger))
	srvr.RegisterBytesMsgHandler(POET, newPoetRequestHandler(s, logger))

	return s
}

func (s *Syncer) lastTickedLayer() types.LayerID {
	s.currentLayerMutex.RLock()
	curr := s.currentLayer
	s.currentLayerMutex.RUnlock()
	return curr
}

func (s *Syncer) Synchronise() {
	defer s.syncRoutineWg.Done()

	currentSyncLayer := s.lValidator.ValidatedLayer() + 1
	if s.lastTickedLayer() == 1 { // skip validation for first layer
		s.Info("Not syncing in layer 1")
		return
	}
	if s.IsSynced() {
		lyr, err := s.GetLayer(types.LayerID(currentSyncLayer))
		if err != nil {
			s.With().Error("failed getting layer even though IsSynced is true", log.Err(err))
			return
		}
		s.lValidator.ValidateLayer(lyr) // wait for layer validation
		return
	}
	for ; currentSyncLayer <= s.lastTickedLayer(); currentSyncLayer++ {
		lastTickedLayer := s.lastTickedLayer()
		if s.IsSynced() && currentSyncLayer == lastTickedLayer {
			continue
		}

		s.Info("syncing layer %v current consensus layer is %d", currentSyncLayer, lastTickedLayer)

		lyr, err := s.getLayerFromNeighbors(currentSyncLayer)
		if err != nil {
			s.Info("could not get layer %v from neighbors %v", currentSyncLayer, err)
			return
		}
		if currentSyncLayer < lastTickedLayer {
			s.lValidator.ValidateLayer(lyr) // wait for layer validation
		}
	}
}

func (s *Syncer) getLayerFromNeighbors(currenSyncLayer types.LayerID) (*types.Layer, error) {

	//fetch layer hash from each peer
	m, err := s.fetchLayerHashes(currenSyncLayer)
	if err != nil {
		return nil, err
	}

	//fetch ids for each hash
	blockIds, err := s.fetchLayerBlockIds(m, currenSyncLayer)
	if err != nil {
		return nil, err
	}

	blocksArr, err := s.syncLayer(currenSyncLayer, blockIds)
	if len(blocksArr) == 0 || err != nil {
		return nil, fmt.Errorf("could get blocks for layer  %v", currenSyncLayer)
	}

	return types.NewExistingLayer(types.LayerID(currenSyncLayer), blocksArr), nil
}

func (s *Syncer) syncLayer(layerID types.LayerID, blockIds []types.BlockID) ([]*types.Block, error) {
	ch := make(chan bool, 1)
	foo := func(res bool) error {
		s.Info("layer %v done", layerID)
		ch <- res
		return nil
	}

	if res, err := s.blockQueue.addDependencies(layerID, blockIds, foo); res == false {
		return s.LayerBlocks(layerID)
	} else if err != nil {
		return nil, errors.New(fmt.Sprintf("failed adding layer %v blocks to queue", layerID))
	}

	s.Info("layer %v wait for blocks", layerID)
	if result := <-ch; !result {
		return nil, fmt.Errorf("could get blocks for layer  %v", layerID)
	}

	return s.LayerBlocks(layerID)
}

func (s *Syncer) blockSyntacticValidation(block *types.Block) ([]*types.AddressableSignedTransaction, []*types.ActivationTx, error) {

	//block eligibility
	if eligable, err := s.BlockSignedAndEligible(block); err != nil || !eligable {
		return nil, nil, errors.New(fmt.Sprintf("block %v eligablety check failed %v", block.ID(), err))
	}

	//data availability
	txs, atxs, err := s.DataAvailabilty(block)
	if err != nil {
		return nil, nil, errors.New(fmt.Sprintf("data availabilty failed for block %v", block.ID()))
	}

<<<<<<< HEAD
	//validate blocks view
	if valid := s.validateBlockView(block); valid == false {
=======
	//validate block's view
	if valid := s.ValidateView(block); valid == false {
>>>>>>> 26553438
		return nil, nil, errors.New(fmt.Sprintf("block %v not syntacticly valid", block.ID()))
	}

	//validate block's votes
	if valid := s.validateVotes(block); valid == false {
		return nil, nil, errors.New(fmt.Sprintf("validate votes failed for block %v", block.ID()))
	}

	return txs, atxs, nil
}

func (s *Syncer) validateBlockView(blk *types.Block) bool {
	ch := make(chan bool, 1)
	defer close(ch)
	foo := func(res bool) error {
		ch <- res
		return nil
	}
	if res, err := s.blockQueue.addDependencies(blk.ID(), blk.ViewEdges, foo); res == false {
		return true
	} else if err != nil {
		s.Error(fmt.Sprintf("block %v not syntactically valid ", blk.ID()))
		return false
	}

	return <-ch
}

func (s *Syncer) validateVotes(blk *types.Block) bool {
	view := map[types.BlockID]struct{}{}
	for _, blk := range blk.ViewEdges {
		view[blk] = struct{}{}
	}

	vote := map[types.BlockID]struct{}{}
	for _, blk := range blk.BlockVotes {
		vote[blk] = struct{}{}
	}

	traverse := func(b *types.Block) (stop bool, err error) {
		if _, ok := vote[b.ID()]; ok {
			delete(vote, b.ID())
		}
		return len(vote) == 0, nil
	}

	// traverse only through the last Hdist layers
	lowestLayer := blk.LayerIndex - types.LayerID(s.Hdist)
	if blk.LayerIndex < types.LayerID(s.Hdist) {
		lowestLayer = 0
	}
	err := s.ForBlockInView(view, lowestLayer, traverse)
	if err == nil && len(vote) > 0 {
		err = fmt.Errorf("voting on blocks out of view (or out of Hdist), %v", vote)
	}
	s.Log.With().Info("validateVotes done", log.Err(err))

	return err == nil
}

func (s *Syncer) DataAvailabilty(blk *types.Block) ([]*types.AddressableSignedTransaction, []*types.ActivationTx, error) {

	txres, txerr := s.txQueue.HandleTxs(blk.TxIds)
	if txerr != nil {
		s.Warning("failed fetching block %v transactions %v", blk.ID(), txerr)
		return nil, nil, txerr
	}

	atxres, atxerr := s.atxQueue.HandleAtxs(blk.AtxIds)
	if atxerr != nil {
		s.Warning("failed fetching block %v activation transactions %v", blk.ID(), atxerr)
		return nil, nil, atxerr
	}

	s.Info("fetched all block %v data  %v txs %v atxs", blk.ID(), len(blk.TxIds), len(blk.AtxIds))
	return txres, atxres, nil
}

func (s *Syncer) fetchLayerBlockIds(m map[string]p2p.Peer, lyr types.LayerID) ([]types.BlockID, error) {
	//send request to different users according to returned hashes
	v := make([]p2p.Peer, 0, len(m))
	for _, value := range m {
		v = append(v, value)
	}

	wrk, output := NewPeersWorker(s.MessageServer, v, &sync.Once{}, LayerIdsReqFactory(lyr))
	go wrk.Work()

	idSet := make(map[types.BlockID]struct{}, s.LayerSize)
	ids := make([]types.BlockID, 0, s.LayerSize)

	//unify results
	for out := range output {
		if out != nil {
			//filter double ids
			for _, bid := range out.([]types.BlockID) {
				if _, exists := idSet[bid]; !exists {
					idSet[bid] = struct{}{}
					ids = append(ids, bid)
				}
			}
		}
	}

	if len(ids) == 0 {
		return nil, errors.New("could not get layer ids from any peer")
	}

	return ids, nil
}

type peerHashPair struct {
	peer p2p.Peer
	hash []byte
}

func (s *Syncer) fetchLayerHashes(lyr types.LayerID) (map[string]p2p.Peer, error) {
	// get layer hash from each peer
	wrk, output := NewPeersWorker(s.MessageServer, s.GetPeers(), &sync.Once{}, HashReqFactory(lyr))
	go wrk.Work()
	m := make(map[string]p2p.Peer)
	for out := range output {
		pair, ok := out.(*peerHashPair)
		if pair != nil && ok { //do nothing on close channel
			m[string(pair.hash)] = pair.peer
		}
	}
	if len(m) == 0 {
		return nil, errors.New("could not get layer hashes from any peer")
	}
	return m, nil
}

<<<<<<< HEAD
func fetchWithFactory(wrk worker) chan interface{} {
=======
//returns txs out of txids that are not in the local database
func (s *Syncer) syncTxs(txids []types.TransactionId) ([]*types.AddressableSignedTransaction, error) {

	//look in pool
	unprocessedTxs := make(map[types.TransactionId]*types.AddressableSignedTransaction)
	missing := make([]types.TransactionId, 0)
	for _, t := range txids {
		if tx, err := s.txpool.Get(t); err == nil {
			s.Debug("found tx, %v in tx pool", hex.EncodeToString(t[:]))
			unprocessedTxs[t] = &tx
		} else {
			missing = append(missing, t)
		}
	}

	//look in db
	dbTxs, missinDB := s.GetTransactions(missing)

	//map and sort txs
	if len(missinDB) > 0 {
		for out := range s.fetchWithFactory(NewNeighborhoodWorker(s, 1, TxReqFactory(missinDB))) {
			ntxs := out.([]types.SerializableSignedTransaction)
			for _, tx := range ntxs {
				tmp := tx
				ast, err := s.txValidator.GetValidAddressableTx(&tmp)
				if err != nil {
					id := types.GetTransactionId(&tmp)
					s.Warning("tx %v not valid %v", hex.EncodeToString(id[:]), err)
					continue
				}
				unprocessedTxs[types.GetTransactionId(&tmp)] = ast
			}
		}
	}

	txs := make([]*types.AddressableSignedTransaction, 0, len(txids))
	for _, id := range txids {
		if tx, ok := unprocessedTxs[id]; ok {
			txs = append(txs, tx)
		} else if _, ok := dbTxs[id]; ok {
			continue
		} else {
			return nil, errors.New(fmt.Sprintf("could not fetch tx %v", hex.EncodeToString(id[:])))
		}
	}
	return txs, nil
}

//returns atxs out of txids that are not in the local database
func (s *Syncer) syncAtxs(atxIds []types.AtxId) ([]*types.ActivationTx, error) {

	//look in pool
	unprocessedAtxs := make(map[types.AtxId]*types.ActivationTx, len(atxIds))
	missingInPool := make([]types.AtxId, 0, len(atxIds))
	for _, t := range atxIds {
		id := t
		if x, err := s.atxpool.Get(id); err == nil {
			atx := x
			if atx.Nipst == nil {
				s.Warning("atx %v nipst not found ", id.ShortId())
				missingInPool = append(missingInPool, id)
				continue
			}

			s.Debug("found atx, %v in atx pool", id.ShortId())
			unprocessedAtxs[id] = &atx
		} else {
			s.Debug("atx %v not in atx pool", id.ShortId())
			missingInPool = append(missingInPool, id)
		}
	}

	//look in db
	dbAtxs, missingInDb := s.GetATXs(missingInPool)

	//map and sort atxs
	if len(missingInDb) > 0 {
		output := s.fetchWithFactory(NewNeighborhoodWorker(s, 1, ATxReqFactory(missingInDb)))
		for out := range output {
			atxs := out.([]types.ActivationTx)
			for _, atx := range atxs {
				if err := s.FetchPoetProof(atx.GetPoetProofRef()); err != nil {
					s.Error("received atx (%v) with syntactically invalid or missing PoET proof (%x): %v",
						atx.ShortId(), atx.GetShortPoetProofRef(), err)
					continue
				}

				if err := s.SyntacticallyValidateAtx(&atx); err != nil {
					s.Error("received an invalid atx (%v): %v", atx.ShortId(), err)
					continue
				}

				tmp := atx
				unprocessedAtxs[atx.Id()] = &tmp
			}
		}
	}

	atxs := make([]*types.ActivationTx, 0, len(atxIds))
	for _, id := range atxIds {
		if tx, ok := unprocessedAtxs[id]; ok {
			atxs = append(atxs, tx)
		} else if _, ok := dbAtxs[id]; ok {
			continue
		} else {
			return nil, errors.New(fmt.Sprintf("could not fetch atx %v", id.ShortId()))
		}
	}
	return atxs, nil
}

func (s *Syncer) fetchWithFactory(wrk worker) chan interface{} {
>>>>>>> 26553438
	// each worker goroutine tries to fetch a block iteratively from each peer
	go wrk.Work()
	for i := 0; int32(i) < *wrk.workCount-1; i++ {
		cloneWrk := wrk.Clone()
		go cloneWrk.Work()
	}

	return wrk.output
}

func (s *Syncer) FetchPoetProof(poetProofRef []byte) error {
	if !s.poetDb.HasProof(poetProofRef) {
		out := <-fetchWithFactory(NewNeighborhoodWorker(s.MessageServer, 1, PoetReqFactory(poetProofRef)))
		if out == nil {
			return fmt.Errorf("could not find PoET proof with any neighbor")
		}
		proofMessage := out.(types.PoetProofMessage)
		err := s.poetDb.ValidateAndStore(&proofMessage)
		if err != nil {
			return err
		}
	}
	return nil
}<|MERGE_RESOLUTION|>--- conflicted
+++ resolved
@@ -298,13 +298,8 @@
 		return nil, nil, errors.New(fmt.Sprintf("data availabilty failed for block %v", block.ID()))
 	}
 
-<<<<<<< HEAD
-	//validate blocks view
+	//validate block's view
 	if valid := s.validateBlockView(block); valid == false {
-=======
-	//validate block's view
-	if valid := s.ValidateView(block); valid == false {
->>>>>>> 26553438
 		return nil, nil, errors.New(fmt.Sprintf("block %v not syntacticly valid", block.ID()))
 	}
 
@@ -438,122 +433,7 @@
 	return m, nil
 }
 
-<<<<<<< HEAD
 func fetchWithFactory(wrk worker) chan interface{} {
-=======
-//returns txs out of txids that are not in the local database
-func (s *Syncer) syncTxs(txids []types.TransactionId) ([]*types.AddressableSignedTransaction, error) {
-
-	//look in pool
-	unprocessedTxs := make(map[types.TransactionId]*types.AddressableSignedTransaction)
-	missing := make([]types.TransactionId, 0)
-	for _, t := range txids {
-		if tx, err := s.txpool.Get(t); err == nil {
-			s.Debug("found tx, %v in tx pool", hex.EncodeToString(t[:]))
-			unprocessedTxs[t] = &tx
-		} else {
-			missing = append(missing, t)
-		}
-	}
-
-	//look in db
-	dbTxs, missinDB := s.GetTransactions(missing)
-
-	//map and sort txs
-	if len(missinDB) > 0 {
-		for out := range s.fetchWithFactory(NewNeighborhoodWorker(s, 1, TxReqFactory(missinDB))) {
-			ntxs := out.([]types.SerializableSignedTransaction)
-			for _, tx := range ntxs {
-				tmp := tx
-				ast, err := s.txValidator.GetValidAddressableTx(&tmp)
-				if err != nil {
-					id := types.GetTransactionId(&tmp)
-					s.Warning("tx %v not valid %v", hex.EncodeToString(id[:]), err)
-					continue
-				}
-				unprocessedTxs[types.GetTransactionId(&tmp)] = ast
-			}
-		}
-	}
-
-	txs := make([]*types.AddressableSignedTransaction, 0, len(txids))
-	for _, id := range txids {
-		if tx, ok := unprocessedTxs[id]; ok {
-			txs = append(txs, tx)
-		} else if _, ok := dbTxs[id]; ok {
-			continue
-		} else {
-			return nil, errors.New(fmt.Sprintf("could not fetch tx %v", hex.EncodeToString(id[:])))
-		}
-	}
-	return txs, nil
-}
-
-//returns atxs out of txids that are not in the local database
-func (s *Syncer) syncAtxs(atxIds []types.AtxId) ([]*types.ActivationTx, error) {
-
-	//look in pool
-	unprocessedAtxs := make(map[types.AtxId]*types.ActivationTx, len(atxIds))
-	missingInPool := make([]types.AtxId, 0, len(atxIds))
-	for _, t := range atxIds {
-		id := t
-		if x, err := s.atxpool.Get(id); err == nil {
-			atx := x
-			if atx.Nipst == nil {
-				s.Warning("atx %v nipst not found ", id.ShortId())
-				missingInPool = append(missingInPool, id)
-				continue
-			}
-
-			s.Debug("found atx, %v in atx pool", id.ShortId())
-			unprocessedAtxs[id] = &atx
-		} else {
-			s.Debug("atx %v not in atx pool", id.ShortId())
-			missingInPool = append(missingInPool, id)
-		}
-	}
-
-	//look in db
-	dbAtxs, missingInDb := s.GetATXs(missingInPool)
-
-	//map and sort atxs
-	if len(missingInDb) > 0 {
-		output := s.fetchWithFactory(NewNeighborhoodWorker(s, 1, ATxReqFactory(missingInDb)))
-		for out := range output {
-			atxs := out.([]types.ActivationTx)
-			for _, atx := range atxs {
-				if err := s.FetchPoetProof(atx.GetPoetProofRef()); err != nil {
-					s.Error("received atx (%v) with syntactically invalid or missing PoET proof (%x): %v",
-						atx.ShortId(), atx.GetShortPoetProofRef(), err)
-					continue
-				}
-
-				if err := s.SyntacticallyValidateAtx(&atx); err != nil {
-					s.Error("received an invalid atx (%v): %v", atx.ShortId(), err)
-					continue
-				}
-
-				tmp := atx
-				unprocessedAtxs[atx.Id()] = &tmp
-			}
-		}
-	}
-
-	atxs := make([]*types.ActivationTx, 0, len(atxIds))
-	for _, id := range atxIds {
-		if tx, ok := unprocessedAtxs[id]; ok {
-			atxs = append(atxs, tx)
-		} else if _, ok := dbAtxs[id]; ok {
-			continue
-		} else {
-			return nil, errors.New(fmt.Sprintf("could not fetch atx %v", id.ShortId()))
-		}
-	}
-	return atxs, nil
-}
-
-func (s *Syncer) fetchWithFactory(wrk worker) chan interface{} {
->>>>>>> 26553438
 	// each worker goroutine tries to fetch a block iteratively from each peer
 	go wrk.Work()
 	for i := 0; int32(i) < *wrk.workCount-1; i++ {
