package sync

import (
	"errors"
	"github.com/gogo/protobuf/proto"
	"github.com/spacemeshos/go-spacemesh/log"
	"github.com/spacemeshos/go-spacemesh/mesh"
	"github.com/spacemeshos/go-spacemesh/p2p/server"
	"github.com/spacemeshos/go-spacemesh/sync/pb"
	"gopkg.in/op/go-logging.v1"
	"sync/atomic"
	"time"
)

type BlockValidator interface {
	ValidateBlock(block *mesh.Block) bool
}

type Configuration struct {
	hdist          uint32 //dist of consensus layers from newst layer
	syncInterval   time.Duration
	concurrency    int //number of workers for sync method
	layerSize      int
	requestTimeout time.Duration
}

type Syncer struct {
	Peers
	logging.Logger
	mesh.Mesh
	BlockValidator //todo should not be here
	Configuration
	*server.MessageServer
	SyncLock  uint32
	startLock uint32
	forceSync chan bool
	exit      chan struct{}
}

func (s *Syncer) ForceSync() {
	s.forceSync <- true
}

func (s *Syncer) Close() {
	close(s.forceSync)
	close(s.exit)
}

const (
	IDLE         uint32             = 0
	RUNNING      uint32             = 1
	BLOCK        server.MessageType = 1
	LAYER_HASH   server.MessageType = 2
	LAYER_IDS    server.MessageType = 3
	syncProtocol                    = "/sync/1.0/"
)

func (s *Syncer) IsSynced() bool {
	return s.LatestLocalLayer() == s.maxSyncLayer()
}

func (s *Syncer) Stop() {
	s.exit <- struct{}{}
}

func (s *Syncer) Start() {
	if atomic.CompareAndSwapUint32(&s.startLock, 0, 1) {
		go s.run()
		s.forceSync <- true
		return
	}
}

//fires a sync every sm.syncInterval or on force space from outside
func (s *Syncer) run() {
	syncTicker := time.NewTicker(s.syncInterval)
	for {
		doSync := false
		select {
		case <-s.exit:
			log.Debug("run stoped")
			return
		case doSync = <-s.forceSync:
		case <-syncTicker.C:
			doSync = true
		default:
			doSync = false
		}
		if doSync {
			go func() {
				if atomic.CompareAndSwapUint32(&s.SyncLock, IDLE, RUNNING) {
					log.Debug("do sync")
					s.Synchronise()
					atomic.StoreUint32(&s.SyncLock, IDLE)
				}
			}()
		}
	}
}

//fires a sync every sm.syncInterval or on force space from outside
func NewSync(srv server.Service, layers mesh.Mesh, bv BlockValidator, conf Configuration, log logging.Logger) *Syncer {
	s := Syncer{
		BlockValidator: bv,
		Configuration:  conf,
		Logger:         log,
		Mesh:           layers,
		Peers:          NewPeers(srv),
		MessageServer:  server.NewMsgServer(srv, syncProtocol, conf.requestTimeout-time.Millisecond*30),
		SyncLock:       0,
		startLock:      0,
		forceSync:      make(chan bool),
		exit:           make(chan struct{}),
	}

	s.RegisterMsgHandler(LAYER_HASH, newLayerHashRequestHandler(layers))
	s.RegisterMsgHandler(BLOCK, newBlockRequestHandler(layers))
	s.RegisterMsgHandler(LAYER_IDS, newLayerIdsRequestHandler(layers))

	return &s
}

func (s *Syncer) maxSyncLayer() uint32 {
	if uint32(s.LatestLayer()) < s.hdist {
		return 0
	}

	return s.LatestLayer() - s.hdist
}

func (s *Syncer) Synchronise() {
<<<<<<< HEAD
	for i := s.LatestLocalLayer(); i < s.maxSyncLayer(); i++ {
		blockIds, err := s.getLayerBlockIDs(mesh.LayerID(i)) //returns a set of all known blocks in the mesh
=======
	for i := s.LatestIrreversible(); i < s.maxSyncLayer(); i++ {
		blockIds, err := s.getLayerBlockIDs(mesh.LayerID(i + 1)) //returns a set of all known blocks in the mesh
>>>>>>> 0cbc349f
		if err != nil {
			log.Error("could not get layer block ids: ", err)
			log.Debug("synchronise failed, local layer index is ", s.LatestLocalLayer())
			return
		}

		output := make(chan *mesh.Block)
		// each worker goroutine tries to fetch a block iteratively from each peer
		count := int32(s.concurrency)

		for i := 0; i < s.concurrency; i++ {
			go func() {
				for id := range blockIds {
					for _, p := range s.GetPeers() {
						if bCh, err := sendBlockRequest(s.MessageServer, p, mesh.BlockID(id)); err == nil {
							b := <-bCh
							if b != nil && s.ValidateBlock(b) { //some validation testing
								output <- b
								break
							}
						}
					}
				}
				if atomic.AddInt32(&count, -1); atomic.LoadInt32(&count) == 0 { // last one closes the channel
					close(output)
				}
			}()
		}

		blocks := make([]*mesh.Block, 0, len(blockIds))

		for block := range output {
			log.Debug("add block to layer", block)
			blocks = append(blocks, block)
		}

		log.Debug("add layer ", i)

		s.AddLayer(mesh.NewExistingLayer(mesh.LayerID(i), blocks))
	}

	log.Debug("synchronise done, local layer index is ", s.LatestLocalLayer())
}

type peerHashPair struct {
	peer Peer
	hash []byte
}

func sendBlockRequest(msgServ *server.MessageServer, peer Peer, id mesh.BlockID) (chan *mesh.Block, error) {
	log.Debug("send block request Peer: ", peer, " id: ", id)
	data := &pb.FetchBlockReq{Id: uint32(id)}
	payload, err := proto.Marshal(data)
	if err != nil {
		return nil, err
	}
	ch := make(chan *mesh.Block)
	foo := func(msg []byte) {
		defer close(ch)
		log.Debug("handle block response")
		data := &pb.FetchBlockResp{}
		if err := proto.Unmarshal(msg, data); err != nil {
			log.Error("could not unmarshal block data")
			return
		}
		mp := make(map[mesh.BlockID]bool)
		for _, b := range data.Block.VisibleMesh {
			mp[mesh.BlockID(b)] = true
		}

		block := mesh.NewExistingBlock(mesh.BlockID(data.Block.GetId()), mesh.LayerID(data.Block.GetLayer()), nil)
		block.ViewEdges = mp
		ch <- block
	}

	return ch, msgServ.SendRequest(BLOCK, payload, peer, foo)
}

func (s *Syncer) getLayerBlockIDs(index mesh.LayerID) (chan mesh.BlockID, error) {

	m, err := s.getLayerHashes(index)

	if err != nil {
		log.Error("could not get LayerHashes for layer: ", index, err)
		return nil, err
	}
	return s.getIdsForHash(m, index)
}

func (s *Syncer) getIdsForHash(m map[string]Peer, index mesh.LayerID) (chan mesh.BlockID, error) {
	reqCounter := 0
	ch := make(chan []uint32)
	for _, v := range m {
		_, err := s.sendLayerIDsRequest(v, index, ch)
		if err != nil {
			log.Error("could not fetch layer ", index, " block ids from peer ", v) // todo recover from this
			return nil, err
		} else {
			reqCounter++
		}
	}

	idSet := make(map[mesh.BlockID]bool, s.layerSize) //change uint32 to BlockId
	timeout := time.After(s.requestTimeout)
	for reqCounter > 0 {
		select {
		case b := <-ch:
			for _, id := range b {
				bid := mesh.BlockID(id)
				if _, exists := idSet[bid]; !exists {
					idSet[bid] = true
				}
			}
			reqCounter--
		case <-timeout:
			if len(idSet) > 0 {
				log.Error("not all peers responded to hash request")
				return keysAsChan(idSet), nil
			}
			return nil, errors.New("could not get block ids from any peer")

		}
	}

	return keysAsChan(idSet), nil

}

func keysAsChan(idSet map[mesh.BlockID]bool) chan mesh.BlockID {
	res := make(chan mesh.BlockID, len(idSet))
	defer close(res)
	for id := range idSet {
		res <- id
	}
	return res
}

func (s *Syncer) getLayerHashes(index mesh.LayerID) (map[string]Peer, error) {
	m := make(map[string]Peer, 20) //todo need to get this from p2p service
	peers := s.GetPeers()
	// request hash from all
	ch := make(chan peerHashPair)
	defer close(ch)
	for _, p := range peers {
		_, err := s.sendLayerHashRequest(p, index, ch)
		if err != nil {
			log.Error("could not get layer ", index, " hash from peer ", p)
			continue
		}
	}

	timeout := time.After(s.requestTimeout)
	resCounter := len(peers)
	for resCounter > 0 {
		select {
		// Got a timeout! fail with a timeout error
		case pair := <-ch:
			m[string(pair.hash)] = pair.peer
			resCounter--
		case <-timeout:
			if len(m) > 0 {
				log.Error("not all peers responded to hash request")
				return m, nil //todo
			}
			return nil, errors.New("no peers responded to hash request")
		}
	}
	return m, nil
}

func (s *Syncer) sendLayerHashRequest(peer Peer, layer mesh.LayerID, ch chan peerHashPair) (chan peerHashPair, error) {
	log.Debug("send Layer hash request Peer: ", peer, " layer: ", layer)

	data := &pb.LayerHashReq{Layer: uint32(layer)}
	payload, err := proto.Marshal(data)
	if err != nil {
		log.Error("could not marshall layer hash request")
		return nil, err
	}
	foo := func(msg []byte) {
		res := &pb.LayerHashResp{}
		if msg == nil {
			log.Error("layer hash response was nil from ", peer.String())
			return
		}

		if err = proto.Unmarshal(msg, res); err != nil {
			log.Error("could not unmarshal layer hash response ", err)
			return
		}
		ch <- peerHashPair{peer: peer, hash: res.Hash}
	}
	return ch, s.SendRequest(LAYER_HASH, payload, peer, foo)
}

func (s *Syncer) sendLayerIDsRequest(peer Peer, idx mesh.LayerID, ch chan []uint32) (chan []uint32, error) {
	log.Debug("send Layer ids request Peer: ", peer, " layer: ", idx)

	data := &pb.LayerIdsReq{Layer: uint32(idx)}
	payload, err := proto.Marshal(data)
	if err != nil {
		return nil, err
	}

	foo := func(msg []byte) {
		defer close(ch)
		data := &pb.LayerIdsResp{}
		if err := proto.Unmarshal(msg, data); err != nil {
			log.Error("could not unmarshal layer ids response")
			return
		}
		ch <- data.Ids
	}

	return ch, s.SendRequest(LAYER_IDS, payload, peer, foo)
}

func newBlockRequestHandler(layers mesh.Mesh) func(msg []byte) []byte {
	return func(msg []byte) []byte {
		log.Debug("handle block request")
		req := &pb.FetchBlockReq{}
		if err := proto.Unmarshal(msg, req); err != nil {
			return nil
		}

		block, err := layers.GetBlock(mesh.BlockID(req.Id))
		if err != nil {
			log.Error("Error handling Block request message, with BlockID: %d and err: %v", req.Id, err)
			return nil
		}

		vm := make([]uint32, 0, len(block.ViewEdges))
		for b := range block.ViewEdges {
			vm = append(vm, uint32(b))
		}

		payload, err := proto.Marshal(&pb.FetchBlockResp{Block: &pb.Block{Id: uint32(block.ID()), Layer: uint32(block.Layer()), VisibleMesh: vm}})
		if err != nil {
			log.Error("Error marshaling response message (FetchBlockResp), with BlockID: %d, LayerID: %d and err:", block.ID(), block.Layer(), err)
			return nil
		}

		log.Debug("return block ", block)

		return payload
	}
}

func newLayerHashRequestHandler(layers mesh.Mesh) func(msg []byte) []byte {
	return func(msg []byte) []byte {
		req := &pb.LayerHashReq{}
		err := proto.Unmarshal(msg, req)
		if err != nil {
			return nil
		}

		layer, err := layers.GetLayer(mesh.LayerID(req.Layer))
		if err != nil {
			log.Error("Error handling layer ", req.Layer, " request message with error:", err)
			return nil
		}

		payload, err := proto.Marshal(&pb.LayerHashResp{Hash: layer.Hash()})
		if err != nil {
			log.Error("Error marshaling response message (LayerHashResp) with error:", err)
			return nil
		}

		return payload
	}
}

func newLayerIdsRequestHandler(layers mesh.Mesh) func(msg []byte) []byte {
	return func(msg []byte) []byte {
		req := &pb.LayerIdsReq{}
		if err := proto.Unmarshal(msg, req); err != nil {
			return nil
		}

		layer, err := layers.GetLayer(mesh.LayerID(req.Layer))
		if err != nil {
			log.Error("Error handling layer ids request message with LayerID: %d and error: %s", req.Layer, err.Error())
			return nil
		}

		blocks := layer.Blocks()

		ids := make([]uint32, 0, len(blocks))

		for _, b := range blocks {
			ids = append(ids, uint32(b.ID()))
		}

		payload, err := proto.Marshal(&pb.LayerIdsResp{Ids: ids})
		if err != nil {
			log.Error("Error marshaling response message, with blocks IDs: %v and error:", ids, err)
			return nil
		}

		return payload
	}
}<|MERGE_RESOLUTION|>--- conflicted
+++ resolved
@@ -56,7 +56,7 @@
 )
 
 func (s *Syncer) IsSynced() bool {
-	return s.LatestLocalLayer() == s.maxSyncLayer()
+	return s.LatestIrreversible() == s.maxSyncLayer()
 }
 
 func (s *Syncer) Stop() {
@@ -121,24 +121,19 @@
 }
 
 func (s *Syncer) maxSyncLayer() uint32 {
-	if uint32(s.LatestLayer()) < s.hdist {
+	if uint32(s.LatestKnownLayer()) < s.hdist {
 		return 0
 	}
 
-	return s.LatestLayer() - s.hdist
+	return s.LatestKnownLayer() - s.hdist
 }
 
 func (s *Syncer) Synchronise() {
-<<<<<<< HEAD
-	for i := s.LatestLocalLayer(); i < s.maxSyncLayer(); i++ {
-		blockIds, err := s.getLayerBlockIDs(mesh.LayerID(i)) //returns a set of all known blocks in the mesh
-=======
 	for i := s.LatestIrreversible(); i < s.maxSyncLayer(); i++ {
 		blockIds, err := s.getLayerBlockIDs(mesh.LayerID(i + 1)) //returns a set of all known blocks in the mesh
->>>>>>> 0cbc349f
 		if err != nil {
 			log.Error("could not get layer block ids: ", err)
-			log.Debug("synchronise failed, local layer index is ", s.LatestLocalLayer())
+			log.Debug("synchronise failed, local layer index is ", s.LatestIrreversible())
 			return
 		}
 
@@ -177,7 +172,7 @@
 		s.AddLayer(mesh.NewExistingLayer(mesh.LayerID(i), blocks))
 	}
 
-	log.Debug("synchronise done, local layer index is ", s.LatestLocalLayer())
+	log.Debug("synchronise done, local layer index is ", s.LatestIrreversible())
 }
 
 type peerHashPair struct {
@@ -207,7 +202,7 @@
 		}
 
 		block := mesh.NewExistingBlock(mesh.BlockID(data.Block.GetId()), mesh.LayerID(data.Block.GetLayer()), nil)
-		block.ViewEdges = mp
+		block.BlockVotes = mp
 		ch <- block
 	}
 
@@ -367,12 +362,12 @@
 			return nil
 		}
 
-		vm := make([]uint32, 0, len(block.ViewEdges))
-		for b := range block.ViewEdges {
+		vm := make([]uint32, 0, len(block.BlockVotes))
+		for b := range block.BlockVotes {
 			vm = append(vm, uint32(b))
 		}
 
-		payload, err := proto.Marshal(&pb.FetchBlockResp{Block: &pb.Block{Id: uint32(block.ID()), Layer: uint32(block.Layer()), VisibleMesh: vm}})
+		payload, err := proto.Marshal(&pb.FetchBlockResp{Id: uint32(block.ID()), Block: &pb.Block{Id: uint32(block.ID()), Layer: uint32(block.Layer()), VisibleMesh: vm}})
 		if err != nil {
 			log.Error("Error marshaling response message (FetchBlockResp), with BlockID: %d, LayerID: %d and err:", block.ID(), block.Layer(), err)
 			return nil
