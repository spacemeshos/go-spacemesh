--- conflicted
+++ resolved
@@ -275,17 +275,12 @@
 	}
 
 	// node is not synced
-<<<<<<< HEAD
+	s.handleNotSynced(currentSyncLayer)
+}
+
+func (s *Syncer) handleNotSynced(currentSyncLayer types.LayerID) {
 	s.Info("Node is out of sync setting gossip-synced to false and starting sync")
 	s.setGossipSynced(false) // don't listen to gossip while not synced
-=======
-	s.handleNotSynced(currentSyncLayer)
-}
-
-func (s *Syncer) handleNotSynced(currentSyncLayer types.LayerID) {
-	s.Info("Node is out of sync setting p2p-synced to false and starting sync")
-	s.setP2pSynced(false) // don't listen to p2p while not synced
->>>>>>> dd224618
 
 	// first, bring all the data of the prev layers
 	// Note: lastTicked() is not constant but updates as ticks are received
@@ -310,11 +305,7 @@
 	// wait for two ticks to ensure we are fully synced before we open gossip or validate the current layer
 	err = s.gossipSyncForOneFullLayer(currentSyncLayer)
 	if err != nil {
-<<<<<<< HEAD
-		s.With().Error("Fatal: failed getting layer even though we listened to gossip", log.LayerId(uint64(currentSyncLayer)), log.Err(err))
-=======
-		s.With().Error("Fatal: failed getting layer from db even though we listened to p2p", log.LayerId(uint64(currentSyncLayer)), log.Err(err))
->>>>>>> dd224618
+		s.With().Error("Fatal: failed getting layer from db even though we listened to gossip", log.LayerId(uint64(currentSyncLayer)), log.Err(err))
 	}
 }
 
@@ -323,19 +314,12 @@
 // opening gossip in weakly-synced transition us to fully-synced
 func (s *Syncer) gossipSyncForOneFullLayer(currentSyncLayer types.LayerID) error {
 	// subscribe and wait for two ticks
-<<<<<<< HEAD
+	s.Info("waiting for two ticks while p2p is open")
 	ch := s.TickProvider.Subscribe()
 	<-ch
 	<-ch
 	s.TickProvider.Unsubscribe(ch) // unsub, we won't be listening on this ch anymore
-=======
-	s.Info("waiting for two ticks while p2p is open")
-	ch := s.clockSub.Subscribe()
-	<-ch
-	<-ch
-	s.clockSub.Unsubscribe(ch) // unsub, we won't be listening on this ch anymore
 	s.Info("done waiting for two ticks while listening to p2p")
->>>>>>> dd224618
 
 	// assumed to be weakly synced here
 	// just get the layers and validate
@@ -406,12 +390,7 @@
 	return s.LayerBlocks(layerID)
 }
 
-<<<<<<< HEAD
 func (s *Syncer) blockSyntacticValidation(block *types.Block) ([]*types.AddressableSignedTransaction, []*types.ActivationTx, error) {
-
-=======
-func (s *Syncer) BlockSyntacticValidation(block *types.Block) ([]*types.AddressableSignedTransaction, []*types.ActivationTx, error) {
->>>>>>> dd224618
 	//block eligibility
 	if eligible, err := s.BlockSignedAndEligible(block); err != nil || !eligible {
 		return nil, nil, fmt.Errorf("block eligibiliy check failed - err %v", err)
@@ -424,12 +403,8 @@
 	}
 
 	//validate block's view
-<<<<<<< HEAD
-	if valid := s.validateBlockView(block); valid == false {
-=======
-	valid := s.ValidateView(block)
+	valid := s.validateBlockView(block)
 	if valid == false {
->>>>>>> dd224618
 		return nil, nil, errors.New(fmt.Sprintf("block %v not syntacticly valid", block.ID()))
 	}
 
@@ -441,7 +416,6 @@
 	return txs, atxs, nil
 }
 
-<<<<<<< HEAD
 func (s *Syncer) validateBlockView(blk *types.Block) bool {
 	ch := make(chan bool, 1)
 	defer close(ch)
@@ -453,12 +427,6 @@
 		return true
 	} else if err != nil {
 		s.Error(fmt.Sprintf("block %v not syntactically valid ", blk.ID()))
-=======
-func (s *Syncer) ValidateView(blk *types.Block) bool {
-	vq := NewValidationQueue(s.Log.WithName("validQ"))
-	if err := vq.traverse(s, &blk.BlockHeader); err != nil {
-		s.Error("could not validate %v view %v", blk.ID(), err)
->>>>>>> dd224618
 		return false
 	}
 
@@ -495,8 +463,8 @@
 	return err == nil
 }
 
-<<<<<<< HEAD
-func (s *Syncer) DataAvailabilty(blk *types.Block) ([]*types.AddressableSignedTransaction, []*types.ActivationTx, error) {
+// Return two errors - first, indication for the tx handling; second, indication of atx handling
+func (s *Syncer) DataAvailability(blk *types.Block) ([]*types.AddressableSignedTransaction, error,[]*types.ActivationTx, error) {
 
 	txres, txerr := s.txQueue.HandleTxs(blk.TxIds)
 	if txerr != nil {
@@ -510,48 +478,8 @@
 		return nil, nil, atxerr
 	}
 
-	s.Info("fetched all block %v data  %v txs %v atxs", blk.ID(), len(blk.TxIds), len(blk.AtxIds))
+	s.Info("fetched all block data %v", blk.ID())
 	return txres, atxres, nil
-=======
-// Return two errors - first, indication for the tx handling; second, indication of atx handling
-func (s *Syncer) DataAvailability(blk *types.Block) ([]*types.AddressableSignedTransaction, error, []*types.ActivationTx, error) {
-	var txs []*types.AddressableSignedTransaction
-	var txerr error
-	wg := sync.WaitGroup{}
-	wg.Add(2)
-
-	go func() {
-		//sync Transactions
-		txs, txerr = s.syncTxs(blk.TxIds)
-		for _, tx := range txs {
-			id := types.GetTransactionId(tx.SerializableSignedTransaction)
-			s.txpool.Put(id, tx)
-		}
-		wg.Done()
-	}()
-
-	var atxs []*types.ActivationTx
-	var atxerr error
-
-	//sync ATxs
-	go func() {
-		atxs, atxerr = s.syncAtxs(blk.AtxIds)
-		for _, atx := range atxs {
-			s.atxpool.Put(atx.Id(), atx)
-		}
-		wg.Done()
-	}()
-
-	wg.Wait()
-
-	if txerr != nil || atxerr != nil {
-		s.Warning("failed fetching block %v txs/atxs. txerr - %v atxerr - %v", blk.ID(), txerr, atxerr)
-		return txs, txerr, atxs, atxerr
-	}
-
-	s.Info("fetched all block data %v", blk.ID())
-	return txs, nil, atxs, nil
->>>>>>> dd224618
 }
 
 func (s *Syncer) fetchLayerBlockIds(m map[types.Hash32][]p2p.Peer, lyr types.LayerID) ([]types.BlockID, error) {
