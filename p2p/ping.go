--- conflicted
+++ resolved
@@ -3,6 +3,7 @@
 import (
 	"encoding/hex"
 	"github.com/gogo/protobuf/proto"
+	"github.com/spacemeshos/go-spacemesh/log"
 	"github.com/spacemeshos/go-spacemesh/p2p/pb"
 )
 
@@ -104,11 +105,7 @@
 
 	peer := msg.Sender()
 
-<<<<<<< HEAD
 	p.swarm.GetLocalNode().Info("Incoming ping peer request from %s. Message: %s", peer.Pretty(), req.Ping)
-=======
-	log.Debug("Incoming ping peer request from %s. Message: s%", peer.Pretty(), req.Ping)
->>>>>>> 1b1576e3
 
 	// add/update local dht table as we just heard from a peer
 	p.swarm.getRoutingTable().Update(peer.GetRemoteNodeData())
@@ -155,11 +152,7 @@
 		return
 	}
 
-<<<<<<< HEAD
 	p.swarm.GetLocalNode().Info("Got pong response `%v` from %s. Ping req id: %v", data.Pong, msg.Sender().Pretty(),
-=======
-	log.Debug("Got pong response `%s` from %s. Ping req id: %s", data.Pong, msg.Sender().Pretty(),
->>>>>>> 1b1576e3
 		hex.EncodeToString(data.Metadata.ReqId))
 
 	// according to kad receiving a ping response should update sender in local dht table
