package net

import (
	"errors"
	"github.com/spacemeshos/go-spacemesh/log"
	"github.com/spacemeshos/go-spacemesh/p2p/config"
	"github.com/spacemeshos/go-spacemesh/p2p/node"
	"github.com/spacemeshos/go-spacemesh/p2p/p2pcrypto"
	"net"
<<<<<<< HEAD
=======
	"strconv"
	"sync"
>>>>>>> b6412368
	"time"
)

// TODO: we should remove this const. Should  not depend on the number of addresses.
// TODO: the number of addresses should be derived from the limit provided in the config
const maxMessageSize = 30000 // @see getAddrMax
const maxUDPConn = 2048
const maxUDPLife = time.Duration(time.Hour * 24)

// UDPMessageEvent is an event about a udp message. passed through a channel
type UDPMessageEvent struct {
	From     p2pcrypto.PublicKey
	FromAddr net.Addr
	Message  []byte
}

type UDPListener interface {
	LocalAddr() net.Addr
	Close() error
	WriteToUDP(final []byte, addr *net.UDPAddr) (int, error)
	ReadFrom(p []byte) (n int, addr net.Addr, err error)
	WriteTo(p []byte, addr net.Addr) (n int, err error)
	SetDeadline(t time.Time) error
	SetReadDeadline(t time.Time) error
	SetWriteDeadline(t time.Time) error
}

// UDPNet is used to listen on or send udp messages
type UDPNet struct {
<<<<<<< HEAD
	local    node.LocalNode
	logger   log.Log
	config   config.Config
	msgChan  chan UDPMessageEvent
	conn     UDPListener
	cache    *sessionCache
=======
	local      node.LocalNode
	logger     log.Log
	udpAddress *net.UDPAddr
	config     config.Config
	msgChan    chan IncomingMessageEvent
	conn       *net.UDPConn
	cache      *sessionCache

	regMutex         sync.RWMutex
	regNewRemoteConn []func(NewConnectionEvent)

	clsMutex           sync.RWMutex
	closingConnections []func(ConnectionWithErr)

	incomingConn map[string]udpConn

>>>>>>> b6412368
	shutdown chan struct{}
}

// NewUDPNet creates a UDPNet. returns error if the listening can't be resolved
func NewUDPNet(config config.Config, localEntity node.LocalNode, log log.Log) (*UDPNet, error) {
	n := &UDPNet{
<<<<<<< HEAD
		local:    localEntity,
		logger:   log,
		config:   config,
		msgChan:  make(chan UDPMessageEvent, config.BufferSize),
		shutdown: make(chan struct{}),
=======
		local:        localEntity,
		logger:       log,
		udpAddress:   addr,
		config:       config,
		msgChan:      make(chan IncomingMessageEvent, config.BufferSize),
		incomingConn: make(map[string]udpConn, maxUDPConn),
		shutdown:     make(chan struct{}),
>>>>>>> b6412368
	}

	n.cache = newSessionCache(n.initSession)

	return n, nil
}

// SubscribeClosingConnections registers a callback for a new connection event. all registered callbacks are called before moving.
func (n *UDPNet) SubscribeClosingConnections(f func(connection ConnectionWithErr)) {
	n.clsMutex.Lock()
	n.closingConnections = append(n.closingConnections, f)
	n.clsMutex.Unlock()
}

func (n *UDPNet) publishClosingConnection(connection ConnectionWithErr) {
	n.clsMutex.RLock()
	for _, f := range n.closingConnections {
		f(connection)
	}
	n.clsMutex.RUnlock()
}

// SubscribeOnNewRemoteConnections registers a callback for a new connection event. all registered callbacks are called before moving.
func (n *UDPNet) SubscribeOnNewRemoteConnections(f func(event NewConnectionEvent)) {
	n.regMutex.Lock()
	n.regNewRemoteConn = append(n.regNewRemoteConn, f)
	n.regMutex.Unlock()
}

func (n *UDPNet) publishNewRemoteConnectionEvent(conn Connection, node *node.NodeInfo) {
	n.regMutex.RLock()
	for _, f := range n.regNewRemoteConn {
		f(NewConnectionEvent{conn, node})
	}
	n.regMutex.RUnlock()
}

// Start will trigger listening on the configured port
func (n *UDPNet) Start(listener UDPListener) {
	n.conn = listener
	n.logger.Info("Started UDP server listening for messages on udp:%v", listener.LocalAddr().String())
	go n.listenToUDPNetworkMessages(listener)
}

// LocalAddr returns the local listening addr, will panic before running Start. or if start errored
func (n *UDPNet) LocalAddr() net.Addr {
	return n.conn.LocalAddr()
}

// Shutdown stops listening and closes the connection
func (n *UDPNet) Shutdown() {
	close(n.shutdown)
	if n.conn != nil {
		n.conn.Close()
	}
}

var IPv4LoopbackAddress = net.IP{127, 0, 0, 1}

func (n *UDPNet) initSession(remote p2pcrypto.PublicKey) NetworkSession {
	session := createSession(n.local.PrivateKey(), remote)
	return session
}

func NodeAddr(info *node.NodeInfo) *net.UDPAddr {
	return &net.UDPAddr{IP: info.IP, Port: int(info.DiscoveryPort)}
}

// Send writes a udp packet to the target with the given data
func (n *UDPNet) Send(to *node.NodeInfo, data []byte) error {

	ns := n.cache.GetOrCreate(to.PublicKey())

	sealed := ns.SealMessage(data)
	final := p2pcrypto.PrependPubkey(sealed, n.local.PublicKey())

	addr := NodeAddr(to)

	_, err := n.conn.WriteToUDP(final, addr)

	return err
}

// IncomingMessages is a channel where incoming UDPMessagesEvents will stream
func (n *UDPNet) IncomingMessages() chan IncomingMessageEvent {
	return n.msgChan
}

func (n *UDPNet) Dial(address net.Addr, remotePublicKey p2pcrypto.PublicKey) (Connection, error) {
	udpcon, err := net.DialUDP("udp", nil, address.(*net.UDPAddr))
	if err != nil {
		return nil, err
	}

	ns := n.cache.GetOrCreate(remotePublicKey)

	conn := newMsgConnection(udpcon, n, remotePublicKey, ns, n.config.MsgSizeLimit, n.config.ResponseTimeout, n.logger)
	go conn.beginEventProcessing()
	return conn, nil
}

func (n *UDPNet) HandlePreSessionIncomingMessage(c Connection, msg []byte) error {
	return errors.New("not implemented")
}

func (n *UDPNet) EnqueueMessage(ime IncomingMessageEvent) {
	select {
	case n.msgChan <- ime:
		n.logger.With().Debug("recv udp message", log.String("from", ime.Conn.RemotePublicKey().String()), log.String("fromaddr", ime.Conn.RemoteAddr().String()), log.Int("len", len(ime.Message)))
	case <-n.shutdown:
		return
	}
}

func (n *UDPNet) NetworkID() int8 {
	return 0
}

// main listening loop
func (n *UDPNet) listenToUDPNetworkMessages(listener net.PacketConn) {
	buf := make([]byte, maxMessageSize) // todo: buffer pool ?
	for {
		size, addr, err := listener.ReadFrom(buf)
		if err != nil {
			if temp, ok := err.(interface {
				Temporary() bool
			}); ok && temp.Temporary() {
				n.logger.Warning("Temporary UDP error", err)
				continue
			} else {
				n.logger.With().Error("Listen UDP error, stopping server", log.Err(err))
				return
			}

		}

		if n.config.MsgSizeLimit != config.UnlimitedMsgSize && size > n.config.MsgSizeLimit {
			n.logger.With().Error("listenToUDPNetworkMessages: message is too big",
				log.Int("limit", n.config.MsgSizeLimit), log.Int("actual", size))
			continue
		}

		copybuf := make([]byte, size)
		copy(copybuf, buf)

		conn, ok := n.incomingConn[addr.String()]
		if !ok {
			n.logger.Debug("Creating new connection ")
			_, pk, err := p2pcrypto.ExtractPubkey(copybuf)

			if err != nil {
				n.logger.Warning("error can't extract public key from udp message. (Addr=%v), err=%v", addr.String(), err)
				continue
			}

			ns := n.cache.GetOrCreate(pk)

			if ns == nil {
				n.logger.Warning("could not create session with %v:%v skipping message..", addr.String(), pk.String())
				continue
			}

			host, port, err := net.SplitHostPort(addr.String())
			if err != nil {
				n.logger.Warning("could not parse address skipping message from  %v %s", addr.String(), pk)
				continue
			}

			iport, err := strconv.Atoi(port)
			if err != nil {
				n.logger.Warning("failed converting port to int %v", port)
				continue
			}

			conn = &udpConnWrapper{
				created:   time.Now(),
				incChan:   make(chan []byte, 1000),
				closeChan: make(chan struct{}, 1),
				conn:      n.conn,
				remote:    addr,
			}

			mconn := newMsgConnection(conn, n, pk, ns, n.config.MsgSizeLimit, n.config.DialTimeout, n.logger)
			n.publishNewRemoteConnectionEvent(mconn, node.NewNode(pk, net.ParseIP(host), 0, uint16(iport)))
			n.addConn(addr, conn)
			go mconn.beginEventProcessing()
		}

		err = conn.PushIncoming(copybuf)
		if err != nil {
			n.logger.Warning("error pushing incoming message to conn with %v", conn.RemoteAddr())
		}

	}
}

func (n *UDPNet) addConn(addr net.Addr, ucw udpConn) {
	evicted := false
	lastk := ""
	if len(n.incomingConn) >= maxUDPConn {
		for k, c := range n.incomingConn {
			lastk = k
			if time.Since(c.Created()) > maxUDPLife {
				delete(n.incomingConn, k)
				evicted = true
				n.incomingConn[k].Close()
				break
			}

		}

		if !evicted {
			n.incomingConn[lastk].Close()
			delete(n.incomingConn, lastk)
		}
	}
	n.incomingConn[addr.String()] = ucw
}

func (n *UDPNet) getConn(addr net.Addr) (udpConn, error) {
	if c, ok := n.incomingConn[addr.String()]; ok {
		if time.Since(c.Created()) > maxUDPLife {
			c.Close()
			delete(n.incomingConn, addr.String())
			return nil, errors.New("expired")
		}
		return c, nil
	}
	return nil, errors.New("does not exist")
}

type udpConn interface {
	net.Conn
	Created() time.Time
	PushIncoming(b []byte) error
}

type udpConnWrapper struct {
	created   time.Time
	incChan   chan []byte
	closeChan chan struct{}

	rDeadline time.Time
	wDeadline time.Time

	conn   *net.UDPConn
	remote net.Addr
}

func (ucw *udpConnWrapper) PushIncoming(b []byte) error {
	select {
	case ucw.incChan <- b:
		break
	case <-ucw.closeChan:
		return errors.New("closed")
	}
	return nil
}

func (ucw *udpConnWrapper) SetDeadline(t time.Time) error {
	ucw.rDeadline = t
	ucw.wDeadline = t
	return nil
}

func (ucw *udpConnWrapper) SetReadDeadline(t time.Time) error {
	ucw.rDeadline = t
	return nil
}

func (ucw *udpConnWrapper) SetWriteDeadline(t time.Time) error {
	ucw.wDeadline = t
	return nil
}

func (ucw *udpConnWrapper) Created() time.Time {
	return ucw.created
}

func (ucw *udpConnWrapper) LocalAddr() net.Addr {
	return ucw.conn.LocalAddr()
}

func (ucw *udpConnWrapper) RemoteAddr() net.Addr {
	return ucw.remote
}

func (ucw *udpConnWrapper) Read(b []byte) (int, error) {
	select {
	case msg := <-ucw.incChan:
		copy(b, msg)
		log.Debug("passing message to conn ")
		return len(msg), nil
	case <-ucw.closeChan:
		return 0, errors.New("closed")
	}
}
func (ucw *udpConnWrapper) Write(b []byte) (int, error) {
	return ucw.conn.WriteTo(b, ucw.remote)
}

func (ucw *udpConnWrapper) Close() error {
	close(ucw.closeChan)
	return nil
}<|MERGE_RESOLUTION|>--- conflicted
+++ resolved
@@ -7,11 +7,8 @@
 	"github.com/spacemeshos/go-spacemesh/p2p/node"
 	"github.com/spacemeshos/go-spacemesh/p2p/p2pcrypto"
 	"net"
-<<<<<<< HEAD
-=======
 	"strconv"
 	"sync"
->>>>>>> b6412368
 	"time"
 )
 
@@ -19,7 +16,7 @@
 // TODO: the number of addresses should be derived from the limit provided in the config
 const maxMessageSize = 30000 // @see getAddrMax
 const maxUDPConn = 2048
-const maxUDPLife = time.Duration(time.Hour * 24)
+const maxUDPLife = time.Hour * 24
 
 // UDPMessageEvent is an event about a udp message. passed through a channel
 type UDPMessageEvent struct {
@@ -41,21 +38,12 @@
 
 // UDPNet is used to listen on or send udp messages
 type UDPNet struct {
-<<<<<<< HEAD
-	local    node.LocalNode
-	logger   log.Log
-	config   config.Config
-	msgChan  chan UDPMessageEvent
-	conn     UDPListener
-	cache    *sessionCache
-=======
-	local      node.LocalNode
-	logger     log.Log
-	udpAddress *net.UDPAddr
-	config     config.Config
-	msgChan    chan IncomingMessageEvent
-	conn       *net.UDPConn
-	cache      *sessionCache
+	local   node.LocalNode
+	logger  log.Log
+	config  config.Config
+	msgChan chan IncomingMessageEvent
+	conn    UDPListener
+	cache   *sessionCache
 
 	regMutex         sync.RWMutex
 	regNewRemoteConn []func(NewConnectionEvent)
@@ -65,28 +53,18 @@
 
 	incomingConn map[string]udpConn
 
->>>>>>> b6412368
 	shutdown chan struct{}
 }
 
 // NewUDPNet creates a UDPNet. returns error if the listening can't be resolved
 func NewUDPNet(config config.Config, localEntity node.LocalNode, log log.Log) (*UDPNet, error) {
 	n := &UDPNet{
-<<<<<<< HEAD
-		local:    localEntity,
-		logger:   log,
-		config:   config,
-		msgChan:  make(chan UDPMessageEvent, config.BufferSize),
-		shutdown: make(chan struct{}),
-=======
 		local:        localEntity,
 		logger:       log,
-		udpAddress:   addr,
 		config:       config,
 		msgChan:      make(chan IncomingMessageEvent, config.BufferSize),
 		incomingConn: make(map[string]udpConn, maxUDPConn),
 		shutdown:     make(chan struct{}),
->>>>>>> b6412368
 	}
 
 	n.cache = newSessionCache(n.initSession)
@@ -332,7 +310,7 @@
 	rDeadline time.Time
 	wDeadline time.Time
 
-	conn   *net.UDPConn
+	conn   UDPListener
 	remote net.Addr
 }
 
