package net

import (
	"context"
	"errors"
	"fmt"
	"github.com/spacemeshos/go-spacemesh/log"
	"github.com/spacemeshos/go-spacemesh/p2p/config"
	"github.com/spacemeshos/go-spacemesh/p2p/node"
	"github.com/spacemeshos/go-spacemesh/p2p/p2pcrypto"
	"net"
	"strconv"
	"sync"
	"time"
)

// TODO: we should remove this const. Should  not depend on the number of addresses.
// TODO: the number of addresses should be derived from the limit provided in the config
const maxMessageSize = 30000 // @see getAddrMax
const maxUDPConn = 2048
const maxUDPLife = time.Hour * 24

// UDPMessageEvent is an event about a udp message. passed through a channel
type UDPMessageEvent struct {
	From     p2pcrypto.PublicKey
	FromAddr net.Addr
	Message  []byte
}

// UDPListener is the api required for listening on udp messages.
type UDPListener interface {
	LocalAddr() net.Addr
	Close() error
	WriteToUDP(final []byte, addr *net.UDPAddr) (int, error)
	ReadFrom(p []byte) (n int, addr net.Addr, err error)
	WriteTo(p []byte, addr net.Addr) (n int, err error)
	SetDeadline(t time.Time) error
	SetReadDeadline(t time.Time) error
	SetWriteDeadline(t time.Time) error
}

type connWrapper struct {
	uConn udpConn
	mConn msgConn
}

func (cw connWrapper) Close() error {
	err1 := cw.mConn.Close()
	err2 := cw.uConn.Close()
	if err1 != nil || err2 != nil {
		return fmt.Errorf("errors closing wrapped connections: %v %v", err1, err2)
	}
	return nil
}

// UDPNet is used to listen on or send udp messages
type UDPNet struct {
	local   node.LocalNode
	logger  log.Log
	config  config.Config
	msgChan chan IncomingMessageEvent
	conn    UDPListener
	cache   *sessionCache

	regMutex         sync.RWMutex
	regNewRemoteConn []func(NewConnectionEvent)

	clsMutex           sync.RWMutex
	closingConnections []func(context.Context, ConnectionWithErr)

	incomingConn map[string]connWrapper

	shutdownCtx context.Context
}

// NewUDPNet creates a UDPNet
func NewUDPNet(ctx context.Context, config config.Config, localEntity node.LocalNode, log log.Log) (*UDPNet, error) {
	n := &UDPNet{
		local:        localEntity,
		logger:       log,
		config:       config,
		msgChan:      make(chan IncomingMessageEvent, config.BufferSize),
		incomingConn: make(map[string]connWrapper, maxUDPConn),
		shutdownCtx:  ctx,
	}

	n.cache = newSessionCache(n.initSession)

	return n, nil
}

// SubscribeClosingConnections registers a callback for a new connection event. all registered callbacks are called before moving.
func (n *UDPNet) SubscribeClosingConnections(f func(ctx context.Context, connection ConnectionWithErr)) {
	n.clsMutex.Lock()
	n.closingConnections = append(n.closingConnections, f)
	n.clsMutex.Unlock()
}

func (n *UDPNet) publishClosingConnection(connection ConnectionWithErr) {
	n.clsMutex.RLock()
	for _, f := range n.closingConnections {
		f(context.TODO(), connection)
	}
	n.clsMutex.RUnlock()
}

// SubscribeOnNewRemoteConnections registers a callback for a new connection event. all registered callbacks are called before moving.
func (n *UDPNet) SubscribeOnNewRemoteConnections(f func(event NewConnectionEvent)) {
	n.regMutex.Lock()
	n.regNewRemoteConn = append(n.regNewRemoteConn, f)
	n.regMutex.Unlock()
}

func (n *UDPNet) publishNewRemoteConnectionEvent(conn Connection, node *node.Info) {
	n.regMutex.RLock()
	for _, f := range n.regNewRemoteConn {
		f(NewConnectionEvent{conn, node})
	}
	n.regMutex.RUnlock()
}

// Start will start reading messages from the udp socket and pass them up the channels
func (n *UDPNet) Start(ctx context.Context, listener UDPListener) {
	n.conn = listener
	n.logger.WithContext(ctx).With().Info("started udp server listening for messages",
		log.String("udpaddr", listener.LocalAddr().String()))
	go n.listenToUDPNetworkMessages(ctx, listener)
}

// LocalAddr returns the local listening addr, will panic before running Start. or if start errored
func (n *UDPNet) LocalAddr() net.Addr {
	return n.conn.LocalAddr()
}

// Shutdown stops listening and closes the connection
func (n *UDPNet) Shutdown() {
	if n.conn != nil {
		n.conn.Close()
	}
	for _, conn := range n.incomingConn {
		conn.Close()
	}
}

// IPv4LoopbackAddress is a local IPv4 loopback
var IPv4LoopbackAddress = net.IP{127, 0, 0, 1}

func (n *UDPNet) initSession(remote p2pcrypto.PublicKey) NetworkSession {
	session := createSession(n.local.PrivateKey(), remote)
	return session
}

// NodeAddr makes a UDPAddr from a Info struct
func NodeAddr(info *node.Info) *net.UDPAddr {
	return &net.UDPAddr{IP: info.IP, Port: int(info.DiscoveryPort)}
}

// Send writes a udp packet to the target with the given data
func (n *UDPNet) Send(to *node.Info, data []byte) error {
	ns := n.cache.GetOrCreate(to.PublicKey())
	sealed := ns.SealMessage(data)
	final := p2pcrypto.PrependPubkey(sealed, n.local.PublicKey())
	addr := NodeAddr(to)
	_, err := n.conn.WriteToUDP(final, addr)
	return err
}

// IncomingMessages is a channel where incoming UDPMessagesEvents will stream
func (n *UDPNet) IncomingMessages() chan IncomingMessageEvent {
	return n.msgChan
}

// Dial creates a Connection interface which is wrapped around a udp socket with a session and start listening on messages from it.
// it uses the `connect` syscall
func (n *UDPNet) Dial(ctx context.Context, address net.Addr, remotePublicKey p2pcrypto.PublicKey) (Connection, error) {
	udpcon, err := net.DialUDP("udp", nil, address.(*net.UDPAddr))
	if err != nil {
		return nil, err
	}

	ns := n.cache.GetOrCreate(remotePublicKey)

	conn := newMsgConnection(udpcon, n, remotePublicKey, ns, n.config.MsgSizeLimit, n.config.ResponseTimeout, n.logger)

	// The connection is automatically closed when there's nothing more to read, no need to close it here
	go conn.beginEventProcessing(log.WithNewSessionID(ctx, log.String("netproto", "udp")))
	return conn, nil
}

// HandlePreSessionIncomingMessage is used to satisfy an api similar to the tcpnet. not used here.
func (n *UDPNet) HandlePreSessionIncomingMessage(c Connection, msg []byte) error {
	return errors.New("not implemented")
}

// EnqueueMessage pushes an incoming message event into the queue
func (n *UDPNet) EnqueueMessage(ctx context.Context, ime IncomingMessageEvent) {
	select {
	case n.msgChan <- ime:
		n.logger.WithContext(ctx).With().Debug("recv udp message",
			log.String("from", ime.Conn.RemotePublicKey().String()),
			log.String("fromaddr", ime.Conn.RemoteAddr().String()),
			log.Int("len", len(ime.Message)))
	case <-n.shutdownCtx.Done():
		return
	}
}

// NetworkID returns the network id given and used for creating a session.
func (n *UDPNet) NetworkID() int8 {
	return 0
}

// main listening loop
func (n *UDPNet) listenToUDPNetworkMessages(ctx context.Context, listener net.PacketConn) {
	n.logger.Info("listening for incoming udp connections")

	buf := make([]byte, maxMessageSize) // todo: buffer pool ?
	for {
		size, addr, err := listener.ReadFrom(buf)
		if err != nil {
			if temp, ok := err.(interface {
				Temporary() bool
			}); ok && temp.Temporary() {
				n.logger.With().Warning("temporary udp error", log.Err(err))
				continue
			} else {
				n.logger.With().Error("listen udp error, stopping server", log.Err(err))
				return
			}
		}

		if n.config.MsgSizeLimit != config.UnlimitedMsgSize && size > n.config.MsgSizeLimit {
			n.logger.With().Error("listenToUDPNetworkMessages: message is too big",
				log.Int("limit", n.config.MsgSizeLimit),
				log.Int("actual", size))
			continue
		}

		copybuf := make([]byte, size)
		copy(copybuf, buf)

		conn, err := n.getConn(addr)
		if err != nil {
<<<<<<< HEAD
			n.logger.Debug("Creating new connection ")
=======
			n.logger.Debug("creating new connection")
>>>>>>> 233360c9
			_, pk, err := p2pcrypto.ExtractPubkey(copybuf)

			if err != nil {
				n.logger.With().Warning("error can't extract public key from udp message",
					log.String("addr", addr.String()),
					log.Err(err))
				continue
			}

			ns := n.cache.GetOrCreate(pk)

			if ns == nil {
				n.logger.With().Warning("could not create session, skipping message",
					log.String("addr", addr.String()),
					log.String("pk", pk.String()))
				continue
			}

			host, port, err := net.SplitHostPort(addr.String())
			if err != nil {
				n.logger.With().Warning("could not parse address, skipping message",
					log.String("addr", addr.String()),
					log.String("pk", pk.String()))
				continue
			}

			iport, err := strconv.Atoi(port)
			if err != nil {
				n.logger.With().Warning("failed converting port to int", log.String("port", port))
				continue
			}

			conn = &udpConnWrapper{
				created:   time.Now(),
				incChan:   make(chan []byte, 1000),
				closeChan: make(chan struct{}, 1),
				conn:      n.conn,
				remote:    addr,
			}

			mconn := newMsgConnection(conn, n, pk, ns, n.config.MsgSizeLimit, n.config.DialTimeout, n.logger)
			n.publishNewRemoteConnectionEvent(mconn, node.NewNode(pk, net.ParseIP(host), 0, uint16(iport)))
			n.addConn(addr, conn, mconn)

			// mconn will be closed when the connection is evicted (or at shutdown)
			go mconn.beginEventProcessing(context.TODO())
		}

		if err := conn.PushIncoming(copybuf); err != nil {
			n.logger.With().Warning("error pushing incoming message to connection",
				log.String("remote_addr", conn.RemoteAddr().String()))
		}
	}
}

func (n *UDPNet) addConn(addr net.Addr, ucw udpConn, conn msgConn) {
	evicted := false
	lastk := ""
	if len(n.incomingConn) >= maxUDPConn {
		n.logger.Debug("udp connection cache is full, evicting one session")
		for k, c := range n.incomingConn {
			lastk = k
			if time.Since(c.uConn.Created()) > maxUDPLife {
				delete(n.incomingConn, k)
				if err := c.Close(); err != nil {
					n.logger.With().Warning("error closing udp socket", log.Err(err))
				}
				evicted = true
				break
			}
		}

		if !evicted {
			if err := n.incomingConn[lastk].Close(); err != nil {
				n.logger.With().Warning("error closing udp socket", log.Err(err))
			}
			delete(n.incomingConn, lastk)
		}
	}

	// Wrap the connection objects together to make sure they're both closed
	n.incomingConn[addr.String()] = connWrapper{ucw, conn}
}

func (n *UDPNet) getConn(addr net.Addr) (udpConn, error) {
	if c, ok := n.incomingConn[addr.String()]; ok {
		if time.Since(c.uConn.Created()) > maxUDPLife {
			if err := c.Close(); err != nil {
				n.logger.With().Warning("error closing udp socket", log.Err(err))
			}
			delete(n.incomingConn, addr.String())
			return nil, errors.New("expired")
		}
		return c.uConn, nil
	}
	return nil, errors.New("does not exist")
}

type udpConn interface {
	net.Conn
	Created() time.Time
	PushIncoming(b []byte) error
}

type udpConnWrapper struct {
	created   time.Time
	incChan   chan []byte
	closeChan chan struct{}

	rDeadline time.Time
	wDeadline time.Time

	conn   UDPListener
	remote net.Addr
}

func (ucw *udpConnWrapper) PushIncoming(b []byte) error {
	select {
	case ucw.incChan <- b:
		break
	case <-ucw.closeChan:
		return errors.New("closed")
	}
	return nil
}

func (ucw *udpConnWrapper) SetDeadline(t time.Time) error {
	ucw.rDeadline = t
	ucw.wDeadline = t
	return nil
}

func (ucw *udpConnWrapper) SetReadDeadline(t time.Time) error {
	ucw.rDeadline = t
	return nil
}

func (ucw *udpConnWrapper) SetWriteDeadline(t time.Time) error {
	ucw.wDeadline = t
	return nil
}

func (ucw *udpConnWrapper) Created() time.Time {
	return ucw.created
}

func (ucw *udpConnWrapper) LocalAddr() net.Addr {
	return ucw.conn.LocalAddr()
}

func (ucw *udpConnWrapper) RemoteAddr() net.Addr {
	return ucw.remote
}

func (ucw *udpConnWrapper) Read(b []byte) (int, error) {
	select {
	case msg := <-ucw.incChan:
		copy(b, msg)
		log.Debug("passing message to conn")
		return len(msg), nil
	case <-ucw.closeChan:
		return 0, errors.New("closed")
	}
}

func (ucw *udpConnWrapper) Write(b []byte) (int, error) {
	return ucw.conn.WriteTo(b, ucw.remote)
}

func (ucw *udpConnWrapper) Close() error {
	close(ucw.closeChan)
	return nil
}<|MERGE_RESOLUTION|>--- conflicted
+++ resolved
@@ -241,11 +241,7 @@
 
 		conn, err := n.getConn(addr)
 		if err != nil {
-<<<<<<< HEAD
-			n.logger.Debug("Creating new connection ")
-=======
 			n.logger.Debug("creating new connection")
->>>>>>> 233360c9
 			_, pk, err := p2pcrypto.ExtractPubkey(copybuf)
 
 			if err != nil {
