package net

import (
	"context"
	"encoding/hex"
	"fmt"
	"github.com/spacemeshos/go-spacemesh/log"
	"github.com/spacemeshos/go-spacemesh/p2p/config"
	"github.com/spacemeshos/go-spacemesh/p2p/node"
	"github.com/stretchr/testify/assert"
	"github.com/stretchr/testify/require"
	"math/rand"
	"net"
	"sync"
	"sync/atomic"
	"testing"
	"time"
)

func Test_sumByteArray(t *testing.T) {
	bytez := sumByteArray([]byte{0x1, 0x1, 0x1, 0x1, 0x1, 0x1, 0x1, 0x1, 0x1, 0x1, 0x1, 0x1, 0x1, 0x1, 0x1, 0x1, 0x1, 0x1, 0x1, 0x1})
	assert.Equal(t, bytez, uint(20))
	bytez2 := sumByteArray([]byte{0x5, 0x5, 0x5, 0x5, 0x5, 0x5, 0x5, 0x5, 0x5, 0x5, 0x5, 0x5, 0x5, 0x5, 0x5, 0x5, 0x5, 0x5, 0x5, 0x5})
	assert.Equal(t, bytez2, uint(100))
}

func TestNet_EnqueueMessage(t *testing.T) {
	testnodes := 100
	cfg := config.DefaultConfig()
	ln, err := node.NewNodeIdentity()
	assert.NoError(t, err)
	n, err := NewNet(cfg, ln, log.NewDefault(t.Name()))
	require.NoError(t, err)

	var rndmtx sync.Mutex
	rnd := rand.New(rand.NewSource(time.Now().UnixNano()))

	randmsg := func(b []byte) {
		rndmtx.Lock()
		rnd.Read(b)
		rndmtx.Unlock()
	}

	var timedout int32

	var wg sync.WaitGroup
	for i := 0; i < testnodes; i++ {
		wg.Add(1)
		go func() {
			rnode := node.GenerateRandomNodeData()
			sum := sumByteArray(rnode.PublicKey().Bytes())
			msg := make([]byte, 10)
			randmsg(msg)
			fmt.Printf("pushing %v to %v \r\n", hex.EncodeToString(msg), sum%n.queuesCount)
			n.EnqueueMessage(context.TODO(), IncomingMessageEvent{Conn: NewConnectionMock(rnode.PublicKey()), Message: msg})
			fmt.Printf("pushed %v to %v \r\n", hex.EncodeToString(msg), sum%n.queuesCount)
			tx := time.NewTimer(time.Second * 2)
			defer wg.Done()
			select {
			case <-n.IncomingMessages()[sum%n.queuesCount]:
				fmt.Printf("got %v \r\n", hex.EncodeToString(msg))
				//assert.Equal(t, s.Message, msg)
				//assert.Equal(t, s.Conn.RemotePublicKey(), rnode.PublicKey())
			case <-tx.C:
				fmt.Println("didn't get ", hex.EncodeToString(msg))
				atomic.AddInt32(&timedout, 1)
				return

			}
		}()
	}
	wg.Wait()
	if timedout > 0 {
		t.Fatal("timedout")
	}
	n.Shutdown()
}

type mockListener struct {
	calledCount    int32
	connReleaser   chan struct{}
	acceptResError error
	acceptFn       func() (net.Conn, error)
}

func newMockListener() *mockListener {
	return &mockListener{connReleaser: make(chan struct{})}
}

func (ml *mockListener) Accept() (net.Conn, error) {
	if ml.acceptFn != nil {
		return ml.acceptFn()
	}
	<-ml.connReleaser
	atomic.AddInt32(&ml.calledCount, 1)
	<-ml.connReleaser
	var c net.Conn = nil
	if ml.acceptResError == nil {
		c, _ = net.Pipe() // just for the interface lolz
	}
	return c, ml.acceptResError
}

func (ml *mockListener) releaseConn() {
	ml.connReleaser <- struct{}{}
	ml.connReleaser <- struct{}{}
}

func (ml *mockListener) Close() error {
	return nil
}
func (ml *mockListener) Addr() net.Addr {
	return &net.TCPAddr{IP: net.ParseIP("0.0.0.0"), Zone: ""}
}

type tempErr string

func (t tempErr) Error() string {
	return string(t)
}

func (t tempErr) Temporary() bool {
	return true
}

func Test_Net_LimitedConnections(t *testing.T) {
	cfg := config.DefaultConfig()
	cfg.SessionTimeout = 100 * time.Millisecond

	ln, err := node.NewNodeIdentity()
	require.NoError(t, err)
	n, err := NewNet(cfg, ln, log.NewDefault(t.Name()))
	//n.SubscribeOnNewRemoteConnections(counter)
	require.NoError(t, err)
	listener := newMockListener()
<<<<<<< HEAD
	n.Start(context.TODO(), listener)
	listener.accpetResErr = tempErr("demo connection will close and allow more")
=======
	n.Start(listener)
	listener.acceptResError = tempErr("demo connection will close and allow more")
>>>>>>> 561883df
	for i := 0; i < cfg.MaxPendingConnections; i++ {
		listener.releaseConn()
	}

	require.Equal(t, atomic.LoadInt32(&listener.calledCount), int32(cfg.MaxPendingConnections))

	done := make(chan struct{})
	go func() {
		done <- struct{}{}
		listener.releaseConn()
		done <- struct{}{}
	}()
	require.Equal(t, atomic.LoadInt32(&listener.calledCount), int32(cfg.MaxPendingConnections))
	<-done
	<-done
	require.Equal(t, atomic.LoadInt32(&listener.calledCount), int32(cfg.MaxPendingConnections)+1)
	n.Shutdown()
}

func TestHandlePreSessionIncomingMessage2(t *testing.T) {
	r := require.New(t)
	var wg sync.WaitGroup

	aliceNode, aliceNodeInfo := node.GenerateTestNode(t)
	bobNode, _ := node.GenerateTestNode(t)

	bobsAliceConn := NewConnectionMock(aliceNode.PublicKey())
	bobsAliceConn.Addr = &net.TCPAddr{IP: aliceNodeInfo.IP, Port: int(aliceNodeInfo.ProtocolPort)}

	bobsNet, err := NewNet(config.DefaultConfig(), bobNode, log.NewDefault(t.Name()))
	r.NoError(err)
	bobsNet.SubscribeOnNewRemoteConnections(func(event NewConnectionEvent) {
		r.Equal(aliceNode.PublicKey().String(), event.Conn.Session().ID().String(), "wrong session received")
		wg.Done()
	})

	aliceSessionWithBob := createSession(aliceNode.PrivateKey(), bobNode.PublicKey())
	aliceHandshakeMessageToBob, err := generateHandshakeMessage(aliceSessionWithBob, 1, 123, aliceNode.PublicKey())
	r.NoError(err)

	wg.Add(1)

	err = bobsNet.HandlePreSessionIncomingMessage(bobsAliceConn, aliceHandshakeMessageToBob)
	r.NoError(err)
	r.Equal(int32(0), bobsAliceConn.SendCount())

	wg.Wait()

	wg.Add(1)

	err = bobsNet.HandlePreSessionIncomingMessage(bobsAliceConn, aliceHandshakeMessageToBob)
	r.NoError(err)
	r.Equal(int32(0), bobsAliceConn.SendCount())

	wg.Wait()
	bobsNet.Shutdown()
}

func TestMaxPendingConnections(t *testing.T) {
	r := require.New(t)
	cfg := config.DefaultConfig()

	ln, err := node.NewNodeIdentity()
	require.NoError(t, err)
	n, err := NewNet(cfg, ln, log.NewDefault(t.Name()))
	require.NoError(t, err)

	// Create many new connections
	pending := make(chan struct{})
	for i := 0; i < cfg.MaxPendingConnections-1; i++ {
		conn := NewConnectionMock(ln.PublicKey())
		go n.acceptAsync(conn, pending)
	}

	// Now create one that we can shut down at will
	conn := NewConnectionMock(ln.PublicKey())
	wg := sync.WaitGroup{}
	wg.Add(1)
	conn.eventProcessing = func() {
		wg.Wait()
	}

	// this waitgroup makes sure that this goroutine terminates when we release the connection
	wgSuccess := sync.WaitGroup{}
	wgSuccess.Add(1)
	go func() {
		n.acceptAsync(conn, pending)
		wgSuccess.Done()
	}()

	// Make sure that the listener does not accept a new connection until we terminate one
	counter := 0

	chDone := make(chan struct{}, 2)
	listener := newMockListener()
	listener.acceptFn = func() (net.Conn, error) {
		counter++
		// release the test to complete
		chDone <- struct{}{}
		return nil, tempErr("keep waiting")
	}

	// This should wait (since all tokens are currently in use)
	go n.accept(listener, pending)

	// Now release one connection, releasing one token
	wg.Done()

	// Wait for it to be released
	wgSuccess.Wait()

	// Wait for the new connection to be accepted
	<-chDone

	// Make sure only one new connection was accepted
	r.Equal(1, counter, "expected exactly one listener to be released")
	n.Shutdown()
}<|MERGE_RESOLUTION|>--- conflicted
+++ resolved
@@ -133,13 +133,8 @@
 	//n.SubscribeOnNewRemoteConnections(counter)
 	require.NoError(t, err)
 	listener := newMockListener()
-<<<<<<< HEAD
 	n.Start(context.TODO(), listener)
-	listener.accpetResErr = tempErr("demo connection will close and allow more")
-=======
-	n.Start(listener)
 	listener.acceptResError = tempErr("demo connection will close and allow more")
->>>>>>> 561883df
 	for i := 0; i < cfg.MaxPendingConnections; i++ {
 		listener.releaseConn()
 	}
@@ -211,7 +206,7 @@
 	pending := make(chan struct{})
 	for i := 0; i < cfg.MaxPendingConnections-1; i++ {
 		conn := NewConnectionMock(ln.PublicKey())
-		go n.acceptAsync(conn, pending)
+		go n.acceptAsync(context.TODO(), conn, pending)
 	}
 
 	// Now create one that we can shut down at will
@@ -226,7 +221,7 @@
 	wgSuccess := sync.WaitGroup{}
 	wgSuccess.Add(1)
 	go func() {
-		n.acceptAsync(conn, pending)
+		n.acceptAsync(context.TODO(), conn, pending)
 		wgSuccess.Done()
 	}()
 
@@ -243,7 +238,7 @@
 	}
 
 	// This should wait (since all tokens are currently in use)
-	go n.accept(listener, pending)
+	go n.accept(context.TODO(), listener, pending)
 
 	// Now release one connection, releasing one token
 	wg.Done()
