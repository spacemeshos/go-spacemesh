package net

import (
	"context"
	"errors"
	"sync/atomic"
	"time"

	"github.com/spacemeshos/go-spacemesh/log"
	"github.com/spacemeshos/go-spacemesh/p2p/config"
	"github.com/spacemeshos/go-spacemesh/p2p/metrics"
	"github.com/spacemeshos/go-spacemesh/p2p/net/wire/delimited"
	"github.com/spacemeshos/go-spacemesh/p2p/p2pcrypto"

	"fmt"
	"io"
	"net"
	"sync"

	"github.com/spacemeshos/go-spacemesh/crypto"
)

var (
	// ErrAlreadyClosed is an error for when `Close` is called on a closed connection.
	ErrAlreadyClosed = errors.New("p2p: connection is already closed")
	// ErrClosed is returned when connection already closed.
	ErrClosed = errors.New("p2p: connection closed")
)

// ConnectionSource specifies the connection originator - local or remote node.
type ConnectionSource int

// ConnectionSource values
const (
	Local ConnectionSource = iota
	Remote
)

// MessageQueueSize is the size for queue of messages before pushing them on the socket
const MessageQueueSize = 250

type msgToSend struct {
	payload []byte
	reqID   string
	peerID  string
}

// Connection is an interface stating the API of all secured connections in the system
type Connection interface {
	fmt.Stringer

	ID() string
	RemotePublicKey() p2pcrypto.PublicKey
	SetRemotePublicKey(key p2pcrypto.PublicKey)
	Created() time.Time

	RemoteAddr() net.Addr

	Session() NetworkSession
	SetSession(session NetworkSession)

	Send(ctx context.Context, m []byte) error
	Close() error
	Closed() bool
}

// FormattedConnection is an io.Writer and an io.Closer
// A network connection supporting full-duplex messaging
type FormattedConnection struct {
	closed uint64
	// metadata for logging / debugging
	logger      log.Log
	id          string // uuid for logging
	created     time.Time
	remotePub   p2pcrypto.PublicKey
	remoteAddr  net.Addr
	networker   networker // network context
	session     NetworkSession
	deadline    time.Duration
	r           formattedReader
	wmtx        sync.Mutex
	w           formattedWriter
	deadliner   deadliner
	messages    chan msgToSend
	stopSending chan struct{}
	close       io.Closer
	wg          sync.WaitGroup

	msgSizeLimit int
}

type networker interface {
	HandlePreSessionIncomingMessage(c Connection, msg []byte) error
	EnqueueMessage(ctx context.Context, ime IncomingMessageEvent)
	SubscribeClosingConnections(func(context.Context, ConnectionWithErr))
	publishClosingConnection(c ConnectionWithErr)
	NetworkID() uint32
}

type readWriteCloseAddresser interface {
	io.ReadWriteCloser
	deadliner
	RemoteAddr() net.Addr
}

type deadliner interface {
	SetReadDeadline(t time.Time) error
	SetWriteDeadline(t time.Time) error
}

type formattedReader interface {
	Next() ([]byte, error)
}

type formattedWriter interface {
	WriteRecord([]byte) (int, error)
}

type fmtConnection interface {
	Connection
	SendSock([]byte) error
	setupIncoming(context.Context, time.Duration) error
	beginEventProcessing(context.Context)
}

// Create a new connection wrapping a net.Conn with a provided connection manager
func newConnection(conn readWriteCloseAddresser, netw networker,
	remotePub p2pcrypto.PublicKey, session NetworkSession, msgSizeLimit int, deadline time.Duration, log log.Log) fmtConnection {

	// todo parametrize channel size - hard-coded for now
	connection := &FormattedConnection{
		logger:       log,
		id:           crypto.UUIDString(),
		created:      time.Now(),
		remotePub:    remotePub,
		remoteAddr:   conn.RemoteAddr(),
		r:            delimited.NewReader(conn),
		w:            delimited.NewWriter(conn),
		close:        conn,
		deadline:     deadline,
		deadliner:    conn,
		networker:    netw,
		session:      session,
		messages:     make(chan msgToSend, MessageQueueSize),
		stopSending:  make(chan struct{}),
		msgSizeLimit: msgSizeLimit,
	}
	connection.wg.Add(1)
	go func() {
		connection.sendListener()
		connection.wg.Done()
	}()
	return connection
}

// ID returns the channel's ID
func (c *FormattedConnection) ID() string {
	return c.id
}

// RemoteAddr returns the channel's remote peer address
func (c *FormattedConnection) RemoteAddr() net.Addr {
	return c.remoteAddr
}

// SetRemotePublicKey sets the remote peer's public key
func (c *FormattedConnection) SetRemotePublicKey(key p2pcrypto.PublicKey) {
	c.remotePub = key
}

// RemotePublicKey returns the remote peer's public key
func (c *FormattedConnection) RemotePublicKey() p2pcrypto.PublicKey {
	return c.remotePub
}

// SetSession sets the network session
func (c *FormattedConnection) SetSession(session NetworkSession) {
	c.session = session
}

// Session returns the network session
func (c *FormattedConnection) Session() NetworkSession {
	return c.session
}

// String returns a string describing the connection
func (c *FormattedConnection) String() string {
	return c.id
}

// Created is the time the connection was created
func (c *FormattedConnection) Created() time.Time {
	return c.created
}

func (c *FormattedConnection) publish(ctx context.Context, message []byte) {
	// Print a log line to establish a link between the originating sessionID and this requestID,
	// before the sessionID disappears.

	//todo: re insert if log loss is fixed
	//c.logger.WithContext(ctx).Debug("connection: enqueuing incoming message")

	// Rather than store the context on the heap, which is an antipattern, we instead extract the sessionID and store
	// that.
	ime := IncomingMessageEvent{Conn: c, Message: message}
	if requestID, ok := log.ExtractRequestID(ctx); ok {
		ime.RequestID = requestID
	}
	c.networker.EnqueueMessage(ctx, ime)
}

// NOTE: this is left here intended to help debugging in the future.
//func (c *FormattedConnection) measureSend() context.CancelFunc {
//	ctx, cancel := context.WithCancel(context.Background())
//	go func(ctx context.Context) {
//		timer := time.NewTimer(time.Second * 20)
//		select {
//		case <-timer.C:
//			i := crypto.UUIDString()
//			c.logger.With().Info("sending message is taking more than 20 seconds", log.String("peer", c.RemotePublicKey().String()), log.String("file", fmt.Sprintf("/tmp/stacktrace%v", i)))
//			buf := make([]byte, 1024)
//			for {
//				n := runtime.Stack(buf, true)
//				if n < len(buf) {
//					break
//				}
//				buf = make([]byte, 2*len(buf))
//			}
//			err := ioutil.WriteFile(fmt.Sprintf("/tmp/stacktrace%v", i), buf, 0644)
//			if err != nil {
//				c.logger.Error("ERR WIRTING FILE %v", err)
//			}
//		case <-ctx.Done():
//			return
//		}
//	}(ctx)
//	return cancel
//}

func (c *FormattedConnection) sendListener() {
	for {
		select {
		case m := <-c.messages:
			c.logger.With().Debug("connection: sending outgoing message",
				log.String("peer_id", m.peerID),
				log.String("requestId", m.reqID),
				log.Int("queue_length", len(c.messages)))

			//todo: we are hiding the error here...
			if err := c.SendSock(m.payload); err != nil {
				c.logger.With().Error("connection: cannot send message to peer",
					log.String("peer_id", m.peerID),
					log.String("requestId", m.reqID),
					log.Err(err))
				return
			}
		case <-c.stopSending:
			return
		}
	}
}

// Send pushes a message into the queue if the connection is not closed.
func (c *FormattedConnection) Send(ctx context.Context, m []byte) error {
	c.logger.WithContext(ctx).Debug("waiting for send lock")
	if c.Closed() {
		return ErrClosed
	}

	// extract some useful context
	reqID, _ := log.ExtractRequestID(ctx)
	peerID, _ := ctx.Value(log.PeerIDKey).(string)

	c.logger.WithContext(ctx).With().Debug("connection: enqueuing outgoing message",
		log.Int("queue_length", len(c.messages)))
<<<<<<< HEAD
	if len(c.messages) > 10 {
		c.logger.WithContext(ctx).With().Warning("connection: outbound send queue backlog",
			log.Int("queue_length", len(c.messages)))
	}

	// perform a non-blocking send and start dropping messages if the channel is full
	// otherwise, the entire gossip stack will get blocked
	select {
	case c.messages <- msgToSend{m, reqID, peerID}:
		return nil
	default:
		return fmt.Errorf("connection: dropping outbound message, send queue full")
	}
=======
	if len(c.messages) > 30 {
		c.logger.WithContext(ctx).With().Warning("connection: outbound send queue backlog",
			log.Int("queue_length", len(c.messages)))
	}
	select {
	case c.messages <- msgToSend{m, reqID, peerID}:
	case <-c.stopSending:
		return ErrClosed
	}
	return nil
>>>>>>> 389ab13e
}

// SendSock sends a message directly on the socket without waiting for the queue.
func (c *FormattedConnection) SendSock(m []byte) error {
	if c.Closed() {
		return ErrClosed
	}
	c.wmtx.Lock()
	err := c.deadliner.SetWriteDeadline(time.Now().Add(c.deadline))
	if err != nil {
		c.wmtx.Unlock()
		return err
	}
	_, err = c.w.WriteRecord(m)
	if err != nil {
		cerr := c.closeNoWait()
		c.wmtx.Unlock()
		if cerr != ErrAlreadyClosed {
			c.networker.publishClosingConnection(ConnectionWithErr{c, err}) // todo: reconsider
		}
		return err
	}
	c.wmtx.Unlock()
	metrics.PeerRecv.With(metrics.PeerIDLabel, c.remotePub.String()).Add(float64(len(m)))
	return nil
}

// Closed returns whether the connection is closed
func (c *FormattedConnection) Closed() bool {
	return atomic.LoadUint64(&c.closed) == 1
}

func (c *FormattedConnection) closeNoWait() error {
	if !atomic.CompareAndSwapUint64(&c.closed, 0, 1) {
		return ErrAlreadyClosed
	}
	close(c.stopSending)
	return c.close.Close()
}

// Close closes the connection (implements io.Closer). It is go safe.
func (c *FormattedConnection) Close() error {
	err := c.closeNoWait()
	c.wg.Wait()
	return err
}

var (
	// ErrTriedToSetupExistingConn occurs when handshake packet is sent twice on a connection
	ErrTriedToSetupExistingConn = errors.New("tried to setup existing connection")
	// ErrMsgExceededLimit occurs when a received message size exceeds the defined message size
	ErrMsgExceededLimit = errors.New("message size exceeded limit")
)

func (c *FormattedConnection) setupIncoming(ctx context.Context, timeout time.Duration) error {
	err := c.deadliner.SetReadDeadline(time.Now().Add(timeout))
	if err != nil {
		c.closeNoWait()
		return err
	}
	msg, err := c.r.Next()
	if err != nil {
		c.closeNoWait()
		return err
	}
	err = c.deadliner.SetReadDeadline(time.Time{})
	if err != nil {
		c.closeNoWait()
		return fmt.Errorf("failed to set read dealine: %w", err)
	}

	if c.msgSizeLimit != config.UnlimitedMsgSize && len(msg) > c.msgSizeLimit {
		c.logger.With().Error("setupIncoming: message is too big",
			log.Int("limit", c.msgSizeLimit), log.Int("actual", len(msg)))
		return ErrMsgExceededLimit
	}

	if c.session != nil {
		c.closeNoWait()
		return errors.New("setup connection twice")
	}

	err = c.networker.HandlePreSessionIncomingMessage(c, msg)
	if err != nil {
		c.closeNoWait()
		return err
	}

	return nil
}

// Read from the incoming new messages and send down the connection
func (c *FormattedConnection) beginEventProcessing(ctx context.Context) {
	//TODO: use a buffer pool
	var (
		err error
		buf []byte
	)
	for {
		buf, err = c.r.Next()
		if err != nil && err != io.EOF {
			break
		}

		if c.session == nil {
			err = ErrTriedToSetupExistingConn
			break
		}

		if len(buf) > 0 {
			newbuf := make([]byte, len(buf))
			copy(newbuf, buf)
			c.publish(log.WithNewRequestID(ctx), newbuf)
		}

		if err != nil {
			break
		}
	}

	if cerr := c.closeNoWait(); cerr != ErrAlreadyClosed {
		c.networker.publishClosingConnection(ConnectionWithErr{c, err})
	}
}<|MERGE_RESOLUTION|>--- conflicted
+++ resolved
@@ -273,8 +273,7 @@
 
 	c.logger.WithContext(ctx).With().Debug("connection: enqueuing outgoing message",
 		log.Int("queue_length", len(c.messages)))
-<<<<<<< HEAD
-	if len(c.messages) > 10 {
+	if len(c.messages) > 30 {
 		c.logger.WithContext(ctx).With().Warning("connection: outbound send queue backlog",
 			log.Int("queue_length", len(c.messages)))
 	}
@@ -284,21 +283,11 @@
 	select {
 	case c.messages <- msgToSend{m, reqID, peerID}:
 		return nil
+	case <-c.stopSending:
+		return ErrClosed
 	default:
 		return fmt.Errorf("connection: dropping outbound message, send queue full")
 	}
-=======
-	if len(c.messages) > 30 {
-		c.logger.WithContext(ctx).With().Warning("connection: outbound send queue backlog",
-			log.Int("queue_length", len(c.messages)))
-	}
-	select {
-	case c.messages <- msgToSend{m, reqID, peerID}:
-	case <-c.stopSending:
-		return ErrClosed
-	}
-	return nil
->>>>>>> 389ab13e
 }
 
 // SendSock sends a message directly on the socket without waiting for the queue.
