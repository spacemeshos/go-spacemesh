--- conflicted
+++ resolved
@@ -62,13 +62,8 @@
 
 	var wg sync.WaitGroup
 	wg.Add(1)
-<<<<<<< HEAD
 	netw.SubscribeClosingConnections(func(ctx context.Context, closedConn ConnectionWithErr) {
-		assert.Equal(t, conn.id, closedConn.Conn.ID())
-=======
-	netw.SubscribeClosingConnections(func(closedConn ConnectionWithErr) {
 		assert.Equal(t, conn.ID(), closedConn.Conn.ID())
->>>>>>> 561883df
 		wg.Done()
 	})
 
@@ -145,13 +140,8 @@
 
 	var wg sync.WaitGroup
 	wg.Add(1)
-<<<<<<< HEAD
 	netw.SubscribeClosingConnections(func(ctx context.Context, closedConn ConnectionWithErr) {
-		assert.Equal(t, conn.id, closedConn.Conn.ID())
-=======
-	netw.SubscribeClosingConnections(func(closedConn ConnectionWithErr) {
 		assert.Equal(t, conn.ID(), closedConn.Conn.ID())
->>>>>>> 561883df
 		wg.Done()
 	})
 
