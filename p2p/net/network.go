// Package net manages the accepting network connections/messages and routing the data upward for the protocols to consume.
package net

import (
	"context"
	"errors"
	"fmt"
	"github.com/spacemeshos/go-spacemesh/common/types"
	"github.com/spacemeshos/go-spacemesh/log"
	"github.com/spacemeshos/go-spacemesh/p2p/config"
	"github.com/spacemeshos/go-spacemesh/p2p/node"
	"github.com/spacemeshos/go-spacemesh/p2p/p2pcrypto"
	"github.com/spacemeshos/go-spacemesh/p2p/version"
	"net"
	"strconv"
	"sync"
	"time"
)

// DefaultQueueCount is the default number of messages queue we hold. messages queues are used to serialize message receiving
const DefaultQueueCount uint = 6

// DefaultMessageQueueSize is the buffer size of each queue mentioned above. (queues are buffered channels)
const DefaultMessageQueueSize uint = 5120

const (
	// ReadBufferSize const is the default value used to set the socket option SO_RCVBUF
	ReadBufferSize = 5 * 1024 * 1024
	// WriteBufferSize const is the default value used to set the socket option SO_SNDBUF
	WriteBufferSize = 5 * 1024 * 1024
	// TCPKeepAlive sets whether KeepAlive is active or not on the socket
	TCPKeepAlive = true
	// TCPKeepAlivePeriod sets the interval of KeepAlive
	TCPKeepAlivePeriod = 10 * time.Second
)

// IncomingMessageEvent is the event reported on new incoming message, it contains the message and the Connection carrying the message
type IncomingMessageEvent struct {
	Conn      Connection
	Message   []byte
	RequestID string
}

// ManagedConnection in an interface extending Connection with some internal methods that are required for Net to manage Connections
type ManagedConnection interface {
	Connection
	beginEventProcessing(ctx context.Context)
}

// Net is a connection factory able to dial remote endpoints
// Net clients should register all callbacks
// Connections may be initiated by Dial() or by remote clients connecting to the listen address
// It provides full duplex messaging functionality over the same tcp/ip connection
// Net has no channel events processing loops - clients are responsible for polling these channels and popping events from them
type Net struct {
	networkID int8
	localNode node.LocalNode
	logger    log.Log

	listener      net.Listener
	listenAddress *net.TCPAddr // Address to open connection: localhost:9999

	isShuttingDown bool

	regMutex         sync.RWMutex
	regNewRemoteConn []func(NewConnectionEvent)

	clsMutex           sync.RWMutex
	closingConnections []func(context.Context, ConnectionWithErr)

	queuesCount           uint
	incomingMessagesQueue []chan IncomingMessageEvent

	config config.Config
}

// NewConnectionEvent is a struct holding a new created connection and a node info.
type NewConnectionEvent struct {
	Conn Connection
	Node *node.Info
}

// TODO Create a config for Net and only pass it in.

// NewNet creates a new network.
// It attempts to tcp listen on address. e.g. localhost:1234 .
func NewNet(conf config.Config, localEntity node.LocalNode, logger log.Log) (*Net, error) {
	qcount := DefaultQueueCount      // todo : get from cfg
	qsize := DefaultMessageQueueSize // todo : get from cfg

	n := &Net{
		networkID:             conf.NetworkID,
		localNode:             localEntity,
		logger:                logger,
		regNewRemoteConn:      make([]func(NewConnectionEvent), 0, 3),
		closingConnections:    make([]func(context.Context, ConnectionWithErr), 0, 3),
		queuesCount:           qcount,
		incomingMessagesQueue: make([]chan IncomingMessageEvent, qcount),
		config:                conf,
	}

	for imq := range n.incomingMessagesQueue {
		n.incomingMessagesQueue[imq] = make(chan IncomingMessageEvent, qsize)
	}

	return n, nil
}

// Start begins accepting connections from the listener socket
func (n *Net) Start(ctx context.Context, listener net.Listener) { // todo: maybe add context
	n.listener = listener
	n.listenAddress = listener.Addr().(*net.TCPAddr)
<<<<<<< HEAD
	n.logger.WithContext(ctx).With().Info("started tcp server listening for connections",
		log.String("tcpaddr", listener.Addr().String()))
	go n.accept(ctx, listener)
=======
	n.logger.Info("Started TCP server listening for connections on tcp:%v", listener.Addr().String())

	// This channel enforces the limit on the number of incoming connections
	// Each message sent to the channel represents a "token" that allows one additional incoming connection
	pending := make(chan struct{}, n.config.MaxPendingConnections)
	for i := 0; i < n.config.MaxPendingConnections; i++ {
		pending <- struct{}{}
	}

	go n.accept(listener, pending)
>>>>>>> 561883df
}

// LocalAddr returns the local listening address. panics before calling Start or if Start errored
func (n *Net) LocalAddr() net.Addr {
	return n.listener.Addr()
}

// Logger returns a reference to logger
func (n *Net) Logger() log.Log {
	return n.logger
}

// NetworkID retuers Net's network ID
func (n *Net) NetworkID() int8 {
	return n.networkID
}

// LocalNode return's the local node descriptor
func (n *Net) LocalNode() node.LocalNode {
	return n.localNode
}

// sumByteArray sums all bytes in an array as uint
func sumByteArray(b []byte) uint {
	var sumOfChars uint

	//take each byte in the string and add the values
	for i := 0; i < len(b); i++ {
		byteVal := b[i]
		sumOfChars += uint(byteVal)
	}
	return sumOfChars
}

// EnqueueMessage inserts a message into a queue, to decide on which queue to send the message to
// it sum the remote public key bytes as integer to segment to queueCount queues.
func (n *Net) EnqueueMessage(ctx context.Context, event IncomingMessageEvent) {
	sba := sumByteArray(event.Conn.RemotePublicKey().Bytes())
	n.incomingMessagesQueue[sba%n.queuesCount] <- event
}

// IncomingMessages returns a slice of channels which incoming messages are delivered on
// the receiver should iterate  on all the channels and read all messages. to sync messages order but enable parallel messages handling.
func (n *Net) IncomingMessages() []chan IncomingMessageEvent {
	return n.incomingMessagesQueue
}

// SubscribeClosingConnections registers a callback for a new connection event. all registered callbacks are called before moving.
func (n *Net) SubscribeClosingConnections(f func(context.Context, ConnectionWithErr)) {
	n.clsMutex.Lock()
	n.closingConnections = append(n.closingConnections, f)
	n.clsMutex.Unlock()
}

func (n *Net) publishClosingConnection(connection ConnectionWithErr) {
	n.clsMutex.RLock()
	for _, f := range n.closingConnections {
		f(context.TODO(), connection)
	}
	n.clsMutex.RUnlock()
}

func (n *Net) dial(ctx context.Context, address net.Addr) (net.Conn, error) {
	// connect via dialer so we can set tcp network params
	dialer := &net.Dialer{}
	netConn, err := dialer.DialContext(ctx, "tcp", address.String())
	if err == nil {
		tcpconn := netConn.(*net.TCPConn)
		n.tcpSocketConfig(tcpconn)
		return tcpconn, nil
	}
	return netConn, err
}

func (n *Net) tcpSocketConfig(tcpconn *net.TCPConn) {
	// TODO: Parameters, try to find right buffers based on something or os/net-interface input?
	if err := tcpconn.SetReadBuffer(ReadBufferSize); err != nil {
		n.logger.Warning("Error trying to set ReadBuffer on TCPConn %v", err)
	}
	if err := tcpconn.SetWriteBuffer(WriteBufferSize); err != nil {
		n.logger.Warning("Error trying to set WriteBuffer on TCPConn %v", err)
	}

	if err := tcpconn.SetKeepAlive(TCPKeepAlive); err != nil {
		n.logger.Warning("Error trying to set KeepAlive on TCPConn %v", err)
	}
	if err := tcpconn.SetKeepAlivePeriod(TCPKeepAlivePeriod); err != nil {
		n.logger.Warning("Error trying to set KeepAlivePeriod on TCPConn %v", err)
	}
}

func (n *Net) createConnection(ctx context.Context, address net.Addr, remotePub p2pcrypto.PublicKey, session NetworkSession) (ManagedConnection, error) {
	if n.isShuttingDown {
		return nil, fmt.Errorf("can't dial because the connection is shutting down")
	}

	n.logger.Debug("Dialing %v @ %v...", remotePub.String(), address.String())
	netConn, err := n.dial(ctx, address)
	if err != nil {
		return nil, err
	}

	n.logger.Debug("Connected to %s...", address.String())
	return newConnection(netConn, n, remotePub, session, n.config.MsgSizeLimit, n.config.ResponseTimeout, n.logger), nil
}

func (n *Net) createSecuredConnection(ctx context.Context, address net.Addr, remotePubkey p2pcrypto.PublicKey) (ManagedConnection, error) {
	session := createSession(n.localNode.PrivateKey(), remotePubkey)
	conn, err := n.createConnection(ctx, address, remotePubkey, session)
	if err != nil {
		return nil, err
	}

	handshakeMessage, err := generateHandshakeMessage(session, n.networkID, n.listenAddress.Port, n.localNode.PublicKey())
	if err != nil {
		conn.Close()
		return nil, err
	}
	if err := conn.Send(ctx, handshakeMessage); err != nil {
		conn.Close()
		return nil, err
	}
	return conn, nil
}

func createSession(privkey p2pcrypto.PrivateKey, remotePubkey p2pcrypto.PublicKey) NetworkSession {
	sharedSecret := p2pcrypto.GenerateSharedSecret(privkey, remotePubkey)
	session := NewNetworkSession(sharedSecret, remotePubkey)
	return session
}

// Dial a remote server with provided time out
// address:: net.Addr
// Returns established connection that local clients can send messages to or error if failed
// to establish a connection, currently only secured connections are supported
func (n *Net) Dial(ctx context.Context, address net.Addr, remotePubkey p2pcrypto.PublicKey) (Connection, error) {
	if n.listenAddress == nil {
		return nil, errors.New("net listenAddress must be set")
	}

	conn, err := n.createSecuredConnection(ctx, address, remotePubkey)
	if err != nil {
		return nil, fmt.Errorf("failed to dial, err: %v", err)
	}

	// Add session ID to context
	go conn.beginEventProcessing(log.WithNewSessionID(ctx,
		log.FieldNamed("session_remote_id", remotePubkey),
		log.String("session_remote_addr", address.String()),
		log.String("session_network", address.Network())))
	return conn, nil
}

// Shutdown initiate a graceful closing of the TCP listener and all other internal routines
func (n *Net) Shutdown() {
	n.isShuttingDown = true
	if n.listener != nil {
		err := n.listener.Close()
		if err != nil {
			n.logger.With().Error("error closing listener", log.Err(err))
		}
	}
}

<<<<<<< HEAD
func (n *Net) accept(ctx context.Context, listen net.Listener) {
	n.logger.WithContext(ctx).Debug("waiting for incoming connections")
	pending := make(chan struct{}, n.config.MaxPendingConnections)

	for i := 0; i < n.config.MaxPendingConnections; i++ {
		pending <- struct{}{}
	}
=======
func (n *Net) accept(listen net.Listener, pending chan struct{}) {
	n.logger.Debug("Waiting for incoming connections...")
>>>>>>> 561883df

	for {
		// Grab a token to accept another incoming connection
		<-pending
		netConn, err := listen.Accept()
		if err != nil {
			if n.isShuttingDown {
				return
			}
			if !Temporary(err) {
				n.logger.WithContext(ctx).With().Error("listener errored while accepting connections", log.Err(err))
				return
			}

<<<<<<< HEAD
			n.logger.WithContext(ctx).With().Warning("failed to accept connection request", log.Err(err))
=======
			n.logger.Warning("Failed to accept connection request err:%v", err)

			// Connection failed, replace the token
>>>>>>> 561883df
			pending <- struct{}{}
			continue
		}

		// Create a new session context to track this listener
		n.logger.WithContext(ctx).With().Debug("got new connection",
			log.String("remote_addr", netConn.RemoteAddr().String()),
			log.String("network", netConn.RemoteAddr().Network()))
		conn := netConn.(*net.TCPConn)
		n.tcpSocketConfig(conn) // TODO maybe only set this after session handshake to prevent denial of service with big messages
<<<<<<< HEAD
		c := newConnection(netConn, n, nil, nil, n.config.MsgSizeLimit, n.config.ResponseTimeout, n.logger.WithContext(ctx))
		go func(con Connection) {
			defer func() { pending <- struct{}{} }()
			err := c.setupIncoming(ctx, n.config.SessionTimeout)
			if err != nil {
				n.logger.WithContext(ctx).Event().Warning("incoming connection failed",
					log.String("remote_addr", c.remoteAddr.String()),
					log.Err(err))
				return
			}
			go c.beginEventProcessing(ctx)
		}(c)
=======
		c := newConnection(netConn, n, nil, nil, n.config.MsgSizeLimit, n.config.ResponseTimeout, n.logger)
>>>>>>> 561883df

		// Handle the incoming connection asynchronously
		go n.acceptAsync(c, pending)
	}
}

func (n *Net) acceptAsync(conn fmtConnection, pending chan struct{}) {
	// Return the new connection token once the connection is closed
	defer func() { pending <- struct{}{} }()

	if err := conn.setupIncoming(n.config.SessionTimeout); err != nil {
		n.logger.Event().Warning("conn_incoming_failed",
			log.String("remote", conn.RemoteAddr().String()),
			log.Err(err))
		return
	}

	// The connection is automatically closed when there's no more to read, no need to close it here
	conn.beginEventProcessing()

	// network won't publish the connection before the remote node has established a session
}

// SubscribeOnNewRemoteConnections registers a callback for a new connection event. all registered callbacks are called before moving.
func (n *Net) SubscribeOnNewRemoteConnections(f func(event NewConnectionEvent)) {
	n.regMutex.Lock()
	n.regNewRemoteConn = append(n.regNewRemoteConn, f)
	n.regMutex.Unlock()
}

func (n *Net) publishNewRemoteConnectionEvent(conn Connection, node *node.Info) {
	n.regMutex.RLock()
	for _, f := range n.regNewRemoteConn {
		f(NewConnectionEvent{conn, node})
	}
	n.regMutex.RUnlock()
}

// HandlePreSessionIncomingMessage establishes session with the remote peer and update the Connection with the new session
func (n *Net) HandlePreSessionIncomingMessage(c Connection, message []byte) error {
	message, remotePubkey, err := p2pcrypto.ExtractPubkey(message)
	if err != nil {
		return err
	}
	c.SetRemotePublicKey(remotePubkey)
	session := createSession(n.localNode.PrivateKey(), remotePubkey)
	c.SetSession(session)

	// open message
	protoMessage, err := session.OpenMessage(message)
	if err != nil {
		return err
	}

	handshakeData := &HandshakeData{}
	err = types.BytesToInterface(protoMessage, handshakeData)
	if err != nil {
		return err
	}

	err = verifyNetworkIDAndClientVersion(n.networkID, handshakeData)
	if err != nil {
		return err
	}
	// TODO: pass TO - IP:port and FROM - IP:port in handshake message.
	remoteListeningPort := handshakeData.Port
	remoteListeningAddress, err := replacePort(c.RemoteAddr().String(), remoteListeningPort)
	if err != nil {
		return err
	}
	anode := node.NewNode(c.RemotePublicKey(), net.ParseIP(remoteListeningAddress), remoteListeningPort, remoteListeningPort)

	n.publishNewRemoteConnectionEvent(c, anode)
	return nil
}

func verifyNetworkIDAndClientVersion(networkID int8, handshakeData *HandshakeData) error {
	// compare that version to the min client version in config
	ok, err := version.CheckNodeVersion(handshakeData.ClientVersion, config.MinClientVersion)
	if err == nil && !ok {
		return errors.New("unsupported client version")
	}
	if err != nil {
		return fmt.Errorf("invalid client version, err: %v", err)
	}

	// make sure we're on the same network
	if handshakeData.NetworkID != int32(networkID) {
		return fmt.Errorf("request net id (%d) is different than local net id (%d)", handshakeData.NetworkID, networkID)
		//TODO : drop and blacklist this sender
	}
	return nil
}

func generateHandshakeMessage(session NetworkSession, networkID int8, localIncomingPort int, localPubkey p2pcrypto.PublicKey) ([]byte, error) {
	handshakeData := &HandshakeData{
		ClientVersion: config.ClientVersion,
		NetworkID:     int32(networkID),
		Port:          uint16(localIncomingPort),
	}
	handshakeMessage, err := types.InterfaceToBytes(handshakeData)
	if err != nil {
		return nil, err
	}
	sealedMessage := session.SealMessage(handshakeMessage)
	return p2pcrypto.PrependPubkey(sealedMessage, localPubkey), nil
}

func replacePort(addr string, newPort uint16) (string, error) {
	addrWithoutPort, _, err := net.SplitHostPort(addr)
	if err != nil {
		return "", fmt.Errorf("invalid address format, (%v) err: %v", addr, err)
	}
	return net.JoinHostPort(addrWithoutPort, strconv.Itoa(int(newPort))), nil
}<|MERGE_RESOLUTION|>--- conflicted
+++ resolved
@@ -110,12 +110,8 @@
 func (n *Net) Start(ctx context.Context, listener net.Listener) { // todo: maybe add context
 	n.listener = listener
 	n.listenAddress = listener.Addr().(*net.TCPAddr)
-<<<<<<< HEAD
 	n.logger.WithContext(ctx).With().Info("started tcp server listening for connections",
 		log.String("tcpaddr", listener.Addr().String()))
-	go n.accept(ctx, listener)
-=======
-	n.logger.Info("Started TCP server listening for connections on tcp:%v", listener.Addr().String())
 
 	// This channel enforces the limit on the number of incoming connections
 	// Each message sent to the channel represents a "token" that allows one additional incoming connection
@@ -124,8 +120,7 @@
 		pending <- struct{}{}
 	}
 
-	go n.accept(listener, pending)
->>>>>>> 561883df
+	go n.accept(ctx, listener, pending)
 }
 
 // LocalAddr returns the local listening address. panics before calling Start or if Start errored
@@ -290,18 +285,8 @@
 	}
 }
 
-<<<<<<< HEAD
-func (n *Net) accept(ctx context.Context, listen net.Listener) {
-	n.logger.WithContext(ctx).Debug("waiting for incoming connections")
-	pending := make(chan struct{}, n.config.MaxPendingConnections)
-
-	for i := 0; i < n.config.MaxPendingConnections; i++ {
-		pending <- struct{}{}
-	}
-=======
-func (n *Net) accept(listen net.Listener, pending chan struct{}) {
-	n.logger.Debug("Waiting for incoming connections...")
->>>>>>> 561883df
+func (n *Net) accept(ctx context.Context, listen net.Listener, pending chan struct{}) {
+	n.logger.Debug("waiting for incoming connections")
 
 	for {
 		// Grab a token to accept another incoming connection
@@ -316,13 +301,9 @@
 				return
 			}
 
-<<<<<<< HEAD
 			n.logger.WithContext(ctx).With().Warning("failed to accept connection request", log.Err(err))
-=======
-			n.logger.Warning("Failed to accept connection request err:%v", err)
 
 			// Connection failed, replace the token
->>>>>>> 561883df
 			pending <- struct{}{}
 			continue
 		}
@@ -333,33 +314,28 @@
 			log.String("network", netConn.RemoteAddr().Network()))
 		conn := netConn.(*net.TCPConn)
 		n.tcpSocketConfig(conn) // TODO maybe only set this after session handshake to prevent denial of service with big messages
-<<<<<<< HEAD
 		c := newConnection(netConn, n, nil, nil, n.config.MsgSizeLimit, n.config.ResponseTimeout, n.logger.WithContext(ctx))
 		go func(con Connection) {
 			defer func() { pending <- struct{}{} }()
-			err := c.setupIncoming(ctx, n.config.SessionTimeout)
-			if err != nil {
+			if err := c.setupIncoming(ctx, n.config.SessionTimeout); err != nil {
 				n.logger.WithContext(ctx).Event().Warning("incoming connection failed",
-					log.String("remote_addr", c.remoteAddr.String()),
+					log.String("remote_addr", con.RemoteAddr().String()),
 					log.Err(err))
 				return
 			}
 			go c.beginEventProcessing(ctx)
 		}(c)
-=======
-		c := newConnection(netConn, n, nil, nil, n.config.MsgSizeLimit, n.config.ResponseTimeout, n.logger)
->>>>>>> 561883df
 
 		// Handle the incoming connection asynchronously
-		go n.acceptAsync(c, pending)
-	}
-}
-
-func (n *Net) acceptAsync(conn fmtConnection, pending chan struct{}) {
+		go n.acceptAsync(ctx, c, pending)
+	}
+}
+
+func (n *Net) acceptAsync(ctx context.Context, conn fmtConnection, pending chan struct{}) {
 	// Return the new connection token once the connection is closed
 	defer func() { pending <- struct{}{} }()
 
-	if err := conn.setupIncoming(n.config.SessionTimeout); err != nil {
+	if err := conn.setupIncoming(ctx, n.config.SessionTimeout); err != nil {
 		n.logger.Event().Warning("conn_incoming_failed",
 			log.String("remote", conn.RemoteAddr().String()),
 			log.Err(err))
@@ -367,7 +343,7 @@
 	}
 
 	// The connection is automatically closed when there's no more to read, no need to close it here
-	conn.beginEventProcessing()
+	conn.beginEventProcessing(ctx)
 
 	// network won't publish the connection before the remote node has established a session
 }
