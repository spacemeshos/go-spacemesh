package net

import (
	"context"
	"errors"
	"github.com/spacemeshos/go-spacemesh/log"
	"github.com/spacemeshos/go-spacemesh/p2p/config"
	"github.com/spacemeshos/go-spacemesh/p2p/node"
	"github.com/spacemeshos/go-spacemesh/p2p/p2pcrypto"
	"github.com/spacemeshos/go-spacemesh/rand"
	"github.com/stretchr/testify/require"
	"net"
	"sync/atomic"
	"testing"
	"time"
)

var testUDPAddr = func() *net.UDPAddr {
	port := int(rand.Int31n(48127) + 1024)
	return &net.UDPAddr{IP: IPv4LoopbackAddress, Port: port}
}

type mockCon struct {
	local      net.Addr
	readCount  int32
	readResult struct {
		buf  []byte
		n    int
		addr net.Addr
		err  error
	}

	releaseCount chan struct{}

	writeResult struct {
		n   int
		err error
	}
}

func (mc *mockCon) ReadFrom(p []byte) (n int, addr net.Addr, err error) {
	if mc.releaseCount != nil {
		<-mc.releaseCount
	}
	copy(p, mc.readResult.buf)
	atomic.AddInt32(&mc.readCount, 1)
	return mc.readResult.n, mc.readResult.addr, mc.readResult.err
}

func (mc *mockCon) WriteTo(p []byte, addr net.Addr) (n int, err error) {
	return mc.writeResult.n, mc.readResult.err
}

func (mc *mockCon) Close() error {
	return nil
}

func (mc *mockCon) LocalAddr() net.Addr {
	return mc.local
}

func (mc *mockCon) SetDeadline(t time.Time) error {
	return nil
}
func (mc *mockCon) SetReadDeadline(t time.Time) error {
	return nil
}

func (mc *mockCon) SetWriteDeadline(t time.Time) error {
	return nil
}

const testMsg = "TEST"

func TestUDPNet_Sanity(t *testing.T) {
	local, localinfo := node.GenerateTestNode(t)
	udpAddr := &net.UDPAddr{IP: net.IPv4zero, Port: int(localinfo.DiscoveryPort)}
	udpnet, err := NewUDPNet(config.DefaultConfig(), local, log.NewDefault("TEST_"+t.Name()))
	require.NoError(t, err)
	require.NotNil(t, udpnet)

	mockconn := &mockCon{local: udpAddr}

	other, otherinfo := node.GenerateTestNode(t)
	addr2 := &net.UDPAddr{IP: otherinfo.IP, Port: int(otherinfo.DiscoveryPort)}

	session := createSession(other.PrivateKey(), local.PublicKey())

	require.NoError(t, err)

	mockconn.releaseCount = make(chan struct{})

	mockconn.readResult = struct {
		buf  []byte
		n    int
		addr net.Addr
		err  error
	}{buf: []byte(testMsg), n: len([]byte(testMsg)), addr: addr2, err: nil}

	go udpnet.listenToUDPNetworkMessages(context.TODO(), mockconn)

	mockconn.releaseCount <- struct{}{}

	sealed := session.SealMessage([]byte(testMsg))
	final := p2pcrypto.PrependPubkey(sealed, other.PublicKey())

	mockconn.readResult = struct {
		buf  []byte
		n    int
		addr net.Addr
		err  error
	}{buf: final, n: len(final), addr: addr2, err: nil}

	mockconn.releaseCount <- struct{}{}

	i := 0
	for msg := range udpnet.IncomingMessages() {
		require.Equal(t, msg.Conn.RemoteAddr(), addr2)
		require.Equal(t, msg.Conn.RemotePublicKey(), other.PublicKey())
		require.Equal(t, msg.Message, final)
		i++
		if i == 1 {
			udpnet.Shutdown()
			return
		}
	}
	udpnet.Shutdown()
}

func TestUDPNet_Dial(t *testing.T) {}

type msgConnMock struct {
	CloseFunc func() error
}

func (mcm msgConnMock) beginEventProcessing() {
	panic("not implemented")
}

func (mcm msgConnMock) String() string {
	panic("not implemented")
}

func (mcm msgConnMock) ID() string {
	panic("not implemented")
}

func (mcm msgConnMock) RemotePublicKey() p2pcrypto.PublicKey {
	panic("not implemented")
}

func (mcm msgConnMock) SetRemotePublicKey(p2pcrypto.PublicKey) {
	panic("not implemented")
}

func (mcm msgConnMock) Created() time.Time {
	panic("not implemented")
}

func (mcm msgConnMock) RemoteAddr() net.Addr {
	panic("not implemented")
}

func (mcm msgConnMock) Session() NetworkSession {
	panic("not implemented")
}

func (mcm msgConnMock) SetSession(NetworkSession) {
	panic("not implemented")
}

func (mcm msgConnMock) Send([]byte) error {
	panic("not implemented")
}

func (mcm msgConnMock) Close() error {
	if mcm.CloseFunc != nil {
		return mcm.CloseFunc()
	}
	return nil
}

func (mcm msgConnMock) Closed() bool {
	panic("not implemented")
}

type udpConnMock struct {
	CreatedFunc          func() time.Time
	CloseFunc            func() error
	PushIncomingFunc     func(b []byte) error
	SetDeadlineFunc      func(t time.Time) error
	SetReadDeadlineFunc  func(t time.Time) error
	SetWriteDeadlineFunc func(t time.Time) error
	LocalAddrFunc        func() net.Addr
	RemoteAddrFunc       func() net.Addr
	ReadFunc             func(b []byte) (int, error)
	WriteFunc            func(b []byte) (int, error)
	WriteToUDPFunc       func(final []byte, addr *net.UDPAddr) (int, error)
	ReadFromFunc         func(p []byte) (n int, addr net.Addr, err error)
	WriteToFunc          func(p []byte, addr net.Addr) (n int, err error)
}

func (ucw *udpConnMock) WriteToUDP(final []byte, addr *net.UDPAddr) (int, error) {
	panic("implement me")
}

func (ucw *udpConnMock) ReadFrom(p []byte) (n int, addr net.Addr, err error) {
	if ucw.ReadFromFunc != nil {
		return ucw.ReadFromFunc(p)
	}
	return 0, nil, errors.New("not impl")
}

func (ucw *udpConnMock) WriteTo(p []byte, addr net.Addr) (n int, err error) {
	panic("implement me")
}

func (ucw *udpConnMock) PushIncoming(b []byte) error {
	if ucw.PushIncomingFunc != nil {
		return ucw.PushIncomingFunc(b)
	}
	return nil
}

func (ucw *udpConnMock) SetDeadline(t time.Time) error {
	if ucw.SetDeadlineFunc != nil {
		return ucw.SetDeadline(t)
	}
	return nil
}

func (ucw *udpConnMock) SetReadDeadline(t time.Time) error {
	if ucw.SetReadDeadlineFunc != nil {
		return ucw.SetReadDeadlineFunc(t)
	}
	return nil
}

func (ucw *udpConnMock) SetWriteDeadline(t time.Time) error {
	if ucw.SetWriteDeadlineFunc != nil {
		return ucw.SetWriteDeadlineFunc(t)
	}
	return nil
}

func (ucw *udpConnMock) Created() time.Time {
	if ucw.CreatedFunc != nil {
		return ucw.CreatedFunc()
	}
	return time.Now()
}

func (ucw *udpConnMock) LocalAddr() net.Addr {
	if ucw.LocalAddrFunc != nil {
		return ucw.LocalAddrFunc()
	}
	return nil
}

func (ucw *udpConnMock) RemoteAddr() net.Addr {
	if ucw.RemoteAddrFunc != nil {
		return ucw.RemoteAddrFunc()
	}
	return nil
}

func (ucw *udpConnMock) Read(b []byte) (int, error) {
	if ucw.ReadFunc != nil {
		return ucw.ReadFunc(b)
	}
	return 0, errors.New("not impl")
}
func (ucw *udpConnMock) Write(b []byte) (int, error) {
	if ucw.WriteFunc != nil {
		return ucw.WriteFunc(b)
	}
	return 0, errors.New("not impl")
}

func (ucw *udpConnMock) Close() error {
	if ucw.CloseFunc != nil {
		return ucw.CloseFunc()
	}
	return nil
}

func TestUDPNet_Cache(t *testing.T) {
	localnode, _ := node.NewNodeIdentity()
	n, err := NewUDPNet(config.DefaultConfig(), localnode, log.NewDefault(t.Name()))
	require.NoError(t, err)
	require.NotNil(t, n)
	addr2 := testUDPAddr()
	n.addConn(addr2, &udpConnMock{CreatedFunc: func() time.Time {
		return time.Now()
	}}, &MsgConnection{stopSending: make(chan struct{})})
	require.Len(t, n.incomingConn, 1)

	for i := 1; i < maxUDPConn-1; i++ {
		addrx := testUDPAddr()
		_, ok := n.incomingConn[addrx.String()]
		for ok {
			addrx = testUDPAddr()
			_, ok = n.incomingConn[addrx.String()]
		}
		n.addConn(addrx, &udpConnMock{CreatedFunc: func() time.Time {
			return time.Now()
		}}, &MsgConnection{stopSending: make(chan struct{})})
	}

	require.Len(t, n.incomingConn, maxUDPConn-1)

	addrx := testUDPAddr()
	_, ok := n.incomingConn[addrx.String()]
	for ok {
		addrx = testUDPAddr()
		_, ok = n.incomingConn[addrx.String()]
	}

	n.addConn(addrx, &udpConnMock{CreatedFunc: func() time.Time {
		return time.Now().Add(-maxUDPLife - 1*time.Second)
	}}, &MsgConnection{stopSending: make(chan struct{})})

	require.Len(t, n.incomingConn, maxUDPConn)

	addrx2 := testUDPAddr()
	_, ok2 := n.incomingConn[addrx2.String()]
	for ok2 {
		addrx2 = testUDPAddr()
		_, ok = n.incomingConn[addrx2.String()]
	}
	n.addConn(addrx2, &udpConnMock{CreatedFunc: func() time.Time {
		return time.Now()
	}}, &MsgConnection{stopSending: make(chan struct{})})

	require.Len(t, n.incomingConn, maxUDPConn)

	i := 0
	for k := range n.incomingConn {
		delete(n.incomingConn, k)
		i++
		if i == 2 {
			break
		}
	}

	closed := false

	somecon := &udpConnMock{CreatedFunc: func() time.Time {
		return time.Now().Add(-maxUDPLife - 5*time.Second)
	}, CloseFunc: func() error {
		closed = true
		return nil
	}}

	addrxx := testUDPAddr()
	_, okk := n.incomingConn[addrxx.String()]
	for okk {
		addrxx = testUDPAddr()
		_, okk = n.incomingConn[addrxx.String()]
	}

	n.addConn(addrxx, somecon, &MsgConnection{stopSending: make(chan struct{})})

	c, err := n.getConn(addrxx)
	require.Error(t, err)
	require.Nil(t, c)
	require.True(t, closed)
	n.Shutdown()
}

func TestUDPNet_Cache2(t *testing.T) {
	// This test fails by panic before latest fix to udp.go. it crashed the testnet.
	// instead we now give up on "Closing" from within the "connection" when there's an error since
	// we provide the errors from the level above anyway, so closing should be performed there.
	localnode, _ := node.NewNodeIdentity()
	n, err := NewUDPNet(config.DefaultConfig(), localnode, log.NewDefault(t.Name()))
	require.NoError(t, err)
	require.NotNil(t, n)

	newCon := func() *udpConnMock {
		tm := time.Now()
		closeval := false
		ucm := &udpConnMock{
			CreatedFunc: func() time.Time {
				return tm
			},
			CloseFunc: func() error {
				require.False(t, closeval, "attempt to close closed channel on connection eviction")
				closeval = true
				return nil
			},
			PushIncomingFunc:     nil,
			SetDeadlineFunc:      nil,
			SetReadDeadlineFunc:  nil,
			SetWriteDeadlineFunc: nil,
			LocalAddrFunc:        nil,
			RemoteAddrFunc:       nil,
			ReadFunc:             nil,
			WriteFunc:            nil,
		}
		return ucm
	}

	createAndRunConn := func(fs func(mock *udpConnMock), ft func(mock *msgConnMock)) {
		conn := newCon()
		if fs != nil {
			fs(conn)
		}
		addr := testUDPAddr()
		_, ok := n.incomingConn[addr.String()]
		for ok {
			addr = testUDPAddr()
			_, ok = n.incomingConn[addr.String()]
		}
		conn.RemoteAddrFunc = func() net.Addr {
			return addr
		}
<<<<<<< HEAD
		mconn := newMsgConnection(conn, n, pk, ns, n.config.MsgSizeLimit, n.config.DialTimeout, n.logger)
		n.addConn(addr, conn)
		go mconn.beginEventProcessing(context.TODO())
=======
		mconn := &msgConnMock{}
		if ft != nil {
			ft(mconn)
		}
		n.addConn(addr, conn, mconn)
>>>>>>> 561883df
	}

	for i := 0; i < maxUDPConn; i++ {
		createAndRunConn(nil, nil)
	}

	require.Len(t, n.incomingConn, maxUDPConn)
	createAndRunConn(nil, nil)

	// Make sure one connection was evicted and replaced
	require.Len(t, n.incomingConn, maxUDPConn)

	// This gets into the closing code path and panics if Close is called twice
	createAndRunConn(nil, nil)

	// Make sure close is called on both conn objects at eviction
	closed := 0
	closed2 := 0
	createAndRunConn(func(mock *udpConnMock) {
		mock.CreatedFunc = func() time.Time {
			return time.Now().Add(-maxUDPLife * 2)
		}

		require.True(t, time.Since(mock.Created()) > maxUDPLife)

		mock.CloseFunc = func() error {
			closed++
			return nil
		}
	}, func(mock *msgConnMock) {
		mock.CloseFunc = func() error {
			closed2++
			return nil
		}
	})

	// this gets into the closing code path of older than 24 hours
	createAndRunConn(nil, nil)
	require.Equal(t, 1, closed)
	require.Equal(t, 1, closed2)
	n.Shutdown()
}

func Test_UDPIncomingConnClose(t *testing.T) {
	localnode, _ := node.NewNodeIdentity()
	remotenode, _ := node.NewNodeIdentity()
	n, err := NewUDPNet(config.DefaultConfig(), localnode, log.NewDefault(t.Name()+"_local"))
	require.NoError(t, err)
	require.NotNil(t, n)

	remoten, rerr := NewUDPNet(config.DefaultConfig(), remotenode, log.NewDefault(t.Name()+"_remote"))
	require.NoError(t, rerr)
	require.NotNil(t, remoten)

	ns := remoten.cache.GetOrCreate(localnode.PublicKey())
	data := []byte("random message")
	sealed := ns.SealMessage(data)
	final := p2pcrypto.PrependPubkey(sealed, n.local.PublicKey())

	addr := testUDPAddr()

	donech := make(chan struct{})

	lis := &udpConnMock{
		ReadFromFunc: func(p []byte) (int, net.Addr, error) {
			copy(p, final)
			donech <- struct{}{}
			return len(final), addr, nil
		},
		CloseFunc: func() error {
			t.Fatal("Closed the listener")
			return nil
		},
	}
	n.conn = lis

	go n.listenToUDPNetworkMessages(context.TODO(), lis)
	<-donech
	<-donech
	conn := n.incomingConn[addr.String()]
	conn.Close()
	time.Sleep(1 * time.Second)
}<|MERGE_RESOLUTION|>--- conflicted
+++ resolved
@@ -133,7 +133,7 @@
 	CloseFunc func() error
 }
 
-func (mcm msgConnMock) beginEventProcessing() {
+func (mcm msgConnMock) beginEventProcessing(context.Context) {
 	panic("not implemented")
 }
 
@@ -169,7 +169,7 @@
 	panic("not implemented")
 }
 
-func (mcm msgConnMock) Send([]byte) error {
+func (mcm msgConnMock) Send(context.Context, []byte) error {
 	panic("not implemented")
 }
 
@@ -415,17 +415,11 @@
 		conn.RemoteAddrFunc = func() net.Addr {
 			return addr
 		}
-<<<<<<< HEAD
-		mconn := newMsgConnection(conn, n, pk, ns, n.config.MsgSizeLimit, n.config.DialTimeout, n.logger)
-		n.addConn(addr, conn)
-		go mconn.beginEventProcessing(context.TODO())
-=======
 		mconn := &msgConnMock{}
 		if ft != nil {
 			ft(mconn)
 		}
 		n.addConn(addr, conn, mconn)
->>>>>>> 561883df
 	}
 
 	for i := 0; i < maxUDPConn; i++ {
