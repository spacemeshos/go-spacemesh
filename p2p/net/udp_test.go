--- conflicted
+++ resolved
@@ -463,18 +463,6 @@
 	n.Shutdown()
 }
 
-<<<<<<< HEAD
-}
-
-func Test_UDPIncomingConnClose(t *testing.T) {
-	localnode, _ := node.NewNodeIdentity()
-	remotenode, _ := node.NewNodeIdentity()
-	n, err := NewUDPNet(config.DefaultConfig(), localnode, log.NewDefault(t.Name()+"_local"))
-	require.NoError(t, err)
-	require.NotNil(t, n)
-
-	remoten, rerr := NewUDPNet(config.DefaultConfig(), remotenode, log.NewDefault(t.Name()+"_remote"))
-=======
 func Test_UDPIncomingConnClose(t *testing.T) {
 	localnode, _ := node.NewNodeIdentity()
 	remotenode, _ := node.NewNodeIdentity()
@@ -483,7 +471,6 @@
 	require.NotNil(t, n)
 
 	remoten, rerr := NewUDPNet(context.TODO(), config.DefaultConfig(), remotenode, log.NewDefault(t.Name()+"_remote"))
->>>>>>> 233360c9
 	require.NoError(t, rerr)
 	require.NotNil(t, remoten)
 
@@ -509,11 +496,48 @@
 	}
 	n.conn = lis
 
-<<<<<<< HEAD
+	go n.listenToUDPNetworkMessages(context.TODO(), lis)
+	<-donech
+	<-donech
+	conn := n.incomingConn[addr.String()]
+	conn.Close()
+	time.Sleep(1 * time.Second)
+}
+
+func Test_UDPIncomingConnClose(t *testing.T) {
+	localnode, _ := node.NewNodeIdentity()
+	remotenode, _ := node.NewNodeIdentity()
+	n, err := NewUDPNet(config.DefaultConfig(), localnode, log.NewDefault(t.Name()+"_local"))
+	require.NoError(t, err)
+	require.NotNil(t, n)
+
+	remoten, rerr := NewUDPNet(config.DefaultConfig(), remotenode, log.NewDefault(t.Name()+"_remote"))
+	require.NoError(t, rerr)
+	require.NotNil(t, remoten)
+
+	ns := remoten.cache.GetOrCreate(localnode.PublicKey())
+	data := []byte("random message")
+	sealed := ns.SealMessage(data)
+	final := p2pcrypto.PrependPubkey(sealed, n.local.PublicKey())
+
+	addr := testUDPAddr()
+
+	donech := make(chan struct{})
+
+	lis := &udpConnMock{
+		ReadFromFunc: func(p []byte) (int, net.Addr, error) {
+			copy(p, final)
+			donech <- struct{}{}
+			return len(final), addr, nil
+		},
+		CloseFunc: func() error {
+			t.Fatal("Closed the listener")
+			return nil
+		},
+	}
+	n.conn = lis
+
 	go n.listenToUDPNetworkMessages(lis)
-=======
-	go n.listenToUDPNetworkMessages(context.TODO(), lis)
->>>>>>> 233360c9
 	<-donech
 	<-donech
 	conn := n.incomingConn[addr.String()]
