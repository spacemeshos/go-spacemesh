package net

import (
	"context"
	"io"
	"net"
	"sync"
	"time"

	"github.com/spacemeshos/go-spacemesh/crypto"
	"github.com/spacemeshos/go-spacemesh/log"
	"github.com/spacemeshos/go-spacemesh/p2p/metrics"
	"github.com/spacemeshos/go-spacemesh/p2p/p2pcrypto"
)

// MsgConnection is an io.Writer and an io.Closer
// A network connection supporting full-duplex messaging
// It resembles the Connection interface but suits a packet oriented socket.
type MsgConnection struct {
	// metadata for logging / debugging
	logger      log.Log
	id          string // uuid for logging
	created     time.Time
	remotePub   p2pcrypto.PublicKey
	remoteAddr  net.Addr
	networker   networker // network context
	session     NetworkSession
	deadline    time.Duration
	r           io.Reader
	wmtx        sync.Mutex
	w           io.Writer
	closer      io.Closer
	closed      bool
	deadliner   deadliner
	messages    chan msgToSend
	stopSending chan struct{}

	msgSizeLimit int
}

type msgConn interface {
	Connection
	beginEventProcessing(context.Context)
}

// Create a new connection wrapping a net.Conn with a provided connection manager
func newMsgConnection(conn readWriteCloseAddresser, netw networker,
	remotePub p2pcrypto.PublicKey, session NetworkSession, msgSizeLimit int, deadline time.Duration, log log.Log) msgConn {

	// todo parametrize channel size - hard-coded for now
	connection := &MsgConnection{
		logger:       log,
		id:           crypto.UUIDString(),
		created:      time.Now(),
		remotePub:    remotePub,
		remoteAddr:   conn.RemoteAddr(),
		r:            conn,
		w:            conn,
		closer:       conn,
		deadline:     deadline,
		deadliner:    conn,
		networker:    netw,
		session:      session,
		messages:     make(chan msgToSend, MessageQueueSize),
		stopSending:  make(chan struct{}),
		msgSizeLimit: msgSizeLimit,
	}
	go connection.sendListener()
	return connection
}

// ID returns the channel's ID
func (c *MsgConnection) ID() string {
	return c.id
}

// RemoteAddr returns the channel's remote peer address
func (c *MsgConnection) RemoteAddr() net.Addr {
	return c.remoteAddr
}

// SetRemotePublicKey sets the remote peer's public key
func (c *MsgConnection) SetRemotePublicKey(key p2pcrypto.PublicKey) {
	c.remotePub = key
}

// RemotePublicKey returns the remote peer's public key
func (c *MsgConnection) RemotePublicKey() p2pcrypto.PublicKey {
	return c.remotePub
}

// SetSession sets the network session
func (c *MsgConnection) SetSession(session NetworkSession) {
	c.session = session
}

// Session returns the network session
func (c *MsgConnection) Session() NetworkSession {
	return c.session
}

// String returns a string describing the connection
func (c *MsgConnection) String() string {
	return c.id
}

// Created saves the time when the connection was created
func (c *MsgConnection) Created() time.Time {
	return c.created
}

func (c *MsgConnection) publish(ctx context.Context, message []byte) {
	// Print a log line to establish a link between the originating sessionID and this requestID,
	// before the sessionID disappears.
	//todo: re insert when log loss is fixed
	//c.logger.WithContext(ctx).Debug("msgconnection: enqueuing incoming message")

	// Rather than store the context on the heap, which is an antipattern, we instead extract the relevant IDs and
	// store those.
	ime := IncomingMessageEvent{Conn: c, Message: message}
	if requestID, ok := log.ExtractRequestID(ctx); ok {
		ime.RequestID = requestID
	}
	c.networker.EnqueueMessage(ctx, ime)
}

// NOTE: this is left here intended to help debugging in the future.
//func (c *FormattedConnection) measureSend() context.CancelFunc {
//	ctx, cancel := context.WithCancel(context.Background())
//	go func(ctx context.Context) {
//		timer := time.NewTimer(time.Second * 20)
//		select {
//		case <-timer.C:
//			i := crypto.UUIDString()
//			c.logger.With().Info("sending message is taking more than 20 seconds", log.String("peer", c.RemotePublicKey().String()), log.String("file", fmt.Sprintf("/tmp/stacktrace%v", i)))
//			buf := make([]byte, 1024)
//			for {
//				n := runtime.Stack(buf, true)
//				if n < len(buf) {
//					break
//				}
//				buf = make([]byte, 2*len(buf))
//			}
//			err := ioutil.WriteFile(fmt.Sprintf("/tmp/stacktrace%v", i), buf, 0644)
//			if err != nil {
//				c.logger.Error("ERR WIRTING FILE %v", err)
//			}
//		case <-ctx.Done():
//			return
//		}
//	}(ctx)
//	return cancel
//}

func (c *MsgConnection) sendListener() {
	for {
		select {
		case m := <-c.messages:
			c.logger.With().Debug("msgconnection: sending outgoing message",
				log.String("peer_id", m.peerID),
				log.String("requestId", m.reqID),
				log.Int("queue_length", len(c.messages)))

			//todo: we are hiding the error here...
			if err := c.SendSock(m.payload); err != nil {
				c.logger.With().Error("msgconnection: cannot send message to peer",
					log.String("peer_id", m.peerID),
					log.String("requestId", m.reqID),
					log.Err(err))
				return
			}
		case <-c.stopSending:
			return
		}
	}
}

// Send pushes a message to the messages queue
func (c *MsgConnection) Send(ctx context.Context, m []byte) error {
	c.logger.WithContext(ctx).Debug("waiting for send lock")
	c.wmtx.Lock()
	if c.closed {
		c.wmtx.Unlock()
		return ErrClosed
	}
	c.wmtx.Unlock()

	// extract some useful context
	reqID, _ := log.ExtractRequestID(ctx)
	peerID, _ := ctx.Value(log.PeerIDKey).(string)

	c.logger.WithContext(ctx).With().Debug("msgconnection: enqueuing outgoing message",
		log.Int("queue_length", len(c.messages)))
<<<<<<< HEAD
	if len(c.messages) > 10 {
		c.logger.WithContext(ctx).With().Warning("msgconnection: outbound send queue backlog",
			log.Int("queue_length", len(c.messages)))
	}

	// perform a non-blocking send and start dropping messages if the channel is full
	// otherwise, the entire gossip stack will get blocked
	select {
	case c.messages <- msgToSend{m, reqID, peerID}:
		return nil
	default:
		return fmt.Errorf("msgconnection: dropping outbound message, send queue full")
	}
=======
	if len(c.messages) > 30 {
		c.logger.WithContext(ctx).With().Warning("msgconnection: outbound send queue backlog",
			log.Int("queue_length", len(c.messages)))
	}
	select {
	case c.messages <- msgToSend{m, reqID, peerID}:
	case <-c.stopSending:
		return ErrClosed
	}
	return nil
>>>>>>> 389ab13e
}

// SendSock sends a message directly on the socket
func (c *MsgConnection) SendSock(m []byte) error {
	c.wmtx.Lock()
	if c.closed {
		c.wmtx.Unlock()
		return ErrClosed
	}

	err := c.deadliner.SetWriteDeadline(time.Now().Add(c.deadline))
	if err != nil {
		c.wmtx.Unlock()
		return err
	}
	_, err = c.w.Write(m)
	if err != nil {
		cerr := c.closeUnlocked()
		c.wmtx.Unlock()
		if cerr != ErrAlreadyClosed {
			c.networker.publishClosingConnection(ConnectionWithErr{c, err})
		}
		return err
	}
	c.wmtx.Unlock()
	metrics.PeerRecv.With(metrics.PeerIDLabel, c.remotePub.String()).Add(float64(len(m)))
	return nil
}

func (c *MsgConnection) closeUnlocked() error {
	if c.closed {
		return ErrAlreadyClosed
	}
	c.closed = true
	close(c.stopSending)
	return c.closer.Close()
}

// Close closes the connection (implements io.Closer). It is go safe.
func (c *MsgConnection) Close() error {
	c.wmtx.Lock()
	defer c.wmtx.Unlock()
	return c.closeUnlocked()
}

// Closed returns whether the connection is closed
func (c *MsgConnection) Closed() bool {
	c.wmtx.Lock()
	defer c.wmtx.Unlock()
	return c.closed
}

// Push outgoing message to the connections
// Read from the incoming new messages and send down the connection
func (c *MsgConnection) beginEventProcessing(ctx context.Context) {
	var (
		err error
		buf = make([]byte, maxMessageSize)
		n   int
	)
	for {
		n, err = c.r.Read(buf)
		if err != nil && err != io.EOF {
			break
		}
		if c.session == nil {
			err = ErrTriedToSetupExistingConn
			break
		}
		if n > 0 {
			newbuf := make([]byte, n)
			copy(newbuf, buf)

			// Create a new requestId for context
			c.publish(log.WithNewRequestID(ctx), newbuf)
		}
		if err != nil {
			break
		}
	}
	if cerr := c.Close(); cerr != ErrAlreadyClosed {
		c.networker.publishClosingConnection(ConnectionWithErr{c, err})
	}
}<|MERGE_RESOLUTION|>--- conflicted
+++ resolved
@@ -2,6 +2,7 @@
 
 import (
 	"context"
+	"fmt"
 	"io"
 	"net"
 	"sync"
@@ -191,8 +192,7 @@
 
 	c.logger.WithContext(ctx).With().Debug("msgconnection: enqueuing outgoing message",
 		log.Int("queue_length", len(c.messages)))
-<<<<<<< HEAD
-	if len(c.messages) > 10 {
+	if len(c.messages) > 30 {
 		c.logger.WithContext(ctx).With().Warning("msgconnection: outbound send queue backlog",
 			log.Int("queue_length", len(c.messages)))
 	}
@@ -202,21 +202,11 @@
 	select {
 	case c.messages <- msgToSend{m, reqID, peerID}:
 		return nil
+	case <-c.stopSending:
+		return ErrClosed
 	default:
 		return fmt.Errorf("msgconnection: dropping outbound message, send queue full")
 	}
-=======
-	if len(c.messages) > 30 {
-		c.logger.WithContext(ctx).With().Warning("msgconnection: outbound send queue backlog",
-			log.Int("queue_length", len(c.messages)))
-	}
-	select {
-	case c.messages <- msgToSend{m, reqID, peerID}:
-	case <-c.stopSending:
-		return ErrClosed
-	}
-	return nil
->>>>>>> 389ab13e
 }
 
 // SendSock sends a message directly on the socket
