package p2p

import (
	"encoding/hex"
	"fmt"
	"time"

	"errors"
	"github.com/gogo/protobuf/proto"
	"github.com/spacemeshos/go-spacemesh/crypto"
	"github.com/spacemeshos/go-spacemesh/log"
	"github.com/spacemeshos/go-spacemesh/p2p/net"
	"github.com/spacemeshos/go-spacemesh/p2p/node"
	"github.com/spacemeshos/go-spacemesh/p2p/pb"
	"github.com/spacemeshos/go-spacemesh/p2p/timesync"
)

// This source file contain swarm internal handlers
// These should only be called from the swarms event processing main loop
// or by other internal handlers but not from a random type or go routine

// Handles a local request to register a remote node in the swarm
// Register adds info about this node but doesn't attempt to connect to it
func (s *swarmImpl) onRegisterNodeRequest(n node.RemoteNodeData) {

	if _, ok := s.peers[n.ID()]; ok {
		s.localNode.Debug("Already connected to %s", n.Pretty())
		return
	}

	rn, err := NewRemoteNode(n.ID(), n.IP())
	if err != nil { // invalid id
		s.localNode.Error("invalid remote node id: %s", n.ID())
		return
	}

	s.peers[n.ID()] = rn

	// update the routing table with the nde node info
	//todo : check if nessecary s.routingTable.Update(n)

	s.sendNodeEvent(n.ID(), Registered)

	for reqid, msg := range s.messagesPendingRegistration {
		if msg.PeerID == n.ID() {
			go s.SendMessage(msg)
			delete(s.messagesPendingRegistration, reqid)
		}
	}
}

func (s *swarmImpl) addMessagePendingRegistration(req SendMessageReq) {
	s.messagesPendingRegistration[hex.EncodeToString(req.ReqID)] = req
}

func (s *swarmImpl) addIncomingPendingMessage(ipm incomingPendingMessage) {
	if _, ok := s.incomingPendingSession[ipm.SessionID]; !ok {
		s.incomingPendingSession[ipm.SessionID] = []net.IncomingMessage{}
	}
	s.incomingPendingSession[ipm.SessionID] = append(s.incomingPendingSession[ipm.SessionID], ipm.Message)
}

type nodeAction struct {
	req  node.RemoteNodeData
	done chan error
}

// Handles a local request to connect to a remote node
func (s *swarmImpl) onConnectionRequest(req node.RemoteNodeData, done chan error) {

	s.localNode.Debug("Local request to connect to node %s", req.Pretty())

	var err error

	// check for existing session with that node
	peer := s.peers[req.ID()]

	if peer == nil {
		s.onRegisterNodeRequest(req)
	}

	peer = s.peers[req.ID()]
	if peer == nil {
		nullErr := errors.New("peer not registered")
		s.localNode.Error("Err: ", nullErr)
		done <- nullErr
		return
	}

	conn := peer.GetActiveConnection()
	session := peer.GetAuthenticatedSession()

	if conn != nil && session != nil {
<<<<<<< HEAD
		s.localNode.Info("Already got an active session and connection with: %s", req.Pretty())
		done <- nil
=======
		s.localNode.Debug("Already got an active session and connection with: %s", req.Pretty())
>>>>>>> 1b1576e3
		return
	}

	if conn == nil {

		s.sendNodeEvent(req.ID(), Connecting)

		// Dial the other node using the node's network config values
		localNodeConfig := s.localNode.Config()
		addressableNodeConfig := &localNodeConfig
		conn, err = s.network.DialTCP(req.IP(), addressableNodeConfig.DialTimeout, addressableNodeConfig.ConnKeepAlive)
		if err != nil {
			s.sendNodeEvent(req.ID(), Disconnected)
			conErr := fmt.Errorf("failed to connect to host %v of %v, ERROR: %v", req.Pretty(), req.IP(), err)
			s.localNode.Error("%v", conErr)
			done <- conErr
			return
		}

		s.sendNodeEvent(req.ID(), Connected)

		// update the routing table
		s.routingTable.Update(req)

		id := conn.ID()

		// update state with new connection
		s.peersByConnection[id] = peer
		s.connections[id] = conn

		// update remote node connections
		peer.UpdateConnection(id, conn)

	}

	// todo: we need to handle the case that there's a non-authenticated session with the remote node
	// does this should really be here ? initiating a session isnt actually initiating a connection
	// we need to decide if to wait for it to auth, kill it, etc....
	if session == nil {
		nec := make(NodeEventCallback)
		s.registerNodeEventsCallback(nec)
		go func(nec NodeEventCallback) {
			sessionTimeout := time.NewTimer(30 * time.Second)
		PEERLOOP:
			for {
				select {
				case ev := <-nec:
					if ev.PeerID == req.ID() {
						if ev.State == SessionEstablished {
							done <- nil
							break PEERLOOP
						} else if ev.State == Disconnected {
							done <- errors.New("session disconnected")
							break PEERLOOP
						}
					}
				case <-sessionTimeout.C:
					done <- errors.New("failed to established within time limit")
					break PEERLOOP
				}
			}
			go s.RemoveNodeEventsCallback(nec)
			s.localNode.Debug("Connection Request Finished")
		}(nec)
		// start handshake protocol
		s.sendNodeEvent(req.ID(), HandshakeStarted)
		s.handshakeProtocol.CreateSession(peer)
		return
	}

	if !session.IsAuthenticated() {
		// what can we do ?
		s.localNode.Debug("Session is pending ######")
	}
}

// callback from handshake protocol when session state changes
func (s *swarmImpl) onNewSession(data HandshakeData) {

	if err := data.GetError(); err != nil {
		s.localNode.Error("Session creation error %s", err)
		return
	}

	// store the session
	if data.Session().IsAuthenticated() {
		s.allSessions[data.Session().String()] = data.Session()
		s.sendNodeEvent(data.Peer().String(), SessionEstablished)
		// send all messages queued for the remote node we now have a session with
		for key, msg := range s.messagesPendingSession {
			if msg.PeerID == data.Peer().String() {
				s.localNode.Debug("Sending queued message %s to remote node", hex.EncodeToString(msg.ReqID))
				go s.SendMessage(msg)
				delete(s.messagesPendingSession, key)
			}
		}

		if msgs, ok := s.incomingPendingSession[data.Session().String()]; ok {
			for msg := range msgs {
				go func(im net.IncomingMessage) { s.network.GetIncomingMessage() <- im }(msgs[msg])
			}
			delete(s.incomingPendingSession, data.Session().String())
		}
	}
}

// Local request to disconnect from a node
func (s *swarmImpl) onDisconnectionRequest(req node.RemoteNodeData) {

	// todo: disconnect all connections with node

	s.sendNodeEvent(req.ID(), Disconnected)
}

// Local request to send a message to a remote node
func (s *swarmImpl) onSendHandshakeMessage(r SendMessageReq) {

	// check for existing remote node and session
	remoteNode := s.peers[r.PeerID]

	if remoteNode == nil {
		// for now we assume messages are sent only to nodes we already know their ip address
		s.localNode.Error("Could'nt find %v, aborting handshake", log.PrettyID(r.PeerID))
		return
	}

	conn := remoteNode.GetActiveConnection()

	if conn == nil {
		s.localNode.Error("Expected to have a connection with remote node")
		return
	}

	s.localNode.Debug("Sending Handshake to %v", remoteNode.Pretty())

	conn.Send(r.Payload, r.ReqID)
}

// Local request to send a message to a remote node
func (s *swarmImpl) onSendMessageRequest(r SendMessageReq) {

	// check for existing remote node and session
	peer := s.peers[r.PeerID]

	if peer == nil {

		s.localNode.Debug("No contact info to target peer - attempting to find it on the network...")
		callback := make(chan node.RemoteNodeData)

		// attempt to find the peer
		s.findNode(r.PeerID, callback)
		go func() {
			t := time.NewTimer(time.Second * 5)
			select {
			case n := <-callback:
				if n != nil { // we found it - now we can send the message to it
					s.localNode.Debug("Peer %s found... - registering and sending", r.PeerID)
					s.msgPendingRegister <- r
					s.RegisterNode(n)
				} else {
<<<<<<< HEAD
					s.localNode.Info("Peer %s not found.... - can't send message, sending to queue", r.PeerID)
					s.retryMessage <- r
=======
					s.localNode.Debug("Peer %s not found.... - can't send message", r.PeerID)
>>>>>>> 1b1576e3
				}
			case <-t.C:
				s.retryMessage <- r
			}
		}()
		return
	}

	conn := peer.GetActiveConnection()

	if conn == nil {
		s.localNode.Warning("queuing protocol request until session is established...")
		// save the message for later sending and try to connect to the node
		s.messagesPendingSession[hex.EncodeToString(r.ReqID)] = r
		// try to connect to remote node and send the message once connected
		// todo: callback listener if connection fails (possibly after retries)
		s.onConnectionRequest(node.NewRemoteNodeData(peer.String(), peer.TCPAddress()), nil)
		return
	}

	session := peer.GetAuthenticatedSession()
	if session == nil {
		if _, exist := s.messagesPendingSession[hex.EncodeToString(r.ReqID)]; !exist {
			s.messagesPendingSession[hex.EncodeToString(r.ReqID)] = r
		}
		return
	}

	encPayload, err := session.Encrypt(r.Payload)
	if err != nil {
		e := fmt.Errorf("aborting send - failed to encrypt payload: %v", err)
		go func() {
			if r.Callback != nil {
				r.Callback <- SendError{r.ReqID, e}
			}
		}()
		return
	}

	msg := &pb.CommonMessageData{
		SessionId: session.ID(),
		Payload:   encPayload,
		Timestamp: time.Now().Unix(),
	}

	data, err := proto.Marshal(msg)
	if err != nil {
		e := fmt.Errorf("aborting send - invalid msg format %v", err)
		go func() {
			if r.Callback != nil {
				r.Callback <- SendError{r.ReqID, e}
			}
		}()
		return
	}

	// store callback by reqId for this connection so we can call back in case of msg timeout or other send failure
	if r.Callback != nil {
		callbacks := s.outgoingSendsCallbacks[conn.ID()]
		if callbacks == nil {
			s.outgoingSendsCallbacks[conn.ID()] = make(map[string]chan SendError)
		}

		s.outgoingSendsCallbacks[conn.ID()][hex.EncodeToString(r.ReqID)] = r.Callback
	}

	// finally - send it away!
<<<<<<< HEAD
	s.localNode.Info(fmt.Sprintf("Sending protocol message to %v", log.PrettyID(r.PeerID)))
=======
	s.localNode.Debug("Sending protocol message down the connection...")
>>>>>>> 1b1576e3

	conn.Send(data, r.ReqID)
}

func (s *swarmImpl) onConnectionClosed(c net.Connection) {

	// forget about this connection
	id := c.ID()
	peer := s.peersByConnection[id]
	if peer != nil {
		peer.UpdateConnection(id, nil)
	}
	delete(s.connections, id)
	delete(s.peersByConnection, id)

	s.sendNodeEvent(peer.String(), Disconnected)

}

func (s *swarmImpl) onRemoteClientConnected(c net.Connection) {
	// nop - a remote client connected - this is handled w message
<<<<<<< HEAD
	s.localNode.Info("Remote client connected. %s (%v)", c.ID(), c.RemoteAddr())
=======
	s.localNode.Debug("Remote client connected. %s", c.ID())
>>>>>>> 1b1576e3
	peer := s.peersByConnection[c.ID()]
	if peer != nil {
		s.sendNodeEvent(peer.String(), Connected)
	}
}

// Processes an incoming handshake protocol message
func (s *swarmImpl) onRemoteClientHandshakeMessage(msg net.IncomingMessage) {

	data := &pb.HandshakeData{}
	err := proto.Unmarshal(msg.Message, data)
	if err != nil {
		s.localNode.Warning("Unexpected handshake message format: %v", err)
		return
	}

	connID := msg.Connection.ID()

	// check if we already know about the remote node of this connection
	sender := s.peersByConnection[connID]

	if sender == nil {

		// authenticate sender before registration
		err := authenticateSenderNode(data)
		if err != nil {
			s.localNode.Error("Dropping incoming message - failed to authenticate message sender: %v", err)
			return
		}

		nodeKey, err := crypto.NewPublicKey(data.NodePubKey)
		if err != nil {
			return
		}

		sender, err = NewRemoteNode(nodeKey.String(), data.TcpAddress)
		if err != nil {
			return
		}

		// register this remote node and the new connection

		sender.UpdateConnection(connID, msg.Connection)
		s.peers[sender.String()] = sender
		s.peersByConnection[connID] = sender

	}

	// update the routing table - we just heard from this node
	s.routingTable.Update(sender.GetRemoteNodeData())

	s.localNode.Debug("Routing message from %v to handshake handler ", sender.Pretty())
	// Let the demuxer route the message to its registered protocol handler
	s.demuxer.RouteIncomingMessage(NewIncomingMessage(sender, data.Protocol, msg.Message))
}

// Pre-process a protocol message from a remote client handling decryption and authentication
// Authenticated messages are forwarded to the demuxer for demuxing to protocol handlers
func (s *swarmImpl) onRemoteClientProtocolMessage(msg net.IncomingMessage, c *pb.CommonMessageData) {

	// Locate the session
	sid := hex.EncodeToString(c.SessionId)
	session := s.allSessions[sid]

	if session == nil || !session.IsAuthenticated() {
		s.localNode.Debug("Expected to have this session with this node")
		s.addIncomingPendingMessage(incomingPendingMessage{sid, msg})
		s.localNode.Debug("Stored incoming message as pending, try again when %s will establish", sid)
		return
	}

	remoteNode := s.peers[session.RemoteNodeID()]
	if remoteNode == nil {
		s.localNode.Warning("Dropping incoming protocol message - expected to have data about this node for an established session")
		return
	}

	decPayload, err := session.Decrypt(c.Payload)
	if err != nil {
		s.localNode.Warning("Dropping incoming protocol message - can't decrypt message payload with session key. %v", err)
		return
	}

	pm := &pb.ProtocolMessage{}
	err = proto.Unmarshal(decPayload, pm)
	if err != nil {
		s.localNode.Warning("Dropping incoming protocol message - Failed to get protocol message from payload. %v", err)
		return
	}

	// authenticate message author - we already authenticated the sender via the shared session key secret
	err = pm.AuthenticateAuthor()
	if err != nil {
		s.localNode.Warning("Dropping incoming protocol message - Failed to verify author. %v", err)
		return
	}

	s.localNode.Debug("Message %s author authenticated.", hex.EncodeToString(pm.GetMetadata().ReqId), pm.GetMetadata().Protocol)

	// update the routing table - we just heard from this authenticated node
	s.routingTable.Update(remoteNode.GetRemoteNodeData())

	// todo: remove send error channels for this connection if this is a response to a locally sent request

	// route authenticated message to the reigstered protocol
	s.demuxer.RouteIncomingMessage(NewIncomingMessage(remoteNode, pm.Metadata.Protocol, decPayload))

}

// Main incoming network messages handler
// c: connection we got this message on
// msg: binary protobufs encoded data
//
// not go safe - called from event processing main loop
func (s *swarmImpl) onRemoteClientMessage(msg net.IncomingMessage) {

	c := &pb.CommonMessageData{}
	err := proto.Unmarshal(msg.Message, c)
	if err != nil {
		s.localNode.Warning("Bad request - closing connection...")
		msg.Connection.Close()
		return
	}

	// check that the message was send within a reasonable time
	if ok := timesync.CheckMessageDrift(c.Timestamp); !ok {
		s.localNode.Error("Received out of sync msg from %s dropping .. ", msg.Connection.RemoteAddr())
		return
	}

	str := fmt.Sprintf("Incoming message to %v // ", s.localNode.Pretty())

	// route messages based on msg payload length
	if len(c.Payload) == 0 {
		// handshake messages have no enc payload
		s.localNode.Debug(fmt.Sprintf(str+"Type: Handshake, %v", hex.EncodeToString(c.SessionId)))
		s.onRemoteClientHandshakeMessage(msg)

	} else {
		s.localNode.Debug(fmt.Sprintf(str+"Type: ProtocolMessage, %v", s.peersByConnection[msg.Connection.ID()].Pretty()))
		// protocol messages are encrypted in payload
		s.onRemoteClientProtocolMessage(msg, c)
	}
}

// not go safe - called from event processing main loop
func (s *swarmImpl) onMessageSentEvent(evt net.MessageSentEvent) {

	// message was written to a connection without an error
	callbacks := s.outgoingSendsCallbacks[evt.Connection.ID()]
	if callbacks == nil {
		return
	}

	reqID := hex.EncodeToString(evt.ID)
	callback := callbacks[reqID]
	if callback == nil {
		return
	}

	// stop tracking this outgoing message - it was sent
	delete(callbacks, reqID)
}

// not go safe - called from event processing main loop
func (s *swarmImpl) onConnectionError(ce net.ConnectionError) {
	s.sendMessageSendError(ce)
}

// not go safe - called from event processing main loop
func (s *swarmImpl) onMessageSendError(mse net.MessageSendError) {
	s.sendMessageSendError(net.ConnectionError{Connection: mse.Connection, Err: mse.Err, ID: mse.ID})
}

// send a msg send error back to the callback registered by reqID
func (s *swarmImpl) sendMessageSendError(cr net.ConnectionError) {

	c := cr.Connection
	callbacks := s.outgoingSendsCallbacks[c.ID()]

	if callbacks == nil {
		return
	}

	reqID := hex.EncodeToString(cr.ID)
	callback := callbacks[reqID]

	if callback == nil {
		return
	}

	// there will be no more callbacks for this reqID
	delete(callbacks, reqID)

	go func() {
		// send the error to the callback channel
		callback <- SendError{cr.ID, cr.Err}
	}()
}

// TODO : move peer store management out of swarm
func (s *swarmImpl) onGetPeerRequest(gpr getPeerRequest) {
	p, ok := s.peers[gpr.peerID]
	if !ok {
		go func() { gpr.callback <- nil }()
		return
	}

	go func() { gpr.callback <- p }()
}<|MERGE_RESOLUTION|>--- conflicted
+++ resolved
@@ -91,12 +91,8 @@
 	session := peer.GetAuthenticatedSession()
 
 	if conn != nil && session != nil {
-<<<<<<< HEAD
-		s.localNode.Info("Already got an active session and connection with: %s", req.Pretty())
+		s.localNode.Debug("Already got an active session and connection with: %s", req.Pretty())
 		done <- nil
-=======
-		s.localNode.Debug("Already got an active session and connection with: %s", req.Pretty())
->>>>>>> 1b1576e3
 		return
 	}
 
@@ -129,7 +125,6 @@
 
 		// update remote node connections
 		peer.UpdateConnection(id, conn)
-
 	}
 
 	// todo: we need to handle the case that there's a non-authenticated session with the remote node
@@ -138,6 +133,7 @@
 	if session == nil {
 		nec := make(NodeEventCallback)
 		s.registerNodeEventsCallback(nec)
+		// listen to session initiation and report while releasing context
 		go func(nec NodeEventCallback) {
 			sessionTimeout := time.NewTimer(30 * time.Second)
 		PEERLOOP:
@@ -169,7 +165,7 @@
 
 	if !session.IsAuthenticated() {
 		// what can we do ?
-		s.localNode.Debug("Session is pending ######")
+		s.localNode.Debug("Session is pending")
 	}
 }
 
@@ -257,12 +253,8 @@
 					s.msgPendingRegister <- r
 					s.RegisterNode(n)
 				} else {
-<<<<<<< HEAD
-					s.localNode.Info("Peer %s not found.... - can't send message, sending to queue", r.PeerID)
+					s.localNode.Debug("Peer %s not found.... - can't send message, sending to queue", r.PeerID)
 					s.retryMessage <- r
-=======
-					s.localNode.Debug("Peer %s not found.... - can't send message", r.PeerID)
->>>>>>> 1b1576e3
 				}
 			case <-t.C:
 				s.retryMessage <- r
@@ -330,11 +322,7 @@
 	}
 
 	// finally - send it away!
-<<<<<<< HEAD
-	s.localNode.Info(fmt.Sprintf("Sending protocol message to %v", log.PrettyID(r.PeerID)))
-=======
-	s.localNode.Debug("Sending protocol message down the connection...")
->>>>>>> 1b1576e3
+	s.localNode.Debug("Sending protocol message down the connection to %v", log.PrettyID(r.PeerID))
 
 	conn.Send(data, r.ReqID)
 }
@@ -356,11 +344,7 @@
 
 func (s *swarmImpl) onRemoteClientConnected(c net.Connection) {
 	// nop - a remote client connected - this is handled w message
-<<<<<<< HEAD
-	s.localNode.Info("Remote client connected. %s (%v)", c.ID(), c.RemoteAddr())
-=======
 	s.localNode.Debug("Remote client connected. %s", c.ID())
->>>>>>> 1b1576e3
 	peer := s.peersByConnection[c.ID()]
 	if peer != nil {
 		s.sendNodeEvent(peer.String(), Connected)
