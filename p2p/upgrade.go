package p2p

import (
	"context"
	"errors"
	"fmt"
	"slices"
	"sync"
	"time"

	lp2plog "github.com/ipfs/go-log/v2"
	dht "github.com/libp2p/go-libp2p-kad-dht"
	"github.com/libp2p/go-libp2p/core/event"
	"github.com/libp2p/go-libp2p/core/host"
	"github.com/libp2p/go-libp2p/core/network"
	"github.com/libp2p/go-libp2p/core/peer"
	"github.com/libp2p/go-libp2p/core/protocol"
	"github.com/libp2p/go-libp2p/p2p/host/eventbus"
	ma "github.com/multiformats/go-multiaddr"
	"go.uber.org/zap/zapcore"
	"golang.org/x/sync/errgroup"

	"github.com/spacemeshos/go-spacemesh/log"
	discovery "github.com/spacemeshos/go-spacemesh/p2p/dhtdiscovery"
	"github.com/spacemeshos/go-spacemesh/p2p/pubsub"
)

// Opt is for configuring Host.
type Opt func(fh *Host)

// WithLog configures logger for Host.
func WithLog(logger log.Log) Opt {
	return func(fh *Host) {
		fh.logger = logger
	}
}

// WithConfig sets Config for Host.
func WithConfig(cfg Config) Opt {
	return func(fh *Host) {
		fh.cfg = cfg
	}
}

// WithContext set context for Host.
func WithContext(ctx context.Context) Opt {
	return func(fh *Host) {
		fh.ctx = ctx
	}
}

// WithNodeReporter updates reporter that is notified every time when
// node added or removed a peer.
func WithNodeReporter(reporter func()) Opt {
	return func(fh *Host) {
		fh.nodeReporter = reporter
	}
}

func WithDirectNodes(direct map[peer.ID]struct{}) Opt {
	return func(fh *Host) {
		fh.direct = direct
	}
}

func WithBootnodes(bootnodes map[peer.ID]struct{}) Opt {
	return func(fh *Host) {
		fh.bootnode = bootnodes
	}
}

func WithRelayCandidateChannel(relayCh chan<- peer.AddrInfo) Opt {
	return func(fh *Host) {
		fh.relayCh = relayCh
	}
}

// Host is a conveniency wrapper for all p2p related functionality required to run
// a full spacemesh node.
type Host struct {
	eg     errgroup.Group
	ctx    context.Context
	cancel context.CancelFunc

	cfg    Config
	logger log.Log

	closed struct {
		sync.Mutex
		closed bool
	}

	host.Host
	pubsub.PubSub

	nodeReporter func()

	discovery        *discovery.Discovery
	direct, bootnode map[peer.ID]struct{}
	relayCh          chan<- peer.AddrInfo

	natTypeSub event.Subscription
	natType    struct {
		sync.Mutex
		udpNATType network.NATDeviceType
		tcpNATType network.NATDeviceType
	}
	reachSub     event.Subscription
	reachability struct {
		sync.Mutex
		value network.Reachability
	}

	ping *Ping
}

// Upgrade creates Host instance from host.Host.
func Upgrade(h host.Host, opts ...Opt) (*Host, error) {
	ctx, cancel := context.WithCancel(context.Background())
	fh := &Host{
		ctx:    ctx,
		cancel: cancel,
		cfg:    DefaultConfig(),
		logger: log.NewNop(),
		Host:   h,
	}
	for _, opt := range opts {
		opt(fh)
	}
	cfg := fh.cfg
	bootnodes, err := parseIntoAddr(fh.cfg.Bootnodes)
	if err != nil {
		return nil, err
	}
	direct, err := parseIntoAddr(fh.cfg.Direct)
	if err != nil {
		return nil, err
	}
	for _, peer := range direct {
		h.ConnManager().Protect(peer.ID, "direct")
		// TBD: also protect ping
	}
<<<<<<< HEAD
	if fh.cfg.DisablePubSub {
		fh.PubSub = &pubsub.NullPubSub{}
	} else {
		if fh.PubSub, err = pubsub.New(fh.ctx, fh.logger, h, pubsub.Config{
			Flood:          cfg.Flood,
			IsBootnode:     cfg.Bootnode,
			Direct:         direct,
			Bootnodes:      bootnodes,
			MaxMessageSize: cfg.MaxMessageSize,
			QueueSize:      cfg.GossipQueueSize,
			Throttle:       cfg.GossipValidationThrottle,
		}); err != nil {
			return nil, fmt.Errorf("failed to initialize pubsub: %w", err)
		}
=======
	if fh.PubSub, err = pubsub.New(fh.ctx, fh.logger, h, pubsub.Config{
		Flood:                 cfg.Flood,
		IsBootnode:            cfg.Bootnode,
		Direct:                direct,
		Bootnodes:             bootnodes,
		MaxMessageSize:        cfg.MaxMessageSize,
		QueueSize:             cfg.GossipQueueSize,
		PeerOutboundQueueSize: cfg.GossipPeerOutboundQueueSize,
		Throttle:              cfg.GossipValidationThrottle,
	}); err != nil {
		return nil, fmt.Errorf("failed to initialize pubsub: %w", err)
>>>>>>> e4df0683
	}
	dopts := []discovery.Opt{
		discovery.WithMinPeers(cfg.MinPeers),
		discovery.WithHighPeers(cfg.HighPeers),
		discovery.WithDir(cfg.DataDir),
		discovery.WithBootnodes(bootnodes),
		discovery.WithLogger(fh.logger.Zap()),
		discovery.WithAdvertiseDelay(fh.cfg.DiscoveryTimings.AdvertiseDelay),
		discovery.WithAdvertiseInterval(fh.cfg.DiscoveryTimings.AdvertiseInterval),
		discovery.WithAdvertiseRetryDelay(fh.cfg.DiscoveryTimings.AdvertiseInterval),
		discovery.WithFindPeersRetryDelay(fh.cfg.DiscoveryTimings.FindPeersRetryDelay),
	}
	if cfg.PrivateNetwork {
		dopts = append(dopts, discovery.Private())
	}
	if cfg.DisableDHT {
		dopts = append(dopts, discovery.DisableDHT())
	}
	if cfg.Bootnode || cfg.ForceDHTServer {
		dopts = append(dopts, discovery.WithMode(dht.ModeServer))
	} else {
		dopts = append(dopts, discovery.WithMode(dht.ModeAutoServer))
		backup, err := loadPeers(cfg.DataDir)
		if err != nil {
			fh.logger.With().Warning("failed to to load backup peers", log.Err(err))
		} else if len(backup) > 0 {
			dopts = append(dopts, discovery.WithBackup(backup))
		}
	}
	if fh.relayCh != nil {
		dopts = append(dopts, discovery.WithRelayCandidateChannel(fh.relayCh))
	}
	if fh.cfg.EnableRoutingDiscovery {
		dopts = append(dopts, discovery.EnableRoutingDiscovery())
	}
	if fh.cfg.RoutingDiscoveryAdvertise {
		dopts = append(dopts, discovery.AdvertiseForPeerDiscovery())
	}

	dhtdisc, err := discovery.New(fh, dopts...)
	if err != nil {
		return nil, err
	}
	fh.discovery = dhtdisc
	if fh.nodeReporter != nil {
		fh.Network().Notify(&network.NotifyBundle{
			ConnectedF: func(network.Network, network.Conn) {
				fh.nodeReporter()
			},
			DisconnectedF: func(network.Network, network.Conn) {
				fh.nodeReporter()
			},
		})
	}

	var peers []peer.ID
	for _, p := range cfg.PingPeers {
		peerID, err := peer.Decode(p)
		if err != nil {
			fh.logger.With().Warning("ignoring invalid ping peer", log.Err(err))
			continue
		}
		peers = append(peers, peerID)
	}
	if len(peers) != 0 {
		fh.ping = NewPing(fh.logger.Zap(), fh, peers, fh.discovery, WithPingInterval(fh.cfg.PingInterval))
	}

	fh.natTypeSub, err = fh.EventBus().Subscribe(new(event.EvtNATDeviceTypeChanged),
		eventbus.Name("nat type changed (Host)"))
	if err != nil {
		return nil, fmt.Errorf("failed to subscribe to reachability NAT type event: %s", err)
	}
	fh.reachSub, err = fh.EventBus().Subscribe(new(event.EvtLocalReachabilityChanged),
		eventbus.Name("reachability changed (Host)"))
	if err != nil {
		return nil, fmt.Errorf("failed to subscribe to reachability NAT type event: %s", err)
	}

	return fh, nil
}

// GetPeers returns connected peers.
func (fh *Host) GetPeers() []Peer {
	return fh.Host.Network().Peers()
}

// Connected returns true if the specified peer is connected.
// Peers that only have transient connections to them aren't considered connected.
func (fh *Host) Connected(p Peer) bool {
	if fh.Host.Network().Connectedness(p) != network.Connected {
		return false
	}
	for _, c := range fh.Host.Network().ConnsToPeer(p) {
		if !c.Stat().Transient {
			return true
		}
	}
	return false
}

// ConnectedPeerInfo retrieves a peer info object for the given peer.ID, if the
// given peer is not connected then nil is returned.
func (fh *Host) ConnectedPeerInfo(id peer.ID) *PeerInfo {
	conns := fh.Network().ConnsToPeer(id)
	// there's no sync between  Peers() and ConnsToPeer() so by the time we
	// try to get the conns they may not exist.
	if len(conns) == 0 {
		return nil
	}

	var connections []ConnectionInfo
	for _, c := range conns {
		connections = append(connections, ConnectionInfo{
			Address:  c.RemoteMultiaddr(),
			Uptime:   time.Since(c.Stat().Opened),
			Outbound: c.Stat().Direction == network.DirOutbound,
		})
	}
	var tags []string

	if _, ok := fh.direct[id]; ok {
		tags = append(tags, "direct")
	}
	if _, ok := fh.bootnode[id]; ok {
		tags = append(tags, "bootnode")
	}
	return &PeerInfo{
		ID:          id,
		Connections: connections,
		Tags:        tags,
	}
}

// ListenAddresses returns the addresses on which this host listens.
func (fh *Host) ListenAddresses() []ma.Multiaddr {
	return fh.Network().ListenAddresses()
}

// KnownAddresses returns the addresses by which the peers know this one.
func (fh *Host) KnownAddresses() []ma.Multiaddr {
	return fh.Network().Peerstore().Addrs(fh.ID())
}

// NATDeviceType returns NATDeviceType returns the NAT device types for
// UDP and TCP so far for this host.
func (fh *Host) NATDeviceType() (udpNATType, tcpNATType network.NATDeviceType) {
	fh.natType.Lock()
	defer fh.natType.Unlock()
	return fh.natType.udpNATType, fh.natType.tcpNATType
}

// Reachability returns reachability of the host (public, private, unknown).
func (fh *Host) Reachability() network.Reachability {
	fh.reachability.Lock()
	defer fh.reachability.Unlock()
	return fh.reachability.value
}

// DHTServerEnabled returns true if the server has DHT running in server mode.
func (fh *Host) DHTServerEnabled() bool {
	return slices.Contains(fh.Mux().Protocols(), discovery.ProtocolID)
}

// NeedPeerDiscovery returns true if it makes sense to do additional
// discovery of non-DHT (NATed) peers.
func (fh *Host) NeedPeerDiscovery() bool {
	// Once we get LowPeers, the discovery mechanism is no longer
	// needed
	if len(fh.Network().Peers()) >= fh.cfg.LowPeers {
		return false
	}

	// Check if this is a public-reachable node which can reach
	// nodes behind Cone NAT
	if fh.Reachability() == network.ReachabilityPublic {
		return true
	}

	// Check if we have Cone NAT for either TCP or UDP. If so,
	// hole punching should work for other NATed nodes. Also, in
	// case of an unknown NAT type, assume there's chance at hole
	// punching
	udpNATType, tcpNATType := fh.NATDeviceType()
	if fh.cfg.EnableQUICTransport && udpNATType != network.NATDeviceTypeSymmetric {
		return true
	}
	if fh.cfg.EnableTCPTransport && tcpNATType != network.NATDeviceTypeSymmetric {
		return true
	}

	// Symmetric NAT for both TCP and UDP, hole punching will not
	// work so we're not looking for NATed peers. Will only
	// connect to the nodes with DHT Server mode
	return false
}

// HaveRelay returns true if this host can be used as a relay, that
// is, it supports relay service and has public reachability.
func (fh *Host) HaveRelay() bool {
	return fh.cfg.RelayServer.Enable && fh.Reachability() == network.ReachabilityPublic
}

// PeerCount returns number of connected peers.
func (fh *Host) PeerCount() uint64 {
	return uint64(len(fh.Host.Network().Peers()))
}

// PeerProtocols returns the protocols supported by peer.
func (fh *Host) PeerProtocols(p Peer) ([]protocol.ID, error) {
	return fh.Peerstore().GetProtocols(p)
}

// Ping returns Ping structure for this Host, if any PingPeers are
// specified in the config. Otherwise, it returns nil.
func (fh *Host) Ping() *Ping {
	return fh.ping
}

func (fh *Host) Start() error {
	fh.closed.Lock()
	defer fh.closed.Unlock()
	if fh.closed.closed {
		return errors.New("p2p: closed")
	}
	fh.discovery.Start()
	if fh.ping != nil {
		fh.ping.Start()
	}
	if !fh.cfg.Bootnode {
		fh.eg.Go(func() error {
			persist(fh.ctx, fh.logger, fh.Host, fh.cfg.DataDir, 30*time.Minute)
			return nil
		})
	}
	fh.eg.Go(fh.trackNetEvents)
	return nil
}

// Stop background workers and release external resources.
func (fh *Host) Stop() error {
	fh.closed.Lock()
	defer fh.closed.Unlock()
	if fh.closed.closed {
		return errors.New("p2p: closed")
	}
	fh.cancel()
	fh.closed.closed = true
	fh.discovery.Stop()
	fh.reachSub.Close()
	fh.natTypeSub.Close()
	fh.eg.Wait()
	if err := fh.Host.Close(); err != nil {
		return fmt.Errorf("failed to close libp2p host: %w", err)
	}
	lp2plog.SetPrimaryCore(zapcore.NewNopCore())
	return nil
}

func (fh *Host) trackNetEvents() error {
	natEvCh := fh.natTypeSub.Out()
	reachEvCh := fh.reachSub.Out()
	for {
		select {
		case ev, ok := <-natEvCh:
			if !ok {
				return nil
			}
			natEv := ev.(event.EvtNATDeviceTypeChanged)
			fh.logger.With().Info("NAT type changed",
				log.Stringer("transportProtocol", natEv.TransportProtocol),
				log.Stringer("type", natEv.NatDeviceType))
			fh.natType.Lock()
			switch natEv.TransportProtocol {
			case network.NATTransportUDP:
				fh.natType.udpNATType = natEv.NatDeviceType
			case network.NATTransportTCP:
				fh.natType.tcpNATType = natEv.NatDeviceType
			}
			fh.natType.Unlock()
		case ev, ok := <-reachEvCh:
			if !ok {
				return nil
			}
			reachEv := ev.(event.EvtLocalReachabilityChanged)
			fh.logger.With().Info("local reachability changed",
				log.Stringer("reachability", reachEv.Reachability))
			fh.reachability.Lock()
			fh.reachability.value = reachEv.Reachability
			fh.reachability.Unlock()
		case <-fh.ctx.Done():
			return fh.ctx.Err()
		}
	}
}<|MERGE_RESOLUTION|>--- conflicted
+++ resolved
@@ -140,34 +140,21 @@
 		h.ConnManager().Protect(peer.ID, "direct")
 		// TBD: also protect ping
 	}
-<<<<<<< HEAD
 	if fh.cfg.DisablePubSub {
 		fh.PubSub = &pubsub.NullPubSub{}
 	} else {
 		if fh.PubSub, err = pubsub.New(fh.ctx, fh.logger, h, pubsub.Config{
-			Flood:          cfg.Flood,
-			IsBootnode:     cfg.Bootnode,
-			Direct:         direct,
-			Bootnodes:      bootnodes,
-			MaxMessageSize: cfg.MaxMessageSize,
-			QueueSize:      cfg.GossipQueueSize,
-			Throttle:       cfg.GossipValidationThrottle,
+			Flood:                 cfg.Flood,
+			IsBootnode:            cfg.Bootnode,
+			Direct:                direct,
+			Bootnodes:             bootnodes,
+			MaxMessageSize:        cfg.MaxMessageSize,
+			QueueSize:             cfg.GossipQueueSize,
+			PeerOutboundQueueSize: cfg.GossipPeerOutboundQueueSize,
+			Throttle:              cfg.GossipValidationThrottle,
 		}); err != nil {
 			return nil, fmt.Errorf("failed to initialize pubsub: %w", err)
 		}
-=======
-	if fh.PubSub, err = pubsub.New(fh.ctx, fh.logger, h, pubsub.Config{
-		Flood:                 cfg.Flood,
-		IsBootnode:            cfg.Bootnode,
-		Direct:                direct,
-		Bootnodes:             bootnodes,
-		MaxMessageSize:        cfg.MaxMessageSize,
-		QueueSize:             cfg.GossipQueueSize,
-		PeerOutboundQueueSize: cfg.GossipPeerOutboundQueueSize,
-		Throttle:              cfg.GossipValidationThrottle,
-	}); err != nil {
-		return nil, fmt.Errorf("failed to initialize pubsub: %w", err)
->>>>>>> e4df0683
 	}
 	dopts := []discovery.Opt{
 		discovery.WithMinPeers(cfg.MinPeers),
