--- conflicted
+++ resolved
@@ -30,10 +30,11 @@
 
 	bn, _ := node.GenerateTestNode(t)
 	b1 := sim.NewNodeFrom(bn.Node)
-	bdht := New(bn, bncfg.DiscoveryConfig, b1, connections)
+	bdht := New(bn, bncfg.DiscoveryConfig, b1, bncfg.RandomConnections)
 	b1.AttachDHT(bdht)
 
-	cfg := config.DefaultConfig().DiscoveryConfig
+	defaultCfg := config.DefaultConfig()
+	cfg := defaultCfg.DiscoveryConfig
 	cfg.Bootstrap = true
 	cfg.BootstrapNodes = append(cfg.BootstrapNodes, node.StringFromNode(bn.Node))
 
@@ -63,7 +64,7 @@
 	for n := 0; n < numPeers; n++ {
 		ln, _ := node.GenerateTestNode(t)
 		n := sim.NewNodeFrom(ln.Node)
-		dht := New(ln, cfg, n, connections)
+		dht := New(ln, cfg, n, defaultCfg.RandomConnections)
 		n.AttachDHT(dht)
 		go bootWaitRetrnAll(t, ln, n, dht, booted)
 	}
@@ -120,59 +121,11 @@
 
 	assert.Equal(t, len(passed), numPeers)
 
-<<<<<<< HEAD
-func TestDHT_EveryNodeIsInSelected(t *testing.T) {
-	for i := 0; i < 1; i++ {
-		t.Run(fmt.Sprintf("t%v", i), func(t *testing.T) {
-			numPeers, connections := 30, 8
-
-			bncfg := config.DefaultConfig()
-			sim := service.NewSimulator()
-
-			bn, _ := node.GenerateTestNode(t)
-			b1 := sim.NewNodeFrom(bn.Node)
-			bdht := New(bn, bncfg.DiscoveryConfig, b1, connections)
-			b1.AttachDHT(bdht)
-
-			cfg := config.DefaultConfig().DiscoveryConfig
-			cfg.Bootstrap = true
-			cfg.BootstrapNodes = append(cfg.BootstrapNodes, node.StringFromNode(bn.Node))
-
-			type all struct {
-				err  error
-				dht  DHT
-				ln   *node.LocalNode
-				node service.Service
-			}
-
-			booted := make(chan all, numPeers)
-
-			idstoFind := make([]string, 0, numPeers)
-			selectedIds := make(map[string][]node.Node, numPeers)
-
-			for n := 0; n < numPeers; n++ {
-				go func() {
-					ln, _ := node.GenerateTestNode(t)
-					n := sim.NewNodeFrom(ln.Node)
-					dht := New(ln, cfg, n, connections)
-					n.AttachDHT(dht)
-					err := dht.Bootstrap(context.TODO())
-
-					booted <- all{
-						err,
-						dht,
-						ln,
-						n,
-					}
-				}()
-			}
-=======
 	selected := make(map[string][]node.Node)
 	// Test Selecting
 	for i :=0; i< len(dhtsToLook); i++ {
 		selected[dhtsToLook[i].local.String()] = dhtsToLook[i].SelectPeers(connections)
 	}
->>>>>>> d5c74127
 
 
 	// check everyone is selected
@@ -315,40 +268,6 @@
 	errchan <- err
 }
 
-<<<<<<< HEAD
-// A bigger bootstrap
-func TestDHT_Bootstrap(t *testing.T) {
-
-	const nodesNum = 100
-	const minToBoot = 10
-
-	sim := service.NewSimulator()
-
-	// Create a bootstrap node
-	cfg := config.DefaultConfig()
-	bn, _ := simNodeWithDHT(t, cfg.DiscoveryConfig, sim, cfg.RandomConnections)
-
-	// config for other nodes
-	cfg2 := config.DefaultConfig()
-	cfg2.DiscoveryConfig.BootstrapNodes = []string{node.StringFromNode(bn.Node)}
-
-	booted := make(chan error)
-
-	for i := 0; i < nodesNum; i++ {
-		_, d := simNodeWithDHT(t, cfg2.DiscoveryConfig, sim, cfg2.RandomConnections)
-		go bootAndWait(t, d, booted)
-	}
-
-	for i := 0; i < nodesNum; i++ {
-		err := <-booted
-		if err != nil {
-			t.Fatal(err)
-		}
-	}
-}
-
-=======
->>>>>>> d5c74127
 func TestDHT_BootstrapAbort(t *testing.T) {
 	// Create a bootstrap node
 	sim := service.NewSimulator()
