package table

import (
	"errors"
	"fmt"
	"github.com/spacemeshos/go-spacemesh/p2p/dht"
	"github.com/spacemeshos/go-spacemesh/p2p/node"
	"gopkg.in/op/go-logging.v1"
	"time"
)

const (
	// IDLength is the length of an ID,  dht ids are 32 bytes
	IDLength = 256
	// BucketCount is the amount of buckets we hold
	// Kademlia says we need a bucket to each bit but reality says half of network would be at bucket 0
	// half of remaining nodes will be in bucket 1 and so forth.
	// that means that most of te buckets won't be even populated most of the time
	// todo : optimize this?
	BucketCount = IDLength / 10
)

// RoutingTable manages routing to peers.
// All uppercase methods visible to externals packages are thread-safe.
// Don't call package-level methods (lower-case) - they are private not thread-safe.
// Design spec: 'Kademlia: A Design Specification' with most-recently active nodes at the front of each bucket and not the back.
// http://xlattice.sourceforge.net/components/protocol/kademlia/specs.html
type RoutingTable interface {

	// table ops
	Update(p node.RemoteNodeData)      // adds a peer to the table
	Remove(p node.RemoteNodeData)      // remove a peer from the table
	Find(req PeerByIDRequest)          // find a specific peer by dht.ID
	NearestPeer(req PeerByIDRequest)   // nearest peer to a dht.ID
	NearestPeers(req NearestPeersReq)  // ip to n nearest peers to a dht.ID
	ListPeers(callback PeersOpChannel) // list all peers
	Size(callback chan int)            // total # of peers in the table

	Bootstrap(findnode func(id string, nodes chan node.RemoteNodeData), id string, minPeers int, errchan chan error)
<<<<<<< HEAD
	IsHealthy() bool
=======
>>>>>>> 65c12008

	// add/remove peers callbacks management - thread safe
	RegisterPeerRemovedCallback(c PeerChannel)   // get called when a  peer is removed
	RegisterPeerAddedCallback(c PeerChannel)     // get called when a peer is added
	UnregisterPeerRemovedCallback(c PeerChannel) // remove addition reg
	UnregisterPeerAddedCallback(c PeerChannel)   // remove removal reg

	Print()
}

// exported helper types

// PeerOpResult is used as a result of a method that returns nil or one peer.
type PeerOpResult struct {
	Peer node.RemoteNodeData
}

// PeerOpChannel is a channel that accept a peer op result.
type PeerOpChannel chan *PeerOpResult

// PeersOpResult is a result of a method that returns zero or more peers.
type PeersOpResult struct {
	Peers []node.RemoteNodeData
}

// PeersOpChannel is a channel of PeersOpResult.
type PeersOpChannel chan *PeersOpResult

// PeerChannel is a channel of RemoteNodeData
type PeerChannel chan node.RemoteNodeData

// ChannelOfPeerChannel is a channel of PeerChannels
type ChannelOfPeerChannel chan PeerChannel

// PeerByIDRequest includes one peer id and a callback PeerOpChannel
type PeerByIDRequest struct {
	ID       dht.ID
	Callback PeerOpChannel
}

// NearestPeersReq includes one peer id, a count param and a callback PeersOpChannel.
type NearestPeersReq struct {
	ID       dht.ID
	Count    int
	Callback PeersOpChannel
}

// RoutingTable defines the routing table.
// Most recently network active nodes are placed in beginning of buckets.
// Least active nodes are the back of each bucket.
// Bucket index is the size of the common prefix of nodes in that buckets and the local node
// l:  0 1 0 0 1 1
// n1: 0 0 1 1 0 1
// n2: 0 1 0 1 1 1
// dist(l,n1) = xor(l,n1) = 0 1 1 1 1 0
// dist(l,n2) = xor(l,n2) = 0 0 0 1 0 0
// cpl(l,n1) = 1 -> n1 => bucket[1]
// cpl(l,n2) = 3 -> n2 => bucket[3]
// Closer nodes will appear in buckets with a higher index
// Most recently-seen nodes appear in the top of their buckets while least-often seen nodes at the bottom
type routingTableImpl struct {
	//logger for this routing table usually the node logger
	log *logging.Logger

	// Local peer ID that holds this routing table
	local dht.ID

	// Operations activation channels
	findReqs         chan PeerByIDRequest
	nearestPeerReqs  chan PeerByIDRequest
	nearestPeersReqs chan NearestPeersReq
	listPeersReqs    chan PeersOpChannel
	sizeReqs         chan chan int
	printReq         chan struct{}

	updateReqs chan node.RemoteNodeData
	removeReqs chan node.RemoteNodeData

	// latency metrics
	//metrics pstore.Metrics

	// Maximum acceptable latency for peers in this cluster
	//maxLatency time.Duration

	buckets    [BucketCount]Bucket
	bucketsize int // max number of nodes per bucket. typically 10 or 20.
	minPeersHealth int

	peerRemoved PeerChannel
	peerAdded   PeerChannel

	registerPeerAddedReq     ChannelOfPeerChannel
	registerPeerRemovedReq   ChannelOfPeerChannel
	unregisterPeerAddedReq   ChannelOfPeerChannel
	unregisterPeerRemovedReq ChannelOfPeerChannel

	peerRemovedCallbacks map[string]PeerChannel
	peerAddedCallbacks   map[string]PeerChannel
}

// NewRoutingTable creates a new routing table with a given bucket=size and local node dht.ID
func NewRoutingTable(bucketsize int, localID dht.ID, log *logging.Logger) RoutingTable {

	// Create all our buckets.
	buckets := [BucketCount]Bucket{}
	for i := 0; i < BucketCount; i++ {
		buckets[i] = NewBucket()
	}

	rt := &routingTableImpl{

		buckets:     buckets,
		bucketsize:  bucketsize,
		log:         log,
		local:       localID,

		peerRemoved: make(PeerChannel, 3),
		peerAdded:   make(PeerChannel, 3),

		findReqs:         make(chan PeerByIDRequest, 3),
		nearestPeerReqs:  make(chan PeerByIDRequest, 3),
		nearestPeersReqs: make(chan NearestPeersReq, 3),
		listPeersReqs:    make(chan PeersOpChannel, 3),
		sizeReqs:         make(chan chan int, 3),

		updateReqs: make(chan node.RemoteNodeData, 3),
		removeReqs: make(chan node.RemoteNodeData, 3),

		registerPeerAddedReq:     make(ChannelOfPeerChannel, 3),
		registerPeerRemovedReq:   make(ChannelOfPeerChannel, 3),
		unregisterPeerAddedReq:   make(ChannelOfPeerChannel, 3),
		unregisterPeerRemovedReq: make(ChannelOfPeerChannel, 3),

		peerRemovedCallbacks: make(map[string]PeerChannel),
		peerAddedCallbacks:   make(map[string]PeerChannel),

		printReq: make(chan struct{}),
	}

	go rt.processEvents()

	return rt
}

// thread safe public interface

// Size returns the total number of peers in the routing table
func (rt *routingTableImpl) Size(callback chan int) {
	rt.sizeReqs <- callback
}

// ListPeers takes a RoutingTable and returns a list of all peers from all buckets in the table.
func (rt *routingTableImpl) ListPeers(callback PeersOpChannel) {
	rt.listPeersReqs <- callback
}

func (rt *routingTableImpl) RegisterPeerRemovedCallback(c PeerChannel) {
	rt.registerPeerRemovedReq <- c
}

func (rt *routingTableImpl) RegisterPeerAddedCallback(c PeerChannel) {
	rt.registerPeerAddedReq <- c
}

func (rt *routingTableImpl) UnregisterPeerRemovedCallback(c PeerChannel) {
	rt.unregisterPeerRemovedReq <- c
}

func (rt *routingTableImpl) UnregisterPeerAddedCallback(c PeerChannel) {
	rt.unregisterPeerAddedReq <- c
}

<<<<<<< HEAD
func (rt *routingTableImpl) IsHealthy() bool {

	if rt.minPeersHealth == 0 {
		return false
	}

	size := make(chan int)
	rt.Size(size)
	s := <-size
	return s >= rt.minPeersHealth
}

func (rt *routingTableImpl) Bootstrap(findnode func(id string, nodes chan node.RemoteNodeData), id string, minPeers int, errchan chan error) {
	timeout := time.NewTimer(90 * time.Second)
	bootstrap := func() chan node.RemoteNodeData { c := make(chan node.RemoteNodeData); findnode(id, c); return c }
	rt.minPeersHealth = minPeers
=======
func (rt *routingTableImpl) Bootstrap(findnode func(id string, nodes chan node.RemoteNodeData), id string, minPeers int, errchan chan error) {
	timeout := time.NewTimer(90 * time.Second)
	bootstrap := func() chan node.RemoteNodeData { c := make(chan node.RemoteNodeData); findnode(id, c); return c }
>>>>>>> 65c12008
	bs := bootstrap()

BSLOOP:
	for {
		select {
		case res := <-bs:
			if res != nil {
				errchan <- errors.New("Found ourselves in a bootstrap query")
				return
			}
<<<<<<< HEAD

			if rt.IsHealthy() {
				break BSLOOP
			}

			rt.log.Warning("Bootstrap didn't feel Routing table, starting bootstrap op again in 2 seconds")
			time.Sleep(2 * time.Second)
=======
			size := make(chan int)
			rt.Size(size)
			s := <-size
			if s >= minPeers {
				break BSLOOP
			}

			rt.log.Warning("Bootstrap didn't feel Routing table, starting bootstrap op again")
>>>>>>> 65c12008
			bs = bootstrap()
			continue
		case <-timeout.C:
			errchan <- errors.New("Didn't get response in timeout time")
			return
		}
	}

	// Start the bootstrap refresh loop
	go func() {
		bootSignal := time.NewTicker(2 * time.Minute)
		for {
			<-bootSignal.C
			bootstrap()
		}
	}()

	errchan <- nil
}

// Finds a specific peer by ID/ Returns nil in the callback when not found
func (rt *routingTableImpl) Find(req PeerByIDRequest) {
	rt.findReqs <- req
}

// NearestPeer returns a single peer that is nearest to the given ID
func (rt *routingTableImpl) NearestPeer(req PeerByIDRequest) {
	rt.nearestPeerReqs <- req
}

func (rt *routingTableImpl) NearestPeers(req NearestPeersReq) {
	rt.nearestPeersReqs <- req
}

func (rt *routingTableImpl) Update(peer node.RemoteNodeData) {
	rt.updateReqs <- peer
}

func (rt *routingTableImpl) Remove(peer node.RemoteNodeData) {
	rt.removeReqs <- peer
}

func (rt *routingTableImpl) PeerAdded(peer node.RemoteNodeData) {
	rt.peerAdded <- peer
}

func (rt *routingTableImpl) PeerRemoved(peer node.RemoteNodeData) {
	rt.peerRemoved <- peer
}

//// below - non-ts private impl details (should only be called by processEvents() and not directly

// main event processing loop
func (rt *routingTableImpl) processEvents() {
	for {
		select {

		case p := <-rt.updateReqs:
			rt.update(p)

		case p := <-rt.removeReqs:
			rt.remove(p)

		case r := <-rt.sizeReqs:
			rt.size(r)

		case r := <-rt.listPeersReqs:
			rt.listPeers(r)

		case r := <-rt.nearestPeersReqs:
			peers := rt.nearestPeers(r.ID, r.Count)
			if r.Callback != nil {
				go func() { r.Callback <- &PeersOpResult{Peers: peers} }()
			}

		case r := <-rt.nearestPeerReqs:
			rt.onNearestPeerReq(r)

		case r := <-rt.findReqs:
			rt.onFindReq(r)

		case p := <-rt.peerAdded:
			for _, c := range rt.peerAddedCallbacks {
				go func(c PeerChannel) { c <- p }(c)
			}

		case p := <-rt.peerRemoved:
			for _, c := range rt.peerRemovedCallbacks {
				go func(c PeerChannel) { c <- p }(c)
			}

		case c := <-rt.registerPeerAddedReq:
			key := getMemoryAddress(c)
			rt.peerAddedCallbacks[key] = c

		case c := <-rt.registerPeerRemovedReq:
			key := getMemoryAddress(c)
			rt.peerRemovedCallbacks[key] = c

		case c := <-rt.unregisterPeerAddedReq:
			key := getMemoryAddress(c)
			delete(rt.peerAddedCallbacks, key)

		case c := <-rt.unregisterPeerRemovedReq:
			key := getMemoryAddress(c)
			delete(rt.peerRemovedCallbacks, key)

		case <-rt.printReq:
			rt.onPrintReq()
		}

	}
}

// A string representation of a go pointer - Used to create string keys of runtime objects
func getMemoryAddress(p interface{}) string {
	return fmt.Sprintf("%p", p)
}

// Update updates the routing table with the given contact. it will be added to the routing table if we have space
// or if its better in terms of latency and recent contact than out oldest contact in the right bucket.
// this keeps fresh nodes at the top of the bucket and make sure we won't lose contact with the network and keep most healthy nodes.
func (rt *routingTableImpl) update(p node.RemoteNodeData) {

	if rt.local.Equals(p.DhtID()) {
		rt.log.Warning("Ignoring attempt to add local node to the routing table")
		return
	}

	// determine node bucket based on cpl
	cpl := p.DhtID().CommonPrefixLen(rt.local)
	if cpl >= len(rt.buckets) {
		// choose the last bucket
		cpl = len(rt.buckets) - 1
	}

	bucket := rt.buckets[cpl]

	if bucket.Has(p) {
		// Move this node to the front as it is the most-recently active node
		// Active nodes should be in the front of their buckets and least-active one at the back
		bucket.MoveToFront(p)
		return
	}

	// todo: consider connection metrics
	if bucket.Len() >= rt.bucketsize { // bucket overflows
		// TODO: if bucket is full ping oldest node and replace if it fails to answer
		// TODO: check latency metrics and replace if new node is better then oldest one.
		// Fresh, recent contacted (alive), low latency nodes should be kept at top of the bucket.
		return
	}

	bucket.PushFront(p)
	go rt.PeerAdded(p)
}

// Remove a node from the routing table.
// Callback to peerRemoved will be called if node was in table and was removed
// If node wasn't in the table then remove doesn't have any side effects on the table
func (rt *routingTableImpl) remove(p node.RemoteNodeData) {

	cpl := p.DhtID().CommonPrefixLen(rt.local)
	bucketID := cpl
	if bucketID >= len(rt.buckets) {
		bucketID = len(rt.buckets) - 1
	}

	bucket := rt.buckets[bucketID]
	removed := bucket.Remove(p)

	if removed {
		go rt.PeerRemoved(p)
	}
}

// Internal find peer request handler
func (rt *routingTableImpl) onFindReq(r PeerByIDRequest) {

	peers := rt.nearestPeers(r.ID, 1)
	if r.Callback == nil {
		return
	}

	if len(peers) == 0 || !peers[0].DhtID().Equals(r.ID) {
		rt.log.Info("Did not find %s in the routing table", r.ID.Pretty())
		go func() { r.Callback <- &PeerOpResult{} }()
	} else {
		p := peers[0]
		rt.log.Info("Found %s in the routing table", p.Pretty())
		go func() { r.Callback <- &PeerOpResult{peers[0]} }()
	}
}

func (rt *routingTableImpl) onNearestPeerReq(r PeerByIDRequest) {
	peers := rt.nearestPeers(r.ID, 1)
	if r.Callback != nil {
		switch len(peers) {
		case 0:
			go func() { r.Callback <- &PeerOpResult{} }()
		default:
			go func() { r.Callback <- &PeerOpResult{peers[0]} }()
		}
	}
}

// NearestPeers returns a list of up to count closest peers to the given ID
// Result is sorted by distance from id
func (rt *routingTableImpl) nearestPeers(id dht.ID, count int) []node.RemoteNodeData {

	cpl := id.CommonPrefixLen(rt.local)

	// Get bucket at cpl index or last bucket
	if cpl >= len(rt.buckets) {
		cpl = len(rt.buckets) - 1
	}

	bucket := rt.buckets[cpl]

	//var peerArr node.PeerSorter
	//peerArr = node.CopyPeersFromList(id, peerArr, bucket.List())
	var peerArr []node.RemoteNodeData
	peerArr = append(peerArr, bucket.Peers()...)

	// If the closest bucket didn't have enough contacts,
	// go into additional buckets until we have enough or run out of buckets.
	i := 0
	for len(peerArr) < count {
		i++
		if cpl-i < 0 && cpl+i > len(rt.buckets)-1 {
			break
		}
		var toAdd []node.RemoteNodeData

		if cpl-i >= 0 {
			plist := rt.buckets[cpl-i]
			toAdd = append(toAdd, plist.Peers()...)

		}

		if cpl+i <= len(rt.buckets)-1 {
			plist := rt.buckets[cpl+i]
			toAdd = append(toAdd, plist.Peers()...)
		}

		peerArr = append(peerArr, toAdd...)
	}

	// Sort by distance from id
	sorted := node.SortClosestPeers(peerArr, id)
	// return up to count nearest nodes
	if len(sorted) > count {
		sorted = sorted[:count]
	}
	//var out []node.RemoteNodeData
	//for i := 0; i < count && i < peerArr.Len(); i++ {
	//	out = append(out, peerArr[i].Node.(node.RemoteNodeData))
	//}
	rt.log.Info("OUT ", sorted)
	return sorted
}

func (rt *routingTableImpl) size(callback chan int) {
	tot := 0
	for _, buck := range rt.buckets {
		tot += buck.Len()
	}
	go func() { callback <- tot }()
}

func (rt *routingTableImpl) listPeers(callback PeersOpChannel) {
	var peers []node.RemoteNodeData
	for _, buck := range rt.buckets {
		peers = append(peers, buck.Peers()...)
	}
	go func() { callback <- &PeersOpResult{Peers: peers} }()
}

// Print a descriptive statement about the provided RoutingTable
// Only call from external clients not from internal event handlers
func (rt *routingTableImpl) Print() {
	rt.printReq <- struct{}{}
}

// should only be called form internal event handlers to print table contents
func (rt *routingTableImpl) onPrintReq() {
	str := fmt.Sprintf("%v's Routing Table, bs = %d, buckets: %d", rt.local.Pretty(), rt.bucketsize, len(rt.buckets))
	str += "\n\r"
	for i, b := range rt.buckets {
		str += fmt.Sprintf("\tBucket: %d. Items: %d\n", i, b.List().Len())
		for e := b.List().Front(); e != nil; e = e.Next() {
			p := e.Value.(node.RemoteNodeData)
			str += fmt.Sprintf("\t\t%s cpl:%v\n", p.Pretty(), rt.local.CommonPrefixLen(p.DhtID()))
		}
	}
	fmt.Println(str)
}<|MERGE_RESOLUTION|>--- conflicted
+++ resolved
@@ -37,10 +37,7 @@
 	Size(callback chan int)            // total # of peers in the table
 
 	Bootstrap(findnode func(id string, nodes chan node.RemoteNodeData), id string, minPeers int, errchan chan error)
-<<<<<<< HEAD
 	IsHealthy() bool
-=======
->>>>>>> 65c12008
 
 	// add/remove peers callbacks management - thread safe
 	RegisterPeerRemovedCallback(c PeerChannel)   // get called when a  peer is removed
@@ -213,7 +210,6 @@
 	rt.unregisterPeerAddedReq <- c
 }
 
-<<<<<<< HEAD
 func (rt *routingTableImpl) IsHealthy() bool {
 
 	if rt.minPeersHealth == 0 {
@@ -230,11 +226,6 @@
 	timeout := time.NewTimer(90 * time.Second)
 	bootstrap := func() chan node.RemoteNodeData { c := make(chan node.RemoteNodeData); findnode(id, c); return c }
 	rt.minPeersHealth = minPeers
-=======
-func (rt *routingTableImpl) Bootstrap(findnode func(id string, nodes chan node.RemoteNodeData), id string, minPeers int, errchan chan error) {
-	timeout := time.NewTimer(90 * time.Second)
-	bootstrap := func() chan node.RemoteNodeData { c := make(chan node.RemoteNodeData); findnode(id, c); return c }
->>>>>>> 65c12008
 	bs := bootstrap()
 
 BSLOOP:
@@ -245,7 +236,6 @@
 				errchan <- errors.New("Found ourselves in a bootstrap query")
 				return
 			}
-<<<<<<< HEAD
 
 			if rt.IsHealthy() {
 				break BSLOOP
@@ -253,16 +243,6 @@
 
 			rt.log.Warning("Bootstrap didn't feel Routing table, starting bootstrap op again in 2 seconds")
 			time.Sleep(2 * time.Second)
-=======
-			size := make(chan int)
-			rt.Size(size)
-			s := <-size
-			if s >= minPeers {
-				break BSLOOP
-			}
-
-			rt.log.Warning("Bootstrap didn't feel Routing table, starting bootstrap op again")
->>>>>>> 65c12008
 			bs = bootstrap()
 			continue
 		case <-timeout.C:
@@ -517,10 +497,6 @@
 	if len(sorted) > count {
 		sorted = sorted[:count]
 	}
-	//var out []node.RemoteNodeData
-	//for i := 0; i < count && i < peerArr.Len(); i++ {
-	//	out = append(out, peerArr[i].Node.(node.RemoteNodeData))
-	//}
 	rt.log.Info("OUT ", sorted)
 	return sorted
 }
@@ -558,5 +534,5 @@
 			str += fmt.Sprintf("\t\t%s cpl:%v\n", p.Pretty(), rt.local.CommonPrefixLen(p.DhtID()))
 		}
 	}
-	fmt.Println(str)
+	rt.log.Info(str)
 }