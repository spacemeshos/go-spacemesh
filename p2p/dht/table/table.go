--- conflicted
+++ resolved
@@ -497,14 +497,6 @@
 	if len(sorted) > count {
 		sorted = sorted[:count]
 	}
-<<<<<<< HEAD
-=======
-	//var out []node.RemoteNodeData
-	//for i := 0; i < count && i < peerArr.Len(); i++ {
-	//	out = append(out, peerArr[i].Node.(node.RemoteNodeData))
-	//}
-	rt.log.Debug("OUT ", sorted)
->>>>>>> 1b1576e3
 	return sorted
 }
 
@@ -541,5 +533,5 @@
 			str += fmt.Sprintf("\t\t%s cpl:%v\n", p.Pretty(), rt.local.CommonPrefixLen(p.DhtID()))
 		}
 	}
-	rt.log.Info(str)
+	rt.log.Debug(str)
 }