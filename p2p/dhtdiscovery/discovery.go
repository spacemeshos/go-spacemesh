--- conflicted
+++ resolved
@@ -134,17 +134,10 @@
 	// how often to check if we have enough peers
 	period time.Duration
 	// timeout used for connections
-<<<<<<< HEAD
 	timeout                   time.Duration
 	bootstrapDuration         time.Duration
-	minPeers                  int
+	minPeers, highPeers       int
 	direct, backup, bootnodes []peer.AddrInfo
-=======
-	timeout             time.Duration
-	bootstrapDuration   time.Duration
-	minPeers, highPeers int
-	backup, bootnodes   []peer.AddrInfo
->>>>>>> 366da6da
 }
 
 func (d *Discovery) Start() {
