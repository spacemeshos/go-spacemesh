--- conflicted
+++ resolved
@@ -2,26 +2,16 @@
 
 import (
 	"context"
-<<<<<<< HEAD
-	"github.com/spacemeshos/go-spacemesh/common/types"
-	"github.com/spacemeshos/go-spacemesh/log"
-	"github.com/spacemeshos/go-spacemesh/p2p/config"
-	"github.com/spacemeshos/go-spacemesh/priorityq"
-	"github.com/stretchr/testify/assert"
 	"sync"
 	"sync/atomic"
 	"testing"
 	"time"
-=======
-	"sync"
-	"sync/atomic"
-	"testing"
 
 	"github.com/spacemeshos/go-spacemesh/common/types"
 	"github.com/spacemeshos/go-spacemesh/log/logtest"
+	"github.com/spacemeshos/go-spacemesh/p2p/config"
 	"github.com/spacemeshos/go-spacemesh/priorityq"
 	"github.com/stretchr/testify/assert"
->>>>>>> f0494557
 )
 
 type syncMock struct {
@@ -79,12 +69,8 @@
 func Test_AddListener(t *testing.T) {
 	net := NewSimulator()
 	n1 := net.NewNode()
-<<<<<<< HEAD
-	l := NewListener(n1, &syncMock{Synced: true}, func() bool { return true }, config.DefaultConfig(), log.NewDefault(n1.Info.ID.String()))
+	l := NewListener(n1, &syncMock{Synced: true}, func() bool { return true }, config.DefaultConfig(), logtest.New(t).WithName(n1.Info.ID.String()))
 	defer l.Stop()
-=======
-	l := NewListener(n1, &syncMock{true}, func() bool { return true }, logtest.New(t).WithName(n1.Info.ID.String()))
->>>>>>> f0494557
 
 	var channelCount, secondChannel int32
 	wg := sync.WaitGroup{}
@@ -114,12 +100,8 @@
 func Test_AddListener_notSynced(t *testing.T) {
 	net := NewSimulator()
 	n1 := net.NewNode()
-<<<<<<< HEAD
-	l := NewListener(n1, &syncMock{Synced: false}, func() bool { return true }, config.DefaultConfig(), log.NewDefault(n1.Info.ID.String()))
+	l := NewListener(n1, &syncMock{Synced: false}, func() bool { return true }, config.DefaultConfig(), logtest.New(t).WithName(n1.Info.ID.String()))
 	defer l.Stop()
-=======
-	l := NewListener(n1, &syncMock{false}, func() bool { return true }, logtest.New(t).WithName(n1.Info.ID.String()))
->>>>>>> f0494557
 
 	var channelCount, secondChannel int32
 
@@ -150,7 +132,7 @@
 		return true
 	}
 	conf := config.DefaultTestConfig()
-	l := NewListener(n1, &syncMock{true, listenFn}, func() bool { return true }, conf, log.NewDefault(n1.Info.ID.String()))
+	l := NewListener(n1, &syncMock{true, listenFn}, func() bool { return true }, conf, logtest.New(t).WithName(n1.Info.ID.String()))
 	defer l.Stop()
 
 	var channelCount int32
