package service

import (
	"context"
	"github.com/spacemeshos/go-spacemesh/common/types"
	"github.com/spacemeshos/go-spacemesh/log"
	"github.com/spacemeshos/go-spacemesh/priorityq"
	"sync"
)

// GossipDataHandler is the function type that will be called when data is
type GossipDataHandler func(ctx context.Context, data GossipMessage, syncer Fetcher)

type enableGossipFunc func() bool

// Listener represents the main struct that reqisters delegates to gossip function
type Listener struct {
	*log.Log
	net                  Service
	channels             []chan GossipMessage
	stoppers             []chan struct{}
	syncer               Fetcher
	wg                   sync.WaitGroup
	shouldListenToGossip enableGossipFunc
}

// NewListener creates a new listener struct
func NewListener(net Service, syncer Fetcher, shouldListenToGossip enableGossipFunc, log log.Log) *Listener {
	return &Listener{
		Log:                  &log,
		net:                  net,
		syncer:               syncer,
		shouldListenToGossip: shouldListenToGossip,
		wg:                   sync.WaitGroup{},
	}
}

// Syncer is interface for sync services
type Syncer interface {
	FetchAtxReferences(context.Context, *types.ActivationTx) error
	FetchPoetProof(ctx context.Context, poetProofRef []byte) error
	ListenToGossip() bool
	GetBlock(ID types.BlockID) (*types.Block, error)
	//GetTxs(IDs []types.TransactionID) error
	//GetBlocks(IDs []types.BlockID) error
	//GetAtxs(IDs []types.ATXID) error
	IsSynced(context.Context) bool
}

// Fetcher is a general interface that defines a component capable of fetching data from remote peers
type Fetcher interface {
	FetchBlock(context.Context, types.BlockID) error
	FetchAtx(context.Context, types.ATXID) error
	GetPoetProof(context.Context, types.Hash32) error
	GetTxs(context.Context, []types.TransactionID) error
	GetBlocks(context.Context, []types.BlockID) error
	GetAtxs(context.Context, []types.ATXID) error
	ListenToGossip() bool
	IsSynced(context.Context) bool
}

// AddListener adds a listener to a specific gossip channel
func (l *Listener) AddListener(ctx context.Context, channel string, priority priorityq.Priority, dataHandler GossipDataHandler) {
	ctx = log.WithNewSessionID(ctx, log.String("channel", channel))
	ch := l.net.RegisterGossipProtocol(channel, priority)
	stop := make(chan struct{})
	l.channels = append(l.channels, ch)
	l.stoppers = append(l.stoppers, stop)
	l.wg.Add(1)
	go l.listenToGossip(log.WithNewSessionID(ctx), dataHandler, ch, stop, channel)
}

// Stop stops listening to all gossip channels
func (l *Listener) Stop() {
	for _, ch := range l.stoppers {
		close(ch)
	}
	l.wg.Wait()
}

func (l *Listener) listenToGossip(ctx context.Context, dataHandler GossipDataHandler, gossipChannel chan GossipMessage, stop chan struct{}, channel string) {
	l.WithContext(ctx).With().Info("start listening to gossip", log.String("protocol", channel))
	for {
		select {
		case <-stop:
			l.wg.Done()
			return
		case data := <-gossipChannel:
<<<<<<< HEAD
			l.WithContext(ctx).With().Info("got gossip message, forwarding to data handler",
				log.String("protocol", channel),
				log.Int("queue_length", len(gossipChannel)))
			if !l.syncer.ListenToGossip() {
=======
			if !l.shouldListenToGossip() {
>>>>>>> f9e4a4b3
				// not accepting data
				continue
			}
			dataHandler(log.WithNewRequestID(ctx), data, l.syncer)
		}
	}
}<|MERGE_RESOLUTION|>--- conflicted
+++ resolved
@@ -86,14 +86,10 @@
 			l.wg.Done()
 			return
 		case data := <-gossipChannel:
-<<<<<<< HEAD
 			l.WithContext(ctx).With().Info("got gossip message, forwarding to data handler",
 				log.String("protocol", channel),
 				log.Int("queue_length", len(gossipChannel)))
-			if !l.syncer.ListenToGossip() {
-=======
 			if !l.shouldListenToGossip() {
->>>>>>> f9e4a4b3
 				// not accepting data
 				continue
 			}
