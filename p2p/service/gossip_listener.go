--- conflicted
+++ resolved
@@ -28,11 +28,7 @@
 }
 
 // NewListener creates a new listener struct
-<<<<<<< HEAD
-func NewListener(net Service, syncer Fetcher, shouldListenToGossip enableGossipFunc, config config.Config, log log.Log) *Listener {
-=======
-func NewListener(net Service, fetcher Fetcher, shouldListenToGossip enableGossipFunc, log log.Log) *Listener {
->>>>>>> f0494557
+func NewListener(net Service, fetcher Fetcher, shouldListenToGossip enableGossipFunc, config config.Config, log log.Log) *Listener {
 	return &Listener{
 		Log:                  &log,
 		net:                  net,
@@ -43,18 +39,6 @@
 	}
 }
 
-<<<<<<< HEAD
-// Syncer is interface for sync services
-type Syncer interface {
-	FetchAtxReferences(context.Context, *types.ActivationTx) error
-	FetchPoetProof(ctx context.Context, poetProofRef []byte) error
-	ListenToGossip() bool
-	GetBlock(ID types.BlockID) (*types.Block, error)
-	IsSynced(context.Context) bool
-}
-
-=======
->>>>>>> f0494557
 // Fetcher is a general interface that defines a component capable of fetching data from remote peers
 type Fetcher interface {
 	FetchBlock(context.Context, types.BlockID) error
@@ -86,7 +70,6 @@
 
 func (l *Listener) listenToGossip(ctx context.Context, dataHandler GossipDataHandler, gossipChannel chan GossipMessage, stop chan struct{}, channel string) {
 	l.WithContext(ctx).With().Info("start listening to gossip", log.String("protocol", channel))
-<<<<<<< HEAD
 
 	// fill the channel with tokens to limit number of concurrent routines
 	tokenChan := make(chan struct{}, l.config.MaxGossipRoutines)
@@ -107,21 +90,19 @@
 		l.WithContext(ctx).With().Info("got gossip message, forwarding to data handler",
 			log.String("protocol", channel),
 			log.Int("queue_length", len(gossipChannel)))
-		if !l.syncer.ListenToGossip() {
+		if !l.shouldListenToGossip() {
 			// not accepting data
 			l.WithContext(ctx).Info("not currently listening to gossip, dropping message")
 			return
 		}
 		go func() {
 			// TODO: these handlers should have an API that includes a cancel method. they should time out eventually.
-			dataHandler(ctx, data, l.syncer)
+			dataHandler(ctx, data, l.fetcher)
 			// replace token when done
 			tokenChan <- struct{}{}
 		}()
 	}
 
-=======
->>>>>>> f0494557
 	for {
 		select {
 		case <-stop:
@@ -135,11 +116,7 @@
 				// not accepting data
 				continue
 			}
-<<<<<<< HEAD
 			handleMsg(log.WithNewRequestID(ctx), data)
-=======
-			dataHandler(log.WithNewRequestID(ctx), data, l.fetcher)
->>>>>>> f0494557
 		}
 	}
 }