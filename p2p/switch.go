--- conflicted
+++ resolved
@@ -620,15 +620,9 @@
 	return nil
 }
 
-<<<<<<< HEAD
 // ProcessGossipProtocolMessage passes an already decrypted message to a protocol. It is expected that the protocol will send
 // the message syntactic validation result on the validationCompletedChan ASAP
-func (s *Switch) ProcessGossipProtocolMessage(sender p2pcrypto.PublicKey, ownMessage bool, protocol string, data service.Data, validationCompletedChan chan service.MessageValidation) error {
-=======
-// ProcessGossipProtocolMessage passes an already decrypted message to a protocol. It is expected that the protocol will
-// send the message syntactic validation result on the validationCompletedChan ASAP
-func (s *Switch) ProcessGossipProtocolMessage(ctx context.Context, sender p2pcrypto.PublicKey, protocol string, data service.Data, validationCompletedChan chan service.MessageValidation) error {
->>>>>>> 55957a81
+func (s *Switch) ProcessGossipProtocolMessage(ctx context.Context, sender p2pcrypto.PublicKey, ownMessage bool, protocol string, data service.Data, validationCompletedChan chan service.MessageValidation) error {
 	h := types.CalcMessageHash12(data.Bytes(), protocol)
 
 	// route authenticated message to the registered protocol
@@ -644,11 +638,7 @@
 	metrics.QueueLength.With(metrics.ProtocolLabel, protocol).Set(float64(len(msgchan)))
 
 	// TODO: check queue length
-<<<<<<< HEAD
-	msgchan <- gossipProtocolMessage{sender, ownMessage, data, validationCompletedChan}
-
-=======
-	gpm := gossipProtocolMessage{sender: sender, data: data, validationChan: validationCompletedChan}
+	gpm := gossipProtocolMessage{sender: sender, ownMessage: ownMessage, data: data, validationChan: validationCompletedChan}
 	if requestID, ok := log.ExtractRequestID(ctx); ok {
 		gpm.requestID = requestID
 	} else {
@@ -657,7 +647,6 @@
 			h)
 	}
 	msgchan <- gpm
->>>>>>> 55957a81
 	return nil
 }
 
