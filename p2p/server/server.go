package server

import (
	"bufio"
	"context"
	"encoding/binary"
	"errors"
	"fmt"
	"io"
	"time"

	"github.com/libp2p/go-libp2p/core/network"
	"github.com/libp2p/go-libp2p/core/peer"
	"github.com/libp2p/go-libp2p/core/protocol"
	"github.com/multiformats/go-varint"
	"golang.org/x/sync/errgroup"
	"golang.org/x/time/rate"

	"github.com/spacemeshos/go-spacemesh/codec"
	"github.com/spacemeshos/go-spacemesh/log"
)

// ErrNotConnected is returned when peer is not connected.
var ErrNotConnected = errors.New("peer is not connected")

// Opt is a type to configure a server.
type Opt func(s *Server)

// WithTimeout configures stream timeout.
// The requests are terminated when no data is received or sent for
// the specified duration.
func WithTimeout(timeout time.Duration) Opt {
	return func(s *Server) {
		s.timeout = timeout
	}
}

// WithHardTimeout configures the hard timeout for requests.
// Requests are terminated if they take longer than the specified
// duration.
func WithHardTimeout(timeout time.Duration) Opt {
	return func(s *Server) {
		s.hardTimeout = timeout
	}
}

// WithLog configures logger for the server.
func WithLog(log log.Log) Opt {
	return func(s *Server) {
		s.logger = log
	}
}

func WithRequestSizeLimit(limit int) Opt {
	return func(s *Server) {
		s.requestLimit = limit
	}
}

// WithMetrics will enable metrics collection in the server.
func WithMetrics() Opt {
	return func(s *Server) {
		s.metrics = newTracker(s.protocol)
	}
}

// WithQueueSize parametrize number of message that will be kept in queue
// and eventually processed by server. Otherwise stream is closed immediately.
//
// Size of the queue should be set to account for maximum expected latency, such as if expected latency is 10s
// and server processes 1000 requests per second size should be 100.
//
// Defaults to 100.
func WithQueueSize(size int) Opt {
	return func(s *Server) {
		s.queueSize = size
	}
}

// WithRequestsPerInterval parametrizes server rate limit to limit maximum amount of bandwidth
// that this handler can consume.
//
// Defaults to 100 requests per second.
func WithRequestsPerInterval(n int, interval time.Duration) Opt {
	return func(s *Server) {
		s.requestsPerInterval = n
		s.interval = interval
	}
}

// Handler is the handler to be defined by the application.
type Handler func(context.Context, []byte) ([]byte, error)

//go:generate scalegen -types Response

// Response is a server response.
type Response struct {
	Data  []byte `scale:"max=41943040"` // 40 MiB
	Error string `scale:"max=1024"`     // TODO(mafa): make error code instead of string
}

// Server for the Handler.
type Server struct {
	logger              log.Log
	protocol            string
	handler             Handler
	timeout             time.Duration
	hardTimeout         time.Duration
	requestLimit        int
	queueSize           int
	requestsPerInterval int
	interval            time.Duration

	metrics *tracker // metrics can be nil

	h Host
}

// New server for the handler.
func New(h Host, proto string, handler Handler, opts ...Opt) *Server {
	srv := &Server{
		logger:              log.NewNop(),
		protocol:            proto,
		handler:             handler,
		h:                   h,
		timeout:             25 * time.Second,
		hardTimeout:         5 * time.Minute,
		requestLimit:        10240,
		queueSize:           1000,
		requestsPerInterval: 100,
		interval:            time.Second,
	}
	for _, opt := range opts {
		opt(srv)
	}
	return srv
}

type request struct {
	stream   network.Stream
	received time.Time
}

func (s *Server) Run(ctx context.Context) error {
	limit := rate.NewLimiter(rate.Every(s.interval/time.Duration(s.requestsPerInterval)), s.requestsPerInterval)
	queue := make(chan request, s.queueSize)
	if s.metrics != nil {
		s.metrics.targetQueue.Set(float64(s.queueSize))
		s.metrics.targetRps.Set(float64(limit.Limit()))
	}
	s.h.SetStreamHandler(protocol.ID(s.protocol), func(stream network.Stream) {
		select {
		case queue <- request{stream: stream, received: time.Now()}:
			if s.metrics != nil {
				s.metrics.queue.Set(float64(len(queue)))
				s.metrics.accepted.Inc()
			}
		default:
			if s.metrics != nil {
				s.metrics.dropped.Inc()
			}
			stream.Close()
		}
	})

	var eg errgroup.Group
	eg.SetLimit(s.queueSize)
	for {
		select {
		case <-ctx.Done():
			eg.Wait()
			return nil
		case req := <-queue:
			if err := limit.Wait(ctx); err != nil {
				eg.Wait()
				return nil
			}
			eg.Go(func() error {
				ok := s.queueHandler(ctx, req.stream)
				if s.metrics != nil {
					s.metrics.serverLatency.Observe(time.Since(req.received).Seconds())
					if ok {
						s.metrics.completed.Inc()
					} else {
						s.metrics.failed.Inc()
					}
				}
				return nil
			})
		}
	}
}

<<<<<<< HEAD
func (s *Server) desc(what string, stream network.Stream) string {
	return fmt.Sprintf("%s %s: peer %s address %s", s.protocol, what,
		stream.Conn().RemotePeer(),
		stream.Conn().RemoteMultiaddr())
}

func (s *Server) queueHandler(ctx context.Context, stream network.Stream) {
=======
func (s *Server) queueHandler(ctx context.Context, stream network.Stream) bool {
>>>>>>> dd1fa87f
	defer stream.Close()
	defer stream.SetDeadline(time.Time{})
	dadj := newDeadlineAdjuster(stream, s.desc("handler", stream), s.timeout, s.hardTimeout)
	rd := bufio.NewReader(dadj)
	size, err := varint.ReadUvarint(rd)
	if err != nil {
		s.logger.With().Debug("initial read failed",
			log.String("protocol", s.protocol),
			log.Err(err),
		)
		return false
	}
	if size > uint64(s.requestLimit) {
		s.logger.With().Warning("request limit overflow",
			log.String("protocol", s.protocol),
			log.Int("limit", s.requestLimit),
			log.Uint64("request", size),
		)
		stream.Conn().Close()
		return false
	}
	buf := make([]byte, size)
	_, err = io.ReadFull(rd, buf)
	if err != nil {
		s.logger.With().Debug("error reading request",
			log.String("protocol", s.protocol),
			log.Err(err),
		)
		return false
	}
	start := time.Now()
	buf, err = s.handler(log.WithNewRequestID(ctx), buf)
	s.logger.With().Debug("protocol handler execution time",
		log.String("protocol", s.protocol),
		log.Duration("duration", time.Since(start)),
	)
	var resp Response
	if err != nil {
		s.logger.With().Debug("handler reported error",
			log.String("protocol", s.protocol),
			log.Err(err),
		)
		resp.Error = err.Error()
	} else {
		resp.Data = buf
	}

	wr := bufio.NewWriter(dadj)
	if _, err := codec.EncodeTo(wr, &resp); err != nil {
		s.logger.With().Warning(
			"failed to write response",
			log.String("protocol", s.protocol),
			log.Int("resp.Data len", len(resp.Data)),
			log.Int("resp.Error len", len(resp.Error)),
			log.Err(err),
		)
		return false
	}
	if err := wr.Flush(); err != nil {
		s.logger.With().Warning("failed to flush stream",
			log.String("protocol", s.protocol),
			log.Err(err))
		return false
	}

	return true
}

// Request sends a binary request to the peer. Request is executed in the background, one of the callbacks
// is guaranteed to be called on success/error.
func (s *Server) Request(
	ctx context.Context,
	pid peer.ID,
	req []byte,
	resp func([]byte),
	failure func(error),
) error {
	start := time.Now()
	if len(req) > s.requestLimit {
		return fmt.Errorf("request length (%d) is longer than limit %d", len(req), s.requestLimit)
	}
	if s.h.Network().Connectedness(pid) != network.Connected {
		return fmt.Errorf("%w: %s", ErrNotConnected, pid)
	}
	go func() {
		data, err := s.request(ctx, pid, req)
		if err != nil {
			failure(err)
		} else if len(data.Error) > 0 {
			failure(errors.New(data.Error))
		} else {
			resp(data.Data)
		}
		s.logger.WithContext(ctx).With().Debug("request execution time",
			log.String("protocol", s.protocol),
			log.Duration("duration", time.Since(start)),
			log.Err(err),
		)
		switch {
		case s.metrics == nil:
			return
		case err != nil:
			s.metrics.clientFailed.Inc()
			s.metrics.clientLatencyFailure.Observe(time.Since(start).Seconds())
		case len(data.Error) > 0:
			s.metrics.clientServerError.Inc()
			s.metrics.clientLatency.Observe(time.Since(start).Seconds())
		case err == nil:
			s.metrics.clientSucceeded.Inc()
			s.metrics.clientLatency.Observe(time.Since(start).Seconds())
		}
	}()
	return nil
}

func (s *Server) request(ctx context.Context, pid peer.ID, req []byte) (*Response, error) {
	ctx, cancel := context.WithTimeout(ctx, s.timeout)
	defer cancel()

	var stream network.Stream
	stream, err := s.h.NewStream(
		network.WithNoDial(ctx, "existing connection"),
		pid,
		protocol.ID(s.protocol),
	)
	if err != nil {
		return nil, err
	}
	defer stream.Close()
	defer stream.SetDeadline(time.Time{})
	dadj := newDeadlineAdjuster(stream, s.desc("request", stream), s.timeout, s.hardTimeout)

	wr := bufio.NewWriter(dadj)
	sz := make([]byte, binary.MaxVarintLen64)
	n := binary.PutUvarint(sz, uint64(len(req)))
	if _, err := wr.Write(sz[:n]); err != nil {
		return nil, err
	}
	if _, err := wr.Write(req); err != nil {
		return nil, err
	}
	if err := wr.Flush(); err != nil {
		return nil, err
	}

	rd := bufio.NewReader(dadj)
	var r Response
	if _, err = codec.DecodeFrom(rd, &r); err != nil {
		return nil, err
	}
	return &r, nil
}<|MERGE_RESOLUTION|>--- conflicted
+++ resolved
@@ -191,17 +191,13 @@
 	}
 }
 
-<<<<<<< HEAD
 func (s *Server) desc(what string, stream network.Stream) string {
 	return fmt.Sprintf("%s %s: peer %s address %s", s.protocol, what,
 		stream.Conn().RemotePeer(),
 		stream.Conn().RemoteMultiaddr())
 }
 
-func (s *Server) queueHandler(ctx context.Context, stream network.Stream) {
-=======
 func (s *Server) queueHandler(ctx context.Context, stream network.Stream) bool {
->>>>>>> dd1fa87f
 	defer stream.Close()
 	defer stream.SetDeadline(time.Time{})
 	dadj := newDeadlineAdjuster(stream, s.desc("handler", stream), s.timeout, s.hardTimeout)
