package server

import (
	"bufio"
	"context"
	"encoding/binary"
	"errors"
	"fmt"
	"io"
	"time"

	"github.com/libp2p/go-libp2p/core/connmgr"
	"github.com/libp2p/go-libp2p/core/network"
	"github.com/libp2p/go-libp2p/core/peer"
	"github.com/libp2p/go-libp2p/core/protocol"
	"github.com/multiformats/go-varint"
	dto "github.com/prometheus/client_model/go"
	"golang.org/x/sync/errgroup"
	"golang.org/x/time/rate"

	"github.com/spacemeshos/go-spacemesh/codec"
	"github.com/spacemeshos/go-spacemesh/log"
)

type DecayingTagSpec struct {
	Interval time.Duration `mapstructure:"interval"`
	Inc      int           `mapstructure:"inc"`
	Dec      int           `mapstructure:"dec"`
	Cap      int           `mapstructure:"cap"`
}

var (
	// ErrNotConnected is returned when peer is not connected.
	ErrNotConnected = errors.New("peer is not connected")
	// ErrPeerResponseFailed raised if peer responded with an error.
	ErrPeerResponseFailed = errors.New("peer response failed")
)

// Opt is a type to configure a server.
type Opt func(s *Server)

// WithTimeout configures stream timeout.
// The requests are terminated when no data is received or sent for
// the specified duration.
func WithTimeout(timeout time.Duration) Opt {
	return func(s *Server) {
		s.timeout = timeout
	}
}

// WithHardTimeout configures the hard timeout for requests.
// Requests are terminated if they take longer than the specified
// duration.
func WithHardTimeout(timeout time.Duration) Opt {
	return func(s *Server) {
		s.hardTimeout = timeout
	}
}

// WithLog configures logger for the server.
func WithLog(log log.Log) Opt {
	return func(s *Server) {
		s.logger = log
	}
}

func WithRequestSizeLimit(limit int) Opt {
	return func(s *Server) {
		s.requestLimit = limit
	}
}

// WithMetrics will enable metrics collection in the server.
func WithMetrics() Opt {
	return func(s *Server) {
		s.metrics = newTracker(s.protocol)
	}
}

// WithQueueSize parametrize number of message that will be kept in queue
// and eventually processed by server. Otherwise stream is closed immediately.
//
// Size of the queue should be set to account for maximum expected latency, such as if expected latency is 10s
// and server processes 1000 requests per second size should be 100.
//
// Defaults to 100.
func WithQueueSize(size int) Opt {
	return func(s *Server) {
		s.queueSize = size
	}
}

// WithRequestsPerInterval parametrizes server rate limit to limit maximum amount of bandwidth
// that this handler can consume.
//
// Defaults to 100 requests per second.
func WithRequestsPerInterval(n int, interval time.Duration) Opt {
	return func(s *Server) {
		s.requestsPerInterval = n
		s.interval = interval
	}
}

<<<<<<< HEAD
type Interactor interface {
	Send(data []byte) error
	SendError(err error) error
	Receive() ([]byte, error)
}

type ServerHandler interface {
	Handle(ctx context.Context, i Interactor) (time.Duration, error)
}

type InteractiveHandler func(ctx context.Context, i Interactor) (time.Duration, error)

func (ih InteractiveHandler) Handle(ctx context.Context, i Interactor) (time.Duration, error) {
	return ih(ctx, i)
}

// Handler is the handler to be defined by the application.
type Handler func(context.Context, []byte) ([]byte, error)

func (h Handler) Handle(ctx context.Context, i Interactor) (time.Duration, error) {
	in, err := i.Receive()
	if err != nil {
		return 0, err
	}
	start := time.Now()
	out, err := h(ctx, in)
	duration := time.Since(start)
	if err != nil {
		if err := i.SendError(err); err != nil {
			return duration, err
		}
		return duration, err
	}
	return duration, i.Send(out)
=======
func WithDecayingTag(tag DecayingTagSpec) Opt {
	return func(s *Server) {
		s.decayingTagSpec = &tag
	}
}

// Handler is a handler to be defined by the application.
type Handler func(context.Context, []byte) ([]byte, error)

// StreamHandler is a handler that writes the response to the stream directly instead of
// buffering the serialized representation.
type StreamHandler func(context.Context, []byte, io.ReadWriter) error

// StreamRequestCallback is a function that executes a streamed request.
type StreamRequestCallback func(context.Context, io.ReadWriter) error

// ServerError is used by the client (Request/StreamRequest) to represent an error
// returned by the server.
type ServerError struct {
	msg string
}

func NewServerError(msg string) *ServerError {
	return &ServerError{msg: msg}
}

func (*ServerError) Is(target error) bool {
	_, ok := target.(*ServerError)
	return ok
}

func (err *ServerError) Error() string {
	return fmt.Sprintf("peer error: %s", err.msg)
>>>>>>> 62217fda
}

//go:generate scalegen -types Response

// Response is a server response.
type Response struct {
	Data  []byte `scale:"max=89128960"` // 85 MiB
	Error string `scale:"max=1024"`     // TODO(mafa): make error code instead of string
}

// Server for the Handler.
type Server struct {
	logger              log.Log
	protocol            string
<<<<<<< HEAD
	handler             ServerHandler
=======
	handler             StreamHandler
>>>>>>> 62217fda
	timeout             time.Duration
	hardTimeout         time.Duration
	requestLimit        int
	queueSize           int
	requestsPerInterval int
	interval            time.Duration
	decayingTagSpec     *DecayingTagSpec
	decayingTag         connmgr.DecayingTag

	metrics *tracker // metrics can be nil

	h Host
}

// New server for the handler.
<<<<<<< HEAD
func New(h Host, proto string, handler ServerHandler, opts ...Opt) *Server {
=======
func New(h Host, proto string, handler StreamHandler, opts ...Opt) *Server {
>>>>>>> 62217fda
	srv := &Server{
		logger:              log.NewNop(),
		protocol:            proto,
		handler:             handler,
		h:                   h,
		timeout:             25 * time.Second,
		hardTimeout:         5 * time.Minute,
		requestLimit:        10240,
		queueSize:           1000,
		requestsPerInterval: 100,
		interval:            time.Second,
	}
	for _, opt := range opts {
		opt(srv)
	}

	if srv.decayingTagSpec != nil {
		decayer, supported := connmgr.SupportsDecay(h.ConnManager())
		if supported {
			tag, err := decayer.RegisterDecayingTag(
				"server:"+proto,
				srv.decayingTagSpec.Interval,
				connmgr.DecayFixed(srv.decayingTagSpec.Dec),
				connmgr.BumpSumBounded(0, srv.decayingTagSpec.Cap))
			if err != nil {
				srv.logger.Error("error registering decaying tag", log.Err(err))
			} else {
				srv.decayingTag = tag
			}
		}
	}

	return srv
}

type request struct {
	stream   network.Stream
	received time.Time
}

func (s *Server) Run(ctx context.Context) error {
	limit := rate.NewLimiter(rate.Every(s.interval/time.Duration(s.requestsPerInterval)), s.requestsPerInterval)
	queue := make(chan request, s.queueSize)
	if s.metrics != nil {
		s.metrics.targetQueue.Set(float64(s.queueSize))
		s.metrics.targetRps.Set(float64(limit.Limit()))
	}
	s.h.SetStreamHandler(protocol.ID(s.protocol), func(stream network.Stream) {
		select {
		case queue <- request{stream: stream, received: time.Now()}:
			if s.metrics != nil {
				s.metrics.queue.Set(float64(len(queue)))
				s.metrics.accepted.Inc()
			}
		default:
			if s.metrics != nil {
				s.metrics.dropped.Inc()
			}
			stream.Close()
		}
	})

	var eg errgroup.Group
	eg.SetLimit(s.queueSize)
	for {
		select {
		case <-ctx.Done():
			eg.Wait()
			return nil
		case req := <-queue:
			if s.metrics != nil {
				s.metrics.inQueueLatency.Observe(time.Since(req.received).Seconds())
			}
			if err := limit.Wait(ctx); err != nil {
				eg.Wait()
				return nil
			}
			eg.Go(func() error {
				if s.decayingTag != nil {
					s.decayingTag.Bump(req.stream.Conn().RemotePeer(), s.decayingTagSpec.Inc)
				}
				ok := s.queueHandler(ctx, req.stream)
				if s.metrics != nil {
					s.metrics.serverLatency.Observe(time.Since(req.received).Seconds())
					if ok {
						s.metrics.completed.Inc()
					} else {
						s.metrics.failed.Inc()
					}
				}
				return nil
			})
		}
	}
}

<<<<<<< HEAD
func (s *Server) queueHandler(ctx context.Context, stream network.Stream) {
	ps := s.peerStream(stream)
	defer ps.Close()
	defer ps.clearDeadline()
	if err := ps.readInitialRequest(); err != nil {
		s.logger.With().Debug("error receiving request", log.Err(err))
		ps.Conn().Close()
		return
	}
	d, err := s.handler.Handle(ctx, ps)
	if err != nil {
		s.logger.With().Debug("protocol handler execution time",
			log.String("protocol", s.protocol),
			log.Duration("duration", d))
	} else {
		s.logger.With().Debug("protocol handler execution failed",
			log.String("protocol", s.protocol),
			log.Duration("duration", d),
			log.Err(err))
=======
func (s *Server) queueHandler(ctx context.Context, stream network.Stream) bool {
	dadj := newDeadlineAdjuster(stream, s.timeout, s.hardTimeout)
	defer dadj.Close()
	rd := bufio.NewReader(dadj)
	size, err := varint.ReadUvarint(rd)
	if err != nil {
		s.logger.With().Debug("initial read failed",
			log.String("protocol", s.protocol),
			log.Stringer("remotePeer", stream.Conn().RemotePeer()),
			log.Stringer("remoteMultiaddr", stream.Conn().RemoteMultiaddr()),
			log.Err(err),
		)
		return false
	}
	if size > uint64(s.requestLimit) {
		s.logger.With().Warning("request limit overflow",
			log.String("protocol", s.protocol),
			log.Stringer("remotePeer", stream.Conn().RemotePeer()),
			log.Stringer("remoteMultiaddr", stream.Conn().RemoteMultiaddr()),
			log.Int("limit", s.requestLimit),
			log.Uint64("request", size),
		)
		stream.Conn().Close()
		return false
	}
	buf := make([]byte, size)
	_, err = io.ReadFull(rd, buf)
	if err != nil {
		s.logger.With().Debug("error reading request",
			log.String("protocol", s.protocol),
			log.Stringer("remotePeer", stream.Conn().RemotePeer()),
			log.Stringer("remoteMultiaddr", stream.Conn().RemoteMultiaddr()),
			log.Err(err),
		)
		return false
	}
	start := time.Now()
	if err = s.handler(log.WithNewRequestID(ctx), buf, dadj); err != nil {
		s.logger.With().Debug("handler reported error",
			log.String("protocol", s.protocol),
			log.Stringer("remotePeer", stream.Conn().RemotePeer()),
			log.Stringer("remoteMultiaddr", stream.Conn().RemoteMultiaddr()),
			log.Err(err),
		)
		return false
	}
	s.logger.With().Debug("protocol handler execution time",
		log.String("protocol", s.protocol),
		log.Stringer("remotePeer", stream.Conn().RemotePeer()),
		log.Stringer("remoteMultiaddr", stream.Conn().RemoteMultiaddr()),
		log.Duration("duration", time.Since(start)),
	)
	return true
}

// Request sends a binary request to the peer.
func (s *Server) Request(ctx context.Context, pid peer.ID, req []byte, extraProtocols ...string) ([]byte, error) {
	var r Response
	if err := s.StreamRequest(ctx, pid, req, func(ctx context.Context, stream io.ReadWriter) error {
		rd := bufio.NewReader(stream)
		if _, err := codec.DecodeFrom(rd, &r); err != nil {
			return fmt.Errorf("peer %s: %w", pid, err)
		}
		if r.Error != "" {
			return &ServerError{msg: r.Error}
		}
		return nil
	}, extraProtocols...); err != nil {
		return nil, err
>>>>>>> 62217fda
	}
	return r.Data, nil
}

// StreamRequest sends a binary request to the peer. The response is read from the stream
// by the specified callback.
func (s *Server) StreamRequest(
	ctx context.Context,
	pid peer.ID,
	req []byte,
	callback StreamRequestCallback,
	extraProtocols ...string,
) error {
	start := time.Now()
	if len(req) > s.requestLimit {
		return fmt.Errorf("request length (%d) is longer than limit %d", len(req), s.requestLimit)
	}
	if s.h.Network().Connectedness(pid) != network.Connected {
		return fmt.Errorf("%w: %s", ErrNotConnected, pid)
	}

	ctx, cancel := context.WithTimeout(ctx, s.hardTimeout)
	defer cancel()
	stream, err := s.streamRequest(ctx, pid, req, extraProtocols...)
	if err == nil {
		err = callback(ctx, stream)
		s.logger.WithContext(ctx).With().Debug("request execution time",
			log.String("protocol", s.protocol),
			log.Duration("duration", time.Since(start)),
			log.Err(err),
		)
	}

<<<<<<< HEAD
func (s *Server) InteractiveRequest(
	ctx context.Context,
	pid peer.ID,
	initialRequest []byte,
	handler InteractiveHandler,
	failure func(error),
) error {
	// start := time.Now()
	if len(initialRequest) > s.requestLimit {
		return fmt.Errorf("request length (%d) is longer than limit %d", len(initialRequest), s.requestLimit)
	}
	if s.h.Network().Connectedness(pid) != network.Connected {
		return fmt.Errorf("%w: %s", ErrNotConnected, pid)
	}
	go func() {
		ps, err := s.beginRequest(ctx, pid)
		if err != nil {
			failure(err)
			return
		}
		defer ps.Close()
		defer ps.clearDeadline()

		ps.updateDeadline()
		ps.sendInitialRequest(initialRequest)

		if _, err = handler.Handle(ctx, ps); err != nil {
			failure(err)
		}
		// TODO: client latency metrics
	}()
	return nil
}

func (s *Server) request(ctx context.Context, pid peer.ID, req []byte) (*Response, error) {
	ps, err := s.beginRequest(ctx, pid)
	if err != nil {
		return nil, err
	}
	defer ps.Close()
	defer ps.clearDeadline()

	ps.updateDeadline()
	ps.sendInitialRequest(req)
	return ps.readResponse()
}

func (s *Server) beginRequest(ctx context.Context, pid peer.ID) (*peerStream, error) {
	ctx, cancel := context.WithTimeout(ctx, s.timeout)
	defer cancel()
=======
	serverError := errors.Is(err, &ServerError{})
	took := time.Since(start).Seconds()
	switch {
	case s.metrics == nil:
	case serverError:
		s.metrics.clientServerError.Inc()
		s.metrics.clientLatency.Observe(took)
	case err != nil:
		s.metrics.clientFailed.Inc()
		s.metrics.clientLatencyFailure.Observe(took)
	default:
		s.metrics.clientSucceeded.Inc()
		s.metrics.clientLatency.Observe(took)
	}
	return err
}
>>>>>>> 62217fda

func (s *Server) streamRequest(
	ctx context.Context,
	pid peer.ID,
	req []byte,
	extraProtocols ...string,
) (stm io.ReadWriteCloser, err error) {
	protoIDs := make([]protocol.ID, len(extraProtocols)+1)
	for n, p := range extraProtocols {
		protoIDs[n] = protocol.ID(p)
	}
	protoIDs[len(extraProtocols)] = protocol.ID(s.protocol)
	stream, err := s.h.NewStream(
		network.WithNoDial(ctx, "existing connection"),
		pid,
		protoIDs...,
	)
	if err != nil {
		return nil, err
	}
<<<<<<< HEAD

	return s.peerStream(stream), err
}

func (s *Server) peerStream(stream network.Stream) *peerStream {
	return &peerStream{
		Stream: stream,
		rd:     bufio.NewReader(stream),
		wr:     bufio.NewWriter(stream),
		s:      s,
	}
}

type peerStream struct {
	network.Stream
	rd      *bufio.Reader
	wr      *bufio.Writer
	s       *Server
	initReq []byte
}

func (ps *peerStream) updateDeadline() {
	ps.SetDeadline(time.Now().Add(ps.s.timeout))
}

func (ps *peerStream) clearDeadline() {
	ps.SetDeadline(time.Time{})
}

func (ps *peerStream) sendInitialRequest(data []byte) error {
	sz := make([]byte, binary.MaxVarintLen64)
	n := binary.PutUvarint(sz, uint64(len(data)))
	if _, err := ps.wr.Write(sz[:n]); err != nil {
		return err
	}
	if _, err := ps.wr.Write(data); err != nil {
		return err
	}
	if err := ps.wr.Flush(); err != nil {
		return err
	}
	return nil
}

var errOversizedRequest = errors.New("request size limit exceeded")

func (ps *peerStream) readInitialRequest() error {
	size, err := varint.ReadUvarint(ps.rd)
	if err != nil {
		return err
	}
	if size > uint64(ps.s.requestLimit) {
		ps.s.logger.With().Warning("request limit overflow",
			log.Int("limit", ps.s.requestLimit),
			log.Uint64("request", size),
		)
		ps.Conn().Close()
		return errOversizedRequest
	}
	ps.initReq = make([]byte, size)
	_, err = io.ReadFull(ps.rd, ps.initReq)
	if err != nil {
		return err
=======
	dadj := newDeadlineAdjuster(stream, s.timeout, s.hardTimeout)
	defer func() {
		if err != nil {
			dadj.Close()
		}
	}()
	wr := bufio.NewWriter(dadj)
	sz := make([]byte, binary.MaxVarintLen64)
	n := binary.PutUvarint(sz, uint64(len(req)))
	if _, err := wr.Write(sz[:n]); err != nil {
		return nil, fmt.Errorf("peer %s address %s: %w",
			pid, stream.Conn().RemoteMultiaddr(), err)
	}
	if _, err := wr.Write(req); err != nil {
		return nil, fmt.Errorf("peer %s address %s: %w",
			pid, stream.Conn().RemoteMultiaddr(), err)
	}
	if err := wr.Flush(); err != nil {
		return nil, fmt.Errorf("peer %s address %s: %w",
			pid, stream.Conn().RemoteMultiaddr(), err)
	}
	return dadj, nil
}

// NumAcceptedRequests returns the number of accepted requests for this server.
// It is used for testing.
func (s *Server) NumAcceptedRequests() int {
	if s.metrics == nil {
		return -1
	}
	m := &dto.Metric{}
	if err := s.metrics.accepted.Write(m); err != nil {
		panic("failed to get metric: " + err.Error())
	}
	return int(m.Counter.GetValue())
}

func writeResponse(w io.Writer, resp *Response) error {
	wr := bufio.NewWriter(w)
	if _, err := codec.EncodeTo(wr, resp); err != nil {
		return fmt.Errorf("failed to write response (len %d err len %d): %w",
			len(resp.Data), len(resp.Error), err)
	}
	if err := wr.Flush(); err != nil {
		return fmt.Errorf("failed to write response (len %d err len %d): %w",
			len(resp.Data), len(resp.Error), err)
>>>>>>> 62217fda
	}
	return nil
}

<<<<<<< HEAD
func (ps *peerStream) sendResponse(resp *Response) error {
	if _, err := codec.EncodeTo(ps.wr, resp); err != nil {
		ps.s.logger.With().Warning(
			"failed to write response",
			log.Int("resp.Data len", len(resp.Data)),
			log.Int("resp.Error len", len(resp.Error)),
			log.Err(err),
		)
		return err
	}

	if err := ps.wr.Flush(); err != nil {
		ps.s.logger.With().Warning("failed to flush stream", log.Err(err))
		return err
	}

	return nil
}

func (ps *peerStream) readResponse() (*Response, error) {
	var r Response
	if _, err := codec.DecodeFrom(ps.rd, &r); err != nil {
		return nil, err
	}
	return &r, nil
}

func (ps *peerStream) Receive() (data []byte, err error) {
	if ps.initReq != nil {
		data, ps.initReq = ps.initReq, nil
		return data, nil
	}
	resp, err := ps.readResponse()
	switch {
	case err != nil:
		return nil, err
	case resp.Error != "":
		return nil, fmt.Errorf("%w: %s", RemoteError, resp.Error)
	default:
		ps.updateDeadline()
		return resp.Data, nil
	}
}

func (ps *peerStream) Send(data []byte) error {
	ps.updateDeadline()
	return ps.sendResponse(&Response{Data: data})
}

func (ps *peerStream) SendError(err error) error {
	return ps.sendResponse(&Response{Error: err.Error()})
}

var RemoteError = errors.New("peer reported an error")

// TODO: InteractiveRequest should be same as Request
=======
func WriteErrorResponse(w io.Writer, respErr error) error {
	return writeResponse(w, &Response{
		Error: respErr.Error(),
	})
}

func ReadResponse(r io.Reader, toCall func(resLen uint32) (int, error)) (int, error) {
	respLen, nBytes, err := codec.DecodeLen(r)
	if err != nil {
		return nBytes, err
	}
	if respLen != 0 {
		n, err := toCall(respLen)
		nBytes += n
		if err != nil {
			return nBytes, err
		}
		if int(respLen) != n {
			return nBytes, errors.New("malformed server response")
		}
	}
	errStr, n, err := codec.DecodeStringWithLimit(r, 1024)
	nBytes += n
	switch {
	case err != nil:
		return nBytes, err
	case errStr != "":
		return nBytes, NewServerError(errStr)
	case respLen == 0:
		return nBytes, errors.New("malformed server response")
	}
	return nBytes, nil
}

func WrapHandler(handler Handler) StreamHandler {
	return func(ctx context.Context, req []byte, stream io.ReadWriter) error {
		buf, err := handler(ctx, req)
		var resp Response
		if err != nil {
			resp.Error = err.Error()
		} else {
			resp.Data = buf
		}
		return writeResponse(stream, &resp)
	}
}
>>>>>>> 62217fda
<|MERGE_RESOLUTION|>--- conflicted
+++ resolved
@@ -101,42 +101,6 @@
 	}
 }
 
-<<<<<<< HEAD
-type Interactor interface {
-	Send(data []byte) error
-	SendError(err error) error
-	Receive() ([]byte, error)
-}
-
-type ServerHandler interface {
-	Handle(ctx context.Context, i Interactor) (time.Duration, error)
-}
-
-type InteractiveHandler func(ctx context.Context, i Interactor) (time.Duration, error)
-
-func (ih InteractiveHandler) Handle(ctx context.Context, i Interactor) (time.Duration, error) {
-	return ih(ctx, i)
-}
-
-// Handler is the handler to be defined by the application.
-type Handler func(context.Context, []byte) ([]byte, error)
-
-func (h Handler) Handle(ctx context.Context, i Interactor) (time.Duration, error) {
-	in, err := i.Receive()
-	if err != nil {
-		return 0, err
-	}
-	start := time.Now()
-	out, err := h(ctx, in)
-	duration := time.Since(start)
-	if err != nil {
-		if err := i.SendError(err); err != nil {
-			return duration, err
-		}
-		return duration, err
-	}
-	return duration, i.Send(out)
-=======
 func WithDecayingTag(tag DecayingTagSpec) Opt {
 	return func(s *Server) {
 		s.decayingTagSpec = &tag
@@ -170,7 +134,6 @@
 
 func (err *ServerError) Error() string {
 	return fmt.Sprintf("peer error: %s", err.msg)
->>>>>>> 62217fda
 }
 
 //go:generate scalegen -types Response
@@ -185,11 +148,7 @@
 type Server struct {
 	logger              log.Log
 	protocol            string
-<<<<<<< HEAD
-	handler             ServerHandler
-=======
 	handler             StreamHandler
->>>>>>> 62217fda
 	timeout             time.Duration
 	hardTimeout         time.Duration
 	requestLimit        int
@@ -205,11 +164,7 @@
 }
 
 // New server for the handler.
-<<<<<<< HEAD
-func New(h Host, proto string, handler ServerHandler, opts ...Opt) *Server {
-=======
 func New(h Host, proto string, handler StreamHandler, opts ...Opt) *Server {
->>>>>>> 62217fda
 	srv := &Server{
 		logger:              log.NewNop(),
 		protocol:            proto,
@@ -306,27 +261,6 @@
 	}
 }
 
-<<<<<<< HEAD
-func (s *Server) queueHandler(ctx context.Context, stream network.Stream) {
-	ps := s.peerStream(stream)
-	defer ps.Close()
-	defer ps.clearDeadline()
-	if err := ps.readInitialRequest(); err != nil {
-		s.logger.With().Debug("error receiving request", log.Err(err))
-		ps.Conn().Close()
-		return
-	}
-	d, err := s.handler.Handle(ctx, ps)
-	if err != nil {
-		s.logger.With().Debug("protocol handler execution time",
-			log.String("protocol", s.protocol),
-			log.Duration("duration", d))
-	} else {
-		s.logger.With().Debug("protocol handler execution failed",
-			log.String("protocol", s.protocol),
-			log.Duration("duration", d),
-			log.Err(err))
-=======
 func (s *Server) queueHandler(ctx context.Context, stream network.Stream) bool {
 	dadj := newDeadlineAdjuster(stream, s.timeout, s.hardTimeout)
 	defer dadj.Close()
@@ -396,7 +330,6 @@
 		return nil
 	}, extraProtocols...); err != nil {
 		return nil, err
->>>>>>> 62217fda
 	}
 	return r.Data, nil
 }
@@ -430,58 +363,6 @@
 		)
 	}
 
-<<<<<<< HEAD
-func (s *Server) InteractiveRequest(
-	ctx context.Context,
-	pid peer.ID,
-	initialRequest []byte,
-	handler InteractiveHandler,
-	failure func(error),
-) error {
-	// start := time.Now()
-	if len(initialRequest) > s.requestLimit {
-		return fmt.Errorf("request length (%d) is longer than limit %d", len(initialRequest), s.requestLimit)
-	}
-	if s.h.Network().Connectedness(pid) != network.Connected {
-		return fmt.Errorf("%w: %s", ErrNotConnected, pid)
-	}
-	go func() {
-		ps, err := s.beginRequest(ctx, pid)
-		if err != nil {
-			failure(err)
-			return
-		}
-		defer ps.Close()
-		defer ps.clearDeadline()
-
-		ps.updateDeadline()
-		ps.sendInitialRequest(initialRequest)
-
-		if _, err = handler.Handle(ctx, ps); err != nil {
-			failure(err)
-		}
-		// TODO: client latency metrics
-	}()
-	return nil
-}
-
-func (s *Server) request(ctx context.Context, pid peer.ID, req []byte) (*Response, error) {
-	ps, err := s.beginRequest(ctx, pid)
-	if err != nil {
-		return nil, err
-	}
-	defer ps.Close()
-	defer ps.clearDeadline()
-
-	ps.updateDeadline()
-	ps.sendInitialRequest(req)
-	return ps.readResponse()
-}
-
-func (s *Server) beginRequest(ctx context.Context, pid peer.ID) (*peerStream, error) {
-	ctx, cancel := context.WithTimeout(ctx, s.timeout)
-	defer cancel()
-=======
 	serverError := errors.Is(err, &ServerError{})
 	took := time.Since(start).Seconds()
 	switch {
@@ -498,7 +379,6 @@
 	}
 	return err
 }
->>>>>>> 62217fda
 
 func (s *Server) streamRequest(
 	ctx context.Context,
@@ -519,71 +399,6 @@
 	if err != nil {
 		return nil, err
 	}
-<<<<<<< HEAD
-
-	return s.peerStream(stream), err
-}
-
-func (s *Server) peerStream(stream network.Stream) *peerStream {
-	return &peerStream{
-		Stream: stream,
-		rd:     bufio.NewReader(stream),
-		wr:     bufio.NewWriter(stream),
-		s:      s,
-	}
-}
-
-type peerStream struct {
-	network.Stream
-	rd      *bufio.Reader
-	wr      *bufio.Writer
-	s       *Server
-	initReq []byte
-}
-
-func (ps *peerStream) updateDeadline() {
-	ps.SetDeadline(time.Now().Add(ps.s.timeout))
-}
-
-func (ps *peerStream) clearDeadline() {
-	ps.SetDeadline(time.Time{})
-}
-
-func (ps *peerStream) sendInitialRequest(data []byte) error {
-	sz := make([]byte, binary.MaxVarintLen64)
-	n := binary.PutUvarint(sz, uint64(len(data)))
-	if _, err := ps.wr.Write(sz[:n]); err != nil {
-		return err
-	}
-	if _, err := ps.wr.Write(data); err != nil {
-		return err
-	}
-	if err := ps.wr.Flush(); err != nil {
-		return err
-	}
-	return nil
-}
-
-var errOversizedRequest = errors.New("request size limit exceeded")
-
-func (ps *peerStream) readInitialRequest() error {
-	size, err := varint.ReadUvarint(ps.rd)
-	if err != nil {
-		return err
-	}
-	if size > uint64(ps.s.requestLimit) {
-		ps.s.logger.With().Warning("request limit overflow",
-			log.Int("limit", ps.s.requestLimit),
-			log.Uint64("request", size),
-		)
-		ps.Conn().Close()
-		return errOversizedRequest
-	}
-	ps.initReq = make([]byte, size)
-	_, err = io.ReadFull(ps.rd, ps.initReq)
-	if err != nil {
-		return err
-=======
 	dadj := newDeadlineAdjuster(stream, s.timeout, s.hardTimeout)
 	defer func() {
 		if err != nil {
@@ -630,69 +445,10 @@
 	if err := wr.Flush(); err != nil {
 		return fmt.Errorf("failed to write response (len %d err len %d): %w",
 			len(resp.Data), len(resp.Error), err)
->>>>>>> 62217fda
 	}
 	return nil
 }
 
-<<<<<<< HEAD
-func (ps *peerStream) sendResponse(resp *Response) error {
-	if _, err := codec.EncodeTo(ps.wr, resp); err != nil {
-		ps.s.logger.With().Warning(
-			"failed to write response",
-			log.Int("resp.Data len", len(resp.Data)),
-			log.Int("resp.Error len", len(resp.Error)),
-			log.Err(err),
-		)
-		return err
-	}
-
-	if err := ps.wr.Flush(); err != nil {
-		ps.s.logger.With().Warning("failed to flush stream", log.Err(err))
-		return err
-	}
-
-	return nil
-}
-
-func (ps *peerStream) readResponse() (*Response, error) {
-	var r Response
-	if _, err := codec.DecodeFrom(ps.rd, &r); err != nil {
-		return nil, err
-	}
-	return &r, nil
-}
-
-func (ps *peerStream) Receive() (data []byte, err error) {
-	if ps.initReq != nil {
-		data, ps.initReq = ps.initReq, nil
-		return data, nil
-	}
-	resp, err := ps.readResponse()
-	switch {
-	case err != nil:
-		return nil, err
-	case resp.Error != "":
-		return nil, fmt.Errorf("%w: %s", RemoteError, resp.Error)
-	default:
-		ps.updateDeadline()
-		return resp.Data, nil
-	}
-}
-
-func (ps *peerStream) Send(data []byte) error {
-	ps.updateDeadline()
-	return ps.sendResponse(&Response{Data: data})
-}
-
-func (ps *peerStream) SendError(err error) error {
-	return ps.sendResponse(&Response{Error: err.Error()})
-}
-
-var RemoteError = errors.New("peer reported an error")
-
-// TODO: InteractiveRequest should be same as Request
-=======
 func WriteErrorResponse(w io.Writer, respErr error) error {
 	return writeResponse(w, &Response{
 		Error: respErr.Error(),
@@ -738,5 +494,4 @@
 		}
 		return writeResponse(stream, &resp)
 	}
-}
->>>>>>> 62217fda
+}