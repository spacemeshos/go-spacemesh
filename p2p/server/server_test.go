package server

import (
	"context"
	"errors"
	"sync/atomic"
	"testing"
	"time"

	mocknet "github.com/libp2p/go-libp2p/p2p/net/mock"
	"github.com/spacemeshos/go-scale/tester"
	"github.com/stretchr/testify/assert"
	"github.com/stretchr/testify/require"
	"golang.org/x/sync/errgroup"

	"github.com/spacemeshos/go-spacemesh/log/logtest"
)

func TestServer(t *testing.T) {
	const limit = 1024

	mesh, err := mocknet.FullMeshConnected(4)
	require.NoError(t, err)
	proto := "test"
	request := []byte("test request")

	handler := func(_ context.Context, msg []byte) ([]byte, error) {
		return msg, nil
	}
	errhandler := func(_ context.Context, _ []byte) ([]byte, error) {
		return nil, errors.New("test error")
	}
	opts := []Opt{
		WithTimeout(100 * time.Millisecond),
		WithLog(logtest.New(t)),
	}
	client := New(mesh.Hosts()[0], proto, WrapHandler(handler), append(opts, WithRequestSizeLimit(2*limit))...)
	srv1 := New(mesh.Hosts()[1], proto, WrapHandler(handler), append(opts, WithRequestSizeLimit(limit))...)
	srv2 := New(mesh.Hosts()[2], proto, WrapHandler(errhandler), append(opts, WithRequestSizeLimit(limit))...)
	ctx, cancel := context.WithCancel(context.Background())
	var eg errgroup.Group
	eg.Go(func() error {
		return srv1.Run(ctx)
	})
	eg.Go(func() error {
		return srv2.Run(ctx)
	})
	require.Eventually(t, func() bool {
		for _, h := range mesh.Hosts()[1:] {
			if len(h.Mux().Protocols()) == 0 {
				return false
			}
		}
		return true
	}, time.Second, 10*time.Millisecond)
	t.Cleanup(func() {
		cancel()
		eg.Wait()
	})

	t.Run("ReceiveMessage", func(t *testing.T) {
		response, err := client.Request(ctx, mesh.Hosts()[1].ID(), request)
		require.NoError(t, err)
		require.Equal(t, request, response)
		require.NotEmpty(t, mesh.Hosts()[2].Network().ConnsToPeer(mesh.Hosts()[0].ID()))
	})
	t.Run("ReceiveError", func(t *testing.T) {
		_, err := client.Request(ctx, mesh.Hosts()[2].ID(), request)
<<<<<<< HEAD
		require.ErrorIs(t, err, &ServerError{})
		require.ErrorContains(t, err, "server error: test error")
=======
		require.ErrorContains(t, err, "peer error")
		require.ErrorContains(t, err, testErr.Error())
>>>>>>> 30a34b8f
	})
	t.Run("DialError", func(t *testing.T) {
		_, err := client.Request(ctx, mesh.Hosts()[2].ID(), request)
		require.Error(t, err)
	})
	t.Run("NotConnected", func(t *testing.T) {
		_, err := client.Request(ctx, "unknown", request)
		require.ErrorIs(t, err, ErrNotConnected)
	})
	t.Run("limit overflow", func(t *testing.T) {
		_, err := client.Request(
			ctx,
			mesh.Hosts()[2].ID(),
			make([]byte, limit+1),
		)
		require.Error(t, err)
	})
}

func TestQueued(t *testing.T) {
	mesh, err := mocknet.FullMeshConnected(2)
	require.NoError(t, err)

	var (
		total            = 100
		proto            = "test"
		success, failure atomic.Int64
		wait             = make(chan struct{}, total)
	)

	client := New(mesh.Hosts()[0], proto, nil)
	srv := New(
		mesh.Hosts()[1],
		proto,
		WrapHandler(func(_ context.Context, msg []byte) ([]byte, error) {
			return msg, nil
		}),
		WithQueueSize(total/4),
		WithRequestsPerInterval(50, time.Second),
		WithMetrics(),
	)
	var (
		eg          errgroup.Group
		ctx, cancel = context.WithCancel(context.Background())
	)
	defer cancel()
	eg.Go(func() error {
		return srv.Run(ctx)
	})
	t.Cleanup(func() {
		assert.NoError(t, eg.Wait())
	})
	for i := 0; i < total; i++ {
		eg.Go(func() error {
			if _, err := client.Request(ctx, mesh.Hosts()[1].ID(), []byte("ping")); err != nil {
				failure.Add(1)
			} else {
				success.Add(1)
			}
			wait <- struct{}{}
			return nil
		})
	}
	for i := 0; i < total; i++ {
		<-wait
	}
	require.NotZero(t, failure.Load())
	require.Greater(t, int(success.Load()), total/2)
	t.Log(success.Load())
}

func FuzzResponseConsistency(f *testing.F) {
	tester.FuzzConsistency[Response](f)
}

func FuzzResponseSafety(f *testing.F) {
	tester.FuzzSafety[Response](f)
}<|MERGE_RESOLUTION|>--- conflicted
+++ resolved
@@ -23,12 +23,13 @@
 	require.NoError(t, err)
 	proto := "test"
 	request := []byte("test request")
+	testErr := errors.New("test error")
 
 	handler := func(_ context.Context, msg []byte) ([]byte, error) {
 		return msg, nil
 	}
 	errhandler := func(_ context.Context, _ []byte) ([]byte, error) {
-		return nil, errors.New("test error")
+		return nil, testErr
 	}
 	opts := []Opt{
 		WithTimeout(100 * time.Millisecond),
@@ -66,13 +67,9 @@
 	})
 	t.Run("ReceiveError", func(t *testing.T) {
 		_, err := client.Request(ctx, mesh.Hosts()[2].ID(), request)
-<<<<<<< HEAD
 		require.ErrorIs(t, err, &ServerError{})
-		require.ErrorContains(t, err, "server error: test error")
-=======
 		require.ErrorContains(t, err, "peer error")
 		require.ErrorContains(t, err, testErr.Error())
->>>>>>> 30a34b8f
 	})
 	t.Run("DialError", func(t *testing.T) {
 		_, err := client.Request(ctx, mesh.Hosts()[2].ID(), request)
