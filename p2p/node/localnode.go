--- conflicted
+++ resolved
@@ -26,11 +26,7 @@
 func NewNodeIdentity() (ln LocalNode, err error) {
 	priv, pub, err := p2pcrypto.GenerateKeyPair()
 	if err != nil {
-<<<<<<< HEAD
-		return emptyNode, fmt.Errorf("generate keypair: %w", err)
-=======
-		return ln, err
->>>>>>> 0e4a8e47
+		return ln, fmt.Errorf("generate keypair: %w", err)
 	}
 
 	return LocalNode{
@@ -43,20 +39,12 @@
 func newLocalNodeFromFile(d *nodeFileData) (ln LocalNode, err error) {
 	priv, err := p2pcrypto.NewPrivateKeyFromBase58(d.PrivKey)
 	if err != nil {
-<<<<<<< HEAD
-		return emptyNode, fmt.Errorf("privkey from base58: %w", err)
-=======
-		return ln, fmt.Errorf("failed to parse private key: %w", err)
->>>>>>> 0e4a8e47
+		return ln, fmt.Errorf("failed to parse private key: %w", fmt.Errorf("privkey from base58: %w", err)
 	}
 
 	pub, err := p2pcrypto.NewPublicKeyFromBase58(d.PubKey)
 	if err != nil {
-<<<<<<< HEAD
-		return emptyNode, fmt.Errorf("pubkey from base58: %w", err)
-=======
-		return ln, fmt.Errorf("failed to parse public key: %w", err)
->>>>>>> 0e4a8e47
+		return ln, fmt.Errorf("failed to parse public key: %w", fmt.Errorf("pubkey from base58: %w", err)
 	}
 
 	n := LocalNode{
