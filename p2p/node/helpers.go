--- conflicted
+++ resolved
@@ -21,12 +21,7 @@
 }
 
 // GenerateTestNodeWithConfig creates a local test node without persisting data to local store.
-<<<<<<< HEAD
-func GenerateTestNodeWithConfig(t *testing.T) (LocalNode, *Info) {
-=======
 func GenerateTestNodeWithConfig(t *testing.T) (ln LocalNode, info *Info) {
-
->>>>>>> 0e4a8e47
 	tcpPort, err := GetUnboundedPort("tcp", 0)
 	if err != nil {
 		t.Error("failed to get a port to bind", err)
