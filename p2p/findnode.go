package p2p

import (
	"encoding/hex"
	"github.com/btcsuite/btcutil/base58"
	"github.com/gogo/protobuf/proto"
	"github.com/spacemeshos/go-spacemesh/crypto"
	"github.com/spacemeshos/go-spacemesh/log"
	"github.com/spacemeshos/go-spacemesh/p2p/dht"
	"github.com/spacemeshos/go-spacemesh/p2p/dht/table"
	"github.com/spacemeshos/go-spacemesh/p2p/node"
	"github.com/spacemeshos/go-spacemesh/p2p/pb"
	"time"
)

const findNodeReq = "/dht/1.0/find-node-req/"
const findNodeResp = "/dht/1.0/find-node-resp/"

// FindNodeProtocol provides the dht protocol FIND-NODE message.
type FindNodeProtocol interface {

	// Send a find_node request for data about a remote node, known only by id, to a specific known remote node
	// Results will include 0 or more nodes and up to count nodes which may or may not include data about id (as serverNodeId may not know about it)
	// reqID: allows the client to match responses with requests by id
	// serverNodeId - node to send the find request to
	// id - node id to find

	// this should really be named FindClosestNodes
	FindNode(reqID []byte, serverNodeID string, id string, callback chan FindNodeResp) error
}

// FindNodeResp specifies the data returned by FindNode.
type FindNodeResp struct {
	*pb.FindNodeResp
	err   error
	reqID []byte
}

// RespCallbackRequest specifies callback for a request ID.
type RespCallbackRequest struct {
	callback chan FindNodeResp
	reqID    []byte
}

// FindNodeCallbacks is a channel of RespCallbackRequests.
type FindNodeCallbacks chan RespCallbackRequest

type findNodeProtocolImpl struct {
	swarm             Swarm
	callbacks         map[string]chan FindNodeResp
	incomingRequests  MessagesChan
	incomingResponses MessagesChan
	sendErrors        chan SendError
	callbacksRegReq   FindNodeCallbacks // a channel of channels that receives callbacks
	sendCallbackReq   chan FindNodeResp
}

// NewFindNodeProtocol creates a new FindNodeProtocol instance.
func NewFindNodeProtocol(s Swarm) FindNodeProtocol {

	p := &findNodeProtocolImpl{
		swarm:             s,
		incomingRequests:  make(MessagesChan, 10),
		incomingResponses: make(MessagesChan, 10),
		sendErrors:        make(chan SendError),
		callbacksRegReq:   make(FindNodeCallbacks), // not buffered so it is blocked until callback is registered
		callbacks:         make(map[string]chan FindNodeResp),
		sendCallbackReq:   make(chan FindNodeResp),
	}

	go p.processEvents()

	// demuxer registration
	s.GetDemuxer().RegisterProtocolHandler(ProtocolRegistration{findNodeReq, p.incomingRequests})
	s.GetDemuxer().RegisterProtocolHandler(ProtocolRegistration{findNodeResp, p.incomingResponses})

	return p
}

// todo: should be a kad param and configurable
const maxNearestNodesResults = 20
const tableQueryTimeout = time.Duration(time.Minute * 1)

// Send a single find node request to a remote node
// id: base58 encoded remote node id
func (p *findNodeProtocolImpl) FindNode(reqID []byte, serverNodeID string, id string, callback chan FindNodeResp) error {
	p.swarm.GetLocalNode().Debug("Sending FindNode(%v) request to %v", id, serverNodeID)
	p.callbacksRegReq <- RespCallbackRequest{callback, reqID}

	nodeID := base58.Decode(id)
	metadata := p.swarm.GetLocalNode().NewProtocolMessageMetadata(findNodeReq, reqID, false)
	data := &pb.FindNodeReq{
		Metadata:   metadata,
		NodeId:     nodeID,
		MaxResults: maxNearestNodesResults}

	// sign data
	sign, err := p.swarm.GetLocalNode().Sign(data)
	data.Metadata.AuthorSign = hex.EncodeToString(sign)

	// marshal the signed data
	payload, err := proto.Marshal(data)
	if err != nil {
		return err
	}

	// send the message
	req := SendMessageReq{serverNodeID, reqID, payload, p.sendErrors}
	p.swarm.SendMessage(req)

	return nil
}

// Handles a find node request from a remote node
// Process the request and send back the response to the remote node
func (p *findNodeProtocolImpl) handleIncomingRequest(msg IncomingMessage) {
	req := &pb.FindNodeReq{}
	err := proto.Unmarshal(msg.Payload(), req)
	if err != nil {
		p.swarm.GetLocalNode().Warning("Invalid find node request data", err)
		return
	}

	peer := msg.Sender()
<<<<<<< HEAD
	p.swarm.GetLocalNode().Info("Incoming find-node request from %s. Requested node id: %v (DhtId: %v)", peer.Pretty(), log.PrettyID(base58.Encode(req.NodeId)), hex.EncodeToString(req.NodeId))
=======
	p.swarm.GetLocalNode().Debug("Incoming find-node request from %s. Requested node id: %s", peer.Pretty(), hex.EncodeToString(req.NodeId))
>>>>>>> 1b1576e3

	// use the dht table to generate the response

	rt := p.swarm.getRoutingTable()
	nodeDhtID := dht.NewIDFromNodeKey(req.NodeId)
	callback := make(table.PeersOpChannel)

	count := int(crypto.MinInt32(req.MaxResults, maxNearestNodesResults))

	// get up to count nearest peers to nodeDhtId
	rt.NearestPeers(table.NearestPeersReq{ID: nodeDhtID, Count: count, Callback: callback})

	var results []*pb.NodeInfo

	select { // block until we got results from the  routing table or timeout
	case c := <-callback:
<<<<<<< HEAD
		p.swarm.GetLocalNode().Debug("Preparing find-node (%v) results to send to %v", log.PrettyID(base58.Encode(req.NodeId)), peer.Pretty())
		peers := []node.RemoteNodeData{}
		for i := range c.Peers { // we don't want to send peer to itself
			peer := c.Peers[i]
			if peer.ID() != msg.Sender().String() {
				peers = append(peers, c.Peers[i])
				p.swarm.GetLocalNode().Debug("%d: %v", i, peer.Pretty(), peer.IP())
			}
		}
		results = node.ToNodeInfo(peers, msg.Sender().String())
=======
		p.swarm.GetLocalNode().Debug("find-node results length: %d", len(c.Peers))
		p.swarm.GetLocalNode().Debug("THE PEERS", c.Peers)
		results = node.ToNodeInfo(c.Peers, msg.Sender().String())
>>>>>>> 1b1576e3
	case <-time.After(tableQueryTimeout):
		results = []*pb.NodeInfo{} // an empty slice
	}

	// generate response using results
	metadata := p.swarm.GetLocalNode().NewProtocolMessageMetadata(findNodeResp, req.Metadata.ReqId, false)

	// generate response data
	respData := &pb.FindNodeResp{Metadata: metadata, NodeInfos: results}

	// sign response
	sign, err := p.swarm.GetLocalNode().SignToString(respData)
	if err != nil {
		p.swarm.GetLocalNode().Debug("Failed to sign response")
		return
	}

	respData.Metadata.AuthorSign = sign

	// marshal the signed data
	signedPayload, err := proto.Marshal(respData)
	if err != nil {
		p.swarm.GetLocalNode().Debug("Failed to generate response data")
		return
	}

	// send signed data payload
	resp := SendMessageReq{msg.Sender().String(),
		req.Metadata.ReqId,
		signedPayload,
		nil}

	p.swarm.SendMessage(resp)
}

// Handle an incoming pong message from a remote node
func (p *findNodeProtocolImpl) handleIncomingResponse(msg IncomingMessage) {

	// process request
	data := &pb.FindNodeResp{}
	err := proto.Unmarshal(msg.Payload(), data)
	if err != nil {
		p.swarm.GetLocalNode().Error("Invalid find-node response data", err)
		// we don't know the request id for this bad response so we can't callback clients with the error
		// just drop the bad response - clients should be notified when their outgoing requests times out
		return
	}

	resp := FindNodeResp{data, nil, data.Metadata.ReqId}

	p.swarm.GetLocalNode().Debug("Got find-node response from %s. Results: %v, Find-node req id: %s", msg.Sender().Pretty(),
		data.NodeInfos, hex.EncodeToString(data.Metadata.ReqId))

	// update routing table with newly found nodes
	nodes := node.FromNodeInfos(data.NodeInfos)
	for _, n := range nodes {
		p.swarm.GetLocalNode().Debug("Node response: %s, %s", n.ID(), n.IP())
		p.swarm.getRoutingTable().Update(n)
	}

	go p.SendResponseCallback(resp)
}

// Sends the response callback for this response's request
func (p *findNodeProtocolImpl) SendResponseCallback(resp FindNodeResp) {
	p.sendCallbackReq <- resp
}

// send a response callback to client and remove callback registration
func (p *findNodeProtocolImpl) sendResponseCallback(resp FindNodeResp) {
	key := hex.EncodeToString(resp.reqID)
	callback := p.callbacks[key]
	if callback == nil {
		return
	}

	delete(p.callbacks, key)
	go func() {
		callback <- resp
	}()
}

// Internal event processing loop
func (p *findNodeProtocolImpl) processEvents() {
	for {
		select {
		case r := <-p.incomingRequests:
			go p.handleIncomingRequest(r)

		case r := <-p.incomingResponses:
			go p.handleIncomingResponse(r)

		case c := <-p.callbacksRegReq: // register a new callback
			p.callbacks[hex.EncodeToString(c.reqID)] = c.callback

		case fnr := <-p.sendCallbackReq:
			p.sendResponseCallback(fnr)

		case r := <-p.sendErrors:
			// failed to send a message - send a callback to all clients
			resp := FindNodeResp{nil, r.err, r.ReqID}
			p.sendResponseCallback(resp)
		}
	}
}<|MERGE_RESOLUTION|>--- conflicted
+++ resolved
@@ -122,11 +122,7 @@
 	}
 
 	peer := msg.Sender()
-<<<<<<< HEAD
-	p.swarm.GetLocalNode().Info("Incoming find-node request from %s. Requested node id: %v (DhtId: %v)", peer.Pretty(), log.PrettyID(base58.Encode(req.NodeId)), hex.EncodeToString(req.NodeId))
-=======
-	p.swarm.GetLocalNode().Debug("Incoming find-node request from %s. Requested node id: %s", peer.Pretty(), hex.EncodeToString(req.NodeId))
->>>>>>> 1b1576e3
+	p.swarm.GetLocalNode().Debug("Incoming find-node request from %s. Requested node id: %v (DhtId: %v)", peer.Pretty(), log.PrettyID(base58.Encode(req.NodeId)), hex.EncodeToString(req.NodeId))
 
 	// use the dht table to generate the response
 
@@ -143,7 +139,6 @@
 
 	select { // block until we got results from the  routing table or timeout
 	case c := <-callback:
-<<<<<<< HEAD
 		p.swarm.GetLocalNode().Debug("Preparing find-node (%v) results to send to %v", log.PrettyID(base58.Encode(req.NodeId)), peer.Pretty())
 		peers := []node.RemoteNodeData{}
 		for i := range c.Peers { // we don't want to send peer to itself
@@ -154,11 +149,6 @@
 			}
 		}
 		results = node.ToNodeInfo(peers, msg.Sender().String())
-=======
-		p.swarm.GetLocalNode().Debug("find-node results length: %d", len(c.Peers))
-		p.swarm.GetLocalNode().Debug("THE PEERS", c.Peers)
-		results = node.ToNodeInfo(c.Peers, msg.Sender().String())
->>>>>>> 1b1576e3
 	case <-time.After(tableQueryTimeout):
 		results = []*pb.NodeInfo{} // an empty slice
 	}
