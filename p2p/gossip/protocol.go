--- conflicted
+++ resolved
@@ -28,17 +28,7 @@
 type baseNetwork interface {
 	SendMessage(ctx context.Context, peerPubkey p2pcrypto.PublicKey, protocol string, payload []byte) error
 	SubscribePeerEvents() (conn chan p2pcrypto.PublicKey, disc chan p2pcrypto.PublicKey)
-<<<<<<< HEAD
-	ProcessGossipProtocolMessage(sender p2pcrypto.PublicKey, isOwnMessage bool, protocol string, data service.Data, validationCompletedChan chan service.MessageValidation) error
-=======
 	ProcessGossipProtocolMessage(ctx context.Context, sender p2pcrypto.PublicKey, protocol string, data service.Data, validationCompletedChan chan service.MessageValidation) error
-}
-
-type prioQ interface {
-	Write(prio priorityq.Priority, m interface{}) error
-	Read() (interface{}, error)
-	Close()
->>>>>>> 55957a81
 }
 
 // Protocol runs the gossip protocol using the given peers and service.
@@ -88,27 +78,16 @@
 }
 
 // Broadcast is the actual broadcast procedure - process the message internally and loop on peers and add the message to their queues
-<<<<<<< HEAD
-func (p *Protocol) Broadcast(payload []byte, nextProt string) error {
-	p.With().Debug("broadcasting message", log.String("from_type", nextProt))
-	return p.processMessage(p.localNodePubkey, true, nextProt, service.DataBytes{Payload: payload})
-=======
 func (p *Protocol) Broadcast(ctx context.Context, payload []byte, nextProt string) error {
 	p.WithContext(ctx).With().Debug("broadcasting message", log.String("from_type", nextProt))
-	return p.processMessage(ctx, p.localNodePubkey, nextProt, service.DataBytes{Payload: payload})
->>>>>>> 55957a81
+	return p.processMessage(ctx, p.localNodePubkey, true, nextProt, service.DataBytes{Payload: payload})
 	//todo: should this ever return error ? then when processMessage should return error ?. should it block?
 }
 
 // Relay processes a message, if the message is new, it is passed for the protocol to validate and then propagated.
-<<<<<<< HEAD
-func (p *Protocol) Relay(sender p2pcrypto.PublicKey, protocol string, msg service.Data) error {
-	return p.processMessage(sender, false, protocol, msg)
-=======
 func (p *Protocol) Relay(ctx context.Context, sender p2pcrypto.PublicKey, protocol string, msg service.Data) error {
 	p.WithContext(ctx).With().Debug("relaying message", log.String("from_type", protocol))
-	return p.processMessage(ctx, sender, protocol, msg)
->>>>>>> 55957a81
+	return p.processMessage(ctx, sender, false, protocol, msg)
 }
 
 // SetPriority sets the priority for protoName in the queue.
@@ -122,11 +101,7 @@
 	return p.oldMessageQ.GetOrInsert(h)
 }
 
-<<<<<<< HEAD
-func (p *Protocol) processMessage(sender p2pcrypto.PublicKey, ownMessage bool, protocol string, msg service.Data) error {
-=======
-func (p *Protocol) processMessage(ctx context.Context, sender p2pcrypto.PublicKey, protocol string, msg service.Data) error {
->>>>>>> 55957a81
+func (p *Protocol) processMessage(ctx context.Context, sender p2pcrypto.PublicKey, ownMessage bool, protocol string, msg service.Data) error {
 	h := types.CalcMessageHash12(msg.Bytes(), protocol)
 	logger := p.WithContext(ctx).WithFields(
 		log.FieldNamed("msg_sender", sender),
@@ -144,11 +119,7 @@
 
 	logger.Event().Debug("gossip message is new, processing")
 	metrics.NewGossipMessages.With("protocol", protocol).Add(1)
-<<<<<<< HEAD
-	return p.net.ProcessGossipProtocolMessage(sender, ownMessage, protocol, msg, p.propagateQ)
-=======
-	return p.net.ProcessGossipProtocolMessage(ctx, sender, protocol, msg, p.propagateQ)
->>>>>>> 55957a81
+	return p.net.ProcessGossipProtocolMessage(ctx, sender, ownMessage, protocol, msg, p.propagateQ)
 }
 
 // send a message to all the peers.
