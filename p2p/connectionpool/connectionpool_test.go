--- conflicted
+++ resolved
@@ -274,11 +274,7 @@
 	nMock := net.NewNetworkMock()
 	nMock.SetDialDelayMs(50)
 	nMock.SetDialResult(nil)
-<<<<<<< HEAD
-	cPool := NewConnectionPool(nMock.Dial, generatePublicKey(), log.NewDefault(t.Name()))
-=======
 	cPool := NewConnectionPool(context.TODO(), nMock.Dial, generatePublicKey(), log.NewDefault(t.Name()))
->>>>>>> 233360c9
 	for {
 		r := rand.Int31n(3)
 		if r == 0 {
@@ -295,11 +291,7 @@
 				defer wg.Done()
 				peer := peers[rand.Int31n(int32(peerCnt))]
 				addr := net2.TCPAddr{IP: net2.ParseIP(peer.addr)}
-<<<<<<< HEAD
-				conn, err := cPool.GetConnection(&addr, peer.key)
-=======
 				conn, err := cPool.GetConnection(context.TODO(), &addr, peer.key)
->>>>>>> 233360c9
 				if err != nil {
 					require.Equal(t, context.Canceled, err)
 				}
@@ -311,11 +303,7 @@
 				defer wg.Done()
 				peer := peers[rand.Int31n(int32(peerCnt))]
 				addr := net2.TCPAddr{IP: net2.ParseIP(peer.addr)}
-<<<<<<< HEAD
-				_, err := cPool.GetConnection(&addr, peer.key)
-=======
 				_, err := cPool.GetConnection(context.TODO(), &addr, peer.key)
->>>>>>> 233360c9
 				if err != nil {
 					require.Equal(t, context.Canceled, err)
 				}
@@ -329,10 +317,6 @@
 		}
 	}
 	wg.Wait()
-<<<<<<< HEAD
-
-=======
->>>>>>> 233360c9
 }
 
 func TestConnectionPool_GetConnectionIfExists(t *testing.T) {
