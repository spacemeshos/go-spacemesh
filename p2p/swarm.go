--- conflicted
+++ resolved
@@ -143,7 +143,7 @@
 		return nil, fmt.Errorf("can't create swarm without a network, err: %v", err)
 	}
 
-	udpnet, err := net.NewUDPNet(config, l, udpaddr, logger.WithName("udpnet"))
+	udpnet, err := net.NewUDPNet(config, l, logger.WithName("udpnet"))
 	if err != nil {
 		return nil, err
 	}
@@ -178,16 +178,6 @@
 		udpnetwork: udpnet,
 	}
 
-<<<<<<< HEAD
-	udpnet, err := net.NewUDPNet(s.config, l, s.logger.WithName("udpnet"))
-	if err != nil {
-		return nil, err
-	}
-
-	s.udpnetwork = udpnet
-
-=======
->>>>>>> b6412368
 	mux := NewUDPMux(s.lNode, s.lookupFunc, udpnet, s.config.NetworkID, s.logger)
 	s.udpServer = mux
 
