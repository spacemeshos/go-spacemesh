package p2p

import (
	"github.com/spacemeshos/go-spacemesh/log"
	"github.com/spacemeshos/go-spacemesh/p2p/dht/table"
	"github.com/spacemeshos/go-spacemesh/p2p/node"
	"github.com/spacemeshos/go-spacemesh/p2p/nodeconfig"
	"time"

	"github.com/spacemeshos/go-spacemesh/p2p/net"
	"github.com/spacemeshos/go-spacemesh/p2p/timesync"
)

type nodeEventCallbacks []NodeEventCallback

type swarmImpl struct {
	bootstrapped chan struct{}      // Channel to notify bootstrap loop to break
	afterBoot    chan chan struct{} // Channel to block outside and wait for node to bootstrap
	// set in construction and immutable state
	network   net.Net
	localNode LocalNode
	demuxer   Demuxer

	config nodeconfig.SwarmConfig

	nodeEventRegChannel    chan NodeEventCallback
	nodeEventRemoveChannel chan NodeEventCallback
	// node state callbacks
	nec nodeEventCallbacks

	// Internal state is not thread safe - must be accessed only from methods dispatched from the internal event handler
	peers map[string]Peer // NodeID -> Peer. known remote nodes. Swarm is a peer store.

	getPeerRequests   chan getPeerRequest
	connections       map[string]net.Connection // ConnID -> Connection - all open connections for tracking and mngmnt
	peersByConnection map[string]Peer           // ConnID -> Peer remote nodes indexed by their connections.

	// todo: remove all idle sessions every n hours (configurable)
	allSessions map[string]NetworkSession // SessionId -> Session data. all authenticated session

	outgoingSendsCallbacks map[string]map[string]chan SendError // k - conn id v-  reqID -> chan SendError

	messagesPendingSession map[string]SendMessageReq // k - unique req id. outgoing messages which pend an auth session with remote node to be sent out

	incomingPendingSession  map[string][]net.IncomingMessage
	incomingPendingMessages chan incomingPendingMessage

	msgPendingRegister          chan SendMessageReq
	messagesPendingRegistration map[string]SendMessageReq // Messages waiting for peers to register.

	retryMessage       chan SendMessageReq
	messagesRetryQueue []SendMessageReq

	// comm channels
	connectionRequests chan nodeAction          // local requests to establish a session w a remote node
	disconnectRequests chan node.RemoteNodeData // local requests to kill session and disconnect from node

	sendMsgRequests  chan SendMessageReq // local request to send a session message to a node and callback on error or data
	sendHandshakeMsg chan SendMessageReq // local request to send a handshake protocol message

	shutdown chan struct{} // local request to kill the swarm from outside. e.g when local node is shutting down

	registerNodeReq chan node.RemoteNodeData // local request to register a node based on minimal data

	// swarm provides handshake protocol
	handshakeProtocol HandshakeProtocol

	// handshake protocol callback - sessions updates are pushed here
	newSessions chan HandshakeData // gets callback from handshake protocol when new session are created and/or auth

	// dht find-node protocol
	findNodeProtocol FindNodeProtocol

	routingTable table.RoutingTable
}

// NewSwarm creates a new swarm for a local node.
func NewSwarm(tcpAddress string, l LocalNode) (Swarm, error) {

	n, err := net.NewNet(tcpAddress, l.Config(), l.GetLogger())
	if err != nil {
		log.Error("can't create swarm without a network", err)
		return nil, err
	}

	s := &swarmImpl{
		bootstrapped: make(chan struct{}),
		afterBoot:    make(chan chan struct{}, 1),
		localNode:    l,
		network:      n,
		shutdown:     make(chan struct{}), // non-buffered so requests to shutdown block until swarm is shut down

		nodeEventRegChannel: make(chan NodeEventCallback, 1),
		nec:                 make(nodeEventCallbacks, 0),

		peersByConnection:      make(map[string]Peer),
		peers:                  make(map[string]Peer),
		getPeerRequests:        make(chan getPeerRequest),
		connections:            make(map[string]net.Connection),
		messagesPendingSession: make(map[string]SendMessageReq),

		incomingPendingSession:  make(map[string][]net.IncomingMessage),
		incomingPendingMessages: make(chan incomingPendingMessage),

		messagesPendingRegistration: make(map[string]SendMessageReq),
		msgPendingRegister:          make(chan SendMessageReq, 10),

		retryMessage:       make(chan SendMessageReq, 10),
		messagesRetryQueue: make([]SendMessageReq, 0),

		allSessions: make(map[string]NetworkSession),

		outgoingSendsCallbacks: make(map[string]map[string]chan SendError),

		// todo: figure optimal buffer size for chans
		// ref: https://www.goinggo.net/2017/10/the-behavior-of-channels.html

		connectionRequests: make(chan nodeAction, 20),
		disconnectRequests: make(chan node.RemoteNodeData, 20),

		sendMsgRequests:  make(chan SendMessageReq, 20),
		sendHandshakeMsg: make(chan SendMessageReq, 20),
		demuxer:          NewDemuxer(l.GetLogger()),
		newSessions:      make(chan HandshakeData, 20),
		registerNodeReq:  make(chan node.RemoteNodeData, 20),

		config: l.Config().SwarmConfig,
	}

	// node's routing table
	s.routingTable = table.NewRoutingTable(int(s.config.RoutingTableBucketSize), l.DhtID(), l.GetLogger())

	// findNode dht protocol
	s.findNodeProtocol = NewFindNodeProtocol(s)

	s.localNode.Debug("Created swarm for local node %s, %s", tcpAddress, l.Pretty())

	s.handshakeProtocol = NewHandshakeProtocol(s)
	s.handshakeProtocol.RegisterNewSessionCallback(s.newSessions)

	go s.beginProcessingEvents(s.config.Bootstrap)

	return s, err
}

func (s *swarmImpl) bootComplete() {
	s.bootstrapped <- struct{}{}
}

func (s *swarmImpl) AfterBootstrap(q chan struct{}) {
	s.afterBoot <- q
}

// Register an event handler callback for connection state events
func (s *swarmImpl) RegisterNodeEventsCallback(callback NodeEventCallback) {
	s.nodeEventRegChannel <- callback
}

func (s *swarmImpl) RemoveNodeEventsCallback(callback NodeEventCallback) {
	s.nodeEventRemoveChannel <- callback
}

func (s *swarmImpl) registerNodeEventsCallback(callback NodeEventCallback) {
	s.nec = append(s.nec, callback)
}

func (s *swarmImpl) removeNodeEventsCallback(callback NodeEventCallback) {
	for i, c := range s.nec {
		if c == callback {
			s.nec = append(s.nec[:i], s.nec[i+1:]...)
			return
		}
	}
}

// Register an event handler callback for connection state events
func (s *swarmImpl) RetryMessageLater(req SendMessageReq) {
	s.retryMessage <- req
}

func (s *swarmImpl) retryMessageLater(req SendMessageReq) {
	s.messagesRetryQueue = append(s.messagesRetryQueue, req)
}

func (s *swarmImpl) resendRetryMessages() {
	for i, msg := range s.messagesRetryQueue {
		s.messagesRetryQueue = append(s.messagesRetryQueue[:i], s.messagesRetryQueue[i+1:]...)
		go func(msg2 SendMessageReq, t int) {
			time.Sleep((1 * time.Second) * time.Duration(t))
			s.SendMessage(msg2)
		}(msg, i)
	}
}

// Sends a connection event to all registered clients
func (s *swarmImpl) sendNodeEvent(peerID string, state NodeState) {

	s.localNode.Debug(">> Node event for <%s>. State: %+v", peerID[:6], state)

	evt := NodeEvent{peerID, state}
	for _, c := range s.nec {
		go func(c NodeEventCallback) { c <- evt }(c)
	}
}

func (s *swarmImpl) getFindNodeProtocol() FindNodeProtocol {
	return s.findNodeProtocol
}

func (s *swarmImpl) getHandshakeProtocol() HandshakeProtocol {
	return s.handshakeProtocol
}

func (s *swarmImpl) getRoutingTable() table.RoutingTable {
	return s.routingTable
}

// register a node with the swarm
func (s *swarmImpl) RegisterNode(data node.RemoteNodeData) {
	s.registerNodeReq <- data
}

func (s *swarmImpl) ConnectTo(req node.RemoteNodeData, done chan error) {
	s.connectionRequests <- nodeAction{req, done}
}

func (s *swarmImpl) DisconnectFrom(req node.RemoteNodeData) {
	s.disconnectRequests <- req
}

func (s *swarmImpl) GetDemuxer() Demuxer {
	return s.demuxer
}

func (s *swarmImpl) GetLocalNode() LocalNode {
	return s.localNode
}

func (s *swarmImpl) GetPeer(id string, callback chan Peer) {
	gpr := getPeerRequest{
		peerID:   id,
		callback: callback,
	}
	s.getPeerRequests <- gpr
}

<<<<<<< HEAD
=======
// Starts the bootstrap process
// Query the bootstrap nodes we have with our own nodeID in order to fill our routing table with close nodes.
func (s *swarmImpl) Bootstrap() {
	s.bootstrapSignal <- struct{}{}
}

func (s *swarmImpl) bootstrap() {
	s.localNode.Debug("Starting bootstrap...")

	// register bootstrap nodes
	bn := 0
	for _, n := range s.config.BootstrapNodes {
		rn := node.NewRemoteNodeDataFromString(n)
		if s.localNode.String() != rn.ID() {
			s.onRegisterNodeRequest(rn)
			bn++
		}
	}

	c := int(s.config.RandomConnections)
	if c <= 0 {
		log.Warning("0 random connections - aborting bootstrap")
		return
	}

	if bn > 0 {

		// isseus findNode requests until DHT has at least c peers and start a periodic refresh func
		errSignal := make(chan error)
		go s.routingTable.Bootstrap(s.findNode, s.localNode.String(), c, errSignal)

		go func(errchan chan error) {
			err := <-errchan

			if err != nil {
				s.localNode.Error("Bootstrapping the node failed ", err)
				return
			}

			//TODO : Fix connecting to random connection
			s.ConnectToRandomNodes(c)
		}(errSignal)

		return
	}
}

// Connect up to count random nodes
func (s *swarmImpl) ConnectToRandomNodes(count int) {

	s.localNode.Debug("Attempting to connect to %d random nodes...", count)

	// create callback to receive result
	c1 := make(table.PeersOpChannel)

	// find nearest peers
	timeout := time.NewTimer(time.Second * 90)
	s.routingTable.NearestPeers(table.NearestPeersReq{ID: s.localNode.DhtID(), Count: count, Callback: c1})

	select {
	case c := <-c1:
		if len(c.Peers) == 0 {
			s.GetLocalNode().Warning("Did not find any random nodes close to self")
		}

		for _, p := range c.Peers {
			s.ConnectTo(p)
		}

	case <-timeout.C:
		s.localNode.Error("timeout getting random nearby nodes")
	}

}

>>>>>>> 1b1576e3
// Sends a message to a remote node
// Swarm will establish session if needed or use an existing session and open connection
// Designed to be used by any high level protocol
// req.reqID: globally unique id string - used for tracking messages we didn't get a response for yet
// req.msg: marshaled message data
// req.destId: receiver remote node public key/id
func (s *swarmImpl) SendMessage(req SendMessageReq) {
	s.sendMsgRequests <- req
}

func (s *swarmImpl) sendHandshakeMessage(req SendMessageReq) {
	s.sendHandshakeMsg <- req
}

func (s *swarmImpl) Shutdown() {
	s.shutdown <- struct{}{}
}

func (s *swarmImpl) Bootstrapped(signal chan struct{}) {

}

func (s *swarmImpl) shutDownInternal() {

	// close all open connections
	for _, c := range s.connections {
		c.Close()
	}

	for _, p := range s.peers {
		p.DeleteAllConnections()
	}

	// shutdown network
	s.network.Shutdown()
}

// Swarm serial event processing
// provides concurrency safety as only one callback is executed at a time
// so there's no need for sync internal data structures
<<<<<<< HEAD
func (s *swarmImpl) beginProcessingEvents(bootstrap bool) {
	checkTimeSync := time.NewTicker(nodeconfig.TimeConfigValues.RefreshNtpInterval.Duration())
	retryMessage := time.NewTicker(time.Second * 5)

	if bootstrap {
		s.bootstrapLoop(retryMessage)
	}

=======
func (s *swarmImpl) beginProcessingEvents() {
	checkTimeSync := time.NewTicker(nodeconfig.TimeConfigValues.RefreshNtpInterval)
>>>>>>> 1b1576e3
Loop:
	for {
		select {
		case <-s.shutdown:
			s.shutDownInternal()
			break Loop
		case q := <-s.afterBoot: // if we're here we have done bootstrap already.
			q <- struct{}{}
		case r := <-s.sendHandshakeMsg:
			s.onSendHandshakeMessage(r)

		case session := <-s.newSessions:
			s.onNewSession(session)

		case c := <-s.network.GetNewConnections():
			s.onRemoteClientConnected(c)

		case m := <-s.network.GetIncomingMessage():
			s.onRemoteClientMessage(m)

		case err := <-s.network.GetConnectionErrors():
			s.onConnectionError(err)

		case evt := <-s.network.GetMessageSentCallback():
			s.onMessageSentEvent(evt)

		case err := <-s.network.GetMessageSendErrors():
			s.onMessageSendError(err)

		case c := <-s.network.GetClosingConnections():
			s.onConnectionClosed(c)

		case r := <-s.sendMsgRequests:
			s.onSendMessageRequest(r)

		case n := <-s.connectionRequests:
			s.onConnectionRequest(n.req, n.done)

		case n := <-s.disconnectRequests:
			s.onDisconnectionRequest(n)

		case d := <-s.registerNodeReq:
			s.onRegisterNodeRequest(d)

		case c := <-s.nodeEventRegChannel:
			s.registerNodeEventsCallback(c)

		case c := <-s.nodeEventRemoveChannel:
			s.removeNodeEventsCallback(c)

		case mpr := <-s.msgPendingRegister:
			s.addMessagePendingRegistration(mpr)

		case ipm := <-s.incomingPendingMessages:
			s.addIncomingPendingMessage(ipm)

		case gpr := <-s.getPeerRequests:
			s.onGetPeerRequest(gpr)

		case qmsg := <-s.retryMessage:
			s.retryMessageLater(qmsg)

		case <-retryMessage.C:
			s.resendRetryMessages()

		case <-checkTimeSync.C:
			_, err := timesync.CheckSystemClockDrift()
			if err != nil {
				checkTimeSync.Stop()
				s.localNode.Error("System time could'nt synchronize %s", err)
				go s.localNode.Shutdown()
			}
		}
	}
}<|MERGE_RESOLUTION|>--- conflicted
+++ resolved
@@ -7,6 +7,7 @@
 	"github.com/spacemeshos/go-spacemesh/p2p/nodeconfig"
 	"time"
 
+	//"github.com/spacemeshos/go-spacemesh/p2p/dht/table"
 	"github.com/spacemeshos/go-spacemesh/p2p/net"
 	"github.com/spacemeshos/go-spacemesh/p2p/timesync"
 )
@@ -244,84 +245,6 @@
 	s.getPeerRequests <- gpr
 }
 
-<<<<<<< HEAD
-=======
-// Starts the bootstrap process
-// Query the bootstrap nodes we have with our own nodeID in order to fill our routing table with close nodes.
-func (s *swarmImpl) Bootstrap() {
-	s.bootstrapSignal <- struct{}{}
-}
-
-func (s *swarmImpl) bootstrap() {
-	s.localNode.Debug("Starting bootstrap...")
-
-	// register bootstrap nodes
-	bn := 0
-	for _, n := range s.config.BootstrapNodes {
-		rn := node.NewRemoteNodeDataFromString(n)
-		if s.localNode.String() != rn.ID() {
-			s.onRegisterNodeRequest(rn)
-			bn++
-		}
-	}
-
-	c := int(s.config.RandomConnections)
-	if c <= 0 {
-		log.Warning("0 random connections - aborting bootstrap")
-		return
-	}
-
-	if bn > 0 {
-
-		// isseus findNode requests until DHT has at least c peers and start a periodic refresh func
-		errSignal := make(chan error)
-		go s.routingTable.Bootstrap(s.findNode, s.localNode.String(), c, errSignal)
-
-		go func(errchan chan error) {
-			err := <-errchan
-
-			if err != nil {
-				s.localNode.Error("Bootstrapping the node failed ", err)
-				return
-			}
-
-			//TODO : Fix connecting to random connection
-			s.ConnectToRandomNodes(c)
-		}(errSignal)
-
-		return
-	}
-}
-
-// Connect up to count random nodes
-func (s *swarmImpl) ConnectToRandomNodes(count int) {
-
-	s.localNode.Debug("Attempting to connect to %d random nodes...", count)
-
-	// create callback to receive result
-	c1 := make(table.PeersOpChannel)
-
-	// find nearest peers
-	timeout := time.NewTimer(time.Second * 90)
-	s.routingTable.NearestPeers(table.NearestPeersReq{ID: s.localNode.DhtID(), Count: count, Callback: c1})
-
-	select {
-	case c := <-c1:
-		if len(c.Peers) == 0 {
-			s.GetLocalNode().Warning("Did not find any random nodes close to self")
-		}
-
-		for _, p := range c.Peers {
-			s.ConnectTo(p)
-		}
-
-	case <-timeout.C:
-		s.localNode.Error("timeout getting random nearby nodes")
-	}
-
-}
-
->>>>>>> 1b1576e3
 // Sends a message to a remote node
 // Swarm will establish session if needed or use an existing session and open connection
 // Designed to be used by any high level protocol
@@ -340,10 +263,6 @@
 	s.shutdown <- struct{}{}
 }
 
-func (s *swarmImpl) Bootstrapped(signal chan struct{}) {
-
-}
-
 func (s *swarmImpl) shutDownInternal() {
 
 	// close all open connections
@@ -362,7 +281,6 @@
 // Swarm serial event processing
 // provides concurrency safety as only one callback is executed at a time
 // so there's no need for sync internal data structures
-<<<<<<< HEAD
 func (s *swarmImpl) beginProcessingEvents(bootstrap bool) {
 	checkTimeSync := time.NewTicker(nodeconfig.TimeConfigValues.RefreshNtpInterval.Duration())
 	retryMessage := time.NewTicker(time.Second * 5)
@@ -371,10 +289,6 @@
 		s.bootstrapLoop(retryMessage)
 	}
 
-=======
-func (s *swarmImpl) beginProcessingEvents() {
-	checkTimeSync := time.NewTicker(nodeconfig.TimeConfigValues.RefreshNtpInterval)
->>>>>>> 1b1576e3
 Loop:
 	for {
 		select {
