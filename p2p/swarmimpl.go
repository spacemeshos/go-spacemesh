--- conflicted
+++ resolved
@@ -25,10 +25,6 @@
 }
 
 type swarmImpl struct {
-<<<<<<< HEAD
-=======
-	bootstrapSignal chan struct{}
->>>>>>> 65c12008
 	// set in construction and immutable state
 	network   net.Net
 	localNode LocalNode
@@ -96,8 +92,6 @@
 		network:   n,
 		shutdown:  make(chan bool), // non-buffered so requests to shutdown block until swarm is shut down
 
-		bootstrapSignal: make(chan struct{}),
-
 		nodeEventRegChannel: make(chan NodeEventCallback, 1),
 		nec:                 make(nodeEventCallbacks, 0),
 
@@ -143,15 +137,7 @@
 	s.handshakeProtocol = NewHandshakeProtocol(s)
 	s.handshakeProtocol.RegisterNewSessionCallback(s.newSessions)
 
-<<<<<<< HEAD
 	go s.beginProcessingEvents(s.config.Bootstrap)
-=======
-	go s.beginProcessingEvents()
-
-	if s.config.Bootstrap {
-		s.Bootstrap()
-	}
->>>>>>> 65c12008
 
 	return s, err
 }
@@ -168,7 +154,8 @@
 // Sends a connection event to all registered clients
 func (s *swarmImpl) sendNodeEvent(peerID string, state NodeState) {
 
-	s.localNode.GetLogger().Debug(">> Node event for <%s>. State: %+v Sending events to %d", peerID[:6], state, len(s.nec))
+	s.localNode.Debug(">> Node event for <%s>. State: %+v", peerID[:6], state)
+
 	evt := NodeEvent{peerID, state}
 	for _, c := range s.nec {
 		go func(c NodeEventCallback) { c <- evt }(c)
@@ -216,14 +203,6 @@
 	s.getPeerRequests <- gpr
 }
 
-<<<<<<< HEAD
-=======
-// Starts the bootstrap process
-// Query the bootstrap nodes we have with our own nodeID in order to fill our routing table with close nodes.
-func (s *swarmImpl) Bootstrap() {
-	s.bootstrapSignal <- struct{}{}
-}
->>>>>>> 65c12008
 
 func (s *swarmImpl) bootstrap() {
 	s.localNode.Info("Starting bootstrap...")
@@ -248,11 +227,7 @@
 
 		// isseus findNode requests until DHT has at least c peers and start a periodic refresh func
 		errSignal := make(chan error)
-<<<<<<< HEAD
 		go s.routingTable.Bootstrap(s.kadFindNode, s.localNode.String(), c, errSignal)
-=======
-		go s.routingTable.Bootstrap(s.findNode, s.localNode.String(), c, errSignal)
->>>>>>> 65c12008
 
 		go func(errchan chan error) {
 			err := <-errchan
@@ -261,10 +236,6 @@
 				s.localNode.Error("Bootstrapping the node failed ", err)
 				return
 			}
-<<<<<<< HEAD
-=======
-
->>>>>>> 65c12008
 			//TODO : Fix connecting to random connection
 			s.ConnectToRandomNodes(c)
 		}(errSignal)
@@ -347,8 +318,6 @@
 Loop:
 	for {
 		select {
-		case <-s.bootstrapSignal:
-			s.bootstrap()
 		case <-s.shutdown:
 			s.shutDownInternal()
 			break Loop
