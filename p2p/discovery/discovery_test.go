--- conflicted
+++ resolved
@@ -32,13 +32,8 @@
 func simNodeWithDHT(t *testing.T, sc config.SwarmConfig, sim *service.Simulator) (*service.Node, *Discovery) {
 	ln, ninfo := node.GenerateTestNode(t)
 	n := sim.NewNodeFrom(ninfo)
-<<<<<<< HEAD
-	dht := New(context.TODO(), ln, sc, n, "", log.NewDefault("dhttest"+uuid.New().String()))
+	dht := New(context.TODO(), ln, sc, n, "", logtest.New(t).WithName("dhttest"+uuid.New().String()))
 	// n.AttachDHT(discovery)
-=======
-	dht := New(context.TODO(), ln, sc, n, "", logtest.New(t).WithName("dhttest"+uuid.New().String()))
-	//n.AttachDHT(discovery)
->>>>>>> 4ed4fc6a
 
 	return n, dht
 }
