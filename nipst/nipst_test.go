--- conflicted
+++ resolved
@@ -3,6 +3,7 @@
 import (
 	"github.com/spacemeshos/go-spacemesh/common/types"
 	"github.com/spacemeshos/go-spacemesh/log"
+	"github.com/spacemeshos/go-spacemesh/types"
 	"github.com/spacemeshos/post/config"
 	"github.com/spacemeshos/post/shared"
 	"github.com/stretchr/testify/require"
@@ -82,46 +83,40 @@
 
 	poetDb := &poetDbMock{}
 
-<<<<<<< HEAD
 	nb := newNIPSTBuilder(minerID, postProver, poetProver,
 		poetDb, log.NewDefault(string(minerID)))
-	hash := common.BytesToHash([]byte("anton"))
-=======
-	nb := newNIPSTBuilder(minerID, postCfg, postProver, poetProver,
-		poetDb, verifyPost, log.NewDefault(string(minerID)))
-	hash := types.BytesToHash([]byte("anton"))
->>>>>>> 29c645f0
-	npst, err := nb.BuildNIPST(&hash)
-	assert.NoError(err)
-	assert.NotNil(npst)
-}
-
-func TestInitializePost(t *testing.T) {
-	assert := require.New(t)
-
-	postProver := NewPostClient(&postCfg, minerID)
-	poetProver := &poetProvingServiceClientMock{}
-
-	poetDb := &poetDbMock{}
-
-	nb := newNIPSTBuilder(minerID, postProver, poetProver,
-		poetDb, log.NewDefault(string(minerID)))
-	datadir := "/tmp/anton"
-	space := uint64(2048)
-
-	postProver.SetParams(datadir, space)
-	_, err := postProver.Initialize()
-	assert.NoError(err)
-	defer func() {
-		assert.NoError(postProver.Reset())
-	}()
-
 	hash := types.BytesToHash([]byte("anton"))
 	npst, err := nb.BuildNIPST(&hash)
 	assert.NoError(err)
 	assert.NotNil(npst)
 }
 
+func TestInitializePost(t *testing.T) {
+	assert := require.New(t)
+
+	postProver := NewPostClient(&postCfg, minerID)
+	poetProver := &poetProvingServiceClientMock{}
+
+	poetDb := &poetDbMock{}
+
+	nb := newNIPSTBuilder(minerID, postProver, poetProver,
+		poetDb, log.NewDefault(string(minerID)))
+	datadir := "/tmp/anton"
+	space := uint64(2048)
+
+	postProver.SetParams(datadir, space)
+	_, err := postProver.Initialize()
+	assert.NoError(err)
+	defer func() {
+		assert.NoError(postProver.Reset())
+	}()
+
+	hash := types.BytesToHash([]byte("anton"))
+	npst, err := nb.BuildNIPST(&hash)
+	assert.NoError(err)
+	assert.NotNil(npst)
+}
+
 func TestNIPSTBuilderWithClients(t *testing.T) {
 	if testing.Short() {
 		t.Skip()
@@ -139,12 +134,7 @@
 	r.NoError(err)
 }
 
-<<<<<<< HEAD
-func buildNIPST(r *require.Assertions, postCfg config.Config, nipstChallenge common.Hash, poetDb PoetDb) *types.NIPST {
-=======
-func buildNIPST(r *require.Assertions, postCfg config.Config, nipstChallenge types.Hash32, poetDb PoetDb) *types.NIPST {
-	postProver := NewPostClient(&postCfg)
->>>>>>> 29c645f0
+func buildNIPST(r *require.Assertions, postCfg config.Config, nipstChallenge types.Hash, poetDb PoetDb) *types.NIPST {
 	poetProver, err := newRPCPoetHarnessClient()
 	r.NotNil(poetProver)
 	defer func() {
@@ -247,12 +237,7 @@
 	r.EqualError(err, "NIPST challenge is not equal to expected challenge")
 }
 
-<<<<<<< HEAD
-func validateNIPST(npst *types.NIPST, postCfg config.Config, nipstChallenge common.Hash, poetDb PoetDb) error {
+func validateNIPST(npst *types.NIPST, postCfg config.Config, nipstChallenge types.Hash32, poetDb PoetDb) error {
 	v := &Validator{&postCfg, poetDb}
-=======
-func validateNIPST(npst *types.NIPST, postCfg config.Config, nipstChallenge types.Hash32, poetDb PoetDb) error {
-	v := &Validator{&postCfg, poetDb, verifyPost}
->>>>>>> 29c645f0
 	return v.Validate(npst, nipstChallenge)
 }