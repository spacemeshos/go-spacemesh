package tortoise

import (
	"math/big"
	"testing"

	"github.com/stretchr/testify/require"

	"github.com/spacemeshos/go-spacemesh/common/types"
	"github.com/spacemeshos/go-spacemesh/log/logtest"
)

func TestVerifyingIsGood(t *testing.T) {
	goodbase := types.BallotID{0}
	ballots := []types.BallotID{{1}, {2}, {3}}
	blocks := []types.BlockID{{11}, {22}, {33}}
	for _, tc := range []struct {
		desc string
		commonState
		ballot tortoiseBallot
		expect bool
	}{
		{
			desc: "BadBeaconBallot",
			commonState: commonState{
				badBeaconBallots: map[types.BallotID]struct{}{
					ballots[0]: {},
				},
			},
			ballot: tortoiseBallot{id: ballots[0]},
		},
		{
			desc: "BadBaseBallot",
			commonState: commonState{
				badBeaconBallots: map[types.BallotID]struct{}{},
			},
			ballot: tortoiseBallot{id: ballots[0], base: ballots[1]},
		},
		{
			desc: "ExceptionBeforeBaseBallot",
			commonState: commonState{
				badBeaconBallots: map[types.BallotID]struct{}{},
				ballotLayer: map[types.BallotID]types.LayerID{
					goodbase: types.NewLayerID(10),
				},
				blockLayer: map[types.BlockID]types.LayerID{
					blocks[0]: types.NewLayerID(9),
				},
			},
			ballot: tortoiseBallot{
				id: ballots[0], base: goodbase,
				votes: votes{
					blocks[0]: support,
				},
			},
		},
		{
			desc: "ExceptionNotInMemory",
			commonState: commonState{
				badBeaconBallots: map[types.BallotID]struct{}{},
				ballotLayer: map[types.BallotID]types.LayerID{
					goodbase: types.NewLayerID(10),
				},
				blockLayer: map[types.BlockID]types.LayerID{},
			},
			ballot: tortoiseBallot{
				id: ballots[0], base: goodbase,
				votes: votes{
					blocks[0]: support,
				},
			},
		},
		{
			desc: "DifferentOpinionOnException",
			commonState: commonState{
				badBeaconBallots: map[types.BallotID]struct{}{},
				ballotLayer: map[types.BallotID]types.LayerID{
					goodbase: types.NewLayerID(10),
				},
				blockLayer: map[types.BlockID]types.LayerID{
					blocks[0]: types.NewLayerID(10),
				},
				hareOutput: votes{
					blocks[0]: against,
				},
			},
			ballot: tortoiseBallot{
				id: ballots[0], base: goodbase,
				votes: votes{
					blocks[0]: support,
				},
			},
		},
		{
			desc: "GoodBallot",
			commonState: commonState{
				badBeaconBallots: map[types.BallotID]struct{}{},
				ballotLayer: map[types.BallotID]types.LayerID{
					goodbase: types.NewLayerID(10),
				},
				blockLayer: map[types.BlockID]types.LayerID{
					blocks[0]: types.NewLayerID(10),
				},
				hareOutput: votes{
					blocks[0]: support,
					blocks[1]: against,
					blocks[2]: against,
				},
			},
			ballot: tortoiseBallot{
				id: ballots[0], base: goodbase,
				votes: votes{
					blocks[0]: support,
					blocks[1]: against,
					blocks[2]: against,
				},
			},
		},
	} {
		tc := tc
		t.Run(tc.desc, func(t *testing.T) {
			logger := logtest.New(t)

			v := newVerifying(Config{}, &tc.commonState)
			v.goodBallots[goodbase] = struct{}{}
			require.Equal(t, tc.expect, v.isGood(logger, tc.ballot))
		})
	}
}

func TestVerifyingProcessLayer(t *testing.T) {
	var (
		goodbase, badbase = types.BallotID{0}, types.BallotID{0, 1}
		ballots           = []types.BallotID{{1}, {2}, {3}, {4}}
		ballotWeight      = weightFromUint64(10)
		blocks            = []types.BlockID{{11}, {22}, {33}}
		start             = types.GetEffectiveGenesis()
	)
	genCommonState := func() commonState {
		state := newCommonState()
		state.hareOutput = votes{
			blocks[0]: support,
			blocks[1]: support,
			blocks[2]: against,
		}
		state.blockLayer = map[types.BlockID]types.LayerID{
			blocks[0]: start.Add(1),
			blocks[1]: start.Add(1),
			blocks[1]: start.Add(2),
		}
		state.ballotLayer = map[types.BallotID]types.LayerID{
			ballots[0]: start.Add(1),
			ballots[1]: start.Add(1),
			ballots[2]: start.Add(2),
			ballots[3]: start.Add(2),
		}
		state.ballotWeight = map[types.BallotID]weight{
			ballots[0]: ballotWeight,
			ballots[1]: ballotWeight,
			ballots[2]: ballotWeight,
			ballots[3]: ballotWeight,
		}
		return state
	}

	for _, tc := range []struct {
		desc         string
		ballots      [][]tortoiseBallot
		layerWeights []weight
		total        []weight
	}{
		{
			desc: "AllGood",
			ballots: [][]tortoiseBallot{
				{
					{
						id: ballots[0], base: goodbase, weight: ballotWeight,
						votes: votes{blocks[0]: support},
					},
					{
						id: ballots[1], base: goodbase, weight: ballotWeight,
						votes: votes{blocks[0]: support},
					},
				},
				{
					{
						id: ballots[2], base: ballots[0], weight: ballotWeight,
						votes: votes{blocks[0]: support},
					},
				},
			},
			layerWeights: []weight{weightFromUint64(20), weightFromUint64(10)},
			total:        []weight{weightFromUint64(20), weightFromUint64(30)},
		},
		{
			desc: "AllBad",
			ballots: [][]tortoiseBallot{
				{
					{
						id: ballots[0], base: badbase, weight: ballotWeight,
						votes: votes{blocks[0]: support},
					},
					{
						id: ballots[1], base: badbase, weight: ballotWeight,
						votes: votes{blocks[0]: support},
					},
				},
				{
					{
						id: ballots[2], base: badbase, weight: ballotWeight,
						votes: votes{blocks[0]: support},
					},
				},
			},
			layerWeights: []weight{weightFromUint64(0), weightFromUint64(0)},
			total:        []weight{weightFromUint64(0), weightFromUint64(0)},
		},
		{
			desc: "GoodInFirstLayer",
			ballots: [][]tortoiseBallot{
				{
					{
						id: ballots[0], base: goodbase, weight: ballotWeight,
						votes: votes{blocks[0]: support},
					},
					{
						id: ballots[1], base: goodbase, weight: ballotWeight,
						votes: votes{blocks[0]: support},
					},
				},
				{
					{
						id: ballots[2], base: badbase, weight: ballotWeight,
						votes: votes{blocks[0]: support},
					},
				},
			},
			layerWeights: []weight{weightFromUint64(20), weightFromUint64(0)},
			total:        []weight{weightFromUint64(20), weightFromUint64(20)},
		},
	} {
		tc := tc
		t.Run(tc.desc, func(t *testing.T) {
			logger := logtest.New(t)

			state := genCommonState()
			v := newVerifying(Config{Hdist: 10}, &state)
			v.goodBallots[goodbase] = struct{}{}

			for i := range tc.ballots {
				lid := start.Add(uint32(i + 1))
				v.countVotes(logger, lid, tc.ballots[i])
				require.Equal(t, tc.layerWeights[i], v.layerWeights[lid])
				require.Equal(t, tc.total[i], v.totalWeight)
			}
		})
	}
}

func TestVerifyingVerifyLayers(t *testing.T) {
	require.Equal(t, 4, int(types.GetLayersPerEpoch()))
	start := types.NewLayerID(0)
	for _, tc := range []struct {
		desc                string
		epochWeight         map[types.EpochID]weight
		layersWeight        map[types.LayerID]weight
		totalWeight         weight
		verified, processed types.LayerID
		blocks              map[types.LayerID][]types.BlockID
		localOpinion        votes
		config              Config

		expected            types.LayerID
		expectedTotalWeight weight
	}{
		{
			desc: "All",
			epochWeight: map[types.EpochID]weight{
				0: weightFromUint64(10),
				1: weightFromUint64(10),
			},
			layersWeight: map[types.LayerID]weight{
				start.Add(1): weightFromUint64(8),
				start.Add(2): weightFromUint64(8),
				start.Add(3): weightFromUint64(6),
				start.Add(4): weightFromUint64(10),
			},
			totalWeight:  weightFromUint64(32),
			verified:     start,
			processed:    start.Add(4),
			blocks:       map[types.LayerID][]types.BlockID{},
			localOpinion: votes{},
			config: Config{
<<<<<<< HEAD
				LocalThreshold:           big.NewRat(1, 10),
				GlobalThreshold:          big.NewRat(7, 10),
				VerifyingModeRerunWindow: 10,
=======
				LocalThreshold:                  big.NewRat(1, 10),
				GlobalThreshold:                 big.NewRat(7, 10),
				VerifyingModeVerificationWindow: 10,
>>>>>>> 00aac810
			},
			expected:            start.Add(3),
			expectedTotalWeight: weightFromUint64(10),
		},
		{
			desc: "Some",
			epochWeight: map[types.EpochID]weight{
				0: weightFromUint64(10),
				1: weightFromUint64(10),
			},
			layersWeight: map[types.LayerID]weight{
				start.Add(1): weightFromUint64(12),
				start.Add(2): weightFromUint64(14),
				start.Add(3): weightFromUint64(2),
				start.Add(4): weightFromUint64(8),
			},
			totalWeight: weightFromUint64(36),
			verified:    start,
			processed:   start.Add(4),
			config: Config{
<<<<<<< HEAD
				LocalThreshold:           big.NewRat(1, 10),
				GlobalThreshold:          big.NewRat(7, 10),
				VerifyingModeRerunWindow: 10,
=======
				LocalThreshold:                  big.NewRat(1, 10),
				GlobalThreshold:                 big.NewRat(7, 10),
				VerifyingModeVerificationWindow: 10,
>>>>>>> 00aac810
			},
			expected:            start.Add(1),
			expectedTotalWeight: weightFromUint64(24),
		},
		{
			desc: "Undecided",
			epochWeight: map[types.EpochID]weight{
				0: weightFromUint64(10),
				1: weightFromUint64(10),
			},
			layersWeight: map[types.LayerID]weight{
				start.Add(1): weightFromUint64(10),
				start.Add(2): weightFromUint64(10),
				start.Add(3): weightFromUint64(10),
				start.Add(4): weightFromUint64(10),
			},
			totalWeight: weightFromUint64(40),
			verified:    start,
			processed:   start.Add(4),
			blocks: map[types.LayerID][]types.BlockID{
				start.Add(3): {{1}},
			},
			localOpinion: votes{{1}: abstain},
			config: Config{
<<<<<<< HEAD
				LocalThreshold:           big.NewRat(1, 10),
				GlobalThreshold:          big.NewRat(7, 10),
				VerifyingModeRerunWindow: 10,
=======
				LocalThreshold:                  big.NewRat(1, 10),
				GlobalThreshold:                 big.NewRat(7, 10),
				VerifyingModeVerificationWindow: 10,
>>>>>>> 00aac810
			},
			expected:            start.Add(2),
			expectedTotalWeight: weightFromUint64(20),
		},
	} {
		tc := tc
		t.Run(tc.desc, func(t *testing.T) {
			logger := logtest.New(t)

			state := newCommonState()
			state.epochWeight = tc.epochWeight
			state.verified = tc.verified
			state.processed = tc.processed
			state.last = tc.processed
			state.blocks = tc.blocks
			state.hareOutput = tc.localOpinion

<<<<<<< HEAD
			updateThresholds(logger, tc.config, &state, 0)
=======
			updateThresholds(logger, tc.config, &state, mode{})
>>>>>>> 00aac810

			v := newVerifying(tc.config, &state)
			v.layerWeights = tc.layersWeight
			v.totalWeight = tc.totalWeight
			iterateLayers(tc.verified.Add(1), tc.processed.Sub(1), func(lid types.LayerID) bool {
				if !v.verify(logger, lid) {
					return false
				}
				state.verified = lid
<<<<<<< HEAD
				updateThresholds(logger, tc.config, &state, 0)
=======
				updateThresholds(logger, tc.config, &state, mode{})
>>>>>>> 00aac810
				return true
			})
			require.Equal(t, tc.expected, state.verified)
			require.Equal(t, tc.expectedTotalWeight.String(), v.totalWeight.String())
		})
	}
}<|MERGE_RESOLUTION|>--- conflicted
+++ resolved
@@ -291,15 +291,9 @@
 			blocks:       map[types.LayerID][]types.BlockID{},
 			localOpinion: votes{},
 			config: Config{
-<<<<<<< HEAD
-				LocalThreshold:           big.NewRat(1, 10),
-				GlobalThreshold:          big.NewRat(7, 10),
-				VerifyingModeRerunWindow: 10,
-=======
 				LocalThreshold:                  big.NewRat(1, 10),
 				GlobalThreshold:                 big.NewRat(7, 10),
 				VerifyingModeVerificationWindow: 10,
->>>>>>> 00aac810
 			},
 			expected:            start.Add(3),
 			expectedTotalWeight: weightFromUint64(10),
@@ -320,15 +314,9 @@
 			verified:    start,
 			processed:   start.Add(4),
 			config: Config{
-<<<<<<< HEAD
-				LocalThreshold:           big.NewRat(1, 10),
-				GlobalThreshold:          big.NewRat(7, 10),
-				VerifyingModeRerunWindow: 10,
-=======
 				LocalThreshold:                  big.NewRat(1, 10),
 				GlobalThreshold:                 big.NewRat(7, 10),
 				VerifyingModeVerificationWindow: 10,
->>>>>>> 00aac810
 			},
 			expected:            start.Add(1),
 			expectedTotalWeight: weightFromUint64(24),
@@ -353,15 +341,9 @@
 			},
 			localOpinion: votes{{1}: abstain},
 			config: Config{
-<<<<<<< HEAD
-				LocalThreshold:           big.NewRat(1, 10),
-				GlobalThreshold:          big.NewRat(7, 10),
-				VerifyingModeRerunWindow: 10,
-=======
 				LocalThreshold:                  big.NewRat(1, 10),
 				GlobalThreshold:                 big.NewRat(7, 10),
 				VerifyingModeVerificationWindow: 10,
->>>>>>> 00aac810
 			},
 			expected:            start.Add(2),
 			expectedTotalWeight: weightFromUint64(20),
@@ -379,11 +361,7 @@
 			state.blocks = tc.blocks
 			state.hareOutput = tc.localOpinion
 
-<<<<<<< HEAD
-			updateThresholds(logger, tc.config, &state, 0)
-=======
 			updateThresholds(logger, tc.config, &state, mode{})
->>>>>>> 00aac810
 
 			v := newVerifying(tc.config, &state)
 			v.layerWeights = tc.layersWeight
@@ -393,11 +371,7 @@
 					return false
 				}
 				state.verified = lid
-<<<<<<< HEAD
-				updateThresholds(logger, tc.config, &state, 0)
-=======
 				updateThresholds(logger, tc.config, &state, mode{})
->>>>>>> 00aac810
 				return true
 			})
 			require.Equal(t, tc.expected, state.verified)
