--- conflicted
+++ resolved
@@ -147,46 +147,7 @@
 		if !callback(lid) {
 			return
 		}
-<<<<<<< HEAD
-	}
-}
-
-type layerVerifier interface {
-	verify(log.Log, types.LayerID) bool
-}
-
-type voteReason string
-
-func (v voteReason) String() string {
-	return string(v)
-}
-
-const (
-	reasonHareOutput     voteReason = "hare"
-	reasonValiditiy      voteReason = "validity"
-	reasonLocalThreshold voteReason = "local_threshold"
-	reasonCoinflip       voteReason = "coinflip"
-)
-
-// lsb is a mode, second bit is rerun
-// examples (lsb is on the right, prefix with 6 bits is droppped)
-// 10 - rerun in verifying
-// 00 - live tortoise in verifying
-// 11 - rerun in full
-// 01 - live tortoise in full.
-type mode uint8
-
-func (m mode) String() string {
-	humanize := "verifying"
-	if m.isFull() {
-		humanize = "full"
-	}
-=======
-	}
-}
-
-type layerVerifier interface {
-	verify(log.Log, types.LayerID) bool
+	}
 }
 
 type voteReason string
@@ -215,7 +176,6 @@
 	if m.isFull() {
 		humanize = "full"
 	}
->>>>>>> 00aac810
 	if m.isRerun() {
 		return "rerun_" + humanize
 	}
@@ -223,25 +183,6 @@
 }
 
 func (m mode) toggleRerun() mode {
-<<<<<<< HEAD
-	return m ^ 1<<2
-}
-
-func (m mode) isRerun() bool {
-	return m&(1<<2) > 0
-}
-
-func (m mode) toggleMode() mode {
-	return m ^ 1
-}
-
-func (m mode) isVerifying() bool {
-	return m&1 == 0
-}
-
-func (m mode) isFull() bool {
-	return m&1 > 0
-=======
 	m[1] = !m[1]
 	return m
 }
@@ -261,5 +202,4 @@
 
 func (m mode) isFull() bool {
 	return m[0]
->>>>>>> 00aac810
 }