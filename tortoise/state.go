package tortoise

import (
	"github.com/spacemeshos/go-spacemesh/common/types"
)

func newCommonState() commonState {
	return commonState{
		blocks:           map[types.LayerID][]types.BlockID{},
		ballots:          map[types.LayerID][]types.BallotID{},
		ballotLayer:      map[types.BallotID]types.LayerID{},
		blockLayer:       map[types.BlockID]types.LayerID{},
		refBallotBeacons: map[types.EpochID]map[types.BallotID][]byte{},
		badBeaconBallots: map[types.BallotID]struct{}{},
		epochWeight:      map[types.EpochID]weight{},
		ballotWeight:     map[types.BallotID]weight{},
		localOpinion:     Opinion{},
	}
}

type commonState struct {
	// last received layer
	// TODO should be last layer according to the clock
	last types.LayerID
	// last verified layer
	verified types.LayerID
	// historicallyVerified matters only for local opinion for verifying tortoise
	// during rerun. for live tortoise it is identical to the verified layer.
	historicallyVerified types.LayerID
	// last processed layer
	processed types.LayerID
	// last evicted layer
	evicted types.LayerID

	blocks      map[types.LayerID][]types.BlockID
	ballots     map[types.LayerID][]types.BallotID
	ballotLayer map[types.BallotID]types.LayerID
	blockLayer  map[types.BlockID]types.LayerID

	// cache ref ballot by epoch
	refBallotBeacons map[types.EpochID]map[types.BallotID][]byte
	// cache ballots with bad beacons. this cache is mainly for self-healing where we only have BallotID
	// in the opinions map to work with.
	badBeaconBallots map[types.BallotID]struct{}

<<<<<<< HEAD
	// epochWeight average weight of atx's that target keyed epoch
	epochWeight map[types.EpochID]weight

	ballotWeight map[types.BallotID]weight

	localOpinion Opinion
}

func newFullState() fullState {
	return fullState{
		votes: map[types.BallotID]Opinion{},
		base:  map[types.BallotID]types.BallotID{},
	}
}

=======
	// epochWeight average weight per layer of atx's that target keyed epoch
	epochWeight map[types.EpochID]weight

	ballotWeight map[types.BallotID]weight

	localOpinion Opinion
}

func newFullState() fullState {
	return fullState{votes: map[types.BallotID]Opinion{}}
}

>>>>>>> 50c705cd
// fullState contains state necessary to run full (self-healing) tortoise.
//
// as long as the verifying tortoise makes progress this state can remain empty.
// if verifying tortoise get stuck we need to have data for two use cases:
// - select a base ballot that is the least bad, requires votes since genesis,
//   for now we keep votes only in a small window and only after verifying tortoise is stuck
<<<<<<< HEAD
//   relevant only if we can't find a good ballot that can fit all votes int the exception limit
=======
//   relevant only if we can't find a good ballot that can fit all votes in the exception limit
>>>>>>> 50c705cd
// - verify layers with full vote counting, requires votes from ballots after verified layer
//
// TODO(dshulyak) this is a temporary data structure, until full tortoise will be refactored the same
// way as verifying tortoise.
type fullState struct {
<<<<<<< HEAD
	base  map[types.BallotID]types.BallotID
=======
>>>>>>> 50c705cd
	votes map[types.BallotID]Opinion
}<|MERGE_RESOLUTION|>--- conflicted
+++ resolved
@@ -43,23 +43,6 @@
 	// in the opinions map to work with.
 	badBeaconBallots map[types.BallotID]struct{}
 
-<<<<<<< HEAD
-	// epochWeight average weight of atx's that target keyed epoch
-	epochWeight map[types.EpochID]weight
-
-	ballotWeight map[types.BallotID]weight
-
-	localOpinion Opinion
-}
-
-func newFullState() fullState {
-	return fullState{
-		votes: map[types.BallotID]Opinion{},
-		base:  map[types.BallotID]types.BallotID{},
-	}
-}
-
-=======
 	// epochWeight average weight per layer of atx's that target keyed epoch
 	epochWeight map[types.EpochID]weight
 
@@ -72,26 +55,18 @@
 	return fullState{votes: map[types.BallotID]Opinion{}}
 }
 
->>>>>>> 50c705cd
 // fullState contains state necessary to run full (self-healing) tortoise.
 //
 // as long as the verifying tortoise makes progress this state can remain empty.
 // if verifying tortoise get stuck we need to have data for two use cases:
 // - select a base ballot that is the least bad, requires votes since genesis,
 //   for now we keep votes only in a small window and only after verifying tortoise is stuck
-<<<<<<< HEAD
-//   relevant only if we can't find a good ballot that can fit all votes int the exception limit
-=======
 //   relevant only if we can't find a good ballot that can fit all votes in the exception limit
->>>>>>> 50c705cd
 // - verify layers with full vote counting, requires votes from ballots after verified layer
 //
 // TODO(dshulyak) this is a temporary data structure, until full tortoise will be refactored the same
 // way as verifying tortoise.
 type fullState struct {
-<<<<<<< HEAD
 	base  map[types.BallotID]types.BallotID
-=======
->>>>>>> 50c705cd
 	votes map[types.BallotID]Opinion
 }