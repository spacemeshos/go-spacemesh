--- conflicted
+++ resolved
@@ -90,17 +90,7 @@
 }
 
 func (s *state) layer(lid types.LayerID) *layerInfo {
-<<<<<<< HEAD
 	return s.layers.get(s.evicted, lid)
-=======
-	layer, exist := s.layers[lid]
-	if !exist {
-		layersNumber.Inc()
-		layer = &layerInfo{lid: lid, opinions: map[types.Hash32]votes{}}
-		s.layers[lid] = layer
-	}
-	return layer
->>>>>>> f6295814
 }
 
 func (s *state) epoch(eid types.EpochID) *epochInfo {
@@ -505,19 +495,6 @@
 		decoded.append(&lvote)
 	}
 	return decoded, from, nil
-<<<<<<< HEAD
-}
-
-func activeSetWeight(epoch *epochInfo, aset []types.ATXID) (uint64, error) {
-	var weight uint64
-	for _, id := range aset {
-		atx, exists := epoch.atxs[id]
-		if !exists {
-			return 0, fmt.Errorf("atx %v is not in state", id)
-		}
-		weight += atx.weight
-	}
-	return weight, nil
 }
 
 type layerSlice struct {
@@ -541,6 +518,4 @@
 	copy(s.data[:], s.data[1:])
 	s.data[len(s.data)-1] = nil
 	s.data = s.data[:len(s.data)-1]
-=======
->>>>>>> f6295814
 }