package tortoise

import (
<<<<<<< HEAD
	"sort"
=======
	"fmt"
>>>>>>> b8cfb622

	"github.com/spacemeshos/go-spacemesh/common/types"
	"github.com/spacemeshos/go-spacemesh/common/util"
	"github.com/spacemeshos/go-spacemesh/hash"
)

var abstainSentinel = []byte{0}

type (
	weight = util.Weight

	verifyingInfo struct {
		good, abstained weight
		// highest block height below reference height
		referenceHeight uint64
	}

	layerInfo struct {
		lid            types.LayerID
		empty          weight
		hareTerminated bool
		blocks         []*blockInfo
		ballots        []*ballotInfo
		verifying      verifyingInfo
	}

	blockInfo struct {
		id       types.BlockID
		layer    types.LayerID
		height   uint64
		hare     sign
		validity sign
		margin   weight
	}

	state struct {
		// last received layer
		// TODO should be last layer according to the clock
		// https://github.com/spacemeshos/go-spacemesh/issues/2921
		last types.LayerID
		// last verified layer
		verified types.LayerID
		// historicallyVerified matters only for local opinion for verifying tortoise
		// during rerun. for live tortoise it is identical to the verified layer.
		historicallyVerified types.LayerID
		// last processed layer
		processed types.LayerID
		// last evicted layer
		evicted types.LayerID

		localThreshold  weight
		globalThreshold weight

		// epochWeight average weight per layer of atx's that target keyed epoch
		epochWeight map[types.EpochID]weight
		// referenceHeight is a median height from all atxs that target keyed epoch
		referenceHeight map[types.EpochID]uint64
		// referenceWeight stores atx weight divided by the total number of eligibilities.
		// it is computed together with refBallot weight. it is not equal to refBallot
		// only if refBallot has more than 1 eligibility proof.
		referenceWeight map[types.BallotID]weight

		layers map[types.LayerID]*layerInfo

		// to efficiently find base and reference ballots
		ballotRefs map[types.BallotID]*ballotInfo
		// to efficiently decode exceptions
		blockRefs map[types.BlockID]*blockInfo
	}
)

func newState() *state {
	return &state{
		epochWeight:     map[types.EpochID]util.Weight{},
		referenceHeight: map[types.EpochID]uint64{},
		referenceWeight: map[types.BallotID]util.Weight{},

		layers:     map[types.LayerID]*layerInfo{},
		ballotRefs: map[types.BallotID]*ballotInfo{},
		blockRefs:  map[types.BlockID]*blockInfo{},
	}
}

func (s *state) layer(lid types.LayerID) *layerInfo {
	layer, exist := s.layers[lid]
	if !exist {
		layer = &layerInfo{lid: lid, empty: util.WeightFromUint64(0)}
		s.layers[lid] = layer
	}
	return layer
}

func (s *state) addBallot(ballot *ballotInfo) {
	layer := s.layer(ballot.layer)
	layer.ballots = append(layer.ballots, ballot)
	s.ballotRefs[ballot.id] = ballot
}

func (s *state) addBlock(block *blockInfo) {
	layer := s.layer(block.layer)
	layer.blocks = append(layer.blocks, block)
	s.blockRefs[block.id] = block
	s.updateRefHeight(layer, block)
}

func (s *state) findRefHeightBelow(lid types.LayerID) uint64 {
	for lid = lid.Sub(1); lid.After(s.evicted); lid = lid.Sub(1) {
		layer := s.layer(lid)
		if len(layer.blocks) == 0 {
			continue
		}
		return layer.verifying.referenceHeight
	}
	return 0
}

func (s *state) updateRefHeight(layer *layerInfo, block *blockInfo) error {
	_, exist := s.referenceHeight[block.layer.GetEpoch()]
	if !exist {
		return fmt.Errorf("reference height for epoch %v wasn't computed", block.layer.GetEpoch())
	}
	if layer.verifying.referenceHeight == 0 && layer.lid.After(s.evicted) {
		layer.verifying.referenceHeight = s.findRefHeightBelow(layer.lid)
	}
	if block.height <= s.referenceHeight[block.layer.GetEpoch()] &&
		block.height > layer.verifying.referenceHeight {
		layer.verifying.referenceHeight = block.height
	}
	return nil
}

type (
	baseInfo struct {
		id    types.BallotID
		layer types.LayerID
	}

	conditions struct {
		baseGood bool
		// is ballot consistent with local opinion within [base.layer, layer)
		consistent bool
		// set after comparing with local beacon
		badBeacon bool
		// any exceptions before base.layer
		votesBeforeBase bool
	}

	ballotInfo struct {
		id         types.BallotID
		layer      types.LayerID
		base       baseInfo
		height     uint64
		weight     weight
		beacon     types.Beacon
		votes      votes
		conditions conditions
	}
)

func (b *ballotInfo) good() bool {
	return b.canBeGood() && b.conditions.baseGood
}

func (b *ballotInfo) canBeGood() bool {
	return !b.conditions.badBeacon && !b.conditions.votesBeforeBase && b.conditions.consistent
}

func (b *ballotInfo) opinion() types.Hash32 {
	if b.votes.tail != nil {
		return b.votes.tail.opinion
	}
	return types.Hash32{}
}

type votes struct {
	tail *layerVote
}

func (v *votes) append(lv *layerVote) {
	if v.tail == nil {
		v.tail = lv
	} else {
		if v.tail.lid.Add(1) != lv.lid {
			panic("bug: added vote with a gap")
		}
		v.tail = v.tail.append(lv)
	}
	v.tail.sortSupported()
	v.tail.computeOpinion()
}

func (v *votes) update(from types.LayerID, diff map[types.LayerID]map[types.BlockID]sign) votes {
	if v.tail == nil {
		return votes{}
	}
	return votes{tail: v.tail.update(from, diff)}
}

// cutBefore cuts all pointers to votes before the specified layer.
func (v *votes) cutBefore(lid types.LayerID) {
	for current := v.tail; current != nil; current = current.prev {
		prev := current.prev
		if prev != nil && prev.lid.Before(lid) {
			current.prev = nil
			return
		}
		if current.lid.Before(lid) {
			v.tail = nil
			return
		}
	}
}

func (v *votes) find(lid types.LayerID, bid types.BlockID) sign {
	for current := v.tail; current != nil; current = current.prev {
		if current.lid == lid {
			for _, block := range current.supported {
				if block.id == bid {
					return support
				}
			}
			return against
		}
	}
	return abstain
}

type layerVote struct {
	*layerInfo
	opinion   types.Hash32
	vote      sign
	supported []*blockInfo

	prev *layerVote
}

func (l *layerVote) getVote(bid types.BlockID) sign {
	for _, block := range l.supported {
		if block.id == bid {
			return support
		}
	}
	return against
}

func (l *layerVote) copy() *layerVote {
	return &layerVote{
		layerInfo: l.layerInfo,
		vote:      l.vote,
		supported: l.supported,
		prev:      l.prev,
	}
}

func (l *layerVote) append(lv *layerVote) *layerVote {
	lv.prev = l
	return lv
}

func (l *layerVote) update(from types.LayerID, diff map[types.LayerID]map[types.BlockID]sign) *layerVote {
	if l.lid.Before(from) {
		return l
	}
	copied := l.copy()
	if copied.prev != nil {
		copied.prev = copied.prev.update(from, diff)
	}
	layerdiff, exist := diff[copied.lid]
	if exist && len(layerdiff) == 0 {
		copied.vote = abstain
		copied.supported = nil
	} else if exist && len(layerdiff) > 0 {
		var supported []*blockInfo
		for _, block := range copied.blocks {
			vote, exist := layerdiff[block.id]
			if exist && vote == against {
				continue
			}
			if (exist && vote == support) || l.getVote(block.id) == support {
				supported = append(supported, block)
			}
		}
		copied.supported = supported
		copied.sortSupported()
	}
	copied.computeOpinion()
	return copied
}

func (l *layerVote) sortSupported() {
	sortBlocks(l.supported)
}

func (l *layerVote) computeOpinion() {
	hasher := hash.New()
	if l.prev != nil {
		hasher.Write(l.prev.opinion[:])
	}
	if len(l.supported) > 0 {
		for _, block := range l.supported {
			hasher.Write(block.id[:])
		}
	} else if l.vote == abstain {
		hasher.Write(abstainSentinel)
	}
	hasher.Sum(l.opinion[:0])
}

func sortBlocks(blocks []*blockInfo) {
	sort.Slice(blocks, func(i, j int) bool {
		if blocks[i].height < blocks[j].height {
			return true
		}
		return blocks[i].id.Compare(blocks[j].id)
	})
}<|MERGE_RESOLUTION|>--- conflicted
+++ resolved
@@ -1,11 +1,8 @@
 package tortoise
 
 import (
-<<<<<<< HEAD
+	"fmt"
 	"sort"
-=======
-	"fmt"
->>>>>>> b8cfb622
 
 	"github.com/spacemeshos/go-spacemesh/common/types"
 	"github.com/spacemeshos/go-spacemesh/common/util"
