package tortoise

import (
	"context"
	"encoding/binary"
	"fmt"
	"math/big"
	mrand "math/rand"
	"os"
	"testing"
	"time"

	"github.com/golang/mock/gomock"
	"github.com/stretchr/testify/assert"
	"github.com/stretchr/testify/require"

	"github.com/spacemeshos/go-spacemesh/codec"
	"github.com/spacemeshos/go-spacemesh/common/types"
	"github.com/spacemeshos/go-spacemesh/common/util"
	"github.com/spacemeshos/go-spacemesh/datastore"
	"github.com/spacemeshos/go-spacemesh/hash"
	"github.com/spacemeshos/go-spacemesh/log"
	"github.com/spacemeshos/go-spacemesh/log/logtest"
	"github.com/spacemeshos/go-spacemesh/signing"
	"github.com/spacemeshos/go-spacemesh/sql"
	"github.com/spacemeshos/go-spacemesh/sql/atxs"
	"github.com/spacemeshos/go-spacemesh/sql/ballots"
	"github.com/spacemeshos/go-spacemesh/sql/blocks"
	"github.com/spacemeshos/go-spacemesh/sql/identities"
	"github.com/spacemeshos/go-spacemesh/sql/layers"
	"github.com/spacemeshos/go-spacemesh/system"
	smocks "github.com/spacemeshos/go-spacemesh/system/mocks"
	"github.com/spacemeshos/go-spacemesh/tortoise/sim"
)

var sig = signing.NewEdSigner()

func TestMain(m *testing.M) {
	types.SetLayersPerEpoch(4)

	res := m.Run()
	os.Exit(res)
}

func newCachedDB(t *testing.T, logger log.Log) *datastore.CachedDB {
	cdb := datastore.NewCachedDB(sql.InMemory(), logger)
	glayer := types.GenesisLayer()
	for _, b := range glayer.Ballots() {
		require.NoError(t, ballots.Add(cdb, b))
	}
	for _, b := range glayer.Blocks() {
		require.NoError(t, blocks.Add(cdb, b))
	}
	return cdb
}

const (
	defaultTestLayerSize  = 3
	defaultTestWindowSize = 30
	defaultVoteDelays     = 6
	numValidBlock         = 1
)

var (
	defaultTestHdist = DefaultConfig().Hdist
	defaultTestZdist = DefaultConfig().Zdist
)

func TestLayerPatterns(t *testing.T) {
	const size = 10 // more blocks means a longer test
	t.Run("Good", func(t *testing.T) {
		s := sim.New(sim.WithLayerSize(size))
		s.Setup()

		ctx := context.Background()
		cfg := defaultTestConfig()
		cfg.LayerSize = size
		tortoise := tortoiseFromSimState(s.GetState(0), WithConfig(cfg), WithLogger(logtest.New(t)))

		var (
			last     types.LayerID
			verified types.LayerID
		)
		for _, lid := range sim.GenLayers(s,
			sim.WithSequence(5),
		) {
			last = lid
			tortoise.TallyVotes(ctx, lid)
			verified = tortoise.LatestComplete()
		}
		require.Equal(t, last.Sub(1), verified)
	})

	t.Run("HealAfterBad", func(t *testing.T) {
		s := sim.New(sim.WithLayerSize(size))
		s.Setup()

		ctx := context.Background()
		cfg := defaultTestConfig()
		cfg.LayerSize = size
		cfg.Hdist = 4
		cfg.Zdist = cfg.Hdist
		tortoise := tortoiseFromSimState(s.GetState(0), WithConfig(cfg), WithLogger(logtest.New(t)))

		var (
			last    types.LayerID
			genesis = types.GetEffectiveGenesis()
		)
		for _, lid := range sim.GenLayers(s,
			sim.WithSequence(5),
			sim.WithSequence(2, sim.WithEmptyHareOutput()),
		) {
			last = lid
			tortoise.TallyVotes(ctx, lid)
		}
		require.Equal(t, genesis.Add(4), tortoise.LatestComplete())

		for _, lid := range sim.GenLayers(s,
			sim.WithSequence(2),
		) {
			last = lid
			tortoise.TallyVotes(ctx, lid)
		}
		require.Equal(t, last.Sub(1), tortoise.LatestComplete())
	})

	t.Run("HealAfterBadGoodBadGoodBad", func(t *testing.T) {
		s := sim.New(sim.WithLayerSize(size))
		s.Setup()

		ctx := context.Background()
		cfg := defaultTestConfig()
		cfg.LayerSize = size
		tortoise := tortoiseFromSimState(s.GetState(0), WithConfig(cfg), WithLogger(logtest.New(t)))

		var (
			last     types.LayerID
			verified types.LayerID
		)
		for _, lid := range sim.GenLayers(s,
			sim.WithSequence(5),
			sim.WithSequence(1, sim.WithEmptyHareOutput()),
			sim.WithSequence(2),
			sim.WithSequence(2, sim.WithEmptyHareOutput()),
			sim.WithSequence(30),
		) {
			last = lid
			tortoise.TallyVotes(ctx, lid)
			verified = tortoise.LatestComplete()
		}
		require.Equal(t, last.Sub(1), verified)
	})
}

func TestAbstainsInMiddle(t *testing.T) {
	const size = 4
	s := sim.New(
		sim.WithLayerSize(size),
	)
	s.Setup(sim.WithSetupMinerRange(size, size))

	ctx := context.Background()
	cfg := defaultTestConfig()
	cfg.LayerSize = size
	cfg.Hdist = 10
	cfg.Zdist = 3
	tortoise := tortoiseFromSimState(s.GetState(0), WithConfig(cfg), WithLogger(logtest.New(t)))

	var last, verified types.LayerID
	for i := 0; i < 5; i++ {
		last = s.Next(sim.WithNumBlocks(1), sim.WithVoteGenerator(tortoiseVoting(tortoise)))
		tortoise.TallyVotes(ctx, last)
		verified = tortoise.LatestComplete()
	}
	require.Equal(t, last.Sub(1), verified)
	expected := last

	for i := 0; i < 2; i++ {
		tortoise.TallyVotes(ctx, s.Next(
			sim.WithNumBlocks(1),
			sim.WithVoteGenerator(tortoiseVoting(tortoise)),
			sim.WithoutHareOutput(),
		))
	}
	for i := 0; i <= int(cfg.Zdist); i++ {
		tortoise.TallyVotes(ctx, s.Next(
			sim.WithNumBlocks(1),
			sim.WithVoteGenerator(tortoiseVoting(tortoise)),
		))
	}

	// local opinion will be decided after zdist layers
	// at that point verifying tortoise consistency will be revisited
	require.Equal(t, expected, tortoise.LatestComplete())
}

<<<<<<< HEAD
=======
type (
	baseBallotProvider func(context.Context, ...EncodeVotesOpts) (*types.Votes, error)
)

func genATXs(lid types.LayerID, numATXs, weight int) []*types.VerifiedActivationTx {
	atxList := make([]*types.VerifiedActivationTx, 0, numATXs)
	for i := 0; i < numATXs; i++ {
		atx := &types.ActivationTx{InnerActivationTx: types.InnerActivationTx{
			NumUnits: uint32(weight),
		}}
		atx.PubLayerID = lid
		nodeID := types.NodeID{byte(i)}
		atx.SetNodeID(&nodeID)
		atxID := types.RandomATXID()
		atx.SetID(&atxID)
		vAtx, err := atx.Verify(0, 1)
		if err != nil {
			panic(err)
		}
		atxList = append(atxList, vAtx)
	}
	return atxList
}

func generateBallots(t *testing.T, lid types.LayerID, nballots int, activeSet []types.ATXID, bbp baseBallotProvider) []*types.Ballot {
	votes, err := bbp(context.TODO())
	require.NoError(t, err)

	blts := make([]*types.Ballot, 0, nballots)
	for i := 0; i < nballots; i++ {
		b := &types.Ballot{
			InnerBallot: types.InnerBallot{
				AtxID:             activeSet[i%len(activeSet)],
				Votes:             *votes,
				EligibilityProofs: []types.VotingEligibilityProof{{J: uint32(i)}},
				LayerIndex:        lid,
				EpochData: &types.EpochData{
					ActiveSet: activeSet,
				},
			},
		}
		signer := signing.NewEdSigner()
		b.Signature = signer.Sign(b.Bytes())
		b.Initialize()
		blts = append(blts, b)
	}
	return blts
}

func createTurtleLayer(t *testing.T, lid types.LayerID, cdb *datastore.CachedDB, bbp baseBallotProvider, atxids []types.ATXID, layerSize int) *types.Layer {
	if len(atxids) == 0 {
		atxList := genATXs(lid.GetEpoch().FirstLayer().Sub(1), layerSize, 1)
		atxids = make([]types.ATXID, 0, len(atxList))
		for _, atx := range atxList {
			require.NoError(t, atxs.Add(cdb, atx, time.Now()))
			atxids = append(atxids, atx.ID())
		}
	}
	blts := generateBallots(t, lid, layerSize, atxids, bbp)
	blks := []*types.Block{
		types.GenLayerBlock(lid, types.RandomTXSet(rand.Intn(100))),
		types.GenLayerBlock(lid, types.RandomTXSet(rand.Intn(100))),
	}
	return types.NewExistingLayer(lid, types.Hash32{}, blts, blks)
}

func TestAddToMesh(t *testing.T) {
	logger := logtest.New(t)
	cdb := newCachedDB(t, logger)
	alg := defaultAlgorithm(t, cdb)

	l := types.GenesisLayer()
	atxList := genATXs(l.Index(), defaultTestLayerSize, 1)
	atxids := make([]types.ATXID, 0, len(atxList))
	for _, atx := range atxList {
		require.NoError(t, atxs.Add(cdb, atx, time.Now()))
		atxids = append(atxids, atx.ID())
	}

	logger.With().Info("genesis is", l.Index(), types.BlockIdsField(types.ToBlockIDs(l.Blocks())))
	logger.With().Info("genesis is", log.Object("block", l.Blocks()[0]))

	l1 := createTurtleLayer(t, types.GetEffectiveGenesis().Add(1), cdb, alg.EncodeVotes, atxids, defaultTestLayerSize)
	require.NoError(t, addLayerToMesh(cdb, l1))

	alg.TallyVotes(context.TODO(), l1.Index())

	l2 := createTurtleLayer(t, types.GetEffectiveGenesis().Add(2), cdb, alg.EncodeVotes, atxids, defaultTestLayerSize)
	require.NoError(t, addLayerToMesh(cdb, l2))
	alg.TallyVotes(context.TODO(), l2.Index())

	require.Equal(t, int(types.GetEffectiveGenesis().Add(1).Uint32()), int(alg.LatestComplete().Uint32()))

	l3a := createTurtleLayer(t, types.GetEffectiveGenesis().Add(3), cdb, alg.EncodeVotes, atxids, defaultTestLayerSize+1)

	// this should fail as the blocks for this layer have not been added to the mesh yet
	require.Equal(t, types.GetEffectiveGenesis().Add(1), alg.LatestComplete())

	require.NoError(t, addLayerToMesh(cdb, l3a))
	alg.TallyVotes(context.TODO(), l3a.Index())

	l4 := createTurtleLayer(t, types.GetEffectiveGenesis().Add(4), cdb, alg.EncodeVotes, atxids, defaultTestLayerSize)
	require.NoError(t, addLayerToMesh(cdb, l4))
	alg.TallyVotes(context.TODO(), l4.Index())
	require.Equal(t, types.GetEffectiveGenesis().Add(3), alg.LatestComplete(), "wrong latest complete layer")
}

func TestEncodeVotes(t *testing.T) {
	r := require.New(t)
	cdb := newCachedDB(t, logtest.New(t))
	alg := defaultAlgorithm(t, cdb)

	l0 := types.GenesisLayer()
	atxList := genATXs(l0.Index(), defaultTestLayerSize, 1)
	atxids := make([]types.ATXID, 0, len(atxList))
	for _, atx := range atxList {
		require.NoError(t, atxs.Add(cdb, atx, time.Now()))
		atxids = append(atxids, atx.ID())
	}

	expectBaseBallotLayer := func(layerID types.LayerID, numAgainst, numSupport, numNeutral int) {
		votes, err := alg.EncodeVotes(context.TODO())
		r.NoError(err)
		// expect no exceptions
		r.Len(votes.Support, numSupport)
		r.Len(votes.Against, numAgainst)
		r.Len(votes.Abstain, numNeutral)
		// expect a valid genesis base ballot
		baseBallot, err := ballots.Get(cdb, votes.Base)
		r.NoError(err)
		r.Equal(layerID, baseBallot.LayerIndex, "base ballot is from wrong layer")
	}

	// it should support all genesis blocks
	expectBaseBallotLayer(l0.Index(), 0, len(types.GenesisLayer().Blocks()), 0)

	// add a couple of incoming layers and make sure the base ballot layer advances as well
	l1 := createTurtleLayer(t, types.GetEffectiveGenesis().Add(1), cdb, alg.EncodeVotes, atxids, defaultTestLayerSize)
	require.NoError(t, addLayerToMesh(cdb, l1))
	alg.TallyVotes(context.TODO(), l1.Index())
	expectBaseBallotLayer(l1.Index(), 0, numValidBlock, 0)

	l2 := createTurtleLayer(t, types.GetEffectiveGenesis().Add(2), cdb, alg.EncodeVotes, atxids, defaultTestLayerSize)
	require.NoError(t, addLayerToMesh(cdb, l2))
	alg.TallyVotes(context.TODO(), l2.Index())
	require.Equal(t, int(types.GetEffectiveGenesis().Add(1).Uint32()), int(alg.LatestComplete().Uint32()))
	expectBaseBallotLayer(l2.Index(), 0, numValidBlock, 0)

	// add a layer that's not in the mesh and make sure it does not advance
	l3 := createTurtleLayer(t, types.GetEffectiveGenesis().Add(3), cdb, alg.EncodeVotes, atxids, defaultTestLayerSize)
	alg.TallyVotes(context.TODO(), l3.Index())
	require.Equal(t, int(types.GetEffectiveGenesis().Uint32()), int(alg.LatestComplete().Uint32()))
	expectBaseBallotLayer(l2.Index(), 0, numValidBlock, 1)
}

>>>>>>> b503a21b
func TestEncodeAbstainVotesForZdist(t *testing.T) {
	const (
		size  = 4
		zdist = 3
	)
	s := sim.New(sim.WithLayerSize(size))
	s.Setup()

	ctx := context.Background()
	cfg := defaultTestConfig()
	cfg.LayerSize = size
	cfg.Zdist = zdist
	tortoise := tortoiseFromSimState(s.GetState(0), WithConfig(cfg), WithLogger(logtest.New(t)))

	var (
		last     types.LayerID
		verified types.LayerID
	)
	for _, lid := range sim.GenLayers(s,
		sim.WithSequence(1),
	) {
		last = lid
		tortoise.TallyVotes(ctx, lid)
		verified = tortoise.LatestComplete()
	}
	require.Equal(t, last.Sub(1), verified)

	var start types.LayerID
	for i := 1; i <= zdist; i++ {
		current := last.Add(uint32(i))
		votes, err := tortoise.EncodeVotes(context.Background(), EncodeVotesWithCurrent(current))
		require.NoError(t, err)
		require.Len(t, votes.Support, 1)
		require.Len(t, votes.Against, 0)

		if i > zdist+1 {
			require.Len(t, votes.Abstain, zdist, "abstain is limited by zdist: %+v", votes.Abstain)
			start = current.Sub(zdist)
		} else {
			require.Len(t, votes.Abstain, i-1, "abstain is less then zdist: %+v", votes.Abstain)
			start = last.Add(1)
		}
		for j, lid := range votes.Abstain {
			require.Equal(t, start.Add(uint32(j)), lid)
		}
	}
}

func TestEncodeAbstainVotesDelayedHare(t *testing.T) {
	const (
		size = 4
	)
	s := sim.New(sim.WithLayerSize(size))
	s.Setup()

	ctx := context.Background()
	cfg := defaultTestConfig()
	cfg.LayerSize = size
	tortoise := tortoiseFromSimState(s.GetState(0), WithConfig(cfg), WithLogger(logtest.New(t)))

	var last types.LayerID
	for _, lid := range sim.GenLayers(s,
		sim.WithSequence(1, sim.WithNumBlocks(1)),
		sim.WithSequence(1, sim.WithNumBlocks(1), sim.WithoutHareOutput()),
		sim.WithSequence(1, sim.WithNumBlocks(1)),
	) {
		last = lid
		tortoise.TallyVotes(ctx, lid)
	}
	require.Equal(t, last.Sub(3), tortoise.LatestComplete())

	tortoise.TallyVotes(ctx, last.Add(1))
	votes, err := tortoise.EncodeVotes(context.Background(), EncodeVotesWithCurrent(last.Add(1)))
	require.NoError(t, err)
	bids, err := blocks.IDsInLayer(s.GetState(0).DB, last)
	require.NoError(t, err)
	require.Equal(t, votes.Support, bids)
	require.Equal(t, votes.Abstain, []types.LayerID{types.NewLayerID(9)})
}

func mockedBeacons(tb testing.TB) system.BeaconGetter {
	tb.Helper()

	ctrl := gomock.NewController(tb)
	mockBeacons := smocks.NewMockBeaconGetter(ctrl)
	mockBeacons.EXPECT().GetBeacon(gomock.Any()).Return(types.EmptyBeacon, nil).AnyTimes()
	return mockBeacons
}

type updater struct {
	cdb *datastore.CachedDB
}

func (u *updater) UpdateBlockValidity(bid types.BlockID, _ types.LayerID, valid bool) error {
	if valid {
		return blocks.SetValid(u.cdb, bid)
	}
	return blocks.SetInvalid(u.cdb, bid)
}

func defaultTurtle(tb testing.TB) *turtle {
	lg := logtest.New(tb)
	cdb := datastore.NewCachedDB(sql.InMemory(), lg)
	return newTurtle(
		lg,
		cdb,
		mockedBeacons(tb),
		&updater{cdb},
		defaultTestConfig(),
	)
}

func defaultTestConfig() Config {
	return Config{
		LayerSize:                defaultTestLayerSize,
		Hdist:                    defaultTestHdist,
		Zdist:                    defaultTestZdist,
		WindowSize:               defaultTestWindowSize,
		BadBeaconVoteDelayLayers: defaultVoteDelays,
		MaxExceptions:            int(defaultTestHdist) * defaultTestLayerSize * 100,
	}
}

func tortoiseFromSimState(state sim.State, opts ...Opt) *Tortoise {
	return New(state.DB, state.Beacons, &updater{state.DB}, opts...)
}

func defaultAlgorithm(tb testing.TB, cdb *datastore.CachedDB) *Tortoise {
	tb.Helper()
	return New(cdb, mockedBeacons(tb), &updater{cdb},
		WithConfig(defaultTestConfig()),
		WithLogger(logtest.New(tb)),
	)
}

func TestCalculateOpinionWithThreshold(t *testing.T) {
	for _, tc := range []struct {
		desc      string
		expect    sign
		vote      util.Weight
		threshold *big.Rat
		weight    util.Weight
	}{
		{
			desc:      "Support",
			expect:    support,
			vote:      util.WeightFromInt64(6),
			threshold: big.NewRat(1, 2),
			weight:    util.WeightFromInt64(10),
		},
		{
			desc:      "Abstain",
			expect:    abstain,
			vote:      util.WeightFromInt64(3),
			threshold: big.NewRat(1, 2),
			weight:    util.WeightFromInt64(10),
		},
		{
			desc:      "AbstainZero",
			expect:    abstain,
			vote:      util.WeightFromInt64(0),
			threshold: big.NewRat(1, 2),
			weight:    util.WeightFromInt64(10),
		},
		{
			desc:      "Against",
			expect:    against,
			vote:      util.WeightFromInt64(-6),
			threshold: big.NewRat(1, 2),
			weight:    util.WeightFromInt64(10),
		},
		{
			desc:      "ComplexSupport",
			expect:    support,
			vote:      util.WeightFromInt64(121),
			threshold: big.NewRat(60, 100),
			weight:    util.WeightFromInt64(200),
		},
		{
			desc:      "ComplexAbstain",
			expect:    abstain,
			vote:      util.WeightFromInt64(120),
			threshold: big.NewRat(60, 100),
			weight:    util.WeightFromInt64(200),
		},
		{
			desc:      "ComplexAbstain2",
			expect:    abstain,
			vote:      util.WeightFromInt64(-120),
			threshold: big.NewRat(60, 100),
			weight:    util.WeightFromInt64(200),
		},
		{
			desc:      "ComplexAgainst",
			expect:    against,
			vote:      util.WeightFromInt64(-121),
			threshold: big.NewRat(60, 100),
			weight:    util.WeightFromInt64(200),
		},
	} {
		tc := tc
		t.Run(tc.desc, func(t *testing.T) {
			require.EqualValues(t, tc.expect,
				tc.vote.Cmp(tc.weight.Fraction(tc.threshold)))
		})
	}
}

func TestComputeExpectedWeight(t *testing.T) {
	genesis := types.GetEffectiveGenesis()
	require.EqualValues(t, 4, types.GetLayersPerEpoch(), "expecting layers per epoch to be 4. adjust test if it will change")
	for _, tc := range []struct {
		desc         string
		target, last types.LayerID
		totals       []uint64 // total weights starting from (target, last]
		expect       *big.Float
	}{
		{
			desc:   "SingleIncompleteEpoch",
			target: genesis,
			last:   genesis.Add(2),
			totals: []uint64{10},
			expect: big.NewFloat(5),
		},
		{
			desc:   "SingleCompleteEpoch",
			target: genesis,
			last:   genesis.Add(4),
			totals: []uint64{10},
			expect: big.NewFloat(10),
		},
		{
			desc:   "ExpectZeroEpoch",
			target: genesis,
			last:   genesis.Add(8),
			totals: []uint64{10, 0},
			expect: big.NewFloat(10),
		},
		{
			desc:   "MultipleIncompleteEpochs",
			target: genesis.Add(2),
			last:   genesis.Add(7),
			totals: []uint64{8, 12},
			expect: big.NewFloat(13),
		},
		{
			desc:   "IncompleteEdges",
			target: genesis.Add(2),
			last:   genesis.Add(13),
			totals: []uint64{4, 12, 12, 4},
			expect: big.NewFloat(2 + 12 + 12 + 1),
		},
		{
			desc:   "MultipleCompleteEpochs",
			target: genesis,
			last:   genesis.Add(8),
			totals: []uint64{8, 12},
			expect: big.NewFloat(20),
		},
	} {
		tc := tc
		t.Run(tc.desc, func(t *testing.T) {
			var (
				cdb    = datastore.NewCachedDB(sql.InMemory(), logtest.New(t))
				epochs = map[types.EpochID]*epochInfo{}
				first  = tc.target.Add(1).GetEpoch()
			)
			for i, weight := range tc.totals {
				eid := first + types.EpochID(i)
				atx := &types.ActivationTx{InnerActivationTx: types.InnerActivationTx{
					NIPostChallenge: types.NIPostChallenge{
						PubLayerID: (eid - 1).FirstLayer(),
					},
					NumUnits: uint32(weight),
				}}
				id := types.RandomATXID()
				atx.SetID(&id)
				atx.SetNodeID(&types.NodeID{})
				vAtx, err := atx.Verify(0, 1)
				require.NoError(t, err)
				require.NoError(t, atxs.Add(cdb, vAtx, time.Now()))
			}
			for lid := tc.target.Add(1); !lid.After(tc.last); lid = lid.Add(1) {
				weight, _, err := extractAtxsData(cdb, lid.GetEpoch())
				require.NoError(t, err)
				epochs[lid.GetEpoch()] = &epochInfo{weight: weight}
			}

			weight := computeExpectedWeight(epochs, tc.target, tc.last)
			require.Equal(t, tc.expect.String(), weight.String())
		})
	}
}

func TestOutOfOrderLayersAreVerified(t *testing.T) {
	// increase layer size reduce test flakiness
	const size = 10
	s := sim.New(sim.WithLayerSize(size))
	s.Setup()

	ctx := context.Background()
	cfg := defaultTestConfig()
	cfg.LayerSize = size
	tortoise := tortoiseFromSimState(s.GetState(0), WithConfig(cfg), WithLogger(logtest.New(t)))

	var (
		last     types.LayerID
		verified types.LayerID
	)
	for _, lid := range sim.GenLayers(s,
		sim.WithSequence(1),
		sim.WithSequence(1, sim.WithNextReorder(1)),
		sim.WithSequence(3),
	) {
		last = lid
		tortoise.TallyVotes(ctx, lid)
		verified = tortoise.LatestComplete()
	}
	require.Equal(t, last.Sub(1), verified)
}

func TestLongTermination(t *testing.T) {
	t.Run("hare output exists", func(t *testing.T) {
		// note that test should pass without switching into full mode
		// therefore limit is lower than hdist
		const (
			size  = 10
			zdist = 2
			hdist = zdist + 3
			skip  = 1 // skipping layer generated at this position
			limit = hdist
		)
		s := sim.New(sim.WithLayerSize(size))
		s.Setup()

		ctx := context.Background()
		cfg := defaultTestConfig()
		cfg.LayerSize = size
		cfg.Zdist = zdist
		cfg.Hdist = hdist
		tortoise := tortoiseFromSimState(s.GetState(0), WithConfig(cfg), WithLogger(logtest.New(t)))

		var (
			last     types.LayerID
			verified types.LayerID
		)
		for i := 0; i < limit; i++ {
			last = s.Next(sim.WithNumBlocks(1))
			if i == skip {
				continue
			}
			tortoise.TallyVotes(ctx, last)
			verified = tortoise.LatestComplete()
		}
		require.Equal(t, last.Sub(1), verified)
		for lid := types.GetEffectiveGenesis().Add(1); lid.Before(last); lid = lid.Add(1) {
			validities, err := blocks.ContextualValidity(s.GetState(0).DB, lid)
			require.NoError(t, err)
			require.Len(t, validities, 1, "layer=%s", lid)
			for _, validity := range validities {
				require.True(t, validity.Validity, "layer=%s block=%s", lid, validity.ID)
			}
		}
	})
	t.Run("no hare output for this node", func(t *testing.T) {
		// layers won't be verified within hdist, since everyones opinion
		// will be different from this node opinion
		const (
			size  = 4
			zdist = 2
			hdist = zdist + 3
			skip  = 1 // skipping layer generated at this position
			limit = hdist
		)
		s := sim.New(sim.WithLayerSize(size))
		s.Setup(sim.WithSetupMinerRange(4, 4))

		ctx := context.Background()
		cfg := defaultTestConfig()
		cfg.LayerSize = size
		cfg.Zdist = zdist
		cfg.Hdist = hdist
		tortoise := tortoiseFromSimState(s.GetState(0), WithConfig(cfg), WithLogger(logtest.New(t)))

		var (
			last     types.LayerID
			verified types.LayerID
		)
		for i := 0; i < limit; i++ {
			opts := []sim.NextOpt{sim.WithNumBlocks(1)}
			if i == skip {
				opts = append(opts, sim.WithoutHareOutput())
			}
			last = s.Next(opts...)
			if i == skip {
				continue
			}
			tortoise.TallyVotes(ctx, last)
			verified = tortoise.LatestComplete()
		}
		require.Equal(t, types.GetEffectiveGenesis().Add(skip).Sub(1), verified)
		// switch to full mode happens here
		last = s.Next(sim.WithNumBlocks(1))
		tortoise.TallyVotes(ctx, last)
		verified = tortoise.LatestComplete()
		require.Equal(t, last.Sub(1), verified)
		for lid := types.GetEffectiveGenesis().Add(1); lid.Before(last); lid = lid.Add(1) {
			validities, err := blocks.ContextualValidity(s.GetState(0).DB, lid)
			require.NoError(t, err)
			require.Len(t, validities, 1, "layer=%s", lid)
			for _, validity := range validities {
				require.True(t, validity.Validity, "layer=%s block=%s", lid, validity.ID)
			}
		}
	})
	t.Run("empty layer", func(t *testing.T) {
		// layer will be verified within hdist, as everyones opinion will
		// be consistent with empty layer
		const (
			size  = 10
			zdist = 2
			hdist = zdist + 3
			skip  = 1 // skipping layer generated at this position
			limit = hdist
		)
		s := sim.New(sim.WithLayerSize(size))
		s.Setup()

		ctx := context.Background()
		cfg := defaultTestConfig()
		cfg.LayerSize = size
		cfg.Zdist = zdist
		cfg.Hdist = hdist
		tortoise := tortoiseFromSimState(s.GetState(0), WithConfig(cfg), WithLogger(logtest.New(t)))

		var (
			last     types.LayerID
			verified types.LayerID
		)
		for i := 0; i < limit; i++ {
			opts := []sim.NextOpt{sim.WithNumBlocks(1)}
			if i == skip {
				opts = []sim.NextOpt{sim.WithNumBlocks(0), sim.WithEmptyHareOutput()}
			}
			last = s.Next(opts...)
			if i == skip {
				continue
			}
			tortoise.TallyVotes(ctx, last)
			verified = tortoise.LatestComplete()
		}
		require.Equal(t, last.Sub(1), verified)
		for lid := types.GetEffectiveGenesis().Add(1); lid.Before(last); lid = lid.Add(1) {
			validities, err := blocks.ContextualValidity(s.GetState(0).DB, lid)
			require.NoError(t, err)
			if lid == types.GetEffectiveGenesis().Add(1).Add(skip) {
				require.Empty(t, validities)
			} else {
				require.Len(t, validities, 1, "layer=%s", lid)
				for _, validity := range validities {
					require.True(t, validity.Validity, "layer=%s block=%s", lid, validity.ID)
				}
			}
		}
	})
}

func benchmarkLayersHandling(b *testing.B, opts ...sim.NextOpt) {
	const size = 30
	s := sim.New(
		sim.WithLayerSize(size),
		sim.WithPath(b.TempDir()),
	)
	s.Setup()

	ctx := context.Background()
	cfg := defaultTestConfig()
	cfg.LayerSize = size

	var lids []types.LayerID
	for i := 0; i < 200; i++ {
		lids = append(lids, s.Next(opts...))
	}

	b.ResetTimer()
	for i := 0; i < b.N; i++ {
		tortoise := tortoiseFromSimState(s.GetState(0), WithConfig(cfg))
		for _, lid := range lids {
			tortoise.TallyVotes(ctx, lid)
		}
	}
}

func BenchmarkTortoiseLayerHandling(b *testing.B) {
	b.Run("Verifying", func(b *testing.B) {
		benchmarkLayersHandling(b)
	})
	b.Run("Full", func(b *testing.B) {
		benchmarkLayersHandling(b, sim.WithEmptyHareOutput())
	})
}

func benchmarkBaseBallot(b *testing.B, opts ...sim.NextOpt) {
	const size = 30
	s := sim.New(
		sim.WithLayerSize(size),
		sim.WithPath(b.TempDir()),
	)
	s.Setup()

	ctx := context.Background()
	cfg := defaultTestConfig()
	cfg.LayerSize = size
	cfg.WindowSize = 100
	tortoise := tortoiseFromSimState(s.GetState(0), WithConfig(cfg))

	var last, verified types.LayerID
	for i := 0; i < 400; i++ {
		last = s.Next(opts...)
		tortoise.TallyVotes(ctx, last)
		verified = tortoise.LatestComplete()
	}
	require.Equal(b, last.Sub(1), verified)

	b.ResetTimer()
	for i := 0; i < b.N; i++ {
		tortoise.EncodeVotes(ctx)
	}
}

func BenchmarkTortoiseBaseBallot(b *testing.B) {
	benchmarkBaseBallot(b)
}

func randomRefBallot(tb testing.TB, lyrID types.LayerID, beacon types.Beacon) *types.Ballot {
	tb.Helper()
	ballot := types.RandomBallot()
	ballot.LayerIndex = lyrID
	ballot.EpochData = &types.EpochData{
		Beacon: beacon,
	}
	ballot.Signature = signing.NewEdSigner().Sign(ballot.SignedBytes())
	require.NoError(tb, ballot.Initialize())
	return ballot
}

func TestBallotHasGoodBeacon(t *testing.T) {
	layerID := types.GetEffectiveGenesis().Add(1)
	epochBeacon := types.RandomBeacon()
	ballot := randomRefBallot(t, layerID, epochBeacon)

	mockBeacons := smocks.NewMockBeaconGetter(gomock.NewController(t))
	trtl := defaultTurtle(t)
	trtl.beacons = mockBeacons

	logger := logtest.New(t)
	// good beacon
	mockBeacons.EXPECT().GetBeacon(layerID.GetEpoch()).Return(epochBeacon, nil).Times(1)
	badBeacon, err := trtl.compareBeacons(logger, ballot.ID(), ballot.LayerIndex, epochBeacon)
	assert.NoError(t, err)
	assert.False(t, badBeacon)

	// bad beacon
	beacon := types.RandomBeacon()
	require.NotEqual(t, epochBeacon, beacon)
	mockBeacons.EXPECT().GetBeacon(layerID.GetEpoch()).Return(epochBeacon, nil).Times(1)
	badBeacon, err = trtl.compareBeacons(logger, ballot.ID(), ballot.LayerIndex, beacon)
	assert.NoError(t, err)
	assert.True(t, badBeacon)
}

func TestBallotsNotProcessedWithoutBeacon(t *testing.T) {
	ctx := context.Background()

	s := sim.New()
	s.Setup()
	cfg := defaultTestConfig()
	tortoise := tortoiseFromSimState(s.GetState(0), WithConfig(cfg), WithLogger(logtest.New(t)))
	last := s.Next()

	beacon, err := s.GetState(0).Beacons.GetBeacon(last.GetEpoch())
	require.NoError(t, err)
	s.GetState(0).Beacons.Delete(last.GetEpoch() - 1)

	blts, err := ballots.Layer(s.GetState(0).DB, last)
	require.NoError(t, err)
	for _, ballot := range blts {
		tortoise.OnBallot(ballot)
	}
	s.GetState(0).Beacons.StoreBeacon(last.GetEpoch()-1, beacon)

	tortoise.TallyVotes(ctx, last)
	last = s.Next()
	tortoise.TallyVotes(ctx, last)
	require.Equal(t, last.Sub(1), tortoise.LatestComplete())
}

func TestVotesDecodingWithoutBaseBallot(t *testing.T) {
	ctx := context.Background()

	t.Run("AllNotDecoded", func(t *testing.T) {
		s := sim.New()
		s.Setup()
		cfg := defaultTestConfig()
		tortoise := tortoiseFromSimState(s.GetState(0), WithConfig(cfg), WithLogger(logtest.New(t)))

		var verified types.LayerID
		for _, last := range sim.GenLayers(s, sim.WithSequence(2,
			sim.WithVoteGenerator(voteWithBaseBallot(types.BallotID{1, 1, 1})))) {
			tortoise.TallyVotes(ctx, last)
			verified = tortoise.LatestComplete()
		}
		require.Equal(t, types.GetEffectiveGenesis(), verified)
	})
	t.Run("PartiallyNotDecodedHaveNoImpact", func(t *testing.T) {
		const (
			size       = 20
			breakpoint = 18
		)
		s := sim.New(sim.WithLayerSize(size))
		s.Setup()
		cfg := defaultTestConfig()
		cfg.LayerSize = size
		tortoise := tortoiseFromSimState(s.GetState(0), WithConfig(cfg), WithLogger(logtest.New(t)))

		var last, verified types.LayerID
		for _, last = range sim.GenLayers(s, sim.WithSequence(2, sim.WithVoteGenerator(func(rng *mrand.Rand, layers []*types.Layer, i int) sim.Voting {
			if i >= breakpoint {
				return voteWithBaseBallot(types.BallotID{1, 1, 1})(rng, layers, i)
			}
			return sim.ConsistentVoting(rng, layers, i)
		}))) {
			tortoise.TallyVotes(ctx, last)
			verified = tortoise.LatestComplete()
		}
		require.Equal(t, last.Sub(1), verified)
	})
}

// gapVote will skip one layer in voting.
func gapVote(rng *mrand.Rand, layers []*types.Layer, i int) sim.Voting {
	return skipLayers(1)(rng, layers, i)
}

func skipLayers(n int) sim.VotesGenerator {
	return func(rng *mrand.Rand, layers []*types.Layer, _ int) sim.Voting {
		position := n + 1
		if len(layers) < position {
			panic(fmt.Sprintf("need at least %d layers", position))
		}
		baseLayer := layers[len(layers)-position]
		support := layers[len(layers)-position].BlocksIDs()
		blts := baseLayer.Ballots()
		base := blts[rng.Intn(len(blts))]
		votes := sim.Voting{}
		votes.Base = base.ID()
		votes.Support = support
		return votes
	}
}

func addSupport(bid types.BlockID) sim.VotesGenerator {
	return func(rng *mrand.Rand, layers []*types.Layer, i int) sim.Voting {
		votes := sim.PerfectVoting(rng, layers, i)
		votes.Support = append(votes.Support, bid)
		return votes
	}
}

// olderExceptions will vote for block older then base ballot.
func olderExceptions(rng *mrand.Rand, layers []*types.Layer, _ int) sim.Voting {
	if len(layers) < 2 {
		panic("need at least 2 layers")
	}
	baseLayer := layers[len(layers)-1]
	blts := baseLayer.Ballots()
	base := blts[rng.Intn(len(blts))]
	voting := sim.Voting{Base: base.ID()}
	for _, layer := range layers[len(layers)-2:] {
		voting.Support = append(voting.Support, layer.BlocksIDs()...)
	}
	return voting
}

// outOfWindowBaseBallot creates VotesGenerator with a specific window.
// vote generator will produce one block that uses base ballot outside the sliding window.
// NOTE that it will produce blocks as if it didn't know about blocks from higher layers.
func outOfWindowBaseBallot(n, window int) sim.VotesGenerator {
	return func(rng *mrand.Rand, layers []*types.Layer, i int) sim.Voting {
		if i >= n {
			return sim.PerfectVoting(rng, layers, i)
		}
		li := len(layers) - window
		blts := layers[li].Ballots()
		base := blts[rng.Intn(len(blts))]
		opinion := sim.Voting{Base: base.ID(), Support: layers[li].BlocksIDs()}
		return opinion
	}
}

// tortoiseVoting is for testing that protocol makes progress using heuristic that we are
// using for the network.
func tortoiseVoting(tortoise *Tortoise) sim.VotesGenerator {
	return func(rng *mrand.Rand, layers []*types.Layer, i int) sim.Voting {
		votes, err := tortoise.EncodeVotes(context.Background())
		if err != nil {
			panic(err)
		}
		return votes.Votes
	}
}

func tortoiseVotingWithCurrent(tortoise *Tortoise) sim.VotesGenerator {
	return func(rng *mrand.Rand, layers []*types.Layer, i int) sim.Voting {
		current := types.GetEffectiveGenesis().Add(1)
		if len(layers) > 0 {
			current = layers[len(layers)-1].Index().Add(1)
		}
		votes, err := tortoise.EncodeVotes(context.Background(), EncodeVotesWithCurrent(current))
		if err != nil {
			panic(err)
		}
		return votes.Votes
	}
}

func TestBaseBallotGenesis(t *testing.T) {
	ctx := context.Background()

	s := sim.New()
	cfg := defaultTestConfig()
	tortoise := tortoiseFromSimState(s.GetState(0), WithConfig(cfg))

	votes, err := tortoise.EncodeVotes(ctx)
	require.NoError(t, err)
	require.Equal(t, votes.Support, []types.BlockID{types.GenesisBlockID})
	require.Equal(t, types.GenesisBallotID, votes.Base)
}

func ensureBaseAndExceptionsFromLayer(tb testing.TB, lid types.LayerID, votes *types.Opinion, cdb *datastore.CachedDB) {
	tb.Helper()

	blts, err := ballots.Get(cdb, votes.Base)
	require.NoError(tb, err)
	require.Equal(tb, lid, blts.LayerIndex)

	for _, bid := range votes.Support {
		block, err := blocks.Get(cdb, bid)
		require.NoError(tb, err)
		require.Equal(tb, lid, block.LayerIndex, "block=%s block layer=%s last=%s", block.ID(), block.LayerIndex, lid)
	}
}

func TestBaseBallotEvictedBlock(t *testing.T) {
	const size = 12
	s := sim.New(
		sim.WithLayerSize(size),
	)
	s.Setup()

	ctx := context.Background()
	cfg := defaultTestConfig()
	cfg.LayerSize = size
	cfg.WindowSize = 10
	tortoise := tortoiseFromSimState(s.GetState(0), WithConfig(cfg), WithLogger(logtest.New(t)))

	var last, verified types.LayerID

	// turn GenLayers into on-demand generator, so that later case can be placed as a step
	for _, lid := range sim.GenLayers(s,
		sim.WithSequence(30),
		sim.WithSequence(1, sim.WithVoteGenerator(
			outOfWindowBaseBallot(1, int(cfg.WindowSize)*2),
		)),
		sim.WithSequence(2),
	) {
		last = lid
		tortoise.TallyVotes(ctx, lid)
		verified = tortoise.LatestComplete()
	}
	require.Equal(t, last.Sub(1), verified)
	for i := 0; i < 10; i++ {
		votes, err := tortoise.EncodeVotes(ctx)
		require.NoError(t, err)
		ensureBaseAndExceptionsFromLayer(t, last, votes, s.GetState(0).DB)

		last = s.Next(sim.WithVoteGenerator(tortoiseVoting(tortoise)))
		tortoise.TallyVotes(ctx, last)
		verified = tortoise.LatestComplete()
		require.Equal(t, last.Sub(1), verified)
	}
}

func TestBaseBallotPrioritization(t *testing.T) {
	genesis := types.GetEffectiveGenesis()
	for _, tc := range []struct {
		desc     string
		seqs     []sim.Sequence
		expected types.LayerID
		window   uint32
	}{
		{
			desc: "GoodBlocksOrderByLayer",
			seqs: []sim.Sequence{
				sim.WithSequence(5),
			},
			expected: genesis.Add(5),
		},
		{
			desc: "BadBlocksIgnored",
			seqs: []sim.Sequence{
				sim.WithSequence(5),
				sim.WithSequence(5, sim.WithVoteGenerator(olderExceptions)),
			},
			expected: genesis.Add(10),
			window:   5,
		},
		{
			desc: "BadBlocksOverflowAfterEviction",
			seqs: []sim.Sequence{
				sim.WithSequence(5),
				sim.WithSequence(20, sim.WithVoteGenerator(olderExceptions)),
			},
			expected: genesis.Add(25),
			window:   5,
		},
		{
			desc: "ConflictingVotesIgnored",
			seqs: []sim.Sequence{
				sim.WithSequence(5),
				sim.WithSequence(1, sim.WithVoteGenerator(gapVote)),
			},
			expected: genesis.Add(6),
			window:   10,
		},
	} {
		t.Run(tc.desc, func(t *testing.T) {
			const size = 10
			s := sim.New(
				sim.WithLayerSize(size),
			)
			s.Setup()

			ctx := context.Background()
			cfg := defaultTestConfig()
			cfg.LayerSize = size
			cfg.WindowSize = tc.window
			tortoise := tortoiseFromSimState(s.GetState(0), WithConfig(cfg), WithLogger(logtest.New(t)))

			for _, lid := range sim.GenLayers(s, tc.seqs...) {
				tortoise.TallyVotes(ctx, lid)
			}

			votes, err := tortoise.EncodeVotes(ctx)
			require.NoError(t, err)
			ballot, err := ballots.Get(s.GetState(0).DB, votes.Base)
			require.NoError(t, err)
			require.Equal(t, tc.expected, ballot.LayerIndex)
		})
	}
}

// splitVoting partitions votes into two halves.
func splitVoting(n int) sim.VotesGenerator {
	return func(_ *mrand.Rand, layers []*types.Layer, i int) sim.Voting {
		var (
			support []types.BlockID
			last    = layers[len(layers)-1]
			bids    = last.BlocksIDs()
			half    = len(bids) / 2
			ballots = last.BallotIDs()
			base    types.BallotID
		)
		if len(bids) < 2 {
			panic("make sure that the previous layer has atleast 2 blocks in it")
		}
		if i < n/2 {
			base = ballots[0]
			support = bids[:half]
		} else {
			base = ballots[len(ballots)-1]
			support = bids[half:]
		}
		return sim.Voting{Base: base, Support: support}
	}
}

func ensureBallotLayerWithin(tb testing.TB, cdb *datastore.CachedDB, ballotID types.BallotID, from, to types.LayerID) {
	tb.Helper()

	ballot, err := ballots.Get(cdb, ballotID)
	require.NoError(tb, err)
	require.True(tb, !ballot.LayerIndex.Before(from) && !ballot.LayerIndex.After(to),
		"%s not in [%s,%s]", ballot.LayerIndex, from, to,
	)
}

func ensureBlockLayerWithin(tb testing.TB, cdb *datastore.CachedDB, bid types.BlockID, from, to types.LayerID) {
	tb.Helper()

	block, err := blocks.Get(cdb, bid)
	require.NoError(tb, err)
	require.True(tb, !block.LayerIndex.Before(from) && !block.LayerIndex.After(to),
		"%s not in [%s,%s]", block.LayerIndex, from, to,
	)
}

func TestWeakCoinVoting(t *testing.T) {
	const (
		size  = 4
		hdist = 2
	)
	s := sim.New(
		sim.WithLayerSize(size),
	)
	s.Setup(
		sim.WithSetupUnitsRange(1, 1),
		sim.WithSetupMinerRange(size, size),
	)

	ctx := context.Background()
	cfg := defaultTestConfig()
	cfg.LayerSize = size
	cfg.Hdist = hdist
	cfg.Zdist = hdist

	var (
		tortoise = tortoiseFromSimState(s.GetState(0), WithConfig(cfg), WithLogger(logtest.New(t)))
		last     types.LayerID
		genesis  = types.GetEffectiveGenesis()
	)

	for _, lid := range sim.GenLayers(s,
		sim.WithSequence(1, sim.WithNumBlocks(2), sim.WithEmptyHareOutput()),
		sim.WithSequence(hdist+1,
			sim.WithNumBlocks(2),
			sim.WithEmptyHareOutput(),
			sim.WithVoteGenerator(splitVoting(size)),
		),
	) {
		last = lid
		tortoise.TallyVotes(ctx, lid)
	}
	require.Equal(t, genesis, tortoise.LatestComplete())

	require.NoError(t, layers.SetWeakCoin(s.GetState(0).DB, last.Add(1), true))
	votes, err := tortoise.EncodeVotes(ctx, EncodeVotesWithCurrent(last.Add(1)))
	require.NoError(t, err)

	require.Len(t, votes.Support, 2)
	block, err := blocks.Get(s.GetState(0).DB, votes.Support[0])
	require.NoError(t, err)
	require.Equal(t, block.LayerIndex, genesis.Add(2))

	for i := 0; i < 10; i++ {
		last = s.Next(sim.WithVoteGenerator(tortoiseVoting(tortoise)))
		tortoise.TallyVotes(ctx, last)
	}
	require.Equal(t, last.Sub(1), tortoise.LatestComplete())
}

func TestVoteAgainstSupportedByBaseBallot(t *testing.T) {
	const size = 10
	s := sim.New(
		sim.WithLayerSize(size),
	)
	s.Setup()

	ctx := context.Background()
	cfg := defaultTestConfig()
	cfg.LayerSize = size
	cfg.Hdist = 1
	cfg.Zdist = 1

	var (
		tortoise       = tortoiseFromSimState(s.GetState(0), WithConfig(cfg), WithLogger(logtest.New(t)))
		last, verified types.LayerID
		genesis        = types.GetEffectiveGenesis()
	)
	for _, last = range sim.GenLayers(s,
		sim.WithSequence(3, sim.WithNumBlocks(1)),
	) {
		tortoise.TallyVotes(ctx, last)
		verified = tortoise.LatestComplete()
	}
	require.Equal(t, last.Sub(1), verified)

	unsupported := map[types.BlockID]struct{}{}
	for lid := genesis.Add(1); lid.Before(last); lid = lid.Add(1) {
		hareOutput, err := layers.GetHareOutput(s.GetState(0).DB, lid)
		require.NoError(t, err)
		if hareOutput != types.EmptyBlockID {
			layer := tortoise.trtl.layer(lid)
			for _, block := range layer.blocks {
				block.validity = against
				block.hare = against
			}
			unsupported[hareOutput] = struct{}{}
		}
	}

	// remove good ballots and genesis to make tortoise select one of the later ballots.
	for _, ballot := range tortoise.trtl.ballotRefs {
		ballot.conditions.badBeacon = true
	}

	votes, err := tortoise.EncodeVotes(ctx)
	require.NoError(t, err)
	ensureBallotLayerWithin(t, s.GetState(0).DB, votes.Base, last, last)

	require.Len(t, votes.Against, len(unsupported))
	for _, bid := range votes.Against {
		ensureBlockLayerWithin(t, s.GetState(0).DB, bid, genesis, last.Sub(1))
		require.Contains(t, unsupported, bid)
	}
	require.Len(t, votes.Support, numValidBlock)
}

func TestComputeLocalOpinion(t *testing.T) {
	const (
		size  = 10
		hdist = 3
	)
	genesis := types.GetEffectiveGenesis()
	for _, tc := range []struct {
		desc     string
		seqs     []sim.Sequence
		lid      types.LayerID
		expected sign
	}{
		{
			desc: "ContextuallyValid",
			seqs: []sim.Sequence{
				sim.WithSequence(4),
			},
			lid:      genesis.Add(1),
			expected: support,
		},
		{
			desc: "ContextuallyInvalid",
			seqs: []sim.Sequence{
				sim.WithSequence(1, sim.WithEmptyHareOutput()),
				sim.WithSequence(1,
					sim.WithVoteGenerator(gapVote),
				),
				sim.WithSequence(hdist),
			},
			lid:      genesis.Add(1),
			expected: against,
		},
		{
			desc: "SupportedByHare",
			seqs: []sim.Sequence{
				sim.WithSequence(4),
			},
			lid:      genesis.Add(4),
			expected: support,
		},
		{
			desc: "NotSupportedByHare",
			seqs: []sim.Sequence{
				sim.WithSequence(3),
				sim.WithSequence(1, sim.WithEmptyHareOutput()),
			},
			lid:      genesis.Add(4),
			expected: against,
		},
		{
			desc: "WithUnfinishedHare",
			seqs: []sim.Sequence{
				sim.WithSequence(3),
				sim.WithSequence(1, sim.WithoutHareOutput()),
			},
			lid:      genesis.Add(4),
			expected: abstain,
		},
	} {
		tc := tc
		t.Run(tc.desc, func(t *testing.T) {
			s := sim.New(
				sim.WithLayerSize(size),
			)
			s.Setup(sim.WithSetupUnitsRange(1, 1))

			ctx := context.Background()
			cfg := defaultTestConfig()
			cfg.LayerSize = size
			cfg.Hdist = hdist
			cfg.Zdist = hdist
			tortoise := tortoiseFromSimState(s.GetState(0), WithConfig(cfg))
			for _, lid := range sim.GenLayers(s, tc.seqs...) {
				tortoise.TallyVotes(ctx, lid)
			}

			err := tortoise.trtl.loadBlocksData(tc.lid)
			require.NoError(t, err)

			blks, err := blocks.IDsInLayer(s.GetState(0).DB, tc.lid)
			require.NoError(t, err)
			for _, bid := range blks {
				vote, _ := getLocalVote(
					cfg,
					tortoise.trtl.state.verified,
					tortoise.trtl.state.last,
					tortoise.trtl.blockRefs[bid])
				if tc.expected == support {
					hareOutput, err := layers.GetHareOutput(s.GetState(0).DB, tc.lid)
					require.NoError(t, err)
					// only one block is supported
					if bid == hareOutput {
						require.Equal(t, tc.expected, vote, "block id %s", bid)
					} else {
						require.Equal(t, against, vote, "block id %s", bid)
					}
				} else {
					require.Equal(t, tc.expected, vote, "block id %s", bid)
				}
			}
		})
	}
}

func TestComputeBallotWeight(t *testing.T) {
	type testBallot struct {
		ActiveSet      []int // optional index to atx's to form an active set
		RefBallot      int   // optional index to the ballot, use it in test if active set is nil
		ATX            int   // non optional index to this ballot atx
		ExpectedWeight *big.Float
		Eligibilities  int
	}
	createActiveSet := func(pos []int, atxdis []types.ATXID) []types.ATXID {
		var rst []types.ATXID
		for _, i := range pos {
			rst = append(rst, atxdis[i])
		}
		return rst
	}

	for _, tc := range []struct {
		desc                      string
		atxs                      []uint
		ballots                   []testBallot
		layerSize, layersPerEpoch uint32
	}{
		{
			desc:           "FromActiveSet",
			atxs:           []uint{50, 50, 50},
			layerSize:      5,
			layersPerEpoch: 3,
			ballots: []testBallot{
				{ActiveSet: []int{0, 1, 2}, ATX: 0, ExpectedWeight: big.NewFloat(10), Eligibilities: 1},
				{ActiveSet: []int{0, 1, 2}, ATX: 1, ExpectedWeight: big.NewFloat(10), Eligibilities: 1},
			},
		},
		{
			desc:           "FromRefBallot",
			atxs:           []uint{50, 50, 50},
			layerSize:      5,
			layersPerEpoch: 3,
			ballots: []testBallot{
				{ActiveSet: []int{0, 1, 2}, ATX: 0, ExpectedWeight: big.NewFloat(10), Eligibilities: 1},
				{RefBallot: 0, ATX: 0, ExpectedWeight: big.NewFloat(10), Eligibilities: 1},
			},
		},
		{
			desc:           "FromRefBallotMultipleEligibilities",
			atxs:           []uint{50, 50, 50},
			layerSize:      5,
			layersPerEpoch: 3,
			ballots: []testBallot{
				{ActiveSet: []int{0, 1, 2}, ATX: 0, ExpectedWeight: big.NewFloat(10), Eligibilities: 1},
				{RefBallot: 0, ATX: 0, ExpectedWeight: big.NewFloat(20), Eligibilities: 2},
			},
		},
		{
			desc:           "FromRefBallotMultipleEligibilities",
			atxs:           []uint{50, 50, 50},
			layerSize:      5,
			layersPerEpoch: 3,
			ballots: []testBallot{
				{ActiveSet: []int{0, 1, 2}, ATX: 0, ExpectedWeight: big.NewFloat(20), Eligibilities: 2},
				{RefBallot: 0, ATX: 0, ExpectedWeight: big.NewFloat(10), Eligibilities: 1},
			},
		},
		{
			desc:           "FromRefBallotMultipleEligibilities",
			atxs:           []uint{50, 50, 50},
			layerSize:      5,
			layersPerEpoch: 3,
			ballots: []testBallot{
				{ActiveSet: []int{0, 1, 2}, ATX: 0, ExpectedWeight: big.NewFloat(20), Eligibilities: 2},
				{RefBallot: 0, ATX: 0, ExpectedWeight: big.NewFloat(30), Eligibilities: 3},
			},
		},
		{
			desc:           "DifferentActiveSets",
			atxs:           []uint{50, 50, 100, 100},
			layerSize:      5,
			layersPerEpoch: 2,
			ballots: []testBallot{
				{ActiveSet: []int{0, 1}, ATX: 0, ExpectedWeight: big.NewFloat(10), Eligibilities: 1},
				{ActiveSet: []int{2, 3}, ATX: 2, ExpectedWeight: big.NewFloat(20), Eligibilities: 1},
			},
		},
		{
			desc:           "AtxNotInActiveSet",
			atxs:           []uint{50, 50, 50},
			layerSize:      5,
			layersPerEpoch: 2,
			ballots: []testBallot{
				{ActiveSet: []int{0, 2}, ATX: 1, ExpectedWeight: big.NewFloat(0), Eligibilities: 1},
			},
		},
	} {
		tc := tc
		t.Run(tc.desc, func(t *testing.T) {
			current := types.GetLayersPerEpoch()
			t.Cleanup(func() {
				types.SetLayersPerEpoch(current)
			})
			types.SetLayersPerEpoch(tc.layersPerEpoch)

			var (
				blts   []*types.Ballot
				atxids []types.ATXID
			)

			cdb := newCachedDB(t, logtest.New(t))
			cfg := DefaultConfig()
			cfg.LayerSize = tc.layerSize
			trtl := New(cdb, nil, nil, WithLogger(logtest.New(t)), WithConfig(cfg))

			lid := types.NewLayerID(111)
			atxLid := lid.GetEpoch().FirstLayer().Sub(1)
			for i, weight := range tc.atxs {
				atx := &types.ActivationTx{InnerActivationTx: types.InnerActivationTx{
					NumUnits: uint32(weight),
				}}
				atx.PubLayerID = atxLid
				nodeID := types.NodeID{byte(i)}
				atx.SetNodeID(&nodeID)
				atxID := types.RandomATXID()
				atx.SetID(&atxID)
				vAtx, err := atx.Verify(0, 1)
				require.NoError(t, err)
				require.NoError(t, atxs.Add(cdb, vAtx, time.Now()))
				atxids = append(atxids, atxID)
			}

			var currentJ int
			for _, b := range tc.ballots {
				ballot := &types.Ballot{
					InnerBallot: types.InnerBallot{
						AtxID:      atxids[b.ATX],
						LayerIndex: lid,
					},
				}
				for j := 0; j < b.Eligibilities; j++ {
					ballot.EligibilityProofs = append(ballot.EligibilityProofs,
						types.VotingEligibilityProof{J: uint32(currentJ)})
					currentJ++
				}
				if b.ActiveSet != nil {
					ballot.EpochData = &types.EpochData{
						ActiveSet: createActiveSet(b.ActiveSet, atxids),
					}
				} else {
					ballot.RefBallot = blts[b.RefBallot].ID()
				}
				ballot.Votes.Base = types.GenesisBallotID

				ballot.Signature = sig.Sign(ballot.SignedBytes())
				require.NoError(t, ballot.Initialize())
				blts = append(blts, ballot)

				trtl.OnBallot(ballot)
				ref := trtl.trtl.ballotRefs[ballot.ID()]
				require.Equal(t, b.ExpectedWeight.String(), ref.weight.String())
			}
		})
	}
}

func TestNetworkRecoversFromFullPartition(t *testing.T) {
	const size = 8
	s1 := sim.New(
		sim.WithLayerSize(size),
		sim.WithStates(2),
		sim.WithLogger(logtest.New(t)),
	)
	s1.Setup(
		sim.WithSetupMinerRange(8, 8),
	)

	ctx := context.Background()
	cfg := defaultTestConfig()
	cfg.LayerSize = size
	cfg.Hdist = 3
	cfg.Zdist = 3
	cfg.BadBeaconVoteDelayLayers = types.GetLayersPerEpoch()

	var (
		tortoise1 = tortoiseFromSimState(s1.GetState(0), WithConfig(cfg),
			WithLogger(logtest.New(t).Named("first")))
		tortoise2 = tortoiseFromSimState(s1.GetState(1), WithConfig(cfg),
			WithLogger(logtest.New(t).Named("second")))
		last types.LayerID
	)

	for i := 0; i < int(types.GetLayersPerEpoch()); i++ {
		last = s1.Next(sim.WithNumBlocks(1))
		tortoise1.TallyVotes(ctx, last)
		tortoise2.TallyVotes(ctx, last)
	}
	require.Equal(t, last.Sub(1), tortoise1.LatestComplete())
	require.Equal(t, last.Sub(1), tortoise2.LatestComplete())

	gens := s1.Split()
	require.Len(t, gens, 2)
	s1, s2 := gens[0], gens[1]

	partitionStart := last
	for i := 0; i < int(types.GetLayersPerEpoch()); i++ {
		last = s1.Next(sim.WithNumBlocks(1))
		tortoise1.TallyVotes(ctx, last)
		tortoise2.TallyVotes(ctx, s2.Next(sim.WithNumBlocks(1)))
	}

	// sync missing state and rerun immediately, both instances won't make progress
	// because weight increases, and each side doesn't have enough weight in votes
	// and then do rerun
	partitionEnd := last
	s1.Merge(s2)
	require.NoError(t, s1.GetState(0).DB.IterateEpochATXHeaders(
		partitionEnd.GetEpoch(), func(header *types.ActivationTxHeader) bool {
			tortoise1.OnAtx(header)
			tortoise2.OnAtx(header)
			return true
		}))
	for lid := partitionStart; !lid.After(partitionEnd); lid = lid.Add(1) {
		mergedBlocks, err := blocks.Layer(s1.GetState(0).DB, lid)
		require.NoError(t, err)
		for _, block := range mergedBlocks {
			tortoise1.OnBlock(block)
			tortoise2.OnBlock(block)
		}
		mergedBallots, err := ballots.Layer(s1.GetState(0).DB, lid)
		require.NoError(t, err)
		for _, ballot := range mergedBallots {
			tortoise1.OnBallot(ballot)
			tortoise2.OnBallot(ballot)
		}
	}

	tortoise1.TallyVotes(ctx, last)
	tortoise2.TallyVotes(ctx, last)

	// make enough progress to cross global threshold with new votes
	for i := 0; i < int(types.GetLayersPerEpoch())*4; i++ {
		last = s1.Next(sim.WithNumBlocks(1), sim.WithVoteGenerator(func(rng *mrand.Rand, layers []*types.Layer, i int) sim.Voting {
			if i < size/2 {
				return tortoiseVoting(tortoise1)(rng, layers, i)
			}
			return tortoiseVoting(tortoise2)(rng, layers, i)
		}))
		tortoise1.TallyVotes(ctx, last)
		tortoise2.TallyVotes(ctx, last)
	}

	require.Equal(t, last.Sub(1), tortoise1.LatestComplete())
	require.Equal(t, last.Sub(1), tortoise2.LatestComplete())

	// each partition has one valid block
	for lid := partitionStart.Add(1); !lid.After(partitionEnd); lid = lid.Add(1) {
		validities, err := blocks.ContextualValidity(s1.GetState(0).DB, lid)
		var valid []types.BlockID
		for _, validity := range validities {
			if validity.Validity {
				valid = append(valid, validity.ID)
			}
		}
		require.NoError(t, err)
		assert.Len(t, valid, numValidBlock*2, "layer=%s", lid)
	}
}

func TestVerifyLayerByWeightNotSize(t *testing.T) {
	const size = 8
	s := sim.New(
		sim.WithLayerSize(size),
	)
	// change weight to be atleast the same as size
	s.Setup(
		sim.WithSetupMinerRange(size, size),
	)

	ctx := context.Background()
	cfg := defaultTestConfig()
	cfg.LayerSize = size
	tortoise := tortoiseFromSimState(s.GetState(0), WithConfig(cfg), WithLogger(logtest.New(t)))

	var last types.LayerID
	for _, last = range sim.GenLayers(s,
		sim.WithSequence(2, sim.WithNumBlocks(1)),
		sim.WithSequence(1, sim.WithNumBlocks(1), sim.WithLayerSizeOverwrite(size/2)),
	) {
		tortoise.TallyVotes(ctx, last)
	}
	require.Equal(t, last.Sub(3), tortoise.LatestComplete())
}

func perfectVotingFirstBaseBallot(_ *mrand.Rand, layers []*types.Layer, _ int) sim.Voting {
	baseLayer := layers[len(layers)-1]
	support := layers[len(layers)-1].BlocksIDs()[0:1]
	against := layers[len(layers)-1].BlocksIDs()[1:]
	blts := baseLayer.Ballots()
	base := blts[0]
	return sim.Voting{Base: base.ID(), Against: against, Support: support}
}

func abstainVoting(_ *mrand.Rand, layers []*types.Layer, _ int) sim.Voting {
	baseLayer := layers[len(layers)-1]
	blts := baseLayer.Ballots()
	return sim.Voting{Base: blts[0].ID(), Abstain: []types.LayerID{baseLayer.Index()}}
}

func TestAbstainVotingVerifyingMode(t *testing.T) {
	ctx := context.Background()
	const size = 10
	s := sim.New(sim.WithLayerSize(size))
	s.Setup()

	cfg := defaultTestConfig()
	cfg.LayerSize = size

	tortoise := tortoiseFromSimState(s.GetState(0), WithLogger(logtest.New(t)), WithConfig(cfg))
	var last, verified types.LayerID
	for _, last = range sim.GenLayers(s,
		sim.WithSequence(1),
		sim.WithSequence(10, sim.WithVoteGenerator(
			sim.VaryingVoting(1, perfectVotingFirstBaseBallot, abstainVoting),
		)),
	) {
		tortoise.TallyVotes(ctx, last)
		verified = tortoise.LatestComplete()
	}
	require.Equal(t, last.Sub(2), verified)
	for _, last = range sim.GenLayers(s,
		sim.WithSequence(1, sim.WithVoteGenerator(perfectVotingFirstBaseBallot)),
	) {
		tortoise.TallyVotes(ctx, last)
		verified = tortoise.LatestComplete()
	}
	require.Equal(t, last.Sub(1), verified)
}

func voteWithBaseBallot(base types.BallotID) sim.VotesGenerator {
	return func(rng *mrand.Rand, layers []*types.Layer, i int) sim.Voting {
		voting := sim.PerfectVoting(rng, layers, i)
		voting.Base = base
		return voting
	}
}

func voteForBlock(block types.BlockID) sim.VotesGenerator {
	return func(rng *mrand.Rand, layers []*types.Layer, i int) sim.Voting {
		voting := sim.PerfectVoting(rng, layers, i)
		voting.Support = append(voting.Support, block)
		return voting
	}
}

func voteAgainst(block types.BlockID) sim.VotesGenerator {
	return func(rng *mrand.Rand, layers []*types.Layer, i int) sim.Voting {
		voting := sim.PerfectVoting(rng, layers, i)
		voting.Against = append(voting.Against, block)
		return voting
	}
}

func TestLateBaseBallot(t *testing.T) {
	ctx := context.Background()
	const size = 10
	s := sim.New(sim.WithLayerSize(size))
	s.Setup(sim.WithSetupUnitsRange(2, 2))

	cfg := defaultTestConfig()
	cfg.LayerSize = size
	cfg.Hdist = 1
	cfg.Zdist = cfg.Hdist

	tortoise := tortoiseFromSimState(s.GetState(0), WithLogger(logtest.New(t)), WithConfig(cfg))
	var last, verified types.LayerID
	for _, last = range sim.GenLayers(s,
		sim.WithSequence(2, sim.WithEmptyHareOutput()),
	) {
		tortoise.TallyVotes(ctx, last)
		verified = tortoise.LatestComplete()
	}

	blts, err := ballots.Layer(s.GetState(0).DB, last)
	require.NoError(t, err)
	require.NotEmpty(t, blts)

	buf, err := codec.Encode(blts[0])
	require.NoError(t, err)
	var base types.Ballot
	require.NoError(t, codec.Decode(buf, &base))
	base.EligibilityProofs[0].J++
	base.Initialize()
	tortoise.OnBallot(&base)

	for _, last = range sim.GenLayers(s,
		sim.WithSequence(1, sim.WithVoteGenerator(voteWithBaseBallot(base.ID()))),
		sim.WithSequence(1),
	) {
		tortoise.TallyVotes(ctx, last)
		verified = tortoise.LatestComplete()
	}

	require.Equal(t, last.Sub(1), verified)
}

func TestLateBlock(t *testing.T) {
	ctx := context.Background()
	const size = 10
	s := sim.New(sim.WithLayerSize(size))
	s.Setup(sim.WithSetupUnitsRange(2, 2))

	cfg := defaultTestConfig()
	cfg.LayerSize = size
	cfg.Hdist = 1
	cfg.Zdist = cfg.Hdist

	tortoise := tortoiseFromSimState(s.GetState(0), WithLogger(logtest.New(t)), WithConfig(cfg))
	last := s.Next()
	tortoise.TallyVotes(ctx, last)

	blks, err := blocks.Layer(s.GetState(0).DB, last)
	require.NoError(t, err)
	require.NotEmpty(t, blks)

	buf, err := codec.Encode(blks[0])
	require.NoError(t, err)
	var block types.Block
	require.NoError(t, codec.Decode(buf, &block))
	require.True(t, len(block.TxIDs) > 2)
	block.TxIDs = block.TxIDs[:2]
	block.Initialize()
	tortoise.OnBlock(&block)
	require.NoError(t, blocks.Add(s.GetState(0).DB, &block))

	for _, last = range sim.GenLayers(s,
		sim.WithSequence(1, sim.WithVoteGenerator(voteForBlock(block.ID()))),
		sim.WithSequence(1),
	) {
		tortoise.TallyVotes(ctx, last)
	}

	require.Equal(t, last.Sub(1), tortoise.LatestComplete())

	valid, err := blocks.IsValid(s.GetState(0).DB, block.ID())
	require.NoError(t, err)
	require.True(t, valid)
}

func TestMaliciousBallotsAreIgnored(t *testing.T) {
	ctx := context.Background()
	const size = 10
	s := sim.New(sim.WithLayerSize(size))
	s.Setup()

	cfg := defaultTestConfig()
	cfg.LayerSize = size

	tortoise := tortoiseFromSimState(s.GetState(0), WithLogger(logtest.New(t)), WithConfig(cfg))
	var last types.LayerID
	for _, last = range sim.GenLayers(s, sim.WithSequence(int(types.GetLayersPerEpoch()))) {
	}

	blts, err := ballots.Layer(s.GetState(0).DB, last)
	require.NoError(t, err)
	for _, ballot := range blts {
		require.NoError(t, identities.SetMalicious(s.GetState(0).DB, ballot.SmesherID().Bytes()))
	}

	tortoise.TallyVotes(ctx, s.Next())
	require.Equal(t, tortoise.LatestComplete(), types.GetEffectiveGenesis())

	votes, err := tortoise.EncodeVotes(ctx)
	require.NoError(t, err)
	require.Equal(t, types.GenesisBallotID, votes.Base)
}

func TestStateManagement(t *testing.T) {
	const (
		size   = 10
		hdist  = 4
		window = 2
	)
	ctx := context.Background()
	cfg := defaultTestConfig()
	cfg.LayerSize = size
	cfg.Hdist = hdist
	cfg.Zdist = hdist
	cfg.WindowSize = window

	s := sim.New(
		sim.WithLayerSize(size),
	)
	s.Setup()

	tortoise := tortoiseFromSimState(s.GetState(0), WithConfig(cfg), WithLogger(logtest.New(t)))

	var last, verified types.LayerID
	for _, last = range sim.GenLayers(s,
		sim.WithSequence(20),
	) {
		tortoise.TallyVotes(ctx, last)
		verified = tortoise.LatestComplete()
	}
	require.Equal(t, last.Sub(1), verified)

	evicted := tortoise.trtl.evicted
	require.Equal(t, verified.Sub(window).Sub(1), evicted)
	for lid := types.GetEffectiveGenesis(); !lid.After(evicted); lid = lid.Add(1) {
		require.Empty(t, tortoise.trtl.layers[lid])
	}

	for lid := evicted.Add(1); !lid.After(last); lid = lid.Add(1) {
		for _, block := range tortoise.trtl.layers[lid].blocks {
			require.Contains(t, tortoise.trtl.blockRefs, block.id, "layer %s", lid)
		}
		for _, ballot := range tortoise.trtl.layer(lid).ballots {
			require.Contains(t, tortoise.trtl.ballotRefs, ballot.id, "layer %s", lid)
			for current := ballot.votes.tail; current != nil; current = current.prev {
				require.True(t, !current.lid.Before(evicted), "no votes for layers before evicted (evicted %s, in state %s, ballot %s)", evicted, current.lid, ballot.layer)
				if current.prev == nil {
					require.Equal(t, current.lid, evicted, "last vote is exactly evicted")
				}
			}
			break
		}
	}
}

func TestFutureHeight(t *testing.T) {
	cfg := defaultTestConfig()
	cfg.Hdist = 3
	cfg.Zdist = cfg.Hdist
	cfg.LayerSize = 10
	t.Run("hare from future", func(t *testing.T) {
		s := sim.New(
			sim.WithLayerSize(cfg.LayerSize),
		)
		s.Setup()

		tortoise := tortoiseFromSimState(
			s.GetState(0), WithConfig(cfg), WithLogger(logtest.New(t)),
		)
		tortoise.TallyVotes(context.Background(),
			s.Next(sim.WithNumBlocks(1), sim.WithBlockTickHeights(100_000)))
		for i := 0; i < int(cfg.Hdist); i++ {
			tortoise.TallyVotes(context.Background(), s.Next())
		}
		require.Equal(t, types.GetEffectiveGenesis(), tortoise.LatestComplete())
		last := s.Next()
		tortoise.TallyVotes(context.Background(), last)
		// verifies layer by counting all votes
		require.Equal(t, last.Sub(1), tortoise.LatestComplete())
	})
	t.Run("find refheight from the last non-empty layer", func(t *testing.T) {
		cfg := defaultTestConfig()
		cfg.Hdist = 10
		cfg.LayerSize = 10
		const (
			median = 20
			slow   = 10

			smeshers = 7
		)
		s := sim.New(
			sim.WithLayerSize(smeshers),
		)
		s.Setup(
			sim.WithSetupMinerRange(smeshers, smeshers),
			sim.WithSetupTicks(
				median, median, median,
				median,
				slow, slow, slow,
			))

		tortoise := tortoiseFromSimState(
			s.GetState(0), WithConfig(cfg), WithLogger(logtest.New(t)),
		)
		tortoise.TallyVotes(context.Background(), s.Next(sim.WithNumBlocks(1), sim.WithBlockTickHeights(slow+1)))
		tortoise.TallyVotes(context.Background(),
			s.Next(sim.WithEmptyHareOutput(), sim.WithNumBlocks(0)))
		// 3 is handpicked so that threshold will be crossed if bug wasn't fixed
		for i := 0; i < 3; i++ {
			tortoise.TallyVotes(context.Background(), s.Next(sim.WithNumBlocks(1)))
		}

		require.Equal(t, types.GetEffectiveGenesis(), tortoise.LatestComplete())
	})
	t.Run("median above slow smeshers", func(t *testing.T) {
		s := sim.New(
			sim.WithLayerSize(cfg.LayerSize),
		)
		const (
			slow   = 10
			normal = 20
		)
		s.Setup(
			sim.WithSetupMinerRange(10, 10),
			sim.WithSetupTicks(
				normal, normal, normal,
				normal, normal, normal, normal,
				slow, slow, slow,
			),
		)
		tortoise := tortoiseFromSimState(
			s.GetState(0), WithConfig(cfg), WithLogger(logtest.New(t)),
		)
		var last types.LayerID
		for i := 0; i < int(cfg.Hdist); i++ {
			last = s.Next(sim.WithNumBlocks(1), sim.WithBlockTickHeights(slow+1), sim.WithVoteGenerator(sim.ConsistentVoting))
			tortoise.TallyVotes(context.Background(), last)
		}
		require.Equal(t, last.Sub(2), tortoise.LatestComplete())
	})
	t.Run("empty layers with slow smeshers", func(t *testing.T) {
		s := sim.New(
			sim.WithLayerSize(cfg.LayerSize),
		)
		const (
			slow   = 10
			normal = 20
		)
		s.Setup(
			sim.WithSetupMinerRange(7, 7),
			sim.WithSetupTicks(normal, normal, normal, normal, normal, slow, slow),
		)
		tortoise := tortoiseFromSimState(
			s.GetState(0), WithConfig(cfg), WithLogger(logtest.New(t)),
		)
		var last types.LayerID
		for i := 0; i < int(cfg.Hdist); i++ {
			last = s.Next(sim.WithNumBlocks(0))
			tortoise.TallyVotes(context.Background(), last)
		}
		require.Equal(t, last.Sub(1), tortoise.LatestComplete())
	})
}

func testEmptyLayers(t *testing.T, hdist int) {
	const size = 4

	ctx := context.Background()
	cfg := defaultTestConfig()
	cfg.Hdist = uint32(hdist)
	cfg.Zdist = 3
	cfg.LayerSize = size

	// TODO(dshulyak) parametrize test with varying skipFrom, skipTo
	// skipping layers 9, 10
	skipFrom, skipTo := 1, 3

	s := sim.New(
		sim.WithLayerSize(cfg.LayerSize),
	)
	s.Setup(
		sim.WithSetupMinerRange(size, size),
	)
	tortoise := tortoiseFromSimState(
		s.GetState(0), WithConfig(cfg), WithLogger(logtest.New(t)),
	)
	last := types.GetEffectiveGenesis()
	for i := 0; i < int(skipTo); i++ {
		opts := []sim.NextOpt{
			sim.WithVoteGenerator(tortoiseVotingWithCurrent(tortoise)),
		}
		skipped := i >= skipFrom
		if skipped {
			opts = append(opts, sim.WithoutHareOutput(), sim.WithNumBlocks(0))
		} else {
			opts = append(opts, sim.WithNumBlocks(1))
		}
		last = s.Next(opts...)
		tortoise.TallyVotes(ctx, last)
	}
	require.Equal(t, types.GetEffectiveGenesis().Add(uint32(skipFrom)), tortoise.LatestComplete())
	for i := 0; i <= int(cfg.Hdist); i++ {
		last = s.Next(
			sim.WithNumBlocks(1),
			sim.WithVoteGenerator(tortoiseVoting(tortoise)),
		)
		tortoise.TallyVotes(ctx, last)
	}
	require.Equal(t, last.Sub(1), tortoise.LatestComplete())
}

func TestEmptyLayers(t *testing.T) {
	t.Run("verifying", func(t *testing.T) {
		testEmptyLayers(t, 13)
	})
	t.Run("full", func(t *testing.T) {
		testEmptyLayers(t, 5)
	})
}

func TestSwitchMode(t *testing.T) {
	t.Run("temporary inconsistent", func(t *testing.T) {
		const size = 4

		ctx := context.Background()

		cfg := defaultTestConfig()
		cfg.LayerSize = size
		cfg.Zdist = 2
		cfg.Hdist = 2

		s := sim.New(
			sim.WithLayerSize(cfg.LayerSize),
		)
		s.Setup(
			sim.WithSetupMinerRange(size, size),
		)
		tortoise := tortoiseFromSimState(
			s.GetState(0), WithConfig(cfg), WithLogger(logtest.New(t)),
		)
		var last types.LayerID
		for i := 0; i <= int(cfg.Hdist); i++ {
			last = s.Next(sim.WithNumBlocks(1), sim.WithEmptyHareOutput())
		}
		tortoise.TallyVotes(ctx, last)
		require.True(t, tortoise.trtl.isFull)
		for i := 0; i <= int(cfg.Hdist); i++ {
			last = s.Next(sim.WithNumBlocks(1))
			tortoise.TallyVotes(ctx, last)
		}
		tortoise.TallyVotes(ctx, last)
		require.False(t, tortoise.trtl.isFull)
	})
	t.Run("loaded validity", func(t *testing.T) {
		const size = 4

		ctx := context.Background()

		cfg := defaultTestConfig()
		cfg.LayerSize = size
		cfg.Zdist = 2
		cfg.Hdist = 2

		s := sim.New(
			sim.WithLayerSize(cfg.LayerSize),
		)
		s.Setup(
			sim.WithSetupMinerRange(size, size),
		)
		tortoise := tortoiseFromSimState(
			s.GetState(0), WithConfig(cfg), WithLogger(logtest.New(t)),
		)
		var last types.LayerID
		for i := 0; i <= int(cfg.Hdist); i++ {
			last = s.Next(sim.WithNumBlocks(1), sim.WithEmptyHareOutput())
		}
		tortoise.TallyVotes(ctx, last)
		require.True(t, tortoise.trtl.isFull)

		tortoise1 := tortoiseFromSimState(
			s.GetState(0), WithConfig(cfg), WithLogger(logtest.New(t)),
		)
		for i := 0; i <= int(cfg.Hdist); i++ {
			last = s.Next(sim.WithNumBlocks(1))
			tortoise1.TallyVotes(ctx, last)
		}
		tortoise1.TallyVotes(ctx, last)
		require.False(t, tortoise1.trtl.isFull)
	})
	t.Run("changed to hare", func(t *testing.T) {
		const size = 4

		ctx := context.Background()

		cfg := defaultTestConfig()
		cfg.LayerSize = size
		cfg.Zdist = 2
		cfg.Hdist = 2

		s := sim.New(
			sim.WithLayerSize(cfg.LayerSize),
		)
		s.Setup(
			sim.WithSetupMinerRange(size, size),
		)
		tortoise := tortoiseFromSimState(
			s.GetState(0), WithConfig(cfg), WithLogger(logtest.New(t)),
		)
		var last types.LayerID
		s.Next(sim.WithNumBlocks(1))
		s.Next(sim.WithNumBlocks(1), sim.WithVoteGenerator(gapVote))
		for i := 0; i < int(cfg.Hdist)-1; i++ {
			last = s.Next(sim.WithNumBlocks(1))
		}
		tortoise.TallyVotes(ctx, last)
		layer := tortoise.trtl.layer(types.GetEffectiveGenesis().Add(1))
		require.Len(t, layer.blocks, 1)
		require.Equal(t, layer.blocks[0].validity, against)

		last = s.Next(sim.WithNumBlocks(1), sim.WithVoteGenerator(addSupport(layer.blocks[0].id)))
		tortoise.TallyVotes(ctx, last)
		for i := 0; i < 10; i++ {
			last = s.Next(sim.WithNumBlocks(1))
			tortoise.TallyVotes(ctx, last)
		}
		tortoise.TallyVotes(ctx, last)
		require.False(t, tortoise.trtl.isFull)
	})
}

func TestOnBallotComputeOpinion(t *testing.T) {
	const size = 4

	ctx := context.Background()
	cfg := defaultTestConfig()
	cfg.LayerSize = size
	cfg.WindowSize = 10

	t.Run("empty layers after genesis", func(t *testing.T) {
		const distance = 3
		s := sim.New(
			sim.WithLayerSize(cfg.LayerSize),
		)
		s.Setup(
			sim.WithSetupMinerRange(size, size),
		)
		tortoise := tortoiseFromSimState(
			s.GetState(0), WithConfig(cfg), WithLogger(logtest.New(t)),
		)
		var last types.LayerID
		for i := 0; i < distance; i++ {
			last = s.Next(sim.WithNumBlocks(1))
			tortoise.TallyVotes(ctx, last)
		}

		rst, err := ballots.Layer(s.GetState(0).DB, last)
		require.NoError(t, err)
		require.NotEmpty(t, rst)

		id := types.BallotID{1}
		ballot := types.NewExistingBallot(id, nil, nil, rst[0].InnerBallot)
		ballot.Votes.Base = types.GenesisBallotID
		ballot.Votes.Support = []types.BlockID{types.GenesisBlockID}
		ballot.Votes.Against = nil

		tortoise.OnBallot(&ballot)

		info := tortoise.trtl.ballotRefs[id]
		hasher := hash.New()
		hasher.Write(types.GenesisBlockID[:])
		for i := 0; i < distance-1; i++ {
			buf := hasher.Sum(nil)
			hasher.Reset()
			hasher.Write(buf)
		}
		require.Equal(t, hasher.Sum(nil), info.opinion().Bytes())
	})
	t.Run("support abstain support", func(t *testing.T) {
		const distance = 3
		s := sim.New(
			sim.WithLayerSize(cfg.LayerSize),
		)
		s.Setup(
			sim.WithSetupMinerRange(size, size),
		)
		tortoise := tortoiseFromSimState(
			s.GetState(0), WithConfig(cfg), WithLogger(logtest.New(t)),
		)
		var last types.LayerID
		for i := 0; i < distance; i++ {
			last = s.Next(sim.WithNumBlocks(1))
			tortoise.TallyVotes(ctx, last)
		}

		rst, err := ballots.Layer(s.GetState(0).DB, last)
		require.NoError(t, err)
		require.NotEmpty(t, rst)

		id := types.BallotID{1}
		ballot := rst[0]
		ballot.SetID(id)
		ballot.Votes.Abstain = []types.LayerID{types.GetEffectiveGenesis().Add(1)}

		tortoise.OnBallot(ballot)

		info := tortoise.trtl.ballotRefs[id]
		hasher := hash.New()
		hasher.Write(types.GenesisBlockID[:])
		buf := hasher.Sum(nil)
		hasher.Reset()

		hasher.Write(buf)
		hasher.Write(abstainSentinel)
		buf = hasher.Sum(nil)
		hasher.Reset()

		hasher.Write(buf)
		hasher.Write(ballot.Votes.Support[0][:])
		require.Equal(t, hasher.Sum(nil), info.opinion().Bytes())
	})
}

func TestOnHareOutput(t *testing.T) {
	const size = 4

	ctx := context.Background()
	cfg := defaultTestConfig()
	cfg.Zdist = 3
	cfg.Hdist = cfg.Zdist + 3
	cfg.LayerSize = size

	for _, tc := range []struct {
		desc          string
		failedOptions []sim.NextOpt // options for the failed layer
		genDistance   int
	}{
		{
			desc:          "empty after abstain",
			failedOptions: []sim.NextOpt{sim.WithoutHareOutput()},
			genDistance:   int(cfg.Zdist), // after zdist minprocessed is updated
		},
		{
			desc:          "empty",
			failedOptions: []sim.NextOpt{sim.WithEmptyHareOutput()},
			genDistance:   int(cfg.Zdist - 1),
		},
		{
			desc:          "different hare output",
			failedOptions: []sim.NextOpt{sim.WithHareOutputIndex(1)},
			genDistance:   int(cfg.Zdist - 1),
		},
	} {
		t.Run(tc.desc, func(t *testing.T) {
			s := sim.New(
				sim.WithLayerSize(cfg.LayerSize),
			)
			s.Setup(
				sim.WithSetupMinerRange(size, size),
			)
			tortoise := tortoiseFromSimState(
				s.GetState(0), WithConfig(cfg), WithLogger(logtest.New(t)),
			)
			tortoise.TallyVotes(ctx, s.Next(tc.failedOptions...))
			for i := 0; i <= tc.genDistance; i++ {
				tortoise.TallyVotes(ctx, s.Next())
			}
			require.Equal(t, types.GetEffectiveGenesis(), tortoise.LatestComplete())
			empty := s.Layer(0)
			tortoise.OnHareOutput(empty.Index(), empty.Blocks()[0].ID())
			last := s.Next(sim.WithNumBlocks(1))
			tortoise.TallyVotes(ctx, last)
			require.Equal(t, last.Sub(1), tortoise.LatestComplete())
		})
	}
}

func TestDecodeExceptions(t *testing.T) {
	const size = 1

	ctx := context.Background()
	cfg := defaultTestConfig()
	cfg.LayerSize = size

	s := sim.New(
		sim.WithLayerSize(cfg.LayerSize),
	)
	s.Setup(
		sim.WithSetupMinerRange(size, size),
	)

	tortoise := tortoiseFromSimState(
		s.GetState(0), WithConfig(cfg), WithLogger(logtest.New(t)),
	)
	last := s.Next(sim.WithNumBlocks(2))
	tortoise.TallyVotes(ctx, last)

	layer := tortoise.trtl.layer(last)
	require.Equal(t, against, layer.blocks[0].hare)
	block := layer.blocks[0].id

	last = s.Next(
		sim.WithNumBlocks(1),
	)
	tortoise.TallyVotes(ctx, last)
	ballots1 := tortoise.trtl.layer(last).ballots

	last = s.Next(
		sim.WithNumBlocks(1),
		sim.WithVoteGenerator(voteForBlock(block)),
	)
	tortoise.TallyVotes(ctx, last)
	ballots2 := tortoise.trtl.layer(last).ballots

	last = s.Next(
		sim.WithNumBlocks(1),
		sim.WithVoteGenerator(voteAgainst(block)),
	)
	tortoise.TallyVotes(ctx, last)
	ballots3 := tortoise.trtl.layer(last).ballots

	for _, ballot := range ballots1 {
		require.Equal(t, against, ballot.votes.find(layer.lid, block), "base ballot votes against")
	}
	for _, ballot := range ballots2 {
		require.Equal(t, support, ballot.votes.find(layer.lid, block), "new ballot overwrites vote")
	}
	for _, ballot := range ballots3 {
		require.Equal(t, against, ballot.votes.find(layer.lid, block), "latest ballot overwrites back to against")
	}
}

func TestCountOnBallot(t *testing.T) {
	const size = 10
	ctx := context.Background()
	cfg := defaultTestConfig()
	cfg.LayerSize = size

	s := sim.New(
		sim.WithLayerSize(cfg.LayerSize),
	)
	s.Setup(
		sim.WithSetupMinerRange(size, size),
	)

	tortoise := tortoiseFromSimState(
		s.GetState(0), WithConfig(cfg), WithLogger(logtest.New(t)),
	)
	s.Next(sim.WithNumBlocks(1), sim.WithEmptyHareOutput())
	last := s.Next(sim.WithNumBlocks(1))
	tortoise.TallyVotes(ctx, last)
	require.Equal(t, types.GetEffectiveGenesis(), tortoise.LatestComplete(),
		"does't cross threshold as generated ballots vote inconsistently with hare",
	)
	blts, err := ballots.Layer(s.GetState(0).DB, last)
	require.NoError(t, err)
	require.NotEmpty(t, blts)
	for i := 1; i <= size*2; i++ {
		id := types.BallotID{}
		binary.BigEndian.PutUint64(id[:], uint64(i))
		ballot := types.NewExistingBallot(id, nil, nil, blts[0].InnerBallot)
		// unset support to be consistent with local opinion
		ballot.Votes.Support = nil
		tortoise.OnBallot(&ballot)
	}
	tortoise.TallyVotes(ctx, last)
}

func TestNonTerminatedLayers(t *testing.T) {
	const size = 10
	ctx := context.Background()
	cfg := defaultTestConfig()
	cfg.Hdist = 10
	cfg.Zdist = 3
	cfg.LayerSize = size

	s := sim.New(
		sim.WithLayerSize(cfg.LayerSize),
	)
	s.Setup(
		sim.WithSetupMinerRange(size, size),
	)

	tortoise := tortoiseFromSimState(
		s.GetState(0), WithConfig(cfg), WithLogger(logtest.New(t)),
	)
	for i := 0; i <= int(cfg.Zdist); i++ {
		tortoise.TallyVotes(ctx, s.Next(
			sim.WithNumBlocks(0), sim.WithoutHareOutput()))
	}
	require.Equal(t, types.GetEffectiveGenesis(), tortoise.LatestComplete())
	var last types.LayerID
	for i := 0; i <= int(cfg.Zdist); i++ {
		last = s.Next(sim.WithNumBlocks(1))
		tortoise.TallyVotes(ctx, last)
	}
	require.Equal(t, last.Sub(1), tortoise.LatestComplete())
}

func TestEncodeVotes(t *testing.T) {
	ctx := context.Background()
	t.Run("support", func(t *testing.T) {
		cdb := datastore.NewCachedDB(sql.InMemory(), logtest.New(t))
		tortoise := defaultAlgorithm(t, cdb)

		block := types.Block{}
		block.LayerIndex = types.GetEffectiveGenesis().Add(1)
		block.Initialize()

		tortoise.OnBlock(&block)
		tortoise.OnHareOutput(block.LayerIndex, block.ID())

		tortoise.TallyVotes(ctx, block.LayerIndex.Add(1))
		opinion, err := tortoise.EncodeVotes(ctx, EncodeVotesWithCurrent(block.LayerIndex.Add(1)))
		require.NoError(t, err)
		require.Len(t, opinion.Support, 2)

		hasher := hash.New()
		hasher.Write(opinion.Support[0][:])
		buf := hasher.Sum(nil)
		hasher.Reset()

		hasher.Write(buf)
		hasher.Write(opinion.Support[1][:])
		require.Equal(t, hasher.Sum(nil), opinion.Hash[:])
	})
	t.Run("against", func(t *testing.T) {
		cdb := datastore.NewCachedDB(sql.InMemory(), logtest.New(t))
		tortoise := defaultAlgorithm(t, cdb)

		tortoise.OnHareOutput(types.GetEffectiveGenesis().Add(1), types.EmptyBlockID)
		current := types.GetEffectiveGenesis().Add(2)
		tortoise.TallyVotes(ctx, current)
		opinion, err := tortoise.EncodeVotes(ctx, EncodeVotesWithCurrent(current))
		require.NoError(t, err)
		require.Len(t, opinion.Support, 1)

		hasher := hash.New()
		hasher.Write(opinion.Support[0][:])
		buf := hasher.Sum(nil)
		hasher.Reset()

		hasher.Write(buf)
		require.Equal(t, hasher.Sum(nil), opinion.Hash[:])
	})
	t.Run("abstain", func(t *testing.T) {
		cdb := datastore.NewCachedDB(sql.InMemory(), logtest.New(t))
		tortoise := defaultAlgorithm(t, cdb)

		current := types.GetEffectiveGenesis().Add(2)
		tortoise.TallyVotes(ctx, current)
		opinion, err := tortoise.EncodeVotes(ctx, EncodeVotesWithCurrent(current))
		require.NoError(t, err)
		require.Len(t, opinion.Support, 1)

		hasher := hash.New()
		hasher.Write(opinion.Support[0][:])
		buf := hasher.Sum(nil)
		hasher.Reset()

		hasher.Write(buf)
		hasher.Write(abstainSentinel)
		require.Equal(t, hasher.Sum(nil), opinion.Hash[:])
	})
	t.Run("support multiple", func(t *testing.T) {
		cdb := datastore.NewCachedDB(sql.InMemory(), logtest.New(t))
		cfg := defaultTestConfig()
		cfg.Hdist = 1
		cfg.Zdist = 1
		tortoise := New(cdb, mockedBeacons(t), &updater{cdb},
			WithConfig(cfg),
			WithLogger(logtest.New(t)),
		)

		lid := types.GetEffectiveGenesis().Add(1)
		blocks := []*types.Block{
			{InnerBlock: types.InnerBlock{LayerIndex: lid, TickHeight: 100}},
			{InnerBlock: types.InnerBlock{LayerIndex: lid, TickHeight: 10}},
		}
		for _, block := range blocks {
			block.Initialize()
			tortoise.OnBlock(block)
		}

		current := lid.Add(2)
		require.NoError(t, layers.SetWeakCoin(cdb, current.Sub(1), true))
		tortoise.TallyVotes(ctx, current)

		opinion, err := tortoise.EncodeVotes(ctx, EncodeVotesWithCurrent(current))
		require.NoError(t, err)
		require.Len(t, opinion.Support, 3)

		hasher := hash.New()
		hasher.Write(types.GenesisBlockID[:])
		buf := hasher.Sum(nil)
		hasher.Reset()

		id0 := blocks[0].ID()
		id1 := blocks[1].ID()

		hasher.Write(buf)
		hasher.Write(id1[:]) // note the order due to the height
		hasher.Write(id0[:])
		buf = hasher.Sum(nil)
		hasher.Reset()

		hasher.Write(buf)
		require.Equal(t, hasher.Sum(nil), opinion.Hash[:])
	})
	t.Run("rewrite before base", func(t *testing.T) {
		cdb := datastore.NewCachedDB(sql.InMemory(), logtest.New(t))
		tortoise := New(cdb, mockedBeacons(t), &updater{cdb},
			WithConfig(defaultTestConfig()),
			WithLogger(logtest.New(t)),
		)

		hare := types.GetEffectiveGenesis().Add(1)
		block := types.Block{InnerBlock: types.InnerBlock{LayerIndex: hare}}
		block.Initialize()
		blockID := block.ID()
		tortoise.OnBlock(&block)
		tortoise.OnHareOutput(hare, block.ID())

		lid := hare.Add(1)
		ballot := types.Ballot{}

		atxid := types.ATXID{1}
		atx := &types.ActivationTx{}
		atx.NumUnits = 10
		atx.SetID(&atxid)
		atx.SetNodeID(&types.NodeID{1})
		vatx, err := atx.Verify(1, 1)
		require.NoError(t, err)
		require.NoError(t, atxs.Add(cdb, vatx, time.Now()))

		ballot.EpochData = &types.EpochData{ActiveSet: []types.ATXID{atxid}}
		ballot.AtxID = atxid
		ballot.LayerIndex = lid
		ballot.Votes.Base = types.GenesisBallotID
		ballot.Votes.Support = []types.BlockID{types.GenesisBlockID, block.ID()}
		ballot.SetID(types.BallotID{1})

		hasher := hash.New()
		hasher.Write(types.GenesisBlockID[:])
		buf := hasher.Sum(nil)
		hasher.Reset()

		hasher.Write(buf)
		hasher.Write(blockID[:])
		hasher.Sum(ballot.OpinionHash[:0])

		decoded, err := tortoise.DecodeBallot(&ballot)
		require.NoError(t, err)
		require.NoError(t, tortoise.StoreBallot(decoded))

		current := lid.Add(1)
		tortoise.TallyVotes(ctx, current)

		opinion, err := tortoise.EncodeVotes(ctx, EncodeVotesWithCurrent(current))
		require.NoError(t, err)
		require.Len(t, opinion.Abstain, 1)

		tortoise.OnHareOutput(hare, types.EmptyBlockID)

		rewritten, err := tortoise.EncodeVotes(ctx, EncodeVotesWithCurrent(current))
		require.NoError(t, err)
		require.Len(t, rewritten.Abstain, 1)
		require.Equal(t, rewritten.Against, []types.BlockID{block.ID()})

		hasher.Reset()
		hasher.Write(types.GenesisBlockID[:])
		buf = hasher.Sum(nil)
		hasher.Reset()

		hasher.Write(buf)
		buf = hasher.Sum(nil)
		hasher.Reset()

		hasher.Write(buf)
		hasher.Write(abstainSentinel)
		require.Equal(t, hasher.Sum(nil), rewritten.Hash[:])
	})
}

func BenchmarkOnBallot(b *testing.B) {
	const (
		layerSize = 50
		window    = 2000
	)
	s := sim.New(
		sim.WithLayerSize(layerSize),
		sim.WithPath(b.TempDir()),
	)
	s.Setup()

	ctx := context.Background()
	cfg := defaultTestConfig()
	cfg.LayerSize = layerSize
	cfg.WindowSize = window

	tortoise := tortoiseFromSimState(s.GetState(0), WithConfig(cfg), WithLogger(logtest.New(b)))
	for i := 0; i < window; i++ {
		tortoise.TallyVotes(ctx, s.Next())
	}
	last := s.Next()
	tortoise.TallyVotes(ctx, last)
	ballots, err := ballots.Layer(s.GetState(0).DB, last)
	require.NoError(b, err)
	hare, err := layers.GetHareOutput(s.GetState(0).DB, last.Sub(window/2))
	require.NoError(b, err)
	modified := *ballots[0]
	modified.Votes.Against = append(modified.Votes.Against, hare)

	bench := func(b *testing.B) {
		b.ResetTimer()
		for i := 0; i < b.N; i++ {
			id := types.BallotID{}
			binary.BigEndian.PutUint64(id[:], uint64(i)+1)
			ballot := types.NewExistingBallot(id, nil, nil, modified.InnerBallot)
			tortoise.OnBallot(&ballot)

			b.StopTimer()
			delete(tortoise.trtl.ballotRefs, ballot.ID())
			layer := tortoise.trtl.layer(ballot.LayerIndex)
			layer.ballots = nil
			b.StartTimer()
		}
	}

	b.Run("verifying", func(b *testing.B) {
		bench(b)
	})
	b.Run("full", func(b *testing.B) {
		tortoise.trtl.isFull = true
		bench(b)
	})
}<|MERGE_RESOLUTION|>--- conflicted
+++ resolved
@@ -194,164 +194,6 @@
 	require.Equal(t, expected, tortoise.LatestComplete())
 }
 
-<<<<<<< HEAD
-=======
-type (
-	baseBallotProvider func(context.Context, ...EncodeVotesOpts) (*types.Votes, error)
-)
-
-func genATXs(lid types.LayerID, numATXs, weight int) []*types.VerifiedActivationTx {
-	atxList := make([]*types.VerifiedActivationTx, 0, numATXs)
-	for i := 0; i < numATXs; i++ {
-		atx := &types.ActivationTx{InnerActivationTx: types.InnerActivationTx{
-			NumUnits: uint32(weight),
-		}}
-		atx.PubLayerID = lid
-		nodeID := types.NodeID{byte(i)}
-		atx.SetNodeID(&nodeID)
-		atxID := types.RandomATXID()
-		atx.SetID(&atxID)
-		vAtx, err := atx.Verify(0, 1)
-		if err != nil {
-			panic(err)
-		}
-		atxList = append(atxList, vAtx)
-	}
-	return atxList
-}
-
-func generateBallots(t *testing.T, lid types.LayerID, nballots int, activeSet []types.ATXID, bbp baseBallotProvider) []*types.Ballot {
-	votes, err := bbp(context.TODO())
-	require.NoError(t, err)
-
-	blts := make([]*types.Ballot, 0, nballots)
-	for i := 0; i < nballots; i++ {
-		b := &types.Ballot{
-			InnerBallot: types.InnerBallot{
-				AtxID:             activeSet[i%len(activeSet)],
-				Votes:             *votes,
-				EligibilityProofs: []types.VotingEligibilityProof{{J: uint32(i)}},
-				LayerIndex:        lid,
-				EpochData: &types.EpochData{
-					ActiveSet: activeSet,
-				},
-			},
-		}
-		signer := signing.NewEdSigner()
-		b.Signature = signer.Sign(b.Bytes())
-		b.Initialize()
-		blts = append(blts, b)
-	}
-	return blts
-}
-
-func createTurtleLayer(t *testing.T, lid types.LayerID, cdb *datastore.CachedDB, bbp baseBallotProvider, atxids []types.ATXID, layerSize int) *types.Layer {
-	if len(atxids) == 0 {
-		atxList := genATXs(lid.GetEpoch().FirstLayer().Sub(1), layerSize, 1)
-		atxids = make([]types.ATXID, 0, len(atxList))
-		for _, atx := range atxList {
-			require.NoError(t, atxs.Add(cdb, atx, time.Now()))
-			atxids = append(atxids, atx.ID())
-		}
-	}
-	blts := generateBallots(t, lid, layerSize, atxids, bbp)
-	blks := []*types.Block{
-		types.GenLayerBlock(lid, types.RandomTXSet(rand.Intn(100))),
-		types.GenLayerBlock(lid, types.RandomTXSet(rand.Intn(100))),
-	}
-	return types.NewExistingLayer(lid, types.Hash32{}, blts, blks)
-}
-
-func TestAddToMesh(t *testing.T) {
-	logger := logtest.New(t)
-	cdb := newCachedDB(t, logger)
-	alg := defaultAlgorithm(t, cdb)
-
-	l := types.GenesisLayer()
-	atxList := genATXs(l.Index(), defaultTestLayerSize, 1)
-	atxids := make([]types.ATXID, 0, len(atxList))
-	for _, atx := range atxList {
-		require.NoError(t, atxs.Add(cdb, atx, time.Now()))
-		atxids = append(atxids, atx.ID())
-	}
-
-	logger.With().Info("genesis is", l.Index(), types.BlockIdsField(types.ToBlockIDs(l.Blocks())))
-	logger.With().Info("genesis is", log.Object("block", l.Blocks()[0]))
-
-	l1 := createTurtleLayer(t, types.GetEffectiveGenesis().Add(1), cdb, alg.EncodeVotes, atxids, defaultTestLayerSize)
-	require.NoError(t, addLayerToMesh(cdb, l1))
-
-	alg.TallyVotes(context.TODO(), l1.Index())
-
-	l2 := createTurtleLayer(t, types.GetEffectiveGenesis().Add(2), cdb, alg.EncodeVotes, atxids, defaultTestLayerSize)
-	require.NoError(t, addLayerToMesh(cdb, l2))
-	alg.TallyVotes(context.TODO(), l2.Index())
-
-	require.Equal(t, int(types.GetEffectiveGenesis().Add(1).Uint32()), int(alg.LatestComplete().Uint32()))
-
-	l3a := createTurtleLayer(t, types.GetEffectiveGenesis().Add(3), cdb, alg.EncodeVotes, atxids, defaultTestLayerSize+1)
-
-	// this should fail as the blocks for this layer have not been added to the mesh yet
-	require.Equal(t, types.GetEffectiveGenesis().Add(1), alg.LatestComplete())
-
-	require.NoError(t, addLayerToMesh(cdb, l3a))
-	alg.TallyVotes(context.TODO(), l3a.Index())
-
-	l4 := createTurtleLayer(t, types.GetEffectiveGenesis().Add(4), cdb, alg.EncodeVotes, atxids, defaultTestLayerSize)
-	require.NoError(t, addLayerToMesh(cdb, l4))
-	alg.TallyVotes(context.TODO(), l4.Index())
-	require.Equal(t, types.GetEffectiveGenesis().Add(3), alg.LatestComplete(), "wrong latest complete layer")
-}
-
-func TestEncodeVotes(t *testing.T) {
-	r := require.New(t)
-	cdb := newCachedDB(t, logtest.New(t))
-	alg := defaultAlgorithm(t, cdb)
-
-	l0 := types.GenesisLayer()
-	atxList := genATXs(l0.Index(), defaultTestLayerSize, 1)
-	atxids := make([]types.ATXID, 0, len(atxList))
-	for _, atx := range atxList {
-		require.NoError(t, atxs.Add(cdb, atx, time.Now()))
-		atxids = append(atxids, atx.ID())
-	}
-
-	expectBaseBallotLayer := func(layerID types.LayerID, numAgainst, numSupport, numNeutral int) {
-		votes, err := alg.EncodeVotes(context.TODO())
-		r.NoError(err)
-		// expect no exceptions
-		r.Len(votes.Support, numSupport)
-		r.Len(votes.Against, numAgainst)
-		r.Len(votes.Abstain, numNeutral)
-		// expect a valid genesis base ballot
-		baseBallot, err := ballots.Get(cdb, votes.Base)
-		r.NoError(err)
-		r.Equal(layerID, baseBallot.LayerIndex, "base ballot is from wrong layer")
-	}
-
-	// it should support all genesis blocks
-	expectBaseBallotLayer(l0.Index(), 0, len(types.GenesisLayer().Blocks()), 0)
-
-	// add a couple of incoming layers and make sure the base ballot layer advances as well
-	l1 := createTurtleLayer(t, types.GetEffectiveGenesis().Add(1), cdb, alg.EncodeVotes, atxids, defaultTestLayerSize)
-	require.NoError(t, addLayerToMesh(cdb, l1))
-	alg.TallyVotes(context.TODO(), l1.Index())
-	expectBaseBallotLayer(l1.Index(), 0, numValidBlock, 0)
-
-	l2 := createTurtleLayer(t, types.GetEffectiveGenesis().Add(2), cdb, alg.EncodeVotes, atxids, defaultTestLayerSize)
-	require.NoError(t, addLayerToMesh(cdb, l2))
-	alg.TallyVotes(context.TODO(), l2.Index())
-	require.Equal(t, int(types.GetEffectiveGenesis().Add(1).Uint32()), int(alg.LatestComplete().Uint32()))
-	expectBaseBallotLayer(l2.Index(), 0, numValidBlock, 0)
-
-	// add a layer that's not in the mesh and make sure it does not advance
-	l3 := createTurtleLayer(t, types.GetEffectiveGenesis().Add(3), cdb, alg.EncodeVotes, atxids, defaultTestLayerSize)
-	alg.TallyVotes(context.TODO(), l3.Index())
-	require.Equal(t, int(types.GetEffectiveGenesis().Uint32()), int(alg.LatestComplete().Uint32()))
-	expectBaseBallotLayer(l2.Index(), 0, numValidBlock, 1)
-}
-
->>>>>>> b503a21b
 func TestEncodeAbstainVotesForZdist(t *testing.T) {
 	const (
 		size  = 4
