--- conflicted
+++ resolved
@@ -3055,7 +3055,6 @@
 	})
 }
 
-<<<<<<< HEAD
 func TestMinimalActiveSetWeight(t *testing.T) {
 	s := newSession(t).
 		withMinActiveSetWeight(1000)
@@ -3070,7 +3069,8 @@
 	s.tallyWait(1)
 	s.updates(t, new(results).verified(0).next(1))
 	s.runInorder()
-=======
+}
+
 func TestDuplicateBallot(t *testing.T) {
 	s := newSession(t)
 	s.smesher(0).atx(1, new(aopt).height(10).weight(2))
@@ -3144,5 +3144,4 @@
 	s.updates(t, verified)
 	t.Run("inorder", func(t *testing.T) { s.runInorder() })
 	t.Run("random", func(t *testing.T) { s.runRandomTopoN(100) })
->>>>>>> 5a38fdce
 }