package tortoise

import (
	"context"
	"fmt"
	"math/big"
	mrand "math/rand"
	"testing"
	"time"

	"github.com/golang/mock/gomock"
	"github.com/stretchr/testify/assert"
	"github.com/stretchr/testify/require"

	"github.com/spacemeshos/go-spacemesh/common/types"
	"github.com/spacemeshos/go-spacemesh/log/logtest"
	"github.com/spacemeshos/go-spacemesh/mesh"
	"github.com/spacemeshos/go-spacemesh/signing"
	"github.com/spacemeshos/go-spacemesh/system"
	smocks "github.com/spacemeshos/go-spacemesh/system/mocks"
	"github.com/spacemeshos/go-spacemesh/tortoise/mocks"
	"github.com/spacemeshos/go-spacemesh/tortoise/sim"
)

func init() {
	types.SetLayersPerEpoch(4)
}

type blockDataWriter interface {
	blockDataProvider
	AddBlock(*types.Block) error
	SaveLayerInputVectorByID(context.Context, types.LayerID, []types.BlockID) error
	SetInputVectorBackupFunc(mesh.InputVectorBackupFunc)
	GetInputVectorBackupFunc() mesh.InputVectorBackupFunc
}

type meshWrapper struct {
	blockDataWriter
	inputVectorBackupFn      func(types.LayerID) ([]types.BlockID, error)
	saveContextualValidityFn func(types.BlockID, types.LayerID, bool) error
}

func (mw meshWrapper) SaveContextualValidity(bid types.BlockID, lid types.LayerID, valid bool) error {
	if mw.saveContextualValidityFn != nil {
		if err := mw.saveContextualValidityFn(bid, lid, valid); err != nil {
			return fmt.Errorf("save contextual validity fn: %w", err)
		}

		return nil
	}

	if err := mw.blockDataWriter.SaveContextualValidity(bid, lid, valid); err != nil {
		return fmt.Errorf("get layer input vector by ID: %w", err)
	}

	return nil
}

func (mw meshWrapper) GetLayerInputVectorByID(lid types.LayerID) ([]types.BlockID, error) {
	if mw.inputVectorBackupFn != nil {
		blocks, err := mw.inputVectorBackupFn(lid)
		if err != nil {
			return blocks, fmt.Errorf("input vector backup fn: %w", err)
		}

		return blocks, nil
	}

	blocks, err := mw.blockDataWriter.GetLayerInputVectorByID(lid)
	if err != nil {
		return blocks, fmt.Errorf("get layer input vector by ID: %w", err)
	}

	return blocks, nil
}

func (mw meshWrapper) GetCoinflip(context.Context, types.LayerID) (bool, bool) {
	return true, true
}

type atxDataWriter interface {
	atxDataProvider
	StoreAtx(types.EpochID, *types.ActivationTx) error
}

func getAtxDB() *mockAtxDataProvider {
	return &mockAtxDataProvider{atxDB: make(map[types.ATXID]*types.ActivationTxHeader)}
}

type mockAtxDataProvider struct {
	mockAtxHeader *types.ActivationTxHeader
	atxDB         map[types.ATXID]*types.ActivationTxHeader
	epochWeight   uint64
	firstTime     time.Time
}

func (madp *mockAtxDataProvider) GetAtxHeader(atxID types.ATXID) (*types.ActivationTxHeader, error) {
	if madp.mockAtxHeader != nil {
		return madp.mockAtxHeader, nil
	}
	if atxHeader, ok := madp.atxDB[atxID]; ok {
		return atxHeader, nil
	}

	// return a mocked value
	return &types.ActivationTxHeader{NIPostChallenge: types.NIPostChallenge{NodeID: types.NodeID{Key: "fakekey"}}}, nil
}

func (madp *mockAtxDataProvider) StoreAtx(_ types.EpochID, atx *types.ActivationTx) error {
	// store only the header
	madp.atxDB[atx.ID()] = atx.ActivationTxHeader
	if madp.firstTime.IsZero() {
		madp.firstTime = time.Now()
	}
	return nil
}

func (madp *mockAtxDataProvider) storeEpochWeight(weight uint64) {
	madp.epochWeight = weight
}

func (madp *mockAtxDataProvider) GetEpochWeight(_ types.EpochID) (uint64, []types.ATXID, error) {
	return madp.epochWeight, nil, nil
}

func getInMemMesh(tb testing.TB) *mesh.DB {
	return mesh.NewMemMeshDB(logtest.New(tb))
}

func addLayerToMesh(m *mesh.DB, layer *types.Layer) error {
	// add blocks to mDB
	for _, bl := range layer.Blocks() {
		if err := m.AddBlock(bl); err != nil {
			return fmt.Errorf("add block: %w", err)
		}
	}
	return nil
}

const (
	defaultTestLayerSize  = 3
	defaultTestWindowSize = 30
	defaultVoteDelays     = 6
)

var (
	defaultTestHdist           = DefaultConfig().Hdist
	defaultTestZdist           = DefaultConfig().Zdist
	defaultTestGlobalThreshold = big.NewRat(6, 10)
	defaultTestLocalThreshold  = big.NewRat(2, 10)
	defaultTestRerunInterval   = time.Hour
)

func TestLayerPatterns(t *testing.T) {
	const size = 10 // more blocks means a longer test
	t.Run("Good", func(t *testing.T) {
		s := sim.New(sim.WithLayerSize(size))
		s.Setup()

		ctx := context.Background()
		cfg := defaultTestConfig()
		cfg.LayerSize = size
		tortoise := tortoiseFromSimState(s.GetState(0), WithConfig(cfg), WithLogger(logtest.New(t)))

		var (
			last     types.LayerID
			verified types.LayerID
		)
		for _, lid := range sim.GenLayers(s,
			sim.WithSequence(5),
		) {
			last = lid
			_, verified, _ = tortoise.HandleIncomingLayer(ctx, lid)
		}
		require.Equal(t, last.Sub(1), verified)
	})

	t.Run("HealAfterBad", func(t *testing.T) {
		s := sim.New(sim.WithLayerSize(size))
		s.Setup()

		ctx := context.Background()
		cfg := defaultTestConfig()
		cfg.LayerSize = size
		tortoise := tortoiseFromSimState(s.GetState(0), WithConfig(cfg), WithLogger(logtest.New(t)))

		var (
			last     types.LayerID
			genesis  = types.GetEffectiveGenesis()
			verified types.LayerID
		)
		for _, lid := range sim.GenLayers(s,
			sim.WithSequence(5),
			sim.WithSequence(2, sim.WithoutInputVector()),
		) {
			last = lid
			_, verified, _ = tortoise.HandleIncomingLayer(ctx, lid)
		}
		require.Equal(t, genesis.Add(5), verified)

		for _, lid := range sim.GenLayers(s,
			sim.WithSequence(21),
		) {
			last = lid
			_, verified, _ = tortoise.HandleIncomingLayer(ctx, lid)
		}
		require.Equal(t, last.Sub(1), verified)
	})

	t.Run("HealAfterBadGoodBadGoodBad", func(t *testing.T) {
		s := sim.New(sim.WithLayerSize(size))
		s.Setup()

		ctx := context.Background()
		cfg := defaultTestConfig()
		cfg.LayerSize = size
		tortoise := tortoiseFromSimState(s.GetState(0), WithConfig(cfg))

		var (
			last     types.LayerID
			verified types.LayerID
		)
		for _, lid := range sim.GenLayers(s,
			sim.WithSequence(5),
			sim.WithSequence(1, sim.WithoutInputVector()),
			sim.WithSequence(2),
			sim.WithSequence(2, sim.WithoutInputVector()),
			sim.WithSequence(30),
		) {
			last = lid
			_, verified, _ = tortoise.HandleIncomingLayer(ctx, lid)
		}
		require.Equal(t, last.Sub(1), verified)
	})
}

func TestAbstainsInMiddle(t *testing.T) {
	const size = 10
	s := sim.New(
		sim.WithLayerSize(size),
	)
	s.Setup()

	ctx := context.Background()
	cfg := defaultTestConfig()
	cfg.LayerSize = size
	tortoise := tortoiseFromSimState(s.GetState(0), WithConfig(cfg), WithLogger(logtest.New(t)))

	var last, verified types.LayerID
	for i := 0; i < 5; i++ {
		last = s.Next(sim.WithVoteGenerator(tortoiseVoting(tortoise)))
		_, verified, _ = tortoise.HandleIncomingLayer(ctx, last)
	}
	require.Equal(t, last.Sub(1), verified)
	expected := last

	for i := 0; i < 2; i++ {
		last = s.Next(
			sim.WithVoteGenerator(tortoiseVoting(tortoise)),
			sim.WithoutInputVector(),
		)
		_, verified, _ = tortoise.HandleIncomingLayer(ctx, last)
	}
	for i := 0; i < 4; i++ {
		last = s.Next(
			sim.WithVoteGenerator(tortoiseVoting(tortoise)),
		)
		_, verified, _ = tortoise.HandleIncomingLayer(ctx, last)
	}

	// verification will get stuck as of the first layer with conflicting local and global opinions.
	// block votes aren't counted because blocks aren't marked good, because they contain exceptions older
	// than their base block.
	// self-healing will not run because the layers aren't old enough.
	require.Equal(t, expected, verified)
}

type (
	baseBallotProvider  func(context.Context) (types.BallotID, [][]types.BlockID, error)
	inputVectorProvider func(types.LayerID) ([]types.BlockID, error)
)

func generateBlocks(t *testing.T, l types.LayerID, natxs, nblocks int, bbp baseBallotProvider, atxdb atxDataWriter, weight uint) (blocks []*types.Block) {
	b, lists, err := bbp(context.TODO())
	require.NoError(t, err)

	atxs := []types.ATXID{}
	for i := 0; i < natxs; i++ {
		atxHeader := makeAtxHeaderWithWeight(weight)
		atx := &types.ActivationTx{InnerActivationTx: &types.InnerActivationTx{ActivationTxHeader: atxHeader}}
		atx.PubLayerID = l
		atx.NodeID.Key = fmt.Sprintf("%d", i)
		atx.CalcAndSetID()
		require.NoError(t, atxdb.StoreAtx(l.GetEpoch(), atx))
		atxs = append(atxs, atx.ID())
	}
	for i := 0; i < nblocks; i++ {
		ballot := types.Ballot{
			InnerBallot: types.InnerBallot{
				AtxID:            atxs[i%len(atxs)],
				BaseBallot:       b,
				EligibilityProof: types.VotingEligibilityProof{J: uint32(i)},
				AgainstDiff:      lists[0],
				ForDiff:          lists[1],
				NeutralDiff:      lists[2],
				LayerIndex:       l,
				EpochData: &types.EpochData{
					ActiveSet: atxs,
				},
			},
		}
		p := &types.Proposal{
			InnerProposal: types.InnerProposal{
				Ballot: ballot,
				TxIDs:  nil,
			},
		}
		signer := signing.NewEdSigner()
		p.Ballot.Signature = signer.Sign(p.Ballot.Bytes())
		p.Signature = signer.Sign(p.Bytes())
		p.Initialize()
		blk := (*types.Block)(p)
		blocks = append(blocks, blk)
	}
	return
}

func createTurtleLayer(t *testing.T, l types.LayerID, msh *mesh.DB, atxdb atxDataWriter, bbp baseBallotProvider, ivp inputVectorProvider, blocksPerLayer int) *types.Layer {
	oldInputVectorFn := msh.InputVectorBackupFunc
	defer func() {
		msh.InputVectorBackupFunc = oldInputVectorFn
	}()
	msh.InputVectorBackupFunc = ivp
	blocks, err := ivp(l.Sub(1))
	if err != nil {
		blocks = nil
	}
	if err := msh.SaveLayerInputVectorByID(context.TODO(), l.Sub(1), blocks); err != nil {
		panic("database error")
	}
	lyr := types.NewLayer(l)
	for _, block := range generateBlocks(t, l, blocksPerLayer, blocksPerLayer, bbp, atxdb, 1) {
		lyr.AddBlock(block)
	}

	return lyr
}

func TestLayerCutoff(t *testing.T) {
	r := require.New(t)
	mdb := getInMemMesh(t)
	alg := defaultAlgorithm(t, mdb)

	// cutoff should be zero if we haven't seen at least Hdist layers yet
	alg.trtl.last = types.NewLayerID(alg.trtl.Hdist - 1)
	r.Equal(0, int(alg.trtl.layerCutoff().Uint32()))
	alg.trtl.last = types.NewLayerID(alg.trtl.Hdist)
	r.Equal(0, int(alg.trtl.layerCutoff().Uint32()))

	// otherwise, cutoff should be Hdist layers before Last
	alg.trtl.last = types.NewLayerID(alg.trtl.Hdist + 1)
	r.Equal(1, int(alg.trtl.layerCutoff().Uint32()))
	alg.trtl.last = types.NewLayerID(alg.trtl.Hdist + 100)
	r.Equal(100, int(alg.trtl.layerCutoff().Uint32()))
}

func TestAddToMesh(t *testing.T) {
	logger := logtest.New(t)
	mdb := getInMemMesh(t)

	getHareResults := mdb.LayerBlockIds

	mdb.InputVectorBackupFunc = getHareResults
	atxdb := getAtxDB()
	alg := defaultAlgorithm(t, mdb)
	alg.trtl.atxdb = atxdb
	l := types.GenesisLayer()

	logger.With().Info("genesis is", l.Index(), types.BlockIdsField(types.BlockIDs(l.Blocks())))
	logger.With().Info("genesis is", l.Blocks()[0].Fields()...)

	l1 := createTurtleLayer(t, types.GetEffectiveGenesis().Add(1), mdb, atxdb, alg.BaseBallot, getHareResults, defaultTestLayerSize)
	require.NoError(t, addLayerToMesh(mdb, l1))

	logger.With().Info("first is", l1.Index(), types.BlockIdsField(types.BlockIDs(l1.Blocks())))
	logger.With().Info("first bb is", l1.Index(), l1.Blocks()[0].BaseBallot, types.BlockIdsField(l1.Blocks()[0].ForDiff))

	alg.HandleIncomingLayer(context.TODO(), l1.Index())

	l2 := createTurtleLayer(t, types.GetEffectiveGenesis().Add(2), mdb, atxdb, alg.BaseBallot, getHareResults, defaultTestLayerSize)
	require.NoError(t, addLayerToMesh(mdb, l2))
	alg.HandleIncomingLayer(context.TODO(), l2.Index())

	require.Equal(t, int(types.GetEffectiveGenesis().Add(1).Uint32()), int(alg.LatestComplete().Uint32()))

	l3a := createTurtleLayer(t, types.GetEffectiveGenesis().Add(3), mdb, atxdb, alg.BaseBallot, getHareResults, defaultTestLayerSize+1)

	// this should fail as the blocks for this layer have not been added to the mesh yet
	alg.HandleIncomingLayer(context.TODO(), l3a.Index())
	require.Equal(t, types.GetEffectiveGenesis().Add(1), alg.LatestComplete())

	l3 := createTurtleLayer(t, types.GetEffectiveGenesis().Add(3), mdb, atxdb, alg.BaseBallot, getHareResults, defaultTestLayerSize)
	require.NoError(t, addLayerToMesh(mdb, l3))
	require.NoError(t, alg.rerun(context.TODO()))
	alg.updateFromRerun(context.TODO())

	l4 := createTurtleLayer(t, types.GetEffectiveGenesis().Add(4), mdb, atxdb, alg.BaseBallot, getHareResults, defaultTestLayerSize)
	require.NoError(t, addLayerToMesh(mdb, l4))
	alg.HandleIncomingLayer(context.TODO(), l4.Index())
	require.Equal(t, int(types.GetEffectiveGenesis().Add(3).Uint32()), int(alg.LatestComplete().Uint32()), "wrong latest complete layer")
}

func TestBaseBallot(t *testing.T) {
	r := require.New(t)
	mdb := getInMemMesh(t)
	atxdb := getAtxDB()
	alg := defaultAlgorithm(t, mdb)
	alg.trtl.atxdb = atxdb

	getHareResults := mdb.LayerBlockIds
	mdb.InputVectorBackupFunc = getHareResults

	l0 := types.GenesisLayer()
	expectBaseBallotLayer := func(layerID types.LayerID, numAgainst, numSupport, numNeutral int) {
		baseBallotID, exceptions, err := alg.BaseBallot(context.TODO())
		r.NoError(err)
		// expect no exceptions
		r.Len(exceptions, 3, "expected three vote exception arrays")
		r.Len(exceptions[0], numAgainst, "wrong number of against exception votes")
		r.Len(exceptions[1], numSupport, "wrong number of support exception votes")
		r.Len(exceptions[2], numNeutral, "wrong number of neutral exception votes")
		// expect a valid genesis base ballot
		baseBallot, err := alg.trtl.bdp.GetBallot(baseBallotID)
		r.NoError(err)
		r.Equal(layerID, baseBallot.LayerIndex, "base ballot is from wrong layer")
	}
	// it should support all genesis blocks
	expectBaseBallotLayer(l0.Index(), 0, len(types.GenesisLayer().Blocks()), 0)

	// add a couple of incoming layers and make sure the base ballot layer advances as well
	l1 := createTurtleLayer(t, types.GetEffectiveGenesis().Add(1), mdb, atxdb, alg.BaseBallot, getHareResults, defaultTestLayerSize)
	require.NoError(t, addLayerToMesh(mdb, l1))
	alg.HandleIncomingLayer(context.TODO(), l1.Index())
	expectBaseBallotLayer(l1.Index(), 0, defaultTestLayerSize, 0)

	l2 := createTurtleLayer(t, types.GetEffectiveGenesis().Add(2), mdb, atxdb, alg.BaseBallot, getHareResults, defaultTestLayerSize)
	require.NoError(t, addLayerToMesh(mdb, l2))
	alg.HandleIncomingLayer(context.TODO(), l2.Index())
	require.Equal(t, int(types.GetEffectiveGenesis().Add(1).Uint32()), int(alg.LatestComplete().Uint32()))
	expectBaseBallotLayer(l2.Index(), 0, defaultTestLayerSize, 0)

	// add a layer that's not in the mesh and make sure it does not advance
	l3 := createTurtleLayer(t, types.GetEffectiveGenesis().Add(3), mdb, atxdb, alg.BaseBallot, getHareResults, defaultTestLayerSize)
	alg.HandleIncomingLayer(context.TODO(), l3.Index())
	require.Equal(t, int(types.GetEffectiveGenesis().Add(1).Uint32()), int(alg.LatestComplete().Uint32()))
	expectBaseBallotLayer(l2.Index(), 0, defaultTestLayerSize, 0)
}

func mockedBeacons(tb testing.TB) system.BeaconGetter {
	tb.Helper()

	ctrl := gomock.NewController(tb)
	mockBeacons := smocks.NewMockBeaconGetter(ctrl)
	mockBeacons.EXPECT().GetBeacon(gomock.Any()).Return(types.EmptyBeacon, nil).AnyTimes()
	return mockBeacons
}

func defaultTurtle(tb testing.TB) *turtle {
	return newTurtle(
		logtest.New(tb),
		getInMemMesh(tb),
		getAtxDB(),
		mockedBeacons(tb),
		defaultTestConfig(),
	)
}

func TestCloneTurtle(t *testing.T) {
	r := require.New(t)
	trtl := defaultTurtle(t)
	trtl.LayerSize++                 // make sure defaults aren't being read
	trtl.last = types.NewLayerID(10) // state should not be cloned
	trtl2 := trtl.cloneTurtleParams()
	r.Equal(trtl.bdp, trtl2.bdp)
	r.Equal(trtl.Hdist, trtl2.Hdist)
	r.Equal(trtl.Zdist, trtl2.Zdist)
	r.Equal(trtl.WindowSize, trtl2.WindowSize)
	r.Equal(trtl.LayerSize, trtl2.LayerSize)
	r.Equal(trtl.BadBeaconVoteDelayLayers, trtl2.BadBeaconVoteDelayLayers)
	r.Equal(trtl.GlobalThreshold, trtl2.GlobalThreshold)
	r.Equal(trtl.LocalThreshold, trtl2.LocalThreshold)
	r.Equal(trtl.RerunInterval, trtl2.RerunInterval)
	r.NotEqual(trtl.last, trtl2.last)
}

func defaultTestConfig() Config {
	return Config{
<<<<<<< HEAD
		LayerSize:                defaultTestLayerSize,
		Hdist:                    defaultTestHdist,
		Zdist:                    defaultTestZdist,
		WindowSize:               defaultTestWindowSize,
		BadBeaconVoteDelayLayers: defaultVoteDelays,
		GlobalThreshold:          defaultTestGlobalThreshold,
		LocalThreshold:           defaultTestLocalThreshold,
		RerunInterval:            defaultTestRerunInterval,
		MaxExceptions:            int(defaultTestHdist) * defaultTestLayerSize * 100,
		VerifyingModeRerunWindow: 10_000,
		FullModeRerunWindow:      100,
=======
		LayerSize:                       defaultTestLayerSize,
		Hdist:                           defaultTestHdist,
		Zdist:                           defaultTestZdist,
		WindowSize:                      defaultTestWindowSize,
		BadBeaconVoteDelayLayers:        defaultVoteDelays,
		GlobalThreshold:                 defaultTestGlobalThreshold,
		LocalThreshold:                  defaultTestLocalThreshold,
		RerunInterval:                   defaultTestRerunInterval,
		MaxExceptions:                   int(defaultTestHdist) * defaultTestLayerSize * 100,
		VerifyingModeVerificationWindow: 10_000,
		FullModeVerificationWindow:      100,
>>>>>>> 00aac810
	}
}

func tortoiseFromSimState(state sim.State, opts ...Opt) *Tortoise {
	return New(state.MeshDB, state.AtxDB, state.Beacons, opts...)
}

func defaultAlgorithm(tb testing.TB, mdb *mesh.DB) *Tortoise {
	tb.Helper()
	return New(mdb, getAtxDB(), mockedBeacons(tb),
		WithConfig(defaultTestConfig()),
		WithLogger(logtest.New(tb)),
	)
}

func makeAtxHeaderWithWeight(weight uint) *types.ActivationTxHeader {
	header := &types.ActivationTxHeader{
		NIPostChallenge: types.NIPostChallenge{NodeID: types.NodeID{Key: "key"}},
	}
	header.StartTick = 0
	header.EndTick = 1
	header.NumUnits = weight
	return header
}

func checkVerifiedLayer(t *testing.T, trtl *turtle, layerID types.LayerID) {
	require.Equal(t, int(layerID.Uint32()), int(trtl.verified.Uint32()), "got unexpected value for last verified layer")
}

func TestCalculateOpinionWithThreshold(t *testing.T) {
	for _, tc := range []struct {
		desc      string
		expect    sign
		vote      weight
		threshold *big.Rat
		weight    weight
	}{
		{
			desc:      "Support",
			expect:    support,
			vote:      weightFromInt64(6),
			threshold: big.NewRat(1, 2),
			weight:    weightFromInt64(10),
		},
		{
			desc:      "Abstain",
			expect:    abstain,
			vote:      weightFromInt64(3),
			threshold: big.NewRat(1, 2),
			weight:    weightFromInt64(10),
		},
		{
			desc:      "AbstainZero",
			expect:    abstain,
			vote:      weightFromInt64(0),
			threshold: big.NewRat(1, 2),
			weight:    weightFromInt64(10),
		},
		{
			desc:      "Against",
			expect:    against,
			vote:      weightFromInt64(-6),
			threshold: big.NewRat(1, 2),
			weight:    weightFromInt64(10),
		},
		{
			desc:      "ComplexSupport",
			expect:    support,
			vote:      weightFromInt64(121),
			threshold: big.NewRat(60, 100),
			weight:    weightFromInt64(200),
		},
		{
			desc:      "ComplexAbstain",
			expect:    abstain,
			vote:      weightFromInt64(120),
			threshold: big.NewRat(60, 100),
			weight:    weightFromInt64(200),
		},
		{
			desc:      "ComplexAbstain2",
			expect:    abstain,
			vote:      weightFromInt64(-120),
			threshold: big.NewRat(60, 100),
			weight:    weightFromInt64(200),
		},
		{
			desc:      "ComplexAgainst",
			expect:    against,
			vote:      weightFromInt64(-121),
			threshold: big.NewRat(60, 100),
			weight:    weightFromInt64(200),
		},
	} {
		tc := tc
		t.Run(tc.desc, func(t *testing.T) {
			require.Equal(t, tc.expect,
				tc.vote.cmp(tc.weight.fraction(tc.threshold)))
		})
	}
}

func TestMultiTortoise(t *testing.T) {
	r := require.New(t)

	t.Run("happy path", func(t *testing.T) {
		const layerSize = defaultTestLayerSize * 2

		mdb1 := getInMemMesh(t)
		atxdb1 := getAtxDB()
		atxdb1.storeEpochWeight(uint64(layerSize))
		alg1 := defaultAlgorithm(t, mdb1)
		alg1.trtl.atxdb = atxdb1
		alg1.trtl.LayerSize = layerSize
		alg1.logger = alg1.logger.Named("trtl1")
		alg1.trtl.logger = alg1.logger

		mdb2 := getInMemMesh(t)
		atxdb2 := getAtxDB()
		atxdb2.storeEpochWeight(uint64(layerSize))
		alg2 := defaultAlgorithm(t, mdb2)
		alg2.trtl.atxdb = atxdb2
		alg2.trtl.LayerSize = layerSize
		alg2.logger = alg2.logger.Named("trtl2")
		alg2.trtl.logger = alg2.logger

		makeAndProcessLayerMultiTortoise := func(layerID types.LayerID) {
			// simulate producing blocks in parallel
			blocksA := generateBlocks(t, layerID, layerSize, layerSize, alg1.BaseBallot, atxdb1, 1)
			blocksB := generateBlocks(t, layerID, layerSize, layerSize, alg2.BaseBallot, atxdb2, 1)

			// these will produce identical sets of blocks, so throw away half of each
			// (we could probably get away with just using, say, A's blocks, but to be more thorough we also want
			// to test the BaseBallot provider of each tortoise)
			blocksA = blocksA[:layerSize/2]
			blocksB = blocksB[len(blocksA):]
			blocks := append(blocksA, blocksB...)

			// add all blocks to both tortoises
			var blockIDs []types.BlockID
			for _, block := range blocks {
				blockIDs = append(blockIDs, block.ID())
				r.NoError(mdb1.AddBlock(block))
				r.NoError(mdb2.AddBlock(block))
			}
			r.NoError(mdb1.SaveLayerInputVectorByID(context.TODO(), layerID, blockIDs))
			r.NoError(mdb2.SaveLayerInputVectorByID(context.TODO(), layerID, blockIDs))
			alg1.HandleIncomingLayer(context.TODO(), layerID)
			alg2.HandleIncomingLayer(context.TODO(), layerID)
		}

		// make and process a bunch of layers and make sure both tortoises can verify them
		for i := 1; i < 5; i++ {
			layerID := types.GetEffectiveGenesis().Add(uint32(i))

			makeAndProcessLayerMultiTortoise(layerID)

			checkVerifiedLayer(t, alg1.trtl, layerID.Sub(1))
			checkVerifiedLayer(t, alg2.trtl, layerID.Sub(1))
		}
	})

	t.Run("unequal partition and rejoin", func(t *testing.T) {
		const layerSize = 11

		mdb1 := getInMemMesh(t)
		atxdb1 := getAtxDB()
		atxdb1.storeEpochWeight(uint64(layerSize))
		alg1 := defaultAlgorithm(t, mdb1)
		alg1.trtl.atxdb = atxdb1
		alg1.trtl.LayerSize = layerSize
		alg1.logger = alg1.logger.Named("trtl1")
		alg1.trtl.logger = alg1.logger

		mdb2 := getInMemMesh(t)
		atxdb2 := getAtxDB()
		atxdb2.storeEpochWeight(uint64(layerSize))
		alg2 := defaultAlgorithm(t, mdb2)
		alg2.trtl.atxdb = atxdb2
		alg2.trtl.LayerSize = layerSize
		alg2.logger = alg2.logger.Named("trtl2")
		alg2.trtl.logger = alg2.logger

		makeBlocks := func(layerID types.LayerID) (blocksA, blocksB []*types.Block) {
			// simulate producing blocks in parallel
			blocksA = generateBlocks(t, layerID, layerSize, layerSize, alg1.BaseBallot, atxdb1, 1)
			blocksB = generateBlocks(t, layerID, layerSize, layerSize, alg2.BaseBallot, atxdb2, 1)

			// majority > 90
			blocksA = blocksA[:layerSize-1]
			// minority < 10
			blocksB = blocksB[layerSize-1:]
			return
		}

		// a bunch of good layers
		lastVerified := types.GetEffectiveGenesis()
		layerID := types.GetEffectiveGenesis()
		for i := 0; i < 10; i++ {
			layerID = layerID.Add(1)
			blocksA, blocksB := makeBlocks(layerID)
			var blocks []*types.Block
			blocks = append(blocksA, blocksB...)

			// add all blocks to both tortoises
			var blockIDs []types.BlockID
			for _, block := range blocks {
				blockIDs = append(blockIDs, block.ID())
				r.NoError(mdb1.AddBlock(block))
				r.NoError(mdb2.AddBlock(block))
			}
			r.NoError(mdb1.SaveLayerInputVectorByID(context.TODO(), layerID, blockIDs))
			r.NoError(mdb2.SaveLayerInputVectorByID(context.TODO(), layerID, blockIDs))
			alg1.HandleIncomingLayer(context.TODO(), layerID)
			alg2.HandleIncomingLayer(context.TODO(), layerID)

			// both should make progress
			checkVerifiedLayer(t, alg1.trtl, layerID.Sub(1))
			checkVerifiedLayer(t, alg2.trtl, layerID.Sub(1))
			lastVerified = layerID.Sub(1)
		}

		// keep track of all blocks on each side of the partition
		var forkBlocksA, forkBlocksB []*types.Block

		// simulate a partition
		for i := 0; i < 10; i++ {
			layerID = layerID.Add(1)
			blocksA, blocksB := makeBlocks(layerID)
			forkBlocksA = append(forkBlocksA, blocksA...)
			forkBlocksB = append(forkBlocksB, blocksB...)

			// add A's blocks to A only, B's to B
			var blockIDsA, blockIDsB []types.BlockID
			for _, block := range blocksA {
				blockIDsA = append(blockIDsA, block.ID())
				r.NoError(mdb1.AddBlock(block))
			}
			r.NoError(mdb1.SaveLayerInputVectorByID(context.TODO(), layerID, blockIDsA))
			alg1.HandleIncomingLayer(context.TODO(), layerID)
			for _, block := range blocksB {
				blockIDsB = append(blockIDsB, block.ID())
				r.NoError(mdb2.AddBlock(block))
			}
			r.NoError(mdb2.SaveLayerInputVectorByID(context.TODO(), layerID, blockIDsB))
			alg2.HandleIncomingLayer(context.TODO(), layerID)

			// majority tortoise is unaffected, minority tortoise gets stuck
			checkVerifiedLayer(t, alg1.trtl, layerID.Sub(1))
			checkVerifiedLayer(t, alg2.trtl, lastVerified)
		}

		// these extra layers account for the time needed to generate enough votes to "catch up" and pass
		// the threshold.
		healingDistance := 13

		// after a while (we simulate the distance here), minority tortoise eventually begins producing more blocks
		for i := 0; i < healingDistance; i++ {
			layerID = layerID.Add(1)

			// these blocks will be nearly identical but they will have different base ballots, since the set of blocks
			// for recent layers has been bifurcated, so we have to generate and store blocks separately to simulate
			// an ongoing partition.
			blocksA := generateBlocks(t, layerID, layerSize, layerSize, alg1.BaseBallot, atxdb1, 1)
			forkBlocksA = append(forkBlocksA, blocksA...)
			var blockIDsA, blockIDsB []types.BlockID
			for _, block := range blocksA {
				blockIDsA = append(blockIDsA, block.ID())
				r.NoError(mdb1.AddBlock(block))
			}
			r.NoError(mdb1.SaveLayerInputVectorByID(context.TODO(), layerID, blockIDsA))
			alg1.HandleIncomingLayer(context.TODO(), layerID)

			blocksB := generateBlocks(t, layerID, layerSize, layerSize, alg2.BaseBallot, atxdb2, 1)
			forkBlocksB = append(forkBlocksB, blocksB...)
			for _, block := range blocksB {
				blockIDsB = append(blockIDsB, block.ID())
				r.NoError(mdb2.AddBlock(block))
			}
			r.NoError(mdb2.SaveLayerInputVectorByID(context.TODO(), layerID, blockIDsB))
			alg2.HandleIncomingLayer(context.TODO(), layerID)

			// majority tortoise is unaffected, minority tortoise is still stuck
			checkVerifiedLayer(t, alg1.trtl, layerID.Sub(1))
			checkVerifiedLayer(t, alg2.trtl, lastVerified)
		}

		// finally, the minority tortoise heals and regains parity with the majority tortoise
		layerID = layerID.Add(1)
		blocksA := generateBlocks(t, layerID, layerSize, layerSize, alg1.BaseBallot, atxdb1, 1)
		forkBlocksA = append(forkBlocksA, blocksA...)
		var blockIDsA, blockIDsB []types.BlockID
		for _, block := range blocksA {
			blockIDsA = append(blockIDsA, block.ID())
			r.NoError(mdb1.AddBlock(block))
		}
		r.NoError(mdb1.SaveLayerInputVectorByID(context.TODO(), layerID, blockIDsA))
		alg1.HandleIncomingLayer(context.TODO(), layerID)

		blocksB := generateBlocks(t, layerID, layerSize, layerSize, alg2.BaseBallot, atxdb2, 1)
		forkBlocksB = append(forkBlocksB, blocksB...)
		for _, block := range blocksB {
			blockIDsB = append(blockIDsB, block.ID())
			r.NoError(mdb2.AddBlock(block))
		}
		r.NoError(mdb2.SaveLayerInputVectorByID(context.TODO(), layerID, blockIDsB))
		alg2.HandleIncomingLayer(context.TODO(), layerID)

		// minority node is healed
		lastVerified = layerID.Sub(1).Sub(alg1.cfg.Hdist)
		checkVerifiedLayer(t, alg1.trtl, layerID.Sub(1))
		checkVerifiedLayer(t, alg2.trtl, layerID.Sub(1))

		// now simulate a rejoin
		// send each tortoise's blocks to the other (simulated resync)
		// (of layers 18-40)
		// TODO(nkryuchkov): remove or uncomment when it's used
		// var forkBlockIDsA, forkBlockIDsB []types.BlockID
		for _, block := range forkBlocksA {
			// forkBlockIDsA = append(forkBlockIDsA, block.ID())
			r.NoError(mdb2.AddBlock(block))
		}

		for _, block := range forkBlocksB {
			// forkBlockIDsB = append(forkBlockIDsB, block.ID())
			r.NoError(mdb1.AddBlock(block))
		}

		require.NoError(t, alg1.rerun(context.TODO()))
		require.NoError(t, alg2.rerun(context.TODO()))

		// now continue for a few layers after rejoining, during which the minority tortoise will be stuck
		// because its opinions about which blocks are valid/invalid are wrong and disagree with the majority
		// opinion. these layers represent its healing distance. after it heals, it will converge to the
		// majority opinion.
		for i := 0; i < 40; i++ {
			layerID = layerID.Add(1)
			blocksA, blocksB := makeBlocks(layerID)
			var blocks []*types.Block
			blocks = append(blocksA, blocksB...)

			// add all blocks to both tortoises
			var blockIDs []types.BlockID
			for _, block := range blocks {
				blockIDs = append(blockIDs, block.ID())
				r.NoError(mdb1.AddBlock(block))
				r.NoError(mdb2.AddBlock(block))
			}
			r.NoError(mdb1.SaveLayerInputVectorByID(context.TODO(), layerID, blockIDs))
			r.NoError(mdb2.SaveLayerInputVectorByID(context.TODO(), layerID, blockIDs))
			alg1.HandleIncomingLayer(context.TODO(), layerID)
			alg2.HandleIncomingLayer(context.TODO(), layerID)
		}

		// majority tortoise is unaffected, minority tortoise begins to heal but its verifying tortoise
		// is still stuck
		checkVerifiedLayer(t, alg1.trtl, layerID.Sub(1))
		checkVerifiedLayer(t, alg2.trtl, layerID.Sub(1))
	})

	t.Run("equal partition", func(t *testing.T) {
		const layerSize = 10

		mdb1 := getInMemMesh(t)
		atxdb1 := getAtxDB()
		atxdb1.storeEpochWeight(uint64(layerSize))
		alg1 := defaultAlgorithm(t, mdb1)
		alg1.trtl.atxdb = atxdb1
		alg1.trtl.LayerSize = layerSize
		alg1.logger = alg1.logger.Named("trtl1")
		alg1.trtl.logger = alg1.logger

		mdb2 := getInMemMesh(t)
		atxdb2 := getAtxDB()
		atxdb2.storeEpochWeight(uint64(layerSize))
		alg2 := defaultAlgorithm(t, mdb2)
		alg2.trtl.atxdb = atxdb2
		alg2.trtl.LayerSize = layerSize
		alg2.logger = alg2.logger.Named("trtl2")
		alg2.trtl.logger = alg2.logger

		makeBlocks := func(layerID types.LayerID) (blocksA, blocksB []*types.Block) {
			// simulate producing blocks in parallel
			blocksA = generateBlocks(t, layerID, layerSize, layerSize, alg1.BaseBallot, atxdb1, 1)
			blocksB = generateBlocks(t, layerID, layerSize, layerSize, alg2.BaseBallot, atxdb2, 1)

			// 50/50 split
			blocksA = blocksA[:layerSize/2]
			blocksB = blocksB[layerSize/2:]
			return
		}

		// a bunch of good layers
		lastVerified := types.GetEffectiveGenesis()
		layerID := types.GetEffectiveGenesis()
		for i := 0; i < 10; i++ {
			layerID = layerID.Add(1)
			blocksA, blocksB := makeBlocks(layerID)
			var blocks []*types.Block
			blocks = append(blocksA, blocksB...)

			// add all blocks to both tortoises
			var blockIDs []types.BlockID
			for _, block := range blocks {
				blockIDs = append(blockIDs, block.ID())
				r.NoError(mdb1.AddBlock(block))
				r.NoError(mdb2.AddBlock(block))
			}
			r.NoError(mdb1.SaveLayerInputVectorByID(context.TODO(), layerID, blockIDs))
			r.NoError(mdb2.SaveLayerInputVectorByID(context.TODO(), layerID, blockIDs))
			alg1.HandleIncomingLayer(context.TODO(), layerID)
			alg2.HandleIncomingLayer(context.TODO(), layerID)

			// both should make progress
			checkVerifiedLayer(t, alg1.trtl, layerID.Sub(1))
			checkVerifiedLayer(t, alg2.trtl, layerID.Sub(1))
			lastVerified = layerID.Sub(1)
		}

		// simulate a partition
		for i := 0; i < 10; i++ {
			layerID = layerID.Add(1)
			blocksA, blocksB := makeBlocks(layerID)

			// add A's blocks to A only, B's to B
			var blockIDsA, blockIDsB []types.BlockID
			for _, block := range blocksA {
				blockIDsA = append(blockIDsA, block.ID())
				r.NoError(mdb1.AddBlock(block))
			}
			r.NoError(mdb1.SaveLayerInputVectorByID(context.TODO(), layerID, blockIDsA))
			alg1.HandleIncomingLayer(context.TODO(), layerID)
			for _, block := range blocksB {
				blockIDsB = append(blockIDsB, block.ID())
				r.NoError(mdb2.AddBlock(block))
			}
			r.NoError(mdb2.SaveLayerInputVectorByID(context.TODO(), layerID, blockIDsB))
			alg2.HandleIncomingLayer(context.TODO(), layerID)

			// both nodes get stuck
			checkVerifiedLayer(t, alg1.trtl, lastVerified)
			checkVerifiedLayer(t, alg2.trtl, lastVerified)
		}

		// after a while (we simulate the distance here), both nodes eventually begin producing more blocks
		// in the case of a 50/50 split, this happens quickly
		for i := uint32(0); i < 3; i++ {
			layerID = layerID.Add(1)

			// these blocks will be nearly identical but they will have different base ballots, since the set of blocks
			// for recent layers has been bifurcated, so we have to generate and store blocks separately to simulate
			// an ongoing partition.
			blocksA := generateBlocks(t, layerID, layerSize, layerSize, alg1.BaseBallot, atxdb1, 1)
			var blockIDsA, blockIDsB []types.BlockID
			for _, block := range blocksA {
				blockIDsA = append(blockIDsA, block.ID())
				r.NoError(mdb1.AddBlock(block))
			}
			r.NoError(mdb1.SaveLayerInputVectorByID(context.TODO(), layerID, blockIDsA))
			alg1.HandleIncomingLayer(context.TODO(), layerID)

			blocksB := generateBlocks(t, layerID, layerSize, layerSize, alg2.BaseBallot, atxdb2, 1)
			for _, block := range blocksB {
				blockIDsB = append(blockIDsB, block.ID())
				r.NoError(mdb2.AddBlock(block))
			}
			r.NoError(mdb2.SaveLayerInputVectorByID(context.TODO(), layerID, blockIDsB))
			alg2.HandleIncomingLayer(context.TODO(), layerID)

			// both nodes still stuck
			checkVerifiedLayer(t, alg1.trtl, lastVerified)
			checkVerifiedLayer(t, alg2.trtl, lastVerified)
		}

		// finally, both nodes heal and get unstuck
		layerID = layerID.Add(1)
		blocksA := generateBlocks(t, layerID, layerSize, layerSize, alg1.BaseBallot, atxdb1, 1)
		var blockIDsA, blockIDsB []types.BlockID
		for _, block := range blocksA {
			blockIDsA = append(blockIDsA, block.ID())
			r.NoError(mdb1.AddBlock(block))
		}
		r.NoError(mdb1.SaveLayerInputVectorByID(context.TODO(), layerID, blockIDsA))
		alg1.HandleIncomingLayer(context.TODO(), layerID)

		blocksB := generateBlocks(t, layerID, layerSize, layerSize, alg2.BaseBallot, atxdb2, 1)
		for _, block := range blocksB {
			blockIDsB = append(blockIDsB, block.ID())
			r.NoError(mdb2.AddBlock(block))
		}
		r.NoError(mdb2.SaveLayerInputVectorByID(context.TODO(), layerID, blockIDsB))
		alg2.HandleIncomingLayer(context.TODO(), layerID)

		// both nodes can't switch from full tortoise
		checkVerifiedLayer(t, alg1.trtl, layerID.Sub(1))
		checkVerifiedLayer(t, alg2.trtl, layerID.Sub(1))
	})

	t.Run("three-way partition", func(t *testing.T) {
		const layerSize = 12

		mdb1 := getInMemMesh(t)
		atxdb1 := getAtxDB()
		atxdb1.storeEpochWeight(uint64(layerSize))
		alg1 := defaultAlgorithm(t, mdb1)
		alg1.trtl.atxdb = atxdb1
		alg1.trtl.LayerSize = layerSize
		alg1.logger = alg1.logger.Named("trtl1")
		alg1.trtl.logger = alg1.logger

		mdb2 := getInMemMesh(t)
		atxdb2 := getAtxDB()
		atxdb2.storeEpochWeight(uint64(layerSize))
		alg2 := defaultAlgorithm(t, mdb2)
		alg2.trtl.atxdb = atxdb2
		alg2.trtl.LayerSize = layerSize
		alg2.logger = alg2.logger.Named("trtl2")
		alg2.trtl.logger = alg2.logger

		mdb3 := getInMemMesh(t)
		atxdb3 := getAtxDB()
		atxdb3.storeEpochWeight(uint64(layerSize))
		alg3 := defaultAlgorithm(t, mdb3)
		alg3.trtl.atxdb = atxdb3
		alg3.trtl.LayerSize = layerSize
		alg3.logger = alg3.logger.Named("trtl3")
		alg3.trtl.logger = alg3.logger

		makeBlocks := func(layerID types.LayerID) (blocksA, blocksB, blocksC []*types.Block) {
			// simulate producing blocks in parallel
			blocksA = generateBlocks(t, layerID, layerSize, layerSize, alg1.BaseBallot, atxdb1, 1)
			blocksB = generateBlocks(t, layerID, layerSize, layerSize, alg2.BaseBallot, atxdb2, 1)
			blocksC = generateBlocks(t, layerID, layerSize, layerSize, alg3.BaseBallot, atxdb3, 1)

			// three-way split
			blocksA = blocksA[:layerSize/3]
			blocksB = blocksB[layerSize/3 : layerSize*2/3]
			blocksC = blocksC[layerSize*2/3:]
			return
		}

		// a bunch of good layers
		lastVerified := types.GetEffectiveGenesis()
		layerID := types.GetEffectiveGenesis()
		for i := 0; i < 10; i++ {
			layerID = layerID.Add(1)
			blocksA, blocksB, blocksC := makeBlocks(layerID)
			var blocks []*types.Block
			blocks = append(blocksA, blocksB...)
			blocks = append(blocks, blocksC...)

			// add all blocks to all tortoises
			var blockIDs []types.BlockID
			for _, block := range blocks {
				blockIDs = append(blockIDs, block.ID())
				r.NoError(mdb1.AddBlock(block))
				r.NoError(mdb2.AddBlock(block))
				r.NoError(mdb3.AddBlock(block))
			}
			r.NoError(mdb1.SaveLayerInputVectorByID(context.TODO(), layerID, blockIDs))
			r.NoError(mdb2.SaveLayerInputVectorByID(context.TODO(), layerID, blockIDs))
			r.NoError(mdb3.SaveLayerInputVectorByID(context.TODO(), layerID, blockIDs))
			alg1.HandleIncomingLayer(context.TODO(), layerID)
			alg2.HandleIncomingLayer(context.TODO(), layerID)
			alg3.HandleIncomingLayer(context.TODO(), layerID)

			// all should make progress
			checkVerifiedLayer(t, alg1.trtl, layerID.Sub(1))
			checkVerifiedLayer(t, alg2.trtl, layerID.Sub(1))
			checkVerifiedLayer(t, alg3.trtl, layerID.Sub(1))
			lastVerified = layerID.Sub(1)
		}

		// simulate a partition
		for i := 0; i < 10; i++ {
			layerID = layerID.Add(1)
			blocksA, blocksB, blocksC := makeBlocks(layerID)

			// add each blocks to their own
			var blockIDsA, blockIDsB, blockIDsC []types.BlockID
			for _, block := range blocksA {
				blockIDsA = append(blockIDsA, block.ID())
				r.NoError(mdb1.AddBlock(block))
			}
			r.NoError(mdb1.SaveLayerInputVectorByID(context.TODO(), layerID, blockIDsA))
			alg1.HandleIncomingLayer(context.TODO(), layerID)

			for _, block := range blocksB {
				blockIDsB = append(blockIDsB, block.ID())
				r.NoError(mdb2.AddBlock(block))
			}
			r.NoError(mdb2.SaveLayerInputVectorByID(context.TODO(), layerID, blockIDsB))
			alg2.HandleIncomingLayer(context.TODO(), layerID)

			for _, block := range blocksC {
				blockIDsC = append(blockIDsC, block.ID())
				r.NoError(mdb3.AddBlock(block))
			}
			r.NoError(mdb3.SaveLayerInputVectorByID(context.TODO(), layerID, blockIDsC))
			alg3.HandleIncomingLayer(context.TODO(), layerID)

			// all nodes get stuck
			checkVerifiedLayer(t, alg1.trtl, lastVerified)
			checkVerifiedLayer(t, alg2.trtl, lastVerified)
			checkVerifiedLayer(t, alg3.trtl, lastVerified)
		}

		// after a while (we simulate the distance here), all nodes eventually begin producing more blocks
		for i := uint32(0); i < 7; i++ {
			layerID = layerID.Add(1)

			// these blocks will be nearly identical but they will have different base ballots, since the set of blocks
			// for recent layers has been bifurcated, so we have to generate and store blocks separately to simulate
			// an ongoing partition.
			blocksA := generateBlocks(t, layerID, layerSize, layerSize, alg1.BaseBallot, atxdb1, 1)
			var blockIDsA, blockIDsB, blockIDsC []types.BlockID
			for _, block := range blocksA {
				blockIDsA = append(blockIDsA, block.ID())
				r.NoError(mdb1.AddBlock(block))
			}
			r.NoError(mdb1.SaveLayerInputVectorByID(context.TODO(), layerID, blockIDsA))
			alg1.HandleIncomingLayer(context.TODO(), layerID)

			blocksB := generateBlocks(t, layerID, layerSize, layerSize, alg2.BaseBallot, atxdb2, 1)
			for _, block := range blocksB {
				blockIDsB = append(blockIDsB, block.ID())
				r.NoError(mdb2.AddBlock(block))
			}
			r.NoError(mdb2.SaveLayerInputVectorByID(context.TODO(), layerID, blockIDsB))
			alg2.HandleIncomingLayer(context.TODO(), layerID)

			blocksC := generateBlocks(t, layerID, layerSize, layerSize, alg3.BaseBallot, atxdb3, 1)
			for _, block := range blocksC {
				blockIDsC = append(blockIDsC, block.ID())
				r.NoError(mdb3.AddBlock(block))
			}
			r.NoError(mdb3.SaveLayerInputVectorByID(context.TODO(), layerID, blockIDsC))
			alg3.HandleIncomingLayer(context.TODO(), layerID)

			// nodes still stuck
			checkVerifiedLayer(t, alg1.trtl, lastVerified)
			checkVerifiedLayer(t, alg2.trtl, lastVerified)
			checkVerifiedLayer(t, alg3.trtl, lastVerified)
		}

		// finally, all nodes heal and get unstuck
		layerID = layerID.Add(1)
		blocksA := generateBlocks(t, layerID, layerSize, layerSize, alg1.BaseBallot, atxdb1, 1)
		var blockIDsA, blockIDsB, blockIDsC []types.BlockID
		for _, block := range blocksA {
			blockIDsA = append(blockIDsA, block.ID())
			r.NoError(mdb1.AddBlock(block))
		}
		r.NoError(mdb1.SaveLayerInputVectorByID(context.TODO(), layerID, blockIDsA))
		alg1.HandleIncomingLayer(context.TODO(), layerID)

		blocksB := generateBlocks(t, layerID, layerSize, layerSize, alg2.BaseBallot, atxdb2, 1)
		for _, block := range blocksB {
			blockIDsB = append(blockIDsB, block.ID())
			r.NoError(mdb2.AddBlock(block))
		}
		r.NoError(mdb2.SaveLayerInputVectorByID(context.TODO(), layerID, blockIDsB))
		alg2.HandleIncomingLayer(context.TODO(), layerID)

		blocksC := generateBlocks(t, layerID, layerSize, layerSize, alg3.BaseBallot, atxdb3, 1)
		for _, block := range blocksC {
			blockIDsC = append(blockIDsC, block.ID())
			r.NoError(mdb3.AddBlock(block))
		}
		r.NoError(mdb3.SaveLayerInputVectorByID(context.TODO(), layerID, blockIDsC))
		alg3.HandleIncomingLayer(context.TODO(), layerID)

		// all nodes are healed
		checkVerifiedLayer(t, alg1.trtl, layerID.Sub(1))
		checkVerifiedLayer(t, alg2.trtl, layerID.Sub(1))
		checkVerifiedLayer(t, alg3.trtl, layerID.Sub(1))
	})
}

func TestComputeExpectedWeight(t *testing.T) {
	genesis := types.GetEffectiveGenesis()
	layers := types.GetLayersPerEpoch()
	require.EqualValues(t, 4, layers, "expecting layers per epoch to be 4. adjust test if it will change")
	for _, tc := range []struct {
		desc         string
		target, last types.LayerID
		totals       []uint64 // total weights starting from (target, last]
		expect       *big.Float
	}{
		{
			desc:   "SingleIncompleteEpoch",
			target: genesis,
			last:   genesis.Add(2),
			totals: []uint64{10},
			expect: big.NewFloat(5),
		},
		{
			desc:   "SingleCompleteEpoch",
			target: genesis,
			last:   genesis.Add(4),
			totals: []uint64{10},
			expect: big.NewFloat(10),
		},
		{
			desc:   "ExpectZeroEpoch",
			target: genesis,
			last:   genesis.Add(8),
			totals: []uint64{10, 0},
			expect: big.NewFloat(10),
		},
		{
			desc:   "MultipleIncompleteEpochs",
			target: genesis.Add(2),
			last:   genesis.Add(7),
			totals: []uint64{8, 12},
			expect: big.NewFloat(13),
		},
		{
			desc:   "IncompleteEdges",
			target: genesis.Add(2),
			last:   genesis.Add(13),
			totals: []uint64{4, 12, 12, 4},
			expect: big.NewFloat(2 + 12 + 12 + 1),
		},
		{
			desc:   "MultipleCompleteEpochs",
			target: genesis,
			last:   genesis.Add(8),
			totals: []uint64{8, 12},
			expect: big.NewFloat(20),
		},
	} {
		tc := tc
		t.Run(tc.desc, func(t *testing.T) {
			var (
				ctrl         = gomock.NewController(t)
				atxdb        = mocks.NewMockatxDataProvider(ctrl)
				epochWeights = map[types.EpochID]weight{}
				first        = tc.target.Add(1).GetEpoch()
			)
			atxdb.EXPECT().GetEpochWeight(gomock.Any()).DoAndReturn(func(eid types.EpochID) (uint64, []types.ATXID, error) {
				pos := eid - first
				if len(tc.totals) <= int(pos) {
					return 0, nil, fmt.Errorf("invalid test: have only %d weights, want position %d", len(tc.totals), pos)
				}
				return tc.totals[pos], nil, nil
			}).AnyTimes()
			for lid := tc.target.Add(1); !lid.After(tc.last); lid = lid.Add(1) {
				_, err := computeEpochWeight(atxdb, epochWeights, lid.GetEpoch())
				require.NoError(t, err)
			}

			weight := computeExpectedWeight(epochWeights, tc.target, tc.last)
			require.Equal(t, tc.expect.String(), weight.String())
		})
	}
}

func TestOutOfOrderLayersAreVerified(t *testing.T) {
	// increase layer size reduce test flakiness
	s := sim.New(sim.WithLayerSize(defaultTestLayerSize * 10))
	s.Setup()

	ctx := context.Background()
	cfg := defaultTestConfig()
	tortoise := tortoiseFromSimState(s.GetState(0), WithConfig(cfg))

	var (
		last     types.LayerID
		verified types.LayerID
	)
	for _, lid := range sim.GenLayers(s,
		sim.WithSequence(1),
		sim.WithSequence(1, sim.WithNextReorder(1)),
		sim.WithSequence(3),
	) {
		last = lid
		_, verified, _ = tortoise.HandleIncomingLayer(ctx, lid)
	}
	require.Equal(t, last.Sub(1), verified)
}

func benchmarkLayersHandling(b *testing.B, opts ...sim.NextOpt) {
	const size = 30
	s := sim.New(
		sim.WithLayerSize(size),
		sim.WithPath(b.TempDir()),
	)
	s.Setup()

	ctx := context.Background()
	cfg := defaultTestConfig()
	cfg.LayerSize = size

	var layers []types.LayerID
	for i := 0; i < 200; i++ {
		layers = append(layers, s.Next(opts...))
	}

	b.ResetTimer()
	for i := 0; i < b.N; i++ {
		tortoise := tortoiseFromSimState(s.GetState(0), WithConfig(cfg))
		for _, lid := range layers {
			tortoise.HandleIncomingLayer(ctx, lid)
		}
	}
}

func BenchmarkTortoiseLayerHandling(b *testing.B) {
	b.Run("Verifying", func(b *testing.B) {
		benchmarkLayersHandling(b)
	})
	b.Run("Full", func(b *testing.B) {
		benchmarkLayersHandling(b, sim.WithEmptyInputVector())
	})
}

func benchmarkBaseBallot(b *testing.B, opts ...sim.NextOpt) {
	const size = 30
	s := sim.New(
		sim.WithLayerSize(size),
		sim.WithPath(b.TempDir()),
	)
	s.Setup()

	ctx := context.Background()
	cfg := defaultTestConfig()
	cfg.LayerSize = size
	cfg.WindowSize = 100
	tortoise := tortoiseFromSimState(s.GetState(0), WithConfig(cfg))

	var last, verified types.LayerID
	for i := 0; i < 400; i++ {
		last = s.Next(opts...)
		_, verified, _ = tortoise.HandleIncomingLayer(ctx, last)
	}
	require.Equal(b, last.Sub(1), verified)

	b.ResetTimer()
	for i := 0; i < b.N; i++ {
		tortoise.BaseBallot(ctx)
	}
}

func BenchmarkTortoiseBaseBallot(b *testing.B) {
	b.Run("Verifying", func(b *testing.B) {
		benchmarkBaseBallot(b)
	})
	b.Run("Full", func(b *testing.B) {
		// hare output will have only 10/30 ballots
		benchmarkBaseBallot(b, sim.WithPartialHare(1, 3))
	})
}

<<<<<<< HEAD
func randomBlock(tb testing.TB, lyrID types.LayerID, beacon types.Beacon, refBlockID *types.BlockID) *types.Block {
=======
func randomBallot(tb testing.TB, lyrID types.LayerID, refBallotID types.BallotID) *types.Ballot {
>>>>>>> 00aac810
	tb.Helper()
	ballot := types.RandomBallot()
	ballot.LayerIndex = lyrID
	ballot.RefBallot = refBallotID
	ballot.Initialize()
	return ballot
}

func randomRefBallot(tb testing.TB, lyrID types.LayerID, beacon types.Beacon) *types.Ballot {
	tb.Helper()
	ballot := types.RandomBallot()
	ballot.LayerIndex = lyrID
	ballot.EpochData = &types.EpochData{
		Beacon: beacon,
	}
	ballot.Initialize()
	return ballot
}

func TestBallotHasGoodBeacon(t *testing.T) {
	ctrl := gomock.NewController(t)
	defer ctrl.Finish()

	layerID := types.GetEffectiveGenesis().Add(1)
	epochBeacon := types.RandomBeacon()
	ballot := randomRefBallot(t, layerID, epochBeacon)

	mockBeacons := smocks.NewMockBeaconGetter(ctrl)
	trtl := defaultTurtle(t)
	trtl.beacons = mockBeacons

	logger := logtest.New(t)
	// good beacon
	mockBeacons.EXPECT().GetBeacon(layerID.GetEpoch()).Return(epochBeacon, nil).Times(1)
	assert.True(t, trtl.markBeaconWithBadBallot(logger, ballot))

	// bad beacon
	beacon := types.RandomBeacon()
	require.NotEqual(t, epochBeacon, beacon)
	mockBeacons.EXPECT().GetBeacon(layerID.GetEpoch()).Return(beacon, nil).Times(1)
	assert.False(t, trtl.markBeaconWithBadBallot(logger, ballot))

	// ask a bad beacon again won't cause a lookup since it's cached
	assert.False(t, trtl.markBeaconWithBadBallot(logger, ballot))
}

func TestGetBallotBeacon(t *testing.T) {
	ctrl := gomock.NewController(t)
	defer ctrl.Finish()

	layerID := types.GetEffectiveGenesis().Add(1)
	beacon := types.RandomBeacon()
	refBallot := randomRefBallot(t, layerID, beacon)
	refBallotID := refBallot.ID()
	ballot := randomBallot(t, layerID, refBallotID)

	mockBdp := mocks.NewMockblockDataProvider(ctrl)
	trtl := defaultTurtle(t)
	trtl.bdp = mockBdp

	logger := logtest.New(t)
	mockBdp.EXPECT().GetBallot(refBallotID).Return(refBallot, nil).Times(1)
	got, err := trtl.getBallotBeacon(ballot, logger)
	assert.NoError(t, err)
	assert.Equal(t, beacon, got)

	// get the block beacon again and the data is cached
	got, err = trtl.getBallotBeacon(ballot, logger)
	assert.NoError(t, err)
	assert.Equal(t, beacon, got)
}

// gapVote will skip one layer in voting.
func gapVote(rng *mrand.Rand, layers []*types.Layer, _ int) sim.Voting {
	if len(layers) < 2 {
		panic("need atleast 2 layers")
	}
	baseLayer := layers[len(layers)-2]
	support := layers[len(layers)-2].BlocksIDs()
	ballots := baseLayer.Ballots()
	base := ballots[rng.Intn(len(ballots))]
	return sim.Voting{Base: base.ID(), Support: support}
}

// olderExceptions will vote for block older then base ballot.
func olderExceptions(rng *mrand.Rand, layers []*types.Layer, _ int) sim.Voting {
	if len(layers) < 2 {
		panic("need atleast 2 layers")
	}
	baseLayer := layers[len(layers)-1]
	ballots := baseLayer.Ballots()
	base := ballots[rng.Intn(len(ballots))]
	voting := sim.Voting{Base: base.ID()}
	for _, layer := range layers[len(layers)-2:] {
		for _, bid := range layer.BlocksIDs() {
			voting.Support = append(voting.Support, bid)
		}
	}
	return voting
}

// outOfWindowBaseBallot creates VotesGenerator with a specific window.
// vote generator will produce one block that uses base ballot outside the sliding window.
// NOTE that it will produce blocks as if it didn't know about blocks from higher layers.
func outOfWindowBaseBallot(n, window int) sim.VotesGenerator {
	return func(rng *mrand.Rand, layers []*types.Layer, i int) sim.Voting {
		if i >= n {
			return sim.PerfectVoting(rng, layers, i)
		}
		li := len(layers) - window
		ballots := layers[li].Ballots()
		base := ballots[rng.Intn(len(ballots))]
		return sim.Voting{Base: base.ID(), Support: layers[li].BlocksIDs()}
	}
}

// tortoiseVoting is for testing that protocol makes progress using heuristic that we are
// using for the network.
func tortoiseVoting(tortoise *Tortoise) sim.VotesGenerator {
	return func(rng *mrand.Rand, layers []*types.Layer, i int) sim.Voting {
		base, exceptions, err := tortoise.BaseBallot(context.Background())
		if err != nil {
			panic(err)
		}
		return sim.Voting{
			Base:    base,
			Against: exceptions[0],
			Support: exceptions[1],
			Abstain: exceptions[2],
		}
	}
}

func TestBaseBallotGenesis(t *testing.T) {
	ctx := context.Background()

	s := sim.New()
	cfg := defaultTestConfig()
	tortoise := tortoiseFromSimState(s.GetState(0), WithConfig(cfg))

	base, exceptions, err := tortoise.BaseBallot(ctx)
	require.NoError(t, err)
	require.Equal(t, exceptions, [][]types.BlockID{{}, {types.GenesisBlockID}, {}})
	require.Equal(t, types.GenesisBallotID, base)
}

func ensureBaseAndExceptionsFromLayer(tb testing.TB, lid types.LayerID, base types.BallotID, exceptions [][]types.BlockID, mdb blockDataProvider) {
	tb.Helper()

	ballot, err := mdb.GetBallot(base)
	require.NoError(tb, err)
	require.Equal(tb, lid, ballot.LayerIndex)
	require.Empty(tb, exceptions[0])
	require.Empty(tb, exceptions[2])
	for _, bid := range exceptions[1] {
		block, err := mdb.GetBlock(bid)
		require.NoError(tb, err)
		require.Equal(tb, lid, block.LayerIndex, "block=%s block layer=%s last=%s", block.ID(), block.LayerIndex, lid)
	}
}

func TestBaseBallotEvictedBlock(t *testing.T) {
	const size = 10
	s := sim.New(
		sim.WithLayerSize(size),
	)
	s.Setup()

	ctx := context.Background()
	cfg := defaultTestConfig()
	cfg.LayerSize = size
	cfg.WindowSize = 10
	tortoise := tortoiseFromSimState(s.GetState(0), WithConfig(cfg), WithLogger(logtest.New(t)))

	var last, verified types.LayerID
	// turn GenLayers into on-demand generator, so that later case can be placed as a step
	for _, lid := range sim.GenLayers(s,
		sim.WithSequence(30),
		sim.WithSequence(1, sim.WithVoteGenerator(
			outOfWindowBaseBallot(1, int(cfg.WindowSize)*2),
		)),
		sim.WithSequence(2),
	) {
		last = lid
		_, verified, _ = tortoise.HandleIncomingLayer(ctx, lid)
	}
	require.Equal(t, last.Sub(1), verified)
	for i := 0; i < 10; i++ {
		base, exceptions, err := tortoise.BaseBallot(ctx)
		require.NoError(t, err)
		ensureBaseAndExceptionsFromLayer(t, last, base, exceptions, s.GetState(0).MeshDB)

		last = s.Next(sim.WithVoteGenerator(tortoiseVoting(tortoise)))
		_, verified, _ = tortoise.HandleIncomingLayer(ctx, last)
		require.Equal(t, last.Sub(1), verified)
	}
}

func TestBaseBallotPrioritization(t *testing.T) {
	genesis := types.GetEffectiveGenesis()
	for _, tc := range []struct {
		desc     string
		seqs     []sim.Sequence
		expected types.LayerID
		window   uint32
	}{
		{
			desc: "GoodBlocksOrderByLayer",
			seqs: []sim.Sequence{
				sim.WithSequence(5),
			},
			expected: genesis.Add(5),
		},
		{
			desc: "BadBlocksIgnored",
			seqs: []sim.Sequence{
				sim.WithSequence(5),
				sim.WithSequence(5, sim.WithVoteGenerator(olderExceptions)),
			},
			expected: genesis.Add(5),
			window:   5,
		},
		{
			desc: "BadBlocksOverflowAfterEviction",
			seqs: []sim.Sequence{
				sim.WithSequence(5),
				sim.WithSequence(20, sim.WithVoteGenerator(olderExceptions)),
			},
			expected: genesis.Add(25),
			window:   5,
		},
		{
			desc: "ConflictingVotesIgnored",
			seqs: []sim.Sequence{
				sim.WithSequence(5),
				sim.WithSequence(1, sim.WithVoteGenerator(gapVote)),
			},
			expected: genesis.Add(5),
			window:   10,
		},
	} {
		t.Run(tc.desc, func(t *testing.T) {
			const size = 10
			s := sim.New(
				sim.WithLayerSize(size),
			)
			s.Setup()

			ctx := context.Background()
			cfg := defaultTestConfig()
			cfg.LayerSize = size
			cfg.WindowSize = tc.window
			tortoise := tortoiseFromSimState(s.GetState(0), WithConfig(cfg), WithLogger(logtest.New(t)))

			for _, lid := range sim.GenLayers(s, tc.seqs...) {
				tortoise.HandleIncomingLayer(ctx, lid)
			}

			base, _, err := tortoise.BaseBallot(ctx)
			require.NoError(t, err)
			ballot, err := s.GetState(0).MeshDB.GetBallot(base)
			require.NoError(t, err)
			require.Equal(t, tc.expected, ballot.LayerIndex)
		})
	}
}

// splitVoting partitions votes into two halves.
func splitVoting(n int) sim.VotesGenerator {
	return func(_ *mrand.Rand, layers []*types.Layer, i int) sim.Voting {
		var (
			support []types.BlockID
			last    = layers[len(layers)-1]
			bids    = last.BlocksIDs()
			half    = len(bids) / 2
		)
		if len(bids) < 2 {
			panic("make sure that the previous layer has atleast 2 blocks in it")
		}
		if i < n/2 {
			support = bids[:half]
		} else {
			support = bids[half:]
		}
		return sim.Voting{Base: types.BallotID(support[0]), Support: support}
	}
}

func ensureBallotLayerWithin(tb testing.TB, bdp blockDataProvider, ballotID types.BallotID, from, to types.LayerID) {
	tb.Helper()

	ballot, err := bdp.GetBallot(ballotID)
	require.NoError(tb, err)
	require.True(tb, !ballot.LayerIndex.Before(from) && !ballot.LayerIndex.After(to),
		"%s not in [%s,%s]", ballot.LayerIndex, from, to,
	)
}

func ensureBlockLayerWithin(tb testing.TB, bdp blockDataProvider, bid types.BlockID, from, to types.LayerID) {
	tb.Helper()

	block, err := bdp.GetBlock(bid)
	require.NoError(tb, err)
	require.True(tb, !block.LayerIndex.Before(from) && !block.LayerIndex.After(to),
		"%s not in [%s,%s]", block.LayerIndex, from, to,
	)
}

func TestWeakCoinVoting(t *testing.T) {
	const (
		size  = 6
		hdist = 2
	)
	s := sim.New(
		sim.WithLayerSize(size),
	)
	s.Setup(
		sim.WithSetupUnitsRange(1, 1),
		sim.WithSetupMinerRange(size, size),
	)

	ctx := context.Background()
	cfg := defaultTestConfig()
	cfg.LayerSize = size
	cfg.Hdist = hdist
	cfg.Zdist = hdist

	var (
		tortoise       = tortoiseFromSimState(s.GetState(0), WithConfig(cfg), WithLogger(logtest.New(t)))
		verified, last types.LayerID
		genesis        = types.GetEffectiveGenesis()
	)

	for _, lid := range sim.GenLayers(s,
		sim.WithSequence(5),
		sim.WithSequence(hdist+1,
			sim.WithCoin(true), // declare support
			sim.WithEmptyInputVector(),
			sim.WithVoteGenerator(splitVoting(size)),
		),
	) {
		last = lid
		_, verified, _ = tortoise.HandleIncomingLayer(ctx, lid)
	}
	// 5th layer after genesis verifies 4th
	// and later layers can't verify previous as they are split
	require.Equal(t, genesis.Add(4), verified)
	base, exceptions, err := tortoise.BaseBallot(ctx)
	require.NoError(t, err)
	// last ballot that is consistent with local opinion
	ensureBallotLayerWithin(t, s.GetState(0).MeshDB, base, genesis.Add(5), genesis.Add(5))

	against, support, neutral := exceptions[0], exceptions[1], exceptions[2]

	require.Empty(t, against, "implicit voting")
	require.Empty(t, neutral, "empty input vector")

	// support for all layers in range of (verified, last - hdist)
	for _, bid := range support {
		ensureBlockLayerWithin(t, s.GetState(0).MeshDB, bid, genesis.Add(5), last.Sub(hdist).Sub(1))
	}

	for i := 0; i < 10; i++ {
		last = s.Next(sim.WithVoteGenerator(tortoiseVoting(tortoise)))
		_, verified, _ = tortoise.HandleIncomingLayer(ctx, last)
	}
	require.Equal(t, last.Sub(1), verified)
}

func TestVoteAgainstSupportedByBaseBallot(t *testing.T) {
	const size = 10
	s := sim.New(
		sim.WithLayerSize(size),
	)
	s.Setup()

	ctx := context.Background()
	cfg := defaultTestConfig()
	cfg.LayerSize = size
	// cfg.WindowSize = 1
	cfg.Hdist = 1
	cfg.Zdist = 1

	var (
		tortoise       = tortoiseFromSimState(s.GetState(0), WithConfig(cfg), WithLogger(logtest.New(t)))
		last, verified types.LayerID
		genesis        = types.GetEffectiveGenesis()
	)
	for _, last = range sim.GenLayers(s,
		sim.WithSequence(1, sim.WithEmptyInputVector()),
		sim.WithSequence(2),
	) {
		_, verified, _ = tortoise.HandleIncomingLayer(ctx, last)
	}
	require.Equal(t, last.Sub(1), verified)

	unsupported := map[types.BlockID]struct{}{}
	for lid := genesis; lid.Before(last); lid = lid.Add(1) {
		bids, err := s.GetState(0).MeshDB.LayerBlockIds(lid)
		require.NoError(t, err)
		tortoise.trtl.validity[bids[0]] = against
		tortoise.trtl.hareOutput[bids[0]] = against
		unsupported[bids[0]] = struct{}{}
	}

	// remove good ballots and genesis to make tortoise select one of the later blocks.
	delete(tortoise.trtl.ballots, genesis)
	tortoise.trtl.verifying.goodBallots = map[types.BallotID]struct{}{}

	base, exceptions, err := tortoise.BaseBallot(ctx)
	require.NoError(t, err)
	ensureBallotLayerWithin(t, s.GetState(0).MeshDB, base, last, last)
	require.Empty(t, exceptions[2])
	require.Len(t, exceptions[0], len(unsupported))
	for _, bid := range exceptions[0] {
		ensureBlockLayerWithin(t, s.GetState(0).MeshDB, bid, genesis, last.Sub(1))
		require.Contains(t, unsupported, bid)
	}
	require.Len(t, exceptions[1], size)
}

func TestComputeLocalOpinion(t *testing.T) {
	const (
		size  = 10
		hdist = 3
	)
	genesis := types.GetEffectiveGenesis()
	for _, tc := range []struct {
		desc     string
		seqs     []sim.Sequence
		lid      types.LayerID
		expected sign
	}{
		{
			desc: "ContextuallyValid",
			seqs: []sim.Sequence{
				sim.WithSequence(4),
			},
			lid:      genesis.Add(1),
			expected: support,
		},
		{
			desc: "ContextuallyInvalid",
			seqs: []sim.Sequence{
				sim.WithSequence(1, sim.WithEmptyInputVector()),
				sim.WithSequence(1,
					sim.WithVoteGenerator(gapVote),
				),
				sim.WithSequence(hdist),
			},
			lid:      genesis.Add(1),
			expected: against,
		},
		{
			desc: "SupportedByHare",
			seqs: []sim.Sequence{
				sim.WithSequence(4),
			},
			lid:      genesis.Add(4),
			expected: support,
		},
		{
			desc: "NotSupportedByHare",
			seqs: []sim.Sequence{
				sim.WithSequence(3),
				sim.WithSequence(1, sim.WithEmptyInputVector()),
			},
			lid:      genesis.Add(4),
			expected: against,
		},
		{
			desc: "WithUnfinishedHare",
			seqs: []sim.Sequence{
				sim.WithSequence(3),
				sim.WithSequence(1, sim.WithoutInputVector()),
			},
			lid:      genesis.Add(4),
			expected: abstain,
		},
	} {
		tc := tc
		t.Run(tc.desc, func(t *testing.T) {
			s := sim.New(
				sim.WithLayerSize(size),
			)
			s.Setup(sim.WithSetupUnitsRange(1, 1))

			ctx := context.Background()
			cfg := defaultTestConfig()
			cfg.LayerSize = size
			cfg.Hdist = hdist
			cfg.Zdist = hdist
			tortoise := tortoiseFromSimState(s.GetState(0), WithConfig(cfg))
			for _, lid := range sim.GenLayers(s, tc.seqs...) {
				tortoise.HandleIncomingLayer(ctx, lid)
			}

			err := tortoise.trtl.addLocalVotes(ctx, logtest.New(t), tc.lid)
			require.NoError(t, err)

			blocks, err := s.GetState(0).MeshDB.LayerBlockIds(tc.lid)
			require.NoError(t, err)
			for _, bid := range blocks {
				vote, _ := getLocalVote(&tortoise.trtl.commonState, cfg, tc.lid, bid)
				require.Equal(t, tc.expected, vote, "block id %s", bid)
			}
		})
	}
}

func TestComputeBallotWeight(t *testing.T) {
	type testBallot struct {
		ActiveSet      []int // optional index to atx's to form an active set
		RefBallot      int   // optional index to the ballot, use it in test if active set is nil
		ATX            int   // non optional index to this ballot atx
		ExpectedWeight *big.Float
	}
	createActiveSet := func(pos []int, atxs []*types.ActivationTxHeader) []types.ATXID {
		var rst []types.ATXID
		for _, i := range pos {
			rst = append(rst, atxs[i].ID())
		}
		return rst
	}

	for _, tc := range []struct {
		desc                      string
		atxs                      []uint
		ballots                   []testBallot
		layerSize, layersPerEpoch uint32
	}{
		{
			desc:           "FromActiveSet",
			atxs:           []uint{50, 50, 50},
			layerSize:      5,
			layersPerEpoch: 3,
			ballots: []testBallot{
				{ActiveSet: []int{0, 1, 2}, ATX: 0, ExpectedWeight: big.NewFloat(10)},
				{ActiveSet: []int{0, 1, 2}, ATX: 1, ExpectedWeight: big.NewFloat(10)},
			},
		},
		{
			desc:           "FromRefBallot",
			atxs:           []uint{50, 50, 50},
			layerSize:      5,
			layersPerEpoch: 3,
			ballots: []testBallot{
				{ActiveSet: []int{0, 1, 2}, ATX: 0, ExpectedWeight: big.NewFloat(10)},
				{RefBallot: 0, ATX: 0, ExpectedWeight: big.NewFloat(10)},
			},
		},
		{
			desc:           "DifferentActiveSets",
			atxs:           []uint{50, 50, 100, 100},
			layerSize:      5,
			layersPerEpoch: 2,
			ballots: []testBallot{
				{ActiveSet: []int{0, 1}, ATX: 0, ExpectedWeight: big.NewFloat(10)},
				{ActiveSet: []int{2, 3}, ATX: 2, ExpectedWeight: big.NewFloat(20)},
			},
		},
		{
			desc:           "AtxNotInActiveSet",
			atxs:           []uint{50, 50, 50},
			layerSize:      5,
			layersPerEpoch: 2,
			ballots: []testBallot{
				{ActiveSet: []int{0, 2}, ATX: 1, ExpectedWeight: big.NewFloat(0)},
			},
		},
	} {
		tc := tc
		t.Run(tc.desc, func(t *testing.T) {
			var (
				ballots []*types.Ballot
				atxs    []*types.ActivationTxHeader

				weights = map[types.BallotID]weight{}

				ctrl  = gomock.NewController(t)
				mdb   = mocks.NewMockblockDataProvider(ctrl)
				atxdb = mocks.NewMockatxDataProvider(ctrl)
			)

			for i, weight := range tc.atxs {
				header := makeAtxHeaderWithWeight(weight)
				atxid := types.ATXID{byte(i)}
				header.SetID(&atxid)
				atxdb.EXPECT().GetAtxHeader(atxid).Return(header, nil).AnyTimes()
				atxs = append(atxs, header)
			}

			for i, b := range tc.ballots {
				ballot := &types.Ballot{
					InnerBallot: types.InnerBallot{
						EligibilityProof: types.VotingEligibilityProof{J: uint32(i)},
						AtxID:            atxs[b.ATX].ID(),
					},
				}
				if b.ActiveSet != nil {
					ballot.EpochData = &types.EpochData{
						ActiveSet: createActiveSet(b.ActiveSet, atxs),
					}
				} else {
					ballot.RefBallot = ballots[b.RefBallot].ID()
				}

				ballot.Initialize()
				ballots = append(ballots, ballot)

				weight, err := computeBallotWeight(atxdb, mdb, weights, ballot, tc.layerSize, tc.layersPerEpoch)
				require.NoError(t, err)
				require.Equal(t, b.ExpectedWeight.String(), weight.String())
			}
		})
	}
}

func TestNetworkRecoversFromFullPartition(t *testing.T) {
	const size = 10
	s1 := sim.New(
		sim.WithLayerSize(size),
		sim.WithStates(2),
	)
	s1.Setup(
		sim.WithSetupMinerRange(15, 15),
		sim.WithSetupUnitsRange(1, 1),
	)

	ctx := context.Background()
	cfg := defaultTestConfig()
	cfg.LayerSize = size
	cfg.Hdist = 3
	cfg.Zdist = 3

	var (
		tortoise1 = tortoiseFromSimState(s1.GetState(0), WithConfig(cfg),
			WithLogger(logtest.New(t).Named("first")))
		tortoise2 = tortoiseFromSimState(s1.GetState(1), WithConfig(cfg),
			WithLogger(logtest.New(t).Named("second")))
		last, verified1, verified2 types.LayerID
	)

	for i := 0; i < int(types.GetLayersPerEpoch()); i++ {
		last = s1.Next()
		_, verified1, _ = tortoise1.HandleIncomingLayer(ctx, last)
		_, verified2, _ = tortoise2.HandleIncomingLayer(ctx, last)
	}
	require.Equal(t, last.Sub(1), verified1)
	require.Equal(t, last.Sub(1), verified2)

	gens := s1.Split()
	require.Len(t, gens, 2)
	s1, s2 := gens[0], gens[1]

	partitionStart := last
	for i := 0; i < int(types.GetLayersPerEpoch()); i++ {
		last = s1.Next()
		_, verified1, _ = tortoise1.HandleIncomingLayer(ctx, last)
		_, verified2, _ = tortoise2.HandleIncomingLayer(ctx, s2.Next())
	}
	require.Equal(t, last.Sub(1), verified1)
	require.Equal(t, last.Sub(1), verified2)

	// sync missing state and rerun immediately, both instances won't make progress
	// because weight increases, and each side doesn't have enough weight in votes
	// and then do rerun
	partitionEnd := last
	s1.Merge(s2)

	require.NoError(t, tortoise1.rerun(ctx))
	require.NoError(t, tortoise2.rerun(ctx))

	// make enough progress to cross global threshold with new votes
	for i := 0; i < int(types.GetLayersPerEpoch())*4; i++ {
		last = s1.Next(sim.WithVoteGenerator(func(rng *mrand.Rand, layers []*types.Layer, i int) sim.Voting {
			if i < size/2 {
				return tortoiseVoting(tortoise1)(rng, layers, i)
			}
			return tortoiseVoting(tortoise2)(rng, layers, i)
		}))
		_, verified1, _ = tortoise1.HandleIncomingLayer(ctx, last)
		_, verified2, _ = tortoise2.HandleIncomingLayer(ctx, last)
	}

	require.Equal(t, last.Sub(1), verified1)
	require.Equal(t, last.Sub(1), verified2)

	for lid := partitionStart.Add(1); !lid.After(partitionEnd); lid = lid.Add(1) {
		bids, err := s1.GetState(1).MeshDB.LayerBlockIds(lid)
		require.NoError(t, err)
		for _, bid := range bids {
			valid, err := s1.GetState(0).MeshDB.ContextualValidity(bid)
			require.NoError(t, err)
			assert.True(t, valid, "block %s at layer %s", bid, lid)
		}
	}
}

func TestVerifyLayerByWeightNotSize(t *testing.T) {
	const size = 10
	s := sim.New(
		sim.WithLayerSize(size),
	)
	// change weight to be atleast the same as size
	s.Setup(sim.WithSetupUnitsRange(size, size))

	ctx := context.Background()
	cfg := defaultTestConfig()
	cfg.LayerSize = size
	tortoise := tortoiseFromSimState(s.GetState(0), WithConfig(cfg), WithLogger(logtest.New(t)))

	var last, verified types.LayerID
	for _, last = range sim.GenLayers(s,
		sim.WithSequence(2),
		sim.WithSequence(1, sim.WithLayerSizeOverwrite(1)),
	) {
		_, verified, _ = tortoise.HandleIncomingLayer(ctx, last)
	}
	require.Equal(t, last.Sub(2), verified)
}

func TestSwitchVerifying(t *testing.T) {
	ctx := context.Background()
	const size = 10
	s := sim.New(sim.WithLayerSize(size))
	s.Setup()

	cfg := defaultTestConfig()
	cfg.LayerSize = size
	cfg.Hdist = 2
	cfg.Zdist = 2

	tortoise := tortoiseFromSimState(s.GetState(0), WithLogger(logtest.New(t)), WithConfig(cfg))
	var last, verified types.LayerID

	for i := 0; i < 2; i++ {
		last = s.Next()
		_, verified, _ = tortoise.HandleIncomingLayer(ctx, last)
	}
	for i := 0; i < int(cfg.Hdist)+1; i++ {
		last = s.Next(
			sim.WithEmptyInputVector(),
		)
		_, verified, _ = tortoise.HandleIncomingLayer(ctx, last)
	}
	last = s.Next(sim.WithVoteGenerator(tortoiseVoting(tortoise)))
	_, verified, _ = tortoise.HandleIncomingLayer(ctx, last)
	require.True(t, tortoise.trtl.mode.isFull(), "full mode")
	for i := 0; i < 10; i++ {
		last = s.Next(sim.WithVoteGenerator(tortoiseVoting(tortoise)))
		_, verified, _ = tortoise.HandleIncomingLayer(ctx, last)
	}
	require.Equal(t, last.Sub(1), verified)
	require.True(t, tortoise.trtl.mode.isVerifying(), "verifying mode")
}

func TestStateManagement(t *testing.T) {
	const (
		size   = 10
		hdist  = 4
		window = 2
	)
	ctx := context.Background()
	cfg := defaultTestConfig()
	cfg.LayerSize = size
	cfg.Hdist = hdist
	cfg.Zdist = hdist
	cfg.WindowSize = window

	t.Run("VerifyingState", func(t *testing.T) {
		s := sim.New(
			sim.WithLayerSize(size),
		)
		s.Setup()

		tortoise := tortoiseFromSimState(s.GetState(0), WithConfig(cfg), WithLogger(logtest.New(t)))

		var last, verified types.LayerID
		for _, last = range sim.GenLayers(s,
			sim.WithSequence(20),
		) {
			_, verified, _ = tortoise.HandleIncomingLayer(ctx, last)
		}
		require.Equal(t, last.Sub(1), verified)

		evicted := tortoise.trtl.evicted
		require.Equal(t, verified.Sub(window).Sub(1), evicted)
		for lid := types.GetEffectiveGenesis(); !lid.After(evicted); lid = lid.Add(1) {
			require.Empty(t, tortoise.trtl.blocks[lid])
			require.Empty(t, tortoise.trtl.ballots[lid])
		}

		for lid := evicted.Add(1); !lid.After(last); lid = lid.Add(1) {
			for _, bid := range tortoise.trtl.blocks[lid] {
				require.Contains(t, tortoise.trtl.blockLayer, bid, "layer %s", lid)
			}
			for _, ballot := range tortoise.trtl.ballots[lid] {
				require.Contains(t, tortoise.trtl.ballotWeight, ballot, "layer %s", lid)
				require.Contains(t, tortoise.trtl.ballotLayer, ballot, "layer %s", lid)
			}
		}
	})
	t.Run("FullState", func(t *testing.T) {
		s := sim.New(
			sim.WithLayerSize(size),
		)
		s.Setup()

		tortoise := tortoiseFromSimState(s.GetState(0), WithConfig(cfg), WithLogger(logtest.New(t)))

		var last, verified types.LayerID
		for _, last = range sim.GenLayers(s,
			sim.WithSequence(20, sim.WithEmptyInputVector()),
		) {
			_, verified, _ = tortoise.HandleIncomingLayer(ctx, last)
		}
		require.Equal(t, last.Sub(1), verified)

		evicted := tortoise.trtl.evicted
		require.Equal(t, verified.Sub(window).Sub(1), evicted)
		for lid := types.GetEffectiveGenesis(); !lid.After(evicted); lid = lid.Add(1) {
			require.Empty(t, tortoise.trtl.blocks[lid])
			require.Empty(t, tortoise.trtl.ballots[lid])
		}

		for lid := evicted.Add(1); !lid.After(tortoise.trtl.verified); lid = lid.Add(1) {
			for _, bid := range tortoise.trtl.blocks[lid] {
				require.Contains(t, tortoise.trtl.blockLayer, bid, "layer %s", lid)
			}
			for _, ballot := range tortoise.trtl.ballots[lid] {
				require.Contains(t, tortoise.trtl.full.votes, ballot, "layer %s", lid)
				require.Contains(t, tortoise.trtl.ballotWeight, ballot, "layer %s", lid)
				require.Contains(t, tortoise.trtl.ballotLayer, ballot, "layer %s", lid)
			}
		}
	})
}<|MERGE_RESOLUTION|>--- conflicted
+++ resolved
@@ -495,19 +495,6 @@
 
 func defaultTestConfig() Config {
 	return Config{
-<<<<<<< HEAD
-		LayerSize:                defaultTestLayerSize,
-		Hdist:                    defaultTestHdist,
-		Zdist:                    defaultTestZdist,
-		WindowSize:               defaultTestWindowSize,
-		BadBeaconVoteDelayLayers: defaultVoteDelays,
-		GlobalThreshold:          defaultTestGlobalThreshold,
-		LocalThreshold:           defaultTestLocalThreshold,
-		RerunInterval:            defaultTestRerunInterval,
-		MaxExceptions:            int(defaultTestHdist) * defaultTestLayerSize * 100,
-		VerifyingModeRerunWindow: 10_000,
-		FullModeRerunWindow:      100,
-=======
 		LayerSize:                       defaultTestLayerSize,
 		Hdist:                           defaultTestHdist,
 		Zdist:                           defaultTestZdist,
@@ -519,7 +506,6 @@
 		MaxExceptions:                   int(defaultTestHdist) * defaultTestLayerSize * 100,
 		VerifyingModeVerificationWindow: 10_000,
 		FullModeVerificationWindow:      100,
->>>>>>> 00aac810
 	}
 }
 
@@ -1374,11 +1360,7 @@
 	})
 }
 
-<<<<<<< HEAD
-func randomBlock(tb testing.TB, lyrID types.LayerID, beacon types.Beacon, refBlockID *types.BlockID) *types.Block {
-=======
 func randomBallot(tb testing.TB, lyrID types.LayerID, refBallotID types.BallotID) *types.Ballot {
->>>>>>> 00aac810
 	tb.Helper()
 	ballot := types.RandomBallot()
 	ballot.LayerIndex = lyrID
