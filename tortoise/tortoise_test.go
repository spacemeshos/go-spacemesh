--- conflicted
+++ resolved
@@ -482,7 +482,7 @@
 				}}
 				id := types.RandomATXID()
 				atx.SetID(&id)
-				atx.SetNodeID(&types.NodeID{})
+				atx.SetNodeID(&types.EmptyNodeID)
 				atx.SetEffectiveNumUnits(atx.NumUnits)
 				atx.SetReceived(time.Now())
 				vAtx, err := atx.Verify(0, 1)
@@ -890,11 +890,7 @@
 		ballots, err := ballots.Layer(s.GetState(0).DB, last)
 		require.NoError(t, err)
 		ballot := types.NewExistingBallot(
-<<<<<<< HEAD
-			types.BallotID{3, 3, 3}, types.EdSignature{}, types.NodeID{},
-=======
 			types.BallotID{3, 3, 3}, types.EmptyEdSignature, types.EmptyNodeID,
->>>>>>> d783a22d
 			ballots[0].BallotMetadata,
 		)
 		ballot.BallotMetadata = ballots[0].BallotMetadata
@@ -2290,11 +2286,7 @@
 		// feed ballots that vote against previously validated layer
 		// without the fix they would be ignored
 		for i := 1; i <= 16; i++ {
-<<<<<<< HEAD
-			ballot := types.NewExistingBallot(types.BallotID{byte(i)}, types.EdSignature{}, types.NodeID{}, template.BallotMetadata)
-=======
 			ballot := types.NewExistingBallot(types.BallotID{byte(i)}, types.EmptyEdSignature, types.EmptyNodeID, template.BallotMetadata)
->>>>>>> d783a22d
 			ballot.InnerBallot = template.InnerBallot
 			ballot.EligibilityProofs = template.EligibilityProofs
 			tortoise.OnBallot(&ballot)
@@ -2341,11 +2333,7 @@
 		require.NotEmpty(t, rst)
 
 		id := types.BallotID{1}
-<<<<<<< HEAD
-		ballot := types.NewExistingBallot(id, types.EdSignature{}, types.NodeID{}, rst[0].BallotMetadata)
-=======
 		ballot := types.NewExistingBallot(id, types.EmptyEdSignature, types.EmptyNodeID, rst[0].BallotMetadata)
->>>>>>> d783a22d
 		ballot.InnerBallot = rst[0].InnerBallot
 		ballot.EligibilityProofs = rst[0].EligibilityProofs
 		ballot.Votes.Base = types.EmptyBallotID
@@ -2571,11 +2559,7 @@
 	for i := 1; i <= size*2; i++ {
 		id := types.BallotID{}
 		binary.BigEndian.PutUint64(id[:], uint64(i))
-<<<<<<< HEAD
-		ballot := types.NewExistingBallot(id, types.EdSignature{}, types.NodeID{}, blts[0].BallotMetadata)
-=======
 		ballot := types.NewExistingBallot(id, types.EmptyEdSignature, types.EmptyNodeID, blts[0].BallotMetadata)
->>>>>>> d783a22d
 		ballot.InnerBallot = blts[0].InnerBallot
 		ballot.EligibilityProofs = blts[0].EligibilityProofs
 		// unset support to be consistent with local opinion
@@ -2871,11 +2855,7 @@
 		tortoise.TallyVotes(ctx, last)
 		ballots, err := ballots.Layer(s.GetState(0).DB, last)
 		require.NoError(t, err)
-<<<<<<< HEAD
-		ballot := types.NewExistingBallot(types.BallotID{1}, types.EdSignature{}, types.NodeID{}, ballots[0].BallotMetadata)
-=======
 		ballot := types.NewExistingBallot(types.BallotID{1}, types.EmptyEdSignature, types.EmptyNodeID, ballots[0].BallotMetadata)
->>>>>>> d783a22d
 		ballot.InnerBallot = ballots[0].InnerBallot
 		ballot.EligibilityProofs = ballots[0].EligibilityProofs
 		ballot.Votes.Base = ballots[1].ID()
@@ -2950,11 +2930,7 @@
 		for i := 0; i < b.N; i++ {
 			id := types.BallotID{}
 			binary.BigEndian.PutUint64(id[:], uint64(i)+1)
-<<<<<<< HEAD
-			ballot := types.NewExistingBallot(id, types.EdSignature{}, types.NodeID{}, modified.BallotMetadata)
-=======
 			ballot := types.NewExistingBallot(id, types.EmptyEdSignature, types.EmptyNodeID, modified.BallotMetadata)
->>>>>>> d783a22d
 			ballot.InnerBallot = modified.InnerBallot
 			ballot.EligibilityProofs = modified.EligibilityProofs
 			tortoise.OnBallot(&ballot)
