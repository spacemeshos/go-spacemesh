--- conflicted
+++ resolved
@@ -3055,7 +3055,6 @@
 	})
 }
 
-<<<<<<< HEAD
 func TestDuplicateBallot(t *testing.T) {
 	s := newSession(t)
 	s.smesher(0).atx(1, new(aopt).height(10).weight(2))
@@ -3077,7 +3076,8 @@
 	),
 	)
 	s.runInorder()
-=======
+}
+
 func TestSwitch(t *testing.T) {
 	s := newSession(t).
 		withHdist(4).
@@ -3128,5 +3128,4 @@
 	s.updates(t, verified)
 	t.Run("inorder", func(t *testing.T) { s.runInorder() })
 	t.Run("random", func(t *testing.T) { s.runRandomTopoN(100) })
->>>>>>> 02e2d24b
 }