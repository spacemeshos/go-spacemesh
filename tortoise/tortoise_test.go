--- conflicted
+++ resolved
@@ -151,88 +151,6 @@
 	defaultTestRerunInterval   = time.Hour
 )
 
-<<<<<<< HEAD
-=======
-func makeAndProcessLayer(t *testing.T, l types.LayerID, trtl *turtle, natxs, blocksPerLayer int, atxdb atxDataWriter, msh blockDataWriter, inputVectorFn func(id types.LayerID) ([]types.BlockID, error)) {
-	lyr := makeLayer(t, l, trtl, natxs, blocksPerLayer, atxdb, msh, inputVectorFn)
-	logger := logtest.New(t)
-
-	// write blocks to database first; the verifying tortoise will subsequently read them
-	if inputVectorFn == nil {
-		// just save the layer contents as the input layer vector (the default behavior)
-		require.NoError(t, msh.SaveLayerInputVectorByID(context.TODO(), lyr.Index(), lyr.BlocksIDs()))
-	} else if blocks, err := inputVectorFn(l); err != nil {
-		logger.With().Warning("error from input vector fn", log.Err(err))
-	} else {
-		// save blocks to db for this layer
-		require.NoError(t, msh.SaveLayerInputVectorByID(context.TODO(), l, blocks))
-	}
-
-	require.NoError(t, trtl.HandleIncomingLayer(context.TODO(), l))
-}
-
-func makeLayer(t *testing.T, layerID types.LayerID, trtl *turtle, natxs, blocksPerLayer int, atxdb atxDataWriter, msh blockDataWriter, inputVectorFn func(id types.LayerID) ([]types.BlockID, error)) *types.Layer {
-	return makeLayerWithBeacon(t, layerID, trtl, types.EmptyBeacon, natxs, blocksPerLayer, atxdb, msh, inputVectorFn)
-}
-
-func makeLayerWithBeacon(t *testing.T, layerID types.LayerID, trtl *turtle, beacon types.Beacon, natxs, blocksPerLayer int, atxdb atxDataWriter, msh blockDataWriter, inputVectorFn func(id types.LayerID) ([]types.BlockID, error)) *types.Layer {
-	if inputVectorFn != nil {
-		oldInputVectorFn := msh.GetInputVectorBackupFunc()
-		defer func() {
-			msh.SetInputVectorBackupFunc(oldInputVectorFn)
-		}()
-		msh.SetInputVectorBackupFunc(inputVectorFn)
-	}
-	baseBallotID, lists, err := trtl.BaseBallot(context.TODO())
-	require.NoError(t, err)
-	lyr := types.NewLayer(layerID)
-
-	atxs := []types.ATXID{}
-	for i := 0; i < natxs; i++ {
-		atxHeader := makeAtxHeaderWithWeight(1)
-		atx := &types.ActivationTx{InnerActivationTx: &types.InnerActivationTx{ActivationTxHeader: atxHeader}}
-		atx.PubLayerID = layerID
-		atx.NodeID.Key = fmt.Sprintf("%d", i)
-		atx.CalcAndSetID()
-		require.NoError(t, atxdb.StoreAtx(layerID.GetEpoch(), atx))
-		atxs = append(atxs, atx.ID())
-	}
-
-	for i := 0; i < blocksPerLayer; i++ {
-		ballot := types.Ballot{
-			InnerBallot: types.InnerBallot{
-				AtxID:            atxs[i%len(atxs)],
-				BaseBallot:       baseBallotID,
-				EligibilityProof: types.VotingEligibilityProof{J: uint32(i)},
-				AgainstDiff:      lists[0],
-				ForDiff:          lists[1],
-				NeutralDiff:      lists[2],
-				LayerIndex:       layerID,
-				EpochData: &types.EpochData{
-					ActiveSet: atxs,
-					Beacon:    beacon,
-				},
-			},
-		}
-		p := &types.Proposal{
-			InnerProposal: types.InnerProposal{
-				Ballot: ballot,
-				TxIDs:  nil,
-			},
-		}
-		signer := signing.NewEdSigner()
-		p.Ballot.Signature = signer.Sign(p.Ballot.Bytes())
-		p.Signature = signer.Sign(p.Bytes())
-		p.Initialize()
-		blk := (*types.Block)(p)
-		lyr.AddBlock(blk)
-		require.NoError(t, msh.AddBlock(blk))
-	}
-
-	return lyr
-}
-
->>>>>>> d6c2cb30
 func TestLayerPatterns(t *testing.T) {
 	const size = 10 // more blocks means a longer test
 	t.Run("Good", func(t *testing.T) {
@@ -343,26 +261,11 @@
 		)
 		_, verified, _ = tortoise.HandleIncomingLayer(ctx, last)
 	}
-<<<<<<< HEAD
 	for i := 0; i < 4; i++ {
 		last = s.Next(
 			sim.WithVoteGenerator(tortoiseVoting(tortoise)),
 		)
 		_, verified, _ = tortoise.HandleIncomingLayer(ctx, last)
-=======
-
-	trtl := defaultTurtle(t)
-	trtl.LayerSize = uint32(blocksPerLayer)
-	trtl.bdp = msh
-	gen := types.GenesisLayer()
-	trtl.init(context.TODO(), gen)
-
-	var l types.LayerID
-	atxdb := getAtxDB()
-	trtl.atxdb = atxdb
-	for l = types.GetEffectiveGenesis().Add(1); l.Before(types.GetEffectiveGenesis().Add(layers.Uint32())); l = l.Add(1) {
-		makeAndProcessLayer(t, l, trtl, blocksPerLayer, blocksPerLayer, atxdb, msh, layerfuncs[l.Difference(types.GetEffectiveGenesis())-1])
->>>>>>> d6c2cb30
 	}
 
 	// verification will get stuck as of the first layer with conflicting local and global opinions.
@@ -1447,7 +1350,6 @@
 	}
 }
 
-<<<<<<< HEAD
 func BenchmarkTortoiseBaseBallot(b *testing.B) {
 	b.Run("Verifying", func(b *testing.B) {
 		benchmarkBaseBallot(b)
@@ -1458,10 +1360,7 @@
 	})
 }
 
-func randomBlock(tb testing.TB, lyrID types.LayerID, beacon types.Beacon, refBlockID *types.BlockID) *types.Block {
-=======
 func randomBallot(tb testing.TB, lyrID types.LayerID, refBallotID types.BallotID) *types.Ballot {
->>>>>>> d6c2cb30
 	tb.Helper()
 	ballot := types.RandomBallot()
 	ballot.LayerIndex = lyrID
