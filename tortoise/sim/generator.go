--- conflicted
+++ resolved
@@ -84,12 +84,8 @@
 
 	State State
 
-<<<<<<< HEAD
-	nextLayer   types.LayerID
-=======
 	nextLayer types.LayerID
 	// key is when to return => value is the layer to return
->>>>>>> bb511c7c
 	reordered   map[types.LayerID]types.LayerID
 	layers      []*types.Layer
 	activations []types.ATXID
