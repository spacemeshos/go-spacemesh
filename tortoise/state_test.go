package tortoise

import (
	"context"
	"math/rand"
	"path/filepath"
	"reflect"
	"sort"
	"testing"
	"testing/quick"

	"github.com/stretchr/testify/assert"
	"github.com/stretchr/testify/require"

	"github.com/spacemeshos/go-spacemesh/codec"
	"github.com/spacemeshos/go-spacemesh/common/types"
	"github.com/spacemeshos/go-spacemesh/database"
	"github.com/spacemeshos/go-spacemesh/log"
	"github.com/spacemeshos/go-spacemesh/log/logtest"
)

func min(x, y uint32) uint32 {
	if x < y {
		return x
	}
	return y
}

func max(x, y uint32) uint32 {
	if x > y {
		return x
	}
	return y
}

func makeStateGen(tb testing.TB, db database.Database, logger log.Log) func(rng *rand.Rand) *state {
	return func(rng *rand.Rand) *state {
		st := &state{db: database.NewMemDatabase(), log: logtest.New(tb)}

		verifiedGen, ok := quick.Value(reflect.TypeOf(uint32(0)), rng)
		require.True(tb, ok)
		verified := verifiedGen.Interface().(uint32)
		// verified between 200 and 1000
		verified = max(200, min(verified, 1000))

		st.Last = types.NewLayerID(verified + 100)
		st.Verified = types.NewLayerID(verified)

		st.GoodBlocksIndex = map[types.BlockID]bool{}
		st.BlockOpinionsByLayer = map[types.LayerID]map[types.BlockID]Opinion{}
		st.BlockLayer = map[types.BlockID]types.LayerID{}

		for i := 0; i < 200; i++ {
			layerGen, ok := quick.Value(reflect.TypeOf(uint32(0)), rng)
			require.True(tb, ok)
			block1Gen, ok := quick.Value(reflect.TypeOf(types.BlockID{}), rng)
			require.True(tb, ok)
			block2Gen, ok := quick.Value(reflect.TypeOf(types.BlockID{}), rng)
			require.True(tb, ok)

<<<<<<< HEAD
			layer1 := layerGen.Interface().(types.LayerID)
			if _, exist := st.BlockOpinionsByLayer[layer1]; !exist {
				st.BlockOpinionsByLayer[layer1] = map[types.BlockID]Opinion{}
=======
			layerVal := layerGen.Interface().(uint32)
			layer := types.NewLayerID(layerVal % verified)
			if _, exist := st.BlockOpinionsByLayer[layer]; !exist {
				st.BlockOpinionsByLayer[layer] = map[types.BlockID]Opinion{}
>>>>>>> 0902cb27
			}
			block1 := block1Gen.Interface().(types.BlockID)
			if _, exist := st.BlockOpinionsByLayer[layer1][block1]; !exist {
				st.BlockOpinionsByLayer[layer1][block1] = Opinion{}
				st.BlockLayer[block1] = layer1
			}
			layer2 := layerGen.Interface().(types.LayerID)
			if _, exist := st.BlockOpinionsByLayer[layer1][block1][layer2]; !exist {
				st.BlockOpinionsByLayer[layer1][block1][layer2] = map[types.BlockID]vec{}
			}
			st.GoodBlocksIndex[block1] = false
			block2 := block2Gen.Interface().(types.BlockID)
			vecGen, ok := quick.Value(reflect.TypeOf(vec{}), rng)
			require.True(tb, ok)
			val := vecGen.Interface().(vec)
			val.Flushed = false
			st.BlockOpinionsByLayer[layer1][block1][layer2][block2] = val
		}
		return st
	}
}

func TestStateRecover(t *testing.T) {
	require.NoError(t, quick.Check(func(st *state) bool {
		st.diffMode = true
		original := *st
		if !assert.NoError(t, st.Persist()) {
			return false
		}
		st.BlockOpinionsByLayer = nil
		st.GoodBlocksIndex = nil
		for i := 0; i < 2; i++ {
			if err := st.Recover(); err != nil {
				return false
			}
			if !assert.Equal(t, &original, st) {
				return false
			}
		}
		return true
	}, &quick.Config{
		Values: func(values []reflect.Value, rng *rand.Rand) {
			require.Len(t, values, 1)
			gen := makeStateGen(t, database.NewMemDatabase(), logtest.New(t))
			values[0] = reflect.ValueOf(gen(rng))
		},
	}))
}

func TestStateEvict(t *testing.T) {
	require.NoError(t, quick.Check(func(st *state) bool {
		layers := make([]types.LayerID, 0, len(st.BlockOpinionsByLayer))
		for layer := range st.BlockOpinionsByLayer {
			layers = append(layers, layer)
		}
		sort.Slice(layers, func(i, j int) bool {
			return layers[i].Before(layers[j])
		})
		// persist everything, otherwise evict will only delete data from memory
		if !assert.NoError(t, st.Persist()) {
			return false
		}

		if !assert.NoError(t, st.Evict(context.TODO(), layers[len(layers)/2])) {
			return false
		}

		// persists layers including LastEvicted, as it is recovered and compared in the test
		if !assert.NoError(t, st.Persist()) {
			return false
		}

		original := *st
		if !assert.NoError(t, st.Recover()) {
			return false
		}
		return assert.Equal(t, &original, st)
	}, &quick.Config{
		Values: func(values []reflect.Value, rng *rand.Rand) {
			require.Len(t, values, 1)
			gen := makeStateGen(t, database.NewMemDatabase(), logtest.New(t))
			values[0] = reflect.ValueOf(gen(rng))
		},
	}))
}

func TestStateRecoverNotFound(t *testing.T) {
	st := makeStateGen(t, database.NewMemDatabase(), logtest.New(t))(rand.New(rand.NewSource(1001)))
	require.ErrorIs(t, st.Recover(), database.ErrNotFound)
}

func BenchmarkStatePersist(b *testing.B) {
	db, err := database.NewLDBDatabase(filepath.Join(b.TempDir(), "turtle_state"), 0, 0, logtest.New(b))
	require.NoError(b, err)

	st := makeStateGen(b, db, logtest.New(b))(rand.New(rand.NewSource(1001)))

	b.Run("New", func(b *testing.B) {
		st.diffMode = false
		b.ReportAllocs()
		b.ResetTimer()
		for i := 0; i < b.N; i++ {
			if err := st.Persist(); err != nil {
				require.NoError(b, err)
			}
		}
	})
	b.Run("Repeat", func(b *testing.B) {
		st.diffMode = true
		require.NoError(b, st.Persist())
		b.ReportAllocs()
		b.ResetTimer()
		for i := 0; i < b.N; i++ {
			if err := st.Persist(); err != nil {
				require.NoError(b, err)
			}
		}
	})
	b.Run("Old", func(b *testing.B) {
		b.ReportAllocs()
		b.ResetTimer()
		for i := 0; i < b.N; i++ {
			buf, err := codec.Encode(st)
			if err != nil {
				require.NoError(b, err)
			}
			if err := db.Put([]byte("turtle"), buf); err != nil {
				require.NoError(b, err)
			}
		}
	})
}<|MERGE_RESOLUTION|>--- conflicted
+++ resolved
@@ -51,30 +51,26 @@
 		st.BlockLayer = map[types.BlockID]types.LayerID{}
 
 		for i := 0; i < 200; i++ {
-			layerGen, ok := quick.Value(reflect.TypeOf(uint32(0)), rng)
+			layer1Gen, ok := quick.Value(reflect.TypeOf(uint32(0)), rng)
+			require.True(tb, ok)
+			layer2Gen, ok := quick.Value(reflect.TypeOf(uint32(0)), rng)
 			require.True(tb, ok)
 			block1Gen, ok := quick.Value(reflect.TypeOf(types.BlockID{}), rng)
 			require.True(tb, ok)
 			block2Gen, ok := quick.Value(reflect.TypeOf(types.BlockID{}), rng)
 			require.True(tb, ok)
 
-<<<<<<< HEAD
-			layer1 := layerGen.Interface().(types.LayerID)
+			layer1Val := layer1Gen.Interface().(uint32)
+			layer1 := types.NewLayerID(layer1Val % verified)
 			if _, exist := st.BlockOpinionsByLayer[layer1]; !exist {
 				st.BlockOpinionsByLayer[layer1] = map[types.BlockID]Opinion{}
-=======
-			layerVal := layerGen.Interface().(uint32)
-			layer := types.NewLayerID(layerVal % verified)
-			if _, exist := st.BlockOpinionsByLayer[layer]; !exist {
-				st.BlockOpinionsByLayer[layer] = map[types.BlockID]Opinion{}
->>>>>>> 0902cb27
 			}
 			block1 := block1Gen.Interface().(types.BlockID)
 			if _, exist := st.BlockOpinionsByLayer[layer1][block1]; !exist {
 				st.BlockOpinionsByLayer[layer1][block1] = Opinion{}
 				st.BlockLayer[block1] = layer1
 			}
-			layer2 := layerGen.Interface().(types.LayerID)
+			layer2 := layer2Gen.Interface().(types.LayerID)
 			if _, exist := st.BlockOpinionsByLayer[layer1][block1][layer2]; !exist {
 				st.BlockOpinionsByLayer[layer1][block1][layer2] = map[types.BlockID]vec{}
 			}
