--- conflicted
+++ resolved
@@ -87,19 +87,6 @@
 	}
 
 	threshold := v.globalThreshold(v.Config, lid)
-<<<<<<< HEAD
-	logger = logger.WithFields(
-		log.String("verifier", "verifying"),
-		log.Stringer("candidate layer", lid),
-		log.Stringer("margin", margin),
-		log.Stringer("uncounted", uncounted),
-		log.Stringer("total good weight", v.totalGoodWeight),
-		log.Stringer("good uncounted", layer.verifying.goodUncounted),
-		log.Stringer("global threshold", threshold),
-		log.Stringer("local threshold", v.localThreshold),
-	)
-=======
->>>>>>> 5a38fdce
 	if crossesThreshold(margin, threshold) != support {
 		logger.Debug("doesn't cross global threshold",
 			zap.Uint32("candidate layer", lid.Uint32()),
