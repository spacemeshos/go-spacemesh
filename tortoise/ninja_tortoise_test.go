package tortoise

import (
	"fmt"
	"github.com/spacemeshos/go-spacemesh/common/types"
	"github.com/spacemeshos/go-spacemesh/log"
	"github.com/spacemeshos/go-spacemesh/mesh"
	"github.com/spacemeshos/go-spacemesh/rand"
	"github.com/stretchr/testify/assert"
	"math"
	"os"
	"runtime"
	"testing"
	"time"
)

const Path = "../tmp/tortoise/"

const inmem = 1
const disc = 2

const memType = inmem

func init() {
	persistenceTeardown()
	types.SetLayersPerEpoch(3)
	types.EffectiveGenesis = 0
}

func getPersistentMash() *mesh.DB {
	db, _ := mesh.NewPersistentMeshDB(fmt.Sprintf(Path+"ninje_tortoise/"), 10, log.NewDefault("ninje_tortoise").WithOptions(log.Nop))
	return db
}

func persistenceTeardown() {
	os.RemoveAll(Path)
}

func getInMemMesh() *mesh.DB {
	return mesh.NewMemMeshDB(log.NewDefault(""))
}

func getMeshForBench() *mesh.DB {
	switch memType {
	case inmem:
		return getInMemMesh()
	case disc:
		return getPersistentMash()
	}
	return nil
}

func TestAlgorithm_HandleLateBlock(t *testing.T) {
	mdb := getMeshForBench()
<<<<<<< HEAD
	a := tortoise{ninjaTortoise: newNinjaTortoise(8, mdb, 5, log.New("", "", ""))}
	blk := types.NewExistingBlock(5, []byte("asdfasdfdgadsgdgr"), nil)
=======
	a := tortoise{ninjaTortoise: newNinjaTortoise(8, mdb, 5, log.NewDefault(""))}
	blk := types.NewExistingBlock(5, []byte("asdfasdfdgadsgdgr"))
>>>>>>> bc91d5bf
	a.HandleLateBlock(blk)
	assert.True(t, blk.Layer() == types.LayerID(5))
}

func TestVec_Add(t *testing.T) {
	v := vec{0, 0}
	v = v.Add(vec{1, 0})
	assert.True(t, v == vec{1, 0}, "vec was wrong %d", v)
	v2 := vec{0, 0}
	v2 = v2.Add(vec{0, 1})
	assert.True(t, v2 == vec{0, 1}, "vec was wrong %d", v2)
}

func TestVec_Negate(t *testing.T) {
	v := vec{1, 0}
	v = v.Negate()
	assert.True(t, v == vec{-1, 0}, "vec was wrong %d", v)
	v2 := vec{0, 1}
	v2 = v2.Negate()
	assert.True(t, v2 == vec{0, -1}, "vec was wrong %d", v2)
}

func TestVec_Multiply(t *testing.T) {
	v := vec{1, 0}
	v = v.Multiply(5)
	assert.True(t, v == vec{5, 0}, "vec was wrong %d", v)
	v2 := vec{2, 1}
	v2 = v2.Multiply(5)
	assert.True(t, v2 == vec{10, 5}, "vec was wrong %d", v2)
}

func TestNinjaTortoise_GlobalOpinion(t *testing.T) {
	glo := globalOpinion(vec{2, 0}, 2, 1)
	assert.True(t, glo == support, "vec was wrong %d", glo)
	glo = globalOpinion(vec{1, 0}, 2, 1)
	assert.True(t, glo == abstain, "vec was wrong %d", glo)
	glo = globalOpinion(vec{0, 2}, 2, 1)
	assert.True(t, glo == against, "vec was wrong %d", glo)
}

func TestNinjaTortoise_evict(t *testing.T) {
	defer persistenceTeardown()
	ni := sanity(t, getMeshForBench(), 150, 10, 100, badblocks)

	for i := mesh.GenesisBlock().LayerIndex; i < mesh.GenesisBlock().LayerIndex+140; i++ {
		for j := range ni.Patterns[types.LayerID(i)] {
			if _, ok := ni.TSupport[j]; ok {
				t.Fail()
			}
			if _, ok := ni.TPattern[j]; ok {
				t.Fail()
			}
			if _, ok := ni.TTally[j]; ok {
				t.Fail()
			}
			if _, ok := ni.TVote[j]; ok {
				t.Fail()
			}
			if _, ok := ni.TEffectiveToBlocks[j]; ok {
				t.Fail()
			}
			if _, ok := ni.TComplete[j]; ok {
				t.Fail()
			}
			if _, ok := ni.TPatSupport[j]; ok {
				t.Fail()
			}
		}

		if _, ok := ni.TGood[types.LayerID(i)]; ok {
			t.Fail()
		}
		if _, ok := ni.Patterns[types.LayerID(i)]; ok {
			t.Fail()
		}

		ids, _ := ni.db.LayerBlockIds(49)
		for _, j := range ids {
			if _, ok := ni.TEffective[j]; ok {
				t.Fail()
			}
			if _, ok := ni.TCorrect[j]; ok {
				t.Fail()
			}
			if _, ok := ni.TExplicit[j]; ok {
				t.Fail()
			}

		}
	}
}

func bToMb(b uint64) uint64 {
	return b / 1024 / 1024
}

func PrintMemUsage() {
	runtime.GC()
	var m runtime.MemStats
	runtime.ReadMemStats(&m)
	// For info on each, see: https://golang.org/pkg/runtime/#MemStats
	fmt.Printf("Alloc = %v MiB", bToMb(m.Alloc))
	fmt.Printf("\tTotalAlloc = %v MiB", bToMb(m.TotalAlloc))
	fmt.Printf("\tSys = %v MiB", bToMb(m.Sys))
	fmt.Printf("\tNumGC = %v\n", m.NumGC)
}

var badblocks = 0.1

func TestNinjaTortoise_VariableLayerSize(t *testing.T) {

	lg := log.NewDefault(t.Name())

	mdb := getMeshForBench()
	ni := newNinjaTortoise(8, mdb, 5, lg)
	l := mesh.GenesisLayer()
	AddLayer(mdb, l)
	ni.handleIncomingLayer(l)

	l1 := createLayer(1, []*types.Layer{l}, 8)
	AddLayer(mdb, l1)
	ni.handleIncomingLayer(l1)

	l2 := createLayer(2, []*types.Layer{l1, l}, 8)
	AddLayer(mdb, l2)
	ni.handleIncomingLayer(l2)

	l3 := createLayer(3, []*types.Layer{l2, l1, l}, 8)
	AddLayer(mdb, l3)
	ni.handleIncomingLayer(l3)

	l4 := createLayer(4, []*types.Layer{l3, l2, l1, l}, 8)
	AddLayer(mdb, l4)
	ni.handleIncomingLayer(l4)

	l5 := createLayer(5, []*types.Layer{l4, l3, l2, l1, l}, 4)
	AddLayer(mdb, l5)
	ni.handleIncomingLayer(l5)

	l6 := createLayer(6, []*types.Layer{l5, l4, l3, l2, l1}, 9)
	AddLayer(mdb, l6)
	ni.handleIncomingLayer(l6)
	//
	l7 := createLayer(7, []*types.Layer{l6, l5, l4, l3, l2}, 9)
	AddLayer(mdb, l7)
	ni.handleIncomingLayer(l7)

	l8 := createLayer(8, []*types.Layer{l7, l6, l5, l4, l3}, 9)
	AddLayer(mdb, l8)
	ni.handleIncomingLayer(l8)

	l9 := createLayer(9, []*types.Layer{l8, l7, l6, l5, l4}, 9)
	AddLayer(mdb, l9)
	ni.handleIncomingLayer(l9)

	assert.True(t, ni.PBase.Layer() == 8)

}

func TestNinjaTortoise_Abstain(t *testing.T) {

	lg := log.NewDefault(t.Name())

	mdb := getMeshForBench()
	alg := newNinjaTortoise(3, mdb, 5, lg)
	l := mesh.GenesisLayer()
	AddLayer(mdb, l)
	alg.handleIncomingLayer(l)

	l1 := createLayer(1, []*types.Layer{l}, 3)
	AddLayer(mdb, l1)
	alg.handleIncomingLayer(l1)

	l2 := createLayer(2, []*types.Layer{l1, l}, 3)
	AddLayer(mdb, l2)
	alg.handleIncomingLayer(l2)

	l3 := createLayer(3, []*types.Layer{l2, l}, 3)
	AddLayer(mdb, l3)
	alg.handleIncomingLayer(l3)

	l4 := createLayer(4, []*types.Layer{l3, l}, 3)
	AddLayer(mdb, l4)
	alg.handleIncomingLayer(l4)
	assert.Equal(t, alg.PBase.Layer(), mesh.GenesisLayer().Index()+3)
	assert.True(t, alg.TTally[alg.TGood[3]][blockIDLayerTuple{BlockID: mesh.GenesisBlock().ID(), LayerID: mesh.GenesisBlock().Layer()}][0] == 9)
}

func TestNinjaTortoise_BlockByBlock(t *testing.T) {

	lg := log.NewDefault(t.Name())

	mdb := getMeshForBench()
	alg := newNinjaTortoise(8, mdb, 5, lg)
	l := mesh.GenesisLayer()
	AddLayer(mdb, l)
	handleLayerBlockByBlock(l, alg)

	l1 := createLayer(mesh.GenesisLayer().Index()+1, []*types.Layer{l}, 8)
	AddLayer(mdb, l1)
	handleLayerBlockByBlock(l1, alg)

	l2 := createLayer(mesh.GenesisLayer().Index()+2, []*types.Layer{l1, l}, 8)
	AddLayer(mdb, l2)
	handleLayerBlockByBlock(l2, alg)

	l3 := createLayer(mesh.GenesisLayer().Index()+3, []*types.Layer{l2, l1, l}, 8)
	AddLayer(mdb, l3)
	handleLayerBlockByBlock(l3, alg)

	l4 := createLayer(mesh.GenesisLayer().Index()+4, []*types.Layer{l3, l2, l1, l}, 8)
	AddLayer(mdb, l4)
	handleLayerBlockByBlock(l4, alg)

	l5 := createLayer(mesh.GenesisLayer().Index()+5, []*types.Layer{l4, l3, l2, l1, l}, 4)
	AddLayer(mdb, l5)
	handleLayerBlockByBlock(l5, alg)

	l6 := createLayer(mesh.GenesisLayer().Index()+6, []*types.Layer{l5, l4, l3, l2, l1}, 9)
	AddLayer(mdb, l6)
	handleLayerBlockByBlock(l6, alg)
	//
	l7 := createLayer(mesh.GenesisLayer().Index()+7, []*types.Layer{l6, l5, l4, l3, l2}, 9)
	AddLayer(mdb, l7)
	handleLayerBlockByBlock(l7, alg)

	l8 := createLayer(mesh.GenesisLayer().Index()+8, []*types.Layer{l7, l6, l5, l4, l3}, 9)
	AddLayer(mdb, l8)
	handleLayerBlockByBlock(l8, alg)

	l9 := createLayer(mesh.GenesisLayer().Index()+9, []*types.Layer{l8, l7, l6, l5, l4}, 9)
	AddLayer(mdb, l9)
	handleLayerBlockByBlock(l9, alg)

	assert.Equal(t, alg.PBase.Layer(), mesh.GenesisLayer().Index()+8)

}

func TestNinjaTortoise_GoodLayerChanges(t *testing.T) {

	lg := log.NewDefault(t.Name())

	mdb := getMeshForBench()
	alg := newNinjaTortoise(4, mdb, 5, lg)
	l := mesh.GenesisLayer()
	AddLayer(mdb, l)
	handleLayerBlockByBlock(l, alg)

	l1 := createLayer(mesh.GenesisLayer().Index()+1, []*types.Layer{l}, 4)
	AddLayer(mdb, l1)
	handleLayerBlockByBlock(l1, alg)

	l21 := createLayer(mesh.GenesisLayer().Index()+2, []*types.Layer{l1, l}, 2)
	AddLayer(mdb, l21)
	handleLayerBlockByBlock(l21, alg)

	l3 := createLayer(mesh.GenesisLayer().Index()+3, []*types.Layer{l21, l1, l}, 5)
	AddLayer(mdb, l3)
	handleLayerBlockByBlock(l3, alg)

	l22 := createLayer(mesh.GenesisLayer().Index()+2, []*types.Layer{l1, l}, 6)
	AddLayer(mdb, l22)
	handleLayerBlockByBlock(l22, alg)

	l4 := createLayer(mesh.GenesisLayer().Index()+4, []*types.Layer{l3, l22, l1, l}, 4)
	AddLayer(mdb, l4)
	handleLayerBlockByBlock(l4, alg)

	l5 := createLayer(mesh.GenesisLayer().Index()+5, []*types.Layer{l4, l3, l22, l1, l}, 4)
	AddLayer(mdb, l5)
	handleLayerBlockByBlock(l5, alg)

	l6 := createLayer(mesh.GenesisLayer().Index()+6, []*types.Layer{l5, l4, l3, l22, l1}, 4)
	AddLayer(mdb, l6)
	handleLayerBlockByBlock(l6, alg)
	//
	l7 := createLayer(mesh.GenesisLayer().Index()+7, []*types.Layer{l6, l5, l4, l3, l22}, 4)
	AddLayer(mdb, l7)
	handleLayerBlockByBlock(l7, alg)

	assert.Equal(t, alg.PBase.Layer(), mesh.GenesisLayer().Index()+6)
}

func createLayer2(index types.LayerID, view *types.Layer, votes []*types.Layer, blocksInLayer int) *types.Layer {
	l := types.NewLayer(index)
	var patterns [][]int
	for _, l := range votes {
		blocks := l.Blocks()
		blocksInPrevLayer := len(blocks)
		patterns = append(patterns, chooseRandomPattern(blocksInPrevLayer, int(math.Min(float64(blocksInPrevLayer), float64(blocksInPrevLayer)))))
	}
	layerBlocks := make([]types.BlockID, 0, blocksInLayer)
	for i := 0; i < blocksInLayer; i++ {
		bl := types.NewExistingBlock(index, []byte(rand.String(8)), nil)
		layerBlocks = append(layerBlocks, bl.ID())
		for idx, pat := range patterns {
			for _, id := range pat {
				b := votes[idx].Blocks()[id]
				bl.AddVote(types.BlockID(b.ID()))
			}
		}
		if view != nil && len(view.Blocks()) > 0 {
			for _, prevBloc := range view.Blocks() {
				bl.AddView(types.BlockID(prevBloc.ID()))
			}
		}

		bl.Initialize()
		l.AddBlock(bl)
	}
	log.Debug("Created mesh.LayerID %d with blocks %d", l.Index(), layerBlocks)
	return l
}

func TestNinjaTortoise_LayerWithNoVotes(t *testing.T) {
	lg := log.NewDefault(t.Name())

	mdb := getInMemMesh()
	alg := newNinjaTortoise(200, mdb, 5, lg)

	l := createLayer2(0, nil, []*types.Layer{}, 154)
	AddLayer(mdb, l)
	alg.handleIncomingLayer(l)

	l1 := createLayer2(1, l, []*types.Layer{l}, 141)
	AddLayer(mdb, l1)
	alg.handleIncomingLayer(l1)

	l2 := createLayer2(2, l1, []*types.Layer{l1, l}, 129)
	AddLayer(mdb, l2)
	alg.handleIncomingLayer(l2)

	l3 := createLayer2(3, l2, []*types.Layer{l2, l1, l}, 132)
	AddLayer(mdb, l3)
	alg.handleIncomingLayer(l3)

	l4 := createLayer2(4, l3, []*types.Layer{l3, l2, l1, l}, 138)
	AddLayer(mdb, l4)
	alg.handleIncomingLayer(l4)

	l5 := createLayer2(5, l4, []*types.Layer{l4, l3, l2, l1, l}, 158)
	AddLayer(mdb, l5)
	alg.handleIncomingLayer(l5)

	l6 := createLayer2(6, l5, []*types.Layer{l5, l4, l3, l2, l1}, 155)
	AddLayer(mdb, l6)
	alg.handleIncomingLayer(l6)
	//
	l7 := createLayer2(7, l6, []*types.Layer{l6, l5, l4, l3, l2}, 130)
	AddLayer(mdb, l7)
	alg.handleIncomingLayer(l7)

	l8 := createLayer2(8, l7, []*types.Layer{l6, l5, l4, l3}, 150)
	AddLayer(mdb, l8)
	alg.handleIncomingLayer(l8)

	l9 := createLayer2(9, l8, []*types.Layer{l8, l7, l6, l5, l4}, 134)
	AddLayer(mdb, l9)
	alg.handleIncomingLayer(l9)

	l10 := createLayer2(10, l9, []*types.Layer{l9, l8, l7, l6, l5}, 148)
	AddLayer(mdb, l10)
	alg.handleIncomingLayer(l10)

	l11 := createLayer2(11, l10, []*types.Layer{l10, l9, l8, l7, l6}, 147)
	AddLayer(mdb, l11)
	alg.handleIncomingLayer(l11)

	assert.True(t, alg.PBase.Layer() == 7)

	//now l7 one votes to be contextually valid in the eyes of layer 12 good pattern
	l12 := createLayer2(12, l11, []*types.Layer{l11, l10, l9, l8, l7}, 171)
	AddLayer(mdb, l12)
	alg.handleIncomingLayer(l12)

	assert.True(t, alg.PBase.Layer() == 7)

	l13 := createLayer2(13, l12, []*types.Layer{l12, l11, l10, l9, l8}, 126)
	AddLayer(mdb, l13)
	alg.handleIncomingLayer(l13)

	//now l7 has the exact amount of votes to be contextually valid which will make 12 good pattern complete
	l121 := createLayer2(12, l11, []*types.Layer{l11, l10, l9, l8, l7}, 1)
	AddLayer(mdb, l121)
	alg.handleIncomingLayer(l121)

	assert.True(t, alg.PBase.Layer() == 7)

	l14 := createLayer2(14, l13, []*types.Layer{l13, l12, l121, l11, l10, l9}, 148)
	AddLayer(mdb, l14)
	alg.handleIncomingLayer(l14)

	l15 := createLayer2(15, l14, []*types.Layer{l14, l13, l121, l12, l11, l10}, 150)
	AddLayer(mdb, l15)
	alg.handleIncomingLayer(l15)

	assert.True(t, alg.PBase.Layer() == 7)

	l16 := createLayer2(16, l15, []*types.Layer{l15, l14, l121, l13, l12, l11}, 121)
	AddLayer(mdb, l16)
	alg.handleIncomingLayer(l16)
	assert.True(t, alg.PBase.Layer() == 15)
}

func TestNinjaTortoise_LayerWithNoVotes2(t *testing.T) {
	lg := log.NewDefault(t.Name())

	mdb := getInMemMesh()
	alg := newNinjaTortoise(200, mdb, 5, lg)

	l := createLayer2(0, nil, []*types.Layer{}, 154)
	AddLayer(mdb, l)
	alg.handleIncomingLayer(l)

	l1 := createLayer2(1, l, []*types.Layer{l}, 141)
	AddLayer(mdb, l1)
	alg.handleIncomingLayer(l1)

	l2 := createLayer2(2, l1, []*types.Layer{l1, l}, 129)
	AddLayer(mdb, l2)
	alg.handleIncomingLayer(l2)

	l3 := createLayer2(3, l2, []*types.Layer{l2, l1, l}, 132)
	AddLayer(mdb, l3)
	alg.handleIncomingLayer(l3)

	l4 := createLayer2(4, l3, []*types.Layer{l3, l2, l1, l}, 138)
	AddLayer(mdb, l4)
	alg.handleIncomingLayer(l4)

	l5 := createLayer2(5, l4, []*types.Layer{l4, l3, l2, l1, l}, 158)
	AddLayer(mdb, l5)
	alg.handleIncomingLayer(l5)

	l6 := createLayer2(6, l5, []*types.Layer{l5, l4, l3, l2, l1}, 155)
	AddLayer(mdb, l6)
	alg.handleIncomingLayer(l6)
	//
	l7 := createLayer2(7, l6, []*types.Layer{l6, l5, l4, l3, l2}, 130)
	AddLayer(mdb, l7)
	alg.handleIncomingLayer(l7)

	l8 := createLayer2(8, l7, []*types.Layer{l6, l5, l4, l3}, 150)
	AddLayer(mdb, l8)
	alg.handleIncomingLayer(l8)

	l9 := createLayer2(9, l8, []*types.Layer{l8, l7, l6, l5, l4}, 134)
	AddLayer(mdb, l9)
	alg.handleIncomingLayer(l9)

	l10 := createLayer2(10, l9, []*types.Layer{l9, l8, l7, l6, l5}, 148)
	AddLayer(mdb, l10)
	alg.handleIncomingLayer(l10)

	l11 := createLayer2(11, l10, []*types.Layer{l10, l9, l8, l7, l6}, 147)
	AddLayer(mdb, l11)
	alg.handleIncomingLayer(l11)
	assert.True(t, alg.PBase.Layer() == 7)

	// l7 is missing exactly 1 vote to be contextually valid which will make 12 complete
	l12 := createLayer2(12, l11, []*types.Layer{l11, l10, l9, l8, l7}, 171)
	AddLayer(mdb, l12)
	alg.handleIncomingLayer(l12)

	l13 := createLayer2(13, l12, []*types.Layer{l12, l11, l10, l9, l8}, 126)
	AddLayer(mdb, l13)
	alg.handleIncomingLayer(l13)

	l14 := createLayer2(14, l13, []*types.Layer{l13, l12, l11, l10, l9}, 148)
	AddLayer(mdb, l14)
	alg.handleIncomingLayer(l14)

	l15 := createLayer2(15, l14, []*types.Layer{l14, l13, l12, l11, l10}, 150)
	AddLayer(mdb, l15)
	alg.handleIncomingLayer(l15)

	l16 := createLayer2(16, l15, []*types.Layer{l15, l14, l13, l12, l11}, 121)
	AddLayer(mdb, l16)
	alg.handleIncomingLayer(l16)
	assert.True(t, alg.PBase.Layer() == 7)
}

func TestNinjaTortoise_OneMoreLayerWithNoVotes(t *testing.T) {
	lg := log.NewDefault(t.Name())

	mdb := getMeshForBench()
	alg := newNinjaTortoise(200, mdb, 5, lg)

	l := createLayer2(0, nil, []*types.Layer{}, 147)
	AddLayer(mdb, l)
	alg.handleIncomingLayer(l)

	l1 := createLayer2(1, l, []*types.Layer{l}, 150)
	AddLayer(mdb, l1)
	alg.handleIncomingLayer(l1)

	l2 := createLayer2(2, l1, []*types.Layer{l1, l}, 140)
	AddLayer(mdb, l2)
	alg.handleIncomingLayer(l2)

	l3 := createLayer2(3, l2, []*types.Layer{l2, l1, l}, 117)
	AddLayer(mdb, l3)
	alg.handleIncomingLayer(l3)

	l4 := createLayer2(4, l3, []*types.Layer{l3, l2, l1, l}, 142)
	AddLayer(mdb, l4)
	alg.handleIncomingLayer(l4)

	l5 := createLayer2(5, l4, []*types.Layer{l4, l3, l2, l1, l}, 147)
	AddLayer(mdb, l5)
	alg.handleIncomingLayer(l5)

	l6 := createLayer2(6, l5, []*types.Layer{l4, l3, l2, l1}, 128)
	AddLayer(mdb, l6)
	alg.handleIncomingLayer(l6)
	//
	l7 := createLayer2(7, l6, []*types.Layer{l6, l5, l4, l3, l2}, 144)
	AddLayer(mdb, l7)
	alg.handleIncomingLayer(l7)

	l8 := createLayer2(8, l7, []*types.Layer{l7, l6, l5, l4, l3}, 167)
	AddLayer(mdb, l8)
	alg.handleIncomingLayer(l8)

	l9 := createLayer2(9, l8, []*types.Layer{l8, l7, l6, l5, l4}, 128)
	AddLayer(mdb, l9)
	alg.handleIncomingLayer(l9)

	l10 := createLayer2(10, l9, []*types.Layer{l9, l8, l7, l6, l5}, 142)
	AddLayer(mdb, l10)
	alg.handleIncomingLayer(l10)

	l11 := createLayer2(11, l10, []*types.Layer{l10, l9, l8, l7, l6}, 157)
	AddLayer(mdb, l11)
	alg.handleIncomingLayer(l11)

	l12 := createLayer2(12, l11, []*types.Layer{l11, l10, l9, l8, l7}, 138)
	AddLayer(mdb, l12)
	alg.handleIncomingLayer(l12)

	l13 := createLayer2(13, l12, []*types.Layer{l12, l11, l10, l9, l8}, 139)
	AddLayer(mdb, l13)
	alg.handleIncomingLayer(l13)

	l14 := createLayer2(14, l13, []*types.Layer{l13, l12, l11, l10, l9}, 128)
	AddLayer(mdb, l14)
	alg.handleIncomingLayer(l14)

	l15 := createLayer2(15, l14, []*types.Layer{l14, l13, l12, l11, l10}, 134)
	AddLayer(mdb, l15)
	alg.handleIncomingLayer(l15)
}

func TestNinjaTortoise_LateBlocks(t *testing.T) {

	lg := log.NewDefault(t.Name())

	mdb := getMeshForBench()
	alg := newNinjaTortoise(10, mdb, 1, lg)

	l01 := types.NewLayer(0)
	l01.AddBlock(types.NewExistingBlock(0, []byte(rand.String(8)), nil))

	l02 := types.NewLayer(0)
	l02.AddBlock(types.NewExistingBlock(0, []byte(rand.String(8)), nil))

	AddLayer(mdb, l01)
	AddLayer(mdb, l02)
	alg.handleIncomingLayer(l01)
	alg.handleIncomingLayer(l02)

	l11 := createLayer(1, []*types.Layer{l01}, 6)
	AddLayer(mdb, l11)
	alg.handleIncomingLayer(l11)

	l12 := createLayer(1, []*types.Layer{l02}, 6)
	AddLayer(mdb, l12)
	alg.handleIncomingLayer(l12)

	//l2 votes for first pattern
	l21 := createLayer(2, []*types.Layer{l11}, 6)
	AddLayer(mdb, l21)
	alg.handleIncomingLayer(l21)

	//l3 votes for sec pattern
	l3 := createLayer(3, []*types.Layer{l21}, 6)
	AddLayer(mdb, l3)
	alg.handleIncomingLayer(l3)

	l22 := createLayer(2, []*types.Layer{l12}, 6)
	AddLayer(mdb, l22)
	alg.handleIncomingLayer(l22)

	//l4 votes for first pattern
	l4 := createLayer(4, []*types.Layer{l3}, 6)
	AddLayer(mdb, l4)
	alg.handleIncomingLayer(l4)

	//l5 votes for first pattern
	l5 := createLayer(5, []*types.Layer{l4}, 25)
	AddLayer(mdb, l5)
	alg.handleIncomingLayer(l5)

}

func handleLayerBlockByBlock(lyr *types.Layer, algorithm *ninjaTortoise) {
	idx := lyr.Index()
	for _, blk := range lyr.Blocks() {
		lr := types.NewExistingLayer(idx, []*types.Block{blk})
		algorithm.handleIncomingLayer(lr)
	}
}

func createLayer(index types.LayerID, prev []*types.Layer, blocksInLayer int) *types.Layer {
	l := types.NewLayer(index)
	var patterns [][]int
	for _, l := range prev {
		blocks := l.Blocks()
		blocksInPrevLayer := len(blocks)
		patterns = append(patterns, chooseRandomPattern(blocksInPrevLayer, int(math.Min(float64(blocksInPrevLayer), float64(blocksInPrevLayer)))))
	}
	layerBlocks := make([]types.BlockID, 0, blocksInLayer)
	for i := 0; i < blocksInLayer; i++ {
		bl := types.NewExistingBlock(index, []byte(rand.String(8)), nil)
		layerBlocks = append(layerBlocks, bl.ID())
		for idx, pat := range patterns {
			for _, id := range pat {
				b := prev[idx].Blocks()[id]
				bl.AddVote(types.BlockID(b.ID()))
			}
		}
		if len(prev) > 0 {
			for _, prevBloc := range prev[0].Blocks() {
				bl.AddView(types.BlockID(prevBloc.ID()))
			}
		}
		bl.Initialize()
		l.AddBlock(bl)
	}
	log.Debug("Created mesh.LayerID %d with blocks %d", l.Index(), layerBlocks)
	return l
}

func TestNinjaTortoise_S10P9(t *testing.T) {
	t.Skip()

	defer persistenceTeardown()
	mdb := getMeshForBench()
	sanity(t, mdb, 100, 10, 10, badblocks)
}
func TestNinjaTortoise_S50P49(t *testing.T) {
	t.Skip()

	defer persistenceTeardown()
	sanity(t, getMeshForBench(), 110, 50, 50, badblocks)
}
func TestNinjaTortoise_S100P99(t *testing.T) {
	t.Skip()

	defer persistenceTeardown()
	sanity(t, getMeshForBench(), 100, 100, 100, badblocks)
}
func TestNinjaTortoise_S10P7(t *testing.T) {
	t.Skip()

	defer persistenceTeardown()
	sanity(t, getMeshForBench(), 100, 10, 7, badblocks)
}
func TestNinjaTortoise_S50P35(t *testing.T) {
	t.Skip()

	defer persistenceTeardown()
	sanity(t, getMeshForBench(), 100, 50, 35, badblocks)
}
func TestNinjaTortoise_S100P70(t *testing.T) {
	t.Skip()

	defer persistenceTeardown()
	sanity(t, getMeshForBench(), 100, 100, 70, badblocks)
}

func TestNinjaTortoise_S200P199(t *testing.T) {
	t.Skip()

	defer persistenceTeardown()
	sanity(t, getMeshForBench(), 100, 200, 200, badblocks)
}

func TestNinjaTortoise_Increasing_Memory(t *testing.T) {
	t.Skip()
	layers := 1000

	//these where set during benchmarking
	memThreshold := uint64(300)
	handleThreshold := 1000 * time.Millisecond //300ms on mac

	defer persistenceTeardown()
	msh := getPersistentMash()
	layerSize := 100
	lg := log.NewDefault(t.Name())
	alg := newNinjaTortoise(layerSize, msh, 5, lg.WithOptions(log.Nop))
	l1 := mesh.GenesisLayer()

	AddLayer(msh, l1)
	alg.handleIncomingLayer(l1)

	l := createLayerWithRandVoting(l1.Index()+1, []*types.Layer{l1}, layerSize, 1)
	AddLayer(msh, l)
	alg.handleIncomingLayer(l)
	var allocMb uint64
	type stats struct {
		mem      uint64
		duration time.Duration
	}

	statsMap := map[int]stats{}

	var maxDuration = time.Duration(0)
	var maxDurationLayer = types.LayerID(0)
	var maxMem = uint64(0)
	var maxMemLayer = types.LayerID(0)

	for i := 2; i <= layers; i++ {
		lg.Info("handle layer %v of %v", i, layers)
		lyr := createLayerWithCorruptedPattern(l.Index()+1, l, layerSize, layerSize, 0)
		AddLayer(msh, lyr)
		start := time.Now()
		alg.handleIncomingLayer(lyr)
		duration := time.Since(start)
		l = lyr

		runtime.GC()
		var m runtime.MemStats
		runtime.ReadMemStats(&m)
		if duration > handleThreshold {
			t.Error("process time performance degradation")
		}
		allocMb = bToMb(m.Alloc)
		if allocMb > memThreshold {
			t.Error("memory performance degradation")
		}

		if duration > maxDuration {
			maxDuration = duration
			maxDurationLayer = lyr.Index()
		}

		if allocMb > maxMem {
			maxMem = allocMb
			maxMemLayer = lyr.Index()
		}

		if i >= 100 && i%100 == 0 {
			statsMap[i] = stats{mem: allocMb, duration: duration}
		}
	}

	lg.Info("-----------------------Stats Report: -----------------------")

	for i := 100; i <= 1000; i += 100 {
		stat := statsMap[i]
		lg.Info("Alloc in layer %v = %v MiB", i, stat.mem)
		lg.Info("%v to process layer", stat.duration)
	}

	lg.Info("max Alloc in layer %v = %v MiB", maxMemLayer, maxMem)
	lg.Info("max time to process %v to process layer %v", maxDuration, maxDurationLayer)

}

func TestNinjaTortoise_S200P140(t *testing.T) {
	t.Skip()

	defer persistenceTeardown()
	sanity(t, getMeshForBench(), 100, 200, 140, badblocks)
}

//vote explicitly only for previous layer
//correction vectors have no affect here
func TestNinjaTortoise_Sanity1(t *testing.T) {
	layerSize := 3
	patternSize := 3
	layers := 5
	mdb := getInMemMesh()
	alg := sanity(t, mdb, layers, layerSize, patternSize, 0.2)
	assert.Equal(t, alg.PBase.Layer(), types.LayerID(layers-1))
}

func sanity(t *testing.T, mdb *mesh.DB, layers int, layerSize int, patternSize int, badBlks float64) *ninjaTortoise {
	lg := log.NewDefault(t.Name())
	l1 := mesh.GenesisLayer()
	var lyrs []*types.Layer
	AddLayer(mdb, l1)
	lyrs = append(lyrs, l1)
	l := createLayerWithRandVoting(l1.Index()+1, []*types.Layer{l1}, layerSize, 1)
	AddLayer(mdb, l)
	lyrs = append(lyrs, l)
	for i := 0; i < layers-1; i++ {
		lyr := createLayerWithCorruptedPattern(l.Index()+1, l, layerSize, patternSize, badBlks)
		start := time.Now()
		AddLayer(mdb, lyr)
		lyrs = append(lyrs, lyr)
		lg.Debug("Time inserting layer into db: %v ", time.Since(start))
		l = lyr
	}

	alg := newNinjaTortoise(layerSize, mdb, 5, lg)

	for _, lyr := range lyrs {
		alg.handleIncomingLayer(lyr)
		fmt.Println(fmt.Sprintf("lyr %v tally was %d", lyr.Index()-1, alg.TTally[alg.PBase][blockIDLayerTuple{BlockID: mesh.GenesisBlock().ID(), LayerID: mesh.GenesisBlock().LayerIndex}]))
		l = lyr
	}

	fmt.Println(fmt.Sprintf("number of layers: %d layer size: %d good pattern size %d bad blocks %v", layers, layerSize, patternSize, badBlks))
	PrintMemUsage()
	return alg
}

//vote explicitly for two previous layers
//correction vectors compensate for double count
func TestNinjaTortoise_Sanity2(t *testing.T) {
	defer persistenceTeardown()
	mdb := getInMemMesh()
	alg := newNinjaTortoise(3, mdb, 5, log.NewDefault(t.Name()))
	l := mesh.GenesisLayer()

	l1 := createLayer(1, []*types.Layer{l}, 3)
	l2 := createLayer(2, []*types.Layer{l1, l}, 3)
	l3 := createLayer(3, []*types.Layer{l2, l1, l}, 3)
	l4 := createLayer(4, []*types.Layer{l3, l1, l}, 3)
	l5 := createLayer(5, []*types.Layer{l4, l3, l2, l1, l}, 3)

	AddLayer(mdb, l)
	AddLayer(mdb, l1)
	AddLayer(mdb, l2)
	AddLayer(mdb, l3)
	AddLayer(mdb, l4)
	AddLayer(mdb, l5)

	alg.handleIncomingLayer(l)
	alg.handleIncomingLayer(l1)
	alg.handleIncomingLayer(l2)
	alg.handleIncomingLayer(l3)
	alg.handleIncomingLayer(l4)
	alg.handleIncomingLayer(l5)
	for b, vec := range alg.TTally[alg.PBase] {
		alg.logger.Debug("------> tally for block %d according to complete pattern %d are %d", b, alg.PBase, vec)
	}
	assert.True(t, alg.TTally[alg.PBase][blockIDLayerTuple{BlockID: l.Blocks()[0].ID(), LayerID: l.Blocks()[0].Layer()}] == vec{12, 0}, "lyr %d tally was %d insted of %d", 0, alg.TTally[alg.PBase][blockIDLayerTuple{BlockID: l.Blocks()[0].ID(), LayerID: l.Blocks()[0].Layer()}], vec{12, 0})
}

func createLayerWithCorruptedPattern(index types.LayerID, prev *types.Layer, blocksInLayer int, patternSize int, badBlocks float64) *types.Layer {
	l := types.NewLayer(index)

	blocks := prev.Blocks()
	blocksInPrevLayer := len(blocks)
	goodPattern := chooseRandomPattern(blocksInPrevLayer, int(math.Min(float64(blocksInPrevLayer), float64(patternSize))))
	badPattern := chooseRandomPattern(blocksInPrevLayer, int(math.Min(float64(blocksInPrevLayer), float64(patternSize))))

	gbs := int(float64(blocksInLayer) * (1 - badBlocks))
	layerBlocks := make([]types.BlockID, 0, blocksInLayer)
	for i := 0; i < gbs; i++ {
		bl := addPattern(types.NewExistingBlock(index, []byte(rand.String(8)), nil), goodPattern, prev)
		bl.Initialize()
		layerBlocks = append(layerBlocks, bl.ID())
		l.AddBlock(bl)
	}
	for i := 0; i < blocksInLayer-gbs; i++ {
		bl := addPattern(types.NewExistingBlock(index, []byte(rand.String(8)), nil), badPattern, prev)
		bl.Initialize()
		layerBlocks = append(layerBlocks, bl.ID())
		l.AddBlock(bl)
	}

	log.Debug("Created layer ID %d with blocks %s", l.Index(), layerBlocks)
	return l
}

func addPattern(bl *types.Block, goodPattern []int, prev *types.Layer) *types.Block {
	for _, id := range goodPattern {
		b := prev.Blocks()[id]
		bl.AddVote(types.BlockID(b.ID()))
	}
	for _, prevBloc := range prev.Blocks() {
		bl.AddView(types.BlockID(prevBloc.ID()))
	}
	return bl
}

func createLayerWithRandVoting(index types.LayerID, prev []*types.Layer, blocksInLayer int, patternSize int) *types.Layer {
	l := types.NewLayer(index)
	var patterns [][]int
	for _, l := range prev {
		blocks := l.Blocks()
		blocksInPrevLayer := len(blocks)
		patterns = append(patterns, chooseRandomPattern(blocksInPrevLayer, int(math.Min(float64(blocksInPrevLayer), float64(patternSize)))))
	}
	layerBlocks := make([]types.BlockID, 0, blocksInLayer)
	for i := 0; i < blocksInLayer; i++ {
		bl := types.NewExistingBlock(index, []byte(rand.String(8)), nil)
		layerBlocks = append(layerBlocks, bl.ID())
		for idx, pat := range patterns {
			for _, id := range pat {
				b := prev[idx].Blocks()[id]
				bl.AddVote(types.BlockID(b.ID()))
			}
		}
		for _, prevBloc := range prev[0].Blocks() {
			bl.AddView(types.BlockID(prevBloc.ID()))
		}
		bl.Initialize()
		l.AddBlock(bl)
	}
	log.Debug("Created mesh.LayerID %d with blocks %d", l.Index(), layerBlocks)
	return l
}

func chooseRandomPattern(blocksInLayer int, patternSize int) []int {
	rand.Seed(time.Now().UnixNano())
	p := rand.Perm(blocksInLayer)
	indexes := make([]int, 0, patternSize)
	for _, r := range p[:patternSize] {
		indexes = append(indexes, r)
	}
	return indexes
}

func AddLayer(m *mesh.DB, layer *types.Layer) error {
	//add blocks to mDB
	for _, bl := range layer.Blocks() {
		if err := m.AddBlock(bl); err != nil {
			return err
		}
	}
	return nil
}

func TestNinjaTortoise_Recovery(t *testing.T) {

	lg := log.NewDefault(t.Name())

	mdb := getPersistentMash()
	alg := NewTortoise(3, mdb, 5, lg)
	l := mesh.GenesisLayer()
	AddLayer(mdb, l)

	alg.HandleIncomingLayer(l)
	alg.Persist()

	l1 := createLayer(1, []*types.Layer{l}, 3)
	AddLayer(mdb, l1)

	alg.HandleIncomingLayer(l1)
	alg.Persist()

	l2 := createLayer(2, []*types.Layer{l1, l}, 3)
	AddLayer(mdb, l2)
	alg.HandleIncomingLayer(l2)
	alg.Persist()

	l31 := createLayer(3, []*types.Layer{l1, l}, 4)
	l32 := createLayer(3, []*types.Layer{l31}, 5)

	defer func() {
		if r := recover(); r != nil {
			t.Log("Recovered from", r)
		}
		alg := NewRecoveredTortoise(mdb, lg)

		alg.HandleIncomingLayer(l2)

		l3 := createLayer(3, []*types.Layer{l2, l}, 3)
		AddLayer(mdb, l3)
		alg.HandleIncomingLayer(l3)
		alg.Persist()

		l4 := createLayer(4, []*types.Layer{l3, l2}, 3)
		AddLayer(mdb, l4)
		alg.HandleIncomingLayer(l4)
		alg.Persist()

		assert.True(t, alg.LatestComplete() == 3)
		return
	}()

	alg.HandleIncomingLayer(l32) //crash
}<|MERGE_RESOLUTION|>--- conflicted
+++ resolved
@@ -52,13 +52,8 @@
 
 func TestAlgorithm_HandleLateBlock(t *testing.T) {
 	mdb := getMeshForBench()
-<<<<<<< HEAD
-	a := tortoise{ninjaTortoise: newNinjaTortoise(8, mdb, 5, log.New("", "", ""))}
+	a := tortoise{ninjaTortoise: newNinjaTortoise(8, mdb, 5, log.NewDefault(""))}
 	blk := types.NewExistingBlock(5, []byte("asdfasdfdgadsgdgr"), nil)
-=======
-	a := tortoise{ninjaTortoise: newNinjaTortoise(8, mdb, 5, log.NewDefault(""))}
-	blk := types.NewExistingBlock(5, []byte("asdfasdfdgadsgdgr"))
->>>>>>> bc91d5bf
 	a.HandleLateBlock(blk)
 	assert.True(t, blk.Layer() == types.LayerID(5))
 }
