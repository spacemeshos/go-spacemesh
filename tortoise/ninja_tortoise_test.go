--- conflicted
+++ resolved
@@ -98,11 +98,7 @@
 	ni := sanity(t, getMeshForBench(), 150, 10, 100, badblocks)
 
 	for i := 1; i < 140; i++ {
-<<<<<<< HEAD
 		for j, _ := range ni.Patterns[types.LayerID(i)] {
-=======
-		for j := range ni.Patterns[types.LayerID(i)] {
->>>>>>> 80883080
 			if _, ok := ni.TSupport[j]; ok {
 				t.Fail()
 			}
@@ -736,6 +732,15 @@
 	defer persistenceTeardown()
 	sanity(t, getMeshForBench(), 100, 100, 70, badblocks)
 }
+
+
+func TestNinjaTortoise_S200P199(t *testing.T) {
+	t.Skip()
+
+	defer persistenceTeardown()
+	sanity(t, getMeshForBench(), 100, 200, 200, badblocks)
+}
+
 
 func TestNinjaTortoise_S200P199(t *testing.T) {
 	//t.Skip()
