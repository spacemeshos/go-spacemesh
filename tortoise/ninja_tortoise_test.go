--- conflicted
+++ resolved
@@ -46,6 +46,15 @@
 		return getPersistentMash()
 	}
 	return nil
+}
+
+func TestAlgorithm_HandleLateBlock(t *testing.T) {
+	mdb := getMeshForBench()
+	alg := NewNinjaTortoise(8, mdb, 5, log.New("", "", ""))
+	a := Algorithm{Tortoise: alg}
+	blk := types.NewExistingBlock(5, []byte("asdfasdfdgadsgdgr"))
+	a.HandleLateBlock(blk)
+	assert.True(t, blk.Layer() == types.LayerID(5))
 }
 
 func TestVec_Add(t *testing.T) {
@@ -763,12 +772,7 @@
 
 	for _, lyr := range lyrs {
 		alg.handleIncomingLayer(lyr)
-<<<<<<< HEAD
-		alg.Debug("Time to process layer: %v ", time.Since(start))
 		fmt.Println(fmt.Sprintf("lyr %v tally was %d", lyr.Index()-1, alg.TTally[alg.PBase][mesh.GenesisBlock.Id()]))
-=======
-		fmt.Println(fmt.Sprintf("lyr %v tally was %d", lyr.Index()-1, alg.tTally[alg.pBase][mesh.GenesisBlock.Id()]))
->>>>>>> e36db912
 		l = lyr
 	}
 
