package tortoise

import (
	"github.com/spacemeshos/go-spacemesh/common/types"
	"github.com/spacemeshos/go-spacemesh/log"
)

func newFullTortoise(config Config, state *state) *full {
	return &full{
		Config:  config,
		state:   state,
		delayed: map[types.LayerID][]*ballotInfo{},
	}
}

type full struct {
	Config
	*state

	// counted weights up to this layer.
	//
	// counting votes is what makes full tortoise expensive during rerun.
	// we want to wait until verifying can't make progress before they are counted.
	// storing them in current version is cheap.
	counted types.LayerID
	// delayed ballots by the layer when they are safe to count
	delayed map[types.LayerID][]*ballotInfo
}

func (f *full) countBallot(logger log.Log, ballot *ballotInfo) {
	if f.shouldBeDelayed(logger, ballot) {
		return
	}
	if ballot.weight.IsNil() {
		return
	}
	logger.With().Debug("counted votes from ballot",
		log.Stringer("id", ballot.id),
		log.Uint32("lid", ballot.layer.Value),
	)
	for lvote := ballot.votes.tail; lvote != nil; lvote = lvote.prev {
		if !lvote.lid.After(f.evicted) {
			break
		}
		if lvote.vote == abstain {
			continue
		}
		empty := true
<<<<<<< HEAD
		for _, bvote := range lvote.blocks {
			if bvote.height > ballot.reference.height {
				continue
			}
			switch lvote.getVote(bvote.id) {
			case against:
				bvote.margin = bvote.margin.Sub(ballot.weight)
			case support:
				empty = false
				bvote.margin = bvote.margin.Add(ballot.weight)
=======
		for _, block := range lvote.blocks {
			if block.height > ballot.height {
				continue
			}
			switch lvote.getVote(block.id) {
			case support:
				empty = false
				block.margin = block.margin.Add(ballot.weight)
			case against:
				block.margin = block.margin.Sub(ballot.weight)
>>>>>>> eed17430
			}
		}
		if empty {
			lvote.empty = lvote.empty.Add(ballot.weight)
		}
	}
}

func (f *full) countForLateBlock(block *blockInfo) {
	// ballots are always added to the state after blocks that are
	// explicitly referenced in the ballot.
	// therefore if block is added later - all previous ballots vote
	// for it negatively.
	//
	// we could store all negative weight in a single variable and avoid
	// this computation if there would be no height
	for lid := block.layer.Add(1); !lid.After(f.counted); lid = lid.Add(1) {
		for _, ballot := range f.ballots[lid] {
			if block.height > ballot.reference.height {
				continue
			}
			block.margin = block.margin.Sub(ballot.weight)
		}
	}
}

func (f *full) countDelayed(logger log.Log, lid types.LayerID) {
	delayed, exist := f.delayed[lid]
	if !exist {
		return
	}
	delete(f.delayed, lid)
	for _, ballot := range delayed {
		f.countBallot(logger.WithFields(log.Bool("delayed", true)), ballot)
	}
}

func (f *full) countVotes(logger log.Log) {
	for lid := f.counted.Add(1); !lid.After(f.processed); lid = lid.Add(1) {
		for _, ballot := range f.layer(lid).ballots {
			f.countBallot(logger, ballot)
		}
	}
	f.counted = f.processed
}

func (f *full) verify(logger log.Log, lid types.LayerID) bool {
	threshold := f.globalThreshold(f.Config, lid)
	logger = logger.WithFields(
		log.String("verifier", "full"),
		log.Stringer("counted_layer", f.counted),
		log.Stringer("candidate_layer", lid),
		log.Stringer("local_threshold", f.localThreshold),
		log.Stringer("global_threshold", threshold),
	)
	layer := f.state.layer(lid)
	empty := layer.empty.Cmp(threshold) > 0
	if len(layer.blocks) == 0 {
		if empty {
			logger.With().Info("candidate layer is empty")
		} else {
			logger.With().Debug("margin is too low to terminate layer as empty",
				lid,
				log.Stringer("margin", layer.empty),
			)
		}
		return empty
	}
	return verifyLayer(
		logger,
		layer.blocks,
		func(block *blockInfo) sign {
			decision := sign(block.margin.Cmp(threshold))
			if decision == neutral && empty {
				return against
			}
			return decision
		},
	)
}

func (f *full) shouldBeDelayed(logger log.Log, ballot *ballotInfo) bool {
	if !ballot.conditions.badBeacon {
		return false
	}
	delay := ballot.layer.Add(f.BadBeaconVoteDelayLayers)
	if !delay.After(f.last) {
		return false
	}
	logger.With().Debug("ballot is delayed",
		log.Stringer("id", ballot.id),
		log.Uint32("ballot lid", ballot.layer.Value),
		log.Uint32("counted at", delay.Value),
	)
	f.delayed[delay] = append(f.delayed[delay], ballot)
	return true
}<|MERGE_RESOLUTION|>--- conflicted
+++ resolved
@@ -46,20 +46,8 @@
 			continue
 		}
 		empty := true
-<<<<<<< HEAD
-		for _, bvote := range lvote.blocks {
-			if bvote.height > ballot.reference.height {
-				continue
-			}
-			switch lvote.getVote(bvote.id) {
-			case against:
-				bvote.margin = bvote.margin.Sub(ballot.weight)
-			case support:
-				empty = false
-				bvote.margin = bvote.margin.Add(ballot.weight)
-=======
 		for _, block := range lvote.blocks {
-			if block.height > ballot.height {
+			if block.height > ballot.reference.height {
 				continue
 			}
 			switch lvote.getVote(block.id) {
@@ -68,7 +56,6 @@
 				block.margin = block.margin.Add(ballot.weight)
 			case against:
 				block.margin = block.margin.Sub(ballot.weight)
->>>>>>> eed17430
 			}
 		}
 		if empty {
@@ -86,7 +73,7 @@
 	// we could store all negative weight in a single variable and avoid
 	// this computation if there would be no height
 	for lid := block.layer.Add(1); !lid.After(f.counted); lid = lid.Add(1) {
-		for _, ballot := range f.ballots[lid] {
+		for _, ballot := range f.layer(lid).ballots {
 			if block.height > ballot.reference.height {
 				continue
 			}
