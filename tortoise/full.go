package tortoise

import (
	"github.com/spacemeshos/go-spacemesh/common/types"
	"github.com/spacemeshos/go-spacemesh/log"
)

func newFullTortoise(config Config, state *state) *full {
	return &full{
		Config:  config,
		state:   state,
		delayed: map[types.LayerID][]*ballotInfo{},
	}
}

type full struct {
	Config
	*state

	// counted weights up to this layer.
	//
	// counting votes is what makes full tortoise expensive during rerun.
	// we want to wait until verifying can't make progress before they are counted.
	// storing them in current version is cheap.
	counted types.LayerID
	// delayed ballots by the layer when they are safe to count
	delayed map[types.LayerID][]*ballotInfo
}

func (f *full) countBallot(logger log.Log, ballot *ballotInfo) {
	if f.shouldBeDelayed(ballot) {
		return
	}
	if ballot.weight.IsNil() {
		return
	}
	for lvote := ballot.votes.tail; lvote != nil; lvote = lvote.prev {
		if !lvote.lid.After(f.verified) {
			break
		}
		if lvote.vote == abstain {
			continue
		}
		empty := true
		for _, bvote := range lvote.blocks {
			if bvote.height > ballot.height {
				continue
			}
<<<<<<< HEAD
			switch bvote.vote {
			case support:
				empty = false
				bvote.margin = bvote.margin.Add(ballot.weight)
			case against:
				bvote.margin = bvote.margin.Sub(ballot.weight)
=======
			empty := true
			for _, block := range lvote.blocks {
				if block.height > ballot.height {
					continue
				}
				switch lvote.getVote(block.id) {
				case support:
					empty = false
					block.margin = block.margin.Add(ballot.weight)
				case against:
					block.margin = block.margin.Sub(ballot.weight)
				}
			}
			if empty {
				lvote.empty = lvote.empty.Add(ballot.weight)
>>>>>>> ff198938
			}
		}
		if empty {
			lvote.empty = lvote.empty.Add(ballot.weight)
		}
	}
}

func (f *full) countDelayed(logger log.Log, lid types.LayerID) {
	delayed, exist := f.delayed[lid]
	if !exist {
		return
	}
	delete(f.delayed, lid)
	for _, ballot := range delayed {
		f.countBallot(logger, ballot)
	}
}

func (f *full) countVotes(logger log.Log) {
	for lid := f.counted.Add(1); !lid.After(f.processed); lid = lid.Add(1) {
		for _, ballot := range f.layer(lid).ballots {
			f.countBallot(logger, ballot)
		}
	}
	f.counted = f.processed
}

func (f *full) verify(logger log.Log, lid types.LayerID) bool {
	logger = logger.WithFields(
		log.String("verifier", fullTortoise),
		log.Stringer("counted_layer", f.counted),
		log.Stringer("candidate_layer", lid),
		log.Stringer("local_threshold", f.localThreshold),
		log.Stringer("global_threshold", f.globalThreshold),
	)
	layer := f.state.layer(lid)
	empty := layer.empty.Cmp(f.globalThreshold) > 0
	if len(layer.blocks) == 0 {
		if empty {
			logger.With().Info("candidate layer is empty")
		} else {
			logger.With().Debug("margin is too low to terminate layer as empty",
				lid,
				log.Stringer("margin", layer.empty),
			)
		}
		return empty
	}
	return verifyLayer(
		logger,
		layer.blocks,
		func(block *blockInfo) sign {
			decision := sign(block.margin.Cmp(f.globalThreshold))
			if decision == neutral && empty {
				return against
			}
			return decision
		},
	)
}

func (f *full) shouldBeDelayed(ballot *ballotInfo) bool {
	if !ballot.conditions.badBeacon {
		return false
	}
	delay := ballot.layer.Add(f.BadBeaconVoteDelayLayers)
	if !delay.After(f.last) {
		return false
	}
	f.delayed[delay] = append(f.delayed[delay], ballot)
	return true
}<|MERGE_RESOLUTION|>--- conflicted
+++ resolved
@@ -42,34 +42,16 @@
 			continue
 		}
 		empty := true
-		for _, bvote := range lvote.blocks {
-			if bvote.height > ballot.height {
+		for _, block := range lvote.blocks {
+			if block.height > ballot.height {
 				continue
 			}
-<<<<<<< HEAD
-			switch bvote.vote {
+			switch lvote.getVote(block.id) {
 			case support:
 				empty = false
-				bvote.margin = bvote.margin.Add(ballot.weight)
+				block.margin = block.margin.Add(ballot.weight)
 			case against:
-				bvote.margin = bvote.margin.Sub(ballot.weight)
-=======
-			empty := true
-			for _, block := range lvote.blocks {
-				if block.height > ballot.height {
-					continue
-				}
-				switch lvote.getVote(block.id) {
-				case support:
-					empty = false
-					block.margin = block.margin.Add(ballot.weight)
-				case against:
-					block.margin = block.margin.Sub(ballot.weight)
-				}
-			}
-			if empty {
-				lvote.empty = lvote.empty.Add(ballot.weight)
->>>>>>> ff198938
+				block.margin = block.margin.Sub(ballot.weight)
 			}
 		}
 		if empty {
