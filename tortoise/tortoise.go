--- conflicted
+++ resolved
@@ -110,12 +110,8 @@
 	)
 
 	for lid := t.evicted.Add(1); lid.Before(windowStart); lid = lid.Add(1) {
-<<<<<<< HEAD
 		for _, ballot := range t.ballots[lid] {
-=======
-		for _, ballot := range t.layer(lid).ballots {
 			ballotsNumber.Dec()
->>>>>>> fe53711a
 			delete(t.ballotRefs, ballot.id)
 		}
 		for _, block := range t.layers[lid].blocks {
