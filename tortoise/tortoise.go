package tortoise

import (
	"bytes"
	"context"
	"errors"
	"fmt"
	"sort"

	"github.com/spacemeshos/go-spacemesh/common/types"
	"github.com/spacemeshos/go-spacemesh/log"
<<<<<<< HEAD
=======
	"github.com/spacemeshos/go-spacemesh/proposals"
>>>>>>> 50c705cd
	"github.com/spacemeshos/go-spacemesh/system"
	"github.com/spacemeshos/go-spacemesh/tortoise/metrics"
)

const (
	verifyingMode = iota + 1
	fullMode
)

var (
	errNoBaseBallotFound    = errors.New("no good base ballot within exception vector limit")
	errstrTooManyExceptions = "too many exceptions to base ballot vote"
)

type turtle struct {
	Config
	logger log.Log

	atxdb   atxDataProvider
	bdp     blockDataProvider
	beacons system.BeaconGetter

	mode int8

	commonState
	verifying *verifying
<<<<<<< HEAD
	full      *full
=======
	full      fullState
>>>>>>> 50c705cd
}

// newTurtle creates a new verifying tortoise algorithm instance.
func newTurtle(
	logger log.Log,
	bdp blockDataProvider,
	atxdb atxDataProvider,
	beacons system.BeaconGetter,
	config Config,
) *turtle {
	t := &turtle{
		Config:      config,
		commonState: newCommonState(),
<<<<<<< HEAD
=======
		full:        newFullState(),
>>>>>>> 50c705cd
		logger:      logger,
		mode:        verifyingMode,
		bdp:         bdp,
		atxdb:       atxdb,
		beacons:     beacons,
	}
	t.verifying = newVerifying(config, &t.commonState)
<<<<<<< HEAD
	t.full = newFullTortoise(config, &t.commonState)
=======
>>>>>>> 50c705cd
	return t
}

// cloneTurtleParams creates a new verifying tortoise instance using the params of this instance.
func (t *turtle) cloneTurtleParams() *turtle {
	return newTurtle(
		t.logger,
		t.bdp,
		t.atxdb,
		t.beacons,
		t.Config,
	)
}

func (t *turtle) init(ctx context.Context, genesisLayer *types.Layer) {
	// Mark the genesis layer as “good”
	t.logger.WithContext(ctx).With().Info("initializing genesis layer for verifying tortoise",
		genesisLayer.Index(),
		genesisLayer.Hash().Field(),
	)
	genesis := genesisLayer.Index()
	for _, blk := range genesisLayer.Blocks() {
		ballot := blk.ToBallot()
		id := ballot.ID()
		t.ballotLayer[id] = genesis
		t.blockLayer[blk.ID()] = genesis
		t.blocks[genesis] = []types.BlockID{blk.ID()}
		t.ballots[genesis] = []types.BallotID{id}
		t.localOpinion[blk.ID()] = support
		t.verifying.goodBallots[id] = struct{}{}
	}
	t.last = genesis
	t.processed = genesis
	t.verified = genesis
	t.historicallyVerified = genesis
	t.evicted = genesis.Sub(1)
}

func (t *turtle) lookbackWindowStart() (types.LayerID, bool) {
	// prevent overflow/wraparound
	if t.verified.Before(types.NewLayerID(t.WindowSize)) {
		return types.NewLayerID(0), false
	}
	return t.verified.Sub(t.WindowSize), true
}

func (t *turtle) updateHistoricallyVerified() {
	if t.verified.After(t.historicallyVerified) {
		t.historicallyVerified = t.verified
	}
}

// evict makes sure we only keep a window of the last hdist layers.
func (t *turtle) evict(ctx context.Context) {
	// Don't evict before we've verified at least hdist layers
	if !t.verified.After(types.GetEffectiveGenesis().Add(t.Hdist)) {
		return
	}
	// TODO: fix potential leak when we can't verify but keep receiving layers
	//    see https://github.com/spacemeshos/go-spacemesh/issues/2671

	windowStart, ok := t.lookbackWindowStart()
	if !ok {
		return
	}
	if !windowStart.After(t.evicted) {
		return
	}

	oldestEpoch := windowStart.GetEpoch()

	t.logger.With().Debug("evict in memory state",
		log.Stringer("from_layer", t.evicted.Add(1)),
		log.Stringer("upto_layer", windowStart),
		log.Stringer("from_epoch", oldestEpoch),
		log.Stringer("upto_epoch", windowStart.GetEpoch()),
	)

	for lid := t.evicted.Add(1); lid.Before(windowStart); lid = lid.Add(1) {
		for _, ballot := range t.ballots[lid] {
			delete(t.ballotLayer, ballot)
			delete(t.ballotWeight, ballot)
			delete(t.badBeaconBallots, ballot)
			delete(t.verifying.goodBallots, ballot)
			delete(t.full.votes, ballot)
<<<<<<< HEAD
			delete(t.full.base, ballot)
=======
>>>>>>> 50c705cd
		}
		delete(t.ballots, lid)
		for _, block := range t.blocks[lid] {
			delete(t.blockLayer, block)
			delete(t.localOpinion, block)
		}
		delete(t.blocks, lid)
		if lid.GetEpoch() < oldestEpoch {
			delete(t.refBallotBeacons, lid.GetEpoch())
			delete(t.epochWeight, lid.GetEpoch())
			oldestEpoch = lid.GetEpoch()
		}
	}
	t.evicted = windowStart.Sub(1)
}

// BaseBallot selects a base ballot from sliding window based on a following priorities in order:
// - choose good ballot
// - choose ballot with the least difference to the local opinion
// - choose ballot from higher layer
// - otherwise deterministically select ballot with lowest id.
func (t *turtle) BaseBallot(ctx context.Context) (types.BallotID, [][]types.BlockID, error) {
	var (
		tctx          = wrapContext(ctx)
		logger        = t.logger.WithContext(ctx)
		disagreements = map[types.BallotID]types.LayerID{}
		choices       []types.BallotID

		// TODO change it per https://github.com/spacemeshos/go-spacemesh/issues/2920
		// in current interpretation Last is the last layer that was sent to us after hare completed
		votinglid = t.last

		ballotID   types.BallotID
		ballotLID  types.LayerID
		exceptions []map[types.BlockID]struct{}
		err        error
	)

	ballotID, ballotLID = t.getGoodBallot(logger)
	if ballotID != types.EmptyBallotID {
		// we need only 1 ballot from the most recent layer, this ballot will be by definition the most
		// consistent with our local opinion.
		// then we just need to encode our local opinion from layer of the ballot up to last processed as votes
<<<<<<< HEAD
		exceptions, err = t.calculateExceptions(tctx, votinglid, ballotLID, ballotLID, func(types.BlockID) sign { return against })
=======
		exceptions, err = t.calculateExceptions(tctx, votinglid, ballotLID, ballotLID, Opinion{})
>>>>>>> 50c705cd
	}
	if ballotID == types.EmptyBallotID || err != nil {
		logger.With().Warning("failed to select good base ballot. reverting to the least bad choices", log.Err(err))
		for lid := t.evicted.Add(1); !lid.After(t.processed); lid = lid.Add(1) {
			for _, ballotID := range t.ballots[lid] {
				dis, err := t.firstDisagreement(tctx, lid, ballotID, disagreements)
				if err != nil {
					logger.With().Error("failed to compute first disagreement", ballotID, log.Err(err))
					continue
				}
				disagreements[ballotID] = dis
				choices = append(choices, ballotID)
			}
		}

		prioritizeBallots(choices, disagreements, t.ballotLayer)
		for _, ballotID = range choices {
			ballotLID = t.ballotLayer[ballotID]
<<<<<<< HEAD
			exceptions, err = t.calculateExceptions(tctx, votinglid, ballotLID, t.evicted.Add(1), func(blockID types.BlockID) sign {
				return t.full.getVote(logger, ballotID, blockID)
			})
=======
			exceptions, err = t.calculateExceptions(tctx, votinglid, ballotLID, t.evicted.Add(1), t.full.votes[ballotID])
>>>>>>> 50c705cd
			if err == nil {
				break
			}
			logger.With().Warning("error calculating vote exceptions for ballot", ballotID, log.Err(err))
		}
	}

	if exceptions == nil {
		// TODO: special error encoding when exceeding exception list size
		return types.EmptyBallotID, nil, errNoBaseBallotFound
	}
<<<<<<< HEAD

	logger.With().Info("chose base ballot",
		ballotID,
		ballotLID,
		log.Int("against_count", len(exceptions[0])),
		log.Int("support_count", len(exceptions[1])),
		log.Int("neutral_count", len(exceptions[2])),
	)

	metrics.LayerDistanceToBaseBallot.WithLabelValues().Observe(float64(votinglid.Value - ballotLID.Value))

	return ballotID, [][]types.BlockID{
		blockMapToArray(exceptions[0]),
		blockMapToArray(exceptions[1]),
		blockMapToArray(exceptions[2]),
	}, nil
}

func (t *turtle) getGoodBallot(logger log.Log) (types.BallotID, types.LayerID) {
	var choices []types.BallotID
	for lid := t.processed; lid.After(t.evicted); lid = lid.Sub(1) {
		for _, ballotID := range t.ballots[lid] {
			if _, exist := t.verifying.goodBallots[ballotID]; exist {
				choices = append(choices, ballotID)
			}
		}
		if len(choices) > 0 {
			sort.Slice(choices, func(i, j int) bool {
				return choices[i].Compare(choices[j])
			})

			t.logger.With().Info("considering good base ballot", choices[0], lid)
			return choices[0], lid
		}
	}
	return types.BallotID{}, types.LayerID{}
}

// firstDisagreement returns first layer where local opinion is different from ballot's opinion within sliding window.
func (t *turtle) firstDisagreement(ctx *tcontext, blid types.LayerID, ballotID types.BallotID, disagreements map[types.BallotID]types.LayerID) (types.LayerID, error) {
	// using it as a mark that the votes for block are completely consistent
	// with a local opinion. so if two blocks have consistent histories select block
	// from a higher layer as it is more consistent.
	consistent := t.last

=======

	logger.With().Info("chose base ballot",
		ballotID,
		ballotLID,
		log.Int("against_count", len(exceptions[0])),
		log.Int("support_count", len(exceptions[1])),
		log.Int("neutral_count", len(exceptions[2])),
	)

	metrics.LayerDistanceToBaseBallot.WithLabelValues().Observe(float64(votinglid.Value - ballotLID.Value))

	return ballotID, [][]types.BlockID{
		blockMapToArray(exceptions[0]),
		blockMapToArray(exceptions[1]),
		blockMapToArray(exceptions[2]),
	}, nil
}

func (t *turtle) getGoodBallot(logger log.Log) (types.BallotID, types.LayerID) {
	var choices []types.BallotID
	for lid := t.processed; lid.After(t.evicted); lid = lid.Sub(1) {
		for _, ballotID := range t.ballots[lid] {
			if _, exist := t.verifying.goodBallots[ballotID]; exist {
				choices = append(choices, ballotID)
			}
		}
		if len(choices) > 0 {
			sort.Slice(choices, func(i, j int) bool {
				return choices[i].Compare(choices[j])
			})

			t.logger.With().Info("considering good base ballot", choices[0], lid)
			return choices[0], lid
		}
	}
	return types.BallotID{}, types.LayerID{}
}

// firstDisagreement returns first layer where local opinion is different from ballot's opinion within sliding window.
func (t *turtle) firstDisagreement(ctx *tcontext, blid types.LayerID, ballotID types.BallotID, disagreements map[types.BallotID]types.LayerID) (types.LayerID, error) {
	var (
		// using it as a mark that the votes for block are completely consistent
		// with a local opinion. so if two blocks have consistent histories select block
		// from a higher layer as it is more consistent.
		consistent = t.last
		opinions   = t.full.votes[ballotID]
	)
>>>>>>> 50c705cd
	for lid := t.evicted.Add(1); lid.Before(blid); lid = lid.Add(1) {
		locals, err := t.getLocalOpinion(ctx, lid)
		if err != nil {
			return types.LayerID{}, err
		}
		for on, local := range locals {
<<<<<<< HEAD
			opinion := t.full.getVote(t.logger, ballotID, on)
=======
			opinion, exist := opinions[on]
			if !exist {
				opinion = against
			}
>>>>>>> 50c705cd
			if local != opinion {
				return lid, nil
			}
		}
	}
	return consistent, nil
}

type opinionsGetter func(types.BlockID) sign

// calculate and return a list of exceptions, i.e., differences between the opinions of a base ballot and the local
// opinion.
func (t *turtle) calculateExceptions(
	ctx *tcontext,
	votinglid,
	baselid,
	startlid types.LayerID,
<<<<<<< HEAD
	getter opinionsGetter,
=======
	baseopinion Opinion,
>>>>>>> 50c705cd
) ([]map[types.BlockID]struct{}, error) {
	logger := t.logger.WithContext(ctx).WithFields(log.Named("base_ballot_layer_id", baselid))

	againstDiff := make(map[types.BlockID]struct{})
	forDiff := make(map[types.BlockID]struct{})
	neutralDiff := make(map[types.BlockID]struct{})

	localThreshold := weightFromUint64(0)
	// TODO(dshulyak) expected weight for local threshold should be based on last layer.
	weight, err := computeEpochWeight(t.atxdb, t.epochWeight, t.processed.GetEpoch())
	if err != nil {
		return nil, err
	}
	localThreshold = localThreshold.add(weight)
	localThreshold = localThreshold.fraction(t.LocalThreshold)

	for lid := startlid; !lid.After(t.processed); lid = lid.Add(1) {
		logger := logger.WithFields(log.Named("diff_layer_id", lid))
		logger.Debug("checking input vector diffs")

		local, err := t.getLocalOpinion(ctx, lid)
		if err != nil {
			return nil, err
		}

		// helper function for adding diffs
		addDiffs := func(logger log.Log, bid types.BlockID, voteVec sign, diffMap map[types.BlockID]struct{}) {
<<<<<<< HEAD
			v := getter(bid)

=======
			v, ok := baseopinion[bid]
			if !ok {
				v = against
			}
>>>>>>> 50c705cd
			if voteVec != v {
				logger.With().Debug("added vote diff", log.Stringer("opinion", v))
				if lid.Before(baselid) {
					logger.With().Warning("added exception before base ballot layer, this ballot will not be marked good")
				}
				diffMap[bid] = struct{}{}
			}
		}

		for bid, opinion := range local {
			usecoinflip := opinion == abstain && lid.Before(t.layerCutoff())
			if usecoinflip {
<<<<<<< HEAD
				sum, err := t.full.sumVotesForBlock(logger, bid, lid.Add(1))
=======
				sum, err := t.sumVotesForBlock(ctx, bid, lid.Add(1), func(types.BallotID) bool { return true })
>>>>>>> 50c705cd
				if err != nil {
					return nil, err
				}
				opinion = sum.cmp(localThreshold)
				if opinion == abstain {
					coin, exist := t.bdp.GetCoinflip(ctx, votinglid)
					if !exist {
						return nil, fmt.Errorf("coinflip is not recorded in %s", votinglid)
					}
					if coin {
						opinion = support
					} else {
						opinion = against
					}
				}
			}
			logger := logger.WithFields(
				log.Bool("use_coinflip", usecoinflip),
				log.Named("diff_block", bid),
				log.String("diff_class", opinion.String()),
			)
			switch opinion {
			case support:
				// add exceptions for blocks that base ballot doesn't support
				addDiffs(logger, bid, support, forDiff)
			case abstain:
				// NOTE special case, we can abstain on whole layer not on individual block
				// and only within hdist from last layer. before hdist opinion is always cast
				// accordingly to weakcoin
				addDiffs(logger, bid, abstain, neutralDiff)
			case against:
				// add exceptions for blocks that base ballot supports
				//
				// we don't save the ballot unless all the dependencies are saved.
				// condition where ballot has a vote that is not in our local view is impossible.
				addDiffs(logger, bid, against, againstDiff)
			}
		}
	}

	// check if exceeded max no. exceptions
	explen := len(againstDiff) + len(forDiff) + len(neutralDiff)
	if explen > t.MaxExceptions {
		return nil, fmt.Errorf("%s (%v)", errstrTooManyExceptions, explen)
	}

	return []map[types.BlockID]struct{}{againstDiff, forDiff, neutralDiff}, nil
}

<<<<<<< HEAD
func (t *turtle) ballotHasGoodBeacon(ballot *types.Ballot, logger log.Log) bool {
=======
func (t *turtle) markBeaconWithBadBallot(logger log.Log, ballot *types.Ballot) bool {
>>>>>>> 50c705cd
	layerID := ballot.LayerIndex

	// first check if we have it in the cache
	if _, bad := t.badBeaconBallots[ballot.ID()]; bad {
		return false
	}

	epochBeacon, err := t.beacons.GetBeacon(layerID.GetEpoch())
	if err != nil {
		logger.With().Error("failed to get beacon for epoch", layerID.GetEpoch(), log.Err(err))
		return false
	}

	beacon, err := t.getBallotBeacon(ballot, logger)
	if err != nil {
		return false
	}
	good := bytes.Equal(beacon, epochBeacon)
	if !good {
		logger.With().Warning("ballot has different beacon",
			log.String("ballot_beacon", types.BytesToHash(beacon).ShortString()),
			log.String("epoch_beacon", types.BytesToHash(epochBeacon).ShortString()))
		t.badBeaconBallots[ballot.ID()] = struct{}{}
	}
	return good
}

func (t *turtle) getBallotBeacon(ballot *types.Ballot, logger log.Log) ([]byte, error) {
	refBallotID := ballot.ID()
	if ballot.RefBallot != types.EmptyBallotID {
		refBallotID = ballot.RefBallot
	}

	epoch := ballot.LayerIndex.GetEpoch()
	beacons, ok := t.refBallotBeacons[epoch]
	if ok {
		if beacon, ok := beacons[refBallotID]; ok {
			return beacon, nil
		}
	} else {
		t.refBallotBeacons[epoch] = make(map[types.BallotID][]byte)
	}

	var beacon []byte
	if ballot.EpochData != nil {
		beacon = ballot.EpochData.Beacon
	} else if ballot.RefBallot == types.EmptyBallotID {
		logger.With().Panic("ref ballot missing epoch data", ballot.ID())
	} else {
		refBlock, err := t.bdp.GetBlock(types.BlockID(refBallotID))
		if err != nil {
			logger.With().Error("failed to find ref ballot",
				log.String("ref_ballot_id", refBallotID.String()))
			return nil, fmt.Errorf("get ref ballot: %w", err)
		}
		beacon = refBlock.TortoiseBeacon
	}
	t.refBallotBeacons[epoch][refBallotID] = beacon
	return beacon, nil
}

// HandleIncomingLayer processes all layer ballot votes
// returns the old pbase and new pbase after taking into account ballot votes.
func (t *turtle) HandleIncomingLayer(ctx context.Context, lid types.LayerID) error {
	defer t.evict(ctx)
	tctx := wrapContext(ctx)
	if t.last.Before(lid) {
		t.last = lid
	}
	if t.processed.Before(lid) {
		t.processed = lid
	}
	return t.processLayer(tctx, lid)
}

func (t *turtle) processLayer(ctx *tcontext, lid types.LayerID) error {
	logger := t.logger.WithContext(ctx).WithFields(lid)

<<<<<<< HEAD
	logger.With().Info("adding layer to the state")
=======
	logger.With().Info("processing layer")
>>>>>>> 50c705cd

	if err := t.updateLayerState(lid); err != nil {
		return err
	}

	blocks, err := t.bdp.LayerBlocks(lid)
	if err != nil {
		return fmt.Errorf("failed to read blocks for layer %s: %w", lid, err)
	}

	t.processBlocks(lid, blocks)

	original := make([]*types.Ballot, 0, len(blocks))
	for _, block := range blocks {
		original = append(original, block.ToBallot())
	}
	ballots, err := t.processBallots(ctx, lid, original)
	if err != nil {
		return err
	}
<<<<<<< HEAD

	if t.mode == verifyingMode {
		// local opinion may change within hdist. this solution might be a bottleneck during rerun
		// reconsider while working on https://github.com/spacemeshos/go-spacemesh/issues/2980
		if err := t.updateLocalOpinion(ctx, t.verified.Add(1), t.processed); err != nil {
			return err
		}
		t.verifying.processLayer(logger, lid, ballots)

		previous := t.verified
		t.verified = t.verifying.verifyLayers(logger)

=======

	if t.mode == verifyingMode {
		// local opinion may change within hdist. this solution might be a bottleneck during rerun
		// reconsider while working on https://github.com/spacemeshos/go-spacemesh/issues/2980
		if err := t.updateLocalOpinion(ctx, t.verified.Add(1), t.processed); err != nil {
			return err
		}
		t.verifying.processLayer(logger, lid, ballots)

		previous := t.verified
		t.verified = t.verifying.verifyLayers(logger)

>>>>>>> 50c705cd
		if t.verified.After(previous) {
			if err := persistContextualValidity(logger,
				t.bdp,
				previous, t.verified,
				t.blocks,
				t.localOpinion,
			); err != nil {
				return err
			}
		}
		t.updateHistoricallyVerified()
		if t.verified == t.processed.Sub(1) {
			return nil
		}
	}
	// keep votes starting from the layer when verifying tortoise failed to make progress
	// for example, if verifying failed while counting ballots from layer 13 we will
	// most likely have to use those ballots later in full mode.
	//
	// this may change for rerun https://github.com/spacemeshos/go-spacemesh/issues/2980,
	// verified layer will be expected to be stuck as the expected weight will be high.
	// so we will have to use different heuristic for switching into full mode.
	// maybe the difference between counted and uncounted weight for a specific layer
<<<<<<< HEAD
	t.full.processBallots(ballots)
	if t.isHealingEnabled() || t.mode == fullMode {
=======
	t.keepVotes(ballots)
	if t.canUseFullMode() || t.mode == fullMode {
>>>>>>> 50c705cd
		if t.mode == verifyingMode {
			logger.With().Info("switching to full self-healing tortoise",
				lid,
				log.Stringer("verified", t.verified),
			)
			t.mode = fullMode
		}
		previous := t.verified
<<<<<<< HEAD
		t.verified = t.full.verifyLayers(logger)

		t.updateHistoricallyVerified()
		if t.verified.After(previous) {
			if err := persistContextualValidity(logger,
				t.bdp,
				previous, t.verified,
				t.blocks,
				t.localOpinion,
			); err != nil {
				return err
			}
=======
		healed := t.healingTortoise(ctx, logger)
		if !healed {
			return nil
		}
		// TODO(dshulyak) refactor full tortoise to be consistent with verifying.
		// update local opinion in memory and persist afterwards.
		t.updateHistoricallyVerified()
		if err := t.updateLocalOpinion(wrapContext(ctx), previous.Add(1), t.processed); err != nil {
			return err
>>>>>>> 50c705cd
		}
	}
	return nil
}

func (t *turtle) updateLayerState(lid types.LayerID) error {
	epochID := lid.GetEpoch()
	if _, exist := t.epochWeight[epochID]; exist {
		return nil
<<<<<<< HEAD
	}
	layerWeight, err := computeEpochWeight(t.atxdb, t.epochWeight, epochID)
	if err != nil {
		return err
	}
	t.logger.With().Info("computed weight for a layer in the epoch", epochID, log.Stringer("weight", layerWeight))
	return nil
}

func (t *turtle) processBlocks(lid types.LayerID, blocks []*types.Block) {
	blockIDs := make([]types.BlockID, 0, len(blocks))
	for _, block := range blocks {
		blockIDs = append(blockIDs, block.ID())
		t.blockLayer[block.ID()] = lid
	}
	t.blocks[lid] = blockIDs
}

func (t *turtle) processBallots(ctx *tcontext, lid types.LayerID, original []*types.Ballot) ([]tortoiseBallot, error) {
	var (
		ballots     = make([]tortoiseBallot, 0, len(original))
		ballotsIDs  = make([]types.BallotID, 0, len(original))
		processed   = t.processed
		min         = t.last // just max value
		refs, other []*types.Ballot
	)

	for _, ballot := range original {
		if ballot.EpochData != nil {
			refs = append(refs, ballot)
		} else {
			other = append(other, ballot)
		}
	}

	for _, part := range [...][]*types.Ballot{refs, other} {
		for _, ballot := range part {
			ballotWeight, err := computeBallotWeight(t.atxdb, t.ballotWeight, ballot, t.LayerSize, types.GetLayersPerEpoch())
			if err != nil {
				return nil, err
			}
			t.ballotWeight[ballot.ID()] = ballotWeight
			t.ballotLayer[ballot.ID()] = ballot.LayerIndex

			// TODO(dshulyak) this should not fail without terminating tortoise
			t.ballotHasGoodBeacon(ballot, t.logger)

			ballotsIDs = append(ballotsIDs, ballot.ID())

			baselid := t.ballotLayer[ballot.BaseBallot]
			if baselid.Before(min) {
				min = baselid
			}
			votes := Opinion{}
			for lid := baselid; lid.Before(processed); lid = lid.Add(1) {
				for _, bid := range t.blocks[lid] {
					votes[bid] = against
				}
			}
			for _, bid := range ballot.ForDiff {
				votes[bid] = support
			}
			for _, bid := range ballot.NeutralDiff {
				votes[bid] = abstain
=======
	}
	layerWeight, err := computeEpochWeight(t.atxdb, t.epochWeight, epochID)
	if err != nil {
		return err
	}
	t.logger.With().Info("computed weight for a layer in the epoch", epochID, log.Stringer("weight", layerWeight))
	return nil
}

func (t *turtle) processBlocks(lid types.LayerID, blocks []*types.Block) {
	blockIDs := make([]types.BlockID, 0, len(blocks))
	for _, block := range blocks {
		blockIDs = append(blockIDs, block.ID())
		t.blockLayer[block.ID()] = lid
	}
	t.blocks[lid] = blockIDs
}

func (t *turtle) processBallots(ctx *tcontext, lid types.LayerID, original []*types.Ballot) ([]tortoiseBallot, error) {
	var (
		ballots     = make([]tortoiseBallot, 0, len(original))
		ballotsIDs  = make([]types.BallotID, 0, len(original))
		processed   = t.processed
		min         = t.last // just max value
		refs, other []*types.Ballot
	)

	for _, ballot := range original {
		if ballot.EpochData != nil {
			refs = append(refs, ballot)
		} else {
			other = append(other, ballot)
		}
	}

	for _, part := range [...][]*types.Ballot{refs, other} {
		for _, ballot := range part {
			ballotWeight, err := computeBallotWeight(t.atxdb, t.ballotWeight, ballot, t.LayerSize, types.GetLayersPerEpoch())
			if err != nil {
				return nil, err
			}
			t.ballotWeight[ballot.ID()] = ballotWeight
			t.ballotLayer[ballot.ID()] = ballot.LayerIndex

			// TODO(dshulyak) this should not fail without terminating tortoise
			t.markBeaconWithBadBallot(t.logger, ballot)

			ballotsIDs = append(ballotsIDs, ballot.ID())

			baselid := t.ballotLayer[ballot.BaseBallot]
			if baselid.Before(min) {
				min = baselid
			}
			votes := Opinion{}
			for lid := baselid; lid.Before(processed); lid = lid.Add(1) {
				for _, bid := range t.blocks[lid] {
					votes[bid] = against
				}
			}
			for _, bid := range ballot.ForDiff {
				votes[bid] = support
			}
			for _, bid := range ballot.NeutralDiff {
				votes[bid] = abstain
			}
			for _, bid := range ballot.AgainstDiff {
				votes[bid] = against
			}
			ballots = append(ballots, tortoiseBallot{
				id:     ballot.ID(),
				base:   ballot.BaseBallot,
				weight: ballotWeight,
				votes:  votes,
			})
		}
	}
	t.ballots[lid] = ballotsIDs
	return ballots, nil
}

func (t *turtle) updateLocalOpinion(ctx *tcontext, from, to types.LayerID) error {
	for lid := from; !lid.After(to); lid = lid.Add(1) {
		if err := t.addLocalOpinion(ctx, lid, t.localOpinion); err != nil {
			return err
		}
	}
	return nil
}

func (t *turtle) keepVotes(ballots []tortoiseBallot) {
	for _, ballot := range ballots {
		votes := ballot.votes
		basevotes := t.full.votes[ballot.base]
		if len(basevotes) == 0 {
			t.logger.With().Warning("base votes are empty", ballot.id, log.Stringer("base_ballot", ballot.base))
		}
		for block, sign := range basevotes {
			votelid, exist := t.blockLayer[block]
			if !exist || !votelid.After(t.evicted) {
				continue
			}
			if _, exist := votes[block]; !exist {
				votes[block] = sign
>>>>>>> 50c705cd
			}
			for _, bid := range ballot.AgainstDiff {
				votes[bid] = against
			}
			ballots = append(ballots, tortoiseBallot{
				id:     ballot.ID(),
				base:   ballot.BaseBallot,
				weight: ballotWeight,
				votes:  votes,
			})
		}
	}
	t.ballots[lid] = ballotsIDs
	return ballots, nil
}

func (t *turtle) updateLocalOpinion(ctx *tcontext, from, to types.LayerID) error {
	for lid := from; !lid.After(to); lid = lid.Add(1) {
		if err := t.addLocalOpinion(ctx, lid, t.localOpinion); err != nil {
			return err
		}
<<<<<<< HEAD
=======
		t.full.votes[ballot.id] = votes
>>>>>>> 50c705cd
	}
}

// the idea here is to give enough room for verifying tortoise to complete. during live tortoise execution this will be limited by the hdist.
// during rerun we need to use another heuristic, as hdist is irrelevant by that time.
//
// verifying tortoise is a fastpath for full vote counting, that works if everyone is honest and have good synchrony.
// as for the safety and liveness both protocols are identical.
func (t *turtle) canUseFullMode() bool {
	lid := t.verified.Add(1)
	return lid.Before(t.layerCutoff()) &&
		t.last.Difference(lid) > t.Zdist &&
		// unlike previous two parameters we count confidence interval from processed layer
		// processed layer is significantly lower then the last layer during rerun.
		// we need to wait some distance before switching from verifying to full during rerun
		// as previous two parameters will be always true even if single layer is not verified.
		t.processed.Difference(lid) > t.ConfidenceParam
}

func (t *turtle) healingTortoise(ctx *tcontext, logger log.Log) bool {
	logger.With().Info("start self-healing tortoise",
		log.Stringer("verified_layer", t.verified),
		log.Stringer("layer_cutoff", t.layerCutoff()),
		log.Uint32("zdist", t.Zdist),
		log.Stringer("last_layer_received", t.last),
		log.Uint32("confidence_param", t.ConfidenceParam),
	)
	lastVerified := t.verified
	t.heal(ctx, t.processed)
	logger.With().Info("finished self-healing",
		log.Stringer("verified_layer", t.verified),
	)

	if !t.verified.After(lastVerified) {
		logger.With().Info("failed to verify candidate layer")
		return false
	}
	return true
}

// the idea here is to give enough room for verifying tortoise to complete. if verifying tortoise fails to verify
// a layer within last hdist layers or within zdist + confidence param (whichever is larger) we switch to full vote counting.
//
// verifying tortoise is a fastpath for full vote counting, that works if everyone is honest and have good synchrony.
// as for the safety and livenesss both protocols are identical.
func (t *turtle) isHealingEnabled() bool {
	lid := t.verified.Add(1)
	return lid.Before(t.layerCutoff()) &&
		// unlike previous parameter we count confidence interval from processed layer
		// processed layer is significantly lower then the last layer during rerun.
		// we need to wait some distance before switching from verifying to full during rerun
		// as previous two parameters will be always true even if single layer is not verified.
		t.processed.Difference(lid) > t.ConfidenceParam
}

// for layers older than this point, we vote according to global opinion (rather than local opinion).
func (t *turtle) layerCutoff() types.LayerID {
	// if we haven't seen at least Hdist layers yet, we always rely on local opinion
	if t.last.Before(types.NewLayerID(t.Hdist)) {
		return types.NewLayerID(0)
	}
	return t.last.Sub(t.Hdist)
}

// addLocalOpinion for layer.
func (t *turtle) addLocalOpinion(ctx *tcontext, lid types.LayerID, opinion Opinion) error {
	var (
		logger = t.logger.WithContext(ctx).WithFields(lid)
		bids   = t.blocks[lid]
	)
	for _, bid := range bids {
		opinion[bid] = against
	}

	if !lid.Before(t.layerCutoff()) {
		// for newer layers, we vote according to the local opinion (input vector, from hare or sync)
		opinionVec, err := getInputVector(ctx, t.bdp, lid)
		if err != nil {
			if t.last.After(types.NewLayerID(t.Zdist)) && lid.Before(t.last.Sub(t.Zdist)) {
				// Layer has passed the Hare abort distance threshold, so we give up waiting for Hare results. At this point
				// our opinion on this layer is that we vote against blocks (i.e., we support an empty layer).
				return nil
			}
			// Hare hasn't failed and layer has not passed the Hare abort threshold, so we abstain while we keep waiting
			// for Hare results.
			logger.With().Warning("local opinion abstains on all blocks in layer", log.Err(err))
			for _, bid := range bids {
				opinion[bid] = abstain
			}
			return nil
		}
		for _, bid := range opinionVec {
			opinion[bid] = support
		}
		return nil
	}

	// for layers older than hdist, we vote according to global opinion
	if !lid.After(t.historicallyVerified) {
		// this layer has been verified, so we should be able to read the set of contextual blocks
		logger.Debug("using contextually valid blocks as opinion on old, verified layer")
		valid, err := getValidBlocks(ctx, t.bdp, lid)
		if err != nil {
			return err
		}
		for _, bid := range valid {
			opinion[bid] = support
		}
		return nil
<<<<<<< HEAD
=======
	}

	// if layer is undecided and not in hdist layer - we can't decide based on local opinion
	// and need to switch to full tortoise
	for _, bid := range bids {
		opinion[bid] = abstain
	}
	return nil
}

func (t *turtle) sumVotesForBlock(
	ctx context.Context,
	blockID types.BlockID, // the block we're summing votes for/against
	startlid types.LayerID,
	filter func(types.BallotID) bool,
) (weight, error) {
	var (
		sum    = weightFromUint64(0)
		end    = t.processed
		logger = t.logger.WithContext(ctx).WithFields(
			log.Stringer("start_layer", startlid),
			log.Stringer("end_layer", end),
			log.Stringer("block_voting_on", blockID),
			log.Stringer("layer_voting_on", startlid.Sub(1)),
		)
	)
	for votelid := startlid; !votelid.After(end); votelid = votelid.Add(1) {
		logger := logger.WithFields(votelid)
		for _, ballotID := range t.ballots[votelid] {
			if !filter(ballotID) {
				logger.With().Debug("voting block did not pass filter, not counting its vote", ballotID)
				continue
			}
			votes := t.full.votes[ballotID]
			if votes == nil {
				return weightFromUint64(0), fmt.Errorf("bug: sum votes can't be executed for a layer %s where ballot %s votes do not exist",
					votelid, ballotID,
				)
			}
			ballotWeight, exists := t.ballotWeight[ballotID]
			if !exists {
				return weightFromUint64(0), fmt.Errorf("bug: weight for %s is not computed", ballotID)
			}
			sign, exists := votes[blockID]
			if !exists {
				logger.With().Error("bug: no opinion on older block, counted vote against", blockID)
				sign = against
			}
			adjusted := ballotWeight
			if sign == against {
				// copy is needed only if we modify sign
				adjusted = ballotWeight.copy().neg()
			}
			if sign != abstain {
				sum = sum.add(adjusted)
			}
		}
	}
	return sum, nil
}

// Manually count all votes for all layers since the last verified layer, up to the newly-arrived layer (there's no
// point in going further since we have no new information about any newer layers). Self-healing does not take into
// consideration local opinion, it relies solely on global opinion.
func (t *turtle) heal(ctx *tcontext, targetLayerID types.LayerID) {
	// These are our starting values
	pbaseOld := t.verified
	pbaseNew := t.verified

	for candidateLayerID := pbaseOld.Add(1); candidateLayerID.Before(targetLayerID); candidateLayerID = candidateLayerID.Add(1) {
		logger := t.logger.WithContext(ctx).WithFields(
			log.Named("old_verified_layer", pbaseOld),
			log.Named("last_verified_layer", pbaseNew),
			log.Named("target_layer", targetLayerID),
			log.Named("candidate_layer", candidateLayerID),
			log.Named("last_layer_received", t.last),
			log.Uint32("hdist", t.Hdist),
		)

		// Calculate the global opinion on all blocks in the layer
		// Note: we look at ALL blocks we've seen for the layer, not just those we've previously marked contextually valid
		logger.Info("self healing attempting to verify candidate layer")

		// TODO(dshulyak) computation for expected weight should use last as an upper boundary
		expected := computeExpectedWeight(t.epochWeight, candidateLayerID, t.processed)
		threshold := weightFromUint64(0)
		threshold = threshold.add(expected)
		threshold = threshold.fraction(t.GlobalThreshold)

		logger.With().Info("healing: expected voting weight at the layer",
			log.Stringer("expected_weight", expected),
			log.Stringer("threshold", threshold),
			candidateLayerID,
		)

		// record the contextual validity for all blocks in this layer
		for _, blockID := range t.blocks[candidateLayerID] {
			logger := logger.WithFields(log.Stringer("candidate_block_id", blockID))

			// count all votes for or against this block by all blocks in later layers. for ballots with a different
			// beacon values, we delay their votes by badBeaconVoteDelays layers
			sum, err := t.sumVotesForBlock(ctx, blockID, candidateLayerID.Add(1), t.ballotFilterForHealing(logger))
			if err != nil {
				logger.With().Error("error summing votes for candidate block in candidate layer", log.Err(err))
				return
			}

			// check that the total weight exceeds the global threshold
			sign := sum.cmp(threshold)
			logger.With().Debug("self healing calculated global opinion on candidate block",
				log.Stringer("global_opinion", sign),
				log.Stringer("vote_sum", sum),
				log.Stringer("threshold", threshold),
			)

			if sign == abstain {
				logger.With().Info("self healing failed to verify candidate layer",
					log.Stringer("global_opinion", sign),
					log.Stringer("vote_sum", sum),
					blockID,
				)
				return
			}

			if err := t.bdp.SaveContextualValidity(blockID, candidateLayerID, sign == support); err != nil {
				logger.With().Error("error saving block contextual validity", blockID, log.Err(err))
			}
		}

		t.verified = candidateLayerID
		pbaseNew = candidateLayerID
		logger.Info("self healing verified candidate layer")
	}
	return
}

// only ballots with the correct beacon value are considered good ballots and their votes counted by
// verifying tortoise. for ballots with a different beacon values, we count their votes only in self-healing mode
// if they are from previous epoch.
func (t *turtle) ballotFilterForHealing(logger log.Log) func(types.BallotID) bool {
	return func(ballotID types.BallotID) bool {
		if _, bad := t.badBeaconBallots[ballotID]; !bad {
			return true
		}
		lid, exist := t.ballotLayer[ballotID]
		if !exist {
			logger.With().Error("inconsistent state: ballot not found", ballotID)
			return false
		}
		return t.last.Difference(lid) > t.BadBeaconVoteDelayLayers
	}
}

// computeBallotWeight compute and assign ballot weight to the weights map.
func computeBallotWeight(
	atxdb atxDataProvider,
	weights map[types.BallotID]weight,
	ballot *types.Ballot,
	layerSize,
	layersPerEpoch uint32,
) (weight, error) {
	if ballot.EpochData != nil {
		var total, targetWeight uint64

		for _, atxid := range ballot.EpochData.ActiveSet {
			atx, err := atxdb.GetAtxHeader(atxid)
			if err != nil {
				return weight{}, fmt.Errorf("atx %s in active set of %s is unknown", atxid, ballot.ID())
			}
			atxweight := atx.GetWeight()
			total += atxweight
			if atxid == ballot.AtxID {
				targetWeight = atxweight
			}
		}

		expected, err := proposals.GetNumEligibleSlots(targetWeight, total, layerSize, layersPerEpoch)
		if err != nil {
			return weight{}, fmt.Errorf("unable to compute number of eligibile ballots for atx %s", ballot.AtxID)
		}
		if expected == 0 {
			return weight{}, fmt.Errorf("bug: proposals.GetNumEligibleSlots should not return 0 expected ballots")
		}
		rst := weightFromUint64(targetWeight)
		return rst.div(weightFromUint64(uint64(expected))), nil
	}
	if ballot.RefBallot == types.EmptyBallotID {
		return weight{}, fmt.Errorf("empty ref ballot and no epoch data on ballot %s", ballot.ID())
	}
	rst, exist := weights[ballot.RefBallot]
	if !exist {
		return weight{}, fmt.Errorf("ref ballot %s for %s is unknown", ballot.ID(), ballot.RefBallot)
	}
	return rst, nil
}

func computeEpochWeight(atxdb atxDataProvider, epochWeights map[types.EpochID]weight, eid types.EpochID) (weight, error) {
	layerWeight, exist := epochWeights[eid]
	if exist {
		return layerWeight, nil
	}
	epochWeight, _, err := atxdb.GetEpochWeight(eid)
	if err != nil {
		return weight{}, fmt.Errorf("epoch weight %s: %w", eid, err)
>>>>>>> 50c705cd
	}
	layerWeight = weightFromUint64(epochWeight)
	layerWeight = layerWeight.div(weightFromUint64(uint64(types.GetLayersPerEpoch())))
	epochWeights[eid] = layerWeight
	return layerWeight, nil
}

<<<<<<< HEAD
	// if layer is undecided and not in hdist layer - we can't decide based on local opinion
	// and need to switch to full tortoise
	for _, bid := range bids {
		opinion[bid] = abstain
=======
// computes weight for (from, to] layers.
func computeExpectedWeight(weights map[types.EpochID]weight, from, to types.LayerID) weight {
	total := weightFromUint64(0)
	for lid := from.Add(1); !lid.After(to); lid = lid.Add(1) {
		total = total.add(weights[lid.GetEpoch()])
	}
	return total
}

func persistContextualValidity(logger log.Log,
	bdp blockDataProvider,
	from, to types.LayerID,
	blocks map[types.LayerID][]types.BlockID,
	opinion Opinion,
) error {
	for lid := from.Add(1); !lid.After(to); lid = lid.Add(1) {
		for _, bid := range blocks[lid] {
			sign := opinion[bid]
			if sign == abstain {
				logger.With().Panic("bug: layer should not be verified if there is an undecided block", lid, bid)
			}
			if err := bdp.SaveContextualValidity(bid, lid, sign == support); err != nil {
				return fmt.Errorf("saving validity for %s: %w", bid, err)
			}
		}
>>>>>>> 50c705cd
	}
	return nil
}<|MERGE_RESOLUTION|>--- conflicted
+++ resolved
@@ -9,10 +9,6 @@
 
 	"github.com/spacemeshos/go-spacemesh/common/types"
 	"github.com/spacemeshos/go-spacemesh/log"
-<<<<<<< HEAD
-=======
-	"github.com/spacemeshos/go-spacemesh/proposals"
->>>>>>> 50c705cd
 	"github.com/spacemeshos/go-spacemesh/system"
 	"github.com/spacemeshos/go-spacemesh/tortoise/metrics"
 )
@@ -39,11 +35,7 @@
 
 	commonState
 	verifying *verifying
-<<<<<<< HEAD
 	full      *full
-=======
-	full      fullState
->>>>>>> 50c705cd
 }
 
 // newTurtle creates a new verifying tortoise algorithm instance.
@@ -57,10 +49,6 @@
 	t := &turtle{
 		Config:      config,
 		commonState: newCommonState(),
-<<<<<<< HEAD
-=======
-		full:        newFullState(),
->>>>>>> 50c705cd
 		logger:      logger,
 		mode:        verifyingMode,
 		bdp:         bdp,
@@ -68,10 +56,7 @@
 		beacons:     beacons,
 	}
 	t.verifying = newVerifying(config, &t.commonState)
-<<<<<<< HEAD
 	t.full = newFullTortoise(config, &t.commonState)
-=======
->>>>>>> 50c705cd
 	return t
 }
 
@@ -157,10 +142,7 @@
 			delete(t.badBeaconBallots, ballot)
 			delete(t.verifying.goodBallots, ballot)
 			delete(t.full.votes, ballot)
-<<<<<<< HEAD
 			delete(t.full.base, ballot)
-=======
->>>>>>> 50c705cd
 		}
 		delete(t.ballots, lid)
 		for _, block := range t.blocks[lid] {
@@ -204,11 +186,7 @@
 		// we need only 1 ballot from the most recent layer, this ballot will be by definition the most
 		// consistent with our local opinion.
 		// then we just need to encode our local opinion from layer of the ballot up to last processed as votes
-<<<<<<< HEAD
 		exceptions, err = t.calculateExceptions(tctx, votinglid, ballotLID, ballotLID, func(types.BlockID) sign { return against })
-=======
-		exceptions, err = t.calculateExceptions(tctx, votinglid, ballotLID, ballotLID, Opinion{})
->>>>>>> 50c705cd
 	}
 	if ballotID == types.EmptyBallotID || err != nil {
 		logger.With().Warning("failed to select good base ballot. reverting to the least bad choices", log.Err(err))
@@ -227,13 +205,9 @@
 		prioritizeBallots(choices, disagreements, t.ballotLayer)
 		for _, ballotID = range choices {
 			ballotLID = t.ballotLayer[ballotID]
-<<<<<<< HEAD
 			exceptions, err = t.calculateExceptions(tctx, votinglid, ballotLID, t.evicted.Add(1), func(blockID types.BlockID) sign {
 				return t.full.getVote(logger, ballotID, blockID)
 			})
-=======
-			exceptions, err = t.calculateExceptions(tctx, votinglid, ballotLID, t.evicted.Add(1), t.full.votes[ballotID])
->>>>>>> 50c705cd
 			if err == nil {
 				break
 			}
@@ -245,7 +219,6 @@
 		// TODO: special error encoding when exceeding exception list size
 		return types.EmptyBallotID, nil, errNoBaseBallotFound
 	}
-<<<<<<< HEAD
 
 	logger.With().Info("chose base ballot",
 		ballotID,
@@ -291,69 +264,13 @@
 	// from a higher layer as it is more consistent.
 	consistent := t.last
 
-=======
-
-	logger.With().Info("chose base ballot",
-		ballotID,
-		ballotLID,
-		log.Int("against_count", len(exceptions[0])),
-		log.Int("support_count", len(exceptions[1])),
-		log.Int("neutral_count", len(exceptions[2])),
-	)
-
-	metrics.LayerDistanceToBaseBallot.WithLabelValues().Observe(float64(votinglid.Value - ballotLID.Value))
-
-	return ballotID, [][]types.BlockID{
-		blockMapToArray(exceptions[0]),
-		blockMapToArray(exceptions[1]),
-		blockMapToArray(exceptions[2]),
-	}, nil
-}
-
-func (t *turtle) getGoodBallot(logger log.Log) (types.BallotID, types.LayerID) {
-	var choices []types.BallotID
-	for lid := t.processed; lid.After(t.evicted); lid = lid.Sub(1) {
-		for _, ballotID := range t.ballots[lid] {
-			if _, exist := t.verifying.goodBallots[ballotID]; exist {
-				choices = append(choices, ballotID)
-			}
-		}
-		if len(choices) > 0 {
-			sort.Slice(choices, func(i, j int) bool {
-				return choices[i].Compare(choices[j])
-			})
-
-			t.logger.With().Info("considering good base ballot", choices[0], lid)
-			return choices[0], lid
-		}
-	}
-	return types.BallotID{}, types.LayerID{}
-}
-
-// firstDisagreement returns first layer where local opinion is different from ballot's opinion within sliding window.
-func (t *turtle) firstDisagreement(ctx *tcontext, blid types.LayerID, ballotID types.BallotID, disagreements map[types.BallotID]types.LayerID) (types.LayerID, error) {
-	var (
-		// using it as a mark that the votes for block are completely consistent
-		// with a local opinion. so if two blocks have consistent histories select block
-		// from a higher layer as it is more consistent.
-		consistent = t.last
-		opinions   = t.full.votes[ballotID]
-	)
->>>>>>> 50c705cd
 	for lid := t.evicted.Add(1); lid.Before(blid); lid = lid.Add(1) {
 		locals, err := t.getLocalOpinion(ctx, lid)
 		if err != nil {
 			return types.LayerID{}, err
 		}
 		for on, local := range locals {
-<<<<<<< HEAD
 			opinion := t.full.getVote(t.logger, ballotID, on)
-=======
-			opinion, exist := opinions[on]
-			if !exist {
-				opinion = against
-			}
->>>>>>> 50c705cd
 			if local != opinion {
 				return lid, nil
 			}
@@ -371,11 +288,7 @@
 	votinglid,
 	baselid,
 	startlid types.LayerID,
-<<<<<<< HEAD
 	getter opinionsGetter,
-=======
-	baseopinion Opinion,
->>>>>>> 50c705cd
 ) ([]map[types.BlockID]struct{}, error) {
 	logger := t.logger.WithContext(ctx).WithFields(log.Named("base_ballot_layer_id", baselid))
 
@@ -403,15 +316,8 @@
 
 		// helper function for adding diffs
 		addDiffs := func(logger log.Log, bid types.BlockID, voteVec sign, diffMap map[types.BlockID]struct{}) {
-<<<<<<< HEAD
 			v := getter(bid)
 
-=======
-			v, ok := baseopinion[bid]
-			if !ok {
-				v = against
-			}
->>>>>>> 50c705cd
 			if voteVec != v {
 				logger.With().Debug("added vote diff", log.Stringer("opinion", v))
 				if lid.Before(baselid) {
@@ -424,11 +330,7 @@
 		for bid, opinion := range local {
 			usecoinflip := opinion == abstain && lid.Before(t.layerCutoff())
 			if usecoinflip {
-<<<<<<< HEAD
 				sum, err := t.full.sumVotesForBlock(logger, bid, lid.Add(1))
-=======
-				sum, err := t.sumVotesForBlock(ctx, bid, lid.Add(1), func(types.BallotID) bool { return true })
->>>>>>> 50c705cd
 				if err != nil {
 					return nil, err
 				}
@@ -478,11 +380,7 @@
 	return []map[types.BlockID]struct{}{againstDiff, forDiff, neutralDiff}, nil
 }
 
-<<<<<<< HEAD
-func (t *turtle) ballotHasGoodBeacon(ballot *types.Ballot, logger log.Log) bool {
-=======
 func (t *turtle) markBeaconWithBadBallot(logger log.Log, ballot *types.Ballot) bool {
->>>>>>> 50c705cd
 	layerID := ballot.LayerIndex
 
 	// first check if we have it in the cache
@@ -561,11 +459,7 @@
 func (t *turtle) processLayer(ctx *tcontext, lid types.LayerID) error {
 	logger := t.logger.WithContext(ctx).WithFields(lid)
 
-<<<<<<< HEAD
 	logger.With().Info("adding layer to the state")
-=======
-	logger.With().Info("processing layer")
->>>>>>> 50c705cd
 
 	if err := t.updateLayerState(lid); err != nil {
 		return err
@@ -586,7 +480,6 @@
 	if err != nil {
 		return err
 	}
-<<<<<<< HEAD
 
 	if t.mode == verifyingMode {
 		// local opinion may change within hdist. this solution might be a bottleneck during rerun
@@ -599,20 +492,6 @@
 		previous := t.verified
 		t.verified = t.verifying.verifyLayers(logger)
 
-=======
-
-	if t.mode == verifyingMode {
-		// local opinion may change within hdist. this solution might be a bottleneck during rerun
-		// reconsider while working on https://github.com/spacemeshos/go-spacemesh/issues/2980
-		if err := t.updateLocalOpinion(ctx, t.verified.Add(1), t.processed); err != nil {
-			return err
-		}
-		t.verifying.processLayer(logger, lid, ballots)
-
-		previous := t.verified
-		t.verified = t.verifying.verifyLayers(logger)
-
->>>>>>> 50c705cd
 		if t.verified.After(previous) {
 			if err := persistContextualValidity(logger,
 				t.bdp,
@@ -636,13 +515,8 @@
 	// verified layer will be expected to be stuck as the expected weight will be high.
 	// so we will have to use different heuristic for switching into full mode.
 	// maybe the difference between counted and uncounted weight for a specific layer
-<<<<<<< HEAD
 	t.full.processBallots(ballots)
-	if t.isHealingEnabled() || t.mode == fullMode {
-=======
-	t.keepVotes(ballots)
 	if t.canUseFullMode() || t.mode == fullMode {
->>>>>>> 50c705cd
 		if t.mode == verifyingMode {
 			logger.With().Info("switching to full self-healing tortoise",
 				lid,
@@ -651,7 +525,6 @@
 			t.mode = fullMode
 		}
 		previous := t.verified
-<<<<<<< HEAD
 		t.verified = t.full.verifyLayers(logger)
 
 		t.updateHistoricallyVerified()
@@ -664,17 +537,6 @@
 			); err != nil {
 				return err
 			}
-=======
-		healed := t.healingTortoise(ctx, logger)
-		if !healed {
-			return nil
-		}
-		// TODO(dshulyak) refactor full tortoise to be consistent with verifying.
-		// update local opinion in memory and persist afterwards.
-		t.updateHistoricallyVerified()
-		if err := t.updateLocalOpinion(wrapContext(ctx), previous.Add(1), t.processed); err != nil {
-			return err
->>>>>>> 50c705cd
 		}
 	}
 	return nil
@@ -684,7 +546,6 @@
 	epochID := lid.GetEpoch()
 	if _, exist := t.epochWeight[epochID]; exist {
 		return nil
-<<<<<<< HEAD
 	}
 	layerWeight, err := computeEpochWeight(t.atxdb, t.epochWeight, epochID)
 	if err != nil {
@@ -730,71 +591,6 @@
 			t.ballotLayer[ballot.ID()] = ballot.LayerIndex
 
 			// TODO(dshulyak) this should not fail without terminating tortoise
-			t.ballotHasGoodBeacon(ballot, t.logger)
-
-			ballotsIDs = append(ballotsIDs, ballot.ID())
-
-			baselid := t.ballotLayer[ballot.BaseBallot]
-			if baselid.Before(min) {
-				min = baselid
-			}
-			votes := Opinion{}
-			for lid := baselid; lid.Before(processed); lid = lid.Add(1) {
-				for _, bid := range t.blocks[lid] {
-					votes[bid] = against
-				}
-			}
-			for _, bid := range ballot.ForDiff {
-				votes[bid] = support
-			}
-			for _, bid := range ballot.NeutralDiff {
-				votes[bid] = abstain
-=======
-	}
-	layerWeight, err := computeEpochWeight(t.atxdb, t.epochWeight, epochID)
-	if err != nil {
-		return err
-	}
-	t.logger.With().Info("computed weight for a layer in the epoch", epochID, log.Stringer("weight", layerWeight))
-	return nil
-}
-
-func (t *turtle) processBlocks(lid types.LayerID, blocks []*types.Block) {
-	blockIDs := make([]types.BlockID, 0, len(blocks))
-	for _, block := range blocks {
-		blockIDs = append(blockIDs, block.ID())
-		t.blockLayer[block.ID()] = lid
-	}
-	t.blocks[lid] = blockIDs
-}
-
-func (t *turtle) processBallots(ctx *tcontext, lid types.LayerID, original []*types.Ballot) ([]tortoiseBallot, error) {
-	var (
-		ballots     = make([]tortoiseBallot, 0, len(original))
-		ballotsIDs  = make([]types.BallotID, 0, len(original))
-		processed   = t.processed
-		min         = t.last // just max value
-		refs, other []*types.Ballot
-	)
-
-	for _, ballot := range original {
-		if ballot.EpochData != nil {
-			refs = append(refs, ballot)
-		} else {
-			other = append(other, ballot)
-		}
-	}
-
-	for _, part := range [...][]*types.Ballot{refs, other} {
-		for _, ballot := range part {
-			ballotWeight, err := computeBallotWeight(t.atxdb, t.ballotWeight, ballot, t.LayerSize, types.GetLayersPerEpoch())
-			if err != nil {
-				return nil, err
-			}
-			t.ballotWeight[ballot.ID()] = ballotWeight
-			t.ballotLayer[ballot.ID()] = ballot.LayerIndex
-
-			// TODO(dshulyak) this should not fail without terminating tortoise
 			t.markBeaconWithBadBallot(t.logger, ballot)
 
 			ballotsIDs = append(ballotsIDs, ballot.ID())
@@ -837,49 +633,6 @@
 		}
 	}
 	return nil
-}
-
-func (t *turtle) keepVotes(ballots []tortoiseBallot) {
-	for _, ballot := range ballots {
-		votes := ballot.votes
-		basevotes := t.full.votes[ballot.base]
-		if len(basevotes) == 0 {
-			t.logger.With().Warning("base votes are empty", ballot.id, log.Stringer("base_ballot", ballot.base))
-		}
-		for block, sign := range basevotes {
-			votelid, exist := t.blockLayer[block]
-			if !exist || !votelid.After(t.evicted) {
-				continue
-			}
-			if _, exist := votes[block]; !exist {
-				votes[block] = sign
->>>>>>> 50c705cd
-			}
-			for _, bid := range ballot.AgainstDiff {
-				votes[bid] = against
-			}
-			ballots = append(ballots, tortoiseBallot{
-				id:     ballot.ID(),
-				base:   ballot.BaseBallot,
-				weight: ballotWeight,
-				votes:  votes,
-			})
-		}
-	}
-	t.ballots[lid] = ballotsIDs
-	return ballots, nil
-}
-
-func (t *turtle) updateLocalOpinion(ctx *tcontext, from, to types.LayerID) error {
-	for lid := from; !lid.After(to); lid = lid.Add(1) {
-		if err := t.addLocalOpinion(ctx, lid, t.localOpinion); err != nil {
-			return err
-		}
-<<<<<<< HEAD
-=======
-		t.full.votes[ballot.id] = votes
->>>>>>> 50c705cd
-	}
 }
 
 // the idea here is to give enough room for verifying tortoise to complete. during live tortoise execution this will be limited by the hdist.
@@ -898,42 +651,6 @@
 		t.processed.Difference(lid) > t.ConfidenceParam
 }
 
-func (t *turtle) healingTortoise(ctx *tcontext, logger log.Log) bool {
-	logger.With().Info("start self-healing tortoise",
-		log.Stringer("verified_layer", t.verified),
-		log.Stringer("layer_cutoff", t.layerCutoff()),
-		log.Uint32("zdist", t.Zdist),
-		log.Stringer("last_layer_received", t.last),
-		log.Uint32("confidence_param", t.ConfidenceParam),
-	)
-	lastVerified := t.verified
-	t.heal(ctx, t.processed)
-	logger.With().Info("finished self-healing",
-		log.Stringer("verified_layer", t.verified),
-	)
-
-	if !t.verified.After(lastVerified) {
-		logger.With().Info("failed to verify candidate layer")
-		return false
-	}
-	return true
-}
-
-// the idea here is to give enough room for verifying tortoise to complete. if verifying tortoise fails to verify
-// a layer within last hdist layers or within zdist + confidence param (whichever is larger) we switch to full vote counting.
-//
-// verifying tortoise is a fastpath for full vote counting, that works if everyone is honest and have good synchrony.
-// as for the safety and livenesss both protocols are identical.
-func (t *turtle) isHealingEnabled() bool {
-	lid := t.verified.Add(1)
-	return lid.Before(t.layerCutoff()) &&
-		// unlike previous parameter we count confidence interval from processed layer
-		// processed layer is significantly lower then the last layer during rerun.
-		// we need to wait some distance before switching from verifying to full during rerun
-		// as previous two parameters will be always true even if single layer is not verified.
-		t.processed.Difference(lid) > t.ConfidenceParam
-}
-
 // for layers older than this point, we vote according to global opinion (rather than local opinion).
 func (t *turtle) layerCutoff() types.LayerID {
 	// if we haven't seen at least Hdist layers yet, we always rely on local opinion
@@ -988,8 +705,6 @@
 			opinion[bid] = support
 		}
 		return nil
-<<<<<<< HEAD
-=======
 	}
 
 	// if layer is undecided and not in hdist layer - we can't decide based on local opinion
@@ -998,242 +713,4 @@
 		opinion[bid] = abstain
 	}
 	return nil
-}
-
-func (t *turtle) sumVotesForBlock(
-	ctx context.Context,
-	blockID types.BlockID, // the block we're summing votes for/against
-	startlid types.LayerID,
-	filter func(types.BallotID) bool,
-) (weight, error) {
-	var (
-		sum    = weightFromUint64(0)
-		end    = t.processed
-		logger = t.logger.WithContext(ctx).WithFields(
-			log.Stringer("start_layer", startlid),
-			log.Stringer("end_layer", end),
-			log.Stringer("block_voting_on", blockID),
-			log.Stringer("layer_voting_on", startlid.Sub(1)),
-		)
-	)
-	for votelid := startlid; !votelid.After(end); votelid = votelid.Add(1) {
-		logger := logger.WithFields(votelid)
-		for _, ballotID := range t.ballots[votelid] {
-			if !filter(ballotID) {
-				logger.With().Debug("voting block did not pass filter, not counting its vote", ballotID)
-				continue
-			}
-			votes := t.full.votes[ballotID]
-			if votes == nil {
-				return weightFromUint64(0), fmt.Errorf("bug: sum votes can't be executed for a layer %s where ballot %s votes do not exist",
-					votelid, ballotID,
-				)
-			}
-			ballotWeight, exists := t.ballotWeight[ballotID]
-			if !exists {
-				return weightFromUint64(0), fmt.Errorf("bug: weight for %s is not computed", ballotID)
-			}
-			sign, exists := votes[blockID]
-			if !exists {
-				logger.With().Error("bug: no opinion on older block, counted vote against", blockID)
-				sign = against
-			}
-			adjusted := ballotWeight
-			if sign == against {
-				// copy is needed only if we modify sign
-				adjusted = ballotWeight.copy().neg()
-			}
-			if sign != abstain {
-				sum = sum.add(adjusted)
-			}
-		}
-	}
-	return sum, nil
-}
-
-// Manually count all votes for all layers since the last verified layer, up to the newly-arrived layer (there's no
-// point in going further since we have no new information about any newer layers). Self-healing does not take into
-// consideration local opinion, it relies solely on global opinion.
-func (t *turtle) heal(ctx *tcontext, targetLayerID types.LayerID) {
-	// These are our starting values
-	pbaseOld := t.verified
-	pbaseNew := t.verified
-
-	for candidateLayerID := pbaseOld.Add(1); candidateLayerID.Before(targetLayerID); candidateLayerID = candidateLayerID.Add(1) {
-		logger := t.logger.WithContext(ctx).WithFields(
-			log.Named("old_verified_layer", pbaseOld),
-			log.Named("last_verified_layer", pbaseNew),
-			log.Named("target_layer", targetLayerID),
-			log.Named("candidate_layer", candidateLayerID),
-			log.Named("last_layer_received", t.last),
-			log.Uint32("hdist", t.Hdist),
-		)
-
-		// Calculate the global opinion on all blocks in the layer
-		// Note: we look at ALL blocks we've seen for the layer, not just those we've previously marked contextually valid
-		logger.Info("self healing attempting to verify candidate layer")
-
-		// TODO(dshulyak) computation for expected weight should use last as an upper boundary
-		expected := computeExpectedWeight(t.epochWeight, candidateLayerID, t.processed)
-		threshold := weightFromUint64(0)
-		threshold = threshold.add(expected)
-		threshold = threshold.fraction(t.GlobalThreshold)
-
-		logger.With().Info("healing: expected voting weight at the layer",
-			log.Stringer("expected_weight", expected),
-			log.Stringer("threshold", threshold),
-			candidateLayerID,
-		)
-
-		// record the contextual validity for all blocks in this layer
-		for _, blockID := range t.blocks[candidateLayerID] {
-			logger := logger.WithFields(log.Stringer("candidate_block_id", blockID))
-
-			// count all votes for or against this block by all blocks in later layers. for ballots with a different
-			// beacon values, we delay their votes by badBeaconVoteDelays layers
-			sum, err := t.sumVotesForBlock(ctx, blockID, candidateLayerID.Add(1), t.ballotFilterForHealing(logger))
-			if err != nil {
-				logger.With().Error("error summing votes for candidate block in candidate layer", log.Err(err))
-				return
-			}
-
-			// check that the total weight exceeds the global threshold
-			sign := sum.cmp(threshold)
-			logger.With().Debug("self healing calculated global opinion on candidate block",
-				log.Stringer("global_opinion", sign),
-				log.Stringer("vote_sum", sum),
-				log.Stringer("threshold", threshold),
-			)
-
-			if sign == abstain {
-				logger.With().Info("self healing failed to verify candidate layer",
-					log.Stringer("global_opinion", sign),
-					log.Stringer("vote_sum", sum),
-					blockID,
-				)
-				return
-			}
-
-			if err := t.bdp.SaveContextualValidity(blockID, candidateLayerID, sign == support); err != nil {
-				logger.With().Error("error saving block contextual validity", blockID, log.Err(err))
-			}
-		}
-
-		t.verified = candidateLayerID
-		pbaseNew = candidateLayerID
-		logger.Info("self healing verified candidate layer")
-	}
-	return
-}
-
-// only ballots with the correct beacon value are considered good ballots and their votes counted by
-// verifying tortoise. for ballots with a different beacon values, we count their votes only in self-healing mode
-// if they are from previous epoch.
-func (t *turtle) ballotFilterForHealing(logger log.Log) func(types.BallotID) bool {
-	return func(ballotID types.BallotID) bool {
-		if _, bad := t.badBeaconBallots[ballotID]; !bad {
-			return true
-		}
-		lid, exist := t.ballotLayer[ballotID]
-		if !exist {
-			logger.With().Error("inconsistent state: ballot not found", ballotID)
-			return false
-		}
-		return t.last.Difference(lid) > t.BadBeaconVoteDelayLayers
-	}
-}
-
-// computeBallotWeight compute and assign ballot weight to the weights map.
-func computeBallotWeight(
-	atxdb atxDataProvider,
-	weights map[types.BallotID]weight,
-	ballot *types.Ballot,
-	layerSize,
-	layersPerEpoch uint32,
-) (weight, error) {
-	if ballot.EpochData != nil {
-		var total, targetWeight uint64
-
-		for _, atxid := range ballot.EpochData.ActiveSet {
-			atx, err := atxdb.GetAtxHeader(atxid)
-			if err != nil {
-				return weight{}, fmt.Errorf("atx %s in active set of %s is unknown", atxid, ballot.ID())
-			}
-			atxweight := atx.GetWeight()
-			total += atxweight
-			if atxid == ballot.AtxID {
-				targetWeight = atxweight
-			}
-		}
-
-		expected, err := proposals.GetNumEligibleSlots(targetWeight, total, layerSize, layersPerEpoch)
-		if err != nil {
-			return weight{}, fmt.Errorf("unable to compute number of eligibile ballots for atx %s", ballot.AtxID)
-		}
-		if expected == 0 {
-			return weight{}, fmt.Errorf("bug: proposals.GetNumEligibleSlots should not return 0 expected ballots")
-		}
-		rst := weightFromUint64(targetWeight)
-		return rst.div(weightFromUint64(uint64(expected))), nil
-	}
-	if ballot.RefBallot == types.EmptyBallotID {
-		return weight{}, fmt.Errorf("empty ref ballot and no epoch data on ballot %s", ballot.ID())
-	}
-	rst, exist := weights[ballot.RefBallot]
-	if !exist {
-		return weight{}, fmt.Errorf("ref ballot %s for %s is unknown", ballot.ID(), ballot.RefBallot)
-	}
-	return rst, nil
-}
-
-func computeEpochWeight(atxdb atxDataProvider, epochWeights map[types.EpochID]weight, eid types.EpochID) (weight, error) {
-	layerWeight, exist := epochWeights[eid]
-	if exist {
-		return layerWeight, nil
-	}
-	epochWeight, _, err := atxdb.GetEpochWeight(eid)
-	if err != nil {
-		return weight{}, fmt.Errorf("epoch weight %s: %w", eid, err)
->>>>>>> 50c705cd
-	}
-	layerWeight = weightFromUint64(epochWeight)
-	layerWeight = layerWeight.div(weightFromUint64(uint64(types.GetLayersPerEpoch())))
-	epochWeights[eid] = layerWeight
-	return layerWeight, nil
-}
-
-<<<<<<< HEAD
-	// if layer is undecided and not in hdist layer - we can't decide based on local opinion
-	// and need to switch to full tortoise
-	for _, bid := range bids {
-		opinion[bid] = abstain
-=======
-// computes weight for (from, to] layers.
-func computeExpectedWeight(weights map[types.EpochID]weight, from, to types.LayerID) weight {
-	total := weightFromUint64(0)
-	for lid := from.Add(1); !lid.After(to); lid = lid.Add(1) {
-		total = total.add(weights[lid.GetEpoch()])
-	}
-	return total
-}
-
-func persistContextualValidity(logger log.Log,
-	bdp blockDataProvider,
-	from, to types.LayerID,
-	blocks map[types.LayerID][]types.BlockID,
-	opinion Opinion,
-) error {
-	for lid := from.Add(1); !lid.After(to); lid = lid.Add(1) {
-		for _, bid := range blocks[lid] {
-			sign := opinion[bid]
-			if sign == abstain {
-				logger.With().Panic("bug: layer should not be verified if there is an undecided block", lid, bid)
-			}
-			if err := bdp.SaveContextualValidity(bid, lid, sign == support); err != nil {
-				return fmt.Errorf("saving validity for %s: %w", bid, err)
-			}
-		}
->>>>>>> 50c705cd
-	}
-	return nil
 }