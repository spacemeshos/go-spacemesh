--- conflicted
+++ resolved
@@ -745,15 +745,6 @@
 		return nil
 	}
 
-<<<<<<< HEAD
-	baselid := t.ballotLayer[ballot.Votes.Base]
-
-	ballotWeight, err := computeBallotWeight(t.atxdb, t.bdp, t.ballotWeight, ballot, t.LayerSize, types.GetLayersPerEpoch())
-	if err != nil {
-		t.logger.With().Warning("failed to compute weight for ballot", ballot.ID(), log.Err(err))
-		return nil
-	}
-=======
 	if err := t.markBeaconWithBadBallot(t.logger, ballot); err != nil {
 		return err
 	}
@@ -784,16 +775,10 @@
 	}
 
 	// all potential errors must be handled before modifying state
->>>>>>> 727c6f3c
 
 	t.ballotLayer[ballot.ID()] = ballot.LayerIndex
 	t.ballots[ballot.LayerIndex] = append(t.ballots[ballot.LayerIndex], ballot.ID())
 
-<<<<<<< HEAD
-	t.markBeaconWithBadBallot(t.logger, ballot)
-
-=======
->>>>>>> 727c6f3c
 	abstainVotes := map[types.LayerID]struct{}{}
 	for _, lid := range ballot.Votes.Abstain {
 		abstainVotes[lid] = struct{}{}
