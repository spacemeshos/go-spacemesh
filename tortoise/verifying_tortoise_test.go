--- conflicted
+++ resolved
@@ -1795,6 +1795,53 @@
 	})
 }
 
+func TestLayerVoteVector(t *testing.T) {
+	r := require.New(t)
+
+	mdb := getInMemMesh(t)
+	atxdb := getAtxDB()
+	alg := defaultAlgorithm(t, mdb)
+	alg.trtl.atxdb = atxdb
+	l1ID := types.GetEffectiveGenesis().Add(1)
+	l1Blocks := generateBlocks(t, l1ID, 3, alg.BaseBlock, atxdb, 1)
+	var blockIDs []types.BlockID
+	for _, block := range l1Blocks {
+		blockIDs = append(blockIDs, block.ID())
+	}
+
+	// empty input: expect empty output
+	emptyVec := make([]types.BlockID, 0, 0)
+	voteMap := alg.trtl.layerVoteVector(emptyVec, emptyVec)
+	r.Equal(map[types.BlockID]vec{}, voteMap)
+
+	// nil input vector: abstain on all blocks in layer
+	voteMap = alg.trtl.layerVoteVector(blockIDs, nil)
+	r.Len(blockIDs, 3)
+	r.Equal(map[types.BlockID]vec{
+		blockIDs[0]: abstain,
+		blockIDs[1]: abstain,
+		blockIDs[2]: abstain,
+	}, voteMap)
+
+	// empty input vector: vote against everything
+	voteMap = alg.trtl.layerVoteVector(blockIDs, make([]types.BlockID, 0, 0))
+	r.Len(blockIDs, 3)
+	r.Equal(map[types.BlockID]vec{
+		blockIDs[0]: against,
+		blockIDs[1]: against,
+		blockIDs[2]: against,
+	}, voteMap)
+
+	// adds support for blocks in input vector
+	voteMap = alg.trtl.layerVoteVector(blockIDs, blockIDs[1:])
+	r.Len(blockIDs, 3)
+	r.Equal(map[types.BlockID]vec{
+		blockIDs[0]: against,
+		blockIDs[1]: support,
+		blockIDs[2]: support,
+	}, voteMap)
+}
+
 func TestSumVotesForBlock(t *testing.T) {
 	r := require.New(t)
 	mdb := getInMemMesh(t)
@@ -1981,13 +2028,8 @@
 		// then create and process one more new layer
 		// prevent base block from referencing earlier (approved) layers
 		alg.trtl.Last = l0ID
-<<<<<<< HEAD
-		makeLayer(t, l3ID, alg.trtl, defaultTestLayerSize, atxdb, mdb, mdb.LayerBlockIds)
-		require.NoError(t, alg.trtl.HandleIncomingLayer(newContext(context.TODO()), l3ID))
-=======
 		makeLayerWithBeacon(t, l3ID, alg.trtl, goodBeacon, defaultTestLayerSize, atxdb, mdb, mdb.LayerBlockIds)
 		require.NoError(t, alg.trtl.HandleIncomingLayer(context.TODO(), l3ID))
->>>>>>> ce1b682a
 
 		// make sure local opinion supports L2
 		localOpinionVec, err := alg.trtl.getLocalOpinion(newContext(context.TODO()), l2ID)
@@ -2018,13 +2060,8 @@
 
 		// create and process several more layers
 		// but don't save layer input vectors, so local opinion is abstain
-<<<<<<< HEAD
-		makeLayer(t, l4ID, alg.trtl, defaultTestLayerSize, atxdb, mdb, mdb.LayerBlockIds)
-		require.NoError(t, alg.trtl.HandleIncomingLayer(newContext(context.TODO()), l4ID))
-=======
 		makeLayerWithBeacon(t, l4ID, alg.trtl, goodBeacon, defaultTestLayerSize, atxdb, mdb, mdb.LayerBlockIds)
 		require.NoError(t, alg.trtl.HandleIncomingLayer(context.TODO(), l4ID))
->>>>>>> ce1b682a
 
 		// delete good blocks data
 		oldGoodBlocksIndex := alg.trtl.GoodBlocksIndex
@@ -2059,7 +2096,7 @@
 
 		alg.trtl.badBeaconVoteDelayLayers = 1
 		alg.trtl.Hdist = 0
-		alg.trtl.heal(context.TODO(), l7ID)
+		alg.trtl.heal(newContext(context.TODO()), l7ID)
 		checkVerifiedLayer(t, alg.trtl, l4ID)
 	})
 }
