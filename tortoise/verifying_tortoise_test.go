--- conflicted
+++ resolved
@@ -159,7 +159,6 @@
 				blockID.String(),
 				blk.LayerIndex)
 
-<<<<<<< HEAD
 			// This logic could be simpler/more efficient if we stored the list of blockIDs of interest
 			// indexed by layer.
 			for bid, blockOpinion := range trtl.BlockOpinionsByLayer[l] {
@@ -172,12 +171,6 @@
 					weight, err := trtl.voteWeightByID(context.TODO(), bid)
 					require.NoError(t, err)
 					sum = sum.Add(opinionVote.Multiply(weight))
-=======
-			for bid, opinionVote := range trtl.BlockOpinionsByLayer[l] {
-				opinionVote, ok := opinionVote[i]
-				if !ok {
-					continue
->>>>>>> b437be52
 				}
 			}
 		}
@@ -751,7 +744,6 @@
 			layerID := checkBlockLayer(blockID, trtl.LastEvicted)
 
 			// check deep opinion layers
-<<<<<<< HEAD
 			for lid := range opinion {
 				for bid := range opinion[lid] {
 					// check that child (opinion) block layer is within window size from parent block layer
@@ -761,15 +753,6 @@
 					// 3. block opinions are added before block layer is finished processing
 					checkBlockLayer(bid, layerID.Sub(trtl.WindowSize+3))
 				}
-=======
-			for bid := range opinion {
-				// check that child (opinion) block layer is within window size from parent block layer
-				// we allow a leeway of three layers:
-				// 1. eviction evicts one layer prior to window start (Verified - WindowSize)
-				// 2. Verified layer lags Last processed layer by one
-				// 3. block opinions are added before block layer is finished processing
-				checkBlockLayer(bid, lid.Sub(trtl.WindowSize+3))
->>>>>>> b437be52
 			}
 		}
 	}
@@ -1258,7 +1241,6 @@
 	// compare opinions: all agree, no exceptions
 	mdb.InputVectorBackupFunc = mdb.LayerBlockIds
 	opinion := Opinion{
-<<<<<<< HEAD
 		mesh.GenesisLayer().Index(): {
 			mesh.GenesisBlock().ID(): support,
 		},
@@ -1267,12 +1249,6 @@
 			l1.Blocks()[1].ID(): support,
 			l1.Blocks()[2].ID(): support,
 		},
-=======
-		mesh.GenesisBlock().ID(): support,
-		l1.Blocks()[0].ID():      support,
-		l1.Blocks()[1].ID():      support,
-		l1.Blocks()[2].ID():      support,
->>>>>>> b437be52
 	}
 	votes, err = alg.trtl.calculateExceptions(context.TODO(), l1ID, opinion)
 	r.NoError(err)
@@ -1280,7 +1256,6 @@
 
 	// compare opinions: all disagree, adds exceptions
 	opinion = Opinion{
-<<<<<<< HEAD
 		mesh.GenesisLayer().Index(): {
 			mesh.GenesisBlock().ID(): against,
 		},
@@ -1289,12 +1264,6 @@
 			l1.Blocks()[1].ID(): against,
 			l1.Blocks()[2].ID(): against,
 		},
-=======
-		mesh.GenesisBlock().ID(): against,
-		l1.Blocks()[0].ID():      against,
-		l1.Blocks()[1].ID():      against,
-		l1.Blocks()[2].ID():      against,
->>>>>>> b437be52
 	}
 	votes, err = alg.trtl.calculateExceptions(context.TODO(), l1ID, opinion)
 	r.NoError(err)
@@ -1470,19 +1439,12 @@
 		return l2Blocks[0].ID(), make([][]types.BlockID, blocksPerLayer), nil
 	}
 	baseBlockOpinionVector := Opinion{
-<<<<<<< HEAD
 		l1ID: {
 			l1Blocks[0].ID(): against.Multiply(uint64(baseBlockVoteWeight)), // disagrees with block below
 			l1Blocks[1].ID(): support.Multiply(uint64(baseBlockVoteWeight)), // disagrees with block below
 			l1Blocks[2].ID(): abstain,                                       // disagrees with block below
 			l1Blocks[3].ID(): against.Multiply(uint64(baseBlockVoteWeight)), // agrees with block below
 		},
-=======
-		l1Blocks[0].ID(): against.Multiply(uint64(baseBlockVoteWeight)), // disagrees with block below
-		l1Blocks[1].ID(): support.Multiply(uint64(baseBlockVoteWeight)), // disagrees with block below
-		l1Blocks[2].ID(): abstain,                                       // disagrees with block below
-		l1Blocks[3].ID(): against.Multiply(uint64(baseBlockVoteWeight)), // agrees with block below
->>>>>>> b437be52
 	}
 	alg.trtl.BlockOpinionsByLayer[l2ID][l2Blocks[0].ID()] = baseBlockOpinionVector
 	l3ID := l2ID.Add(1)
@@ -1503,19 +1465,12 @@
 	r.NoError(mdb.AddBlock(l1Blocks[3]))
 	r.NoError(alg.trtl.processBlock(context.TODO(), l3Blocks[0]))
 	expectedOpinionVector := Opinion{
-<<<<<<< HEAD
 		l1ID: {
 			l1Blocks[0].ID(): abstain,                                   // from exception
 			l1Blocks[1].ID(): against.Multiply(uint64(blockVoteWeight)), // from exception
 			l1Blocks[2].ID(): abstain,                                   // from base block
 			l1Blocks[3].ID(): against.Multiply(uint64(blockVoteWeight)), // from base block, reweighted
 		},
-=======
-		l1Blocks[0].ID(): abstain,                                   // from exception
-		l1Blocks[1].ID(): against.Multiply(uint64(blockVoteWeight)), // from exception
-		l1Blocks[2].ID(): abstain,                                   // from base block
-		l1Blocks[3].ID(): against.Multiply(uint64(blockVoteWeight)), // from base block, reweighted
->>>>>>> b437be52
 	}
 	r.Equal(baseBlockOpinionVector, alg.trtl.BlockOpinionsByLayer[l2ID][l2Blocks[0].ID()])
 	r.Equal(expectedOpinionVector, alg.trtl.BlockOpinionsByLayer[l3ID][l3Blocks[0].ID()])
@@ -1595,11 +1550,7 @@
 	blockID := layerBlockIDs[0]
 
 	// make sure opinion is set correctly
-<<<<<<< HEAD
 	r.Equal(support.Multiply(uint64(weight)), alg.trtl.BlockOpinionsByLayer[l1ID][blockID][mesh.GenesisLayer().Index()][genesisBlockID])
-=======
-	r.Equal(support.Multiply(uint64(weight)), alg.trtl.BlockOpinionsByLayer[l1ID][blockID][genesisBlockID])
->>>>>>> b437be52
 
 	// make sure the only exception added was for the base block itself
 	l2 := makeLayer(t, l1ID, alg.trtl, 1, atxdb, mdb, mdb.LayerBlockIds)
@@ -1640,15 +1591,10 @@
 	r.Contains(alg.trtl.BlockOpinionsByLayer, l1ID)
 	r.Contains(alg.trtl.BlockOpinionsByLayer[l1ID], l1Blocks[0].ID())
 	r.Equal(alg.trtl.BlockOpinionsByLayer[l1ID][l1Blocks[0].ID()], Opinion{
-<<<<<<< HEAD
 		l1ID: {
 			l1Blocks[1].ID(): support,
 			l1Blocks[2].ID(): support,
 		},
-=======
-		l1Blocks[1].ID(): support,
-		l1Blocks[2].ID(): support,
->>>>>>> b437be52
 	})
 	r.Contains(alg.trtl.GoodBlocksIndex, l1Blocks[0].ID())
 	r.Equal(alg.trtl.GoodBlocksIndex[l1Blocks[0].ID()], false)
@@ -1769,17 +1715,11 @@
 	}
 	// L3 blocks support all L2 blocks
 	l2SupportVec := Opinion{
-<<<<<<< HEAD
 		l2ID: {
 			l2Blocks[0].ID(): support,
 			l2Blocks[1].ID(): support,
 			l2Blocks[2].ID(): support,
 		},
-=======
-		l2Blocks[0].ID(): support,
-		l2Blocks[1].ID(): support,
-		l2Blocks[2].ID(): support,
->>>>>>> b437be52
 	}
 	alg.trtl.BlockOpinionsByLayer[l3ID] = map[types.BlockID]Opinion{
 		l3Blocks[0].ID(): l2SupportVec,
@@ -1831,7 +1771,6 @@
 	r.NoError(mdb.SaveLayerInputVectorByID(context.TODO(), l4ID, l4BlockIDs))
 	r.NoError(mdb.SaveLayerInputVectorByID(context.TODO(), l5ID, l5BlockIDs))
 	l4Votes := Opinion{
-<<<<<<< HEAD
 		l2ID: {
 			// support these so global opinion is support
 			l2Blocks[0].ID(): support,
@@ -1845,17 +1784,6 @@
 			l3Blocks[1].ID(): abstain,
 			l3Blocks[2].ID(): abstain,
 		},
-=======
-		// support these so global opinion is support
-		l2Blocks[0].ID(): support,
-		l2Blocks[1].ID(): support,
-		l2Blocks[2].ID(): support,
-
-		// abstain
-		l3Blocks[0].ID(): abstain,
-		l3Blocks[1].ID(): abstain,
-		l3Blocks[2].ID(): abstain,
->>>>>>> b437be52
 	}
 	alg.trtl.BlockOpinionsByLayer[l4ID] = map[types.BlockID]Opinion{
 		l4Blocks[0].ID(): l4Votes,
@@ -1863,10 +1791,9 @@
 		l4Blocks[2].ID(): l4Votes,
 	}
 	alg.trtl.Last = l4ID
-<<<<<<< HEAD
-	alg.trtl.GoodBlocksIndex[l4Blocks[0].ID()] = struct{}{}
-	alg.trtl.GoodBlocksIndex[l4Blocks[1].ID()] = struct{}{}
-	alg.trtl.GoodBlocksIndex[l4Blocks[2].ID()] = struct{}{}
+	alg.trtl.GoodBlocksIndex[l4Blocks[0].ID()] = false
+	alg.trtl.GoodBlocksIndex[l4Blocks[1].ID()] = false
+	alg.trtl.GoodBlocksIndex[l4Blocks[2].ID()] = false
 	l5Votes := Opinion{
 		l2ID: {
 			l2Blocks[0].ID(): support,
@@ -1883,31 +1810,15 @@
 			l4Blocks[1].ID(): support,
 			l4Blocks[2].ID(): support,
 		},
-=======
-	alg.trtl.GoodBlocksIndex[l4Blocks[0].ID()] = false
-	alg.trtl.GoodBlocksIndex[l4Blocks[1].ID()] = false
-	alg.trtl.GoodBlocksIndex[l4Blocks[2].ID()] = false
-	l5Votes := Opinion{
-		l2Blocks[0].ID(): support,
-		l2Blocks[1].ID(): support,
-		l2Blocks[2].ID(): support,
-		l3Blocks[0].ID(): abstain,
-		l3Blocks[1].ID(): abstain,
-		l3Blocks[2].ID(): abstain,
-		l4Blocks[0].ID(): support,
-		l4Blocks[1].ID(): support,
-		l4Blocks[2].ID(): support,
->>>>>>> b437be52
 	}
 	alg.trtl.BlockOpinionsByLayer[l5ID] = map[types.BlockID]Opinion{
 		l5Blocks[0].ID(): l5Votes,
 		l5Blocks[1].ID(): l5Votes,
 		l5Blocks[2].ID(): l5Votes,
 	}
-<<<<<<< HEAD
-	alg.trtl.GoodBlocksIndex[l5Blocks[0].ID()] = struct{}{}
-	alg.trtl.GoodBlocksIndex[l5Blocks[1].ID()] = struct{}{}
-	alg.trtl.GoodBlocksIndex[l5Blocks[2].ID()] = struct{}{}
+	alg.trtl.GoodBlocksIndex[l5Blocks[0].ID()] = false
+	alg.trtl.GoodBlocksIndex[l5Blocks[1].ID()] = false
+	alg.trtl.GoodBlocksIndex[l5Blocks[2].ID()] = false
 	l6Votes := Opinion{
 		l2ID: {
 			l2Blocks[0].ID(): support,
@@ -1928,24 +1839,6 @@
 			l5Blocks[1].ID(): support,
 			l5Blocks[2].ID(): support,
 		},
-=======
-	alg.trtl.GoodBlocksIndex[l5Blocks[0].ID()] = false
-	alg.trtl.GoodBlocksIndex[l5Blocks[1].ID()] = false
-	alg.trtl.GoodBlocksIndex[l5Blocks[2].ID()] = false
-	l6Votes := Opinion{
-		l2Blocks[0].ID(): support,
-		l2Blocks[1].ID(): support,
-		l2Blocks[2].ID(): support,
-		l3Blocks[0].ID(): abstain,
-		l3Blocks[1].ID(): abstain,
-		l3Blocks[2].ID(): abstain,
-		l4Blocks[0].ID(): support,
-		l4Blocks[1].ID(): support,
-		l4Blocks[2].ID(): support,
-		l5Blocks[0].ID(): support,
-		l5Blocks[1].ID(): support,
-		l5Blocks[2].ID(): support,
->>>>>>> b437be52
 	}
 	alg.trtl.BlockOpinionsByLayer[l6ID] = map[types.BlockID]Opinion{
 		l6Blocks[0].ID(): l6Votes,
@@ -1965,7 +1858,6 @@
 	})
 
 	l4Votes = Opinion{
-<<<<<<< HEAD
 		l2ID: {
 			l2Blocks[0].ID(): support,
 			l2Blocks[1].ID(): support,
@@ -1978,16 +1870,6 @@
 			l3Blocks[1].ID(): support,
 			l3Blocks[2].ID(): support,
 		},
-=======
-		l2Blocks[0].ID(): support,
-		l2Blocks[1].ID(): support,
-		l2Blocks[2].ID(): support,
-
-		// change from abstain to support
-		l3Blocks[0].ID(): support,
-		l3Blocks[1].ID(): support,
-		l3Blocks[2].ID(): support,
->>>>>>> b437be52
 	}
 
 	// weight not exceeded
@@ -2010,7 +1892,6 @@
 		alg.trtl.BlockOpinionsByLayer[l4ID][l4Blocks[1].ID()] = l4Votes
 		alg.trtl.BlockOpinionsByLayer[l4ID][l4Blocks[2].ID()] = l4Votes
 		l5Votes := Opinion{
-<<<<<<< HEAD
 			l2ID: {
 				l2Blocks[0].ID(): support,
 				l2Blocks[1].ID(): support,
@@ -2026,17 +1907,6 @@
 				l4Blocks[1].ID(): support,
 				l4Blocks[2].ID(): support,
 			},
-=======
-			l2Blocks[0].ID(): support,
-			l2Blocks[1].ID(): support,
-			l2Blocks[2].ID(): support,
-			l3Blocks[0].ID(): support,
-			l3Blocks[1].ID(): support,
-			l3Blocks[2].ID(): support,
-			l4Blocks[0].ID(): support,
-			l4Blocks[1].ID(): support,
-			l4Blocks[2].ID(): support,
->>>>>>> b437be52
 		}
 		alg.trtl.BlockOpinionsByLayer[l5ID] = map[types.BlockID]Opinion{
 			l5Blocks[0].ID(): l5Votes,
@@ -2044,7 +1914,6 @@
 			l5Blocks[2].ID(): l5Votes,
 		}
 		l6Votes := Opinion{
-<<<<<<< HEAD
 			l2ID: {
 				l2Blocks[0].ID(): support,
 				l2Blocks[1].ID(): support,
@@ -2065,20 +1934,6 @@
 				l5Blocks[1].ID(): support,
 				l5Blocks[2].ID(): support,
 			},
-=======
-			l2Blocks[0].ID(): support,
-			l2Blocks[1].ID(): support,
-			l2Blocks[2].ID(): support,
-			l3Blocks[0].ID(): support,
-			l3Blocks[1].ID(): support,
-			l3Blocks[2].ID(): support,
-			l4Blocks[0].ID(): support,
-			l4Blocks[1].ID(): support,
-			l4Blocks[2].ID(): support,
-			l5Blocks[0].ID(): support,
-			l5Blocks[1].ID(): support,
-			l5Blocks[2].ID(): support,
->>>>>>> b437be52
 		}
 		alg.trtl.BlockOpinionsByLayer[l6ID] = map[types.BlockID]Opinion{
 			l6Blocks[0].ID(): l6Votes,
@@ -2177,15 +2032,9 @@
 		r.NoError(mdb.AddBlock(block))
 	}
 	alg.trtl.BlockOpinionsByLayer[l2ID] = map[types.BlockID]Opinion{
-<<<<<<< HEAD
 		l2Blocks[0].ID(): {l1ID: map[types.BlockID]vec{blockWeReallyDislike.ID(): against}},
 		l2Blocks[1].ID(): {l1ID: map[types.BlockID]vec{blockWeReallyDislike.ID(): against}},
 		l2Blocks[2].ID(): {l1ID: map[types.BlockID]vec{blockWeReallyDislike.ID(): against}},
-=======
-		l2Blocks[0].ID(): {blockWeReallyDislike.ID(): against},
-		l2Blocks[1].ID(): {blockWeReallyDislike.ID(): against},
-		l2Blocks[2].ID(): {blockWeReallyDislike.ID(): against},
->>>>>>> b437be52
 	}
 
 	// test filter
@@ -2205,27 +2054,15 @@
 
 	// add more blocks
 	alg.trtl.BlockOpinionsByLayer[l2ID] = map[types.BlockID]Opinion{
-<<<<<<< HEAD
 		l2Blocks[0].ID(): {l1ID: map[types.BlockID]vec{blockWeReallyDislike.ID(): against}},
 		l2Blocks[1].ID(): {l1ID: map[types.BlockID]vec{blockWeReallyDislike.ID(): against}},
 		l2Blocks[2].ID(): {l1ID: map[types.BlockID]vec{blockWeReallyDislike.ID(): against}},
 		l2Blocks[3].ID(): {l1ID: map[types.BlockID]vec{blockWeReallyLike.ID(): support}},
 		l2Blocks[4].ID(): {l1ID: map[types.BlockID]vec{blockWeReallyLike.ID(): support}},
 		l2Blocks[5].ID(): {l1ID: map[types.BlockID]vec{blockWeReallyDontCare.ID(): abstain}},
-		l2Blocks[6].ID(): nil,
-		l2Blocks[7].ID(): nil,
-		l2Blocks[8].ID(): nil,
-=======
-		l2Blocks[0].ID(): {blockWeReallyDislike.ID(): against},
-		l2Blocks[1].ID(): {blockWeReallyDislike.ID(): against},
-		l2Blocks[2].ID(): {blockWeReallyDislike.ID(): against},
-		l2Blocks[3].ID(): {blockWeReallyLike.ID(): support},
-		l2Blocks[4].ID(): {blockWeReallyLike.ID(): support},
-		l2Blocks[5].ID(): {blockWeReallyDontCare.ID(): abstain},
 		l2Blocks[6].ID(): {},
 		l2Blocks[7].ID(): {},
 		l2Blocks[8].ID(): {},
->>>>>>> b437be52
 	}
 	// some blocks explicitly vote against, others have no opinion
 	sum, err = alg.trtl.sumVotesForBlock(context.TODO(), blockWeReallyDislike.ID(), l2ID, filterPassAll)
@@ -2542,17 +2379,10 @@
 	// make one of the base blocks support it, and make one vote against it. note: these base blocks have already been
 	// marked good. this means that blocks that use one of these as a base block will also be marked good (as long as
 	// they don't add explicit exception votes for or against the late block).
-<<<<<<< HEAD
 	alg.trtl.BlockOpinionsByLayer[l5ID][l5BaseBlock1][l4ID][l4lateblock.ID()] = support
 	alg.trtl.BlockOpinionsByLayer[l5ID][l5BaseBlock2][l4ID][l4lateblock.ID()] = against
 	alg.trtl.BlockOpinionsByLayer[l5ID][l5blockIDs[2]][l4ID][l4lateblock.ID()] = support
 	alg.trtl.BlockOpinionsByLayer[l5ID][l5blockIDs[3]][l4ID][l4lateblock.ID()] = against
-=======
-	alg.trtl.BlockOpinionsByLayer[l5ID][l5BaseBlock1][l4lateblock.ID()] = support
-	alg.trtl.BlockOpinionsByLayer[l5ID][l5BaseBlock2][l4lateblock.ID()] = against
-	alg.trtl.BlockOpinionsByLayer[l5ID][l5blockIDs[2]][l4lateblock.ID()] = support
-	alg.trtl.BlockOpinionsByLayer[l5ID][l5blockIDs[3]][l4lateblock.ID()] = against
->>>>>>> b437be52
 
 	// now process l5
 	r.NoError(mdb.SaveLayerInputVectorByID(context.TODO(), l5ID, l5blockIDs))
