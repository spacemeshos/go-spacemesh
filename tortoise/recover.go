--- conflicted
+++ resolved
@@ -103,7 +103,7 @@
 	atxsEpoch++ // recoverEpoch expects target epoch
 	if last.GetEpoch() != atxsEpoch {
 		for eid := last.GetEpoch() + 1; eid <= atxsEpoch; eid++ {
-			if err := recoverEpoch(eid, trtl, db); err != nil {
+			if err := recoverEpoch(eid, trtl, db, atxdata); err != nil {
 				return nil, err
 			}
 		}
@@ -127,22 +127,6 @@
 			return nil, fmt.Errorf("check opinion %w", err)
 		}
 	}
-<<<<<<< HEAD
-	// load activations from future epochs that are not yet referenced by the ballots
-	epoch, err := atxs.LatestEpoch(db)
-	if err != nil {
-		return nil, fmt.Errorf("failed to load latest epoch: %w", err)
-	}
-	epoch++ // recoverEpoch expects target epoch, rather than publish
-	if last.GetEpoch() != epoch {
-		for eid := last.GetEpoch() + 1; eid <= epoch; eid++ {
-			if err := recoverEpoch(eid, trtl, db, atxdata); err != nil {
-				return nil, err
-			}
-		}
-	}
-=======
->>>>>>> 1a65b414
 	return trtl, nil
 }
 
