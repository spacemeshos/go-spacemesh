package tortoise

import (
	"fmt"
	"github.com/spacemeshos/go-spacemesh/common/types"
	"github.com/spacemeshos/go-spacemesh/events"
	"github.com/spacemeshos/go-spacemesh/log"
	"github.com/spacemeshos/go-spacemesh/mesh"
	"hash/fnv"
	"math"
	"sync"
	"time"
)

type vec [2]int
type patternID uint32 //this hash dose not include the layer id

const ( //Threshold
	window          = 10
	globalThreshold = 0.6
	genesis         = 0
)

var ( //correction vectors type
	//Opinion
	support     = vec{1, 0}
	against     = vec{0, 1}
	abstain     = vec{0, 0}
	zeroPattern = votingPattern{}
)

func max(i types.LayerID, j types.LayerID) types.LayerID {
	if i > j {
		return i
	}
	return j
}

func (a vec) Add(v vec) vec {
	return vec{a[0] + v[0], a[1] + v[1]}
}

func (a vec) Negate() vec {
	a[0] = a[0] * -1
	a[1] = a[1] * -1
	return a
}

func (a vec) Multiply(x int) vec {
	a[0] = a[0] * x
	a[1] = a[1] * x
	return a
}

type blockIDLayerTuple struct {
	types.BlockID
	types.LayerID
}

func (blt blockIDLayerTuple) layer() types.LayerID {
	return blt.LayerID
}

func (blt blockIDLayerTuple) id() types.BlockID {
	return blt.BlockID
}

type votingPattern struct {
	id patternID //cant put a slice here wont work well with maps, we need to hash the blockids
	types.LayerID
}

func (vp votingPattern) Layer() types.LayerID {
	return vp.LayerID
}

type database interface {
	GetBlock(id types.BlockID) (*types.Block, error)
	LayerBlockIds(id types.LayerID) ([]types.BlockID, error)
	ForBlockInView(view map[types.BlockID]struct{}, layer types.LayerID, foo func(block *types.Block) (bool, error)) error
	SaveContextualValidity(id types.BlockID, valid bool) error
	Persist(key []byte, v interface{}) error
	Retrieve(key []byte, v interface{}) (interface{}, error)
}

type ninjaTortoise struct {
	db           database //block cache
	logger       log.Log
	mutex        sync.Mutex
	Last         types.LayerID
	Hdist        types.LayerID
	Evict        types.LayerID
	AvgLayerSize int
	PBase        votingPattern
	Patterns     map[types.LayerID]map[votingPattern]struct{}      //map Patterns by layer for eviction purposes
	TEffective   map[types.BlockID]votingPattern                   //Explicit voting pattern of latest layer for a block
	TCorrect     map[types.BlockID]map[types.BlockID]vec           //correction vectors
	TExplicit    map[types.BlockID]map[types.LayerID]votingPattern //explict votes from block to layer pattern

	TSupport           map[votingPattern]int                 //for pattern p the number of blocks that support p
	TComplete          map[votingPattern]struct{}            //complete voting Patterns
	TEffectiveToBlocks map[votingPattern][]blockIDLayerTuple //inverse blocks effective pattern

	TTally   map[votingPattern]map[blockIDLayerTuple]vec  //for pattern p and block b count votes for b according to p
	TPattern map[votingPattern]map[types.BlockID]struct{} //set of blocks that comprise pattern p

	TPatSupport map[votingPattern]map[types.LayerID]votingPattern //pattern support count

	TGood map[types.LayerID]votingPattern //good pattern for layer i

	TVote map[votingPattern]map[blockIDLayerTuple]vec //global opinion
}

//NewNinjaTortoise create a new ninja tortoise instance
func NewNinjaTortoise(layerSize int, blocks database, hdist int, log log.Log) *ninjaTortoise {

	trtl := &ninjaTortoise{logger: log, db: blocks,
		Hdist:        types.LayerID(hdist),
		AvgLayerSize: layerSize,
		PBase:        zeroPattern,

		Patterns:   map[types.LayerID]map[votingPattern]struct{}{},
		TGood:      map[types.LayerID]votingPattern{},
		TEffective: map[types.BlockID]votingPattern{},
		TCorrect:   map[types.BlockID]map[types.BlockID]vec{},
		TExplicit:  map[types.BlockID]map[types.LayerID]votingPattern{},
		TSupport:   map[votingPattern]int{},
		TPattern:   map[votingPattern]map[types.BlockID]struct{}{},

		TVote:              map[votingPattern]map[blockIDLayerTuple]vec{},
		TTally:             map[votingPattern]map[blockIDLayerTuple]vec{},
		TComplete:          map[votingPattern]struct{}{},
		TEffectiveToBlocks: map[votingPattern][]blockIDLayerTuple{},
		TPatSupport:        map[votingPattern]map[types.LayerID]votingPattern{},
	}

	return trtl
}

func (ni *ninjaTortoise) saveOpinion() error {
	for b, vec := range ni.TVote[ni.PBase] {
		valid := vec == support
		if err := ni.db.SaveContextualValidity(b.id(), valid); err != nil {
			return err
		}

		if !valid {
			ni.logger.With().Warning("block is contextually invalid", log.BlockId(b.id().String()))
		}
<<<<<<< HEAD
		events.Publish(events.ValidBlock{ID: b.Id().String(), Valid: valid})
=======
		events.Publish(events.ValidBlock{Id: b.id().String(), Valid: valid})
>>>>>>> 3286fd3b
	}
	return nil
}

//Persist saves the current tortoise state to the database
func (ni *ninjaTortoise) persist() error {
	if err := ni.saveOpinion(); err != nil {
		return err
	}
	return ni.db.Persist(mesh.TORTOISE, ni)
}

//RecoverTortoise retrieve latest saved tortoise from the database
func RecoverTortoise(mdb database) (interface{}, error) {
	return mdb.Retrieve(mesh.TORTOISE, &ninjaTortoise{})
}

func (ni *ninjaTortoise) evictOutOfPbase() {
	wg := sync.WaitGroup{}
	if ni.PBase == zeroPattern || ni.PBase.Layer() <= ni.Hdist {
		return
	}

	window := ni.PBase.Layer() - ni.Hdist
	for lyr := ni.Evict; lyr < window; lyr++ {
		wg.Add(1)
		go func() {
			defer wg.Done()
			for p := range ni.Patterns[lyr] {
				delete(ni.TSupport, p)
				delete(ni.TComplete, p)
				delete(ni.TEffectiveToBlocks, p)
				delete(ni.TVote, p)
				delete(ni.TTally, p)
				delete(ni.TPattern, p)
				delete(ni.TPatSupport, p)
				ni.logger.Debug("evict pattern %v from maps ", p)
			}
			delete(ni.TGood, lyr)
			delete(ni.Patterns, lyr)
		}()
		wg.Add(1)
		go func() {
			defer wg.Done()
			ids, err := ni.db.LayerBlockIds(lyr)
			if err != nil {
				ni.logger.With().Error("could not get layer ids for layer ", log.LayerId(lyr.Uint64()), log.Err(err))
			}
			for _, id := range ids {
				delete(ni.TEffective, id)
				delete(ni.TCorrect, id)
				delete(ni.TExplicit, id)
				ni.logger.Debug("evict block %v from maps ", id)
			}
		}()
		wg.Wait()
	}
	ni.Evict = window
}

func (ni *ninjaTortoise) processBlock(b *types.Block) {

	ni.logger.Debug("process block: %s layer: %s  ", b.Id(), b.Layer())
	if b.Layer() == genesis {
		return
	}

	patternMap := make(map[types.LayerID]map[types.BlockID]struct{})
	for _, bid := range b.BlockVotes {
		ni.logger.Debug("block votes %s", bid)
		bl, err := ni.db.GetBlock(bid)
		if err != nil || bl == nil {
			ni.logger.Panic(fmt.Sprintf("error block not found ID %s , %v!!!!!", bid, err))
		}
		if _, found := patternMap[bl.Layer()]; !found {
			patternMap[bl.Layer()] = map[types.BlockID]struct{}{}
		}
		patternMap[bl.Layer()][bl.Id()] = struct{}{}
	}

	var effective votingPattern
	ni.TExplicit[b.Id()] = make(map[types.LayerID]votingPattern, ni.Hdist)

	var layerID types.LayerID
	if ni.Hdist > b.Layer() {
		layerID = 0
	} else {
		layerID = b.Layer() - ni.Hdist
	}

	for ; layerID < b.Layer(); layerID++ {
		v, found := patternMap[layerID]

		if !found {
			ni.TExplicit[b.Id()][layerID] = zeroPattern
			continue
		}

		vp := votingPattern{id: getIdsFromSet(v), LayerID: layerID}
		ni.TPattern[vp] = v
		if _, ok := ni.Patterns[vp.Layer()]; !ok {
			ni.Patterns[vp.Layer()] = map[votingPattern]struct{}{}
		}
		ni.Patterns[vp.Layer()][vp] = struct{}{}
		ni.TExplicit[b.Id()][layerID] = vp

		if layerID >= effective.Layer() {
			effective = vp
		}
	}

	ni.TEffective[b.Id()] = effective

	v, found := ni.TEffectiveToBlocks[effective]
	if !found {
		v = make([]blockIDLayerTuple, 0, ni.AvgLayerSize)
	}
	var pattern []blockIDLayerTuple
	pattern = append(v, blockIDLayerTuple{b.Id(), b.Layer()})
	ni.TEffectiveToBlocks[effective] = pattern
	ni.logger.Debug("effective pattern to blocks %s %s", effective, pattern)

	return
}

func getID(bids []types.BlockID) patternID {
	bids = types.SortBlockIds(bids)
	// calc
	h := fnv.New32()
	for i := 0; i < len(bids); i++ {
		h.Write(bids[i].ToBytes())
	}
	// update
	sum := h.Sum32()
	return patternID(sum)
}

func getIdsFromSet(bids map[types.BlockID]struct{}) patternID {
	keys := make([]types.BlockID, 0, len(bids))
	for k := range bids {
		keys = append(keys, k)
	}
	return getID(keys)
}

func globalOpinion(v vec, layerSize int, delta float64) vec {
	threshold := float64(globalThreshold*delta) * float64(layerSize)
	if float64(v[0]) > threshold {
		return support
	} else if float64(v[1]) > threshold {
		return against
	} else {
		return abstain
	}
}

func (ni *ninjaTortoise) updateCorrectionVectors(p votingPattern, bottomOfWindow types.LayerID) {
	foo := func(x *types.Block) (bool, error) {
		for _, b := range ni.TEffectiveToBlocks[p] { //for all b whose effective vote is p
			if _, found := ni.TExplicit[b.id()][x.Layer()]; found { //if Texplicit[b][x.layer]!=0 check correctness of x.layer and found
				ni.logger.Debug(" blocks pattern %s block %s layer %s", p, b.id(), b.layer())
				if _, found := ni.TCorrect[b.id()]; !found {
					ni.TCorrect[b.id()] = make(map[types.BlockID]vec)
				}
				vo := ni.TVote[p][blockIDLayerTuple{BlockID: x.Id(), LayerID: x.Layer()}]
				ni.logger.Debug("vote from pattern %s to block %s layer %s vote %s ", p, x.Id(), x.Layer(), vo)
				ni.TCorrect[b.id()][x.Id()] = vo.Negate() //Tcorrect[b][x] = -Tvote[p][x]
				ni.logger.Debug("update correction vector for block %s layer %s , pattern %s vote %s for block %s ", b.id(), b.layer(), p, ni.TCorrect[b.id()][x.Id()], x.Id())
			} else {
				ni.logger.Debug("block %s from layer %s dose'nt explicitly vote for layer %s", b.id(), b.layer(), x.Layer())
			}
		}
		return false, nil
	}

	tp := ni.TPattern[p]
	ni.db.ForBlockInView(tp, bottomOfWindow, foo)
}

func (ni *ninjaTortoise) updatePatternTally(newMinGood votingPattern, correctionMap map[types.BlockID]vec, effCountMap map[types.LayerID]int) {
	ni.logger.Debug("update tally pbase id:%s layer:%s p id:%s layer:%s", ni.PBase.id, ni.PBase.Layer(), newMinGood.id, newMinGood.Layer())
	for idx, effc := range effCountMap {
		g := ni.TGood[idx]
		for b, v := range ni.TVote[g] {
			tally := ni.TTally[newMinGood][b]
			tally = tally.Add(v.Multiply(effc))
			ni.TTally[newMinGood][b] = tally //in g's opinion -> p's tally
		}
	}

	//add corrections for each block
	for b, tally := range ni.TTally[newMinGood] {
		if count, found := correctionMap[b.id()]; found {
			ni.TTally[newMinGood][b] = tally.Add(count)
		}
	}
}

func (ni *ninjaTortoise) getCorrEffCounter() (map[types.BlockID]vec, map[types.LayerID]int, func(b *types.Block)) {
	correctionMap := make(map[types.BlockID]vec)
	effCountMap := make(map[types.LayerID]int)
	foo := func(b *types.Block) {
		if b.Layer() > ni.PBase.Layer() {
			if eff, found := ni.TEffective[b.Id()]; found {
				p, found := ni.TGood[eff.Layer()]
				if found && eff == p {
					effCountMap[eff.Layer()] = effCountMap[eff.Layer()] + 1
					for k, v := range ni.TCorrect[b.Id()] {
						correctionMap[k] = correctionMap[k].Add(v)
					}
				}
			}
		}
	}
	return correctionMap, effCountMap, foo
}

//for all layers from pBase to i add b's votes, mark good layers
// return new minimal good layer
func (ni *ninjaTortoise) findMinimalNewlyGoodLayer(lyr *types.Layer) types.LayerID {
	minGood := types.LayerID(math.MaxUint64)

	var j types.LayerID
	if window > lyr.Index() {
		j = ni.PBase.Layer() + 1
	} else {
		j = max(ni.PBase.Layer()+1, lyr.Index()-window+1)
	}

	for ; j < lyr.Index(); j++ {
		// update block votes on all Patterns in blocks view
		sUpdated := ni.updateBlocksSupport(lyr.Blocks(), j)
		//todo do this as part of previous for if possible
		//for each p that was updated and not the good layer of j check if it is the good layer
		for p := range sUpdated {
			//if a majority supports p (p is good)
			//according to tal we dont have to know the exact amount, we can multiply layer size by number of layers
			jGood, found := ni.TGood[j]
			threshold := 0.5 * float64(types.LayerID(ni.AvgLayerSize)*(ni.Last-p.Layer()))
			if (jGood != p || !found) && float64(ni.TSupport[p]) > threshold {
				ni.TGood[p.Layer()] = p
				//if p is the new minimal good layer
				if p.Layer() < minGood {
					minGood = p.Layer()
				}
			}
		}
	}

	ni.logger.Info("found minimal good layer %d, %d", minGood, ni.TGood[minGood].id)
	return minGood
}

//update block support for pattern in layer j
func (ni *ninjaTortoise) updateBlocksSupport(b []*types.Block, j types.LayerID) map[votingPattern]struct{} {
	sUpdated := map[votingPattern]struct{}{}
	for _, block := range b {
		//check if block votes for layer j explicitly or implicitly
		p, found := ni.TExplicit[block.Id()][j]
		if found {
			//explicit
			ni.TSupport[p]++         //add to supporting Patterns
			sUpdated[p] = struct{}{} //add to updated Patterns

			//implicit
		} else if eff, effFound := ni.TEffective[block.Id()]; effFound {
			p, found = ni.TPatSupport[eff][j]
			if found {
				ni.TSupport[p]++         //add to supporting Patterns
				sUpdated[p] = struct{}{} //add to updated Patterns
			}
		}
	}
	return sUpdated
}

func (ni *ninjaTortoise) addPatternVote(p votingPattern, view map[types.BlockID]struct{}) func(b types.BlockID) {
	addPatternVote := func(b types.BlockID) {
		var vp map[types.LayerID]votingPattern
		var found bool
		blk, err := ni.db.GetBlock(b)
		if err != nil {
			ni.logger.Panic(fmt.Sprintf("error block not found ID %s %v", b, err))
		}

		if ni.PBase != zeroPattern && blk.Layer() <= ni.PBase.Layer() { //ignore under pbase
			return
		}

		if vp, found = ni.TExplicit[b]; !found {
			ni.logger.Panic(fmt.Sprintf("block %s from layer %v has no explicit voting, something went wrong ", b, blk.Layer()))
		}

		for _, ex := range vp {
			blocks, err := ni.db.LayerBlockIds(ex.Layer())
			if err != nil {
				ni.logger.Panic("could not retrieve layer block ids")
			}

			//explicitly abstain
			if ex == zeroPattern {
				continue
			}

			for _, bl := range blocks {
				_, found := ni.TPattern[ex][bl]
				blt := blockIDLayerTuple{bl, ex.Layer()}
				if found {
					ni.TTally[p][blt] = ni.TTally[p][blt].Add(support)
				} else if _, inSet := view[bl]; inSet { //in view but not in pattern
					ni.TTally[p][blt] = ni.TTally[p][blt].Add(against)
				}
			}
		}
	}
	return addPatternVote
}

func sumNodesInView(layerBlockCounter map[types.LayerID]int, layer types.LayerID, pLayer types.LayerID) vec {
	var sum int
	for sum = 0; layer <= pLayer; layer++ {
		sum = sum + layerBlockCounter[layer]
	}
	return against.Multiply(sum)
}

func (ni *ninjaTortoise) processBlocks(layer *types.Layer) {
	for _, block := range layer.Blocks() {
		ni.processBlock(block)
	}
}

func (ni *ninjaTortoise) handleGenesis(genesis *types.Layer) {
	for _, blk := range genesis.Blocks() {
		ni.TExplicit[blk.Id()] = make(map[types.LayerID]votingPattern, int(ni.Hdist)*ni.AvgLayerSize)
	}
}

//todo send map instead of ni
func (ni *ninjaTortoise) updatePatSupport(p votingPattern, bids []types.BlockID, idx types.LayerID) {
	if val, found := ni.TPatSupport[p]; !found || val == nil {
		ni.TPatSupport[p] = make(map[types.LayerID]votingPattern)
	}
	pid := getID(bids)
	ni.logger.Debug("update support for %s layer %s supported pattern %s", p, idx, pid)
	ni.TPatSupport[p][idx] = votingPattern{id: pid, LayerID: idx}
}

//todo not sure initTallyToBase is even needed
//todo due to the fact that we treat layers under pbase as irreversible
func (ni *ninjaTortoise) initTallyToBase(base votingPattern, p votingPattern, windowStart types.LayerID) {
	mp := make(map[blockIDLayerTuple]vec, len(ni.TTally[base]))
	for b, v := range ni.TTally[base] {
		if b.layer() < windowStart {
			continue //dont copy votes for block outside window
		}
		mp[b] = v
	}
	ni.TTally[p] = mp
}

//LatestComplete latest complete layer out of all processed layer
func (ni *ninjaTortoise) latestComplete() types.LayerID {
	return ni.PBase.Layer()
}

func (ni *ninjaTortoise) handleIncomingLayer(newlyr *types.Layer) {
	ni.logger.With().Info("tortoise update tables", log.LayerId(uint64(newlyr.Index())), log.Int("n_blocks", len(newlyr.Blocks())))
	start := time.Now()
	if newlyr.Index() > ni.Last {
		ni.Last = newlyr.Index()
	}

	defer ni.evictOutOfPbase()
	ni.processBlocks(newlyr)

	if newlyr.Index() == genesis {
		ni.handleGenesis(newlyr)
		return
	}

	l := ni.findMinimalNewlyGoodLayer(newlyr)
	//from minimal newly good pattern to current layer
	//update pattern tally for all good layers
	for j := l; j > 0 && j < newlyr.Index(); j++ {
		p, gfound := ni.TGood[j]
		if gfound {

			//find bottom of window
			windowStart := getBottomOfWindow(newlyr.Index(), ni.PBase.Layer(), ni.Hdist)

			//init p's tally to pBase tally
			ni.initTallyToBase(ni.PBase, p, windowStart)

			view := make(map[types.BlockID]struct{})
			lCntr := make(map[types.LayerID]int)
			correctionMap, effCountMap, getCrrEffCnt := ni.getCorrEffCounter()
			foo := func(block *types.Block) (bool, error) {
				view[block.Id()] = struct{}{} //all blocks in view
				lCntr[block.Layer()]++        //amount of blocks for each layer in view
				getCrrEffCnt(block)           //calc correction and eff count
				return false, nil
			}

			tp := ni.TPattern[p]
			ni.db.ForBlockInView(tp, windowStart, foo)

			//add corrected implicit votes
			ni.updatePatternTally(p, correctionMap, effCountMap)

			//add explicit votes
			addPtrnVt := ni.addPatternVote(p, view)
			for bl := range view {
				addPtrnVt(bl)
			}

			complete := true
			for idx := ni.PBase.Layer(); idx < j; idx++ {
				layer, _ := ni.db.LayerBlockIds(idx) //todo handle error
				bids := make([]types.BlockID, 0, ni.AvgLayerSize)
				for _, bid := range layer {
					blt := blockIDLayerTuple{BlockID: bid, LayerID: idx}
					//if bid is not in p's view.
					//add negative vote multiplied by the amount of blocks in the view
					//explicit votes against (not in view )
					if _, found := view[bid]; idx >= ni.PBase.Layer() && !found {
						ni.TTally[p][blt] = sumNodesInView(lCntr, idx+1, p.Layer())
					}

					if val, found := ni.TVote[p]; !found || val == nil {
						ni.TVote[p] = make(map[blockIDLayerTuple]vec)
					}

					if vote := globalOpinion(ni.TTally[p][blt], ni.AvgLayerSize, float64(p.LayerID-idx)); vote != abstain {
						ni.TVote[p][blt] = vote
						if vote == support {
							bids = append(bids, bid)
						}
					} else {
						ni.TVote[p][blt] = vote
						ni.logger.Debug(" %s no opinion on %s %s %s", p, bid, idx, vote, ni.TTally[p][blt])
						complete = false //not complete
					}
				}

				if idx > ni.PBase.Layer() {
					ni.updatePatSupport(p, bids, idx)
				}
			}

			//update correction vectors after vote count
			ni.updateCorrectionVectors(p, windowStart)

			// update completeness of p
			if _, found := ni.TComplete[p]; complete && !found {
				ni.TComplete[p] = struct{}{}
				ni.PBase = p
				ni.logger.Info("found new complete and good pattern for layer %d pattern %d with %d support ", p.Layer().Uint64(), p.id, ni.TSupport[p])
			}
		}
	}
	ni.logger.With().Info(fmt.Sprintf("tortoise finished layer in %v", time.Since(start)), log.LayerId(uint64(newlyr.Index())), log.Uint64("pbase", uint64(ni.PBase.Layer())))
	return
}

func getBottomOfWindow(newlyr types.LayerID, pbase types.LayerID, hdist types.LayerID) types.LayerID {
	if window > newlyr {
		return 0
	} else if pbase < hdist {
		return newlyr - window + 1
	}
	return max(pbase-hdist, newlyr-window+1)
}<|MERGE_RESOLUTION|>--- conflicted
+++ resolved
@@ -147,11 +147,7 @@
 		if !valid {
 			ni.logger.With().Warning("block is contextually invalid", log.BlockId(b.id().String()))
 		}
-<<<<<<< HEAD
-		events.Publish(events.ValidBlock{ID: b.Id().String(), Valid: valid})
-=======
-		events.Publish(events.ValidBlock{Id: b.id().String(), Valid: valid})
->>>>>>> 3286fd3b
+		events.Publish(events.ValidBlock{ID: b.id().String(), Valid: valid})
 	}
 	return nil
 }
