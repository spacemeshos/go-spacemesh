--- conflicted
+++ resolved
@@ -182,10 +182,7 @@
 		go func() {
 			defer wg.Done()
 			for p, _ := range ni.Patterns[lyr] {
-<<<<<<< HEAD
-=======
 				delete(ni.TSupport, p)
->>>>>>> 80883080
 				delete(ni.TComplete, p)
 				delete(ni.TEffectiveToBlocks, p)
 				delete(ni.TVote, p)
