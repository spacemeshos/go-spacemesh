--- conflicted
+++ resolved
@@ -210,11 +210,7 @@
 		ni.Debug("block votes %s", bid)
 		bl, err := ni.GetBlock(bid)
 		if err != nil || bl == nil {
-<<<<<<< HEAD
-			ni.Panic(fmt.Sprintf("error block not found  %v", err))
-=======
 			ni.Panic(fmt.Sprintf("error block not found ID %s , %v!!!!!", bid, err))
->>>>>>> e36db912
 		}
 		if _, found := patternMap[bl.Layer()]; !found {
 			patternMap[bl.Layer()] = map[types.BlockID]struct{}{}
@@ -259,13 +255,8 @@
 	}
 	var pattern []types.BlockID = nil
 	pattern = append(v, b.Id())
-<<<<<<< HEAD
 	ni.TEffectiveToBlocks[effective] = pattern
-	ni.Debug("effective pattern to blocks %d %d", effective, pattern)
-=======
-	ni.tEffectiveToBlocks[effective] = pattern
 	ni.Debug("effective pattern to blocks %s %s", effective, pattern)
->>>>>>> e36db912
 
 	return
 }
@@ -306,33 +297,18 @@
 		for _, bid := range ni.TEffectiveToBlocks[p] { //for all b whose effective vote is p
 			b, err := ni.GetBlock(bid)
 			if err != nil {
-<<<<<<< HEAD
-				ni.Panic(fmt.Sprintf("error block not found %v", err))
+				ni.Panic(fmt.Sprintf("error block not found ID %s", bid))
 			}
 
 			if _, found := ni.TExplicit[b.Id()][x.Layer()]; found { //if Texplicit[b][x.layer]!=0 check correctness of x.layer and found
-				ni.Debug(" blocks pattern %d block %d layer %d", p, b.Id(), b.Layer())
+				ni.Debug(" blocks pattern %s block %s layer %s", p, b.Id(), b.Layer())
 				if _, found := ni.TCorrect[b.Id()]; !found {
 					ni.TCorrect[b.Id()] = make(map[types.BlockID]vec)
 				}
 				vo := ni.TVote[p][x.Id()]
-				ni.Debug("vote from pattern %d to block %d layer %d vote %d ", p, x.Id(), x.Layer(), vo)
+				ni.Debug("vote from pattern %s to block %s layer %s vote %s ", p, x.Id(), x.Layer(), vo)
 				ni.TCorrect[b.Id()][x.Id()] = vo.Negate() //Tcorrect[b][x] = -Tvote[p][x]
-				ni.Debug("update correction vector for block %d layer %d , pattern %d vote %d for block %d ", b.Id(), b.Layer(), p, ni.TCorrect[b.Id()][x.Id()], x.Id())
-=======
-				ni.Panic(fmt.Sprintf("error block not found ID %s", bid))
-			}
-
-			if _, found := ni.tExplicit[b.Id()][x.Layer()]; found { //if Texplicit[b][x.layer]!=0 check correctness of x.layer and found
-				ni.Debug(" blocks pattern %s block %s layer %s", p, b.Id(), b.Layer())
-				if _, found := ni.tCorrect[b.Id()]; !found {
-					ni.tCorrect[b.Id()] = make(map[types.BlockID]vec)
-				}
-				vo := ni.tVote[p][x.Id()]
-				ni.Debug("vote from pattern %s to block %s layer %s vote %s ", p, x.Id(), x.Layer(), vo)
-				ni.tCorrect[b.Id()][x.Id()] = vo.Negate() //Tcorrect[b][x] = -Tvote[p][x]
-				ni.Debug("update correction vector for block %s layer %s , pattern %s vote %s for block %s ", b.Id(), b.Layer(), p, ni.tCorrect[b.Id()][x.Id()], x.Id())
->>>>>>> e36db912
+				ni.Debug("update correction vector for block %s layer %s , pattern %s vote %s for block %s ", b.Id(), b.Layer(), p, ni.TCorrect[b.Id()][x.Id()], x.Id())
 			} else {
 				ni.Debug("block %s from layer %s dose'nt explicitly vote for layer %s", b.Id(), b.Layer(), x.Layer())
 			}
@@ -344,13 +320,8 @@
 	ni.ForBlockInView(tp, bottomOfWindow, foo)
 }
 
-<<<<<<< HEAD
 func (ni *NinjaTortoise) updatePatternTally(newMinGood votingPattern, correctionMap map[types.BlockID]vec, effCountMap map[types.LayerID]int) {
-	ni.Debug("update tally pbase id:%d layer:%d p id:%d layer:%d", ni.PBase.id, ni.PBase.Layer(), newMinGood.id, newMinGood.Layer())
-=======
-func (ni *ninjaTortoise) updatePatternTally(newMinGood votingPattern, correctionMap map[types.BlockID]vec, effCountMap map[types.LayerID]int) {
-	ni.Debug("update tally pbase id:%s layer:%s p id:%s layer:%s", ni.pBase.id, ni.pBase.Layer(), newMinGood.id, newMinGood.Layer())
->>>>>>> e36db912
+	ni.Debug("update tally pbase id:%s layer:%s p id:%s layer:%s", ni.PBase.id, ni.PBase.Layer(), newMinGood.id, newMinGood.Layer())
 	for idx, effc := range effCountMap {
 		g := ni.TGood[idx]
 		for b, v := range ni.TVote[g] {
@@ -451,27 +422,15 @@
 		var found bool
 		blk, err := ni.GetBlock(b)
 		if err != nil {
-<<<<<<< HEAD
-			ni.Panic(fmt.Sprintf("error block not found %v", err))
-		}
-
-		if ni.PBase != ZeroPattern && bl.Layer() <= ni.PBase.Layer() { //ignore under pbase
+			ni.Panic(fmt.Sprintf("error block not found ID %s %v", b, err))
+		}
+
+		if ni.PBase != ZeroPattern && blk.Layer() <= ni.PBase.Layer() { //ignore under pbase
 			return
 		}
 
 		if vp, found = ni.TExplicit[b]; !found {
-			ni.Panic(fmt.Sprintf("block %d from layer %v has no explicit voting, something went wrong ", b, bl.Layer()))
-=======
-			ni.Panic(fmt.Sprintf("error block not found ID %s %v", b, err))
-		}
-
-		if ni.pBase != ZeroPattern && blk.Layer() <= ni.pBase.Layer() { //ignore under pbase
-			return
-		}
-
-		if vp, found = ni.tExplicit[b]; !found {
 			ni.Panic(fmt.Sprintf("block %s from layer %v has no explicit voting, something went wrong ", b, blk.Layer()))
->>>>>>> e36db912
 		}
 
 		for _, ex := range vp {
@@ -512,22 +471,10 @@
 	}
 }
 
-<<<<<<< HEAD
 func (ni *NinjaTortoise) handleGenesis(genesis *types.Layer) {
-	blkIds := make([]types.BlockID, 0, len(genesis.Blocks()))
-=======
-func (ni *ninjaTortoise) handleGenesis(genesis *types.Layer) {
->>>>>>> e36db912
 	for _, blk := range genesis.Blocks() {
-		ni.tExplicit[blk.Id()] = make(map[types.LayerID]votingPattern, int(ni.hdist)*ni.avgLayerSize)
-	}
-<<<<<<< HEAD
-	//vp := votingPattern{id: getId(blkIds), LayerID: Genesis}
-	//ni.pBase = &vp
-	//ni.tGood[Genesis] = vp
-	ni.TExplicit[genesis.Blocks()[0].Id()] = make(map[types.LayerID]votingPattern, int(ni.Hdist)*ni.AvgLayerSize)
-=======
->>>>>>> e36db912
+		ni.TExplicit[blk.Id()] = make(map[types.LayerID]votingPattern, int(ni.hdist)*ni.avgLayerSize)
+	}
 }
 
 //todo send map instead of ni
@@ -536,13 +483,8 @@
 		ni.TPatSupport[p] = make(map[types.LayerID]votingPattern)
 	}
 	pid := getId(bids)
-<<<<<<< HEAD
-	ni.Debug("update support for %d layer %d supported pattern %d", p, idx, pid)
+	ni.Debug("update support for %s layer %s supported pattern %s", p, idx, pid)
 	ni.TPatSupport[p][idx] = votingPattern{id: pid, LayerID: idx}
-=======
-	ni.Debug("update support for %s layer %s supported pattern %s", p, idx, pid)
-	ni.tPatSupport[p][idx] = votingPattern{id: pid, LayerID: idx}
->>>>>>> e36db912
 }
 
 func initTallyToBase(tally map[votingPattern]map[types.BlockID]vec, base votingPattern, p votingPattern) {
@@ -563,11 +505,7 @@
 func (ni *NinjaTortoise) getVote(id types.BlockID) vec {
 	block, err := ni.GetBlock(id)
 	if err != nil {
-<<<<<<< HEAD
-		ni.Panic(fmt.Sprintf("error block not found  %v", err))
-=======
 		ni.Panic(fmt.Sprintf("error block not found ID %s, %v", id, err))
->>>>>>> e36db912
 	}
 
 	if block.Layer() > ni.PBase.Layer() {
@@ -580,15 +518,9 @@
 
 func (ni *NinjaTortoise) handleIncomingLayer(newlyr *types.Layer) {
 	ni.With().Info("Tortoise update tables", log.LayerId(uint64(newlyr.Index())), log.Int("n_blocks", len(newlyr.Blocks())))
-<<<<<<< HEAD
-
+	start := time.Now()
 	if newlyr.Index() > ni.Last {
 		ni.Last = newlyr.Index()
-=======
-	start := time.Now()
-	if newlyr.Index() > ni.last {
-		ni.last = newlyr.Index()
->>>>>>> e36db912
 	}
 
 	defer ni.evictOutOfPbase()
@@ -660,12 +592,8 @@
 							bids = append(bids, bid)
 						}
 					} else {
-<<<<<<< HEAD
 						ni.TVote[p][bid] = vote
-=======
-						ni.tVote[p][bid] = vote
 						ni.Debug(" %s no opinion on %s %s %s", p, bid, idx, vote, ni.tTally[p][bid])
->>>>>>> e36db912
 						complete = false //not complete
 					}
 				}
@@ -679,41 +607,16 @@
 			ni.updateCorrectionVectors(p, windowStart)
 
 			// update completeness of p
-<<<<<<< HEAD
 			if _, found := ni.TComplete[p]; complete && !found {
 				ni.TComplete[p] = struct{}{}
 				ni.PBase = p
 				if err := ni.PersistTortoise(); err != nil {
 					ni.Error("Tortoise persistence failed %v", err)
 				}
-				ni.Debug("found new complete and good pattern for layer %d pattern %d with %d support ", l, p.id, ni.TSupport[p])
-			}
-		}
-	}
-	ni.With().Info("Tortoise finished layer", log.LayerId(uint64(newlyr.Index())), log.Uint64("pbase", uint64(ni.PBase.Layer())))
+				ni.Info("found new complete and good pattern for layer %d pattern %d with %d support ", p.Layer().Uint64(), p.id, ni.tSupport[p])
+			}
+		}
+	}
+	ni.With().Info(fmt.Sprintf("Tortoise finished layer in %v", time.Since(start)), log.LayerId(uint64(newlyr.Index())), log.Uint64("pbase", uint64(ni.PBase.Layer())))
 	return
-=======
-			if _, found := ni.tComplete[p]; complete && !found {
-				ni.Info("found new complete and good pattern for layer %d pattern %d with %d support ", p.Layer().Uint64(), p.id, ni.tSupport[p])
-				ni.tComplete[p] = struct{}{}
-				ni.SaveOpinion(p)
-				ni.pBase = p
-			}
-		}
-	}
-	ni.With().Info(fmt.Sprintf("Tortoise finished layer in %v", time.Since(start)), log.LayerId(uint64(newlyr.Index())), log.Uint64("pbase", uint64(ni.pBase.Layer())))
-	return
-}
-
-func (ni *ninjaTortoise) SaveOpinion(p votingPattern) {
-	for bid, vec := range ni.tVote[p] {
-		valid := vec == Support
-		ni.SaveContextualValidity(bid, valid)
-
-		if !valid {
-			ni.With().Debug("block is contextually invalid", log.BlockId(bid.String()))
-		}
-		events.Publish(events.ValidBlock{Id: bid.String(), Valid: valid})
-	}
->>>>>>> e36db912
 }