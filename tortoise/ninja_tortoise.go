package tortoise

import (
	"fmt"
	"github.com/spacemeshos/go-spacemesh/common/types"
	"github.com/spacemeshos/go-spacemesh/events"
	"github.com/spacemeshos/go-spacemesh/log"
	"github.com/spacemeshos/go-spacemesh/mesh"
	"hash/fnv"
	"math"
	"sync"
	"time"
)

type vec [2]int
type patternID uint32 // this hash does not include the layer id

const ( // Threshold
	window          = 10
	globalThreshold = 0.6
)

var ( // correction vectors type
	// Opinion
	support     = vec{1, 0}
	against     = vec{0, 1}
	abstain     = vec{0, 0}
	zeroPattern = votingPattern{}
)

func max(i types.LayerID, j types.LayerID) types.LayerID {
	if i > j {
		return i
	}
	return j
}

func (a vec) Add(v vec) vec {
	return vec{a[0] + v[0], a[1] + v[1]}
}

func (a vec) Negate() vec {
	a[0] = a[0] * -1
	a[1] = a[1] * -1
	return a
}

func (a vec) Multiply(x int) vec {
	a[0] = a[0] * x
	a[1] = a[1] * x
	return a
}

type blockIDLayerTuple struct {
	types.BlockID
	types.LayerID
}

func (blt blockIDLayerTuple) layer() types.LayerID {
	return blt.LayerID
}

func (blt blockIDLayerTuple) id() types.BlockID {
	return blt.BlockID
}

type votingPattern struct {
	id patternID // cant put a slice here wont work well with maps, we need to hash the blockids
	types.LayerID
}

func (vp votingPattern) Layer() types.LayerID {
	return vp.LayerID
}

type database interface {
	GetBlock(id types.BlockID) (*types.Block, error)
	LayerBlockIds(id types.LayerID) ([]types.BlockID, error)
	ForBlockInView(view map[types.BlockID]struct{}, layer types.LayerID, foo func(block *types.Block) (bool, error)) error
	SaveContextualValidity(id types.BlockID, valid bool) error
	Persist(key []byte, v interface{}) error
	Retrieve(key []byte, v interface{}) (interface{}, error)
}

type ninjaTortoise struct {
	db           database // block cache
	logger       log.Log
	mutex        sync.Mutex
	Last         types.LayerID
	Hdist        types.LayerID
	Evict        types.LayerID
	AvgLayerSize int
	PBase        votingPattern
	Patterns     map[types.LayerID]map[votingPattern]struct{}      // map Patterns by layer for eviction purposes
	TEffective   map[types.BlockID]votingPattern                   // Explicit voting pattern of latest layer for a block
	TCorrect     map[types.BlockID]map[types.BlockID]vec           // correction vectors
	TExplicit    map[types.BlockID]map[types.LayerID]votingPattern // explict votes from block to layer pattern

	TSupport           map[votingPattern]int                 // for pattern p the number of blocks that support p
	TComplete          map[votingPattern]struct{}            // complete voting Patterns
	TEffectiveToBlocks map[votingPattern][]blockIDLayerTuple // inverse blocks effective pattern

	TTally   map[votingPattern]map[blockIDLayerTuple]vec  // for pattern p and block b count votes for b according to p
	TPattern map[votingPattern]map[types.BlockID]struct{} // set of blocks that comprise pattern p

	TPatSupport map[votingPattern]map[types.LayerID]votingPattern // pattern support count

	TGood map[types.LayerID]votingPattern // good pattern for layer i

	TVote map[votingPattern]map[blockIDLayerTuple]vec // global opinion
}

// NewNinjaTortoise create a new ninja tortoise instance
func newNinjaTortoise(layerSize int, blocks database, hdist int, log log.Log) *ninjaTortoise {

	trtl := &ninjaTortoise{logger: log, db: blocks,
		Hdist:        types.LayerID(hdist),
		AvgLayerSize: layerSize,
		PBase:        zeroPattern,

		Patterns:   map[types.LayerID]map[votingPattern]struct{}{},
		TGood:      map[types.LayerID]votingPattern{},
		TEffective: map[types.BlockID]votingPattern{},
		TCorrect:   map[types.BlockID]map[types.BlockID]vec{},
		TExplicit:  map[types.BlockID]map[types.LayerID]votingPattern{},
		TSupport:   map[votingPattern]int{},
		TPattern:   map[votingPattern]map[types.BlockID]struct{}{},

		TVote:              map[votingPattern]map[blockIDLayerTuple]vec{},
		TTally:             map[votingPattern]map[blockIDLayerTuple]vec{},
		TComplete:          map[votingPattern]struct{}{},
		TEffectiveToBlocks: map[votingPattern][]blockIDLayerTuple{},
		TPatSupport:        map[votingPattern]map[types.LayerID]votingPattern{},
	}

	return trtl
}

func (ni *ninjaTortoise) saveOpinion() error {
	for b, vec := range ni.TVote[ni.PBase] {
		valid := vec == support
		if err := ni.db.SaveContextualValidity(b.id(), valid); err != nil {
			return err
		}

		if !valid {
			ni.logger.With().Warning("block is contextually invalid", b.id())
		}
		events.Publish(events.ValidBlock{ID: b.id().String(), Valid: valid})
	}
	return nil
}

// Persist saves the current tortoise state to the database
func (ni *ninjaTortoise) persist() error {
	if err := ni.saveOpinion(); err != nil {
		return err
	}
	return ni.db.Persist(mesh.TORTOISE, ni)
}

// RecoverTortoise retrieve latest saved tortoise from the database
func RecoverTortoise(mdb database) (interface{}, error) {
	return mdb.Retrieve(mesh.TORTOISE, &ninjaTortoise{})
}

func (ni *ninjaTortoise) evictOutOfPbase() {
	wg := sync.WaitGroup{}
	if ni.PBase == zeroPattern || ni.PBase.Layer() <= ni.Hdist {
		return
	}

	window := ni.PBase.Layer() - ni.Hdist
	for lyr := ni.Evict; lyr < window; lyr++ {
		wg.Add(1)
		go func() {
			defer wg.Done()
			for p := range ni.Patterns[lyr] {
				delete(ni.TSupport, p)
				delete(ni.TComplete, p)
				delete(ni.TEffectiveToBlocks, p)
				delete(ni.TVote, p)
				delete(ni.TTally, p)
				delete(ni.TPattern, p)
				delete(ni.TPatSupport, p)
				ni.logger.Debug("evict pattern %v from maps ", p)
			}
			delete(ni.TGood, lyr)
			delete(ni.Patterns, lyr)
		}()
		wg.Add(1)
		go func() {
			defer wg.Done()
			ids, err := ni.db.LayerBlockIds(lyr)
			if err != nil {
				ni.logger.With().Error("could not get layer ids for layer ", lyr, log.Err(err))
			}
			for _, id := range ids {
				delete(ni.TEffective, id)
				delete(ni.TCorrect, id)
				delete(ni.TExplicit, id)
				ni.logger.Debug("evict block %v from maps ", id)
			}
		}()
		wg.Wait()
	}
	ni.Evict = window
}

func (ni *ninjaTortoise) processBlock(b *types.Block) {

	ni.logger.Debug("process block: %s layer: %s  ", b.ID(), b.Layer())
	if b.Layer() == types.GetEffectiveGenesis() {
		return
	}

	patternMap := make(map[types.LayerID]map[types.BlockID]struct{})
	for _, bid := range b.BlockVotes {
		ni.logger.Debug("block votes %s", bid)
		bl, err := ni.db.GetBlock(bid)
		if err != nil || bl == nil {
			ni.logger.Panic(fmt.Sprintf("error block not found ID %s , %v!!!!!", bid, err))
		}
		if _, found := patternMap[bl.Layer()]; !found {
			patternMap[bl.Layer()] = map[types.BlockID]struct{}{}
		}
		patternMap[bl.Layer()][bl.ID()] = struct{}{}
	}

	var effective votingPattern
	ni.TExplicit[b.ID()] = make(map[types.LayerID]votingPattern, ni.Hdist)

	var layerID types.LayerID
	if ni.Hdist+types.GetEffectiveGenesis() > b.Layer() {
		layerID = types.GetEffectiveGenesis()
	} else {
		layerID = b.Layer() - ni.Hdist
	}

	for ; layerID < b.Layer(); layerID++ {
		v, found := patternMap[layerID]

		if !found {
			ni.TExplicit[b.ID()][layerID] = zeroPattern
			continue
		}

		vp := votingPattern{id: getIdsFromSet(v), LayerID: layerID}
		ni.TPattern[vp] = v
		if _, ok := ni.Patterns[vp.Layer()]; !ok {
			ni.Patterns[vp.Layer()] = map[votingPattern]struct{}{}
		}
		ni.Patterns[vp.Layer()][vp] = struct{}{}
		ni.TExplicit[b.ID()][layerID] = vp

		if layerID >= effective.Layer() {
			effective = vp
		}
	}

	ni.TEffective[b.ID()] = effective

	v, found := ni.TEffectiveToBlocks[effective]
	if !found {
		v = make([]blockIDLayerTuple, 0, ni.AvgLayerSize)
	}
	var pattern []blockIDLayerTuple
	pattern = append(v, blockIDLayerTuple{b.ID(), b.Layer()})
	ni.TEffectiveToBlocks[effective] = pattern
	ni.logger.Debug("effective pattern to blocks %s %s", effective, pattern)

	return
}

func getID(bids []types.BlockID) patternID {
	bids = types.SortBlockIDs(bids)
	// calc
	h := fnv.New32()
	for i := 0; i < len(bids); i++ {
		h.Write(bids[i].Bytes())
	}
	// update
	sum := h.Sum32()
	return patternID(sum)
}

func getIdsFromSet(bids map[types.BlockID]struct{}) patternID {
	keys := make([]types.BlockID, 0, len(bids))
	for k := range bids {
		keys = append(keys, k)
	}
	return getID(keys)
}

func globalOpinion(v vec, layerSize int, delta float64) vec {
	threshold := float64(globalThreshold*delta) * float64(layerSize)
	if float64(v[0]) > threshold {
		return support
	} else if float64(v[1]) > threshold {
		return against
	} else {
		return abstain
	}
}

func (ni *ninjaTortoise) updateCorrectionVectors(p votingPattern, bottomOfWindow types.LayerID) {
	foo := func(x *types.Block) (bool, error) {
		for _, b := range ni.TEffectiveToBlocks[p] { // for all b whose effective vote is p
			if _, found := ni.TExplicit[b.id()][x.Layer()]; found { // if Texplicit[b][x.layer]!=0 check correctness of x.layer and found
				ni.logger.Debug(" blocks pattern %s block %s layer %s", p, b.id(), b.layer())
				if _, found := ni.TCorrect[b.id()]; !found {
					ni.TCorrect[b.id()] = make(map[types.BlockID]vec)
				}
				vo := ni.TVote[p][blockIDLayerTuple{BlockID: x.ID(), LayerID: x.Layer()}]
				ni.logger.Debug("vote from pattern %s to block %s layer %s vote %s ", p, x.ID(), x.Layer(), vo)
				ni.TCorrect[b.id()][x.ID()] = vo.Negate() // Tcorrect[b][x] = -Tvote[p][x]
				ni.logger.Debug("update correction vector for block %s layer %s , pattern %s vote %s for block %s ", b.id(), b.layer(), p, ni.TCorrect[b.id()][x.ID()], x.ID())
			} else {
				ni.logger.Debug("block %s from layer %s doesn't explicitly vote for layer %s", b.id(), b.layer(), x.Layer())
			}
		}
		return false, nil
	}

	tp := ni.TPattern[p]
	ni.db.ForBlockInView(tp, bottomOfWindow, foo)
}

func (ni *ninjaTortoise) updatePatternTally(newMinGood votingPattern, correctionMap map[types.BlockID]vec, effCountMap map[types.LayerID]int) {
	ni.logger.Debug("update tally pbase id:%s layer:%s p id:%s layer:%s", ni.PBase.id, ni.PBase.Layer(), newMinGood.id, newMinGood.Layer())
	for idx, effc := range effCountMap {
		g := ni.TGood[idx]
		for b, v := range ni.TVote[g] {
			tally := ni.TTally[newMinGood][b]
			tally = tally.Add(v.Multiply(effc))
			ni.TTally[newMinGood][b] = tally // in g's opinion -> p's tally
		}
	}

	// add corrections for each block
	for b, tally := range ni.TTally[newMinGood] {
		if count, found := correctionMap[b.id()]; found {
			ni.TTally[newMinGood][b] = tally.Add(count)
		}
	}
}

func (ni *ninjaTortoise) getCorrEffCounter() (map[types.BlockID]vec, map[types.LayerID]int, func(b *types.Block)) {
	correctionMap := make(map[types.BlockID]vec)
	effCountMap := make(map[types.LayerID]int)
	foo := func(b *types.Block) {
		if b.Layer() > ni.PBase.Layer() {
			if eff, found := ni.TEffective[b.ID()]; found {
				p, found := ni.TGood[eff.Layer()]
				if found && eff == p {
					effCountMap[eff.Layer()] = effCountMap[eff.Layer()] + 1
					for k, v := range ni.TCorrect[b.ID()] {
						correctionMap[k] = correctionMap[k].Add(v)
					}
				}
			}
		}
	}
	return correctionMap, effCountMap, foo
}

// for all layers from pBase to i add b's votes, mark good layers
// return new minimal good layer
func (ni *ninjaTortoise) findMinimalNewlyGoodLayer(lyr *types.Layer) types.LayerID {
	minGood := types.LayerID(math.MaxUint64)

	var j types.LayerID
	if window > lyr.Index() {
		j = ni.PBase.Layer() + 1
	} else {
		j = max(ni.PBase.Layer()+1, lyr.Index()-window+1)
	}

	for ; j < lyr.Index(); j++ {
		// update block votes on all Patterns in blocks view
		sUpdated := ni.updateBlocksSupport(lyr.Blocks(), j)
		// todo do this as part of previous for if possible
		// for each p that was updated and not the good layer of j check if it is the good layer
		for p := range sUpdated {
			// if a majority supports p (p is good)
			// according to tal we dont have to know the exact amount, we can multiply layer size by number of layers
			jGood, found := ni.TGood[j]
			threshold := 0.5 * float64(types.LayerID(ni.AvgLayerSize)*(ni.Last-p.Layer()))
			if (jGood != p || !found) && float64(ni.TSupport[p]) > threshold {
				ni.TGood[p.Layer()] = p
				// if p is the new minimal good layer
				if p.Layer() < minGood {
					minGood = p.Layer()
				}
			}
		}
	}

	ni.logger.Info("found minimal good layer %d, %d", minGood, ni.TGood[minGood].id)
	return minGood
}

// update block support for pattern in layer j
func (ni *ninjaTortoise) updateBlocksSupport(b []*types.Block, j types.LayerID) map[votingPattern]struct{} {
	sUpdated := map[votingPattern]struct{}{}
	for _, block := range b {
		// check if block votes for layer j explicitly or implicitly
		p, found := ni.TExplicit[block.ID()][j]
		if found {
			// explicit
			ni.TSupport[p]++         // add to supporting Patterns
			sUpdated[p] = struct{}{} // add to updated Patterns

			// implicit
		} else if eff, effFound := ni.TEffective[block.ID()]; effFound {
			p, found = ni.TPatSupport[eff][j]
			if found {
				ni.TSupport[p]++         // add to supporting Patterns
				sUpdated[p] = struct{}{} // add to updated Patterns
			}
		}
	}
	return sUpdated
}

func (ni *ninjaTortoise) addPatternVote(p votingPattern, view map[types.BlockID]struct{}) func(b types.BlockID) {
	addPatternVote := func(b types.BlockID) {
		var vp map[types.LayerID]votingPattern
		var found bool
		blk, err := ni.db.GetBlock(b)
		if err != nil {
			ni.logger.Panic(fmt.Sprintf("error block not found ID %s %v", b, err))
		}

		if ni.PBase != zeroPattern && blk.Layer() <= ni.PBase.Layer() { // ignore under pbase
			return
		}

		if vp, found = ni.TExplicit[b]; !found {
			ni.logger.Panic(fmt.Sprintf("block %s from layer %v has no explicit voting, something went wrong ", b, blk.Layer()))
		}

		for _, ex := range vp {
			blocks, err := ni.db.LayerBlockIds(ex.Layer())
			if err != nil {
				ni.logger.Panic("could not retrieve layer block ids %v", ex.Layer())
			}

			// explicitly abstain
			if ex == zeroPattern {
				continue
			}

			for _, bl := range blocks {
				_, found := ni.TPattern[ex][bl]
				blt := blockIDLayerTuple{bl, ex.Layer()}
				if found {
					ni.TTally[p][blt] = ni.TTally[p][blt].Add(support)
				} else if _, inSet := view[bl]; inSet { // in view but not in pattern
					ni.TTally[p][blt] = ni.TTally[p][blt].Add(against)
				}
			}
		}
	}
	return addPatternVote
}

func sumNodesInView(layerBlockCounter map[types.LayerID]int, layer types.LayerID, pLayer types.LayerID) vec {
	var sum int
	for sum = 0; layer <= pLayer; layer++ {
		sum = sum + layerBlockCounter[layer]
	}
	return against.Multiply(sum)
}

func (ni *ninjaTortoise) processBlocks(layer *types.Layer) {
	for _, block := range layer.Blocks() {
		ni.processBlock(block)
	}
}

func (ni *ninjaTortoise) handleGenesis(genesis *types.Layer) {
	for _, blk := range genesis.Blocks() {
		ni.TExplicit[blk.ID()] = make(map[types.LayerID]votingPattern, int(ni.Hdist)*ni.AvgLayerSize)
	}
}

// todo send map instead of ni
func (ni *ninjaTortoise) updatePatSupport(p votingPattern, bids []types.BlockID, idx types.LayerID) {
	if val, found := ni.TPatSupport[p]; !found || val == nil {
		ni.TPatSupport[p] = make(map[types.LayerID]votingPattern)
	}
	pid := getID(bids)
	ni.logger.Debug("update support for %s layer %s supported pattern %s", p, idx, pid)
	ni.TPatSupport[p][idx] = votingPattern{id: pid, LayerID: idx}
}

<<<<<<< HEAD
//todo not sure initTallyToBase is even needed due to the fact that we treat layers under pbase as irreversible
=======
// todo not sure initTallyToBase is even needed
// todo due to the fact that we treat layers under pbase as irreversible
>>>>>>> 2f831f3a
func (ni *ninjaTortoise) initTallyToBase(base votingPattern, p votingPattern, windowStart types.LayerID) {
	mp := make(map[blockIDLayerTuple]vec, len(ni.TTally[base]))
	for b, v := range ni.TTally[base] {
		if b.layer() < windowStart {
			continue // dont copy votes for block outside window
		}
		mp[b] = v
	}
	ni.TTally[p] = mp
}

// LatestComplete latest complete layer out of all processed layer
func (ni *ninjaTortoise) latestComplete() types.LayerID {
	return ni.PBase.Layer()
}

func (ni *ninjaTortoise) handleIncomingLayer(newlyr *types.Layer) {
	ni.logger.With().Info("tortoise update tables", newlyr.Index(), log.Int("n_blocks", len(newlyr.Blocks())))
	start := time.Now()
	if newlyr.Index() > ni.Last {
		ni.Last = newlyr.Index()
	}

	defer ni.evictOutOfPbase()
	ni.processBlocks(newlyr)

	if newlyr.Index() == types.GetEffectiveGenesis() {
		ni.handleGenesis(newlyr)
		return
	}

	l := ni.findMinimalNewlyGoodLayer(newlyr)
	// from minimal newly good pattern to current layer
	// update pattern tally for all good layers
	for j := l; j > 0 && j < newlyr.Index(); j++ {
		p, gfound := ni.TGood[j]
		if gfound {

			// find bottom of window
			windowStart := getBottomOfWindow(newlyr.Index(), ni.PBase.Layer(), ni.Hdist)

			// init p's tally to pBase tally
			ni.initTallyToBase(ni.PBase, p, windowStart)

			view := make(map[types.BlockID]struct{})
			lCntr := make(map[types.LayerID]int)
			correctionMap, effCountMap, getCrrEffCnt := ni.getCorrEffCounter()
			foo := func(block *types.Block) (bool, error) {
				view[block.ID()] = struct{}{} // all blocks in view
				lCntr[block.Layer()]++        // amount of blocks for each layer in view
				getCrrEffCnt(block)           // calc correction and eff count
				return false, nil
			}

			tp := ni.TPattern[p]
			ni.db.ForBlockInView(tp, windowStart, foo)

			// add corrected implicit votes
			ni.updatePatternTally(p, correctionMap, effCountMap)

			// add explicit votes
			addPtrnVt := ni.addPatternVote(p, view)
			for bl := range view {
				addPtrnVt(bl)
			}

			complete := true
			for idx := ni.PBase.Layer(); idx < j; idx++ {
				layer, _ := ni.db.LayerBlockIds(idx) // todo handle error
				bids := make([]types.BlockID, 0, ni.AvgLayerSize)
				for _, bid := range layer {
					blt := blockIDLayerTuple{BlockID: bid, LayerID: idx}
					// if bid is not in p's view.
					// add negative vote multiplied by the amount of blocks in the view
					// explicit votes against (not in view )
					if _, found := view[bid]; idx >= ni.PBase.Layer() && !found {
						ni.TTally[p][blt] = sumNodesInView(lCntr, idx+1, p.Layer())
					}

					if val, found := ni.TVote[p]; !found || val == nil {
						ni.TVote[p] = make(map[blockIDLayerTuple]vec)
					}

					if vote := globalOpinion(ni.TTally[p][blt], ni.AvgLayerSize, float64(p.LayerID-idx)); vote != abstain {
						ni.TVote[p][blt] = vote
						if vote == support {
							bids = append(bids, bid)
						}
					} else {
						ni.TVote[p][blt] = vote
						ni.logger.Debug(" %s no opinion on %s %s %s", p, bid, idx, vote, ni.TTally[p][blt])
						complete = false // not complete
					}
				}

				if idx > ni.PBase.Layer() {
					ni.updatePatSupport(p, bids, idx)
				}
			}

			// update correction vectors after vote count
			ni.updateCorrectionVectors(p, windowStart)

			// update completeness of p
			if _, found := ni.TComplete[p]; complete && !found {
				ni.TComplete[p] = struct{}{}
				ni.PBase = p
				ni.logger.Info("found new complete and good pattern for layer %d pattern %d with %d support ", p.Layer().Uint64(), p.id, ni.TSupport[p])
			}
		}
	}
	ni.logger.With().Info(fmt.Sprintf("tortoise finished layer in %v", time.Since(start)), newlyr.Index(), log.FieldNamed("pbase", ni.PBase.Layer()))
	return
}

func getBottomOfWindow(newlyr types.LayerID, pbase types.LayerID, hdist types.LayerID) types.LayerID {
	if window > newlyr {
		return 0
	} else if pbase < hdist {
		return newlyr - window + 1
	}
	return max(pbase-hdist, newlyr-window+1)
}<|MERGE_RESOLUTION|>--- conflicted
+++ resolved
@@ -495,12 +495,7 @@
 	ni.TPatSupport[p][idx] = votingPattern{id: pid, LayerID: idx}
 }
 
-<<<<<<< HEAD
 //todo not sure initTallyToBase is even needed due to the fact that we treat layers under pbase as irreversible
-=======
-// todo not sure initTallyToBase is even needed
-// todo due to the fact that we treat layers under pbase as irreversible
->>>>>>> 2f831f3a
 func (ni *ninjaTortoise) initTallyToBase(base votingPattern, p votingPattern, windowStart types.LayerID) {
 	mp := make(map[blockIDLayerTuple]vec, len(ni.TTally[base]))
 	for b, v := range ni.TTally[base] {
