// Package log provides the both file and console (general) logging capabilities
// to spacemesh modules such as app and identity.
package log

import (
	"go.uber.org/zap/zapcore"
	"gopkg.in/natefinch/lumberjack.v2"
	"io"
	"os"
	"path/filepath"

	"go.uber.org/zap"
)

<<<<<<< HEAD

const mainLoggerName = "Spacemesh"

// determine the level of messages we show.
var debugMode = true
// should we format out logs in json
var jsonLog = true
=======

const mainLoggerName = "Spacemesh"

// determine the level of messages we show.
var debugMode = false
// should we format out logs in json
var jsonLog = false
>>>>>>> 3ae64580

var DebugLevel = zap.LevelEnablerFunc(func(lvl zapcore.Level) bool {
	return lvl >= zapcore.DebugLevel
})

var InfoLevel = zap.LevelEnablerFunc(func(lvl zapcore.Level) bool {
	return lvl >= zapcore.InfoLevel
})

func logLevel() zap.LevelEnablerFunc {
	if debugMode {
		return DebugLevel
	} else {
		return InfoLevel
	}
}

func encoder() zapcore.Encoder {
	if jsonLog {
		return zapcore.NewJSONEncoder(zap.NewDevelopmentEncoderConfig())
	}
	return zapcore.NewConsoleEncoder(zap.NewDevelopmentEncoderConfig())
}

// AppLog is the local app singleton logger.
var AppLog Log

func init() {
	// create a basic temp os.Stdout logger
	// This logger is used until the app calls InitSpacemeshLoggingSystem().
	AppLog = New(mainLoggerName, "", "")
}

// DebugMode sets log debug level
func DebugMode(mode bool) {
	debugMode = mode
}

func JSONLog(b bool) {
	jsonLog = b
}

// New creates a logger for a module. e.g. p2p instance logger.
func New(module string, dataFolderPath string, logFileName string) Log {
	var cores []zapcore.Core

	consoleSyncer := zapcore.AddSync(os.Stdout)
	enc := encoder()

	cores = append(cores, zapcore.NewCore(enc, consoleSyncer, logLevel()))

	if dataFolderPath != "" && logFileName != "" {
		wr := getFileWriter(dataFolderPath, logFileName)
		fs := zapcore.AddSync(wr)
		cores = append(cores, zapcore.NewCore(enc, fs, DebugLevel))
	}

	core := zapcore.NewTee(cores...)

	log := zap.New(core)
	log = log.Named(module)
	return Log{log}
}

// getBackendLevelWithFileBackend returns backends level including log file backend
func getFileWriter(dataFolderPath, logFileName string) (io.Writer) {
	fileName := filepath.Join(dataFolderPath, logFileName)

	fileLogger := &lumberjack.Logger{
		Filename:   fileName,
		MaxSize:    500, // megabytes
		MaxBackups: 3,
		MaxAge:     28, // days
		Compress:   false,
	}

	return fileLogger
}

// InitSpacemeshLoggingSystem initializes app logging system.
func InitSpacemeshLoggingSystem(dataFolderPath string, logFileName string) {
	AppLog = New(mainLoggerName,  dataFolderPath, logFileName)
}

// public wrappers abstracting away logging lib impl

// Info prints formatted info level log message.
func Info(msg string, args ...interface{}) {
	AppLog.Info(msg, args...)
}

// Debug prints formatted debug level log message.
func Debug(msg string, args ...interface{}) {
	AppLog.Debug(msg, args...)
}

// Error prints formatted error level log message.
func Error(msg string, args ...interface{}) {
	AppLog.Error(msg, args...)
}

// Warning prints formatted warning level log message.
func Warning(msg string, args ...interface{}) {
	AppLog.Warning(msg, args...)
}

func With() fieldLogger {
	return fieldLogger{AppLog.Logger}
}<|MERGE_RESOLUTION|>--- conflicted
+++ resolved
@@ -12,15 +12,6 @@
 	"go.uber.org/zap"
 )
 
-<<<<<<< HEAD
-
-const mainLoggerName = "Spacemesh"
-
-// determine the level of messages we show.
-var debugMode = true
-// should we format out logs in json
-var jsonLog = true
-=======
 
 const mainLoggerName = "Spacemesh"
 
@@ -28,7 +19,6 @@
 var debugMode = false
 // should we format out logs in json
 var jsonLog = false
->>>>>>> 3ae64580
 
 var DebugLevel = zap.LevelEnablerFunc(func(lvl zapcore.Level) bool {
 	return lvl >= zapcore.DebugLevel
