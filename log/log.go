--- conflicted
+++ resolved
@@ -3,14 +3,8 @@
 package log
 
 import (
-	"go.uber.org/zap/zapcore"
-	"gopkg.in/natefinch/lumberjack.v2"
 	"io"
 	"os"
-<<<<<<< HEAD
-	"path/filepath"
-=======
->>>>>>> 8db7ca4b
 
 	"go.uber.org/zap"
 	"go.uber.org/zap/zapcore"
@@ -77,40 +71,14 @@
 func JSONLog(b bool) {
 	jsonLog = b
 
-<<<<<<< HEAD
-// New creates a logger for a module. e.g. p2p instance logger.
-func New(module string, dataFolderPath string, logFileName string, hooks ...func(zapcore.Entry) error) Log {
-	var cores []zapcore.Core
-=======
 	// Need to reinitialize
 	initLogging()
 }
->>>>>>> 8db7ca4b
 
 // NewWithLevel creates a logger with a fixed level and with a set of (optional) hooks
 func NewWithLevel(module string, level zap.AtomicLevel, hooks ...func(zapcore.Entry) error) Log {
 	consoleSyncer := zapcore.AddSync(logwriter)
 	enc := encoder()
-<<<<<<< HEAD
-
-	cores = append(cores, zapcore.NewCore(enc, consoleSyncer, logLevel()))
-
-	if dataFolderPath != "" && logFileName != "" {
-		wr := getFileWriter(dataFolderPath, logFileName)
-		fs := zapcore.AddSync(wr)
-		cores = append(cores, zapcore.NewCore(enc, fs, debugLevel))
-	}
-
-	core := zapcore.RegisterHooks(zapcore.NewTee(cores...), hooks...)
-
-	log := zap.New(core)
-	log = log.Named(module)
-	lvl := zap.NewAtomicLevelAt(Level())
-	return Log{log, log.Sugar(), &lvl}
-}
-
-// NewDefault creates a Log without file output
-=======
 	consoleCore := zapcore.NewCore(enc, consoleSyncer, level)
 	core := zapcore.RegisterHooks(consoleCore, hooks...)
 	log := zap.New(core).Named(module)
@@ -118,7 +86,6 @@
 }
 
 // NewDefault creates a Log with the default log level
->>>>>>> 8db7ca4b
 func NewDefault(module string) Log {
 	return NewWithLevel(module, zap.NewAtomicLevelAt(Level()))
 }
@@ -131,7 +98,7 @@
 // InitSpacemeshLoggingSystemWithHooks sets up a logging system with one or more
 // registered hooks
 func InitSpacemeshLoggingSystemWithHooks(hooks ...func(zapcore.Entry) error) {
-	AppLog = New(mainLoggerName, "", "", hooks...)
+	AppLog = NewWithLevel(mainLoggerName, zap.NewAtomicLevelAt(Level()), hooks...)
 }
 
 // public wrappers abstracting away logging lib impl
