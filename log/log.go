--- conflicted
+++ resolved
@@ -3,14 +3,8 @@
 package log
 
 import (
-	"go.uber.org/zap/zapcore"
-	"gopkg.in/natefinch/lumberjack.v2"
 	"io"
 	"os"
-<<<<<<< HEAD
-	"path/filepath"
-=======
->>>>>>> f30fa48f
 
 	"go.uber.org/zap"
 	"go.uber.org/zap/zapcore"
@@ -90,32 +84,6 @@
 	jsonLog = b
 }
 
-<<<<<<< HEAD
-// New creates a logger for a module. e.g. p2p instance logger.
-func New(module string, dataFolderPath string, logFileName string, hooks ...func(zapcore.Entry) error) Log {
-	var cores []zapcore.Core
-
-	consoleSyncer := zapcore.AddSync(os.Stdout)
-	enc := encoder()
-
-	cores = append(cores, zapcore.NewCore(enc, consoleSyncer, logLevel()))
-
-	if dataFolderPath != "" && logFileName != "" {
-		wr := getFileWriter(dataFolderPath, logFileName)
-		fs := zapcore.AddSync(wr)
-		cores = append(cores, zapcore.NewCore(enc, fs, debugLevel))
-	}
-
-	core := zapcore.RegisterHooks(zapcore.NewTee(cores...), hooks...)
-
-	log := zap.New(core)
-	log = log.Named(module)
-	lvl := zap.NewAtomicLevelAt(Level())
-	return Log{log, log.Sugar(), &lvl}
-}
-
-// NewDefault creates a Log without file output
-=======
 // NewWithLevel creates a logger with a fixed level and with a set of (optional) hooks
 func NewWithLevel(module string, level zap.AtomicLevel, hooks ...func(zapcore.Entry) error) Log {
 	consoleSyncer := zapcore.AddSync(logwriter)
@@ -127,7 +95,6 @@
 }
 
 // NewDefault creates a Log with the default log level
->>>>>>> f30fa48f
 func NewDefault(module string) Log {
 	return NewWithLevel(module, zap.NewAtomicLevelAt(Level()))
 }
@@ -140,7 +107,7 @@
 // InitSpacemeshLoggingSystemWithHooks sets up a logging system with one or more
 // registered hooks
 func InitSpacemeshLoggingSystemWithHooks(hooks ...func(zapcore.Entry) error) {
-	AppLog = New(mainLoggerName, "", "", hooks...)
+	AppLog = NewWithLevel(mainLoggerName, zap.NewAtomicLevelAt(Level()), hooks...)
 }
 
 // public wrappers abstracting away logging lib impl
