--- conflicted
+++ resolved
@@ -204,76 +204,9 @@
 	)
 	require.NoError(t, err)
 
-<<<<<<< HEAD
 	certifierClient := activation.NewCertifierClient(zaptest.NewLogger(t), post, info, shared.ZeroChallenge)
 	certifier := activation.NewCertifier(localsql.InMemory(), logger, certifierClient)
 	certifier.CertifyAll(context.Background(), []activation.PoetClient{client})
-=======
-	challenge := types.NIPostChallenge{
-		PublishEpoch: postGenesisEpoch + 2,
-	}
-	ctx, cancel := context.WithCancel(context.Background())
-	cancel()
-	nipost, err := nb.BuildNIPost(ctx, sig, &challenge)
-	require.ErrorIs(t, err, context.Canceled)
-	require.Nil(t, nipost)
-}
-
-func TestNewNIPostBuilderNotInitialized(t *testing.T) {
-	ctrl := gomock.NewController(t)
-
-	sig, err := signing.NewEdSigner()
-	require.NoError(t, err)
-
-	logger := zaptest.NewLogger(t)
-	goldenATX := types.ATXID{2, 3, 4}
-	cfg := activation.DefaultPostConfig()
-	db := sql.InMemory()
-	cdb := datastore.NewCachedDB(db, log.NewFromLog(logger))
-
-	syncer := activation.NewMocksyncer(ctrl)
-	syncer.EXPECT().RegisterForATXSynced().AnyTimes().DoAndReturn(func() <-chan struct{} {
-		synced := make(chan struct{})
-		close(synced)
-		return synced
-	})
-
-	validator := activation.NewMocknipostValidator(ctrl)
-	mgr, err := activation.NewPostSetupManager(cfg, logger, cdb, goldenATX, syncer, validator)
-	require.NoError(t, err)
-
-	// ensure that genesis aligns with layer timings
-	genesis := time.Now().Add(layerDuration).Round(layerDuration)
-	epoch := layersPerEpoch * layerDuration
-	poetCfg := activation.PoetConfig{
-		PhaseShift:        epoch / 2,
-		CycleGap:          epoch / 4,
-		GracePeriod:       epoch / 5,
-		RequestTimeout:    epoch / 5,
-		RequestRetryDelay: epoch / 50,
-		MaxRequestRetries: 10,
-	}
-	poetProver := spawnPoet(
-		t,
-		WithGenesis(genesis),
-		WithEpochDuration(epoch),
-		WithPhaseShift(poetCfg.PhaseShift),
-		WithCycleGap(poetCfg.CycleGap),
-	)
-
-	mclock := activation.NewMocklayerClock(ctrl)
-	mclock.EXPECT().LayerToTime(gomock.Any()).AnyTimes().DoAndReturn(
-		func(got types.LayerID) time.Time {
-			return genesis.Add(layerDuration * time.Duration(got))
-		},
-	)
-
-	poetDb := activation.NewPoetDb(db, log.NewFromLog(logger).Named("poetDb"))
-
-	svc := grpcserver.NewPostService(logger)
-	grpcCfg, cleanup := launchServer(t, svc)
-	t.Cleanup(cleanup)
->>>>>>> cf45019f
 
 	localDB := localsql.InMemory()
 	nb, err := activation.NewNIPostBuilder(
@@ -287,20 +220,6 @@
 	)
 	require.NoError(t, err)
 
-<<<<<<< HEAD
-=======
-	opts := activation.DefaultPostSetupOpts()
-	opts.DataDir = t.TempDir()
-	opts.ProviderID.SetUint32(initialization.CPUProviderID())
-	opts.Scrypt.N = 2 // Speedup initialization in tests.
-	t.Cleanup(launchPostSupervisor(t, logger, mgr, sig, grpcCfg, opts))
-
-	require.Eventually(t, func() bool {
-		_, err := svc.Client(sig.NodeID())
-		return err == nil
-	}, 10*time.Second, 100*time.Millisecond, "timed out waiting for connection")
-
->>>>>>> cf45019f
 	challenge := types.NIPostChallenge{
 		PublishEpoch: postGenesisEpoch + 2,
 	}
