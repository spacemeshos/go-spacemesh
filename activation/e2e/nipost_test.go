--- conflicted
+++ resolved
@@ -117,13 +117,8 @@
 	logger := zaptest.NewLogger(t)
 	goldenATX := types.ATXID{2, 3, 4}
 	cfg := activation.DefaultPostConfig()
-<<<<<<< HEAD
 	db := sql.InMemory()
 	cdb := datastore.NewCachedDB(db, log.NewFromLog(logger))
-=======
-	cdb := datastore.NewCachedDB(sql.InMemory(), log.NewFromLog(logger))
-	validator := activation.NewMocknipostValidator(ctrl)
->>>>>>> 6510e122
 
 	syncer := activation.NewMocksyncer(gomock.NewController(t))
 	syncer.EXPECT().RegisterForATXSynced().AnyTimes().DoAndReturn(func() <-chan struct{} {
@@ -132,6 +127,7 @@
 		return synced
 	})
 
+	validator := activation.NewMocknipostValidator(ctrl)
 	mgr, err := activation.NewPostSetupManager(sig.NodeID(), cfg, logger, cdb, goldenATX, syncer, validator)
 	require.NoError(t, err)
 
@@ -396,7 +392,8 @@
 		sig := sig
 		opts := opts
 		eg.Go(func() error {
-			mgr, err := activation.NewPostSetupManager(sig.NodeID(), cfg, logger, cdb, goldenATX, syncer)
+			validator := activation.NewMocknipostValidator(ctrl)
+			mgr, err := activation.NewPostSetupManager(sig.NodeID(), cfg, logger, cdb, goldenATX, syncer, validator)
 			require.NoError(t, err)
 
 			opts.DataDir = t.TempDir()
@@ -465,7 +462,7 @@
 			nipost, err := nb.BuildNIPost(context.Background(), sig, &challenge)
 			require.NoError(t, err)
 
-			v := activation.NewValidator(poetDb, cfg, opts.Scrypt, verifier)
+			v := activation.NewValidator(nil, poetDb, cfg, opts.Scrypt, verifier)
 			_, err = v.NIPost(
 				context.Background(),
 				sig.NodeID(),
