--- conflicted
+++ resolved
@@ -96,12 +96,7 @@
 		localsql.InMemory(),
 		poetDb,
 		svc,
-<<<<<<< HEAD
-		[]string{poetProver.RestURL().String()},
-=======
 		[]types.PoetServer{{Address: poetProver.RestURL().String()}},
-		t.TempDir(),
->>>>>>> 2e7d09e5
 		logger.Named("nipostBuilder"),
 		sig,
 		poetCfg,
