--- conflicted
+++ resolved
@@ -50,13 +50,8 @@
 		GracePeriod: epoch / 4,
 	}
 
-<<<<<<< HEAD
 	poetDb := activation.NewPoetDb(statesql.InMemory(), logger.Named("poetDb"))
-	client := ae2e.NewTestPoetClient(1)
-=======
-	poetDb := activation.NewPoetDb(sql.InMemory(), logger.Named("poetDb"))
 	client := ae2e.NewTestPoetClient(1, poetCfg)
->>>>>>> f8354c52
 	poetService := activation.NewPoetServiceWithClient(poetDb, client, poetCfg, logger)
 
 	mclock := activation.NewMocklayerClock(ctrl)
