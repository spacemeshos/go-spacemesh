package activation_test

import (
	"context"
	"sync"
	"testing"
	"time"

	"github.com/spacemeshos/post/initialization"
	"github.com/stretchr/testify/assert"
	"github.com/stretchr/testify/require"
	"go.uber.org/mock/gomock"
	"go.uber.org/zap/zaptest"
	"golang.org/x/sync/errgroup"

	"github.com/spacemeshos/go-spacemesh/activation"
	"github.com/spacemeshos/go-spacemesh/api/grpcserver"
	"github.com/spacemeshos/go-spacemesh/codec"
	"github.com/spacemeshos/go-spacemesh/common/types"
	"github.com/spacemeshos/go-spacemesh/datastore"
	"github.com/spacemeshos/go-spacemesh/log"
	"github.com/spacemeshos/go-spacemesh/p2p/pubsub"
	"github.com/spacemeshos/go-spacemesh/p2p/pubsub/mocks"
	"github.com/spacemeshos/go-spacemesh/signing"
	"github.com/spacemeshos/go-spacemesh/sql"
	"github.com/spacemeshos/go-spacemesh/sql/localsql"
	"github.com/spacemeshos/go-spacemesh/timesync"
)

func Test_BuilderWithMultipleClients(t *testing.T) {
	ctrl := gomock.NewController(t)

	numSigners := 3
	signers := make(map[types.NodeID]*signing.EdSigner, numSigners)
	for i := 0; i < numSigners; i++ {
		sig, err := signing.NewEdSigner()
		require.NoError(t, err)

		signers[sig.NodeID()] = sig
	}

	logger := zaptest.NewLogger(t)
	goldenATX := types.ATXID{2, 3, 4}
	cfg := activation.DefaultPostConfig()
	db := sql.InMemory()
	cdb := datastore.NewCachedDB(db, log.NewFromLog(logger))

	syncer := activation.NewMocksyncer(ctrl)
	syncer.EXPECT().RegisterForATXSynced().DoAndReturn(func() <-chan struct{} {
		synced := make(chan struct{})
		close(synced)
		return synced
	}).AnyTimes()

	svc := grpcserver.NewPostService(logger)
	grpcCfg, cleanup := launchServer(t, svc)
	t.Cleanup(cleanup)

	opts := activation.DefaultPostSetupOpts()
	opts.ProviderID.SetUint32(initialization.CPUProviderID())
	opts.Scrypt.N = 2 // Speedup initialization in tests.

	var eg errgroup.Group
	i := uint32(1)
	for _, sig := range signers {
		sig := sig
		opts := opts
		opts.DataDir = t.TempDir()
		opts.NumUnits = min(i*2, cfg.MaxNumUnits)
		i += 1
		eg.Go(func() error {
			validator := activation.NewMocknipostValidator(ctrl)
			mgr, err := activation.NewPostSetupManager(cfg, logger, cdb, goldenATX, syncer, validator)
			require.NoError(t, err)

			initPost(t, mgr, opts, sig.NodeID())
			t.Cleanup(launchPostSupervisor(t, logger, mgr, sig, grpcCfg, opts))

			require.Eventually(t, func() bool {
				_, err := svc.Client(sig.NodeID())
				return err == nil
			}, 10*time.Second, 100*time.Millisecond, "timed out waiting for connection")
			return nil
		})
	}
	require.NoError(t, eg.Wait())

	// ensure that genesis aligns with layer timings
	genesis := time.Now().Add(layerDuration).Round(layerDuration)
	layerDuration := 3 * time.Second
	epoch := layersPerEpoch * layerDuration
	poetCfg := activation.PoetConfig{
		PhaseShift:        epoch,
		CycleGap:          epoch / 2,
		GracePeriod:       epoch / 5,
		RequestTimeout:    epoch / 5,
		RequestRetryDelay: epoch / 50,
		MaxRequestRetries: 10,
	}
	poetProver := spawnPoet(
		t,
		WithGenesis(genesis),
		WithEpochDuration(epoch),
		WithPhaseShift(poetCfg.PhaseShift),
		WithCycleGap(poetCfg.CycleGap),
	)
	client, err := poetProver.Client(poetCfg)
	require.NoError(t, err)

	clock, err := timesync.NewClock(
		timesync.WithGenesisTime(genesis),
		timesync.WithLayerDuration(layerDuration),
		timesync.WithTickInterval(100*time.Millisecond),
		timesync.WithLogger(logger),
	)
	require.NoError(t, err)
	t.Cleanup(clock.Close)

	poetDb := activation.NewPoetDb(db, log.NewFromLog(logger).Named("poetDb"))

	postStates := activation.NewMockPostStates(ctrl)
	localDB := localsql.InMemory()
	nb, err := activation.NewNIPostBuilder(
		localDB,
		poetDb,
		svc,
		logger.Named("nipostBuilder"),
		poetCfg,
		clock,
<<<<<<< HEAD
		activation.WithPoetClients(client),
=======
		activation.NipostbuilderWithPostStates(postStates),
>>>>>>> cf45019f
	)
	require.NoError(t, err)

	conf := activation.Config{
		GoldenATXID:      goldenATX,
		RegossipInterval: 0,
	}

	var atxMtx sync.Mutex
	atxs := make(map[types.NodeID]types.ActivationTx)
	endChan := make(chan struct{})
	mpub := mocks.NewMockPublisher(ctrl)
	mpub.EXPECT().Publish(gomock.Any(), pubsub.AtxProtocol, gomock.Any()).DoAndReturn(
		func(ctx context.Context, topic string, got []byte) error {
			atxMtx.Lock()
			defer atxMtx.Unlock()
			var gotAtx types.ActivationTx
			require.NoError(t, codec.Decode(got, &gotAtx))
			atxs[gotAtx.SmesherID] = gotAtx
			if len(atxs) == numSigners {
				close(endChan)
			}
			return nil
		},
	).Times(numSigners)

	verifier, err := activation.NewPostVerifier(cfg, logger.Named("verifier"))
	require.NoError(t, err)
	t.Cleanup(func() { assert.NoError(t, verifier.Close()) })
	v := activation.NewValidator(nil, poetDb, cfg, opts.Scrypt, verifier)
	tab := activation.NewBuilder(
		conf,
		cdb,
		localDB,
		mpub,
		nb,
		clock,
		syncer,
		logger,
		activation.WithPoetConfig(poetCfg),
		activation.WithValidator(v),
		activation.WithPostStates(postStates),
	)
	for _, sig := range signers {
		gomock.InOrder(
			// it starts by setting to IDLE
			postStates.EXPECT().Set(sig.NodeID(), types.PostStateIdle),
			// initial proof
			postStates.EXPECT().Set(sig.NodeID(), types.PostStateProving),
			postStates.EXPECT().Set(sig.NodeID(), types.PostStateIdle),
			// post proof
			postStates.EXPECT().Set(sig.NodeID(), types.PostStateProving),
			postStates.EXPECT().Set(sig.NodeID(), types.PostStateIdle),
		)
		tab.Register(sig)
	}

	require.NoError(t, tab.StartSmeshing(types.Address{}))
	<-endChan
	require.NoError(t, tab.StopSmeshing(false))

	for _, sig := range signers {
		atx := atxs[sig.NodeID()]

		_, err = v.NIPost(
			context.Background(),
			sig.NodeID(),
			*atx.CommitmentATX,
			atx.NIPost,
			atx.NIPostChallenge.Hash(),
			atx.NumUnits,
		)
		require.NoError(t, err)

		err := v.VRFNonce(
			sig.NodeID(),
			*atx.CommitmentATX,
			atx.VRFNonce,
			atx.NIPost.PostMetadata,
			atx.NumUnits,
		)
		require.NoError(t, err)

		require.Equal(t, postGenesisEpoch, atx.NIPostChallenge.TargetEpoch())
		require.Equal(t, types.EmptyATXID, atx.NIPostChallenge.PrevATXID)
		require.Equal(t, goldenATX, atx.NIPostChallenge.PositioningATX)
		require.Equal(t, uint64(0), atx.NIPostChallenge.Sequence)

		require.Equal(t, types.Address{}, atx.Coinbase)
		require.Equal(t, sig.NodeID(), *atx.NodeID)
	}
}<|MERGE_RESOLUTION|>--- conflicted
+++ resolved
@@ -127,11 +127,8 @@
 		logger.Named("nipostBuilder"),
 		poetCfg,
 		clock,
-<<<<<<< HEAD
+		activation.NipostbuilderWithPostStates(postStates),
 		activation.WithPoetClients(client),
-=======
-		activation.NipostbuilderWithPostStates(postStates),
->>>>>>> cf45019f
 	)
 	require.NoError(t, err)
 
