--- conflicted
+++ resolved
@@ -130,13 +130,6 @@
 		localDB,
 		poetDb,
 		svc,
-<<<<<<< HEAD
-=======
-		[]types.PoetServer{{
-			Pubkey:  types.NewBase64Enc(poetProver.Service.PublicKey()),
-			Address: poetProver.RestURL().String(),
-		}},
->>>>>>> cb224ffb
 		logger.Named("nipostBuilder"),
 		poetCfg,
 		clock,
