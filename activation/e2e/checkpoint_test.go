package activation_test

import (
	"context"
	"testing"
	"time"

	"github.com/libp2p/go-libp2p/core/peer"
	"github.com/spf13/afero"
	"github.com/stretchr/testify/assert"
	"github.com/stretchr/testify/require"
	"go.uber.org/mock/gomock"
	"go.uber.org/zap"
	"go.uber.org/zap/zaptest"

	"github.com/spacemeshos/go-spacemesh/activation"
	ae2e "github.com/spacemeshos/go-spacemesh/activation/e2e"
	"github.com/spacemeshos/go-spacemesh/activation/wire"
	"github.com/spacemeshos/go-spacemesh/api/grpcserver"
	"github.com/spacemeshos/go-spacemesh/atxsdata"
	"github.com/spacemeshos/go-spacemesh/checkpoint"
	"github.com/spacemeshos/go-spacemesh/codec"
	"github.com/spacemeshos/go-spacemesh/common/types"
	"github.com/spacemeshos/go-spacemesh/datastore"
	"github.com/spacemeshos/go-spacemesh/p2p/pubsub"
	"github.com/spacemeshos/go-spacemesh/p2p/pubsub/mocks"
	"github.com/spacemeshos/go-spacemesh/signing"
	"github.com/spacemeshos/go-spacemesh/sql/accounts"
	"github.com/spacemeshos/go-spacemesh/sql/localsql"
	"github.com/spacemeshos/go-spacemesh/sql/statesql"
	smocks "github.com/spacemeshos/go-spacemesh/system/mocks"
	"github.com/spacemeshos/go-spacemesh/timesync"
)

// Test activation process after a checkpoint-recovery scenario.
//
// The tests check if ATXs can be built and published after a checkpoint.

func TestCheckpoint_PublishingSoloATXs(t *testing.T) {
	ctrl := gomock.NewController(t)
	ctx := context.Background()
	logger := zaptest.NewLogger(t)
	goldenATX := types.ATXID{2, 3, 4}

	sig, err := signing.NewEdSigner()
	require.NoError(t, err)

	cfg := testPostConfig()
	db := statesql.InMemoryTest(t)
	cdb := datastore.NewCachedDB(db, logger)

	opts := testPostSetupOpts(t)
	svc := grpcserver.NewPostService(logger, grpcserver.PostServiceQueryInterval(100*time.Millisecond))
	svc.AllowConnections(true)
	grpcCfg, cleanup := launchServer(t, svc)
	t.Cleanup(cleanup)

	initPost(t, cfg, opts, sig, goldenATX, grpcCfg, svc)
	syncer := syncedSyncer(t)

	poetDb, err := activation.NewPoetDb(db, logger.Named("poetDb"))
	require.NoError(t, err)
	verifier, err := activation.NewPostVerifier(cfg, logger.Named("verifier"))
	require.NoError(t, err)
	t.Cleanup(func() { assert.NoError(t, verifier.Close()) })

	validator := activation.NewValidator(db, poetDb, cfg, opts.Scrypt, verifier)

	epoch := layerDuration * time.Duration(layersPerEpoch)
	poetCfg := activation.PoetConfig{
		PhaseShift:  epoch,
		CycleGap:    3 * epoch / 4,
		GracePeriod: epoch / 4,
	}
	client := ae2e.NewTestPoetClient(1, poetCfg)
	poetService := activation.NewPoetServiceWithClient(poetDb, client, poetCfg, logger, testTickSize)

	// ensure that genesis aligns with layer timings
	genesis := time.Now().Add(layerDuration).Round(layerDuration)
	clock, err := timesync.NewClock(
		timesync.WithGenesisTime(genesis),
		timesync.WithLayerDuration(layerDuration),
		timesync.WithTickInterval(100*time.Millisecond),
		timesync.WithLogger(zap.NewNop()),
	)
	require.NoError(t, err)
	t.Cleanup(clock.Close)

<<<<<<< HEAD
	localDB := localsql.InMemory()
	idStates := activation.NewIdentityStateStorage()

=======
	localDB := localsql.InMemoryTest(t)
>>>>>>> 758c7cfe
	nb, err := activation.NewNIPostBuilder(
		localDB,
		svc,
		logger.Named("nipostBuilder"),
		poetCfg,
		clock,
		validator,
		activation.WithPoetServices(poetService),
		activation.NipostbuilderWithIdentityStates(idStates),
	)
	require.NoError(t, err)

	atxdata := atxsdata.New()
	atxVersions := activation.AtxVersions{0: types.AtxV2}
	edVerifier := signing.NewEdVerifier()
	mpub := mocks.NewMockPublisher(ctrl)
	mFetch := smocks.NewMockFetcher(ctrl)
	mBeacon := activation.NewMockAtxReceiver(ctrl)
	mTortoise := smocks.NewMockTortoise(ctrl)

	atxHdlr := activation.NewHandler(
		"local",
		cdb,
		atxdata,
		edVerifier,
		clock,
		mpub,
		mFetch,
		goldenATX,
		validator,
		mBeacon,
		mTortoise,
		logger,
		activation.WithAtxVersions(atxVersions),
	)

	tab := activation.NewBuilder(
		activation.Config{GoldenATXID: goldenATX},
		db,
		atxdata,
		localDB,
		mpub,
		nb,
		clock,
		syncer,
		logger,
		activation.WithPoetConfig(poetCfg),
		activation.WithValidator(validator),
		activation.WithIdentityStates(idStates),
		activation.BuilderAtxVersions(atxVersions),
	)
	tab.Register(sig)

	var atx0ID types.ATXID
	mpub.EXPECT().Publish(gomock.Any(), pubsub.AtxProtocol, gomock.Any()).DoAndReturn(
		func(ctx context.Context, p string, msg []byte) error {
			var watx wire.ActivationTxV2
			codec.MustDecode(msg, &watx)
			atx0ID = watx.ID()
			peer := peer.ID(p)
			mFetch.EXPECT().RegisterPeerHashes(peer, gomock.Any())
			mFetch.EXPECT().GetPoetProof(gomock.Any(), gomock.Any())
			mBeacon.EXPECT().OnAtx(gomock.Any())
			mTortoise.EXPECT().OnAtx(gomock.Any(), gomock.Any(), gomock.Any())
			err := atxHdlr.HandleGossipAtx(ctx, peer, msg)
			require.NoError(t, err)
			return err
		},
	)

	err = idStates.Set(sig.NodeID(), activation.IdentityStateWaitForATXSyncing)
	require.NoError(t, err)

	require.NoError(t, tab.BuildInitialPost(ctx, sig.NodeID()))
	require.NoError(t, tab.PublishActivationTx(ctx, sig))

	// Execute checkpoint-recovery
	// 1. Generate checkpoint
	require.NoError(t, accounts.Update(db, &types.Account{}))
	snapshot := clock.CurrentLayer()
	fs := afero.NewMemMapFs()
	dir, err := afero.TempDir(fs, "", "Generate")
	require.NoError(t, err)
	err = checkpoint.Generate(ctx, fs, db, dir, snapshot, 1)
	require.NoError(t, err)

	// 2. Recover from checkpoint
	recoveryCfg := checkpoint.RecoverConfig{
		GoldenAtx: goldenATX,
		DataDir:   t.TempDir(),
		DbFile:    "db.sql",
		NodeIDs:   []types.NodeID{sig.NodeID()},
		Restore:   snapshot,
	}
	filename := checkpoint.SelfCheckpointFilename(dir, snapshot)

	data, err := checkpoint.RecoverFromLocalFile(ctx, logger, db, localDB, fs, &recoveryCfg, filename)
	require.NoError(t, err)
	require.Nil(t, data)

	newDB, err := statesql.Open("file:" + recoveryCfg.DbPath())
	require.NoError(t, err)
	defer newDB.Close()

	// 3. Spawn new ATX handler and builder using the new DB
	poetDb, err = activation.NewPoetDb(newDB, logger.Named("poetDb"))
	require.NoError(t, err)
	cdb = datastore.NewCachedDB(newDB, logger)
	atxdata, err = atxsdata.Warm(newDB, 1, logger, sig)
	poetService = activation.NewPoetServiceWithClient(poetDb, client, poetCfg, logger, testTickSize)
	validator = activation.NewValidator(newDB, poetDb, cfg, opts.Scrypt, verifier)
	require.NoError(t, err)
	atxHdlr = activation.NewHandler(
		"local",
		cdb,
		atxdata,
		edVerifier,
		clock,
		mpub,
		mFetch,
		goldenATX,
		validator,
		mBeacon,
		mTortoise,
		logger,
		activation.WithAtxVersions(atxVersions),
	)

	nb, err = activation.NewNIPostBuilder(
		localDB,
		svc,
		logger.Named("nipostBuilder"),
		poetCfg,
		clock,
		validator,
		activation.WithPoetServices(poetService),
		activation.NipostbuilderWithIdentityStates(idStates),
	)
	require.NoError(t, err)

	tab = activation.NewBuilder(
		activation.Config{GoldenATXID: goldenATX},
		newDB,
		atxdata,
		localDB,
		mpub,
		nb,
		clock,
		syncer,
		logger,
		activation.WithPoetConfig(poetCfg),
		activation.WithValidator(validator),
		activation.WithIdentityStates(idStates),
		activation.BuilderAtxVersions(atxVersions),
	)
	tab.Register(sig)

	// Publish ATX after recovery
	mpub.EXPECT().Publish(gomock.Any(), pubsub.AtxProtocol, gomock.Any()).DoAndReturn(
		func(ctx context.Context, p string, msg []byte) error {
			var watx wire.ActivationTxV2
			codec.MustDecode(msg, &watx)
			require.Nil(t, watx.Initial)
			require.Len(t, watx.PreviousATXs, 1)
			assert.Equal(t, atx0ID, watx.PreviousATXs[0])

			peer := peer.ID(p)
			mFetch.EXPECT().RegisterPeerHashes(peer, gomock.Any())
			mFetch.EXPECT().GetPoetProof(gomock.Any(), gomock.Any())
			mFetch.EXPECT().GetAtxs(gomock.Any(), gomock.Any(), gomock.Any())
			mBeacon.EXPECT().OnAtx(gomock.Any())
			mTortoise.EXPECT().OnAtx(gomock.Any(), gomock.Any(), gomock.Any())
			err := atxHdlr.HandleGossipAtx(ctx, peer, msg)
			require.NoError(t, err)
			return err
		},
	)
	require.NoError(t, tab.PublishActivationTx(ctx, sig))
}<|MERGE_RESOLUTION|>--- conflicted
+++ resolved
@@ -86,13 +86,9 @@
 	require.NoError(t, err)
 	t.Cleanup(clock.Close)
 
-<<<<<<< HEAD
-	localDB := localsql.InMemory()
+	localDB := localsql.InMemoryTest(t)
 	idStates := activation.NewIdentityStateStorage()
 
-=======
-	localDB := localsql.InMemoryTest(t)
->>>>>>> 758c7cfe
 	nb, err := activation.NewNIPostBuilder(
 		localDB,
 		svc,
