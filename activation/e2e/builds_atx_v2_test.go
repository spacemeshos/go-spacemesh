package activation_test

import (
	"context"
	"testing"
	"time"

	"github.com/libp2p/go-libp2p/core/peer"
	"github.com/spacemeshos/post/initialization"
	"github.com/stretchr/testify/assert"
	"github.com/stretchr/testify/require"
	"go.uber.org/mock/gomock"
	"go.uber.org/zap"
	"go.uber.org/zap/zaptest"

	"github.com/spacemeshos/go-spacemesh/activation"
	ae2e "github.com/spacemeshos/go-spacemesh/activation/e2e"
	"github.com/spacemeshos/go-spacemesh/activation/wire"
	"github.com/spacemeshos/go-spacemesh/api/grpcserver"
	"github.com/spacemeshos/go-spacemesh/atxsdata"
	"github.com/spacemeshos/go-spacemesh/codec"
	"github.com/spacemeshos/go-spacemesh/common/types"
	"github.com/spacemeshos/go-spacemesh/datastore"
	"github.com/spacemeshos/go-spacemesh/p2p/pubsub"
	"github.com/spacemeshos/go-spacemesh/p2p/pubsub/mocks"
	"github.com/spacemeshos/go-spacemesh/signing"
	"github.com/spacemeshos/go-spacemesh/sql/atxs"
	"github.com/spacemeshos/go-spacemesh/sql/localsql"
	"github.com/spacemeshos/go-spacemesh/sql/statesql"
	smocks "github.com/spacemeshos/go-spacemesh/system/mocks"
	"github.com/spacemeshos/go-spacemesh/timesync"
)

func testPostSetupOpts(t *testing.T) activation.PostSetupOpts {
	t.Helper()
	opts := activation.DefaultPostSetupOpts()
	opts.ProviderID.SetUint32(initialization.CPUProviderID())
	opts.Scrypt.N = 2 // Speedup initialization in tests.

	opts.DataDir = t.TempDir()
	opts.NumUnits = 4
	return opts
}

func TestBuilder_SwitchesToBuildV2(t *testing.T) {
	ctrl := gomock.NewController(t)
	logger := zaptest.NewLogger(t)
	goldenATX := types.ATXID{2, 3, 4}
	coinbase := types.Address{1, 2, 3, 4, 5, 6, 7, 8}

	sig, err := signing.NewEdSigner()
	require.NoError(t, err)

<<<<<<< HEAD
	cfg := activation.DefaultPostConfig()
	db := statesql.InMemory()
=======
	cfg := testPostConfig()
	db := sql.InMemory()
>>>>>>> 2cb5ac96
	cdb := datastore.NewCachedDB(db, logger)

	opts := testPostSetupOpts(t)
	svc := grpcserver.NewPostService(logger)
	svc.AllowConnections(true)
	grpcCfg, cleanup := launchServer(t, svc)
	t.Cleanup(cleanup)

	initPost(t, cfg, opts, sig, goldenATX, grpcCfg, svc)

	poetDb := activation.NewPoetDb(db, logger.Named("poetDb"))
	verifier, err := activation.NewPostVerifier(cfg, logger.Named("verifier"))
	require.NoError(t, err)
	t.Cleanup(func() { assert.NoError(t, verifier.Close()) })

	validator := activation.NewValidator(db, poetDb, cfg, opts.Scrypt, verifier)

	atxsdata := atxsdata.New()

	// ensure that genesis aligns with layer timings
	genesis := time.Now().Round(layerDuration)
	epoch := layersPerEpoch * layerDuration
	poetCfg := activation.PoetConfig{
		PhaseShift:  epoch,
		CycleGap:    epoch * 3 / 4,
		GracePeriod: epoch / 4,
	}

	clock, err := timesync.NewClock(
		timesync.WithGenesisTime(genesis),
		timesync.WithLayerDuration(layerDuration),
		timesync.WithTickInterval(100*time.Millisecond),
		timesync.WithLogger(zap.NewNop()),
	)
	require.NoError(t, err)
	t.Cleanup(clock.Close)

	client := ae2e.NewTestPoetClient(1)
	poetClient := activation.NewPoetServiceWithClient(poetDb, client, poetCfg, logger)

	localDB := localsql.InMemory()
	nb, err := activation.NewNIPostBuilder(
		localDB,
		svc,
		logger.Named("nipostBuilder"),
		poetCfg,
		clock,
		validator,
		activation.WithPoetServices(poetClient),
	)
	require.NoError(t, err)

	conf := activation.Config{
		GoldenATXID:      goldenATX,
		RegossipInterval: 0,
	}

	atxVersions := activation.AtxVersions{postGenesisEpoch: types.AtxV2}
	edVerifier := signing.NewEdVerifier()
	mpub := mocks.NewMockPublisher(ctrl)
	mFetch := smocks.NewMockFetcher(ctrl)
	mBeacon := activation.NewMockAtxReceiver(ctrl)
	mTortoise := smocks.NewMockTortoise(ctrl)

	atxHdlr := activation.NewHandler(
		"local",
		cdb,
		atxsdata,
		edVerifier,
		clock,
		mpub,
		mFetch,
		goldenATX,
		validator,
		mBeacon,
		mTortoise,
		logger,
		activation.WithAtxVersions(atxVersions),
	)

	var previous *types.ActivationTx
	gomock.InOrder(
		mpub.EXPECT().Publish(gomock.Any(), pubsub.AtxProtocol, gomock.Any()).DoAndReturn(
			func(ctx context.Context, _ string, msg []byte) error {
				var watx wire.ActivationTxV1
				codec.MustDecode(msg, &watx)

				require.Equal(t, sig.NodeID(), watx.SmesherID)
				require.EqualValues(t, 1, watx.PublishEpoch)
				require.Equal(t, types.EmptyATXID, watx.PrevATXID)
				require.Equal(t, goldenATX, watx.PositioningATXID)
				require.Equal(t, coinbase, watx.Coinbase)

				mFetch.EXPECT().RegisterPeerHashes(peer.ID("peer"), gomock.Any())
				mFetch.EXPECT().GetPoetProof(gomock.Any(), gomock.Any())
				mBeacon.EXPECT().OnAtx(gomock.Any())
				mTortoise.EXPECT().OnAtx(watx.PublishEpoch+1, watx.ID(), gomock.Any())

				require.NoError(t, atxHdlr.HandleGossipAtx(ctx, "peer", msg))

				atx, err := atxs.Get(db, watx.ID())
				require.NoError(t, err)
				previous = atx
				return nil
			},
		),
		mpub.EXPECT().Publish(gomock.Any(), pubsub.AtxProtocol, gomock.Any()).DoAndReturn(
			func(ctx context.Context, _ string, msg []byte) error {
				var watx wire.ActivationTxV2
				codec.MustDecode(msg, &watx)

				require.Equal(t, sig.NodeID(), watx.SmesherID)
				require.EqualValues(t, previous.PublishEpoch+1, watx.PublishEpoch)
				require.Equal(t, previous.ID(), watx.PreviousATXs[0])
				require.Equal(t, previous.ID(), watx.PositioningATX)
				require.Equal(t, coinbase, watx.Coinbase)

				mFetch.EXPECT().RegisterPeerHashes(peer.ID("peer"), gomock.Any())
				mFetch.EXPECT().GetPoetProof(gomock.Any(), gomock.Any())
				mFetch.EXPECT().GetAtxs(gomock.Any(), gomock.Any(), gomock.Any())
				mBeacon.EXPECT().OnAtx(gomock.Any())
				mTortoise.EXPECT().OnAtx(gomock.Any(), gomock.Any(), gomock.Any())
				require.NoError(t, atxHdlr.HandleGossipAtx(ctx, "peer", msg))

				atx, err := atxs.Get(db, watx.ID())
				require.NoError(t, err)
				require.Equal(t, opts.NumUnits, atx.NumUnits)
				require.Equal(t, coinbase, atx.Coinbase)

				require.NotZero(t, atx.BaseTickHeight)
				require.NotZero(t, atx.TickCount)
				require.NotZero(t, atx.Weight)
				require.NotZero(t, atx.TickHeight())
				require.Equal(t, opts.NumUnits, atx.NumUnits)
				previous = atx
				return nil
			},
		).Times(2),
	)

	tab := activation.NewBuilder(
		conf,
		db,
		atxsdata,
		localDB,
		mpub,
		nb,
		clock,
		syncedSyncer(t),
		logger,
		activation.WithPoetConfig(poetCfg),
		activation.WithValidator(validator),
		activation.BuilderAtxVersions(atxVersions),
	)
	tab.Register(sig)

	require.NoError(t, tab.StartSmeshing(coinbase))
	require.Eventually(t, ctrl.Satisfied, epoch*4, time.Millisecond*100)
	require.NoError(t, tab.StopSmeshing(false))
}<|MERGE_RESOLUTION|>--- conflicted
+++ resolved
@@ -51,13 +51,8 @@
 	sig, err := signing.NewEdSigner()
 	require.NoError(t, err)
 
-<<<<<<< HEAD
-	cfg := activation.DefaultPostConfig()
+	cfg := testPostConfig()
 	db := statesql.InMemory()
-=======
-	cfg := testPostConfig()
-	db := sql.InMemory()
->>>>>>> 2cb5ac96
 	cdb := datastore.NewCachedDB(db, logger)
 
 	opts := testPostSetupOpts(t)
