--- conflicted
+++ resolved
@@ -71,11 +71,7 @@
 	meshDb          *mesh.DB
 	LayersPerEpoch  uint16
 	goldenATXID     types.ATXID
-<<<<<<< HEAD
-	nipostValidator NIPostValidator
-=======
-	nipstValidator  nipstValidator
->>>>>>> 663ebe10
+	nipostValidator  nipstValidator
 	log             log.Log
 	processAtxMutex sync.Mutex
 	atxChannels     map[types.ATXID]*atxChan
@@ -85,27 +81,15 @@
 // their validity
 func NewDB(dbStore database.Database, idStore idStore, meshDb *mesh.DB, layersPerEpoch uint16, goldenATXID types.ATXID, nipostValidator NIPostValidator, log log.Log) *DB {
 	db := &DB{
-<<<<<<< HEAD
-		idStore:         idStore,
-		atxs:            dbStore,
-		atxHeaderCache:  NewAtxCache(600),
-		meshDb:          meshDb,
-		LayersPerEpoch:  layersPerEpoch,
-		goldenATXID:     goldenATXID,
-		nipostValidator: nipostValidator,
-		log:             log,
-		atxChannels:     make(map[types.ATXID]*atxChan),
-=======
 		idStore:        idStore,
 		atxs:           dbStore,
 		atxHeaderCache: NewAtxCache(600),
 		meshDb:         meshDb,
 		LayersPerEpoch: layersPerEpoch,
 		goldenATXID:    goldenATXID,
-		nipstValidator: nipstValidator,
+		nipostValidator: nipostValidator,
 		log:            log,
 		atxChannels:    make(map[types.ATXID]*atxChan),
->>>>>>> 663ebe10
 	}
 	return db
 }
