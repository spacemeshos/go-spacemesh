package activation

import (
	"bytes"
	"errors"
	"fmt"
	"github.com/nullstyle/go-xdr/xdr3"
	"github.com/spacemeshos/go-spacemesh/common"
	"github.com/spacemeshos/go-spacemesh/database"
	"github.com/spacemeshos/go-spacemesh/log"
	"github.com/spacemeshos/go-spacemesh/mesh"
	"github.com/spacemeshos/go-spacemesh/types"
	"sort"
	"sync"
)

const CounterKey = 0xaaaa

type ActivationDb struct {
	sync.RWMutex
	//todo: think about whether we need one db or several
<<<<<<< HEAD
	atxs           database.DB
	nipsts         database.DB
	nipstLock      sync.RWMutex
	atxCache       AtxCache
	meshDb         *mesh.MeshDB
	LayersPerEpoch uint16
	nipstValidator NipstValidator
	ids            IdStore
	log            log.Log
=======
	atxs            database.DB
	nipsts          database.DB
	nipstLock       sync.RWMutex
	atxCache        AtxCache
	meshDb          *mesh.MeshDB
	LayersPerEpoch  types.LayerID
	nipstValidator  NipstValidator
	ids             IdStore
	log             log.Log
	processAtxMutex sync.Mutex
>>>>>>> 08aa6b85
}

func NewActivationDb(dbstore database.DB, nipstStore database.DB, idstore IdStore, meshDb *mesh.MeshDB, layersPerEpoch uint16, nipstValidator NipstValidator, log log.Log) *ActivationDb {
	return &ActivationDb{atxs: dbstore, nipsts: nipstStore, atxCache: NewAtxCache(20), meshDb: meshDb, nipstValidator: nipstValidator, LayersPerEpoch: layersPerEpoch, ids: idstore, log: log}
}

func (db *ActivationDb) ProcessBlockATXs(blk *types.Block) {
	for _, atx := range blk.ATXs {
		db.log.Debug("found ATX %v (epoch %d) in block %x (epoch %d)",
			atx.ShortId(), atx.TargetEpoch(db.LayersPerEpoch), blk.Id, blk.LayerIndex.GetEpoch(db.LayersPerEpoch))
		db.ProcessAtx(atx)
	}
}

// ProcessAtx validates the active set size declared in the atx, and validates the atx according to atx validation rules
// it then stores the atx with flag set to validity of the atx
func (db *ActivationDb) ProcessAtx(atx *types.ActivationTx) {
	db.processAtxMutex.Lock()
	defer db.processAtxMutex.Unlock()

	eatx, _ := db.GetAtx(atx.Id())
	if eatx != nil {
		atx.Nipst = nil
		return
	}
	epoch := atx.PubLayerIdx.GetEpoch(db.LayersPerEpoch)
	db.log.Info("processing atx id %v, pub-epoch %v node: %v layer %v", atx.ShortId(), epoch, atx.NodeId.Key[:5], atx.PubLayerIdx)
	activeSet, err := db.CalcActiveSetFromView(atx)
	if err != nil {
		db.log.Error("could not calculate active set for ATX %v", atx.ShortId())
	}
	//todo: maybe there is a potential bug in this case if count for the view can change between calls to this function
	atx.VerifiedActiveSet = activeSet
	err = db.ValidateAtx(atx)
	//todo: should we store invalid atxs
	if err != nil {
		db.log.Warning("ATX %v failed validation: %v", atx.ShortId(), err)
	} else {
		db.log.Info("ATX %v is valid", atx.ShortId())
	}
	atx.Valid = err == nil
	err = db.StoreAtx(epoch, atx)
	if err != nil {
		db.log.Error("cannot store atx: %v", atx)
	}

	err = db.ids.StoreNodeIdentity(atx.NodeId)
	if err != nil {
		db.log.Error("cannot store node identity: %v err=%v", atx.NodeId, err)
	}
}

// CalcActiveSetFromView traverses the view found in a - the activation tx and counts number of active ids published
// in the epoch prior to the epoch that a was published at, this number is the number of active ids in the next epoch
// the function returns error if the view is not found
func (db *ActivationDb) CalcActiveSetFromView(a *types.ActivationTx) (uint32, error) {
	viewBytes, err := types.ViewAsBytes(a.View)
	if err != nil {
		return 0, err
	}

	count, found := activesetCache.Get(common.BytesToHash(viewBytes))
	if found {
		return count, nil
	}

	var counter uint32 = 0
	set := make(map[types.AtxId]struct{})
	pubEpoch := a.PubLayerIdx.GetEpoch(db.LayersPerEpoch)
	if pubEpoch < 1 {
		return 0, fmt.Errorf("publication epoch cannot be less than 1, found %v", pubEpoch)
	}
	countingEpoch := pubEpoch - 1
	firstLayerOfLastEpoch := types.LayerID(countingEpoch) * types.LayerID(db.LayersPerEpoch)

	traversalFunc := func(blkh *types.BlockHeader) error {
		blk, err := db.meshDb.GetMiniBlock(blkh.Id)
		if err != nil {
			db.log.Error("cannot validate atx, block %v not found", blkh.Id)
			return err
		}
		//skip blocks not from atx epoch
		if blk.LayerIndex.GetEpoch(db.LayersPerEpoch) != countingEpoch {
			return nil
		}
		for _, id := range blk.AtxIds {
			if _, found := set[id]; found {
				continue
			}
			set[id] = struct{}{}
			atx, err := db.GetAtx(id)
			if err != nil {
				return fmt.Errorf("error fetching atx %x from database -- inconsistent state", id)
			}
			if !atx.Valid {
				db.log.Debug("atx %v found, but not valid", atx.ShortId())
				continue
			}
			if atx.TargetEpoch(db.LayersPerEpoch) != pubEpoch {
				db.log.Debug("atx %v found, but targeting epoch %v instead of publication epoch %v",
					atx.ShortId(), atx.TargetEpoch(db.LayersPerEpoch), pubEpoch)
				continue
			}
			counter++
			db.log.Debug("atx %v (epoch %d) found traversing in block %x (epoch %d)",
				atx.ShortId(), atx.TargetEpoch(db.LayersPerEpoch), blk.Id, blk.LayerIndex.GetEpoch(db.LayersPerEpoch))
		}
		return nil
	}

	mp := map[types.BlockID]struct{}{}
	for _, blk := range a.View {
		mp[blk] = struct{}{}
	}

	err = db.meshDb.ForBlockInView(mp, firstLayerOfLastEpoch, traversalFunc)
	if err != nil {
		return 0, err
	}
	activesetCache.Add(common.BytesToHash(viewBytes), counter)

	return counter, nil

}

// ValidateAtx ensures the following conditions apply, otherwise it returns an error.
//
// - No other ATX exists with the same MinerID and sequence number.
// - If the sequence number is non-zero: PrevATX points to a valid ATX whose sequence number is one less than the
//   current ATX's sequence number.
// - If the sequence number is zero: PrevATX is empty.
// - Positioning ATX points to a valid ATX.
// - NIPST challenge is a hash of the serialization of the following fields:
//   NodeID, SequenceNumber, PrevATXID, LayerID, StartTick, PositioningATX.
// - ATX LayerID is NipstLayerTime or more after the PositioningATX LayerID.
// - The ATX view of the previous epoch contains ActiveSetSize activations
func (db *ActivationDb) ValidateAtx(atx *types.ActivationTx) error {
	if atx.PrevATXId != *types.EmptyAtxId {
		prevATX, err := db.GetAtx(atx.PrevATXId)
		if err != nil {
			return fmt.Errorf("validation failed: prevATX not found: %v", err)
		}
		if !prevATX.Valid {
			return fmt.Errorf("validation failed: prevATX not valid")
		}
		if prevATX.Sequence+1 != atx.Sequence {
			return fmt.Errorf("sequence number is not one more than prev sequence number")
		}

		prevAtxIds, err := db.GetNodeAtxIds(atx.NodeId)
		if len(prevAtxIds) > 0 {
			lastAtx := prevAtxIds[len(prevAtxIds)-1]
			// last atx is not the one referenced
			if lastAtx != atx.PrevATXId {
				return fmt.Errorf("last atx is not the one referenced")
			}
		}

	} else {
		if atx.Sequence != 0 {
			return fmt.Errorf("no prevATX reported, but sequence number not zero")
		}
		prevAtxIds, err := db.GetNodeAtxIds(atx.NodeId)
		if err == nil && len(prevAtxIds) > 0 {
			var ids []string
			for _, x := range prevAtxIds {
				ids = append(ids, x.ShortString())
			}
			return fmt.Errorf("no prevATX reported, but other ATXs with same nodeID (%v) found, atxs: %v", atx.NodeId.Key[:5], ids)
		}
	}

	if atx.PositioningAtx != *types.EmptyAtxId {
		posAtx, err := db.GetAtx(atx.PositioningAtx)
		if err != nil {
			return fmt.Errorf("positioning atx not found")
		}
		if !posAtx.Valid {
			return fmt.Errorf("positioning atx is not valid")
		}
		if uint64(atx.PubLayerIdx-posAtx.PubLayerIdx) > uint64(db.LayersPerEpoch) {
			return fmt.Errorf("distance between pos atx invalid %v ", atx.PubLayerIdx-posAtx.PubLayerIdx)
		}
	} else {
		publicationEpoch := atx.PubLayerIdx.GetEpoch(db.LayersPerEpoch)
		if !publicationEpoch.IsGenesis() {
			return fmt.Errorf("no positioning atx found")
		}
	}

	if atx.ActiveSetSize != atx.VerifiedActiveSet {
		return fmt.Errorf("atx conatins view with unequal active ids (%v) than seen (%v)", atx.ActiveSetSize, atx.VerifiedActiveSet)
	}

	hash, err := atx.NIPSTChallenge.Hash()
	if err != nil {
		return fmt.Errorf("cannot get NIPST Challenge hash: %v", err)
	}
	db.log.Info("NIPST challenge: %v, OK nipst %v", hash.ShortString(), atx.NIPSTChallenge.String())

	if err = db.nipstValidator.Validate(atx.Nipst, *hash); err != nil {
		return fmt.Errorf("NIPST not valid: %v", err)
	}

	return nil
}

// StoreAtx stores an atx for epoh ech, it stores atx for the current epoch and adds the atx for the nodeid
// that created it in a sorted manner by the sequence id. this function does not validate the atx and assumes all data is correct
// and that all associated atx exist in the db. will return error if writing to db failed
func (db *ActivationDb) StoreAtx(ech types.EpochId, atx *types.ActivationTx) error {
	db.Lock()
	defer db.Unlock()

	//todo: maybe cleanup DB if failed by using defer
	if b, err := db.atxs.Get(atx.Id().Bytes()); err == nil && len(b) > 0 {
		// exists - how should we handle this?
		return nil
	}

	err := db.storeAtxUnlocked(atx)
	if err != nil {
		return err
	}

	err = db.addAtxToEpoch(ech, atx.Id())
	if err != nil {
		return err
	}

	if atx.Valid {
		err := db.incValidAtxCounter(ech)
		if err != nil {
			return err
		}
	}
	err = db.addAtxToNodeIdSorted(atx.NodeId, atx)
	if err != nil {
		return err
	}
	db.log.Debug("finished storing atx %v, in epoch %v", atx.ShortId(), ech)

	return nil
}

func (db *ActivationDb) storeAtxUnlocked(atx *types.ActivationTx) error {
	b, err := types.InterfaceToBytes(atx.Nipst)
	if err != nil {
		return err
	}
	db.nipstLock.Lock()
	err = db.nipsts.Put(atx.Id().Bytes(), b)
	db.nipstLock.Unlock()
	if err != nil {
		return err
	}
	//todo: think of how to break down the object better
	atx.Nipst = nil

	b, err = types.AtxAsBytes(atx)
	if err != nil {
		return err
	}

	err = db.atxs.Put(atx.Id().Bytes(), b)
	if err != nil {
		return err
	}
	return nil
}

func (db *ActivationDb) GetNipst(atxId types.AtxId) (*types.NIPST, error) {
	db.nipstLock.RLock()
	bts, err := db.nipsts.Get(atxId.Bytes())
	db.nipstLock.RUnlock()
	if err != nil {
		return nil, err
	}
	npst := types.NIPST{}
	err = types.BytesToInterface(bts, &npst)
	if err != nil {
		return nil, err
	}
	return &npst, nil
}

func epochCounterKey(ech types.EpochId) []byte {
	return append(ech.ToBytes(), common.Uint64ToBytes(uint64(CounterKey))...)
}

// incValidAtxCounter increases the number of active ids seen for epoch ech. Use only under db.lock.
func (db *ActivationDb) incValidAtxCounter(ech types.EpochId) error {
	key := epochCounterKey(ech)
	val, err := db.atxs.Get(key)
	if err != nil {
		db.log.Debug("incrementing epoch %v ATX counter to 1", ech)
		return db.atxs.Put(key, common.Uint32ToBytes(1))
	}
	db.log.Debug("incrementing epoch %v ATX counter to %v", ech, common.BytesToUint32(val)+1)
	return db.atxs.Put(key, common.Uint32ToBytes(common.BytesToUint32(val)+1))
}

// ActiveSetSize returns the active set size stored in db for epoch ech
func (db *ActivationDb) ActiveSetSize(epochId types.EpochId) (uint32, error) {
	key := epochCounterKey(epochId)
	db.RLock()
	val, err := db.atxs.Get(key)
	db.RUnlock()
	if err != nil {
		return 0, fmt.Errorf("could not fetch active set size from cache: %v", err)
	}
	return common.BytesToUint32(val), nil
}

// addAtxToEpoch adds atx to epoch epochId
// this function is not thread safe and needs to be called under a global lock
func (db *ActivationDb) addAtxToEpoch(epochId types.EpochId, atx types.AtxId) error {
	ids, err := db.atxs.Get(epochId.ToBytes())
	var atxs []types.AtxId
	if err != nil {
		//epoch doesnt exist, need to insert new layer
		ids = []byte{}
		atxs = make([]types.AtxId, 0, 0)
	} else {
		atxs, err = decodeAtxIds(ids)
		if err != nil {
			return errors.New("could not get all atxs from database ")
		}
	}
	atxs = append(atxs, atx)
	w, err := encodeAtxIds(atxs)
	if err != nil {
		return errors.New("could not encode layer atx ids")
	}
	return db.atxs.Put(epochId.ToBytes(), w)
}

func getNodeIdKey(id types.NodeId) []byte {
	return []byte(id.Key)
}

// addAtxToNodeIdSorted inserts activation atx id by node it is not thread safe and needs to be called under a global lock
func (db *ActivationDb) addAtxToNodeIdSorted(nodeId types.NodeId, atx *types.ActivationTx) error {
	key := getNodeIdKey(nodeId)
	ids, err := db.atxs.Get(key)
	var atxs []types.AtxId
	if err != nil {
		//layer doesnt exist, need to insert new layer
		ids = []byte{}
		atxs = make([]types.AtxId, 0, 0)
	} else {
		atxs, err = decodeAtxIds(ids)
		if err != nil {
			return errors.New("could not get all atxs from database ")
		}
	}

	// append needs to be sorted
	atxs = append(atxs, atx.Id())
	l := len(atxs)
	if l > 1 {
		lastAtx, err := db.getAtxUnlocked(atxs[l-2])
		if err != nil {
			return errors.New("could not get atx from database ")
		}
		if atx.Sequence < lastAtx.Sequence {
			sort.Slice(atxs, func(i, j int) bool {
				atx1, err := db.getAtxUnlocked(atxs[i])
				if err != nil {
					panic("inconsistent db")
				}
				atx2, err := db.getAtxUnlocked(atxs[j])
				if err != nil {
					panic("inconsistent db")
				}

				return atx1.Sequence < atx2.Sequence
			})
		}
	}

	w, err := encodeAtxIds(atxs)
	if err != nil {
		return errors.New("could not encode layer atx ids")
	}
	return db.atxs.Put(key, w)
}

// GetNodeAtxIds returns the atx ids that were received for node nodeId
func (db *ActivationDb) GetNodeAtxIds(nodeId types.NodeId) ([]types.AtxId, error) {
	key := getNodeIdKey(nodeId)
	db.log.Debug("fetching atxIDs for node %v", nodeId.Key[:5])

	db.RLock()
	ids, err := db.atxs.Get(key)
	db.RUnlock()
	if err != nil {
		return nil, err
	}
	atxs, err := decodeAtxIds(ids)
	if err != nil {
		return nil, err
	}
	return atxs, nil
}

// GetEpochAtxIds returns all atx id's created in this epoch as seen by this node
func (db *ActivationDb) GetEpochAtxIds(epochId types.EpochId) ([]types.AtxId, error) {
	db.RLock()
	ids, err := db.atxs.Get(epochId.ToBytes())
	db.RUnlock()
	if err != nil {
		return nil, err
	}
	atxs, err := decodeAtxIds(ids)
	if err != nil {
		return nil, err
	}
	return atxs, nil
}

// getAtxUnlocked gets the atx from db, this function is not thread safe and should be called under db lock
// this function returns a pointer to an atx and an error if failed to retrieve it
func (db *ActivationDb) getAtxUnlocked(id types.AtxId) (*types.ActivationTx, error) {
	b, err := db.atxs.Get(id.Bytes())
	if err != nil {
		return nil, err
	}
	atx, err := types.BytesAsAtx(b)
	if err != nil {
		return nil, err
	}
	return atx, nil
}

// GetAtx returns the atx by the given id. this function is thread safe and will return error if the id is not found in the
// atx db
func (db *ActivationDb) GetAtx(id types.AtxId) (*types.ActivationTx, error) {
	if id == *types.EmptyAtxId {
		return nil, errors.New("trying to fetch empty atx id")
	}

	if atx, gotIt := db.atxCache.Get(id); gotIt {
		return atx, nil
	}
	db.RLock()
	b, err := db.atxs.Get(id.Bytes())
	db.RUnlock()
	if err != nil {
		return nil, err
	}
	atx, err := types.BytesAsAtx(b)
	if err != nil {
		return nil, err
	}
	db.atxCache.Add(id, atx)
	return atx, nil
}

// IsIdentityActive returns whether edId is active for the epoch of layer layer.
// it returns error if no associated atx is found in db
func (db *ActivationDb) IsIdentityActive(edId string, layer types.LayerID) (bool, error) {
	epoch := layer.GetEpoch(db.LayersPerEpoch)
	nodeId, err := db.ids.GetIdentity(edId)
	if err != nil { // means there is no such identity
		db.log.Error("IsIdentityActive erred while getting identity err=%v", err)
		return false, nil
	}
	ids, err := db.GetNodeAtxIds(nodeId)
	if err != nil {
		db.log.Error("IsIdentityActive erred while getting node atx ids err=%v", err)
		return false, err
	}
	if len(ids) == 0 { // GetIdentity succeeded but no ATXs, this is a fatal error
		return false, fmt.Errorf("no active IDs for known node")
	}

	atx, err := db.GetAtx(ids[len(ids)-1])
	if err != nil {
		db.log.Error("IsIdentityActive erred while getting atx err=%v", err)
		return false, nil
	}
<<<<<<< HEAD
	//atx.TargetEpoch(db.LayersPerEpoch) == epoch
	return atx.Valid && atx.PubLayerIdx.GetEpoch(db.LayersPerEpoch)+1 == epoch, err
=======

	lastAtxTargetEpoch := atx.PubLayerIdx.GetEpoch(uint16(db.LayersPerEpoch)) + 1
	if lastAtxTargetEpoch < epoch {
		db.log.Info("IsIdentityActive latest atx is too old expected=%v actual=%v atxid=%v",
			epoch, lastAtxTargetEpoch, atx.ShortId())
		return false, nil
	}

	if lastAtxTargetEpoch > epoch {
		// This could happen if we already published the ATX for the next epoch, so we check the previous one as well
		if len(ids) < 2 {
			db.log.Info("IsIdentityActive latest atx is too new but no previous atx len(ids)=%v", len(ids))
			return false, nil
		}
		atx, err = db.GetAtx(ids[len(ids)-2])
		if err != nil {
			db.log.Error("IsIdentityActive erred while getting atx for second newest err=%v", err)
			return false, nil
		}
	}

	// lastAtxTargetEpoch = epoch
	return atx.Valid && atx.PubLayerIdx.GetEpoch(uint16(db.LayersPerEpoch))+1 == epoch, nil
>>>>>>> 08aa6b85
}

func decodeAtxIds(idsBytes []byte) ([]types.AtxId, error) {
	var ids []types.AtxId
	if _, err := xdr.Unmarshal(bytes.NewReader(idsBytes), &ids); err != nil {
		return nil, errors.New("error marshaling layer ")
	}
	return ids, nil
}

func encodeAtxIds(ids []types.AtxId) ([]byte, error) {
	var w bytes.Buffer
	if _, err := xdr.Marshal(&w, &ids); err != nil {
		return nil, errors.New("error marshalling atx ids ")
	}
	return w.Bytes(), nil
}<|MERGE_RESOLUTION|>--- conflicted
+++ resolved
@@ -19,28 +19,16 @@
 type ActivationDb struct {
 	sync.RWMutex
 	//todo: think about whether we need one db or several
-<<<<<<< HEAD
-	atxs           database.DB
-	nipsts         database.DB
-	nipstLock      sync.RWMutex
-	atxCache       AtxCache
-	meshDb         *mesh.MeshDB
-	LayersPerEpoch uint16
-	nipstValidator NipstValidator
-	ids            IdStore
-	log            log.Log
-=======
 	atxs            database.DB
 	nipsts          database.DB
 	nipstLock       sync.RWMutex
 	atxCache        AtxCache
 	meshDb          *mesh.MeshDB
-	LayersPerEpoch  types.LayerID
+	LayersPerEpoch  uint16
 	nipstValidator  NipstValidator
 	ids             IdStore
 	log             log.Log
 	processAtxMutex sync.Mutex
->>>>>>> 08aa6b85
 }
 
 func NewActivationDb(dbstore database.DB, nipstStore database.DB, idstore IdStore, meshDb *mesh.MeshDB, layersPerEpoch uint16, nipstValidator NipstValidator, log log.Log) *ActivationDb {
@@ -523,12 +511,8 @@
 		db.log.Error("IsIdentityActive erred while getting atx err=%v", err)
 		return false, nil
 	}
-<<<<<<< HEAD
-	//atx.TargetEpoch(db.LayersPerEpoch) == epoch
-	return atx.Valid && atx.PubLayerIdx.GetEpoch(db.LayersPerEpoch)+1 == epoch, err
-=======
-
-	lastAtxTargetEpoch := atx.PubLayerIdx.GetEpoch(uint16(db.LayersPerEpoch)) + 1
+
+	lastAtxTargetEpoch := atx.TargetEpoch(db.LayersPerEpoch)
 	if lastAtxTargetEpoch < epoch {
 		db.log.Info("IsIdentityActive latest atx is too old expected=%v actual=%v atxid=%v",
 			epoch, lastAtxTargetEpoch, atx.ShortId())
@@ -549,8 +533,7 @@
 	}
 
 	// lastAtxTargetEpoch = epoch
-	return atx.Valid && atx.PubLayerIdx.GetEpoch(uint16(db.LayersPerEpoch))+1 == epoch, nil
->>>>>>> 08aa6b85
+	return atx.Valid && atx.TargetEpoch(db.LayersPerEpoch) == epoch, nil
 }
 
 func decodeAtxIds(idsBytes []byte) ([]types.AtxId, error) {
