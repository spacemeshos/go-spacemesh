--- conflicted
+++ resolved
@@ -33,9 +33,8 @@
 	sync.RWMutex
 	//todo: think about whether we need one db or several
 	IdStore
-<<<<<<< HEAD
 	atxs             database.Database
-	atxCache         AtxCache
+	atxHeaderCache         AtxCache
 	meshDb           *mesh.MeshDB
 	LayersPerEpoch   uint16
 	nipstValidator   NipstValidator
@@ -47,26 +46,13 @@
 
 func NewActivationDb(dbstore database.Database, idstore IdStore, meshDb *mesh.MeshDB, layersPerEpoch uint16, nipstValidator NipstValidator, log log.Log) *ActivationDb {
 	return &ActivationDb{atxs: dbstore,
-		atxCache:         NewAtxCache(20),
+		atxHeaderCache:         NewAtxCache(600),
 		meshDb:           meshDb,
 		nipstValidator:   nipstValidator,
 		LayersPerEpoch:   layersPerEpoch,
 		IdStore:          idstore,
 		pendingActiveSet: make(map[types.Hash12]*sync.Mutex),
 		log:              log}
-=======
-	atxs            database.Database
-	atxHeaderCache  AtxCache
-	meshDb          *mesh.MeshDB
-	LayersPerEpoch  uint16
-	nipstValidator  NipstValidator
-	log             log.Log
-	processAtxMutex sync.Mutex
-}
-
-func NewActivationDb(dbstore database.Database, idstore IdStore, meshDb *mesh.MeshDB, layersPerEpoch uint16, nipstValidator NipstValidator, log log.Log) *ActivationDb {
-	return &ActivationDb{atxs: dbstore, atxHeaderCache: NewAtxCache(20), meshDb: meshDb, nipstValidator: nipstValidator, LayersPerEpoch: layersPerEpoch, IdStore: idstore, log: log}
->>>>>>> 9b3d93c1
 }
 
 func (db *ActivationDb) ProcessAtxs(atxs []*types.ActivationTx) error {
