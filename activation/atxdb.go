package activation

import (
	"bytes"
	"errors"
	"fmt"
	"github.com/nullstyle/go-xdr/xdr3"
	"github.com/spacemeshos/go-spacemesh/common"
	"github.com/spacemeshos/go-spacemesh/database"
	"github.com/spacemeshos/go-spacemesh/log"
	"github.com/spacemeshos/go-spacemesh/mesh"
	"github.com/spacemeshos/go-spacemesh/types"
	"github.com/spacemeshos/sha256-simd"
	"sort"
	"sync"
)

const CounterKey = 0xaaaa

type ActivationDb struct {
	sync.RWMutex
	//todo: think about whether we need one db or several
	IdStore
	atxs            database.DB
	atxCache        AtxCache
	meshDb          *mesh.MeshDB
	LayersPerEpoch  uint16
	nipstValidator  NipstValidator
	log             log.Log
	processAtxMutex sync.Mutex
}

func NewActivationDb(dbstore database.DB, idstore IdStore, meshDb *mesh.MeshDB, layersPerEpoch uint16, nipstValidator NipstValidator, log log.Log) *ActivationDb {
	return &ActivationDb{atxs: dbstore, atxCache: NewAtxCache(20), meshDb: meshDb, nipstValidator: nipstValidator, LayersPerEpoch: layersPerEpoch, IdStore: idstore, log: log}
}

// ProcessAtx validates the active set size declared in the atx, and contextually validates the atx according to atx
// validation rules it then stores the atx with flag set to validity of the atx.
//
// ATXs received as input must be already syntactically valid. Only contextual validation is performed.
func (db *ActivationDb) ProcessAtx(atx *types.ActivationTx) {
	db.processAtxMutex.Lock()
	defer db.processAtxMutex.Unlock()

	eatx, _ := db.GetAtx(atx.Id())
	if eatx != nil {
		return
	}
	epoch := atx.PubLayerIdx.GetEpoch(db.LayersPerEpoch)
	db.log.With().Info("processing atx", log.AtxId(atx.ShortId()), log.EpochId(uint64(epoch)),
		log.NodeId(atx.NodeId.Key[:5]), log.LayerId(uint64(atx.PubLayerIdx)))
	err := db.ContextuallyValidateAtx(&atx.ActivationTxHeader)
	if err != nil {
		db.log.With().Error("ATX failed contextual validation", log.AtxId(atx.ShortId()), log.Err(err))
	} else {
		db.log.With().Info("ATX is valid", log.AtxId(atx.ShortId()))
	}
	err = db.StoreAtx(epoch, atx)
	if err != nil {
		db.log.With().Error("cannot store atx", log.AtxId(atx.ShortId()), log.Err(err))
	}

	err = db.StoreNodeIdentity(atx.NodeId)
	if err != nil {
		db.log.With().Error("cannot store node identity", log.NodeId(atx.NodeId.ShortString()), log.AtxId(atx.ShortId()), log.Err(err))
	}
}

func (db *ActivationDb) createTraversalActiveSetCounterFunc(countedAtxs map[string]types.AtxId, penalties map[string]struct{}, layersPerEpoch uint16, epoch types.EpochId) func(b *types.Block) error {

	traversalFunc := func(b *types.Block) error {

		// don't count ATXs in blocks that are not destined to the prev epoch
		if b.LayerIndex.GetEpoch(db.LayersPerEpoch) != epoch-1 {
			return nil
		}

		// count unique ATXs
		for _, id := range b.AtxIds {
			atx, err := db.GetAtx(id)
			if err != nil {
				log.Panic("error fetching atx %v from database -- inconsistent state", id.ShortId()) // TODO: handle inconsistent state
				return fmt.Errorf("error fetching atx %v from database -- inconsistent state", id.ShortId())
			}

			// make sure the target epoch is our epoch
			if atx.TargetEpoch(layersPerEpoch) != epoch {
				db.log.With().Debug("atx found, but targeting epoch doesn't match publication epoch",
					log.String("atx_id", atx.ShortId()),
					log.Uint64("atx_target_epoch", uint64(atx.TargetEpoch(layersPerEpoch))),
					log.Uint64("actual_epoch", uint64(epoch)))
				continue
			}

			// ignore atx from nodes in penalty
			if _, exist := penalties[atx.NodeId.Key]; exist {
				db.log.With().Debug("ignoring atx from node in penalty",
					log.String("node_id", atx.NodeId.Key), log.String("atx_id", atx.ShortId()))
				continue
			}

			if prevId, exist := countedAtxs[atx.NodeId.Key]; exist { // same miner

				if prevId != id { // different atx for same epoch
					db.log.With().Error("Encountered second atx for the same miner on the same epoch",
						log.String("first_atx", prevId.ShortId()), log.String("second_atx", id.ShortId()))

					penalties[atx.NodeId.Key] = struct{}{} // mark node in penalty
					delete(countedAtxs, atx.NodeId.Key)    // remove the penalized node from counted
				}
				continue
			}

			countedAtxs[atx.NodeId.Key] = id
		}

		return nil
	}

	return traversalFunc
}

// CalcActiveSetSize - returns the active set size that matches the view of the contextually valid blocks in the provided layer
func (db *ActivationDb) CalcActiveSetSize(epoch types.EpochId, blocks map[types.BlockID]struct{}) (map[string]struct{}, error) {

	if epoch == 0 {
		return nil, errors.New("tried to retrieve active set for epoch 0")
	}

	firstLayerOfPrevEpoch := types.LayerID(epoch-1) * types.LayerID(db.LayersPerEpoch)

	countedAtxs := make(map[string]types.AtxId)
	penalties := make(map[string]struct{})

	traversalFunc := db.createTraversalActiveSetCounterFunc(countedAtxs, penalties, db.LayersPerEpoch, epoch)

	err := db.meshDb.ForBlockInView(blocks, firstLayerOfPrevEpoch, traversalFunc)
	if err != nil {
		return nil, err
	}

	result := make(map[string]struct{}, len(countedAtxs))
	for k := range countedAtxs {
		result[k] = struct{}{}
	}

	return result, nil
}

// CalcActiveSetFromView traverses the view found in a - the activation tx and counts number of active ids published
// in the epoch prior to the epoch that a was published at, this number is the number of active ids in the next epoch
// the function returns error if the view is not found
func (db *ActivationDb) CalcActiveSetFromView(a *types.ActivationTx) (uint32, error) {
	viewHash, err := calcSortedViewHash(a)
	if err != nil {
		return 0, fmt.Errorf("failed to calc sorted view hash: %v", err)
	}
	count, found := activesetCache.Get(viewHash)
	if found {
		return count, nil
	}

	pubEpoch := a.PubLayerIdx.GetEpoch(db.LayersPerEpoch)
	if pubEpoch < 1 {
		return 0, fmt.Errorf("publication epoch cannot be less than 1, found %v", pubEpoch)
	}

	mp := map[types.BlockID]struct{}{}
	for _, blk := range a.View {
		mp[blk] = struct{}{}
	}

	countedAtxs, err := db.CalcActiveSetSize(pubEpoch, mp)
	if err != nil {
		return 0, err
	}
<<<<<<< HEAD
	activesetCache.Add(viewHash, counter)
=======
	activesetCache.Add(common.BytesToHash(viewBytes), uint32(len(countedAtxs)))
>>>>>>> 265adf0b

	return uint32(len(countedAtxs)), nil

}

func calcSortedViewHash(atx *types.ActivationTx) ([32]byte, error) {
	sortedView := make([]types.BlockID, len(atx.View))
	copy(sortedView, atx.View)
	sort.Slice(sortedView, func(i, j int) bool {
		return sortedView[i] < sortedView[j]
	})
	viewBytes, err := types.ViewAsBytes(sortedView)
	if err != nil {
		return common.Hash{}, err
	}
	viewHash := sha256.Sum256(viewBytes)
	return viewHash, err
}

// SyntacticallyValidateAtx ensures the following conditions apply, otherwise it returns an error.
//
// - If the sequence number is non-zero: PrevATX points to a syntactically valid ATX whose sequence number is one less
//   than the current ATX's sequence number.
// - If the sequence number is zero: PrevATX is empty.
// - Positioning ATX points to a syntactically valid ATX.
// - NIPST challenge is a hash of the serialization of the following fields:
//   NodeID, SequenceNumber, PrevATXID, LayerID, StartTick, PositioningATX.
// - The NIPST is valid.
// - ATX LayerID is NipstLayerTime or less after the PositioningATX LayerID.
// - The ATX view of the previous epoch contains ActiveSetSize activations.
func (db *ActivationDb) SyntacticallyValidateAtx(atx *types.ActivationTx) error {
	if atx.PrevATXId != *types.EmptyAtxId {
		prevATX, err := db.GetAtx(atx.PrevATXId)
		if err != nil {
			return fmt.Errorf("validation failed: prevATX not found: %v", err)
		}
		if prevATX.NodeId.Key != atx.NodeId.Key {
			return fmt.Errorf("previous ATX belongs to different miner. atx.Id: %v, atx.NodeId: %v, prevAtx.NodeId: %v",
				atx.ShortId(), atx.NodeId.Key, prevATX.NodeId.Key)
		}
		if prevATX.Sequence+1 != atx.Sequence {
			return fmt.Errorf("sequence number is not one more than prev sequence number")
		}
	} else {
		if atx.Sequence != 0 {
			return fmt.Errorf("no prevATX reported, but sequence number not zero")
		}
	}

	if atx.PositioningAtx != *types.EmptyAtxId {
		posAtx, err := db.GetAtx(atx.PositioningAtx)
		if err != nil {
			return fmt.Errorf("positioning atx not found")
		}
		if atx.PubLayerIdx <= posAtx.PubLayerIdx {
			return fmt.Errorf("atx layer (%v) must be after positioning atx layer (%v)",
				atx.PubLayerIdx, posAtx.PubLayerIdx)
		}
		if uint64(atx.PubLayerIdx-posAtx.PubLayerIdx) > uint64(db.LayersPerEpoch) {
			return fmt.Errorf("expected distance of one epoch (%v layers) from pos ATX but found %v",
				db.LayersPerEpoch, atx.PubLayerIdx-posAtx.PubLayerIdx)
		}
	} else {
		publicationEpoch := atx.PubLayerIdx.GetEpoch(db.LayersPerEpoch)
		if !publicationEpoch.IsGenesis() {
			return fmt.Errorf("no positioning atx found")
		}
	}

	activeSet, err := db.CalcActiveSetFromView(atx)
	if err != nil && !atx.PubLayerIdx.GetEpoch(db.LayersPerEpoch).IsGenesis() {
		return fmt.Errorf("could not calculate active set for ATX %v", atx.ShortId())
	}

	if atx.ActiveSetSize != activeSet {
		return fmt.Errorf("atx contains view with unequal active ids (%v) than seen (%v)", atx.ActiveSetSize, activeSet)
	}

	hash, err := atx.NIPSTChallenge.Hash()
	if err != nil {
		return fmt.Errorf("cannot get NIPST Challenge hash: %v", err)
	}
	db.log.With().Info("Validated NIPST", log.String("challenge_hash", hash.ShortString()))

	if err = db.nipstValidator.Validate(atx.Nipst, *hash); err != nil {
		return fmt.Errorf("NIPST not valid: %v", err)
	}

	return nil
}

// ContextuallyValidateAtx ensures that the previous ATX referenced is the last known ATX for the referenced miner ID.
// If a previous ATX is not referenced, it validates that indeed there's no previous known ATX for that miner ID.
func (db *ActivationDb) ContextuallyValidateAtx(atx *types.ActivationTxHeader) error {
	if atx.PrevATXId != *types.EmptyAtxId {
		prevAtxIds, err := db.GetNodeAtxIds(atx.NodeId)
		if err != nil {
			db.log.WithFields(
				log.String("atx_id", atx.ShortId()), log.String("node_id", atx.NodeId.Key)).
				Error("could not fetch node ATXs: %v", err)
			return fmt.Errorf("could not fetch node ATXs: %v", err)
		}
		if len(prevAtxIds) == 0 {
			return fmt.Errorf("ATX references a previous ATX, but no ATXs were found for this miner ID")
		}
		lastAtx := prevAtxIds[len(prevAtxIds)-1]
		// last atx is not the one referenced
		if lastAtx != atx.PrevATXId {
			return fmt.Errorf("last atx is not the one referenced")
		}
	} else {
		prevAtxIds, err := db.GetNodeAtxIds(atx.NodeId)
		if err != nil && err != database.ErrNotFound {
			db.log.Error("fetching ATX ids failed: %v", err)
			return err
		}
		if len(prevAtxIds) > 0 {
			var ids []string
			for _, x := range prevAtxIds {
				ids = append(ids, x.ShortString())
			}
			return fmt.Errorf("no prevATX reported, but other ATXs with same nodeID (%v) found, atxs: %v", atx.NodeId.Key[:5], ids)
		}
	}

	return nil
}

// StoreAtx stores an atx for epoh ech, it stores atx for the current epoch and adds the atx for the nodeid
// that created it in a sorted manner by the sequence id. this function does not validate the atx and assumes all data is correct
// and that all associated atx exist in the db. will return error if writing to db failed
func (db *ActivationDb) StoreAtx(ech types.EpochId, atx *types.ActivationTx) error {
	db.Lock()
	defer db.Unlock()

	//todo: maybe cleanup DB if failed by using defer
	if b, err := db.atxs.Get(atx.Id().Bytes()); err == nil && len(b) > 0 {
		// exists - how should we handle this?
		return nil
	}

	err := db.storeAtxUnlocked(atx)
	if err != nil {
		return err
	}

	err = db.addAtxToEpoch(ech, atx.Id())
	if err != nil {
		return err
	}

	err = db.incValidAtxCounter(ech)
	if err != nil {
		return err
	}
	err = db.addAtxToNodeIdSorted(atx.NodeId, atx)
	if err != nil {
		return err
	}
	db.log.Debug("finished storing atx %v, in epoch %v", atx.ShortId(), ech)

	return nil
}

func (db *ActivationDb) storeAtxUnlocked(atx *types.ActivationTx) error {
	b, err := types.AtxAsBytes(atx)
	if err != nil {
		return err
	}

	err = db.atxs.Put(atx.Id().Bytes(), b)
	if err != nil {
		return err
	}
	return nil
}

func epochCounterKey(ech types.EpochId) []byte {
	return append(ech.ToBytes(), common.Uint64ToBytes(uint64(CounterKey))...)
}

// incValidAtxCounter increases the number of active ids seen for epoch ech. Use only under db.lock.
func (db *ActivationDb) incValidAtxCounter(ech types.EpochId) error {
	key := epochCounterKey(ech)
	val, err := db.atxs.Get(key)
	if err != nil {
		db.log.Debug("incrementing epoch %v ATX counter to 1", ech)
		return db.atxs.Put(key, common.Uint32ToBytes(1))
	}
	db.log.Debug("incrementing epoch %v ATX counter to %v", ech, common.BytesToUint32(val)+1)
	return db.atxs.Put(key, common.Uint32ToBytes(common.BytesToUint32(val)+1))
}

// ActiveSetSize returns the active set size stored in db for epoch ech
func (db *ActivationDb) ActiveSetSize(epochId types.EpochId) (uint32, error) {
	key := epochCounterKey(epochId)
	db.RLock()
	val, err := db.atxs.Get(key)
	db.RUnlock()
	if err != nil {
		return 0, fmt.Errorf("could not fetch active set size from cache: %v", err)
	}
	return common.BytesToUint32(val), nil
}

// addAtxToEpoch adds atx to epoch epochId
// this function is not thread safe and needs to be called under a global lock
func (db *ActivationDb) addAtxToEpoch(epochId types.EpochId, atx types.AtxId) error {
	ids, err := db.atxs.Get(epochId.ToBytes())
	var atxs []types.AtxId
	if err != nil {
		//epoch doesnt exist, need to insert new layer
		ids = []byte{}
		atxs = make([]types.AtxId, 0, 0)
	} else {
		atxs, err = decodeAtxIds(ids)
		if err != nil {
			return errors.New("could not get all atxs from database ")
		}
	}
	atxs = append(atxs, atx)
	w, err := encodeAtxIds(atxs)
	if err != nil {
		return errors.New("could not encode layer atx ids")
	}
	return db.atxs.Put(epochId.ToBytes(), w)
}

func getNodeIdKey(id types.NodeId) []byte {
	return []byte(id.Key)
}

// addAtxToNodeIdSorted inserts activation atx id by node it is not thread safe and needs to be called under a global lock
func (db *ActivationDb) addAtxToNodeIdSorted(nodeId types.NodeId, atx *types.ActivationTx) error {
	key := getNodeIdKey(nodeId)
	ids, err := db.atxs.Get(key)
	var atxs []types.AtxId
	if err != nil {
		//layer doesnt exist, need to insert new layer
		ids = []byte{}
		atxs = make([]types.AtxId, 0, 0)
	} else {
		atxs, err = decodeAtxIds(ids)
		if err != nil {
			return errors.New("could not get all atxs from database ")
		}
	}

	// append needs to be sorted
	atxs = append(atxs, atx.Id())
	l := len(atxs)
	if l > 1 {
		lastAtx, err := db.getAtxUnlocked(atxs[l-2])
		if err != nil {
			return errors.New("could not get atx from database ")
		}
		if atx.Sequence < lastAtx.Sequence {
			sort.Slice(atxs, func(i, j int) bool {
				atx1, err := db.getAtxUnlocked(atxs[i])
				if err != nil {
					panic("inconsistent db")
				}
				atx2, err := db.getAtxUnlocked(atxs[j])
				if err != nil {
					panic("inconsistent db")
				}

				return atx1.Sequence < atx2.Sequence
			})
		}
	}

	w, err := encodeAtxIds(atxs)
	if err != nil {
		return errors.New("could not encode layer atx ids")
	}
	return db.atxs.Put(key, w)
}

// GetNodeAtxIds returns the atx ids that were received for node nodeId
func (db *ActivationDb) GetNodeAtxIds(nodeId types.NodeId) ([]types.AtxId, error) {
	key := getNodeIdKey(nodeId)
	db.log.Debug("fetching atxIDs for node %v", nodeId.Key[:5])

	db.RLock()
	ids, err := db.atxs.Get(key)
	db.RUnlock()
	if err != nil {
		return nil, err
	}
	atxs, err := decodeAtxIds(ids)
	if err != nil {
		return nil, err
	}
	return atxs, nil
}

// GetEpochAtxIds returns all atx id's created in this epoch as seen by this node
func (db *ActivationDb) GetEpochAtxIds(epochId types.EpochId) ([]types.AtxId, error) {
	db.RLock()
	ids, err := db.atxs.Get(epochId.ToBytes())
	db.RUnlock()
	if err != nil {
		return nil, err
	}
	atxs, err := decodeAtxIds(ids)
	if err != nil {
		return nil, err
	}
	return atxs, nil
}

// getAtxUnlocked gets the atx from db, this function is not thread safe and should be called under db lock
// this function returns a pointer to an atx and an error if failed to retrieve it
func (db *ActivationDb) getAtxUnlocked(id types.AtxId) (*types.ActivationTx, error) {
	if atx, gotIt := db.atxCache.Get(id); gotIt {
		return atx, nil
	}
	b, err := db.atxs.Get(id.Bytes())
	if err != nil {
		return nil, err
	}
	atx, err := types.BytesAsAtx(b, &id)
	if err != nil {
		return nil, err
	}
	db.atxCache.Add(id, atx)
	return atx, nil
}

// GetAtx returns the atx by the given id. this function is thread safe and will return error if the id is not found in the
// atx db
func (db *ActivationDb) GetAtx(id types.AtxId) (*types.ActivationTxHeader, error) {
	atx, err := db.GetFullAtx(id)
	if err != nil {
		return nil, err
	}
	return &atx.ActivationTxHeader, nil
}

func (db *ActivationDb) GetFullAtx(id types.AtxId) (*types.ActivationTx, error) {
	if id == *types.EmptyAtxId {
		return nil, errors.New("trying to fetch empty atx id")
	}

	if atx, gotIt := db.atxCache.Get(id); gotIt {
		return atx, nil
	}
	db.RLock()
	b, err := db.atxs.Get(id.Bytes())
	db.RUnlock()
	if err != nil {
		return nil, err
	}
	atx, err := types.BytesAsAtx(b, &id)
	if err != nil {
		return nil, err
	}
	db.atxCache.Add(id, atx)
	return atx, nil
}

// IsIdentityActive returns whether edId is active for the epoch of layer layer.
// it returns error if no associated atx is found in db
func (db *ActivationDb) IsIdentityActive(edId string, layer types.LayerID) (*types.NodeId, bool, types.AtxId, error) {
	// TODO: genesis flow should decide what we want to do here
	if layer.GetEpoch(db.LayersPerEpoch) == 0 {
		return nil, true, *types.EmptyAtxId, nil
	}

	epoch := layer.GetEpoch(db.LayersPerEpoch)
	nodeId, err := db.GetIdentity(edId)
	if err != nil { // means there is no such identity
		db.log.Error("IsIdentityActive erred while getting identity err=%v", err)
		return nil, false, *types.EmptyAtxId, nil
	}
	ids, err := db.GetNodeAtxIds(nodeId)
	if err != nil {
		db.log.Error("IsIdentityActive erred while getting node atx ids err=%v", err)
		return nil, false, *types.EmptyAtxId, err
	}
	if len(ids) == 0 { // GetIdentity succeeded but no ATXs, this is a fatal error
		return nil, false, *types.EmptyAtxId, fmt.Errorf("no active IDs for known node")
	}

	atxId := ids[len(ids)-1]
	atx, err := db.GetAtx(atxId)
	if err != nil {
		db.log.With().Error("IsIdentityActive erred while getting atx", log.AtxId(atxId.ShortId()), log.Err(err))
		return nil, false, *types.EmptyAtxId, nil
	}

	lastAtxTargetEpoch := atx.TargetEpoch(db.LayersPerEpoch)
	if lastAtxTargetEpoch < epoch {
		db.log.With().Info("IsIdentityActive latest atx is too old", log.Uint64("expected", uint64(epoch)),
			log.Uint64("actual", uint64(lastAtxTargetEpoch)), log.AtxId(atx.ShortId()))
		return nil, false, *types.EmptyAtxId, nil
	}

	if lastAtxTargetEpoch > epoch {
		// This could happen if we already published the ATX for the next epoch, so we check the previous one as well
		if len(ids) < 2 {
			db.log.With().Info("IsIdentityActive latest atx is too new but no previous atx", log.AtxId(atxId.ShortId()), log.Int("num_atxs", len(ids)))
			return nil, false, *types.EmptyAtxId, nil
		}
		atx, err = db.GetAtx(ids[len(ids)-2])
		if err != nil {
			db.log.With().Error("IsIdentityActive erred while getting atx for second newest", log.AtxId(atx.Id().ShortId()), log.Err(err))
			return nil, false, *types.EmptyAtxId, nil
		}
	}

	// lastAtxTargetEpoch = epoch
	return &nodeId, atx.TargetEpoch(db.LayersPerEpoch) == epoch, atx.Id(), nil
}

func decodeAtxIds(idsBytes []byte) ([]types.AtxId, error) {
	var ids []types.AtxId
	if _, err := xdr.Unmarshal(bytes.NewReader(idsBytes), &ids); err != nil {
		return nil, errors.New("error marshaling layer ")
	}
	return ids, nil
}

func encodeAtxIds(ids []types.AtxId) ([]byte, error) {
	var w bytes.Buffer
	if _, err := xdr.Marshal(&w, &ids); err != nil {
		return nil, errors.New("error marshalling atx ids ")
	}
	return w.Bytes(), nil
}<|MERGE_RESOLUTION|>--- conflicted
+++ resolved
@@ -174,11 +174,7 @@
 	if err != nil {
 		return 0, err
 	}
-<<<<<<< HEAD
-	activesetCache.Add(viewHash, counter)
-=======
-	activesetCache.Add(common.BytesToHash(viewBytes), uint32(len(countedAtxs)))
->>>>>>> 265adf0b
+	activesetCache.Add(viewHash, uint32(len(countedAtxs)))
 
 	return uint32(len(countedAtxs)), nil
 
