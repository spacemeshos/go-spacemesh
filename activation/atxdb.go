--- conflicted
+++ resolved
@@ -52,11 +52,7 @@
 	db.log.Info("processing atx id %v, pub-epoch %v node: %v layer %v", atx.ShortId(), epoch, atx.NodeId.Key[:5], atx.PubLayerIdx)
 	err := db.ContextuallyValidateAtx(atx)
 	if err != nil {
-<<<<<<< HEAD
-		db.log.Warning("ATX %v failed contextual validation: %v", atx.ShortId(), err)
-=======
 		db.log.Error("ATX %v failed contextual validation: %v", atx.ShortId(), err)
->>>>>>> e19b1b44
 	} else {
 		db.log.Info("ATX %v is valid", atx.ShortId())
 	}
