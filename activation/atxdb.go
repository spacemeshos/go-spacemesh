--- conflicted
+++ resolved
@@ -46,7 +46,7 @@
 
 var (
 	errInvalidSig   = errors.New("identity not found when validating signature, invalid atx")
-	errGenesisEpoch = errors.New("tried to retrieve active set for target epoch 0")
+	errGenesisEpoch = errors.New("tried to retrieve miner weights for target epoch 0")
 )
 
 type atxChan struct {
@@ -78,20 +78,6 @@
 // their validity
 func NewDB(dbStore database.Database, idStore idStore, meshDb *mesh.DB, layersPerEpoch uint16, goldenATXID types.ATXID, nipstValidator nipstValidator, log log.Log) *DB {
 	db := &DB{
-<<<<<<< HEAD
-		idStore:          idStore,
-		atxs:             dbStore,
-		atxHeaderCache:   NewAtxCache(600),
-		meshDb:           meshDb,
-		LayersPerEpoch:   layersPerEpoch,
-		goldenATXID:      goldenATXID,
-		nipstValidator:   nipstValidator,
-		pendingActiveSet: make(map[types.Hash12]*sync.Mutex),
-		log:              log,
-		atxChannels:      make(map[types.ATXID]*atxChan),
-	}
-	db.calcActiveSetFunc = db.ActiveSetFromBlocks
-=======
 		idStore:            idStore,
 		atxs:               dbStore,
 		atxHeaderCache:     NewAtxCache(600),
@@ -104,7 +90,6 @@
 		atxChannels:        make(map[types.ATXID]*atxChan),
 	}
 	db.calcTotalWeightFunc = db.GetMinerWeightsInEpochFromView
->>>>>>> f9e4a4b3
 	return db
 }
 
@@ -210,14 +195,8 @@
 	return nil
 }
 
-<<<<<<< HEAD
-func (db *DB) createTraversalActiveSetCounterFunc(countedAtxs map[string]types.ATXID, penalties map[string]struct{}, layersPerEpoch uint16, epoch types.EpochID) func(b *types.Block) (bool, error) {
-	traversalFunc := func(b *types.Block) (stop bool, err error) {
-=======
 func (db *DB) createTraversalFuncForMinerWeights(minerWeight map[string]uint64, targetEpoch types.EpochID) func(b *types.Block) (bool, error) {
 	return func(b *types.Block) (stop bool, err error) {
-
->>>>>>> f9e4a4b3
 		// count unique ATXs
 		if b.ActiveSet == nil {
 			return false, nil
@@ -240,65 +219,29 @@
 				continue
 			}
 
-<<<<<<< HEAD
-			// ignore atx from nodes in penalty
-			if _, exist := penalties[atx.NodeID.Key]; exist {
-				db.log.With().Debug("ignoring atx from node in penalty", atx.NodeID, atx.ID())
-				continue
-			}
-
-			if prevID, exist := countedAtxs[atx.NodeID.Key]; exist { // same miner
-				if prevID != id { // different atx for same epoch
-					db.log.With().Error("encountered second atx for the same miner on the same epoch",
-						log.FieldNamed("first_atx", prevID),
-						log.FieldNamed("second_atx", id))
-
-					penalties[atx.NodeID.Key] = struct{}{} // mark node in penalty
-					delete(countedAtxs, atx.NodeID.Key)    // remove the penalized node from counted
-				}
-				continue
-			}
-
-			countedAtxs[atx.NodeID.Key] = id
-=======
 			minerWeight[atx.NodeID.Key] = atx.GetWeight()
->>>>>>> f9e4a4b3
 		}
 
 		return false, nil
 	}
 }
 
-<<<<<<< HEAD
-// ActiveSetFromBlocks returns the set of active node IDs for the ATXs pointed to by the provided blocks
-func (db *DB) ActiveSetFromBlocks(targetEpoch types.EpochID, blocks map[types.BlockID]struct{}) (map[string]struct{}, error) {
-	if targetEpoch == 0 {
-		return nil, errGenesisEpoch
-=======
 // GetMinerWeightsInEpochFromView returns a map of miner IDs and each one's weight targeting targetEpoch, by traversing
 // the provided view.
 func (db *DB) GetMinerWeightsInEpochFromView(targetEpoch types.EpochID, view map[types.BlockID]struct{}) (map[string]uint64, error) {
 	if targetEpoch == 0 {
-		return nil, errors.New("tried to retrieve miner weights for targetEpoch 0")
->>>>>>> f9e4a4b3
+		return nil, errGenesisEpoch
 	}
 
 	firstLayerOfPrevEpoch := (targetEpoch - 1).FirstLayer()
 
 	minerWeight := make(map[string]uint64)
 
-<<<<<<< HEAD
-	traversalFunc := db.createTraversalActiveSetCounterFunc(countedAtxs, penalties, db.LayersPerEpoch, targetEpoch)
-
-	startTime := time.Now()
-	if err := db.meshDb.ForBlockInView(blocks, firstLayerOfPrevEpoch, traversalFunc); err != nil {
-=======
 	traversalFunc := db.createTraversalFuncForMinerWeights(minerWeight, targetEpoch)
 
 	startTime := time.Now()
 	err := db.meshDb.ForBlockInView(view, firstLayerOfPrevEpoch, traversalFunc)
 	if err != nil {
->>>>>>> f9e4a4b3
 		return nil, err
 	}
 	db.log.With().Info("done calculating miner weights",
@@ -308,20 +251,11 @@
 	return minerWeight, nil
 }
 
-<<<<<<< HEAD
-// CalcActiveSetFromView traverses the view found in the activation tx and counts number of active ids published
-// in the epoch prior to the epoch that a was published at, this number is the number of active ids in the next epoch
-// the function returns error if the view is not found
-func (db *DB) CalcActiveSetFromView(view []types.BlockID, pubEpoch types.EpochID) (uint32, error) {
-	if pubEpoch < 1 {
-		return 0, fmt.Errorf("publication epoch cannot be less than 1, found %v", pubEpoch)
-=======
 // CalcTotalWeightFromView traverses the provided view and returns the total weight of the ATXs found targeting
 // targetEpoch. The function returns error if the view is not found.
 func (db *DB) CalcTotalWeightFromView(view []types.BlockID, targetEpoch types.EpochID) (uint64, error) {
 	if targetEpoch < 1 {
 		return 0, fmt.Errorf("targetEpoch cannot be less than 1, got %v", targetEpoch)
->>>>>>> f9e4a4b3
 	}
 	viewHash := types.CalcBlocksHash12(view)
 	totalWeight, found := totalWeightCache.Get(viewHash)
@@ -590,17 +524,6 @@
 	return nil
 }
 
-func getAtxBody(atx *types.ActivationTx) *types.ActivationTx {
-	return &types.ActivationTx{
-		InnerActivationTx: &types.InnerActivationTx{
-			ActivationTxHeader: nil,
-			Nipst:              atx.Nipst,
-			Commitment:         atx.Commitment,
-		},
-		Sig: atx.Sig,
-	}
-}
-
 type atxIDAndLayer struct {
 	AtxID   types.ATXID
 	LayerID types.LayerID
