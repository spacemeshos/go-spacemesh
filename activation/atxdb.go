package activation

import (
	"bytes"
	"context"
	"encoding/binary"
	"errors"
	"fmt"
	"sync"
	"time"

	"github.com/spacemeshos/go-spacemesh/common/types"
	"github.com/spacemeshos/go-spacemesh/common/util"
	"github.com/spacemeshos/go-spacemesh/database"
	"github.com/spacemeshos/go-spacemesh/events"
	"github.com/spacemeshos/go-spacemesh/log"
	"github.com/spacemeshos/go-spacemesh/mesh"
	"github.com/spacemeshos/go-spacemesh/p2p/service"
	"github.com/spacemeshos/go-spacemesh/signing"
)

const topAtxKey = "topAtxKey"

func getNodeAtxKey(nodeID types.NodeID, targetEpoch types.EpochID) []byte {
	return append(getNodeAtxPrefix(nodeID), util.Uint64ToBytesBigEndian(uint64(targetEpoch))...)
}

func getNodeAtxPrefix(nodeID types.NodeID) []byte {
	return []byte(fmt.Sprintf("n_%v_", nodeID.Key))
}

func getNodeAtxEpochKey(epoch types.EpochID, nodeID types.NodeID) []byte {
	return append(getEpochPrefix(epoch), nodeID.ToBytes()...)
}

func getEpochPrefix(epoch types.EpochID) []byte {
	return []byte(fmt.Sprintf("e_%v_", epoch.ToBytes()))
}

func getAtxHeaderKey(atxID types.ATXID) []byte {
	return []byte(fmt.Sprintf("h_%v", atxID.Bytes()))
}

func getAtxBodyKey(atxID types.ATXID) []byte {
	return atxID.Bytes()
}

<<<<<<< HEAD
func getAtxTimestampKey(atxID types.ATXID) []byte {
	return []byte(fmt.Sprintf("ts_%v", atxID.Bytes()))
}

var errInvalidSig = fmt.Errorf("identity not found when validating signature, invalid atx")
=======
var (
	errInvalidSig   = errors.New("identity not found when validating signature, invalid atx")
	errGenesisEpoch = errors.New("tried to retrieve miner weights for target epoch 0")
)
>>>>>>> 4d35e2d2

type atxChan struct {
	ch        chan struct{}
	listeners int
}

// DB hold the atxs received from all nodes and their validity status
// it also stores identifications for all nodes e.g the coupling between ed id and bls id
type DB struct {
	sync.RWMutex
	// todo: think about whether we need one db or several(#1922)
	idStore
	atxs                database.Database
	atxHeaderCache      AtxCache
	meshDb              *mesh.DB
	LayersPerEpoch      uint16
	goldenATXID         types.ATXID
	nipstValidator      nipstValidator
	pendingTotalWeight  map[types.Hash12]*sync.Mutex
	pTotalWeightLock    sync.Mutex
	log                 log.Log
	calcTotalWeightFunc func(targetEpoch types.EpochID, blocks map[types.BlockID]struct{}) (map[string]uint64, error)
	processAtxMutex     sync.Mutex
	atxChannels         map[types.ATXID]*atxChan
}

// NewDB creates a new struct of type DB, this struct will hold the atxs received from all nodes and
// their validity
func NewDB(dbStore database.Database, idStore idStore, meshDb *mesh.DB, layersPerEpoch uint16, goldenATXID types.ATXID, nipstValidator nipstValidator, log log.Log) *DB {
	db := &DB{
		idStore:            idStore,
		atxs:               dbStore,
		atxHeaderCache:     NewAtxCache(600),
		meshDb:             meshDb,
		LayersPerEpoch:     layersPerEpoch,
		goldenATXID:        goldenATXID,
		nipstValidator:     nipstValidator,
		pendingTotalWeight: make(map[types.Hash12]*sync.Mutex),
		log:                log,
		atxChannels:        make(map[types.ATXID]*atxChan),
	}
	db.calcTotalWeightFunc = db.GetMinerWeightsInEpochFromView
	return db
}

var closedChan = make(chan struct{})

func init() {
	close(closedChan)
}

// AwaitAtx returns a channel that will receive notification when the specified atx with id id is received via gossip
func (db *DB) AwaitAtx(id types.ATXID) chan struct{} {
	db.Lock()
	defer db.Unlock()

	if _, err := db.atxs.Get(getAtxHeaderKey(id)); err == nil {
		return closedChan
	}

	ch, found := db.atxChannels[id]
	if !found {
		ch = &atxChan{
			ch:        make(chan struct{}),
			listeners: 0,
		}
		db.atxChannels[id] = ch
	}
	ch.listeners++
	return ch.ch
}

// UnsubscribeAtx un subscribes the waiting for a specific atx with atx id id to arrive via gossip.
func (db *DB) UnsubscribeAtx(id types.ATXID) {
	db.Lock()
	defer db.Unlock()

	ch, found := db.atxChannels[id]
	if !found {
		return
	}
	ch.listeners--
	if ch.listeners < 1 {
		delete(db.atxChannels, id)
	}
}

// ProcessAtxs processes the list of given atxs using ProcessAtx method
func (db *DB) ProcessAtxs(atxs []*types.ActivationTx) error {
	// seenMinerIds := map[string]struct{}{}
	for _, atx := range atxs {
		/* minerID := atx.NodeID.Key
		if _, found := seenMinerIds[minerID]; found {
			// TODO: Blacklist this miner
			// TODO: Ensure that these are two different, syntactically valid ATXs for the same epoch, otherwise the
			//  miner did nothing wrong
			db.log.With().Error("found miner with multiple ATXs published in same block",
				log.FieldNamed("atx_node_id", atx.NodeID), atx.ID())
		}*/
		err := db.ProcessAtx(atx)
		if err != nil {
			return err
		}
	}
	return nil
}

// ProcessAtx validates the active set size declared in the atx, and contextually validates the atx according to atx
// validation rules it then stores the atx with flag set to validity of the atx.
//
// ATXs received as input must be already syntactically valid. Only contextual validation is performed.
func (db *DB) ProcessAtx(atx *types.ActivationTx) error {
	db.processAtxMutex.Lock()
	defer db.processAtxMutex.Unlock()

	existingATX, _ := db.GetAtxHeader(atx.ID())
	if existingATX != nil { // Already processed
		return nil
	}
	epoch := atx.PubLayerID.GetEpoch()
	db.log.With().Info("processing atx",
		atx.ID(),
		epoch,
		log.FieldNamed("atx_node_id", atx.NodeID),
		atx.PubLayerID)
	err := db.ContextuallyValidateAtx(atx.ActivationTxHeader)
	if err != nil {
		db.log.With().Error("atx failed contextual validation", atx.ID(), log.Err(err))
		// TODO: Blacklist this miner
	} else {
		db.log.With().Info("atx is valid", atx.ID())
	}
	err = db.StoreAtx(epoch, atx)
	if err != nil {
		return fmt.Errorf("cannot store atx %s: %v", atx.ShortString(), err)
	}

	err = db.StoreNodeIdentity(atx.NodeID)
	if err != nil {
		db.log.With().Error("cannot store node identity",
			log.FieldNamed("atx_node_id", atx.NodeID),
			atx.ID(),
			log.Err(err))
	}
	return nil
}

func (db *DB) createTraversalFuncForMinerWeights(minerWeight map[string]uint64, targetEpoch types.EpochID) func(b *types.Block) (bool, error) {
	return func(b *types.Block) (stop bool, err error) {
		// count unique ATXs
		if b.ActiveSet == nil {
			return false, nil
		}
		for _, id := range *b.ActiveSet {
			atx, err := db.GetAtxHeader(id)
			if err != nil {
				log.Panic("error fetching atx %v from database -- inconsistent state", id.ShortString()) // TODO: handle inconsistent state
				return false, fmt.Errorf("error fetching atx %v from database -- inconsistent state", id.ShortString())
			}

			// todo: should we accept only epoch -1 atxs?

			// make sure the target epoch is our epoch
			if atx.TargetEpoch() != targetEpoch {
				db.log.With().Debug("atx found in relevant layer, but target epoch doesn't match requested epoch",
					atx.ID(),
					log.FieldNamed("atx_target_epoch", atx.TargetEpoch()),
					log.FieldNamed("requested_epoch", targetEpoch))
				continue
			}

			minerWeight[atx.NodeID.Key] = atx.GetWeight()
		}

		return false, nil
	}
}

// GetMinerWeightsInEpochFromView returns a map of miner IDs and each one's weight targeting targetEpoch, by traversing
// the provided view.
func (db *DB) GetMinerWeightsInEpochFromView(targetEpoch types.EpochID, view map[types.BlockID]struct{}) (map[string]uint64, error) {
	if targetEpoch == 0 {
		return nil, errGenesisEpoch
	}

	firstLayerOfPrevEpoch := (targetEpoch - 1).FirstLayer()

	minerWeight := make(map[string]uint64)

	traversalFunc := db.createTraversalFuncForMinerWeights(minerWeight, targetEpoch)

	startTime := time.Now()
	err := db.meshDb.ForBlockInView(view, firstLayerOfPrevEpoch, traversalFunc)
	if err != nil {
		return nil, err
	}
	db.log.With().Info("done calculating miner weights",
		log.Int("numMiners", len(minerWeight)),
		log.String("duration", time.Now().Sub(startTime).String()))

	return minerWeight, nil
}

// CalcTotalWeightFromView traverses the provided view and returns the total weight of the ATXs found targeting
// targetEpoch. The function returns error if the view is not found.
func (db *DB) CalcTotalWeightFromView(view []types.BlockID, targetEpoch types.EpochID) (uint64, error) {
	if targetEpoch < 1 {
		return 0, fmt.Errorf("targetEpoch cannot be less than 1, got %v", targetEpoch)
	}
	viewHash := types.CalcBlocksHash12(view)
	totalWeight, found := totalWeightCache.Get(viewHash)
	if found {
		return totalWeight, nil
	}
	// check if we have a running calculation for this hash
	db.pTotalWeightLock.Lock()
	mu, alreadyRunning := db.pendingTotalWeight[viewHash]
	if alreadyRunning {
		db.pTotalWeightLock.Unlock()
		// if there is a running calculation, wait for it to end and get the result
		mu.Lock()
		totalWeight, found = totalWeightCache.Get(viewHash)
		if found {
			mu.Unlock()
			return totalWeight, nil
		}
		// if not found, keep running mutex, ensure it's still in the pending map and calculate total weight
		db.pTotalWeightLock.Lock()
		db.pendingTotalWeight[viewHash] = mu
		db.pTotalWeightLock.Unlock()
	} else {
		// if no running calc, insert new one
		mu = &sync.Mutex{}
		mu.Lock()
		db.pendingTotalWeight[viewHash] = mu
		db.pTotalWeightLock.Unlock()
	}

	mp := map[types.BlockID]struct{}{}
	for _, blk := range view {
		mp[blk] = struct{}{}
	}

	atxWeights, err := db.calcTotalWeightFunc(targetEpoch, mp)
	if err != nil {
		db.deleteLock(viewHash)
		mu.Unlock()
		return 0, err
	}
	totalWeight = 0
	for _, w := range atxWeights {
		totalWeight += w
	}
	totalWeightCache.Add(viewHash, totalWeight)
	db.deleteLock(viewHash)
	mu.Unlock()

	return totalWeight, nil
}

func (db *DB) deleteLock(viewHash types.Hash12) {
	db.pTotalWeightLock.Lock()
	if _, exist := db.pendingTotalWeight[viewHash]; exist {
		delete(db.pendingTotalWeight, viewHash)
	}
	db.pTotalWeightLock.Unlock()
}

// SyntacticallyValidateAtx ensures the following conditions apply, otherwise it returns an error.
//
// - If the sequence number is non-zero: PrevATX points to a syntactically valid ATX whose sequence number is one less
//   than the current ATX's sequence number.
// - If the sequence number is zero: PrevATX is empty.
// - Positioning ATX points to a syntactically valid ATX.
// - NIPST challenge is a hash of the serialization of the following fields:
//   NodeID, SequenceNumber, PrevATXID, LayerID, StartTick, PositioningATX.
// - The NIPST is valid.
// - ATX LayerID is NipstLayerTime or less after the PositioningATX LayerID.
// - The ATX view of the previous epoch contains ActiveSetSize activations.
func (db *DB) SyntacticallyValidateAtx(atx *types.ActivationTx) error {
	events.ReportNewActivation(atx)
	pub, err := ExtractPublicKey(atx)
	if err != nil {
		return fmt.Errorf("cannot validate atx sig atx id %v err %v", atx.ShortString(), err)
	}

	if atx.NodeID.Key != pub.String() {
		return fmt.Errorf("node ids don't match")
	}

	if atx.PositioningATX == *types.EmptyATXID {
		return fmt.Errorf("empty positioning atx")
	}

	if atx.PrevATXID != *types.EmptyATXID {
		err = db.ValidateSignedAtx(*pub, atx)
		if err != nil { // means there is no such identity
			return fmt.Errorf("no id found %v err %v", atx.ShortString(), err)
		}
		prevATX, err := db.GetAtxHeader(atx.PrevATXID)
		if err != nil {
			return fmt.Errorf("validation failed: prevATX not found: %v", err)
		}

		if prevATX.NodeID.Key != atx.NodeID.Key {
			return fmt.Errorf("previous atx belongs to different miner. atx.ID: %v, atx.NodeID: %v, prevAtx.NodeID: %v",
				atx.ShortString(), atx.NodeID.Key, prevATX.NodeID.Key)
		}

		prevEp := prevATX.PubLayerID.GetEpoch()
		curEp := atx.PubLayerID.GetEpoch()
		if prevEp >= curEp {
			return fmt.Errorf(
				"prevAtx epoch (%v, layer %v) isn't older than current atx epoch (%v, layer %v)",
				prevEp, prevATX.PubLayerID, curEp, atx.PubLayerID)
		}

		if prevATX.Sequence+1 != atx.Sequence {
			return fmt.Errorf("sequence number is not one more than prev sequence number")
		}

		if atx.Commitment != nil {
			return fmt.Errorf("prevATX declared, but commitment proof is included")
		}

		if atx.CommitmentMerkleRoot != nil {
			return fmt.Errorf("prevATX declared, but commitment merkle root is included in challenge")
		}
	} else {
		if atx.Sequence != 0 {
			return fmt.Errorf("no prevATX declared, but sequence number not zero")
		}
		if atx.Commitment == nil {
			return fmt.Errorf("no prevATX declared, but commitment proof is not included")
		}
		if atx.CommitmentMerkleRoot == nil {
			return fmt.Errorf("no prevATX declared, but commitment merkle root is not included in challenge")
		}
		if !bytes.Equal(atx.Commitment.MerkleRoot, atx.CommitmentMerkleRoot) {
			return errors.New("commitment merkle root included in challenge is not equal to the merkle root included in the proof")
		}
		if err := db.nipstValidator.VerifyPost(*pub, atx.Commitment, atx.Space); err != nil {
			return fmt.Errorf("invalid commitment proof: %v", err)
		}
	}

	if atx.PositioningATX != db.goldenATXID {
		posAtx, err := db.GetAtxHeader(atx.PositioningATX)
		if err != nil {
			return fmt.Errorf("positioning atx not found")
		}
		if atx.PubLayerID <= posAtx.PubLayerID {
			return fmt.Errorf("atx layer (%v) must be after positioning atx layer (%v)",
				atx.PubLayerID, posAtx.PubLayerID)
		}
		if uint64(atx.PubLayerID-posAtx.PubLayerID) > uint64(db.LayersPerEpoch) {
			return fmt.Errorf("expected distance of one epoch (%v layers) from pos atx but found %v",
				db.LayersPerEpoch, atx.PubLayerID-posAtx.PubLayerID)
		}
	} else {
		publicationEpoch := atx.PubLayerID.GetEpoch()
		if !publicationEpoch.NeedsGoldenPositioningATX() {
			return fmt.Errorf("golden atx used for atx in epoch %d, but is only valid in epoch 1", publicationEpoch)
		}
	}

	hash, err := atx.NIPSTChallenge.Hash()
	if err != nil {
		return fmt.Errorf("cannot get nipst challenge hash: %v", err)
	}
	db.log.With().Info("validated nipst", log.String("challenge_hash", hash.String()), atx.ID())

	pubKey := signing.NewPublicKey(util.Hex2Bytes(atx.NodeID.Key))
	if err = db.nipstValidator.Validate(*pubKey, atx.Nipst, atx.Space, *hash); err != nil {
		return fmt.Errorf("nipst not valid: %v", err)
	}

	return nil
}

// ContextuallyValidateAtx ensures that the previous ATX referenced is the last known ATX for the referenced miner ID.
// If a previous ATX is not referenced, it validates that indeed there's no previous known ATX for that miner ID.
func (db *DB) ContextuallyValidateAtx(atx *types.ActivationTxHeader) error {
	if atx.PrevATXID != *types.EmptyATXID {
		lastAtx, err := db.GetNodeLastAtxID(atx.NodeID)
		if err != nil {
			db.log.With().Error("could not fetch node last atx", atx.ID(),
				log.FieldNamed("atx_node_id", atx.NodeID),
				log.Err(err))
			return fmt.Errorf("could not fetch node last atx: %v", err)
		}
		// last atx is not the one referenced
		if lastAtx != atx.PrevATXID {
			return fmt.Errorf("last atx is not the one referenced")
		}
	} else {
		lastAtx, err := db.GetNodeLastAtxID(atx.NodeID)
		if _, ok := err.(ErrAtxNotFound); err != nil && !ok {
			db.log.With().Error("fetching atx ids failed", log.Err(err))
			return err
		}
		if err == nil { // we found an ATX for this node ID, although it reported no prevATX -- this is invalid
			return fmt.Errorf("no prevATX reported, but other atx with same nodeID (%v) found: %v",
				atx.NodeID.ShortString(), lastAtx.ShortString())
		}
	}

	return nil
}

// StoreAtx stores an atx for epoch ech, it stores atx for the current epoch and adds the atx for the nodeID that
// created it in a sorted manner by the sequence id. This function does not validate the atx and assumes all data is
// correct and that all associated atx exist in the db. Will return error if writing to db failed.
func (db *DB) StoreAtx(ech types.EpochID, atx *types.ActivationTx) error {
	db.Lock()
	defer db.Unlock()

	// todo: maybe cleanup DB if failed by using defer (#1921)
	if _, err := db.atxs.Get(getAtxHeaderKey(atx.ID())); err == nil {
		// exists - how should we handle this?
		return nil
	}

	err := db.storeAtxUnlocked(atx)
	if err != nil {
		return err
	}

	err = db.updateTopAtxIfNeeded(atx)
	if err != nil {
		return err
	}

	err = db.addAtxToNodeID(atx.NodeID, atx)
	if err != nil {
		return err
	}

	err = db.addNodeAtxToEpoch(atx.PubLayerID.GetEpoch(), atx.NodeID, atx)
	if err != nil {
		return err
	}

	err = db.addAtxTimestamp(time.Now(), atx)
	if err != nil {
		return err
	}

	db.log.With().Info("finished storing atx in epoch", atx.ID(), ech)
	return nil
}

func (db *DB) storeAtxUnlocked(atx *types.ActivationTx) error {
	atxHeaderBytes, err := types.InterfaceToBytes(atx.ActivationTxHeader)
	if err != nil {
		return err
	}
	err = db.atxs.Put(getAtxHeaderKey(atx.ID()), atxHeaderBytes)
	if err != nil {
		return err
	}

	// todo: this changed so that a full atx will be written - inherently there will be double data with atx header
	atxBytes, err := types.InterfaceToBytes(atx)
	if err != nil {
		return err
	}
	err = db.atxs.Put(getAtxBodyKey(atx.ID()), atxBytes)
	if err != nil {
		return err
	}

	// notify subscribers
	if ch, found := db.atxChannels[atx.ID()]; found {
		close(ch.ch)
		delete(db.atxChannels, atx.ID())
	}

	return nil
}

type atxIDAndLayer struct {
	AtxID   types.ATXID
	LayerID types.LayerID
}

// updateTopAtxIfNeeded replaces the top ATX (positioning ATX candidate) if the latest ATX has a higher layer ID.
// This function is not thread safe and needs to be called under a global lock.
func (db *DB) updateTopAtxIfNeeded(atx *types.ActivationTx) error {
	currentTopAtx, err := db.getTopAtx()
	if err != nil && err != database.ErrNotFound {
		return fmt.Errorf("failed to get current atx: %v", err)
	}
	if err == nil && currentTopAtx.LayerID >= atx.PubLayerID {
		return nil
	}

	newTopAtx := atxIDAndLayer{
		AtxID:   atx.ID(),
		LayerID: atx.PubLayerID,
	}
	topAtxBytes, err := types.InterfaceToBytes(&newTopAtx)
	if err != nil {
		return fmt.Errorf("failed to marshal top atx: %v", err)
	}

	err = db.atxs.Put([]byte(topAtxKey), topAtxBytes)
	if err != nil {
		return fmt.Errorf("failed to store top atx: %v", err)
	}
	return nil
}

func (db *DB) getTopAtx() (atxIDAndLayer, error) {
	topAtxBytes, err := db.atxs.Get([]byte(topAtxKey))
	if err != nil {
		if err == database.ErrNotFound {
			return atxIDAndLayer{
				AtxID:   db.goldenATXID,
				LayerID: 0,
			}, nil
		}
		return atxIDAndLayer{}, fmt.Errorf("failed to get top atx: %v", err)
	}
	var topAtx atxIDAndLayer
	err = types.BytesToInterface(topAtxBytes, &topAtx)
	if err != nil {
		return atxIDAndLayer{}, fmt.Errorf("failed to unmarshal top atx: %v", err)
	}
	return topAtx, nil
}

func (db *DB) getAtxTimestamp(id types.ATXID) (time.Time, error) {
	b, err := db.atxs.Get(getAtxTimestampKey(id))
	if err != nil {
		return time.Time{}, err
	}

	ts := time.Unix(0, int64(binary.LittleEndian.Uint64(b)))
	return ts, nil
}

// addAtxToNodeID inserts activation atx id by node
func (db *DB) addAtxToNodeID(nodeID types.NodeID, atx *types.ActivationTx) error {
	err := db.atxs.Put(getNodeAtxKey(nodeID, atx.PubLayerID.GetEpoch()), atx.ID().Bytes())
	if err != nil {
		return fmt.Errorf("failed to store atx ID for node: %v", err)
	}
	return nil
}

func (db *DB) addNodeAtxToEpoch(epoch types.EpochID, nodeID types.NodeID, atx *types.ActivationTx) error {
	db.log.Info("added atx %v to epoch %v", atx.ID().ShortString(), epoch)
	err := db.atxs.Put(getNodeAtxEpochKey(atx.PubLayerID.GetEpoch(), nodeID), atx.ID().Bytes())
	if err != nil {
		return fmt.Errorf("failed to store atx ID for node: %v", err)
	}
	return nil
}

func (db *DB) addAtxTimestamp(timestamp time.Time, atx *types.ActivationTx) error {
	db.log.Info("added atx %v timestamp %v", atx.ID().ShortString(), timestamp)

	b := make([]byte, 8)
	binary.LittleEndian.PutUint64(b, uint64(timestamp.UnixNano()))

	err := db.atxs.Put(getAtxTimestampKey(atx.ID()), b)
	if err != nil {
		return fmt.Errorf("failed to store atx timestamp for node: %v", err)
	}
	return nil
}

// ErrAtxNotFound is a specific error returned when no atx was found in DB
type ErrAtxNotFound error

// GetNodeLastAtxID returns the last atx id that was received for node nodeID
func (db *DB) GetNodeLastAtxID(nodeID types.NodeID) (types.ATXID, error) {
	nodeAtxsIterator := db.atxs.Find(getNodeAtxPrefix(nodeID))
	// ATX syntactic validation ensures that each ATX is at least one epoch after a referenced previous ATX.
	// Contextual validation ensures that the previous ATX referenced matches what this method returns, so the next ATX
	// added will always be the next ATX returned by this method.
	// leveldb_iterator.Last() returns the last entry in lexicographical order of the keys:
	//   https://github.com/google/leveldb/blob/master/doc/index.md#comparators
	// For the lexicographical order to match the epoch order we must encode the epoch id using big endian encoding when
	// composing the key.
	if exists := nodeAtxsIterator.Last(); !exists {
		return *types.EmptyATXID, ErrAtxNotFound(fmt.Errorf("atx for node %v does not exist", nodeID.ShortString()))
	}
	return types.ATXID(types.BytesToHash(nodeAtxsIterator.Value())), nil
}

// GetEpochAtxs returns all valid ATXs received in the epoch epochID
func (db *DB) GetEpochAtxs(epochID types.EpochID) (atxs []types.ATXID) {
	atxIterator := db.atxs.Find(getEpochPrefix(epochID))
	for atxIterator.Next() {
		if atxIterator.Key() == nil {
			break
		}
		var a types.ATXID
		if err := types.BytesToInterface(atxIterator.Value(), &a); err != nil {
			db.log.Panic("cannot parse atx from DB")
			break
		}
		atxs = append(atxs, a)
	}
	db.log.With().Info("returned epoch atxs", epochID, log.Int("count", len(atxs)))
	db.log.With().Debug("returned epoch atxs", epochID,
		log.Int("count", len(atxs)),
		log.String("atxs", fmt.Sprint(atxs)))
	return
}

// GetNodeAtxIDForEpoch returns an atx published by the provided nodeID for the specified publication epoch. meaning the atx
// that the requested nodeID has published. it returns an error if no atx was found for provided nodeID
func (db *DB) GetNodeAtxIDForEpoch(nodeID types.NodeID, publicationEpoch types.EpochID) (types.ATXID, error) {
	id, err := db.atxs.Get(getNodeAtxKey(nodeID, publicationEpoch))
	if err != nil {
		return *types.EmptyATXID, fmt.Errorf("atx for node %v with publication epoch %v: %v",
			nodeID.ShortString(), publicationEpoch, err)
	}
	return types.ATXID(types.BytesToHash(id)), nil
}

// GetPosAtxID returns the best (highest layer id), currently known to this node, pos atx id
func (db *DB) GetPosAtxID() (types.ATXID, error) {
	idAndLayer, err := db.getTopAtx()
	if err != nil {
		return *types.EmptyATXID, err
	}
	return idAndLayer.AtxID, nil
}

// GetAtxTimestamp returns ATX timestamp.
func (db *DB) GetAtxTimestamp(atxid types.ATXID) (time.Time, error) {
	ts, err := db.getAtxTimestamp(atxid)
	if err != nil {
		return time.Time{}, err
	}

	return ts, nil
}

// GetEpochWeight returns the total weight of ATXs targeting the given epochID.
func (db *DB) GetEpochWeight(epochID types.EpochID) (uint64, []types.ATXID, error) {
	weight := uint64(0)
	activeSet := db.GetEpochAtxs(epochID - 1)
	for _, atxID := range activeSet {
		atxHeader, err := db.GetAtxHeader(atxID)
		if err != nil {
			return 0, nil, err
		}
		weight += atxHeader.GetWeight()
	}
	return weight, activeSet, nil
}

// GetAtxHeader returns the ATX header by the given ID. This function is thread safe and will return an error if the ID
// is not found in the ATX DB.
func (db *DB) GetAtxHeader(id types.ATXID) (*types.ActivationTxHeader, error) {
	if id == *types.EmptyATXID {
		return nil, errors.New("trying to fetch empty atx id")
	}

	if atxHeader, gotIt := db.atxHeaderCache.Get(id); gotIt {
		return atxHeader, nil
	}
	db.RLock()
	atxHeaderBytes, err := db.atxs.Get(getAtxHeaderKey(id))
	db.RUnlock()
	if err != nil {
		return nil, err
	}
	var atxHeader types.ActivationTxHeader
	err = types.BytesToInterface(atxHeaderBytes, &atxHeader)
	if err != nil {
		return nil, err
	}
	atxHeader.SetID(&id)
	db.atxHeaderCache.Add(id, &atxHeader)
	return &atxHeader, nil
}

// GetFullAtx returns the full atx struct of the given atxId id, it returns an error if the full atx cannot be found
// in all databases
func (db *DB) GetFullAtx(id types.ATXID) (*types.ActivationTx, error) {
	if id == *types.EmptyATXID {
		return nil, errors.New("trying to fetch empty atx id")
	}

	db.RLock()
	atxBytes, err := db.atxs.Get(getAtxBodyKey(id))
	db.RUnlock()
	if err != nil {
		return nil, err
	}
	atx, err := types.BytesToAtx(atxBytes)
	if err != nil {
		return nil, err
	}
	atx.ActivationTxHeader.SetID(&id)
	db.atxHeaderCache.Add(id, atx.ActivationTxHeader)

	return atx, nil
}

// ValidateSignedAtx extracts public key from message and verifies public key exists in idStore, this is how we validate
// ATX signature. If this is the first ATX it is considered valid anyways and ATX syntactic validation will determine ATX validity
func (db *DB) ValidateSignedAtx(pubKey signing.PublicKey, signedAtx *types.ActivationTx) error {
	// this is the first occurrence of this identity, we cannot validate simply by extracting public key
	// pass it down to Atx handling so that atx can be syntactically verified and identity could be registered.
	if signedAtx.PrevATXID == *types.EmptyATXID {
		return nil
	}

	pubString := pubKey.String()
	_, err := db.GetIdentity(pubString)
	if err != nil { // means there is no such identity
		return errInvalidSig
	}
	return nil
}

// HandleGossipAtx handles the atx gossip data channel
func (db *DB) HandleGossipAtx(ctx context.Context, data service.GossipMessage, fetcher service.Fetcher) {
	if data == nil {
		return
	}
	err := db.HandleAtxData(ctx, data.Bytes(), fetcher)
	if err != nil {
		db.log.WithContext(ctx).With().Error("error handling atx data", log.Err(err))
		return
	}
	data.ReportValidation(AtxProtocol)
}

// HandleAtxData handles atxs received either by gossip or sync
func (db *DB) HandleAtxData(ctx context.Context, data []byte, fetcher service.Fetcher) error {
	atx, err := types.BytesToAtx(data)
	if err != nil {
		return fmt.Errorf("cannot parse incoming atx")
	}
	atx.CalcAndSetID()
	logger := db.log.WithContext(ctx).WithFields(atx.ID())

	logger.With().Info("got new atx", atx.Fields(len(data))...)

	// todo fetch from neighbour (#1925)
	if atx.Nipst == nil {
		logger.Panic("nil nipst in gossip")
		return fmt.Errorf("nil nipst in gossip")
	}

	if err := fetcher.GetPoetProof(ctx, atx.GetPoetProofRef()); err != nil {
		return fmt.Errorf("received atx (%v) with syntactically invalid or missing PoET proof (%x): %v",
			atx.ShortString(), atx.GetPoetProofRef().ShortString(), err)
	}

	if err := db.FetchAtxReferences(ctx, atx, fetcher); err != nil {
		return fmt.Errorf("received ATX with missing references of prev or pos id %v, %v, %v, %v",
			atx.ID().ShortString(), atx.PrevATXID.ShortString(), atx.PositioningATX.ShortString(), log.Err(err))
	}

	err = db.SyntacticallyValidateAtx(atx)
	events.ReportValidActivation(atx, err == nil)
	if err != nil {
		return fmt.Errorf("received syntactically invalid atx %v: %v", atx.ShortString(), err)
	}

	err = db.ProcessAtx(atx)
	if err != nil {
		return fmt.Errorf("cannot process atx %v: %v", atx.ShortString(), err)
		// TODO: blacklist peer
	}

	logger.With().Info("stored and propagated new syntactically valid atx", atx.ID())
	return nil
}

// FetchAtxReferences fetches positioning and prev atxs from peers if they are not found in db
func (db *DB) FetchAtxReferences(ctx context.Context, atx *types.ActivationTx, f service.Fetcher) error {
	logger := db.log.WithContext(ctx)
	if atx.PositioningATX != *types.EmptyATXID && atx.PositioningATX != db.goldenATXID {
		logger.With().Info("going to fetch pos atx", atx.PositioningATX, atx.ID())
		if err := f.FetchAtx(ctx, atx.PositioningATX); err != nil {
			return err
		}
	}

	if atx.PrevATXID != *types.EmptyATXID {
		logger.With().Info("going to fetch prev atx", atx.PrevATXID, atx.ID())
		if err := f.FetchAtx(ctx, atx.PrevATXID); err != nil {
			return err
		}
	}
	logger.With().Info("done fetching references for atx", atx.ID())

	return nil
}<|MERGE_RESOLUTION|>--- conflicted
+++ resolved
@@ -45,18 +45,14 @@
 	return atxID.Bytes()
 }
 
-<<<<<<< HEAD
 func getAtxTimestampKey(atxID types.ATXID) []byte {
 	return []byte(fmt.Sprintf("ts_%v", atxID.Bytes()))
 }
 
-var errInvalidSig = fmt.Errorf("identity not found when validating signature, invalid atx")
-=======
 var (
 	errInvalidSig   = errors.New("identity not found when validating signature, invalid atx")
 	errGenesisEpoch = errors.New("tried to retrieve miner weights for target epoch 0")
 )
->>>>>>> 4d35e2d2
 
 type atxChan struct {
 	ch        chan struct{}
