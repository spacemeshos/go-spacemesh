package activation

import (
	"bytes"
	"errors"
	"fmt"
	"github.com/spacemeshos/go-spacemesh/common/types"
	"github.com/spacemeshos/go-spacemesh/common/util"
	"github.com/spacemeshos/go-spacemesh/database"
	"github.com/spacemeshos/go-spacemesh/events"
	"github.com/spacemeshos/go-spacemesh/log"
	"github.com/spacemeshos/go-spacemesh/mesh"
	"github.com/spacemeshos/go-spacemesh/signing"
	"sync"
	"time"
)

const topAtxKey = "topAtxKey"

func getNodeAtxKey(nodeID types.NodeID, targetEpoch types.EpochID) []byte {
	return append(getNodeAtxPrefix(nodeID), util.Uint64ToBytesBigEndian(uint64(targetEpoch))...)
}

func getNodeAtxPrefix(nodeID types.NodeID) []byte {
	return []byte(fmt.Sprintf("n_%v_", nodeID.Key))
}

func getAtxHeaderKey(atxID types.ATXID) []byte {
	return []byte(fmt.Sprintf("h_%v", atxID.Bytes()))
}

func getAtxBodyKey(atxID types.ATXID) []byte {
	return []byte(fmt.Sprintf("b_%v", atxID.Bytes()))
}

func getEpochWeightKey(epochID types.EpochID) []byte {
	return []byte(fmt.Sprintf("w_%v", epochID.ToBytes()))
}

var errInvalidSig = fmt.Errorf("identity not found when validating signature, invalid atx")

type atxChan struct {
	ch        chan struct{}
	listeners int
}

// DB hold the atxs received from all nodes and their validity status
// it also stores identifications for all nodes e.g the coupling between ed id and bls id
type DB struct {
	sync.RWMutex
	// todo: think about whether we need one db or several(#1922)
	idStore
	atxs                database.Database
	atxHeaderCache      AtxCache
	meshDb              *mesh.DB
	LayersPerEpoch      uint16
	nipstValidator      nipstValidator
	pendingTotalWeight  map[types.Hash12]*sync.Mutex
	pTotalWeightLock    sync.Mutex
	log                 log.Log
	calcTotalWeightFunc func(targetEpoch types.EpochID, blocks map[types.BlockID]struct{}) (map[string]uint64, error)
	processAtxMutex     sync.Mutex
	epochWeightMutex    sync.Mutex // used only for updating total epoch weight, reading can be done lock-free
	atxChannels         map[types.ATXID]*atxChan
}

// NewDB creates a new struct of type DB, this struct will hold the atxs received from all nodes and
// their validity
func NewDB(dbStore database.Database, idStore idStore, meshDb *mesh.DB, layersPerEpoch uint16, nipstValidator nipstValidator, log log.Log) *DB {
	db := &DB{
		idStore:            idStore,
		atxs:               dbStore,
		atxHeaderCache:     NewAtxCache(600),
		meshDb:             meshDb,
		LayersPerEpoch:     layersPerEpoch,
		nipstValidator:     nipstValidator,
		pendingTotalWeight: make(map[types.Hash12]*sync.Mutex),
		log:                log,
		atxChannels:        make(map[types.ATXID]*atxChan),
	}
	db.calcTotalWeightFunc = db.GetMinerWeightsInEpochFromView
	return db
}

var closedChan = make(chan struct{})

func init() {
	close(closedChan)
}

// AwaitAtx returns a channel that will receive notification when the specified atx with id id is received via gossip
func (db *DB) AwaitAtx(id types.ATXID) chan struct{} {
	db.Lock()
	defer db.Unlock()

	if _, err := db.atxs.Get(getAtxHeaderKey(id)); err == nil {
		return closedChan
	}

	ch, found := db.atxChannels[id]
	if !found {
		ch = &atxChan{
			ch:        make(chan struct{}),
			listeners: 0,
		}
		db.atxChannels[id] = ch
	}
	ch.listeners++
	return ch.ch
}

// UnsubscribeAtx un subscribes the waiting for a specific atx with atx id id to arrive via gossip.
func (db *DB) UnsubscribeAtx(id types.ATXID) {
	db.Lock()
	defer db.Unlock()

	ch, found := db.atxChannels[id]
	if !found {
		return
	}
	ch.listeners--
	if ch.listeners < 1 {
		delete(db.atxChannels, id)
	}
}

// ProcessAtxs processes the list of given atxs using ProcessAtx method
func (db *DB) ProcessAtxs(atxs []*types.ActivationTx) error {
	seenMinerIds := map[string]struct{}{}
	for _, atx := range atxs {
		minerID := atx.NodeID.Key
		if _, found := seenMinerIds[minerID]; found {
			// TODO: Blacklist this miner
			// TODO: Ensure that these are two different, syntactically valid ATXs for the same epoch, otherwise the
			//  miner did nothing wrong
			db.log.With().Error("found miner with multiple ATXs published in same block",
				log.FieldNamed("atx_node_id", atx.NodeID), atx.ID())
		}
		err := db.ProcessAtx(atx)
		if err != nil {
			return err
		}
	}
	return nil
}

// ProcessAtx validates the active set size declared in the atx, and contextually validates the atx according to atx
// validation rules it then stores the atx with flag set to validity of the atx.
//
// ATXs received as input must be already syntactically valid. Only contextual validation is performed.
func (db *DB) ProcessAtx(atx *types.ActivationTx) error {
	db.processAtxMutex.Lock()
	defer db.processAtxMutex.Unlock()

	existingATX, _ := db.GetAtxHeader(atx.ID())
	if existingATX != nil { // Already processed
		return nil
	}
	epoch := atx.PubLayerID.GetEpoch(db.LayersPerEpoch)
	db.log.With().Info("processing atx", atx.ID(), epoch, log.FieldNamed("atx_node_id", atx.NodeID),
		atx.PubLayerID)
	err := db.ContextuallyValidateAtx(atx.ActivationTxHeader)
	if err != nil {
		db.log.With().Error("ATX failed contextual validation", atx.ID(), log.Err(err))
		// TODO: Blacklist this miner
	} else {
		db.log.With().Info("ATX is valid", atx.ID())
	}
	err = db.StoreAtx(epoch, atx)
	if err != nil {
		return fmt.Errorf("cannot store atx %s: %v", atx.ShortString(), err)
	}

	err = db.StoreNodeIdentity(atx.NodeID)
	if err != nil {
		db.log.With().Error("cannot store node identity", log.FieldNamed("atx_node_id", atx.NodeID),
			atx.ID(), log.Err(err))
	}
	return nil
}

func (db *DB) createTraversalFuncForMinerWeights(minerWeight map[string]uint64, layersPerEpoch uint16, targetEpoch types.EpochID) func(b *types.Block) (bool, error) {
	return func(b *types.Block) (stop bool, err error) {

		// don't count ATXs in blocks that are not destined to the prev epoch
		if b.LayerIndex.GetEpoch(db.LayersPerEpoch) != targetEpoch-1 {
			return false, nil
		}

		// count unique ATXs
		for _, id := range b.ATXIDs {
			atx, err := db.GetAtxHeader(id)
			if err != nil {
				log.Panic("error fetching atx %v from database -- inconsistent state", id.ShortString()) // TODO: handle inconsistent state
				return false, fmt.Errorf("error fetching atx %v from database -- inconsistent state", id.ShortString())
			}

			// make sure the target epoch is our epoch
			if atx.TargetEpoch(layersPerEpoch) != targetEpoch {
				db.log.With().Debug("atx found in relevant layer, but target epoch doesn't match requested epoch",
<<<<<<< HEAD
					log.String("atx_id", atx.ShortString()),
					log.Uint64("atx_target_epoch", uint64(atx.TargetEpoch(layersPerEpoch))),
					log.Uint64("requested_epoch", uint64(targetEpoch)))
=======
					atx.ID(),
					log.FieldNamed("atx_target_epoch", atx.TargetEpoch(layersPerEpoch)),
					log.FieldNamed("requested_epoch", targetEpoch))
>>>>>>> c7887167
				continue
			}

			minerWeight[atx.NodeID.Key] = atx.GetWeight()
		}

		return false, nil
	}
}

// GetMinerWeightsInEpochFromView returns a map of miner IDs and each one's weight targeting targetEpoch, by traversing
// the provided view.
func (db *DB) GetMinerWeightsInEpochFromView(targetEpoch types.EpochID, view map[types.BlockID]struct{}) (map[string]uint64, error) {

	if targetEpoch == 0 {
		return nil, errors.New("tried to retrieve miner weights for targetEpoch 0")
	}

	firstLayerOfPrevEpoch := (targetEpoch - 1).FirstLayer(db.LayersPerEpoch)

	minerWeight := make(map[string]uint64)

	traversalFunc := db.createTraversalFuncForMinerWeights(minerWeight, db.LayersPerEpoch, targetEpoch)

	startTime := time.Now()
	err := db.meshDb.ForBlockInView(view, firstLayerOfPrevEpoch, traversalFunc)
	if err != nil {
		return nil, err
	}
	db.log.With().Info("done calculating miner weights",
		log.Int("numMiners", len(minerWeight)),
		log.String("duration", time.Now().Sub(startTime).String()))

	return minerWeight, nil
}

// CalcTotalWeightFromView traverses the provided view and returns the total weight of the ATXs found targeting
// targetEpoch. The function returns error if the view is not found.
func (db *DB) CalcTotalWeightFromView(view []types.BlockID, targetEpoch types.EpochID) (uint64, error) {
	if targetEpoch < 1 {
		return 0, fmt.Errorf("targetEpoch cannot be less than 1, got %v", targetEpoch)
	}
	viewHash := types.CalcBlocksHash12(view)
	totalWeight, found := totalWeightCache.Get(viewHash)
	if found {
		return totalWeight, nil
	}
	// check if we have a running calculation for this hash
	db.pTotalWeightLock.Lock()
	mu, alreadyRunning := db.pendingTotalWeight[viewHash]
	if alreadyRunning {
		db.pTotalWeightLock.Unlock()
		// if there is a running calculation, wait for it to end and get the result
		mu.Lock()
		totalWeight, found = totalWeightCache.Get(viewHash)
		if found {
			mu.Unlock()
			return totalWeight, nil
		}
		// if not found, keep running mutex, ensure it's still in the pending map and calculate total weight
		db.pTotalWeightLock.Lock()
		db.pendingTotalWeight[viewHash] = mu
		db.pTotalWeightLock.Unlock()
	} else {
		// if no running calc, insert new one
		mu = &sync.Mutex{}
		mu.Lock()
		db.pendingTotalWeight[viewHash] = mu
		db.pTotalWeightLock.Unlock()
	}

	mp := map[types.BlockID]struct{}{}
	for _, blk := range view {
		mp[blk] = struct{}{}
	}

	atxWeights, err := db.calcTotalWeightFunc(targetEpoch, mp)
	if err != nil {
		db.deleteLock(viewHash)
		mu.Unlock()
		return 0, err
	}
	totalWeight = 0
	for _, w := range atxWeights {
		totalWeight += w
	}
	totalWeightCache.Add(viewHash, totalWeight)
	db.deleteLock(viewHash)
	mu.Unlock()

	return totalWeight, nil
}

func (db *DB) deleteLock(viewHash types.Hash12) {
	db.pTotalWeightLock.Lock()
	if _, exist := db.pendingTotalWeight[viewHash]; exist {
		delete(db.pendingTotalWeight, viewHash)
	}
	db.pTotalWeightLock.Unlock()
}

// SyntacticallyValidateAtx ensures the following conditions apply, otherwise it returns an error.
//
// - If the sequence number is non-zero: PrevATX points to a syntactically valid ATX whose sequence number is one less
//   than the current ATX's sequence number.
// - If the sequence number is zero: PrevATX is empty.
// - Positioning ATX points to a syntactically valid ATX.
// - NIPST challenge is a hash of the serialization of the following fields:
//   NodeID, SequenceNumber, PrevATXID, LayerID, StartTick, PositioningATX.
// - The NIPST is valid.
// - ATX LayerID is NipstLayerTime or less after the PositioningATX LayerID.
// - The ATX view of the previous epoch contains ActiveSetSize activations.
func (db *DB) SyntacticallyValidateAtx(atx *types.ActivationTx) error {
	events.Publish(events.NewAtx{ID: atx.ShortString(), LayerID: uint64(atx.PubLayerID.GetEpoch(db.LayersPerEpoch))})
	pub, err := ExtractPublicKey(atx)
	if err != nil {
		return fmt.Errorf("cannot validate atx sig atx id %v err %v", atx.ShortString(), err)
	}
	if atx.NodeID.Key != pub.String() {
		return fmt.Errorf("node ids don't match")
	}
	if atx.PrevATXID != *types.EmptyATXID {
		err = db.ValidateSignedAtx(*pub, atx)
		if err != nil { // means there is no such identity
			return fmt.Errorf("no id found %v err %v", atx.ShortString(), err)
		}
		prevATX, err := db.GetAtxHeader(atx.PrevATXID)
		if err != nil {
			return fmt.Errorf("validation failed: prevATX not found: %v", err)
		}

		if prevATX.NodeID.Key != atx.NodeID.Key {
			return fmt.Errorf("previous ATX belongs to different miner. atx.ID: %v, atx.NodeID: %v, prevAtx.NodeID: %v",
				atx.ShortString(), atx.NodeID.Key, prevATX.NodeID.Key)
		}

		prevEp := prevATX.PubLayerID.GetEpoch(db.LayersPerEpoch)
		curEp := atx.PubLayerID.GetEpoch(db.LayersPerEpoch)
		if prevEp >= curEp {
			return fmt.Errorf(
				"prevAtx epoch (%v, layer %v) isn't older than current atx epoch (%v, layer %v)",
				prevEp, prevATX.PubLayerID, curEp, atx.PubLayerID)
		}

		if prevATX.Sequence+1 != atx.Sequence {
			return fmt.Errorf("sequence number is not one more than prev sequence number")
		}

		if atx.Commitment != nil {
			return fmt.Errorf("prevATX declared, but commitment proof is included")
		}

		if atx.CommitmentMerkleRoot != nil {
			return fmt.Errorf("prevATX declared, but commitment merkle root is included in challenge")
		}
	} else {
		if atx.Sequence != 0 {
			return fmt.Errorf("no prevATX declared, but sequence number not zero")
		}
		if atx.Commitment == nil {
			return fmt.Errorf("no prevATX declared, but commitment proof is not included")
		}
		if atx.CommitmentMerkleRoot == nil {
			return fmt.Errorf("no prevATX declared, but commitment merkle root is not included in challenge")
		}
		if !bytes.Equal(atx.Commitment.MerkleRoot, atx.CommitmentMerkleRoot) {
			return errors.New("commitment merkle root included in challenge is not equal to the merkle root included in the proof")
		}
		if err := db.nipstValidator.VerifyPost(*pub, atx.Commitment, atx.Space); err != nil {
			return fmt.Errorf("invalid commitment proof: %v", err)
		}
	}

	if atx.PositioningATX != *types.EmptyATXID {
		posAtx, err := db.GetAtxHeader(atx.PositioningATX)
		if err != nil {
			return fmt.Errorf("positioning atx not found")
		}
		if atx.PubLayerID <= posAtx.PubLayerID {
			return fmt.Errorf("atx layer (%v) must be after positioning atx layer (%v)",
				atx.PubLayerID, posAtx.PubLayerID)
		}
		if uint64(atx.PubLayerID-posAtx.PubLayerID) > uint64(db.LayersPerEpoch) {
			return fmt.Errorf("expected distance of one epoch (%v layers) from pos ATX but found %v",
				db.LayersPerEpoch, atx.PubLayerID-posAtx.PubLayerID)
		}
	} else {
		publicationEpoch := atx.PubLayerID.GetEpoch(db.LayersPerEpoch)
		if !publicationEpoch.IsGenesis() {
			return fmt.Errorf("no positioning atx found")
		}
	}

	totalWeight, err := db.CalcTotalWeightFromView(atx.View, atx.PubLayerID.GetEpoch(db.LayersPerEpoch))
	if err != nil && !atx.PubLayerID.GetEpoch(db.LayersPerEpoch).IsGenesis() {
		return fmt.Errorf("could not calculate active set for ATX %v %s", atx.ShortString(), err)
	}

	if atx.TotalWeight != totalWeight {
		return fmt.Errorf("atx contains view with unequal weight (%v) than seen (%v)", atx.TotalWeight, totalWeight)
	}

	hash, err := atx.NIPSTChallenge.Hash()
	if err != nil {
		return fmt.Errorf("cannot get NIPST Challenge hash: %v", err)
	}
	db.log.With().Info("Validated NIPST", log.String("challenge_hash", hash.String()), atx.ID())

	pubKey := signing.NewPublicKey(util.Hex2Bytes(atx.NodeID.Key))
	if err = db.nipstValidator.Validate(*pubKey, atx.Nipst, atx.Space, *hash); err != nil {
		return fmt.Errorf("NIPST not valid: %v", err)
	}

	return nil
}

// ContextuallyValidateAtx ensures that the previous ATX referenced is the last known ATX for the referenced miner ID.
// If a previous ATX is not referenced, it validates that indeed there's no previous known ATX for that miner ID.
func (db *DB) ContextuallyValidateAtx(atx *types.ActivationTxHeader) error {
	if atx.PrevATXID != *types.EmptyATXID {
		lastAtx, err := db.GetNodeLastAtxID(atx.NodeID)
		if err != nil {
			db.log.With().Error("could not fetch node last ATX", atx.ID(),
				log.FieldNamed("atx_node_id", atx.NodeID), log.Err(err))
			return fmt.Errorf("could not fetch node last ATX: %v", err)
		}
		// last atx is not the one referenced
		if lastAtx != atx.PrevATXID {
			return fmt.Errorf("last atx is not the one referenced")
		}
	} else {
		lastAtx, err := db.GetNodeLastAtxID(atx.NodeID)
		if _, ok := err.(ErrAtxNotFound); err != nil && !ok {
			db.log.Error("fetching ATX ids failed: %v", err)
			return err
		}
		if err == nil { // we found an ATX for this node ID, although it reported no prevATX -- this is invalid
			return fmt.Errorf("no prevATX reported, but other ATX with same nodeID (%v) found: %v",
				atx.NodeID.ShortString(), lastAtx.ShortString())
		}
	}

	return nil
}

// StoreAtx stores an atx for epoch ech, it stores atx for the current epoch and adds the atx for the nodeID that
// created it in a sorted manner by the sequence id. This function does not validate the atx and assumes all data is
// correct and that all associated atx exist in the db. Will return error if writing to db failed.
func (db *DB) StoreAtx(ech types.EpochID, atx *types.ActivationTx) error {
	db.Lock()
	defer db.Unlock()

	// todo: maybe cleanup DB if failed by using defer (#1921)
	if _, err := db.atxs.Get(getAtxHeaderKey(atx.ID())); err == nil {
		// exists - how should we handle this?
		return nil
	}

	err := db.storeAtxUnlocked(atx)
	if err != nil {
		return err
	}

	err = db.updateTopAtxIfNeeded(atx)
	if err != nil {
		return err
	}

	err = db.addAtxToNodeID(atx.NodeID, atx)
	if err != nil {
		return err
	}

	err = db.addToEpochWeight(atx.TargetEpoch(db.LayersPerEpoch), atx.GetWeight())
	if err != nil {
		return err
	}

	db.log.Debug("finished storing atx %v, in epoch %v", atx.ShortString(), ech)
	return nil
}

func (db *DB) storeAtxUnlocked(atx *types.ActivationTx) error {
	atxHeaderBytes, err := types.InterfaceToBytes(atx.ActivationTxHeader)
	if err != nil {
		return err
	}
	err = db.atxs.Put(getAtxHeaderKey(atx.ID()), atxHeaderBytes)
	if err != nil {
		return err
	}

	atxBodyBytes, err := types.InterfaceToBytes(getAtxBody(atx))
	if err != nil {
		return err
	}
	err = db.atxs.Put(getAtxBodyKey(atx.ID()), atxBodyBytes)
	if err != nil {
		return err
	}

	// notify subscribers
	if ch, found := db.atxChannels[atx.ID()]; found {
		close(ch.ch)
		delete(db.atxChannels, atx.ID())
	}

	return nil
}

func getAtxBody(atx *types.ActivationTx) *types.ActivationTx {
	return &types.ActivationTx{
		InnerActivationTx: &types.InnerActivationTx{
			ActivationTxHeader: nil,
			Nipst:              atx.Nipst,
			View:               atx.View,
			Commitment:         atx.Commitment,
		},
		Sig: atx.Sig,
	}
}

type atxIDAndLayer struct {
	AtxID   types.ATXID
	LayerID types.LayerID
}

// updateTopAtxIfNeeded replaces the top ATX (positioning ATX candidate) if the latest ATX has a higher layer ID.
// This function is not thread safe and needs to be called under a global lock.
func (db *DB) updateTopAtxIfNeeded(atx *types.ActivationTx) error {
	currentTopAtx, err := db.getTopAtx()
	if err != nil && err != database.ErrNotFound {
		return fmt.Errorf("failed to get current ATX: %v", err)
	}
	if err == nil && currentTopAtx.LayerID >= atx.PubLayerID {
		return nil
	}

	newTopAtx := atxIDAndLayer{
		AtxID:   atx.ID(),
		LayerID: atx.PubLayerID,
	}
	topAtxBytes, err := types.InterfaceToBytes(&newTopAtx)
	if err != nil {
		return fmt.Errorf("failed to marshal top ATX: %v", err)
	}

	err = db.atxs.Put([]byte(topAtxKey), topAtxBytes)
	if err != nil {
		return fmt.Errorf("failed to store top ATX: %v", err)
	}
	return nil
}

func (db *DB) getTopAtx() (atxIDAndLayer, error) {
	topAtxBytes, err := db.atxs.Get([]byte(topAtxKey))
	if err != nil {
		return atxIDAndLayer{}, err
	}
	var topAtx atxIDAndLayer
	err = types.BytesToInterface(topAtxBytes, &topAtx)
	if err != nil {
		return atxIDAndLayer{}, fmt.Errorf("failed to unmarshal top ATX: %v", err)
	}
	return topAtx, nil
}

// addAtxToNodeID inserts activation atx id by node
func (db *DB) addAtxToNodeID(nodeID types.NodeID, atx *types.ActivationTx) error {
	err := db.atxs.Put(getNodeAtxKey(nodeID, atx.TargetEpoch(db.LayersPerEpoch)), atx.ID().Bytes())
	if err != nil {
		return fmt.Errorf("failed to store ATX ID for node: %v", err)
	}
	return nil
}

// ErrAtxNotFound is a specific error returned when no atx was found in DB
type ErrAtxNotFound error

// GetNodeLastAtxID returns the last atx id that was received for node nodeID
func (db *DB) GetNodeLastAtxID(nodeID types.NodeID) (types.ATXID, error) {
	nodeAtxsIterator := db.atxs.Find(getNodeAtxPrefix(nodeID))
	// ATX syntactic validation ensures that each ATX is at least one epoch after a referenced previous ATX.
	// Contextual validation ensures that the previous ATX referenced matches what this method returns, so the next ATX
	// added will always be the next ATX returned by this method.
	// leveldb_iterator.Last() returns the last entry in lexicographical order of the keys:
	//   https://github.com/google/leveldb/blob/master/doc/index.md#comparators
	// For the lexicographical order to match the epoch order we must encode the epoch id using big endian encoding when
	// composing the key.
	if exists := nodeAtxsIterator.Last(); !exists {
		return *types.EmptyATXID, ErrAtxNotFound(fmt.Errorf("atx for node %v does not exist", nodeID.ShortString()))
	}
	return types.ATXID(types.BytesToHash(nodeAtxsIterator.Value())), nil
}

// GetNodeAtxIDForEpoch returns an atx published by the provided nodeID for the specified targetEpoch. meaning the atx
// that the requested nodeID has published. it returns an error if no atx was found for provided nodeID
func (db *DB) GetNodeAtxIDForEpoch(nodeID types.NodeID, targetEpoch types.EpochID) (types.ATXID, error) {
	id, err := db.atxs.Get(getNodeAtxKey(nodeID, targetEpoch))
	if err != nil {
		return *types.EmptyATXID, fmt.Errorf("atx for node %v targeting epoch %v: %v",
			nodeID.ShortString(), targetEpoch, err)
	}
	return types.ATXID(types.BytesToHash(id)), nil
}

// GetPosAtxID returns the best (highest layer id), currently known to this node, pos atx id
func (db *DB) GetPosAtxID() (types.ATXID, error) {
	idAndLayer, err := db.getTopAtx()
	if err != nil {
		return *types.EmptyATXID, err
	}
	return idAndLayer.AtxID, nil
}

// addToEpochWeight increments the total weight of epochID by additionalWeight. It is thread-safe.
func (db *DB) addToEpochWeight(epochID types.EpochID, additionalWeight uint64) error {
	db.epochWeightMutex.Lock()
	defer db.epochWeightMutex.Unlock()

	weight, err := db.GetEpochWeight(epochID)
	if err != nil && err != database.ErrNotFound {
		return fmt.Errorf("failed to get previous weight: %v", err)
	}
	newWeight := weight + additionalWeight
	if newWeight < weight {
		newWeight -= newWeight + 1 // this under-flows newWeight so it holds the max possible value
		db.log.Warning("newWeight for epoch %d overflows! previous weight=%d, additional weight=%d, setting newWeight=%d",
			epochID, weight, additionalWeight, newWeight)
	}
	err = db.atxs.Put(getEpochWeightKey(epochID), util.Uint64ToBytes(newWeight))
	if err != nil {
		return fmt.Errorf("failed to write new weight: %v", err)
	}
	return nil
}

// GetEpochWeight returns the total epoch weight, given an epochID.
func (db *DB) GetEpochWeight(epochID types.EpochID) (uint64, error) {
	w, err := db.atxs.Get(getEpochWeightKey(epochID))
	if err != nil {
		return 0, err
	}
	return util.BytesToUint64(w), nil
}

// GetAtxHeader returns the ATX header by the given ID. This function is thread safe and will return an error if the ID
// is not found in the ATX DB.
func (db *DB) GetAtxHeader(id types.ATXID) (*types.ActivationTxHeader, error) {
	if id == *types.EmptyATXID {
		return nil, errors.New("trying to fetch empty atx id")
	}

	if atxHeader, gotIt := db.atxHeaderCache.Get(id); gotIt {
		return atxHeader, nil
	}
	db.RLock()
	atxHeaderBytes, err := db.atxs.Get(getAtxHeaderKey(id))
	db.RUnlock()
	if err != nil {
		return nil, err
	}
	var atxHeader types.ActivationTxHeader
	err = types.BytesToInterface(atxHeaderBytes, &atxHeader)
	if err != nil {
		return nil, err
	}
	atxHeader.SetID(&id)
	db.atxHeaderCache.Add(id, &atxHeader)
	return &atxHeader, nil
}

// GetFullAtx returns the full atx struct of the given atxId id, it returns an error if the full atx cannot be found
// in all databases
func (db *DB) GetFullAtx(id types.ATXID) (*types.ActivationTx, error) {
	if id == *types.EmptyATXID {
		return nil, errors.New("trying to fetch empty atx id")
	}

	db.RLock()
	atxBytes, err := db.atxs.Get(getAtxBodyKey(id))
	db.RUnlock()
	if err != nil {
		return nil, err
	}
	atx, err := types.BytesToAtx(atxBytes)
	if err != nil {
		return nil, err
	}
	header, err := db.GetAtxHeader(id)
	if err != nil {
		return nil, err
	}
	atx.ActivationTxHeader = header
	return atx, nil
}

// ValidateSignedAtx extracts public key from message and verifies public key exists in idStore, this is how we validate
// ATX signature. If this is the first ATX it is considered valid anyways and ATX syntactic validation will determine ATX validity
func (db *DB) ValidateSignedAtx(pubKey signing.PublicKey, signedAtx *types.ActivationTx) error {
	// this is the first occurrence of this identity, we cannot validate simply by extracting public key
	// pass it down to Atx handling so that atx can be syntactically verified and identity could be registered.
	if signedAtx.PrevATXID == *types.EmptyATXID {
		return nil
	}

	pubString := pubKey.String()
	_, err := db.GetIdentity(pubString)
	if err != nil { // means there is no such identity
		return errInvalidSig
	}
	return nil
}<|MERGE_RESOLUTION|>--- conflicted
+++ resolved
@@ -198,15 +198,9 @@
 			// make sure the target epoch is our epoch
 			if atx.TargetEpoch(layersPerEpoch) != targetEpoch {
 				db.log.With().Debug("atx found in relevant layer, but target epoch doesn't match requested epoch",
-<<<<<<< HEAD
-					log.String("atx_id", atx.ShortString()),
-					log.Uint64("atx_target_epoch", uint64(atx.TargetEpoch(layersPerEpoch))),
-					log.Uint64("requested_epoch", uint64(targetEpoch)))
-=======
 					atx.ID(),
 					log.FieldNamed("atx_target_epoch", atx.TargetEpoch(layersPerEpoch)),
 					log.FieldNamed("requested_epoch", targetEpoch))
->>>>>>> c7887167
 				continue
 			}
 
