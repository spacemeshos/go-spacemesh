package activation

import (
	"bytes"
	"errors"
	"fmt"
	"github.com/davecgh/go-xdr/xdr2"
	"github.com/spacemeshos/go-spacemesh/common"
	"github.com/spacemeshos/go-spacemesh/database"
	"github.com/spacemeshos/go-spacemesh/log"
	"github.com/spacemeshos/go-spacemesh/mesh"
	"github.com/spacemeshos/go-spacemesh/types"
	"io"
	"sync"
)

const CounterKey = 0xaaaa

type ActivationDb struct {
	sync.RWMutex
	//todo: think about whether we need one db or several
	atxs           database.DB
	meshDb         *mesh.MeshDB
	LayersPerEpoch types.LayerID
<<<<<<< HEAD
	log            log.Log
}

func NewActivationDb(dbstore database.DB, meshDb *mesh.MeshDB, layersPerEpoch uint64, log log.Log) *ActivationDb {
	return &ActivationDb{atxs: dbstore, meshDb: meshDb, LayersPerEpoch: types.LayerID(layersPerEpoch), log: log}
=======
	ids            IdStore
}

func NewActivationDb(dbstore database.DB, idstore IdStore, meshDb *mesh.MeshDB, layersPerEpoch uint64) *ActivationDb {
	return &ActivationDb{atxs: dbstore, meshDb: meshDb, LayersPerEpoch: types.LayerID(layersPerEpoch), ids: idstore}
>>>>>>> c50f602e
}

func (db *ActivationDb) ProcessBlockATXs(blk *types.Block) {
	for _, atx := range blk.ATXs {
<<<<<<< HEAD
		db.ProcessAtx(atx, true)
	}
}

func (db *ActivationDb) ProcessAtx(atx *types.ActivationTx, fromBlock bool) {
	eatx, _ := db.GetAtx(atx.Id())
	if eatx != nil {
		return
	}

	epoch := atx.PubLayerIdx.GetEpoch(uint16(db.LayersPerEpoch))
	db.log.Info("processing atx id %v, pub-epoch %v node: %v", atx.Id().String()[2:7], epoch, atx.NodeId.Key[:5])
	activeSet, err := db.CalcActiveSetFromView(atx)
	if err != nil {
		db.log.Error("could not calculate active set for %v", atx.Id())
	}
	//todo: maybe there is a potential bug in this case if count for the view can change between calls to this function
	atx.VerifiedActiveSet = activeSet
	err = db.ValidateAtx(atx)
	//todo: should we store invalid atxs
	if err != nil {
		db.log.Warning("ATX %v failed validation: %v", atx.Id().String()[2:7], err)
	} else {
		db.log.Info("ATX %v is valid", atx.Id().String()[2:7])
	}
	atx.Valid = err == nil
	err = db.StoreAtx(epoch, atx)
	if err != nil {
		db.log.Error("cannot store atx: %v", atx)
=======
		activeSet, err := db.CalcActiveSetFromView(atx)
		if err != nil {
			log.Error("could not calculate active set for %v", atx.Id())
		}
		//todo: maybe there is a potential bug in this case if count for the view can change between calls to this function
		atx.VerifiedActiveSet = activeSet
		err = db.StoreAtx(types.EpochId(atx.LayerIdx/db.LayersPerEpoch), atx)
		if err != nil {
			log.Error("cannot store atx: %v", atx)
			continue
		}
		err = db.ids.StoreNodeIdentity(atx.NodeId)
		if err != nil {
			log.Error("cannot store id: %v err=%v", atx.NodeId.String(), err)
			continue
		}
>>>>>>> c50f602e
	}
}

func (db *ActivationDb) CalcActiveSetFromView(a *types.ActivationTx) (uint32, error) {
	bytes, err := types.ViewAsBytes(a.View)
	if err != nil {
		return 0, err
	}

	count, found := activesetCache.Get(common.BytesToHash(bytes))
	if found {
		return count, nil
	}

	var counter uint32 = 0
	set := make(map[*types.AtxId]struct{})
	firstLayerOfLastEpoch := a.PubLayerIdx - db.LayersPerEpoch - (a.PubLayerIdx % db.LayersPerEpoch)
	lastLayerOfLastEpoch := firstLayerOfLastEpoch + db.LayersPerEpoch -1

	traversalFunc := func(blkh *types.BlockHeader) error {
		blk, err := db.meshDb.GetBlock(blkh.Id)
		if err != nil {
			db.log.Error("cannot validate atx, block %v not found", blkh.Id)
			return err
		}
		//skip blocks not from atx epoch
		if blk.LayerIndex > lastLayerOfLastEpoch {
			return nil
		}
		for _, atx := range blk.ATXs {
			if _, found := set[atx.Id()]; found {
				continue
			}
			set[atx.Id()] = struct{}{}
			atx, err := db.GetAtx(atx.Id())
			if err == nil && atx.Valid {
				counter++
				db.log.Info("atx found traversing %v in block in layer %v", atx.ShortId(), blk.LayerIndex)
				if counter >= a.ActiveSetSize {
					return io.EOF
				}
			} else {
				if err == nil {
					db.log.Error("atx found %v, but not valid", atx.Id().String()[:5])
				}
			}
		}
		return nil
	}

	mp := map[types.BlockID]struct{}{}
	for _, blk := range a.View {
		mp[blk] = struct{}{}
	}

	db.meshDb.ForBlockInView(mp, firstLayerOfLastEpoch, traversalFunc)
	activesetCache.Add(common.BytesToHash(bytes), counter)

	return counter, nil

}


// ValidateAtx ensures the following conditions apply, otherwise it returns an error.
//
// - No other ATX exists with the same MinerID and sequence number.
// - If the sequence number is non-zero: PrevATX points to a valid ATX whose sequence number is one less than the
//   current ATX's sequence number.
// - If the sequence number is zero: PrevATX is empty.
// - Positioning ATX points to a valid ATX.
// - NIPST challenge is a hash of the serialization of the following fields:
//   NodeID, SequenceNumber, PrevATXID, LayerID, StartTick, PositioningATX.
// - ATX LayerID is NipstLayerTime or more after the PositioningATX LayerID.
// - The ATX view of the previous epoch contains ActiveSetSize activations
func (db *ActivationDb) ValidateAtx(atx *types.ActivationTx) error {
	if atx.PrevATXId != *types.EmptyAtxId {
		prevATX, err := db.GetAtx(&atx.PrevATXId)
		if err != nil {
			return fmt.Errorf("prevATX not found")
		}
		if !prevATX.Valid {
			return fmt.Errorf("prevATX not valid")
		}
		if prevATX.Sequence+1 != atx.Sequence {
			return fmt.Errorf("sequence number is not one more than prev sequence number")
		}
	} else {
		if atx.Sequence != 0 {
			return fmt.Errorf("no prevATX reported, but sequence number not zero")
		}
		prevAtxIds, err := db.GetNodeAtxIds(atx.NodeId)
		if err == nil && len(prevAtxIds) > 0 {
			var ids []string
			for _, x := range prevAtxIds {
				ids = append(ids,x.String()[2:7])
			}
			return fmt.Errorf("no prevATX reported, but other ATXs with same nodeID (%v) found, atxs: %v", atx.NodeId.Key[:5], ids)
		}
	}

	if atx.PositioningAtx != *types.EmptyAtxId {
		posAtx, err := db.GetAtx(&atx.PositioningAtx)
		if err != nil {
			return fmt.Errorf("positioning atx not found")
		}
		if !posAtx.Valid {
			return fmt.Errorf("positioning atx is not valid")
		}
		if atx.PubLayerIdx-posAtx.PubLayerIdx > db.LayersPerEpoch {
			return fmt.Errorf("distance between pos atx invalid %v ", atx.PubLayerIdx-posAtx.PubLayerIdx)
		}
	} else {
		epoch := atx.PubLayerIdx.GetEpoch(uint16(db.LayersPerEpoch))
		if epoch == 0 {
			return fmt.Errorf("atx epoch cannot be 0")
		}
		if !(epoch - 1).IsGenesis() {
			return fmt.Errorf("no positioning atx found")
		}
	}

	if atx.ActiveSetSize != atx.VerifiedActiveSet {
		return fmt.Errorf("atx conatins view with unequal active ids (%v) than seen (%v)", atx.ActiveSetSize, atx.VerifiedActiveSet)
	}

	/*
	hash, err := atx.NIPSTChallenge.Hash()
	if err != nil {
		return fmt.Errorf("cannot get NIPST Challenge hash: %v", err)
	}
	//todo: add validation of nipst
	if !atx.Nipst.Valid(){
		return fmt.Errorf("nipst not valid ")
	}
	if !atx.Nipst.ValidateNipstChallenge(hash) {
		return fmt.Errorf("nipst challenge hash mismatch")
	}*/
	return nil
}

func (db *ActivationDb) StoreAtx(ech types.EpochId, atx *types.ActivationTx) error {
	db.Lock()
	defer db.Unlock()

	//todo: maybe cleanup DB if failed by using defer
	if b, err := db.atxs.Get(atx.Id().Bytes()); err == nil && len(b) > 0 {
		// exists - how should we handle this?
		return nil
	}

	b, err := types.AtxAsBytes(atx)
	if err != nil {
		return err
	}
	err = db.atxs.Put(atx.Id().Bytes(), b)
	if err != nil {
		return err
	}
	err = db.addAtxToEpoch(ech, atx.Id())
	if err != nil {
		return err
	}

	if atx.Valid {
		err := db.incValidAtxCounter(ech)
		if err != nil {
			return err
		}
		db.log.Info("after incrementing epoch counter ech (%v)", ech)
	}
	db.log.Info("storing atx %v, in epoch %v", atx.ShortId(), ech)
	err = db.addAtxToNodeId(atx.NodeId, atx.Id())
	if err != nil {
		return err
	}
	db.log.Info("finished storing atx %v, in epoch %v", atx.ShortId(), ech)

	return nil
}

func epochCounterKey(ech types.EpochId) []byte {
	return append(ech.ToBytes(), common.Uint64ToBytes(uint64(CounterKey))...)
}

func (db *ActivationDb) incValidAtxCounter(ech types.EpochId) error {
	key := epochCounterKey(ech)
	val, err := db.atxs.Get(key)
	if err != nil {
		return db.atxs.Put(key, common.Uint32ToBytes(1))
	}
	return db.atxs.Put(key, common.Uint32ToBytes(common.BytesToUint32(val)+1))
}

func (db *ActivationDb) ActiveSetIds(ech types.EpochId) uint32 {
	key := epochCounterKey(ech)
	db.RLock()
	val, err := db.atxs.Get(key)
	db.RUnlock()
	if err != nil {
		return 0
	}
	return common.BytesToUint32(val)
}

func (db *ActivationDb) addAtxToEpoch(epochId types.EpochId, atx *types.AtxId) error {
	ids, err := db.atxs.Get(epochId.ToBytes())
	var atxs []types.AtxId
	if err != nil {
		//epoch doesnt exist, need to insert new layer
		ids = []byte{}
		atxs = make([]types.AtxId, 0, 0)
	} else {
		atxs, err = decodeAtxIds(ids)
		if err != nil {
			return errors.New("could not get all atxs from database ")
		}
	}
	atxs = append(atxs, *atx)
	w, err := encodeAtxIds(atxs)
	if err != nil {
		return errors.New("could not encode layer atx ids")
	}
	return db.atxs.Put(epochId.ToBytes(), w)
}

func getNodeIdKey(id types.NodeId) []byte {
	return []byte(id.Key)
}

func (db *ActivationDb) addAtxToNodeId(nodeId types.NodeId, atx *types.AtxId) error {
	key := getNodeIdKey(nodeId)
	db.log.Info("adding atx %v to nodeId %v", atx.String()[2:7], nodeId.Key[:5])
	ids, err := db.atxs.Get(key)
	var atxs []types.AtxId
	if err != nil {
		//layer doesnt exist, need to insert new layer
		ids = []byte{}
		atxs = make([]types.AtxId, 0, 0)
	} else {
		atxs, err = decodeAtxIds(ids)
		if err != nil {
			return errors.New("could not get all atxs from database ")
		}
	}
	atxs = append(atxs, *atx)
	w, err := encodeAtxIds(atxs)
	if err != nil {
		return errors.New("could not encode layer atx ids")
	}
	return db.atxs.Put(key, w)
}

func (db *ActivationDb) GetNodeAtxIds(nodeId types.NodeId) ([]types.AtxId, error) {
	key := getNodeIdKey(nodeId)
	db.log.Info("fetching atxIDs for node %v", nodeId.Key[:5])

	db.RLock()
	ids, err := db.atxs.Get(key)
	db.RUnlock()
	if err != nil {
		return nil, err
	}
	atxs, err := decodeAtxIds(ids)
	if err != nil {
		return nil, err
	}
	return atxs, nil
}

func (db *ActivationDb) GetEpochAtxIds(epochId types.EpochId) ([]types.AtxId, error) {
	db.RLock()
	ids, err := db.atxs.Get(epochId.ToBytes())
	db.RUnlock()
	if err != nil {
		return nil, err
	}
	atxs, err := decodeAtxIds(ids)
	if err != nil {
		return nil, err
	}
	return atxs, nil
}

func (db *ActivationDb) GetAtx(id *types.AtxId) (*types.ActivationTx, error) {
	db.RLock()
	b, err := db.atxs.Get(id.Bytes())
	db.RUnlock()
	if err != nil {
		return nil, err
	}
	atx, err := types.BytesAsAtx(b)
	if err != nil {
		return nil, err
	}
	return atx, nil
}

func (db *ActivationDb) IsIdentityActive(edsig string, layer types.LayerID) (bool, error) {
	epoch := layer.GetEpoch(uint16(db.LayersPerEpoch))
	nodeId, err := db.ids.GetIdentity(edsig)
	if err != nil {
		return false, err
	}
	ids, err := db.GetNodeAtxIds(nodeId)
	if err != nil {
		return false, err
	}
	if len(ids) == 0 {
		return false, fmt.Errorf("no active IDs")
	}
	atx, err := db.GetAtx(ids[len(ids)-1])
	if err != nil {
		return false, nil
	}
	return atx.Valid && atx.LayerIdx.GetEpoch(uint16(db.LayersPerEpoch)) == epoch, err
}

func decodeAtxIds(idsBytes []byte) ([]types.AtxId, error) {
	var ids []types.AtxId
	if _, err := xdr.Unmarshal(bytes.NewReader(idsBytes), &ids); err != nil {
		return nil, errors.New("error marshaling layer ")
	}
	return ids, nil
}

func encodeAtxIds(ids []types.AtxId) ([]byte, error) {
	var w bytes.Buffer
	if _, err := xdr.Marshal(&w, &ids); err != nil {
		return nil, errors.New("error marshalling atx ids ")
	}
	return w.Bytes(), nil
}<|MERGE_RESOLUTION|>--- conflicted
+++ resolved
@@ -22,24 +22,16 @@
 	atxs           database.DB
 	meshDb         *mesh.MeshDB
 	LayersPerEpoch types.LayerID
-<<<<<<< HEAD
+	ids            IdStore
 	log            log.Log
 }
 
-func NewActivationDb(dbstore database.DB, meshDb *mesh.MeshDB, layersPerEpoch uint64, log log.Log) *ActivationDb {
-	return &ActivationDb{atxs: dbstore, meshDb: meshDb, LayersPerEpoch: types.LayerID(layersPerEpoch), log: log}
-=======
-	ids            IdStore
-}
-
-func NewActivationDb(dbstore database.DB, idstore IdStore, meshDb *mesh.MeshDB, layersPerEpoch uint64) *ActivationDb {
-	return &ActivationDb{atxs: dbstore, meshDb: meshDb, LayersPerEpoch: types.LayerID(layersPerEpoch), ids: idstore}
->>>>>>> c50f602e
+func NewActivationDb(dbstore database.DB, idstore IdStore, meshDb *mesh.MeshDB, layersPerEpoch uint64, log log.Log) *ActivationDb {
+	return &ActivationDb{atxs: dbstore, meshDb: meshDb, LayersPerEpoch: types.LayerID(layersPerEpoch), ids: idstore, log: log}
 }
 
 func (db *ActivationDb) ProcessBlockATXs(blk *types.Block) {
 	for _, atx := range blk.ATXs {
-<<<<<<< HEAD
 		db.ProcessAtx(atx, true)
 	}
 }
@@ -69,24 +61,6 @@
 	err = db.StoreAtx(epoch, atx)
 	if err != nil {
 		db.log.Error("cannot store atx: %v", atx)
-=======
-		activeSet, err := db.CalcActiveSetFromView(atx)
-		if err != nil {
-			log.Error("could not calculate active set for %v", atx.Id())
-		}
-		//todo: maybe there is a potential bug in this case if count for the view can change between calls to this function
-		atx.VerifiedActiveSet = activeSet
-		err = db.StoreAtx(types.EpochId(atx.LayerIdx/db.LayersPerEpoch), atx)
-		if err != nil {
-			log.Error("cannot store atx: %v", atx)
-			continue
-		}
-		err = db.ids.StoreNodeIdentity(atx.NodeId)
-		if err != nil {
-			log.Error("cannot store id: %v err=%v", atx.NodeId.String(), err)
-			continue
-		}
->>>>>>> c50f602e
 	}
 }
 
@@ -102,9 +76,9 @@
 	}
 
 	var counter uint32 = 0
-	set := make(map[*types.AtxId]struct{})
+	set := make(map[types.AtxId]struct{})
 	firstLayerOfLastEpoch := a.PubLayerIdx - db.LayersPerEpoch - (a.PubLayerIdx % db.LayersPerEpoch)
-	lastLayerOfLastEpoch := firstLayerOfLastEpoch + db.LayersPerEpoch -1
+	lastLayerOfLastEpoch := firstLayerOfLastEpoch + db.LayersPerEpoch - 1
 
 	traversalFunc := func(blkh *types.BlockHeader) error {
 		blk, err := db.meshDb.GetBlock(blkh.Id)
@@ -149,7 +123,6 @@
 
 }
 
-
 // ValidateAtx ensures the following conditions apply, otherwise it returns an error.
 //
 // - No other ATX exists with the same MinerID and sequence number.
@@ -163,7 +136,7 @@
 // - The ATX view of the previous epoch contains ActiveSetSize activations
 func (db *ActivationDb) ValidateAtx(atx *types.ActivationTx) error {
 	if atx.PrevATXId != *types.EmptyAtxId {
-		prevATX, err := db.GetAtx(&atx.PrevATXId)
+		prevATX, err := db.GetAtx(atx.PrevATXId)
 		if err != nil {
 			return fmt.Errorf("prevATX not found")
 		}
@@ -181,14 +154,14 @@
 		if err == nil && len(prevAtxIds) > 0 {
 			var ids []string
 			for _, x := range prevAtxIds {
-				ids = append(ids,x.String()[2:7])
+				ids = append(ids, x.String()[2:7])
 			}
 			return fmt.Errorf("no prevATX reported, but other ATXs with same nodeID (%v) found, atxs: %v", atx.NodeId.Key[:5], ids)
 		}
 	}
 
 	if atx.PositioningAtx != *types.EmptyAtxId {
-		posAtx, err := db.GetAtx(&atx.PositioningAtx)
+		posAtx, err := db.GetAtx(atx.PositioningAtx)
 		if err != nil {
 			return fmt.Errorf("positioning atx not found")
 		}
@@ -213,17 +186,17 @@
 	}
 
 	/*
-	hash, err := atx.NIPSTChallenge.Hash()
-	if err != nil {
-		return fmt.Errorf("cannot get NIPST Challenge hash: %v", err)
-	}
-	//todo: add validation of nipst
-	if !atx.Nipst.Valid(){
-		return fmt.Errorf("nipst not valid ")
-	}
-	if !atx.Nipst.ValidateNipstChallenge(hash) {
-		return fmt.Errorf("nipst challenge hash mismatch")
-	}*/
+		hash, err := atx.NIPSTChallenge.Hash()
+		if err != nil {
+			return fmt.Errorf("cannot get NIPST Challenge hash: %v", err)
+		}
+		//todo: add validation of nipst
+		if !atx.Nipst.Valid(){
+			return fmt.Errorf("nipst not valid ")
+		}
+		if !atx.Nipst.ValidateNipstChallenge(hash) {
+			return fmt.Errorf("nipst challenge hash mismatch")
+		}*/
 	return nil
 }
 
@@ -291,7 +264,7 @@
 	return common.BytesToUint32(val)
 }
 
-func (db *ActivationDb) addAtxToEpoch(epochId types.EpochId, atx *types.AtxId) error {
+func (db *ActivationDb) addAtxToEpoch(epochId types.EpochId, atx types.AtxId) error {
 	ids, err := db.atxs.Get(epochId.ToBytes())
 	var atxs []types.AtxId
 	if err != nil {
@@ -304,7 +277,7 @@
 			return errors.New("could not get all atxs from database ")
 		}
 	}
-	atxs = append(atxs, *atx)
+	atxs = append(atxs, atx)
 	w, err := encodeAtxIds(atxs)
 	if err != nil {
 		return errors.New("could not encode layer atx ids")
@@ -316,7 +289,7 @@
 	return []byte(id.Key)
 }
 
-func (db *ActivationDb) addAtxToNodeId(nodeId types.NodeId, atx *types.AtxId) error {
+func (db *ActivationDb) addAtxToNodeId(nodeId types.NodeId, atx types.AtxId) error {
 	key := getNodeIdKey(nodeId)
 	db.log.Info("adding atx %v to nodeId %v", atx.String()[2:7], nodeId.Key[:5])
 	ids, err := db.atxs.Get(key)
@@ -331,7 +304,7 @@
 			return errors.New("could not get all atxs from database ")
 		}
 	}
-	atxs = append(atxs, *atx)
+	atxs = append(atxs, atx)
 	w, err := encodeAtxIds(atxs)
 	if err != nil {
 		return errors.New("could not encode layer atx ids")
@@ -370,7 +343,7 @@
 	return atxs, nil
 }
 
-func (db *ActivationDb) GetAtx(id *types.AtxId) (*types.ActivationTx, error) {
+func (db *ActivationDb) GetAtx(id types.AtxId) (*types.ActivationTx, error) {
 	db.RLock()
 	b, err := db.atxs.Get(id.Bytes())
 	db.RUnlock()
@@ -401,7 +374,7 @@
 	if err != nil {
 		return false, nil
 	}
-	return atx.Valid && atx.LayerIdx.GetEpoch(uint16(db.LayersPerEpoch)) == epoch, err
+	return atx.Valid && atx.PubLayerIdx.GetEpoch(uint16(db.LayersPerEpoch)) == epoch, err
 }
 
 func decodeAtxIds(idsBytes []byte) ([]types.AtxId, error) {
