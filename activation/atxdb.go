package activation

import (
	"bytes"
	"errors"
	"fmt"
	"github.com/spacemeshos/go-spacemesh/common/types"
	"github.com/spacemeshos/go-spacemesh/common/util"
	"github.com/spacemeshos/go-spacemesh/database"
	"github.com/spacemeshos/go-spacemesh/events"
	"github.com/spacemeshos/go-spacemesh/log"
	"github.com/spacemeshos/go-spacemesh/mesh"
	"github.com/spacemeshos/go-spacemesh/p2p/service"
	"github.com/spacemeshos/go-spacemesh/signing"
	"sync"
	"time"
)

const topAtxKey = "topAtxKey"

func getNodeAtxKey(nodeID types.NodeID, targetEpoch types.EpochID) []byte {
	return append(getNodeAtxPrefix(nodeID), util.Uint64ToBytesBigEndian(uint64(targetEpoch))...)
}

func getNodeAtxPrefix(nodeID types.NodeID) []byte {
	return []byte(fmt.Sprintf("n_%v_", nodeID.Key))
}

func getAtxEpochKey(epoch types.EpochID, nodeID types.NodeID) []byte {
	return append(getEpochPrefix(epoch), nodeID.ToBytes()...)
}

func getEpochPrefix(epoch types.EpochID) []byte {
	return []byte(fmt.Sprintf("e_%v_", epoch.ToBytes()))
}

func getAtxHeaderKey(atxID types.ATXID) []byte {
	return []byte(fmt.Sprintf("h_%v", atxID.Bytes()))
}

func getAtxBodyKey(atxID types.ATXID) []byte {
	return []byte(fmt.Sprintf("b_%v", atxID.Bytes()))
}

var errInvalidSig = fmt.Errorf("identity not found when validating signature, invalid atx")

type atxChan struct {
	ch        chan struct{}
	listeners int
}

// DB hold the atxs received from all nodes and their validity status
// it also stores identifications for all nodes e.g the coupling between ed id and bls id
type DB struct {
	sync.RWMutex
	// todo: think about whether we need one db or several(#1922)
	idStore
	atxs              database.Database
	atxHeaderCache    AtxCache
	pool              *AtxMemPool
	meshDb            *mesh.DB
	LayersPerEpoch    uint16
	nipstValidator    nipstValidator
	pendingActiveSet  map[types.Hash12]*sync.Mutex
	log               log.Log
	calcActiveSetFunc func(epoch types.EpochID, blocks map[types.BlockID]struct{}) (map[string]struct{}, error)
	processAtxMutex   sync.Mutex
	assLock           sync.Mutex
	atxChannels       map[types.ATXID]*atxChan
}

// NewDB creates a new struct of type DB, this struct will hold the atxs received from all nodes and
// their validity
func NewDB(dbStore database.Database, idStore idStore, atxPool *AtxMemPool, meshDb *mesh.DB, layersPerEpoch uint16, nipstValidator nipstValidator, log log.Log) *DB {
	db := &DB{
		idStore:          idStore,
		atxs:             dbStore,
		atxHeaderCache:   NewAtxCache(600),
		pool:             atxPool,
		meshDb:           meshDb,
		LayersPerEpoch:   layersPerEpoch,
		nipstValidator:   nipstValidator,
		pendingActiveSet: make(map[types.Hash12]*sync.Mutex),
		log:              log,
		atxChannels:      make(map[types.ATXID]*atxChan),
	}
	db.calcActiveSetFunc = db.CalcActiveSetSize
	return db
}

var closedChan = make(chan struct{})

func init() {
	close(closedChan)
}

// AwaitAtx returns a channel that will receive notification when the specified atx with id id is received via gossip
func (db *DB) AwaitAtx(id types.ATXID) chan struct{} {
	db.Lock()
	defer db.Unlock()

	if _, err := db.atxs.Get(getAtxHeaderKey(id)); err == nil {
		return closedChan
	}

	ch, found := db.atxChannels[id]
	if !found {
		ch = &atxChan{
			ch:        make(chan struct{}),
			listeners: 0,
		}
		db.atxChannels[id] = ch
	}
	ch.listeners++
	return ch.ch
}

// UnsubscribeAtx un subscribes the waiting for a specific atx with atx id id to arrive via gossip.
func (db *DB) UnsubscribeAtx(id types.ATXID) {
	db.Lock()
	defer db.Unlock()

	ch, found := db.atxChannels[id]
	if !found {
		return
	}
	ch.listeners--
	if ch.listeners < 1 {
		delete(db.atxChannels, id)
	}
}

// ProcessAtxs processes the list of given atxs using ProcessAtx method
func (db *DB) ProcessAtxs(atxs []*types.ActivationTx) error {
	// seenMinerIds := map[string]struct{}{}
	for _, atx := range atxs {
		/* minerID := atx.NodeID.Key
		if _, found := seenMinerIds[minerID]; found {
			// TODO: Blacklist this miner
			// TODO: Ensure that these are two different, syntactically valid ATXs for the same epoch, otherwise the
			//  miner did nothing wrong
			db.log.With().Error("found miner with multiple ATXs published in same block",
<<<<<<< HEAD
				log.String("atx_node_id", atx.NodeID.ShortString()), log.AtxID(atx.ShortString()))
		}*/
=======
				log.FieldNamed("atx_node_id", atx.NodeID), atx.ID())
		}
>>>>>>> 2f831f3a
		err := db.ProcessAtx(atx)
		if err != nil {
			return err
		}
	}
	return nil
}

// ProcessAtx validates the active set size declared in the atx, and contextually validates the atx according to atx
// validation rules it then stores the atx with flag set to validity of the atx.
//
// ATXs received as input must be already syntactically valid. Only contextual validation is performed.
func (db *DB) ProcessAtx(atx *types.ActivationTx) error {
	db.processAtxMutex.Lock()
	defer db.processAtxMutex.Unlock()

	existingATX, _ := db.GetAtxHeader(atx.ID())
	if existingATX != nil { // Already processed
		return nil
	}
<<<<<<< HEAD
	epoch := atx.PubLayerID.GetEpoch()
	db.log.With().Info("processing atx", log.AtxID(atx.ShortString()), log.EpochID(uint64(epoch)),
		log.String("atx_node_id", atx.NodeID.Key[:5]), log.LayerID(uint64(atx.PubLayerID)))
=======
	epoch := atx.PubLayerID.GetEpoch(db.LayersPerEpoch)
	db.log.With().Info("processing atx", atx.ID(), epoch, log.FieldNamed("atx_node_id", atx.NodeID),
		atx.PubLayerID)
>>>>>>> 2f831f3a
	err := db.ContextuallyValidateAtx(atx.ActivationTxHeader)
	if err != nil {
		db.log.With().Error("ATX failed contextual validation", atx.ID(), log.Err(err))
		// TODO: Blacklist this miner
	} else {
		db.log.With().Info("ATX is valid", atx.ID())
	}
	err = db.StoreAtx(epoch, atx)
	if err != nil {
		return fmt.Errorf("cannot store atx %s: %v", atx.ShortString(), err)
	}

	err = db.StoreNodeIdentity(atx.NodeID)
	if err != nil {
		db.log.With().Error("cannot store node identity", log.FieldNamed("atx_node_id", atx.NodeID),
			atx.ID(), log.Err(err))
	}
	return nil
}

func (db *DB) createTraversalActiveSetCounterFunc(countedAtxs map[string]types.ATXID, penalties map[string]struct{}, layersPerEpoch uint16, epoch types.EpochID) func(b *types.Block) (bool, error) {

	traversalFunc := func(b *types.Block) (stop bool, err error) {

		// don't count ATXs in blocks that are not destined to the prev epoch
		/*if b.LayerIndex.GetEpoch() != epoch-1 {
			return false, nil
		}*/

		// count unique ATXs
		if b.ActiveSet == nil {
			return false, nil
		}
		for _, id := range *b.ActiveSet {
			atx, err := db.GetAtxHeader(id)
			if err != nil {
				log.Panic("error fetching atx %v from database -- inconsistent state", id.ShortString()) // TODO: handle inconsistent state
				return false, fmt.Errorf("error fetching atx %v from database -- inconsistent state", id.ShortString())
			}

			// todo: should we accept only eopch -1 atxs?

			// make sure the target epoch is our epoch
<<<<<<< HEAD
			if atx.TargetEpoch() != epoch {
				db.log.With().Debug("atx found, but targeting epoch doesn't match publication epoch",
					log.String("atx_id", atx.ShortString()),
					log.Uint64("atx_target_epoch", uint64(atx.TargetEpoch())),
					log.Uint64("actual_epoch", uint64(epoch)))
=======
			if atx.TargetEpoch(layersPerEpoch) != epoch {
				db.log.With().Debug("atx found, but targeting epoch doesn't match publication epoch", atx.ID(),
					log.FieldNamed("atx_target_epoch", atx.TargetEpoch(layersPerEpoch)),
					log.FieldNamed("actual_epoch", epoch))
>>>>>>> 2f831f3a
				continue
			}

			// ignore atx from nodes in penalty
			if _, exist := penalties[atx.NodeID.Key]; exist {
				db.log.With().Debug("ignoring atx from node in penalty", atx.NodeID, atx.ID())
				continue
			}

			if prevID, exist := countedAtxs[atx.NodeID.Key]; exist { // same miner

				if prevID != id { // different atx for same epoch
					db.log.With().Error("Encountered second atx for the same miner on the same epoch",
						log.FieldNamed("first_atx", prevID), log.FieldNamed("second_atx", id))

					penalties[atx.NodeID.Key] = struct{}{} // mark node in penalty
					delete(countedAtxs, atx.NodeID.Key)    // remove the penalized node from counted
				}
				continue
			}

			countedAtxs[atx.NodeID.Key] = id
		}

		return false, nil
	}

	return traversalFunc
}

// CalcActiveSetSize - returns the active set size that matches the view of the contextually valid blocks in the provided layer
func (db *DB) CalcActiveSetSize(epoch types.EpochID, blocks map[types.BlockID]struct{}) (map[string]struct{}, error) {

	if epoch == 0 {
		return nil, errors.New("tried to retrieve active set for epoch 0")
	}

	firstLayerOfPrevEpoch := (epoch - 1).FirstLayer(db.LayersPerEpoch)

	countedAtxs := make(map[string]types.ATXID)
	penalties := make(map[string]struct{})

	traversalFunc := db.createTraversalActiveSetCounterFunc(countedAtxs, penalties, db.LayersPerEpoch, epoch)

	startTime := time.Now()
	err := db.meshDb.ForBlockInView(blocks, firstLayerOfPrevEpoch, traversalFunc)
	if err != nil {
		return nil, err
	}
	db.log.With().Info("done calculating active set size",
		log.Uint64("first_layer", uint64(firstLayerOfPrevEpoch)),
		log.Int("size", len(countedAtxs)),
		log.EpochID(uint64(epoch)),
		log.String("duration", time.Now().Sub(startTime).String()))

	result := make(map[string]struct{}, len(countedAtxs))
	for k := range countedAtxs {
		result[k] = struct{}{}
	}

	return result, nil
}

// CalcActiveSetFromView traverses the view found in a - the activation tx and counts number of active ids published
// in the epoch prior to the epoch that a was published at, this number is the number of active ids in the next epoch
// the function returns error if the view is not found
func (db *DB) CalcActiveSetFromView(view []types.BlockID, pubEpoch types.EpochID) (uint32, error) {
	if pubEpoch < 1 {
		return 0, fmt.Errorf("publication epoch cannot be less than 1, found %v", pubEpoch)
	}
	viewHash := types.CalcBlocksHash12(view)
	count, found := activesetCache.Get(viewHash)
	if found {
		return count, nil
	}
	// check if we have a running calculation for this hash
	db.assLock.Lock()
	mu, alreadyRunning := db.pendingActiveSet[viewHash]
	if alreadyRunning {
		db.assLock.Unlock()
		// if there is a running calculation, wait for it to end and get the result
		mu.Lock()
		count, found := activesetCache.Get(viewHash)
		if found {
			mu.Unlock()
			return count, nil
		}
		// if not found, keep running mutex and calculate active set size
	} else {
		// if no running calc, insert new one
		mu = &sync.Mutex{}
		db.pendingActiveSet[viewHash] = mu
		db.pendingActiveSet[viewHash].Lock()
		db.assLock.Unlock()
	}

	mp := map[types.BlockID]struct{}{}
	for _, blk := range view {
		mp[blk] = struct{}{}
	}

	countedAtxs, err := db.calcActiveSetFunc(pubEpoch, mp)
	if err != nil {
		mu.Unlock()
		db.deleteLock(viewHash)
		return 0, err
	}
	activesetCache.Add(viewHash, uint32(len(countedAtxs)))
	mu.Unlock()
	db.deleteLock(viewHash)

	return uint32(len(countedAtxs)), nil

}

func (db *DB) deleteLock(viewHash types.Hash12) {
	db.assLock.Lock()
	if _, exist := db.pendingActiveSet[viewHash]; exist {
		delete(db.pendingActiveSet, viewHash)
	}
	db.assLock.Unlock()
}

// SyntacticallyValidateAtx ensures the following conditions apply, otherwise it returns an error.
//
// - If the sequence number is non-zero: PrevATX points to a syntactically valid ATX whose sequence number is one less
//   than the current ATX's sequence number.
// - If the sequence number is zero: PrevATX is empty.
// - Positioning ATX points to a syntactically valid ATX.
// - NIPST challenge is a hash of the serialization of the following fields:
//   NodeID, SequenceNumber, PrevATXID, LayerID, StartTick, PositioningATX.
// - The NIPST is valid.
// - ATX LayerID is NipstLayerTime or less after the PositioningATX LayerID.
// - The ATX view of the previous epoch contains ActiveSetSize activations.
func (db *DB) SyntacticallyValidateAtx(atx *types.ActivationTx) error {
	events.Publish(events.NewAtx{ID: atx.ShortString(), LayerID: uint64(atx.PubLayerID.GetEpoch())})
	pub, err := ExtractPublicKey(atx)
	if err != nil {
		return fmt.Errorf("cannot validate atx sig atx id %v err %v", atx.ShortString(), err)
	}
	if atx.NodeID.Key != pub.String() {
		return fmt.Errorf("node ids don't match")
	}
	if atx.PrevATXID != *types.EmptyATXID {
		err = db.ValidateSignedAtx(*pub, atx)
		if err != nil { // means there is no such identity
			return fmt.Errorf("no id found %v err %v", atx.ShortString(), err)
		}
		prevATX, err := db.GetAtxHeader(atx.PrevATXID)
		if err != nil {
			return fmt.Errorf("validation failed: prevATX not found: %v", err)
		}

		if prevATX.NodeID.Key != atx.NodeID.Key {
			return fmt.Errorf("previous ATX belongs to different miner. atx.ID: %v, atx.NodeID: %v, prevAtx.NodeID: %v",
				atx.ShortString(), atx.NodeID.Key, prevATX.NodeID.Key)
		}

		prevEp := prevATX.PubLayerID.GetEpoch()
		curEp := atx.PubLayerID.GetEpoch()
		if prevEp >= curEp {
			return fmt.Errorf(
				"prevAtx epoch (%v, layer %v) isn't older than current atx epoch (%v, layer %v)",
				prevEp, prevATX.PubLayerID, curEp, atx.PubLayerID)
		}

		if prevATX.Sequence+1 != atx.Sequence {
			return fmt.Errorf("sequence number is not one more than prev sequence number")
		}

		if atx.Commitment != nil {
			return fmt.Errorf("prevATX declared, but commitment proof is included")
		}

		if atx.CommitmentMerkleRoot != nil {
			return fmt.Errorf("prevATX declared, but commitment merkle root is included in challenge")
		}
	} else {
		if atx.Sequence != 0 {
			return fmt.Errorf("no prevATX declared, but sequence number not zero")
		}
		if atx.Commitment == nil {
			return fmt.Errorf("no prevATX declared, but commitment proof is not included")
		}
		if atx.CommitmentMerkleRoot == nil {
			return fmt.Errorf("no prevATX declared, but commitment merkle root is not included in challenge")
		}
		if !bytes.Equal(atx.Commitment.MerkleRoot, atx.CommitmentMerkleRoot) {
			return errors.New("commitment merkle root included in challenge is not equal to the merkle root included in the proof")
		}
		if err := db.nipstValidator.VerifyPost(*pub, atx.Commitment, atx.Nipst.Space); err != nil {
			return fmt.Errorf("invalid commitment proof: %v", err)
		}
	}

	if atx.PositioningATX != *types.EmptyATXID {
		posAtx, err := db.GetAtxHeader(atx.PositioningATX)
		if err != nil {
			return fmt.Errorf("positioning atx not found")
		}
		if atx.PubLayerID <= posAtx.PubLayerID {
			return fmt.Errorf("atx layer (%v) must be after positioning atx layer (%v)",
				atx.PubLayerID, posAtx.PubLayerID)
		}
		if uint64(atx.PubLayerID-posAtx.PubLayerID) > uint64(db.LayersPerEpoch) {
			return fmt.Errorf("expected distance of one epoch (%v layers) from pos ATX but found %v",
				db.LayersPerEpoch, atx.PubLayerID-posAtx.PubLayerID)
		}
	} else {
		publicationEpoch := atx.PubLayerID.GetEpoch()
		if !publicationEpoch.IsGenesis() {
			return fmt.Errorf("no positioning atx found")
		}
	}

	hash, err := atx.NIPSTChallenge.Hash()
	if err != nil {
		return fmt.Errorf("cannot get NIPST Challenge hash: %v", err)
	}
	db.log.With().Info("Validated NIPST", log.String("challenge_hash", hash.String()), atx.ID())

	pubKey := signing.NewPublicKey(util.Hex2Bytes(atx.NodeID.Key))
	if err = db.nipstValidator.Validate(*pubKey, atx.Nipst, *hash); err != nil {
		return fmt.Errorf("NIPST not valid: %v", err)
	}

	return nil
}

// ContextuallyValidateAtx ensures that the previous ATX referenced is the last known ATX for the referenced miner ID.
// If a previous ATX is not referenced, it validates that indeed there's no previous known ATX for that miner ID.
func (db *DB) ContextuallyValidateAtx(atx *types.ActivationTxHeader) error {
	if atx.PrevATXID != *types.EmptyATXID {
		lastAtx, err := db.GetNodeLastAtxID(atx.NodeID)
		if err != nil {
			db.log.With().Error("could not fetch node last ATX", atx.ID(),
				log.FieldNamed("atx_node_id", atx.NodeID), log.Err(err))
			return fmt.Errorf("could not fetch node last ATX: %v", err)
		}
		// last atx is not the one referenced
		if lastAtx != atx.PrevATXID {
			return fmt.Errorf("last atx is not the one referenced")
		}
	} else {
		lastAtx, err := db.GetNodeLastAtxID(atx.NodeID)
		if _, ok := err.(ErrAtxNotFound); err != nil && !ok {
			db.log.Error("fetching ATX ids failed: %v", err)
			return err
		}
		if err == nil { // we found an ATX for this node ID, although it reported no prevATX -- this is invalid
			return fmt.Errorf("no prevATX reported, but other ATX with same nodeID (%v) found: %v",
				atx.NodeID.ShortString(), lastAtx.ShortString())
		}
	}

	return nil
}

// StoreAtx stores an atx for epoch ech, it stores atx for the current epoch and adds the atx for the nodeID that
// created it in a sorted manner by the sequence id. This function does not validate the atx and assumes all data is
// correct and that all associated atx exist in the db. Will return error if writing to db failed.
func (db *DB) StoreAtx(ech types.EpochID, atx *types.ActivationTx) error {
	db.Lock()
	defer db.Unlock()

	// todo: maybe cleanup DB if failed by using defer (#1921)
	if _, err := db.atxs.Get(getAtxHeaderKey(atx.ID())); err == nil {
		// exists - how should we handle this?
		return nil
	}

	err := db.storeAtxUnlocked(atx)
	if err != nil {
		return err
	}

	err = db.updateTopAtxIfNeeded(atx)
	if err != nil {
		return err
	}

	err = db.addAtxToNodeID(atx.NodeID, atx)
	if err != nil {
		return err
	}

	err = db.addAtxToEpoch(atx.PubLayerID.GetEpoch(), atx.NodeID, atx)
	if err != nil {
		return err
	}

	db.log.Debug("finished storing atx %v, in epoch %v", atx.ShortString(), ech)

	return nil
}

func (db *DB) storeAtxUnlocked(atx *types.ActivationTx) error {
	atxHeaderBytes, err := types.InterfaceToBytes(atx.ActivationTxHeader)
	if err != nil {
		return err
	}
	err = db.atxs.Put(getAtxHeaderKey(atx.ID()), atxHeaderBytes)
	if err != nil {
		return err
	}

	atxBodyBytes, err := types.InterfaceToBytes(getAtxBody(atx))
	if err != nil {
		return err
	}
	err = db.atxs.Put(getAtxBodyKey(atx.ID()), atxBodyBytes)
	if err != nil {
		return err
	}

	// notify subscribers
	if ch, found := db.atxChannels[atx.ID()]; found {
		close(ch.ch)
		delete(db.atxChannels, atx.ID())
	}

	return nil
}

func getAtxBody(atx *types.ActivationTx) *types.ActivationTx {
	return &types.ActivationTx{
		InnerActivationTx: &types.InnerActivationTx{
			ActivationTxHeader: nil,
			Nipst:              atx.Nipst,
			Commitment:         atx.Commitment,
		},
		Sig: atx.Sig,
	}
}

type atxIDAndLayer struct {
	AtxID   types.ATXID
	LayerID types.LayerID
}

// updateTopAtxIfNeeded replaces the top ATX (positioning ATX candidate) if the latest ATX has a higher layer ID.
// This function is not thread safe and needs to be called under a global lock.
func (db *DB) updateTopAtxIfNeeded(atx *types.ActivationTx) error {
	currentTopAtx, err := db.getTopAtx()
	if err != nil && err != database.ErrNotFound {
		return fmt.Errorf("failed to get current ATX: %v", err)
	}
	if err == nil && currentTopAtx.LayerID >= atx.PubLayerID {
		return nil
	}

	newTopAtx := atxIDAndLayer{
		AtxID:   atx.ID(),
		LayerID: atx.PubLayerID,
	}
	topAtxBytes, err := types.InterfaceToBytes(&newTopAtx)
	if err != nil {
		return fmt.Errorf("failed to marshal top ATX: %v", err)
	}

	err = db.atxs.Put([]byte(topAtxKey), topAtxBytes)
	if err != nil {
		return fmt.Errorf("failed to store top ATX: %v", err)
	}
	return nil
}

func (db *DB) getTopAtx() (atxIDAndLayer, error) {
	topAtxBytes, err := db.atxs.Get([]byte(topAtxKey))
	if err != nil {
		return atxIDAndLayer{}, err
	}
	var topAtx atxIDAndLayer
	err = types.BytesToInterface(topAtxBytes, &topAtx)
	if err != nil {
		return atxIDAndLayer{}, fmt.Errorf("failed to unmarshal top ATX: %v", err)
	}
	return topAtx, nil
}

// addAtxToNodeID inserts activation atx id by node
func (db *DB) addAtxToNodeID(nodeID types.NodeID, atx *types.ActivationTx) error {
	err := db.atxs.Put(getNodeAtxKey(nodeID, atx.TargetEpoch()), atx.ID().Bytes())
	if err != nil {
		return fmt.Errorf("failed to store ATX ID for node: %v", err)
	}
	return nil
}

func (db *DB) addAtxToEpoch(epoch types.EpochID, nodeID types.NodeID, atx *types.ActivationTx) error {
	err := db.atxs.Put(getAtxEpochKey(atx.TargetEpoch(), nodeID), atx.ID().Bytes())
	if err != nil {
		return fmt.Errorf("failed to store ATX ID for node: %v", err)
	}
	return nil
}

// ErrAtxNotFound is a specific error returned when no atx was found in DB
type ErrAtxNotFound error

// GetNodeLastAtxID returns the last atx id that was received for node nodeID
func (db *DB) GetNodeLastAtxID(nodeID types.NodeID) (types.ATXID, error) {
	nodeAtxsIterator := db.atxs.Find(getNodeAtxPrefix(nodeID))
	// ATX syntactic validation ensures that each ATX is at least one epoch after a referenced previous ATX.
	// Contextual validation ensures that the previous ATX referenced matches what this method returns, so the next ATX
	// added will always be the next ATX returned by this method.
	// leveldb_iterator.Last() returns the last entry in lexicographical order of the keys:
	//   https://github.com/google/leveldb/blob/master/doc/index.md#comparators
	// For the lexicographical order to match the epoch order we must encode the epoch id using big endian encoding when
	// composing the key.
	if exists := nodeAtxsIterator.Last(); !exists {
		return *types.EmptyATXID, ErrAtxNotFound(fmt.Errorf("atx for node %v does not exist", nodeID.ShortString()))
	}
	return types.ATXID(types.BytesToHash(nodeAtxsIterator.Value())), nil
}

// GetEpochAtxs returns all valid ATXs received in the epoch epochID
func (db *DB) GetEpochAtxs(epochID types.EpochID) (atxs []types.ATXID) {
	atxIterator := db.atxs.Find(getEpochPrefix(epochID))
	for atxIterator.Next() {
		if atxIterator.Key() == nil {
			break
		}
		var a types.ATXID
		err := types.BytesToInterface(atxIterator.Value(), &a)
		if err != nil {
			// log error
			break
		}
		atxs = append(atxs, a)
	}
	return atxs
}

// GetNodeAtxIDForEpoch returns an atx published by the provided nodeID for the specified targetEpoch. meaning the atx
// that the requested nodeID has published. it returns an error if no atx was found for provided nodeID
func (db *DB) GetNodeAtxIDForEpoch(nodeID types.NodeID, targetEpoch types.EpochID) (types.ATXID, error) {
	id, err := db.atxs.Get(getNodeAtxKey(nodeID, targetEpoch))
	if err != nil {
		return *types.EmptyATXID, fmt.Errorf("atx for node %v targeting epoch %v: %v",
			nodeID.ShortString(), targetEpoch, err)
	}
	return types.ATXID(types.BytesToHash(id)), nil
}

// GetPosAtxID returns the best (highest layer id), currently known to this node, pos atx id
func (db *DB) GetPosAtxID() (types.ATXID, error) {
	idAndLayer, err := db.getTopAtx()
	if err != nil {
		return *types.EmptyATXID, err
	}
	return idAndLayer.AtxID, nil
}

// GetAtxHeader returns the ATX header by the given ID. This function is thread safe and will return an error if the ID
// is not found in the ATX DB.
func (db *DB) GetAtxHeader(id types.ATXID) (*types.ActivationTxHeader, error) {
	if id == *types.EmptyATXID {
		return nil, errors.New("trying to fetch empty atx id")
	}

	if atxHeader, gotIt := db.atxHeaderCache.Get(id); gotIt {
		return atxHeader, nil
	}
	db.RLock()
	atxHeaderBytes, err := db.atxs.Get(getAtxHeaderKey(id))
	db.RUnlock()
	if err != nil {
		return nil, err
	}
	var atxHeader types.ActivationTxHeader
	err = types.BytesToInterface(atxHeaderBytes, &atxHeader)
	if err != nil {
		return nil, err
	}
	atxHeader.SetID(&id)
	db.atxHeaderCache.Add(id, &atxHeader)
	return &atxHeader, nil
}

// GetFullAtx returns the full atx struct of the given atxId id, it returns an error if the full atx cannot be found
// in all databases
func (db *DB) GetFullAtx(id types.ATXID) (*types.ActivationTx, error) {
	if id == *types.EmptyATXID {
		return nil, errors.New("trying to fetch empty atx id")
	}

	db.RLock()
	atxBytes, err := db.atxs.Get(getAtxBodyKey(id))
	db.RUnlock()
	if err != nil {
		return nil, err
	}
	atx, err := types.BytesToAtx(atxBytes)
	if err != nil {
		return nil, err
	}
	header, err := db.GetAtxHeader(id)
	if err != nil {
		return nil, err
	}
	atx.ActivationTxHeader = header
	return atx, nil
}

// ValidateSignedAtx extracts public key from message and verifies public key exists in idStore, this is how we validate
// ATX signature. If this is the first ATX it is considered valid anyways and ATX syntactic validation will determine ATX validity
func (db *DB) ValidateSignedAtx(pubKey signing.PublicKey, signedAtx *types.ActivationTx) error {
	// this is the first occurrence of this identity, we cannot validate simply by extracting public key
	// pass it down to Atx handling so that atx can be syntactically verified and identity could be registered.
	if signedAtx.PrevATXID == *types.EmptyATXID {
		return nil
	}

	pubString := pubKey.String()
	_, err := db.GetIdentity(pubString)
	if err != nil { // means there is no such identity
		return errInvalidSig
	}
	return nil
}

// HandleGossipAtx handles the atx gossip data channel
func (db *DB) HandleGossipAtx(data service.GossipMessage, syncer service.Syncer) {
	if data == nil {
		return
	}
	atx, err := types.BytesToAtx(data.Bytes())
	if err != nil {
		db.log.Error("cannot parse incoming ATX")
		return
	}
	atx.CalcAndSetID()

	commitmentStr := "nil"
	if atx.Commitment != nil {
		commitmentStr = atx.Commitment.String()
	}

	challenge := ""
	h, err := atx.NIPSTChallenge.Hash()
	if err == nil && h != nil {
		challenge = h.String()

	}

	db.log.With().Info("got new ATX",
		log.String("sender_id", atx.NodeID.ShortString()),
		log.AtxID(atx.ShortString()),
		log.String("prev_atx_id", atx.PrevATXID.ShortString()),
		log.String("pos_atx_id", atx.PositioningATX.ShortString()),
		log.LayerID(uint64(atx.PubLayerID)),
		log.Uint64("sequence_number", atx.Sequence),
		log.String("commitment", commitmentStr),
		log.Int("atx_size", len(data.Bytes())),
		log.String("NIPSTChallenge", challenge),
	)

	//todo fetch from neighbour (#1925)
	if atx.Nipst == nil {
		db.log.Panic("nil nipst in gossip")
		return
	}

	if err := syncer.FetchPoetProof(atx.GetPoetProofRef()); err != nil {
		db.log.Warning("received ATX (%v) with syntactically invalid or missing PoET proof (%x): %v",
			atx.ShortString(), atx.GetShortPoetProofRef(), err)
		return
	}

	err = db.SyntacticallyValidateAtx(atx)
	events.Publish(events.ValidAtx{ID: atx.ShortString(), Valid: err == nil})
	if err != nil {
		db.log.Warning("received syntactically invalid ATX %v: %v", atx.ShortString(), err)
		// TODO: blacklist peer
		return
	}

	//db.pool.Put(atx)
	err = db.ProcessAtx(atx)
	if err != nil {
		db.log.Warning("cannot process ATX %v: %v", atx.ShortString(), err)
		// TODO: blacklist peer
		return
	}
	data.ReportValidation(AtxProtocol)
	db.log.With().Info("stored and propagated new syntactically valid ATX", log.AtxID(atx.ShortString()))
}<|MERGE_RESOLUTION|>--- conflicted
+++ resolved
@@ -140,13 +140,8 @@
 			// TODO: Ensure that these are two different, syntactically valid ATXs for the same epoch, otherwise the
 			//  miner did nothing wrong
 			db.log.With().Error("found miner with multiple ATXs published in same block",
-<<<<<<< HEAD
-				log.String("atx_node_id", atx.NodeID.ShortString()), log.AtxID(atx.ShortString()))
+				log.FieldNamed("atx_node_id", atx.NodeID), atx.ID())
 		}*/
-=======
-				log.FieldNamed("atx_node_id", atx.NodeID), atx.ID())
-		}
->>>>>>> 2f831f3a
 		err := db.ProcessAtx(atx)
 		if err != nil {
 			return err
@@ -167,15 +162,9 @@
 	if existingATX != nil { // Already processed
 		return nil
 	}
-<<<<<<< HEAD
 	epoch := atx.PubLayerID.GetEpoch()
-	db.log.With().Info("processing atx", log.AtxID(atx.ShortString()), log.EpochID(uint64(epoch)),
-		log.String("atx_node_id", atx.NodeID.Key[:5]), log.LayerID(uint64(atx.PubLayerID)))
-=======
-	epoch := atx.PubLayerID.GetEpoch(db.LayersPerEpoch)
 	db.log.With().Info("processing atx", atx.ID(), epoch, log.FieldNamed("atx_node_id", atx.NodeID),
 		atx.PubLayerID)
->>>>>>> 2f831f3a
 	err := db.ContextuallyValidateAtx(atx.ActivationTxHeader)
 	if err != nil {
 		db.log.With().Error("ATX failed contextual validation", atx.ID(), log.Err(err))
@@ -219,18 +208,10 @@
 			// todo: should we accept only eopch -1 atxs?
 
 			// make sure the target epoch is our epoch
-<<<<<<< HEAD
 			if atx.TargetEpoch() != epoch {
-				db.log.With().Debug("atx found, but targeting epoch doesn't match publication epoch",
-					log.String("atx_id", atx.ShortString()),
-					log.Uint64("atx_target_epoch", uint64(atx.TargetEpoch())),
-					log.Uint64("actual_epoch", uint64(epoch)))
-=======
-			if atx.TargetEpoch(layersPerEpoch) != epoch {
 				db.log.With().Debug("atx found, but targeting epoch doesn't match publication epoch", atx.ID(),
-					log.FieldNamed("atx_target_epoch", atx.TargetEpoch(layersPerEpoch)),
+					log.FieldNamed("atx_target_epoch", atx.TargetEpoch()),
 					log.FieldNamed("actual_epoch", epoch))
->>>>>>> 2f831f3a
 				continue
 			}
 
@@ -281,9 +262,7 @@
 		return nil, err
 	}
 	db.log.With().Info("done calculating active set size",
-		log.Uint64("first_layer", uint64(firstLayerOfPrevEpoch)),
 		log.Int("size", len(countedAtxs)),
-		log.EpochID(uint64(epoch)),
 		log.String("duration", time.Now().Sub(startTime).String()))
 
 	result := make(map[string]struct{}, len(countedAtxs))
@@ -765,29 +744,7 @@
 	}
 	atx.CalcAndSetID()
 
-	commitmentStr := "nil"
-	if atx.Commitment != nil {
-		commitmentStr = atx.Commitment.String()
-	}
-
-	challenge := ""
-	h, err := atx.NIPSTChallenge.Hash()
-	if err == nil && h != nil {
-		challenge = h.String()
-
-	}
-
-	db.log.With().Info("got new ATX",
-		log.String("sender_id", atx.NodeID.ShortString()),
-		log.AtxID(atx.ShortString()),
-		log.String("prev_atx_id", atx.PrevATXID.ShortString()),
-		log.String("pos_atx_id", atx.PositioningATX.ShortString()),
-		log.LayerID(uint64(atx.PubLayerID)),
-		log.Uint64("sequence_number", atx.Sequence),
-		log.String("commitment", commitmentStr),
-		log.Int("atx_size", len(data.Bytes())),
-		log.String("NIPSTChallenge", challenge),
-	)
+	db.log.With().Info("got new ATX", atx.Fields(len(data.Bytes()))...)
 
 	//todo fetch from neighbour (#1925)
 	if atx.Nipst == nil {
@@ -817,5 +774,5 @@
 		return
 	}
 	data.ReportValidation(AtxProtocol)
-	db.log.With().Info("stored and propagated new syntactically valid ATX", log.AtxID(atx.ShortString()))
+	db.log.With().Info("stored and propagated new syntactically valid ATX", atx.ID())
 }