package activation

import (
	"context"
	"errors"
	"fmt"
	"io"
	"net/http"
	"net/url"
	"time"

	"github.com/hashicorp/go-retryablehttp"
	rpcapi "github.com/spacemeshos/poet/release/proto/go/rpc/api/v1"
	"github.com/spacemeshos/poet/shared"
	"google.golang.org/protobuf/encoding/protojson"
	"google.golang.org/protobuf/proto"

	"github.com/spacemeshos/go-spacemesh/common/types"
	"github.com/spacemeshos/go-spacemesh/log"
)

var (
	ErrNotFound    = errors.New("not found")
	ErrUnavailable = errors.New("unavailable")
)

// HTTPPoetClient implements PoetProvingServiceClient interface.
type HTTPPoetClient struct {
	baseURL       *url.URL
	poetServiceID types.PoetServiceID
	client        *retryablehttp.Client
}

func defaultPoetClientFunc(address string, cfg PoetConfig) (PoetProvingServiceClient, error) {
	return NewHTTPPoetClient(address, cfg)
}

func checkRetry(ctx context.Context, resp *http.Response, err error) (bool, error) {
	if retry, err := retryablehttp.DefaultRetryPolicy(ctx, resp, err); retry || err != nil {
		return retry, err
	}

	if resp.StatusCode == http.StatusNotFound {
		return true, nil
	}
	return false, nil
}

type PoetClientOpts func(*HTTPPoetClient)

func withCustomHttpClient(client *http.Client) PoetClientOpts {
	return func(c *HTTPPoetClient) {
		c.client.HTTPClient = client
	}
}

// NewHTTPPoetClient returns new instance of HTTPPoetClient connecting to the specified url.
func NewHTTPPoetClient(baseUrl string, cfg PoetConfig, opts ...PoetClientOpts) (*HTTPPoetClient, error) {
	client := &retryablehttp.Client{
		RetryMax:     10,
		RetryWaitMin: cfg.CycleGap / 100,
		RetryWaitMax: cfg.CycleGap / 10,
		Backoff:      retryablehttp.LinearJitterBackoff,
		CheckRetry:   checkRetry,
	}

	baseURL, err := url.Parse(baseUrl)
	if err != nil {
		return nil, fmt.Errorf("parsing address: %w", err)
	}
	if baseURL.Scheme == "" {
		baseURL.Scheme = "http"
	}

	poetClient := &HTTPPoetClient{
		baseURL: baseURL,
		client:  client,
	}
	for _, opt := range opts {
		opt(poetClient)
	}

	return poetClient, nil
}

// Start is an administrative endpoint of the proving service that tells it to start. This is mostly done in tests,
// since it requires administrative permissions to the proving service.
func (c *HTTPPoetClient) Start(ctx context.Context, gatewayAddresses []string) error {
	reqBody := rpcapi.StartRequest{GatewayAddresses: gatewayAddresses}
	if err := c.req(ctx, http.MethodPost, "/v1/start", &reqBody, nil); err != nil {
		return fmt.Errorf("starting poet: %w", err)
	}

	return nil
}

// Submit registers a challenge in the proving service current open round.
func (c *HTTPPoetClient) Submit(ctx context.Context, challenge []byte, signature types.EdSignature) (*types.PoetRound, error) {
	request := rpcapi.SubmitRequest{
		Challenge: challenge,
<<<<<<< HEAD
		Signature: signature[:],
=======
		Signature: signature.Bytes(),
>>>>>>> d783a22d
	}
	resBody := rpcapi.SubmitResponse{}
	if err := c.req(ctx, http.MethodPost, "/v1/submit", &request, &resBody); err != nil {
		return nil, fmt.Errorf("submitting challenge: %w", err)
	}
	roundEnd := time.Time{}
	if resBody.RoundEnd != nil {
		roundEnd = time.Now().Add(resBody.RoundEnd.AsDuration())
	}
	if len(resBody.Hash) != types.Hash32Length {
		return nil, fmt.Errorf("invalid hash len (%d instead of %d)", len(resBody.Hash), types.Hash32Length)
	}
	hash := types.Hash32{}
	hash.SetBytes(resBody.Hash)
	return &types.PoetRound{ID: resBody.RoundId, ChallengeHash: hash, End: types.RoundEnd(roundEnd)}, nil
}

// PoetServiceID returns the public key of the PoET proving service.
func (c *HTTPPoetClient) PoetServiceID(ctx context.Context) (types.PoetServiceID, error) {
	if c.poetServiceID.ServiceID != nil {
		return c.poetServiceID, nil
	}
	resBody := rpcapi.InfoResponse{}

	if err := c.req(ctx, http.MethodGet, "/v1/info", nil, &resBody); err != nil {
		return types.PoetServiceID{}, fmt.Errorf("getting poet ID: %w", err)
	}

	c.poetServiceID.ServiceID = resBody.ServicePubkey
	return c.poetServiceID, nil
}

// Proof implements PoetProvingServiceClient.
func (c *HTTPPoetClient) Proof(ctx context.Context, roundID string) (*types.PoetProofMessage, error) {
	resBody := rpcapi.ProofResponse{}
	if err := c.req(ctx, http.MethodGet, fmt.Sprintf("/v1/proofs/%s", roundID), nil, &resBody); err != nil {
		return nil, fmt.Errorf("getting proof: %w", err)
	}

	p := resBody.Proof.GetProof()

	pMembers := resBody.Proof.GetMembers()
	members := make([]types.Member, len(pMembers))
	for i, m := range pMembers {
		copy(members[i][:], m)
	}

	proof := types.PoetProofMessage{
		PoetProof: types.PoetProof{
			MerkleProof: shared.MerkleProof{
				Root:         p.GetRoot(),
				ProvenLeaves: p.GetProvenLeaves(),
				ProofNodes:   p.GetProofNodes(),
			},
			Members:   members,
			LeafCount: resBody.Proof.GetLeaves(),
		},
		PoetServiceID: resBody.Pubkey,
		RoundID:       roundID,
	}
	if c.poetServiceID.ServiceID == nil {
		c.poetServiceID.ServiceID = proof.PoetServiceID
	}

	return &proof, nil
}

func (c *HTTPPoetClient) req(ctx context.Context, method string, path string, reqBody proto.Message, resBody proto.Message) error {
	jsonReqBody, err := protojson.Marshal(reqBody)
	if err != nil {
		return fmt.Errorf("marshaling request body: %w", err)
	}

	req, err := retryablehttp.NewRequestWithContext(ctx, method, c.baseURL.JoinPath(path).String(), jsonReqBody)
	if err != nil {
		return fmt.Errorf("creating HTTP request: %w", err)
	}
	req.Header.Set("Content-Type", "application/json")

	res, err := c.client.Do(req)
	if err != nil {
		return fmt.Errorf("doing request: %w", err)
	}
	defer res.Body.Close()

	data, err := io.ReadAll(res.Body)
	if err != nil {
		return fmt.Errorf("reading response body (%w)", err)
	}

	log.GetLogger().WithContext(ctx).With().Debug("response from poet", log.String("status", res.Status), log.String("body", string(data)))

	switch res.StatusCode {
	case http.StatusOK:
	case http.StatusNotFound:
		return fmt.Errorf("%w: response status code: %s, body: %s", ErrNotFound, res.Status, string(data))
	case http.StatusServiceUnavailable:
		return fmt.Errorf("%w: response status code: %s, body: %s", ErrUnavailable, res.Status, string(data))
	default:
		return fmt.Errorf("unrecognized error: status code: %s, body: %s", res.Status, string(data))
	}

	if resBody != nil {
		if err := protojson.Unmarshal(data, resBody); err != nil {
			return fmt.Errorf("decoding response body to proto: %w", err)
		}
	}

	return nil
}<|MERGE_RESOLUTION|>--- conflicted
+++ resolved
@@ -98,11 +98,7 @@
 func (c *HTTPPoetClient) Submit(ctx context.Context, challenge []byte, signature types.EdSignature) (*types.PoetRound, error) {
 	request := rpcapi.SubmitRequest{
 		Challenge: challenge,
-<<<<<<< HEAD
-		Signature: signature[:],
-=======
 		Signature: signature.Bytes(),
->>>>>>> d783a22d
 	}
 	resBody := rpcapi.SubmitResponse{}
 	if err := c.req(ctx, http.MethodPost, "/v1/submit", &request, &resBody); err != nil {
