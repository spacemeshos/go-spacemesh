package activation

import (
	"bytes"
	"fmt"

	"github.com/spacemeshos/post/proving"
	"github.com/spacemeshos/post/verifying"

	"github.com/spacemeshos/go-spacemesh/common/types"
	"github.com/spacemeshos/go-spacemesh/signing"
)

// Validator contains the dependencies required to validate NIPosts.
type Validator struct {
	poetDb poetDbAPI
	cfg    PostConfig
}

// A compile time check to ensure that Validator fully implements the nipostValidator interface.
var _ nipostValidator = (*Validator)(nil)

// NewValidator returns a new NIPost validator.
func NewValidator(poetDb poetDbAPI, cfg PostConfig) *Validator {
	return &Validator{poetDb, cfg}
}

// Validate validates a NIPost, given a miner id and expected challenge. It returns an error if an issue is found or nil
// if the NIPost is valid.
// Some of the Post metadata fields validation values is ought to eventually be derived from
// consensus instead of local configuration. If so, their validation should be removed to contextual validation,
// while still syntactically-validate them here according to locally configured min/max values.
func (v *Validator) Validate(minerID signing.PublicKey, nipost *types.NIPost, expectedChallenge types.Hash32, numUnits uint) (uint64, error) {
	if !bytes.Equal(nipost.Challenge[:], expectedChallenge[:]) {
		return 0, fmt.Errorf("invalid `Challenge`; expected: %x, given: %x", expectedChallenge, nipost.Challenge)
	}

	if uint(nipost.PostMetadata.BitsPerLabel) < v.cfg.BitsPerLabel {
<<<<<<< HEAD
		return fmt.Errorf("invalid `BitsPerLabel`; expected: >=%d, given: %d", v.cfg.BitsPerLabel, nipost.PostMetadata.BitsPerLabel)
	}

	if uint(nipost.PostMetadata.LabelsPerUnit) < v.cfg.LabelsPerUnit {
		return fmt.Errorf("invalid `LabelsPerUnit`; expected: >=%d, given: %d", v.cfg.LabelsPerUnit, nipost.PostMetadata.LabelsPerUnit)
=======
		return 0, fmt.Errorf("invalid `BitsPerLabel`; expected: >=%d, given: %d", v.cfg.BitsPerLabel, nipost.PostMetadata.BitsPerLabel)
	}

	if nipost.PostMetadata.LabelsPerUnit < uint64(v.cfg.LabelsPerUnit) {
		return 0, fmt.Errorf("invalid `LabelsPerUnit`; expected: >=%d, given: %d", v.cfg.LabelsPerUnit, nipost.PostMetadata.LabelsPerUnit)
>>>>>>> 4bc7a5ec
	}

	if numUnits < v.cfg.MinNumUnits {
		return 0, fmt.Errorf("invalid `numUnits`; expected: >=%d, given: %d", v.cfg.MinNumUnits, numUnits)
	}

	if numUnits > v.cfg.MaxNumUnits {
		return 0, fmt.Errorf("invalid `numUnits`; expected: <=%d, given: %d", v.cfg.MaxNumUnits, numUnits)
	}

	if uint(nipost.PostMetadata.K1) > v.cfg.K1 {
<<<<<<< HEAD
		return fmt.Errorf("invalid `K1`; expected: <=%d, given: %d", v.cfg.K1, nipost.PostMetadata.K1)
	}

	if uint(nipost.PostMetadata.K2) < v.cfg.K2 {
		return fmt.Errorf("invalid `K2`; expected: >=%d, given: %d", v.cfg.K2, nipost.PostMetadata.K2)
=======
		return 0, fmt.Errorf("invalid `K1`; expected: <=%d, given: %d", v.cfg.K1, nipost.PostMetadata.K1)
	}

	if uint(nipost.PostMetadata.K2) < v.cfg.K2 {
		return 0, fmt.Errorf("invalid `K2`; expected: >=%d, given: %d", v.cfg.K2, nipost.PostMetadata.K2)
>>>>>>> 4bc7a5ec
	}

	proof, err := v.poetDb.GetProof(nipost.PostMetadata.Challenge)
	if err != nil {
		return 0, fmt.Errorf("poet proof is not available %x: %w", nipost.PostMetadata.Challenge, err)
	}
	if !isIncluded(proof, nipost.Challenge.Bytes()) {
		return 0, fmt.Errorf("challenge is not included in the proof %x", nipost.PostMetadata.Challenge)
	}

	if err := v.ValidatePost(minerID.Bytes(), nipost.Post, nipost.PostMetadata, numUnits); err != nil {
		return 0, fmt.Errorf("invalid Post: %v", err)
	}

	return proof.LeafCount, nil
}

func isIncluded(proof *types.PoetProof, member []byte) bool {
	for _, part := range proof.Members {
		if bytes.Equal(part, member) {
			return true
		}
	}
	return false
}

// ValidatePost validates a Proof of Space-Time (PoST). It returns nil if validation passed or an error indicating why
// validation failed.
func (v *Validator) ValidatePost(id []byte, PoST *types.Post, PostMetadata *types.PostMetadata, numUnits uint) error {
	p := (*proving.Proof)(PoST)

	m := new(proving.ProofMetadata)
	m.ID = id
	m.NumUnits = numUnits
	m.Challenge = PostMetadata.Challenge
	m.BitsPerLabel = uint(PostMetadata.BitsPerLabel)
	m.LabelsPerUnit = uint(PostMetadata.LabelsPerUnit)
	m.K1 = uint(PostMetadata.K1)
	m.K2 = uint(PostMetadata.K2)

	if err := verifying.Verify(p, m); err != nil {
		return fmt.Errorf("verify PoST: %w", err)
	}

	return nil
}<|MERGE_RESOLUTION|>--- conflicted
+++ resolved
@@ -36,19 +36,11 @@
 	}
 
 	if uint(nipost.PostMetadata.BitsPerLabel) < v.cfg.BitsPerLabel {
-<<<<<<< HEAD
-		return fmt.Errorf("invalid `BitsPerLabel`; expected: >=%d, given: %d", v.cfg.BitsPerLabel, nipost.PostMetadata.BitsPerLabel)
-	}
-
-	if uint(nipost.PostMetadata.LabelsPerUnit) < v.cfg.LabelsPerUnit {
-		return fmt.Errorf("invalid `LabelsPerUnit`; expected: >=%d, given: %d", v.cfg.LabelsPerUnit, nipost.PostMetadata.LabelsPerUnit)
-=======
 		return 0, fmt.Errorf("invalid `BitsPerLabel`; expected: >=%d, given: %d", v.cfg.BitsPerLabel, nipost.PostMetadata.BitsPerLabel)
 	}
 
 	if nipost.PostMetadata.LabelsPerUnit < uint64(v.cfg.LabelsPerUnit) {
 		return 0, fmt.Errorf("invalid `LabelsPerUnit`; expected: >=%d, given: %d", v.cfg.LabelsPerUnit, nipost.PostMetadata.LabelsPerUnit)
->>>>>>> 4bc7a5ec
 	}
 
 	if numUnits < v.cfg.MinNumUnits {
@@ -60,19 +52,11 @@
 	}
 
 	if uint(nipost.PostMetadata.K1) > v.cfg.K1 {
-<<<<<<< HEAD
-		return fmt.Errorf("invalid `K1`; expected: <=%d, given: %d", v.cfg.K1, nipost.PostMetadata.K1)
-	}
-
-	if uint(nipost.PostMetadata.K2) < v.cfg.K2 {
-		return fmt.Errorf("invalid `K2`; expected: >=%d, given: %d", v.cfg.K2, nipost.PostMetadata.K2)
-=======
 		return 0, fmt.Errorf("invalid `K1`; expected: <=%d, given: %d", v.cfg.K1, nipost.PostMetadata.K1)
 	}
 
 	if uint(nipost.PostMetadata.K2) < v.cfg.K2 {
 		return 0, fmt.Errorf("invalid `K2`; expected: >=%d, given: %d", v.cfg.K2, nipost.PostMetadata.K2)
->>>>>>> 4bc7a5ec
 	}
 
 	proof, err := v.poetDb.GetProof(nipost.PostMetadata.Challenge)
