--- conflicted
+++ resolved
@@ -71,11 +71,7 @@
 		return 0, fmt.Errorf("challenge is not included in the proof %x", nipost.PostMetadata.Challenge)
 	}
 
-<<<<<<< HEAD
-	if err := v.ValidatePost(nodeId, atxId, nipost.Post, nipost.PostMetadata, numUnits); err != nil {
-=======
-	if err := validatePost(commitment, nipost.Post, nipost.PostMetadata, numUnits); err != nil {
->>>>>>> 9a764053
+	if err := validatePost(nodeId, atxId, nipost.Post, nipost.PostMetadata, numUnits); err != nil {
 		return 0, fmt.Errorf("invalid Post: %v", err)
 	}
 
@@ -84,8 +80,8 @@
 
 // ValidatePost validates a Proof of Space-Time (PoST). It returns nil if validation passed or an error indicating why
 // validation failed.
-func (*Validator) ValidatePost(commitment []byte, PoST *types.Post, PostMetadata *types.PostMetadata, numUnits uint32) error {
-	return validatePost(commitment, PoST, PostMetadata, numUnits)
+func (*Validator) ValidatePost(nodeId types.NodeID, commitmentAtxId types.ATXID, PoST *types.Post, PostMetadata *types.PostMetadata, numUnits uint32) error {
+	return validatePost(nodeId, commitmentAtxId, PoST, PostMetadata, numUnits)
 }
 
 func isIncluded(proof *types.PoetProof, member []byte) bool {
@@ -97,11 +93,6 @@
 	return false
 }
 
-<<<<<<< HEAD
-// ValidatePost validates a Proof of Space-Time (PoST). It returns nil if validation passed or an error indicating why
-// validation failed.
-func (v *Validator) ValidatePost(nodeId types.NodeID, commitmentAtxId types.ATXID, PoST *types.Post, PostMetadata *types.PostMetadata, numUnits uint32) error {
-=======
 func validateNumUnits(cfg *atypes.PostConfig, numUnits uint32) error {
 	if numUnits < cfg.MinNumUnits {
 		return fmt.Errorf("invalid `numUnits`; expected: >=%d, given: %d", cfg.MinNumUnits, numUnits)
@@ -131,9 +122,7 @@
 	}
 	return nil
 }
-
-func validatePost(commitment []byte, PoST *types.Post, PostMetadata *types.PostMetadata, numUnits uint32) error {
->>>>>>> 9a764053
+func validatePost(nodeId types.NodeID, commitmentAtxId types.ATXID, PoST *types.Post, PostMetadata *types.PostMetadata, numUnits uint32) error {
 	p := (*proving.Proof)(PoST)
 
 	m := &proving.ProofMetadata{
