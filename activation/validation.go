package activation

import (
	"bytes"
	"fmt"

	"github.com/spacemeshos/post/proving"
	"github.com/spacemeshos/post/verifying"

	atypes "github.com/spacemeshos/go-spacemesh/activation/types"
	"github.com/spacemeshos/go-spacemesh/common/types"
)

// Validator contains the dependencies required to validate NIPosts.
type Validator struct {
	poetDb poetDbAPI
<<<<<<< HEAD
	cfg    types.PostConfig
=======
	cfg    atypes.PostConfig
>>>>>>> cba64cc0
}

// NewValidator returns a new NIPost validator.
<<<<<<< HEAD
func NewValidator(poetDb poetDbAPI, cfg types.PostConfig) *Validator {
=======
func NewValidator(poetDb poetDbAPI, cfg atypes.PostConfig) *Validator {
>>>>>>> cba64cc0
	return &Validator{poetDb, cfg}
}

// Validate validates a NIPost, given a miner id and expected challenge. It returns an error if an issue is found or nil
// if the NIPost is valid.
// Some of the Post metadata fields validation values is ought to eventually be derived from
// consensus instead of local configuration. If so, their validation should be removed to contextual validation,
// while still syntactically-validate them here according to locally configured min/max values.
func (v *Validator) Validate(commitment []byte, nipost *types.NIPost, expectedChallenge types.Hash32, numUnits uint) (uint64, error) {
	if !bytes.Equal(nipost.Challenge[:], expectedChallenge[:]) {
		return 0, fmt.Errorf("invalid `Challenge`; expected: %x, given: %x", expectedChallenge, nipost.Challenge)
	}

	if uint(nipost.PostMetadata.BitsPerLabel) < v.cfg.BitsPerLabel {
		return 0, fmt.Errorf("invalid `BitsPerLabel`; expected: >=%d, given: %d", v.cfg.BitsPerLabel, nipost.PostMetadata.BitsPerLabel)
	}

	if nipost.PostMetadata.LabelsPerUnit < uint64(v.cfg.LabelsPerUnit) {
		return 0, fmt.Errorf("invalid `LabelsPerUnit`; expected: >=%d, given: %d", v.cfg.LabelsPerUnit, nipost.PostMetadata.LabelsPerUnit)
	}

	if numUnits < v.cfg.MinNumUnits {
		return 0, fmt.Errorf("invalid `numUnits`; expected: >=%d, given: %d", v.cfg.MinNumUnits, numUnits)
	}

	if numUnits > v.cfg.MaxNumUnits {
		return 0, fmt.Errorf("invalid `numUnits`; expected: <=%d, given: %d", v.cfg.MaxNumUnits, numUnits)
	}

	if uint(nipost.PostMetadata.K1) > v.cfg.K1 {
		return 0, fmt.Errorf("invalid `K1`; expected: <=%d, given: %d", v.cfg.K1, nipost.PostMetadata.K1)
	}

	if uint(nipost.PostMetadata.K2) < v.cfg.K2 {
		return 0, fmt.Errorf("invalid `K2`; expected: >=%d, given: %d", v.cfg.K2, nipost.PostMetadata.K2)
	}

	proof, err := v.poetDb.GetProof(nipost.PostMetadata.Challenge)
	if err != nil {
		return 0, fmt.Errorf("poet proof is not available %x: %w", nipost.PostMetadata.Challenge, err)
	}
	if !isIncluded(proof, nipost.Challenge.Bytes()) {
		return 0, fmt.Errorf("challenge is not included in the proof %x", nipost.PostMetadata.Challenge)
	}

	if err := v.ValidatePost(commitment, nipost.Post, nipost.PostMetadata, numUnits); err != nil {
		return 0, fmt.Errorf("invalid Post: %v", err)
	}

	return proof.LeafCount, nil
}

func isIncluded(proof *types.PoetProof, member []byte) bool {
	for _, part := range proof.Members {
		if bytes.Equal(part, member) {
			return true
		}
	}
	return false
}

// ValidatePost validates a Proof of Space-Time (PoST). It returns nil if validation passed or an error indicating why
// validation failed.
func (v *Validator) ValidatePost(commitment []byte, PoST *types.Post, PostMetadata *types.PostMetadata, numUnits uint) error {
	p := (*proving.Proof)(PoST)

	m := new(proving.ProofMetadata)
	m.ID = commitment
	m.NumUnits = numUnits
	m.Challenge = PostMetadata.Challenge
	m.BitsPerLabel = uint(PostMetadata.BitsPerLabel)
	m.LabelsPerUnit = uint(PostMetadata.LabelsPerUnit)
	m.K1 = uint(PostMetadata.K1)
	m.K2 = uint(PostMetadata.K2)

	if err := verifying.Verify(p, m); err != nil {
		return fmt.Errorf("verify PoST: %w", err)
	}

	return nil
}<|MERGE_RESOLUTION|>--- conflicted
+++ resolved
@@ -14,19 +14,11 @@
 // Validator contains the dependencies required to validate NIPosts.
 type Validator struct {
 	poetDb poetDbAPI
-<<<<<<< HEAD
-	cfg    types.PostConfig
-=======
 	cfg    atypes.PostConfig
->>>>>>> cba64cc0
 }
 
 // NewValidator returns a new NIPost validator.
-<<<<<<< HEAD
-func NewValidator(poetDb poetDbAPI, cfg types.PostConfig) *Validator {
-=======
 func NewValidator(poetDb poetDbAPI, cfg atypes.PostConfig) *Validator {
->>>>>>> cba64cc0
 	return &Validator{poetDb, cfg}
 }
 
