--- conflicted
+++ resolved
@@ -15,6 +15,7 @@
 
 	"github.com/spacemeshos/go-spacemesh/activation/metrics"
 	"github.com/spacemeshos/go-spacemesh/activation/wire"
+	"github.com/spacemeshos/go-spacemesh/codec"
 	"github.com/spacemeshos/go-spacemesh/common/types"
 	"github.com/spacemeshos/go-spacemesh/sql"
 	"github.com/spacemeshos/go-spacemesh/sql/atxs"
@@ -363,8 +364,6 @@
 	return v.verifyChainWithOpts(ctx, id, goldenATXID, options)
 }
 
-<<<<<<< HEAD
-=======
 type atxDeps struct {
 	nipost      types.NIPost
 	positioning types.ATXID
@@ -404,7 +403,6 @@
 	return deps, nil
 }
 
->>>>>>> 8dcd43d6
 func (v *Validator) verifyChainWithOpts(
 	ctx context.Context,
 	id, goldenATXID types.ATXID,
@@ -442,19 +440,7 @@
 	}
 
 	// validate POST fully
-<<<<<<< HEAD
-	commitmentAtxId := atx.CommitmentATX
-	if commitmentAtxId == nil {
-		if atxId, err := atxs.CommitmentATX(v.db, atx.SmesherID); err != nil {
-			return fmt.Errorf("getting commitment atx: %w", err)
-		} else {
-			commitmentAtxId = &atxId
-		}
-	}
-	nipost, err := atxs.Nipost(ctx, v.db, id)
-=======
 	deps, err := v.getAtxDeps(ctx, v.db, id)
->>>>>>> 8dcd43d6
 	if err != nil {
 		return fmt.Errorf("getting ATX dependencies: %w", err)
 	}
