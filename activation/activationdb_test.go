package activation

import (
	"context"
	"fmt"
	"math/big"
	"os"
	"sync"
	"testing"
	"time"

	"github.com/google/uuid"
	"github.com/stretchr/testify/assert"
	"github.com/stretchr/testify/mock"
	"github.com/stretchr/testify/require"

	"github.com/spacemeshos/go-spacemesh/common/types"
	"github.com/spacemeshos/go-spacemesh/database"
	"github.com/spacemeshos/go-spacemesh/log"
	"github.com/spacemeshos/go-spacemesh/mesh"
	"github.com/spacemeshos/go-spacemesh/rand"
	"github.com/spacemeshos/go-spacemesh/signing"
)

func createLayerWithAtx2(t require.TestingT, msh *mesh.Mesh, id types.LayerID, numOfBlocks int, atxs []*types.ActivationTx, votes []types.BlockID, views []types.BlockID) (created []types.BlockID) {
	for i := 0; i < numOfBlocks; i++ {
		block1 := types.NewExistingBlock(id, []byte(rand.String(8)), nil)
		block1.ForDiff = append(block1.ForDiff, votes...)
		for _, atx := range atxs {
			*block1.ActiveSet = append(*block1.ActiveSet, atx.ID())
		}
	loop:
		for _, v := range views {
			for _, vv := range votes {
				if vv == v {
					continue loop
				}
			}
			block1.AgainstDiff = append(block1.AgainstDiff, v)
		}
		err := msh.AddBlockWithTxs(context.TODO(), block1)
		require.NoError(t, err)
		created = append(created, block1.ID())
	}
	return
}

type MeshValidatorMock struct{}

func (m *MeshValidatorMock) Persist() error {
	return nil
}

func (m *MeshValidatorMock) LatestComplete() types.LayerID {
	panic("implement me")
}

func (m *MeshValidatorMock) HandleIncomingLayer(layer *types.Layer) (types.LayerID, types.LayerID) {
	return layer.Index().Sub(1), layer.Index()
}
func (m *MeshValidatorMock) HandleLateBlock(bl *types.Block) (types.LayerID, types.LayerID) {
	return bl.Layer().Sub(1), bl.Layer()
}

type MockState struct{}

func (MockState) GetAllAccounts() (*types.MultipleAccountsState, error) {
	panic("implement me")
}

func (MockState) ValidateAndAddTxToPool(tx *types.Transaction) error {
	panic("implement me")
}

func (MockState) LoadState(types.LayerID) error {
	panic("implement me")
}

func (MockState) GetStateRoot() types.Hash32 {
	panic("implement me")
}

func (MockState) ValidateNonceAndBalance(*types.Transaction) error {
	panic("implement me")
}

func (MockState) GetLayerApplied(types.TransactionID) *types.LayerID {
	panic("implement me")
}

func (MockState) ApplyTransactions(types.LayerID, []*types.Transaction) (int, error) {
	return 0, nil
}

func (MockState) ApplyRewards(types.LayerID, []types.Address, *big.Int) {
}

func (MockState) AddressExists(types.Address) bool {
	return true
}

func (MockState) GetLayerStateRoot(layer types.LayerID) (types.Hash32, error) {
	panic("implement me")
}

func (MockState) GetBalance(addr types.Address) uint64 {
	panic("implement me")
}
func (MockState) GetNonce(addr types.Address) uint64 {
	panic("implement me")
}

type ATXDBMock struct {
	mock.Mock
	counter     int
	workSymLock sync.Mutex
	activeSet   uint32
}

func (mock *ATXDBMock) CalcMinerWeights(types.EpochID, map[types.BlockID]struct{}) (map[string]uint64, error) {
	log.Debug("waiting lock")
	mock.workSymLock.Lock()
	defer mock.workSymLock.Unlock()
	log.Debug("done wait")

	mock.counter++
	return map[string]uint64{"aaaaac": 1, "aaabddb": 2, "aaaccc": 3}, nil
}

type MockTxMemPool struct{}

func (MockTxMemPool) Get(types.TransactionID) (*types.Transaction, error) {
	return &types.Transaction{}, nil
}

func (MockTxMemPool) Put(types.TransactionID, *types.Transaction) {}
func (MockTxMemPool) Invalidate(types.TransactionID)              {}

type MockAtxMemPool struct{}

func (MockAtxMemPool) Get(types.ATXID) (*types.ActivationTx, error) {
	return &types.ActivationTx{}, nil
}

func (MockAtxMemPool) Put(*types.ActivationTx) {}
func (MockAtxMemPool) Invalidate(types.ATXID)  {}

func ConfigTst() mesh.Config {
	return mesh.Config{
		BaseReward: big.NewInt(5000),
	}
}

const layersPerEpochBig = 1000

func getAtxDb(id string) (*DB, *mesh.Mesh, database.Database) {
	lg := log.NewDefault(id)
	memesh := mesh.NewMemMeshDB(lg.WithName("meshDB"))
	atxStore := database.NewMemDatabase()
	atxdb := NewDB(atxStore, NewIdentityStore(database.NewMemDatabase()), memesh, layersPerEpochBig, goldenATXID, &ValidatorMock{}, lg.WithName("atxDB"))
	layers := mesh.NewMesh(memesh, atxdb, ConfigTst(), &MeshValidatorMock{}, &MockTxMemPool{}, &MockState{}, lg.WithName("mesh"))
	return atxdb, layers, atxStore
}

func rndStr() string {
	a := make([]byte, 8)
	_, _ = rand.Read(a)
	return string(a)
}

func createLayerWithAtx(t *testing.T, msh *mesh.Mesh, id types.LayerID, numOfBlocks int, atxs []*types.ActivationTx, votes []types.BlockID, views []types.BlockID) (created []types.BlockID) {
	if numOfBlocks < len(atxs) {
		panic("not supported")
	}
	for i := 0; i < numOfBlocks; i++ {
		block1 := types.NewExistingBlock(id, []byte(rand.String(8)), nil)
		block1.ForDiff = append(block1.ForDiff, votes...)
		activeSet := []types.ATXID{}
		if i < len(atxs) {
			activeSet = append(activeSet, atxs[i].ID())
			fmt.Printf("adding i=%v bid=%v atxid=%v", i, block1.ID(), atxs[i].ShortString())
		}
		block1.ActiveSet = &activeSet
	viewLoop:
		for _, v := range views {
			for _, vv := range votes {
				if v == vv {
					continue viewLoop
				}
			}
			block1.AgainstDiff = append(block1.AgainstDiff, v)
		}
		var actualAtxs []*types.ActivationTx
		if i < len(atxs) {
			actualAtxs = atxs[i : i+1]
		}
		msh.ProcessAtxs(actualAtxs)
		block1.Initialize()
		err := msh.AddBlockWithTxs(context.TODO(), block1)
		require.NoError(t, err)
		created = append(created, block1.ID())
	}
	return
}

func TestATX_ActiveSetForLayerView(t *testing.T) {
	rand.Seed(1234573298579)
	atxdb, layers, _ := getAtxDb(t.Name())
	blocksMap := make(map[types.BlockID]struct{})
	id1 := types.NodeID{Key: rndStr(), VRFPublicKey: []byte("anton")}
	id2 := types.NodeID{Key: rndStr(), VRFPublicKey: []byte("anton")}
	id3 := types.NodeID{Key: rndStr(), VRFPublicKey: []byte("anton")}
	id4 := types.NodeID{Key: rndStr(), VRFPublicKey: []byte("anton")}
	coinbase1 := types.HexToAddress("aaaa")
	coinbase2 := types.HexToAddress("bbbb")
	coinbase3 := types.HexToAddress("cccc")
	coinbase4 := types.HexToAddress("cccc")
	atxs := []*types.ActivationTx{
<<<<<<< HEAD
		newActivationTx(id1, 0, *types.EmptyATXID, *types.EmptyATXID, 1, 0, 100, coinbase1, 100, &types.NIPost{}),
		newActivationTx(id1, 0, *types.EmptyATXID, *types.EmptyATXID, 2, 0, 100, coinbase1, 100, &types.NIPost{}),
		newActivationTx(id1, 0, *types.EmptyATXID, *types.EmptyATXID, 3, 0, 100, coinbase1, 100, &types.NIPost{}),
		newActivationTx(id2, 0, *types.EmptyATXID, *types.EmptyATXID, 2, 0, 100, coinbase2, 200, &types.NIPost{}),
		newActivationTx(id4, 0, *types.EmptyATXID, *types.EmptyATXID, 2, 0, 100, coinbase4, 400, &types.NIPost{}),
		newActivationTx(id3, 0, *types.EmptyATXID, *types.EmptyATXID, 11, 0, 100, coinbase3, 300, &types.NIPost{}),
=======
		newActivationTx(id1, 0, *types.EmptyATXID, *types.EmptyATXID, types.NewLayerID(1), 0, 100, 100, coinbase1, &types.NIPST{}),
		newActivationTx(id2, 0, *types.EmptyATXID, *types.EmptyATXID, types.NewLayerID(2), 0, 100, 200, coinbase2, &types.NIPST{}),
		newActivationTx(id4, 0, *types.EmptyATXID, *types.EmptyATXID, types.NewLayerID(2), 0, 100, 400, coinbase4, &types.NIPST{}),
		newActivationTx(id3, 0, *types.EmptyATXID, *types.EmptyATXID, types.NewLayerID(11), 0, 100, 300, coinbase3, &types.NIPST{}),
>>>>>>> b8422b4b
	}

	poetRef := []byte{0xba, 0xb0}
	for _, atx := range atxs {
		hash, err := atx.NIPostChallenge.Hash()
		assert.NoError(t, err)
		atx.NIPost = NewNIPostWithChallenge(hash, poetRef)
	}
<<<<<<< HEAD
	blocks := createLayerWithAtx(t, layers, 1, 6, atxs, []types.BlockID{}, []types.BlockID{})
=======
	blocks := createLayerWithAtx(t, layers, types.NewLayerID(1), 4, atxs, []types.BlockID{}, []types.BlockID{})
>>>>>>> b8422b4b
	before := blocks[:2]
	two := blocks[2:3]
	after := blocks[3:]
	for i := uint32(2); i <= 10; i++ {
		before = createLayerWithAtx(t, layers, types.NewLayerID(i), 1, []*types.ActivationTx{}, before, before)
		two = createLayerWithAtx(t, layers, types.NewLayerID(i), 1, []*types.ActivationTx{}, two, two)
		after = createLayerWithAtx(t, layers, types.NewLayerID(i), 1, []*types.ActivationTx{}, after, after)
	}
	for _, x := range before {
		blocksMap[x] = struct{}{}
	}

	for _, x := range after {
		blocksMap[x] = struct{}{}
	}

	layer := types.NewLayerID(10)
	layersPerEpoch := uint32(6)
	types.SetLayersPerEpoch(6)
	atxdb.LayersPerEpoch = layersPerEpoch
	epoch := layer.GetEpoch()
	actives, err := atxdb.GetMinerWeightsInEpochFromView(epoch, blocksMap)
	assert.NoError(t, err)
	// TODO: check this test failure
	println(actives) // REMOVE
	//assert.Len(t, actives, 2)
	//assert.Equal(t, uint64(10000), actives[id1.Key], "actives[id1.Key] (%d) != %d", actives[id1.Key], 10000)
	//assert.Equal(t, uint64(20000), actives[id2.Key], "actives[id2.Key] (%d) != %d", actives[id2.Key], 20000)
}

func TestMesh_ActiveSetForLayerView2(t *testing.T) {
	atxdb, _, _ := getAtxDb(t.Name())
	actives, err := atxdb.GetMinerWeightsInEpochFromView(0, nil)
	assert.Error(t, err)
	assert.Equal(t, errGenesisEpoch, err)
	assert.Nil(t, actives)
}

func TestActivationDb_GetNodeLastAtxId(t *testing.T) {
	r := require.New(t)

	atxdb, _, _ := getAtxDb("t6")
	id1 := types.NodeID{Key: uuid.New().String()}
	coinbase1 := types.HexToAddress("aaaa")
	epoch1 := types.EpochID(2)
	atx1 := types.NewActivationTx(newChallenge(id1, 0, *types.EmptyATXID, goldenATXID, epoch1.FirstLayer()), coinbase1, &types.NIPost{}, 0, nil)
	r.NoError(atxdb.StoreAtx(epoch1, atx1))

	epoch2 := types.EpochID(1) + (1 << 8)
	// This will fail if we convert the epoch id to bytes using LittleEndian, since LevelDB's lexicographic sorting will
	// then sort by LSB instead of MSB, first.
	atx2 := types.NewActivationTx(newChallenge(id1, 1, atx1.ID(), atx1.ID(), epoch2.FirstLayer()), coinbase1, &types.NIPost{}, 0, nil)
	r.NoError(atxdb.StoreAtx(epoch2, atx2))

	id, err := atxdb.GetNodeLastAtxID(id1)
	r.NoError(err)
	r.Equal(atx2.ShortString(), id.ShortString(), "atx1.ShortString(): %v", atx1.ShortString())
}

func Test_DBSanity(t *testing.T) {
	types.SetLayersPerEpoch(layersPerEpochBig)

	atxdb, _, _ := getAtxDb("t6")

	id1 := types.NodeID{Key: uuid.New().String()}
	id2 := types.NodeID{Key: uuid.New().String()}
	id3 := types.NodeID{Key: uuid.New().String()}
	coinbase1 := types.HexToAddress("aaaa")
	coinbase2 := types.HexToAddress("bbbb")
	coinbase3 := types.HexToAddress("cccc")

<<<<<<< HEAD
	atx1 := newActivationTx(id1, 0, *types.EmptyATXID, *types.EmptyATXID, 1, 0, 100, coinbase1, 100, &types.NIPost{})
	atx2 := newActivationTx(id1, 0, *types.EmptyATXID, *types.EmptyATXID, 1001, 0, 100, coinbase2, 100, &types.NIPost{})
	atx3 := newActivationTx(id1, 0, *types.EmptyATXID, *types.EmptyATXID, 2001, 0, 100, coinbase3, 100, &types.NIPost{})
=======
	atx1 := newActivationTx(id1, 0, *types.EmptyATXID, *types.EmptyATXID, types.NewLayerID(1), 0, 100, 100, coinbase1, &types.NIPST{})
	atx2 := newActivationTx(id1, 0, *types.EmptyATXID, *types.EmptyATXID, types.NewLayerID(1001), 0, 100, 100, coinbase2, &types.NIPST{})
	atx3 := newActivationTx(id1, 0, *types.EmptyATXID, *types.EmptyATXID, types.NewLayerID(2001), 0, 100, 100, coinbase3, &types.NIPST{})
>>>>>>> b8422b4b

	err := atxdb.storeAtxUnlocked(atx1)
	assert.NoError(t, err)
	err = atxdb.storeAtxUnlocked(atx2)
	assert.NoError(t, err)
	err = atxdb.storeAtxUnlocked(atx3)
	assert.NoError(t, err)

	err = atxdb.addAtxToNodeID(id1, atx1)
	assert.NoError(t, err)
	id, err := atxdb.GetNodeLastAtxID(id1)
	assert.NoError(t, err)
	assert.Equal(t, atx1.ID(), id)
	assert.Equal(t, types.EpochID(1), atx1.TargetEpoch())
	id, err = atxdb.GetNodeAtxIDForEpoch(id1, atx1.PubLayerID.GetEpoch())
	assert.NoError(t, err)
	assert.Equal(t, atx1.ID(), id)

	err = atxdb.addAtxToNodeID(id2, atx2)
	assert.NoError(t, err)

	err = atxdb.addAtxToNodeID(id1, atx3)
	assert.NoError(t, err)

	id, err = atxdb.GetNodeLastAtxID(id2)
	assert.NoError(t, err)
	assert.Equal(t, atx2.ID(), id)
	assert.Equal(t, types.EpochID(2), atx2.TargetEpoch())
	id, err = atxdb.GetNodeAtxIDForEpoch(id2, atx2.PubLayerID.GetEpoch())
	assert.NoError(t, err)
	assert.Equal(t, atx2.ID(), id)

	id, err = atxdb.GetNodeLastAtxID(id1)
	assert.NoError(t, err)
	assert.Equal(t, atx3.ID(), id)
	assert.Equal(t, types.EpochID(3), atx3.TargetEpoch())
	id, err = atxdb.GetNodeAtxIDForEpoch(id1, atx3.PubLayerID.GetEpoch())
	assert.NoError(t, err)
	assert.Equal(t, atx3.ID(), id)

	id, err = atxdb.GetNodeLastAtxID(id3)
	assert.EqualError(t, err, fmt.Sprintf("atx for node %v does not exist", id3.ShortString()))
	assert.Equal(t, *types.EmptyATXID, id)
}

func TestMesh_processBlockATXs(t *testing.T) {
	types.SetLayersPerEpoch(layersPerEpochBig)
	atxdb, _, _ := getAtxDb("t6")

	id1 := types.NodeID{Key: uuid.New().String(), VRFPublicKey: []byte("anton")}
	id2 := types.NodeID{Key: uuid.New().String(), VRFPublicKey: []byte("anton")}
	id3 := types.NodeID{Key: uuid.New().String(), VRFPublicKey: []byte("anton")}
	coinbase1 := types.HexToAddress("aaaa")
	coinbase2 := types.HexToAddress("bbbb")
	coinbase3 := types.HexToAddress("cccc")
	chlng := types.HexToHash32("0x3333")
	poetRef := []byte{0x76, 0x45}
<<<<<<< HEAD
	npst := NewNIPostWithChallenge(&chlng, poetRef)
	posATX := newActivationTx(types.NodeID{Key: "aaaaaa", VRFPublicKey: []byte("anton")}, 0, *types.EmptyATXID, *types.EmptyATXID, 1000, 0, 100, coinbase1, 100, npst)
	err := atxdb.StoreAtx(0, posATX)
	assert.NoError(t, err)
	atxs := []*types.ActivationTx{
		newActivationTx(id1, 0, *types.EmptyATXID, posATX.ID(), 1012, 0, 100, coinbase1, 100, &types.NIPost{}),
		newActivationTx(id2, 0, *types.EmptyATXID, posATX.ID(), 1300, 0, 100, coinbase2, 100, &types.NIPost{}),
		newActivationTx(id3, 0, *types.EmptyATXID, posATX.ID(), 1435, 0, 100, coinbase3, 100, &types.NIPost{}),
=======
	npst := NewNIPSTWithChallenge(&chlng, poetRef)
	posATX := newActivationTx(types.NodeID{Key: "aaaaaa", VRFPublicKey: []byte("anton")}, 0, *types.EmptyATXID, *types.EmptyATXID, types.NewLayerID(1000), 0, 100, 100, coinbase1, npst)
	err := atxdb.StoreAtx(0, posATX)
	assert.NoError(t, err)
	atxs := []*types.ActivationTx{
		newActivationTx(id1, 0, *types.EmptyATXID, posATX.ID(), types.NewLayerID(1012), 0, 100, 100, coinbase1, &types.NIPST{}),
		newActivationTx(id2, 0, *types.EmptyATXID, posATX.ID(), types.NewLayerID(1300), 0, 100, 100, coinbase2, &types.NIPST{}),
		newActivationTx(id3, 0, *types.EmptyATXID, posATX.ID(), types.NewLayerID(1435), 0, 100, 100, coinbase3, &types.NIPST{}),
>>>>>>> b8422b4b
	}
	for _, atx := range atxs {
		hash, err := atx.NIPostChallenge.Hash()
		assert.NoError(t, err)
		atx.NIPost = NewNIPostWithChallenge(hash, poetRef)
	}

	err = atxdb.ProcessAtxs(atxs)
	assert.NoError(t, err)

	// check that further atxs dont affect current epoch count
	atxs2 := []*types.ActivationTx{
<<<<<<< HEAD
		newActivationTx(id1, 1, atxs[0].ID(), atxs[0].ID(), 2012, 0, 100, coinbase1, 100, &types.NIPost{}),
		newActivationTx(id2, 1, atxs[1].ID(), atxs[1].ID(), 2300, 0, 100, coinbase2, 100, &types.NIPost{}),
		newActivationTx(id3, 1, atxs[2].ID(), atxs[2].ID(), 2435, 0, 100, coinbase3, 100, &types.NIPost{}),
=======
		newActivationTx(id1, 1, atxs[0].ID(), atxs[0].ID(), types.NewLayerID(2012), 0, 100, 100, coinbase1, &types.NIPST{}),
		newActivationTx(id2, 1, atxs[1].ID(), atxs[1].ID(), types.NewLayerID(2300), 0, 100, 100, coinbase2, &types.NIPST{}),
		newActivationTx(id3, 1, atxs[2].ID(), atxs[2].ID(), types.NewLayerID(2435), 0, 100, 100, coinbase3, &types.NIPST{}),
>>>>>>> b8422b4b
	}
	for _, atx := range atxs2 {
		hash, err := atx.NIPostChallenge.Hash()
		assert.NoError(t, err)
		atx.NIPost = NewNIPostWithChallenge(hash, poetRef)
	}
	err = atxdb.ProcessAtxs(atxs2)
	assert.NoError(t, err)

	assertEpochWeight(t, atxdb, 2, 100*100*4) // 1 posATX + 3 from `atxs`
	assertEpochWeight(t, atxdb, 3, 100*100*3) // 3 from `atxs2`
}

func assertEpochWeight(t *testing.T, atxdb *DB, epochID types.EpochID, expectedWeight uint64) {
	epochWeight, _, err := atxdb.GetEpochWeight(epochID)
	assert.NoError(t, err)
	assert.Equal(t, int(expectedWeight), int(epochWeight),
		fmt.Sprintf("expectedWeight (%d) != epochWeight (%d)", expectedWeight, epochWeight))
}

func TestActivationDB_ValidateAtx(t *testing.T) {
	atxdb, layers, _ := getAtxDb("t8")

	signer := signing.NewEdSigner()
	idx1 := types.NodeID{Key: signer.PublicKey().String(), VRFPublicKey: []byte("anton")}

	id1 := types.NodeID{Key: uuid.New().String(), VRFPublicKey: []byte("anton")}
	id2 := types.NodeID{Key: uuid.New().String(), VRFPublicKey: []byte("anton")}
	id3 := types.NodeID{Key: uuid.New().String(), VRFPublicKey: []byte("anton")}
	coinbase1 := types.HexToAddress("aaaa")
	coinbase2 := types.HexToAddress("bbbb")
	coinbase3 := types.HexToAddress("cccc")
	atxs := []*types.ActivationTx{
<<<<<<< HEAD
		newActivationTx(id1, 0, *types.EmptyATXID, *types.EmptyATXID, 1, 0, 100, coinbase1, 100, &types.NIPost{}),
		newActivationTx(id2, 0, *types.EmptyATXID, *types.EmptyATXID, 1, 0, 100, coinbase2, 100, &types.NIPost{}),
		newActivationTx(id3, 0, *types.EmptyATXID, *types.EmptyATXID, 1, 0, 100, coinbase3, 100, &types.NIPost{}),
=======
		newActivationTx(id1, 0, *types.EmptyATXID, *types.EmptyATXID, types.NewLayerID(1), 0, 100, 100, coinbase1, &types.NIPST{}),
		newActivationTx(id2, 0, *types.EmptyATXID, *types.EmptyATXID, types.NewLayerID(1), 0, 100, 100, coinbase2, &types.NIPST{}),
		newActivationTx(id3, 0, *types.EmptyATXID, *types.EmptyATXID, types.NewLayerID(1), 0, 100, 100, coinbase3, &types.NIPST{}),
>>>>>>> b8422b4b
	}
	poetRef := []byte{0x12, 0x21}
	for _, atx := range atxs {
		hash, err := atx.NIPostChallenge.Hash()
		assert.NoError(t, err)
		atx.NIPost = NewNIPostWithChallenge(hash, poetRef)
	}

	blocks := createLayerWithAtx(t, layers, types.NewLayerID(1), 10, atxs, []types.BlockID{}, []types.BlockID{})
	blocks = createLayerWithAtx(t, layers, types.NewLayerID(10), 10, []*types.ActivationTx{}, blocks, blocks)
	blocks = createLayerWithAtx(t, layers, types.NewLayerID(100), 10, []*types.ActivationTx{}, blocks, blocks)

<<<<<<< HEAD
	prevAtx := newActivationTx(idx1, 0, *types.EmptyATXID, *types.EmptyATXID, 100, 0, 100, coinbase1, 100, &types.NIPost{})
	hash, err := prevAtx.NIPostChallenge.Hash()
=======
	prevAtx := newActivationTx(idx1, 0, *types.EmptyATXID, *types.EmptyATXID, types.NewLayerID(100), 0, 100, 100, coinbase1, &types.NIPST{})
	hash, err := prevAtx.NIPSTChallenge.Hash()
>>>>>>> b8422b4b
	assert.NoError(t, err)
	prevAtx.NIPost = NewNIPostWithChallenge(hash, poetRef)

<<<<<<< HEAD
	atx := newActivationTx(idx1, 1, prevAtx.ID(), prevAtx.ID(), 1012, 0, 100, coinbase1, 100, &types.NIPost{})
	hash, err = atx.NIPostChallenge.Hash()
=======
	atx := newActivationTx(idx1, 1, prevAtx.ID(), prevAtx.ID(), types.NewLayerID(1012), 0, 100, 100, coinbase1, &types.NIPST{})
	hash, err = atx.NIPSTChallenge.Hash()
>>>>>>> b8422b4b
	assert.NoError(t, err)
	atx.NIPost = NewNIPostWithChallenge(hash, poetRef)
	err = SignAtx(signer, atx)
	assert.NoError(t, err)
	err = atxdb.StoreNodeIdentity(idx1)
	assert.NoError(t, err)
	err = atxdb.StoreAtx(1, prevAtx)
	assert.NoError(t, err)

	err = atxdb.SyntacticallyValidateAtx(atx)
	assert.NoError(t, err)

	err = atxdb.ContextuallyValidateAtx(atx.ActivationTxHeader)
	assert.NoError(t, err)
}

func TestActivationDB_ValidateAtxErrors(t *testing.T) {
	types.SetLayersPerEpoch(layersPerEpochBig)

	atxdb, layers, _ := getAtxDb("t8")
	signer := signing.NewEdSigner()
	idx1 := types.NodeID{Key: signer.PublicKey().String()}
	idx2 := types.NodeID{Key: uuid.New().String()}
	coinbase := types.HexToAddress("aaaa")

	id1 := types.NodeID{Key: uuid.New().String()}
	id2 := types.NodeID{Key: uuid.New().String()}
	id3 := types.NodeID{Key: uuid.New().String()}
	atxs := []*types.ActivationTx{
<<<<<<< HEAD
		newActivationTx(id1, 0, *types.EmptyATXID, *types.EmptyATXID, 1, 0, 100, coinbase, 100, &types.NIPost{}),
		newActivationTx(id2, 0, *types.EmptyATXID, *types.EmptyATXID, 1, 0, 100, coinbase, 100, &types.NIPost{}),
		newActivationTx(id3, 0, *types.EmptyATXID, *types.EmptyATXID, 1, 0, 100, coinbase, 100, &types.NIPost{}),
=======
		newActivationTx(id1, 0, *types.EmptyATXID, *types.EmptyATXID, types.NewLayerID(1), 0, 100, 100, coinbase, &types.NIPST{}),
		newActivationTx(id2, 0, *types.EmptyATXID, *types.EmptyATXID, types.NewLayerID(1), 0, 100, 100, coinbase, &types.NIPST{}),
		newActivationTx(id3, 0, *types.EmptyATXID, *types.EmptyATXID, types.NewLayerID(1), 0, 100, 100, coinbase, &types.NIPST{}),
>>>>>>> b8422b4b
	}

	blocks := createLayerWithAtx(t, layers, types.NewLayerID(1), 10, atxs, []types.BlockID{}, []types.BlockID{})
	blocks = createLayerWithAtx(t, layers, types.NewLayerID(10), 10, []*types.ActivationTx{}, blocks, blocks)
	blocks = createLayerWithAtx(t, layers, types.NewLayerID(100), 10, []*types.ActivationTx{}, blocks, blocks)

	chlng := types.HexToHash32("0x3333")
	poetRef := []byte{0xba, 0xbe}
<<<<<<< HEAD
	npst := NewNIPostWithChallenge(&chlng, poetRef)
	prevAtx := newActivationTx(idx1, 0, *types.EmptyATXID, *types.EmptyATXID, 100, 0, 100, coinbase, 100, npst)
	posAtx := newActivationTx(idx2, 0, *types.EmptyATXID, *types.EmptyATXID, 100, 0, 100, coinbase, 100, npst)
=======
	npst := NewNIPSTWithChallenge(&chlng, poetRef)
	prevAtx := newActivationTx(idx1, 0, *types.EmptyATXID, *types.EmptyATXID, types.NewLayerID(100), 0, 100, 100, coinbase, npst)
	posAtx := newActivationTx(idx2, 0, *types.EmptyATXID, *types.EmptyATXID, types.NewLayerID(100), 0, 100, 100, coinbase, npst)
>>>>>>> b8422b4b
	err := atxdb.StoreNodeIdentity(idx1)
	assert.NoError(t, err)
	err = atxdb.StoreAtx(1, prevAtx)
	assert.NoError(t, err)
	err = atxdb.StoreAtx(1, posAtx)
	assert.NoError(t, err)

	// Wrong sequence.
<<<<<<< HEAD
	atx := newActivationTx(idx1, 0, prevAtx.ID(), posAtx.ID(), 1012, 0, 100, coinbase, 100, &types.NIPost{})
=======
	atx := newActivationTx(idx1, 0, prevAtx.ID(), posAtx.ID(), types.NewLayerID(1012), 0, 100, 100, coinbase, &types.NIPST{})
>>>>>>> b8422b4b
	err = SignAtx(signer, atx)
	assert.NoError(t, err)
	err = atxdb.SyntacticallyValidateAtx(atx)
	assert.EqualError(t, err, "sequence number is not one more than prev sequence number")

	// Wrong active set.
<<<<<<< HEAD
	/*atx = newActivationTx(idx1, 1, prevAtx.ID(), posAtx.ID(), 1012, 0, 100, 100, coinbase, 10, []types.BlockID{}, &types.NIPoST{})
=======
	/*atx = newActivationTx(idx1, 1, prevAtx.ID(), posatx.ID(), types.NewLayerID(1012), 0, 100, 100, coinbase, 10, []types.BlockID{}, &types.NIPST{})
>>>>>>> b8422b4b
	err = SignAtx(signer, atx)
	assert.NoError(t, err)
	err = atxdb.SyntacticallyValidateAtx(atx)
	assert.EqualError(t, err, "atx contains view with unequal weight (10) than seen (0)")
	*/
	// Wrong positioning atx.
<<<<<<< HEAD
	atx = newActivationTx(idx1, 1, prevAtx.ID(), atxs[0].ID(), 1012, 0, 100, coinbase, 100, &types.NIPost{})
=======
	atx = newActivationTx(idx1, 1, prevAtx.ID(), atxs[0].ID(), types.NewLayerID(1012), 0, 100, 100, coinbase, &types.NIPST{})
>>>>>>> b8422b4b
	err = SignAtx(signer, atx)
	assert.NoError(t, err)
	err = atxdb.SyntacticallyValidateAtx(atx)
	assert.EqualError(t, err, "expected distance of one epoch (1000 layers) from pos atx but found 1011")

	// Empty positioning atx.
<<<<<<< HEAD
	atx = newActivationTx(idx1, 1, prevAtx.ID(), *types.EmptyATXID, 2000, 0, 1, coinbase, 3, &types.NIPost{})
=======
	atx = newActivationTx(idx1, 1, prevAtx.ID(), *types.EmptyATXID, types.NewLayerID(2000), 0, 1, 3, coinbase, &types.NIPST{})
>>>>>>> b8422b4b
	err = SignAtx(signer, atx)
	assert.NoError(t, err)
	err = atxdb.SyntacticallyValidateAtx(atx)
	assert.EqualError(t, err, "empty positioning atx")

	// Using Golden ATX in epochs other than 1 is not allowed. Testing epoch 0.
<<<<<<< HEAD
	atx = newActivationTx(idx1, 0, *types.EmptyATXID, goldenATXID, 0, 0, 1, coinbase, 3, &types.NIPost{PostMetadata: &types.PostMetadata{}})
	atx.InitialPost = initialPost
	atx.InitialPostIndices = initialPost.Indices
=======
	atx = newActivationTx(idx1, 0, *types.EmptyATXID, goldenATXID, types.NewLayerID(0), 0, 1, 3, coinbase, &types.NIPST{})
	atx.Commitment = &types.PostProof{}
	atx.CommitmentMerkleRoot = []byte{}
>>>>>>> b8422b4b
	err = SignAtx(signer, atx)
	assert.NoError(t, err)
	err = atxdb.SyntacticallyValidateAtx(atx)
	assert.EqualError(t, err, "golden atx used for atx in epoch 0, but is only valid in epoch 1")

	// Using Golden ATX in epochs other than 1 is not allowed. Testing epoch 2.
<<<<<<< HEAD
	atx = newActivationTx(idx1, 1, prevAtx.ID(), goldenATXID, 2000, 0, 1, coinbase, 3, &types.NIPost{})
=======
	atx = newActivationTx(idx1, 1, prevAtx.ID(), goldenATXID, types.NewLayerID(2000), 0, 1, 3, coinbase, &types.NIPST{})
>>>>>>> b8422b4b
	err = SignAtx(signer, atx)
	assert.NoError(t, err)
	err = atxdb.SyntacticallyValidateAtx(atx)
	assert.EqualError(t, err, "golden atx used for atx in epoch 2, but is only valid in epoch 1")

	// Wrong prevATx.
<<<<<<< HEAD
	atx = newActivationTx(idx1, 1, atxs[0].ID(), posAtx.ID(), 1012, 0, 100, coinbase, 100, &types.NIPost{})
=======
	atx = newActivationTx(idx1, 1, atxs[0].ID(), posAtx.ID(), types.NewLayerID(1012), 0, 100, 100, coinbase, &types.NIPST{})
>>>>>>> b8422b4b
	err = SignAtx(signer, atx)
	assert.NoError(t, err)
	err = atxdb.SyntacticallyValidateAtx(atx)
	assert.EqualError(t, err, fmt.Sprintf("previous atx belongs to different miner. atx.ID: %v, atx.NodeID: %v, prevAtx.NodeID: %v", atx.ShortString(), atx.NodeID.Key, atxs[0].NodeID.Key))

	// Wrong layerId.
<<<<<<< HEAD
	posAtx2 := newActivationTx(idx2, 0, *types.EmptyATXID, *types.EmptyATXID, 1020, 0, 100, coinbase, 100, npst)
=======
	posAtx2 := newActivationTx(idx2, 0, *types.EmptyATXID, *types.EmptyATXID, types.NewLayerID(1020), 0, 100, 100, coinbase, npst)
>>>>>>> b8422b4b
	err = SignAtx(signer, atx)
	assert.NoError(t, err)
	err = atxdb.StoreAtx(1, posAtx2)
	assert.NoError(t, err)
	err = atxdb.StoreNodeIdentity(idx1)
	assert.NoError(t, err)
<<<<<<< HEAD
	atx = newActivationTx(idx1, 1, prevAtx.ID(), posAtx2.ID(), 1012, 0, 100, coinbase, 100, npst)
=======
	atx = newActivationTx(idx1, 1, prevAtx.ID(), posAtx2.ID(), types.NewLayerID(1012), 0, 100, 100, coinbase, npst)
>>>>>>> b8422b4b
	err = SignAtx(signer, atx)
	assert.NoError(t, err)
	err = atxdb.SyntacticallyValidateAtx(atx)
	assert.EqualError(t, err, "atx layer (1012) must be after positioning atx layer (1020)")

	// Atx already exists.
	err = atxdb.StoreAtx(1, atx)
	assert.NoError(t, err)
<<<<<<< HEAD
	atx = newActivationTx(idx1, 1, prevAtx.ID(), posAtx.ID(), 12, 0, 100, coinbase, 100, &types.NIPost{})
=======
	atx = newActivationTx(idx1, 1, prevAtx.ID(), posAtx.ID(), types.NewLayerID(12), 0, 100, 100, coinbase, &types.NIPST{})
>>>>>>> b8422b4b
	err = atxdb.ContextuallyValidateAtx(atx.ActivationTxHeader)
	assert.EqualError(t, err, "last atx is not the one referenced")

	// Prev atx declared but not found.
	err = atxdb.StoreAtx(1, atx)
	assert.NoError(t, err)
<<<<<<< HEAD
	atx = newActivationTx(idx1, 1, prevAtx.ID(), posAtx.ID(), 12, 0, 100, coinbase, 100, &types.NIPost{})
=======
	atx = newActivationTx(idx1, 1, prevAtx.ID(), posAtx.ID(), types.NewLayerID(12), 0, 100, 100, coinbase, &types.NIPST{})
>>>>>>> b8422b4b
	iter := atxdb.atxs.Find(getNodeAtxPrefix(atx.NodeID))
	for iter.Next() {
		err = atxdb.atxs.Delete(iter.Key())
		assert.NoError(t, err)
	}
	err = SignAtx(signer, atx)
	assert.NoError(t, err)
	err = atxdb.ContextuallyValidateAtx(atx.ActivationTxHeader)
	assert.EqualError(t, err,
		fmt.Sprintf("could not fetch node last atx: atx for node %v does not exist", atx.NodeID.ShortString()))

<<<<<<< HEAD
	// Prev atx not declared but initial Post not included.
	atx = newActivationTx(idx1, 0, *types.EmptyATXID, posAtx.ID(), 1012, 0, 100, coinbase, 100, &types.NIPost{})
=======
	// Prev atx not declared but commitment not included.
	atx = newActivationTx(idx1, 0, *types.EmptyATXID, posAtx.ID(), types.NewLayerID(1012), 0, 100, 100, coinbase, &types.NIPST{})
>>>>>>> b8422b4b
	err = SignAtx(signer, atx)
	assert.NoError(t, err)
	err = atxdb.SyntacticallyValidateAtx(atx)
	assert.EqualError(t, err, "no prevATX declared, but initial Post is not included")

<<<<<<< HEAD
	// Prev atx not declared but initial Post indices not included.
	atx = newActivationTx(idx1, 0, *types.EmptyATXID, posAtx.ID(), 1012, 0, 100, coinbase, 100, &types.NIPost{})
	atx.InitialPost = initialPost
=======
	// Prev atx not declared but commitment merkle root not included.
	atx = newActivationTx(idx1, 0, *types.EmptyATXID, posAtx.ID(), types.NewLayerID(1012), 0, 100, 100, coinbase, &types.NIPST{})
	atx.Commitment = commitment
>>>>>>> b8422b4b
	err = SignAtx(signer, atx)
	assert.NoError(t, err)
	err = atxdb.SyntacticallyValidateAtx(atx)
	assert.EqualError(t, err, "no prevATX declared, but initial Post indices is not included in challenge")

<<<<<<< HEAD
	// Challenge and initial Post indices mismatch.
	atx = newActivationTx(idx1, 0, *types.EmptyATXID, posAtx.ID(), 1012, 0, 100, coinbase, 100, &types.NIPost{})
	atx.InitialPost = initialPost
	atx.InitialPostIndices = append([]byte{}, initialPost.Indices...)
	atx.InitialPostIndices[0]++
=======
	// Challenge and commitment merkle root mismatch.
	atx = newActivationTx(idx1, 0, *types.EmptyATXID, posAtx.ID(), types.NewLayerID(1012), 0, 100, 100, coinbase, &types.NIPST{})
	atx.Commitment = commitment
	atx.CommitmentMerkleRoot = append([]byte{}, commitment.MerkleRoot...)
	atx.CommitmentMerkleRoot[0]++
>>>>>>> b8422b4b
	err = SignAtx(signer, atx)
	assert.NoError(t, err)
	err = atxdb.SyntacticallyValidateAtx(atx)
	assert.EqualError(t, err, "initial Post indices included in challenge does not equal to the initial Post indices included in the atx")

<<<<<<< HEAD
	// Prev atx declared but initial Post is included.
	atx = newActivationTx(idx1, 1, prevAtx.ID(), posAtx.ID(), 1012, 0, 100, coinbase, 100, &types.NIPost{})
	atx.InitialPost = initialPost
=======
	// Prev atx declared but commitment is included.
	atx = newActivationTx(idx1, 1, prevAtx.ID(), posAtx.ID(), types.NewLayerID(1012), 0, 100, 100, coinbase, &types.NIPST{})
	atx.Commitment = commitment
>>>>>>> b8422b4b
	err = SignAtx(signer, atx)
	assert.NoError(t, err)
	err = atxdb.SyntacticallyValidateAtx(atx)
	assert.EqualError(t, err, "prevATX declared, but initial Post is included")

<<<<<<< HEAD
	// Prev atx declared but initial Post indices is included.
	atx = newActivationTx(idx1, 1, prevAtx.ID(), posAtx.ID(), 1012, 0, 100, coinbase, 100, &types.NIPost{})
	atx.InitialPostIndices = initialPost.Indices
=======
	// Prev atx declared but commitment merkle root is included.
	atx = newActivationTx(idx1, 1, prevAtx.ID(), posAtx.ID(), types.NewLayerID(1012), 0, 100, 100, coinbase, &types.NIPST{})
	atx.CommitmentMerkleRoot = commitment.MerkleRoot
>>>>>>> b8422b4b
	err = SignAtx(signer, atx)
	assert.NoError(t, err)
	err = atxdb.SyntacticallyValidateAtx(atx)
	assert.EqualError(t, err, "prevATX declared, but initial Post indices is included in challenge")

	// Prev atx has publication layer in the same epoch as the atx.
<<<<<<< HEAD
	atx = newActivationTx(idx1, 1, prevAtx.ID(), posAtx.ID(), 100, 0, 100, coinbase, 100, &types.NIPost{})
=======
	atx = newActivationTx(idx1, 1, prevAtx.ID(), posAtx.ID(), types.NewLayerID(100), 0, 100, 100, coinbase, &types.NIPST{})
>>>>>>> b8422b4b
	err = SignAtx(signer, atx)
	assert.NoError(t, err)
	err = atxdb.SyntacticallyValidateAtx(atx)
	assert.EqualError(t, err, "prevAtx epoch (0, layer 100) isn't older than current atx epoch (0, layer 100)")

	// NodeID and etracted pubkey dont match
<<<<<<< HEAD
	atx = newActivationTx(idx2, 0, *types.EmptyATXID, posAtx.ID(), 1012, 0, 100, coinbase, 1, &types.NIPost{})
	atx.InitialPost = initialPost
	atx.InitialPostIndices = append([]byte{}, initialPost.Indices...)
=======
	atx = newActivationTx(idx2, 0, *types.EmptyATXID, posAtx.ID(), types.NewLayerID(1012), 0, 100, 100, coinbase, &types.NIPST{})
	atx.Commitment = commitment
	atx.CommitmentMerkleRoot = append([]byte{}, commitment.MerkleRoot...)
>>>>>>> b8422b4b
	err = SignAtx(signer, atx)
	assert.NoError(t, err)
	err = atxdb.SyntacticallyValidateAtx(atx)
	assert.EqualError(t, err, "node ids don't match")
}

func TestActivationDB_ValidateAndInsertSorted(t *testing.T) {
	atxdb, layers, _ := getAtxDb("t8")
	signer := signing.NewEdSigner()
	idx1 := types.NodeID{Key: signer.PublicKey().String(), VRFPublicKey: []byte("12345")}
	coinbase := types.HexToAddress("aaaa")

	id1 := types.NodeID{Key: uuid.New().String()}
	id2 := types.NodeID{Key: uuid.New().String()}
	id3 := types.NodeID{Key: uuid.New().String()}
	atxs := []*types.ActivationTx{
<<<<<<< HEAD
		newActivationTx(id1, 0, *types.EmptyATXID, *types.EmptyATXID, 1, 0, 100, coinbase, 100, &types.NIPost{}),
		newActivationTx(id2, 0, *types.EmptyATXID, *types.EmptyATXID, 1, 0, 100, coinbase, 100, &types.NIPost{}),
		newActivationTx(id3, 0, *types.EmptyATXID, *types.EmptyATXID, 1, 0, 100, coinbase, 100, &types.NIPost{}),
=======
		newActivationTx(id1, 0, *types.EmptyATXID, *types.EmptyATXID, types.NewLayerID(1), 0, 100, 100, coinbase, &types.NIPST{}),
		newActivationTx(id2, 0, *types.EmptyATXID, *types.EmptyATXID, types.NewLayerID(1), 0, 100, 100, coinbase, &types.NIPST{}),
		newActivationTx(id3, 0, *types.EmptyATXID, *types.EmptyATXID, types.NewLayerID(1), 0, 100, 100, coinbase, &types.NIPST{}),
>>>>>>> b8422b4b
	}

	blocks := createLayerWithAtx(t, layers, types.NewLayerID(1), 10, atxs, []types.BlockID{}, []types.BlockID{})
	blocks = createLayerWithAtx(t, layers, types.NewLayerID(10), 10, []*types.ActivationTx{}, blocks, blocks)
	blocks = createLayerWithAtx(t, layers, types.NewLayerID(100), 10, []*types.ActivationTx{}, blocks, blocks)

	chlng := types.HexToHash32("0x3333")
	poetRef := []byte{0x56, 0xbe}
<<<<<<< HEAD
	npst := NewNIPostWithChallenge(&chlng, poetRef)
	prevAtx := newActivationTx(idx1, 0, *types.EmptyATXID, *types.EmptyATXID, 100, 0, 100, coinbase, 100, npst)
=======
	npst := NewNIPSTWithChallenge(&chlng, poetRef)
	prevAtx := newActivationTx(idx1, 0, *types.EmptyATXID, *types.EmptyATXID, types.NewLayerID(100), 0, 100, 100, coinbase, npst)
>>>>>>> b8422b4b

	var nodeAtxIds []types.ATXID

	err := atxdb.StoreAtx(1, prevAtx)
	assert.NoError(t, err)
	nodeAtxIds = append(nodeAtxIds, prevAtx.ID())

	// wrong sequnce
<<<<<<< HEAD
	atx := newActivationTx(idx1, 1, prevAtx.ID(), prevAtx.ID(), 1012, 0, 100, coinbase, 100, &types.NIPost{})
=======
	atx := newActivationTx(idx1, 1, prevAtx.ID(), prevAtx.ID(), types.NewLayerID(1012), 0, 100, 100, coinbase, &types.NIPST{})
>>>>>>> b8422b4b
	err = atxdb.StoreAtx(1, atx)
	assert.NoError(t, err)
	nodeAtxIds = append(nodeAtxIds, atx.ID())

<<<<<<< HEAD
	atx = newActivationTx(idx1, 2, atx.ID(), atx.ID(), 1012, 0, 100, coinbase, 100, &types.NIPost{})
=======
	atx = newActivationTx(idx1, 2, atx.ID(), atx.ID(), types.NewLayerID(1012), 0, 100, 100, coinbase, &types.NIPST{})
>>>>>>> b8422b4b
	assert.NoError(t, err)
	err = SignAtx(signer, atx)
	assert.NoError(t, err)
	err = atxdb.StoreNodeIdentity(idx1)
	assert.NoError(t, err)
	err = atxdb.StoreAtx(1, atx)
	assert.NoError(t, err)
	nodeAtxIds = append(nodeAtxIds, atx.ID())
	atx2id := atx.ID()

<<<<<<< HEAD
	atx = newActivationTx(idx1, 4, prevAtx.ID(), prevAtx.ID(), 1012, 0, 100, coinbase, 100, &types.NIPost{})
=======
	atx = newActivationTx(idx1, 4, prevAtx.ID(), prevAtx.ID(), types.NewLayerID(1012), 0, 100, 100, coinbase, &types.NIPST{})
>>>>>>> b8422b4b
	err = SignAtx(signer, atx)
	assert.NoError(t, err)
	err = atxdb.StoreNodeIdentity(idx1)
	assert.NoError(t, err)

	err = atxdb.SyntacticallyValidateAtx(atx)
	assert.EqualError(t, err, "sequence number is not one more than prev sequence number")

	err = atxdb.StoreAtx(1, atx)
	assert.NoError(t, err)
	id4 := atx.ID()

<<<<<<< HEAD
	atx = newActivationTx(idx1, 3, atx2id, prevAtx.ID(), 1012, 0, 100, coinbase, 100, &types.NIPost{})
=======
	atx = newActivationTx(idx1, 3, atx2id, prevAtx.ID(), types.NewLayerID(1012), 0, 100, 100, coinbase, &types.NIPST{})
>>>>>>> b8422b4b
	err = atxdb.ContextuallyValidateAtx(atx.ActivationTxHeader)
	assert.EqualError(t, err, "last atx is not the one referenced")

	err = atxdb.StoreAtx(1, atx)
	assert.NoError(t, err)
	nodeAtxIds = append(nodeAtxIds, atx.ID())
	nodeAtxIds = append(nodeAtxIds, id4)

	id, err := atxdb.GetNodeLastAtxID(idx1)
	assert.NoError(t, err)
	assert.Equal(t, atx.ID(), id)

	_, err = atxdb.GetAtxHeader(id)
	assert.NoError(t, err)

	_, err = atxdb.GetAtxHeader(atx2id)
	assert.NoError(t, err)

	// test same sequence
	idx2 := types.NodeID{Key: uuid.New().String(), VRFPublicKey: []byte("12345")}

<<<<<<< HEAD
	prevAtx = newActivationTx(idx2, 0, *types.EmptyATXID, *types.EmptyATXID, 100, 0, 100, coinbase, 100, npst)
	err = atxdb.StoreAtx(1, prevAtx)
	assert.NoError(t, err)
	atx = newActivationTx(idx2, 1, prevAtx.ID(), prevAtx.ID(), 1012, 0, 100, coinbase, 100, &types.NIPost{})
=======
	prevAtx = newActivationTx(idx2, 0, *types.EmptyATXID, *types.EmptyATXID, types.NewLayerID(100), 0, 100, 100, coinbase, npst)
	err = atxdb.StoreAtx(1, prevAtx)
	assert.NoError(t, err)

	atx = newActivationTx(idx2, 1, prevAtx.ID(), prevAtx.ID(), types.NewLayerID(1012), 0, 100, 100, coinbase, &types.NIPST{})
>>>>>>> b8422b4b
	err = atxdb.StoreAtx(1, atx)
	assert.NoError(t, err)
	atxID := atx.ID()

<<<<<<< HEAD
	atx = newActivationTx(idx2, 2, atxID, atx.ID(), 1012, 0, 100, coinbase, 100, &types.NIPost{})
	err = atxdb.StoreAtx(1, atx)
	assert.NoError(t, err)

	atx = newActivationTx(idx2, 2, atxID, atx.ID(), 1013, 0, 100, coinbase, 100, &types.NIPost{})
=======
	atx = newActivationTx(idx2, 2, atxID, atx.ID(), types.NewLayerID(1012), 0, 100, 100, coinbase, &types.NIPST{})
	err = atxdb.StoreAtx(1, atx)
	assert.NoError(t, err)

	atx = newActivationTx(idx2, 2, atxID, atx.ID(), types.NewLayerID(1013), 0, 100, 100, coinbase, &types.NIPST{})
>>>>>>> b8422b4b
	err = atxdb.ContextuallyValidateAtx(atx.ActivationTxHeader)
	assert.EqualError(t, err, "last atx is not the one referenced")

	err = atxdb.StoreAtx(1, atx)
	assert.NoError(t, err)

}

func TestActivationDb_ProcessAtx(t *testing.T) {
	r := require.New(t)

	atxdb, _, _ := getAtxDb("t8")
	idx1 := types.NodeID{Key: uuid.New().String(), VRFPublicKey: []byte("anton")}
	coinbase := types.HexToAddress("aaaa")
<<<<<<< HEAD
	atx := newActivationTx(idx1, 0, *types.EmptyATXID, *types.EmptyATXID, 100, 0, 100, coinbase, 100, &types.NIPost{})
=======
	atx := newActivationTx(idx1, 0, *types.EmptyATXID, *types.EmptyATXID, types.NewLayerID(100), 0, 100, 100, coinbase, &types.NIPST{})
>>>>>>> b8422b4b

	err := atxdb.ProcessAtx(atx)
	r.NoError(err)
	r.NoError(err)
	res, err := atxdb.GetIdentity(idx1.Key)
	r.Nil(err)
	r.Equal(idx1, res)
}

func BenchmarkActivationDb_SyntacticallyValidateAtx(b *testing.B) {
	r := require.New(b)
	nopLogger := log.NewDefault("").WithOptions(log.Nop)

	atxdb, layers, _ := getAtxDb("t8")
	atxdb.log = nopLogger
	layers.Log = nopLogger

	const (
		activesetSize         = 300
		blocksPerLayer        = 200
		numberOfLayers uint32 = 100
	)

	coinbase := types.HexToAddress("c012ba5e")
	var atxs []*types.ActivationTx
	for i := 0; i < activesetSize; i++ {
		id := types.NodeID{Key: uuid.New().String(), VRFPublicKey: []byte("vrf")}
<<<<<<< HEAD
		atxs = append(atxs, newActivationTx(id, 0, *types.EmptyATXID, *types.EmptyATXID, 1, 0, 100, coinbase, 100, &types.NIPost{}))
=======
		atxs = append(atxs, newActivationTx(id, 0, *types.EmptyATXID, *types.EmptyATXID, types.NewLayerID(1), 0, 100, 100, coinbase, &types.NIPST{}))
>>>>>>> b8422b4b
	}

	poetRef := []byte{0x12, 0x21}
	for _, atx := range atxs {
		hash, err := atx.NIPostChallenge.Hash()
		r.NoError(err)
		atx.NIPost = NewNIPostWithChallenge(hash, poetRef)
	}

	blocks := createLayerWithAtx2(b, layers, types.LayerID{}, blocksPerLayer, atxs, []types.BlockID{}, []types.BlockID{})
	for i := uint32(1); i < numberOfLayers; i++ {
		blocks = createLayerWithAtx2(b, layers, types.NewLayerID(i), blocksPerLayer, []*types.ActivationTx{}, blocks, blocks)
	}

	idx1 := types.NodeID{Key: uuid.New().String(), VRFPublicKey: []byte("anton")}
	challenge := newChallenge(idx1, 0, *types.EmptyATXID, goldenATXID, types.LayerID{}.Add(numberOfLayers+1))
	hash, err := challenge.Hash()
	r.NoError(err)
	prevAtx := newAtx(challenge, NewNIPostWithChallenge(hash, poetRef))

<<<<<<< HEAD
	atx := newActivationTx(idx1, 1, prevAtx.ID(), prevAtx.ID(), numberOfLayers+1+layersPerEpochBig, 0, 100, coinbase, 100, &types.NIPost{})
	hash, err = atx.NIPostChallenge.Hash()
=======
	atx := newActivationTx(idx1, 1, prevAtx.ID(), prevAtx.ID(), types.LayerID{}.Add(numberOfLayers+1+layersPerEpochBig), 0, 100, 100, coinbase, &types.NIPST{})
	hash, err = atx.NIPSTChallenge.Hash()
>>>>>>> b8422b4b
	r.NoError(err)
	atx.NIPost = NewNIPostWithChallenge(hash, poetRef)
	err = atxdb.StoreAtx(1, prevAtx)
	r.NoError(err)

	start := time.Now()
	err = atxdb.SyntacticallyValidateAtx(atx)
	fmt.Printf("\nSyntactic validation took %v\n", time.Since(start))
	r.NoError(err)

	start = time.Now()
	err = atxdb.SyntacticallyValidateAtx(atx)
	fmt.Printf("\nSecond syntactic validation took %v\n", time.Since(start))
	r.NoError(err)

	start = time.Now()
	err = atxdb.ContextuallyValidateAtx(atx.ActivationTxHeader)
	fmt.Printf("\nContextual validation took %v\n\n", time.Since(start))
	r.NoError(err)
}

func BenchmarkNewActivationDb(b *testing.B) {
	r := require.New(b)

	const tmpPath = "../tmp/atx"
	lg := log.NewDefault("id").WithOptions(log.Nop)

	msh := mesh.NewMemMeshDB(lg)
	store, err := database.NewLDBDatabase(tmpPath, 0, 0, lg.WithName("atxLDB"))
	r.NoError(err)
	atxdb := NewDB(store, NewIdentityStore(store), msh, layersPerEpochBig, goldenATXID, &ValidatorMock{}, lg.WithName("atxDB"))

	const (
		numOfMiners = 300
		batchSize   = 15
		numOfEpochs = 10 * batchSize
	)
	prevAtxs := make([]types.ATXID, numOfMiners)
	pPrevAtxs := make([]types.ATXID, numOfMiners)
	posAtx := prevAtxID
	var atx *types.ActivationTx
	layer := types.LayerID(postGenesisEpochLayer)

	start := time.Now()
	eStart := time.Now()
	for epoch := postGenesisEpoch; epoch < postGenesisEpoch+numOfEpochs; epoch++ {
		for miner := 0; miner < numOfMiners; miner++ {
			challenge := newChallenge(nodeID, 1, prevAtxs[miner], posAtx, layer)
			h, err := challenge.Hash()
			r.NoError(err)
			atx = newAtx(challenge, NewNIPostWithChallenge(h, poetBytes))
			prevAtxs[miner] = atx.ID()
			storeAtx(r, atxdb, atx, log.NewDefault("storeAtx").WithOptions(log.Nop))
		}
		//noinspection GoNilness
		posAtx = atx.ID()
		layer = layer.Add(layersPerEpoch)
		if epoch%batchSize == batchSize-1 {
			fmt.Printf("epoch %3d-%3d took %v\t", epoch-(batchSize-1), epoch, time.Since(eStart))
			eStart = time.Now()

			for miner := 0; miner < numOfMiners; miner++ {
				atx, err := atxdb.GetAtxHeader(prevAtxs[miner])
				r.NoError(err)
				r.NotNil(atx)
				atx, err = atxdb.GetAtxHeader(pPrevAtxs[miner])
				r.NoError(err)
				r.NotNil(atx)
			}
			fmt.Printf("reading last and previous epoch 100 times took %v\n", time.Since(eStart))
			eStart = time.Now()
		}
		copy(pPrevAtxs, prevAtxs)
	}
	fmt.Printf("\n>>> Total time: %v\n\n", time.Since(start))
	time.Sleep(1 * time.Second)

	// cleanup
	err = os.RemoveAll(tmpPath)
	r.NoError(err)
}

func TestActivationDb_TopAtx(t *testing.T) {
	r := require.New(t)

	atxdb, _, _ := getAtxDb("t8")

	// ATX stored should become top ATX
	atx, err := createAndStoreAtx(atxdb, types.LayerID{}.Add(1))
	r.NoError(err)

	topAtx, err := atxdb.getTopAtx()
	r.NoError(err)
	r.Equal(atx.ID(), topAtx.AtxID)

	// higher-layer ATX stored should become new top ATX
	atx, err = createAndStoreAtx(atxdb, types.LayerID{}.Add(3))
	r.NoError(err)

	topAtx, err = atxdb.getTopAtx()
	r.NoError(err)
	r.Equal(atx.ID(), topAtx.AtxID)

	// lower-layer ATX stored should NOT become new top ATX
	atx, err = createAndStoreAtx(atxdb, types.LayerID{}.Add(1))
	r.NoError(err)

	topAtx, err = atxdb.getTopAtx()
	r.NoError(err)
	r.NotEqual(atx.ID(), topAtx.AtxID)
}

func createAndValidateSignedATX(r *require.Assertions, atxdb *DB, ed *signing.EdSigner, atx *types.ActivationTx) (*types.ActivationTx, error) {
	atxBytes, err := types.InterfaceToBytes(atx.InnerActivationTx)
	r.NoError(err)
	sig := ed.Sign(atxBytes)

	signedAtx := &types.ActivationTx{InnerActivationTx: atx.InnerActivationTx, Sig: sig}
	return signedAtx, atxdb.ValidateSignedAtx(*ed.PublicKey(), signedAtx)
}

func TestActivationDb_ValidateSignedAtx(t *testing.T) {
	r := require.New(t)
	lg := log.NewDefault("sigValidation")
	idStore := NewIdentityStore(database.NewMemDatabase())
	memesh := mesh.NewMemMeshDB(lg.WithName("meshDB"))
	atxdb := NewDB(database.NewMemDatabase(), idStore, memesh, layersPerEpochBig, goldenATXID, &ValidatorMock{}, lg.WithName("atxDB"))

	ed := signing.NewEdSigner()
	nodeID := types.NodeID{Key: ed.PublicKey().String(), VRFPublicKey: []byte("bbbbb")}

	// test happy flow of first ATX
	emptyAtx := types.EmptyATXID
<<<<<<< HEAD
	atx := newActivationTx(nodeID, 1, *emptyAtx, *emptyAtx, 15, 1, 100, coinbase, 100, nipost)
=======
	atx := newActivationTx(nodeID, 1, *emptyAtx, *emptyAtx, types.LayerID{}.Add(15), 1, 100, 100, coinbase, npst)
>>>>>>> b8422b4b
	_, err := createAndValidateSignedATX(r, atxdb, ed, atx)
	r.NoError(err)

	// test negative flow no atx found in idstore
	prevAtx := types.ATXID(types.HexToHash32("0x111"))
<<<<<<< HEAD
	atx = newActivationTx(nodeID, 1, prevAtx, prevAtx, 15, 1, 100, coinbase, 100, nipost)
=======
	atx = newActivationTx(nodeID, 1, prevAtx, prevAtx, types.LayerID{}.Add(15), 1, 100, 100, coinbase, npst)
>>>>>>> b8422b4b
	signedAtx, err := createAndValidateSignedATX(r, atxdb, ed, atx)
	r.Equal(errInvalidSig, err)

	// test happy flow not first ATX
	err = idStore.StoreNodeIdentity(nodeID)
	r.NoError(err)
	_, err = createAndValidateSignedATX(r, atxdb, ed, atx)
	r.NoError(err)

	// test negative flow not first ATX, invalid sig
	signedAtx.Sig = []byte("anton")
	_, err = ExtractPublicKey(signedAtx)
	r.Error(err)

}

func createAndStoreAtx(atxdb *DB, layer types.LayerID) (*types.ActivationTx, error) {
	id := types.NodeID{Key: uuid.New().String(), VRFPublicKey: []byte("vrf")}
	atx := newActivationTx(id, 0, *types.EmptyATXID, *types.EmptyATXID, layer, 0, 100, coinbase, 100, &types.NIPost{})
	err := atxdb.StoreAtx(atx.TargetEpoch(), atx)
	if err != nil {
		return nil, err
	}
	return atx, nil
}

func TestActivationDb_AwaitAtx(t *testing.T) {
	r := require.New(t)

	lg := log.NewDefault("sigValidation")
	idStore := NewIdentityStore(database.NewMemDatabase())
	memesh := mesh.NewMemMeshDB(lg.WithName("meshDB"))
	atxdb := NewDB(database.NewMemDatabase(), idStore, memesh, layersPerEpochBig, goldenATXID, &ValidatorMock{}, lg.WithName("atxDB"))
	id := types.NodeID{Key: uuid.New().String(), VRFPublicKey: []byte("vrf")}
<<<<<<< HEAD
	atx := newActivationTx(id, 0, *types.EmptyATXID, *types.EmptyATXID, 1, 0, 100, coinbase, 100, &types.NIPost{})
=======
	atx := newActivationTx(id, 0, *types.EmptyATXID, *types.EmptyATXID, types.NewLayerID(1), 0, 100, 100, coinbase, &types.NIPST{})
>>>>>>> b8422b4b

	ch := atxdb.AwaitAtx(atx.ID())
	r.Len(atxdb.atxChannels, 1) // channel was created

	select {
	case <-ch:
		r.Fail("notified before ATX was stored")
	default:
	}

	err := atxdb.StoreAtx(atx.TargetEpoch(), atx)
	r.NoError(err)
	r.Len(atxdb.atxChannels, 0) // after notifying subscribers, channel is cleared

	select {
	case <-ch:
	default:
		r.Fail("not notified after ATX was stored")
	}

	otherID := types.ATXID{}
	copy(otherID[:], "abcd")
	atxdb.AwaitAtx(otherID)
	r.Len(atxdb.atxChannels, 1) // after first subscription - channel is created
	atxdb.AwaitAtx(otherID)
	r.Len(atxdb.atxChannels, 1) // second subscription to same id - no additional channel
	atxdb.UnsubscribeAtx(otherID)
	r.Len(atxdb.atxChannels, 1) // first unsubscribe doesn't clear the channel
	atxdb.UnsubscribeAtx(otherID)
	r.Len(atxdb.atxChannels, 0) // last unsubscribe clears the channel
}

func TestActivationDb_ContextuallyValidateAtx(t *testing.T) {
	r := require.New(t)

	lg := log.NewDefault("sigValidation")
	idStore := NewIdentityStore(database.NewMemDatabase())
	memesh := mesh.NewMemMeshDB(lg.WithName("meshDB"))
	atxdb := NewDB(database.NewMemDatabase(), idStore, memesh, layersPerEpochBig, goldenATXID, &ValidatorMock{}, lg.WithName("atxDB"))

	validAtx := types.NewActivationTx(newChallenge(nodeID, 0, *types.EmptyATXID, goldenATXID, types.LayerID{}), [20]byte{}, nil, 0, nil)
	err := atxdb.ContextuallyValidateAtx(validAtx.ActivationTxHeader)
	r.NoError(err)

	arbitraryAtxID := types.ATXID(types.HexToHash32("11111"))
	malformedAtx := types.NewActivationTx(newChallenge(nodeID, 0, arbitraryAtxID, goldenATXID, types.LayerID{}), [20]byte{}, nil, 0, nil)
	err = atxdb.ContextuallyValidateAtx(malformedAtx.ActivationTxHeader)
	r.EqualError(err,
		fmt.Sprintf("could not fetch node last atx: atx for node %v does not exist", nodeID.ShortString()))
}

func TestActivateDB_HandleAtxNilNipst(t *testing.T) {
	atxdb, _, _ := getAtxDb(t.Name())
<<<<<<< HEAD
	atx := newActivationTx(nodeID, 0, *types.EmptyATXID, *types.EmptyATXID, 0, 0, 0, coinbase, 0, nil)
=======
	atx := newActivationTx(nodeID, 0, *types.EmptyATXID, *types.EmptyATXID, types.LayerID{}, 0, 0, 0, coinbase, nil)
>>>>>>> b8422b4b
	buf, err := types.InterfaceToBytes(atx)
	require.NoError(t, err)
	require.Error(t, atxdb.HandleAtxData(context.TODO(), buf, nil))
}<|MERGE_RESOLUTION|>--- conflicted
+++ resolved
@@ -216,19 +216,12 @@
 	coinbase3 := types.HexToAddress("cccc")
 	coinbase4 := types.HexToAddress("cccc")
 	atxs := []*types.ActivationTx{
-<<<<<<< HEAD
-		newActivationTx(id1, 0, *types.EmptyATXID, *types.EmptyATXID, 1, 0, 100, coinbase1, 100, &types.NIPost{}),
+		newActivationTx(id1, 0, *types.EmptyATXID, *types.EmptyATXID, types.NewLayerID(1), 0, 100, coinbase1, 100, &types.NIPost{}),
 		newActivationTx(id1, 0, *types.EmptyATXID, *types.EmptyATXID, 2, 0, 100, coinbase1, 100, &types.NIPost{}),
 		newActivationTx(id1, 0, *types.EmptyATXID, *types.EmptyATXID, 3, 0, 100, coinbase1, 100, &types.NIPost{}),
-		newActivationTx(id2, 0, *types.EmptyATXID, *types.EmptyATXID, 2, 0, 100, coinbase2, 200, &types.NIPost{}),
-		newActivationTx(id4, 0, *types.EmptyATXID, *types.EmptyATXID, 2, 0, 100, coinbase4, 400, &types.NIPost{}),
-		newActivationTx(id3, 0, *types.EmptyATXID, *types.EmptyATXID, 11, 0, 100, coinbase3, 300, &types.NIPost{}),
-=======
-		newActivationTx(id1, 0, *types.EmptyATXID, *types.EmptyATXID, types.NewLayerID(1), 0, 100, 100, coinbase1, &types.NIPST{}),
-		newActivationTx(id2, 0, *types.EmptyATXID, *types.EmptyATXID, types.NewLayerID(2), 0, 100, 200, coinbase2, &types.NIPST{}),
-		newActivationTx(id4, 0, *types.EmptyATXID, *types.EmptyATXID, types.NewLayerID(2), 0, 100, 400, coinbase4, &types.NIPST{}),
-		newActivationTx(id3, 0, *types.EmptyATXID, *types.EmptyATXID, types.NewLayerID(11), 0, 100, 300, coinbase3, &types.NIPST{}),
->>>>>>> b8422b4b
+		newActivationTx(id2, 0, *types.EmptyATXID, *types.EmptyATXID, types.NewLayerID(2), 0, 100, coinbase2, 200, &types.NIPost{}),
+		newActivationTx(id4, 0, *types.EmptyATXID, *types.EmptyATXID, types.NewLayerID(2), 0, 100, coinbase4, 400, &types.NIPost{}),
+		newActivationTx(id3, 0, *types.EmptyATXID, *types.EmptyATXID, types.NewLayerID(11), 0, 100, coinbase3, 300, &types.NIPost{}),
 	}
 
 	poetRef := []byte{0xba, 0xb0}
@@ -237,11 +230,7 @@
 		assert.NoError(t, err)
 		atx.NIPost = NewNIPostWithChallenge(hash, poetRef)
 	}
-<<<<<<< HEAD
-	blocks := createLayerWithAtx(t, layers, 1, 6, atxs, []types.BlockID{}, []types.BlockID{})
-=======
-	blocks := createLayerWithAtx(t, layers, types.NewLayerID(1), 4, atxs, []types.BlockID{}, []types.BlockID{})
->>>>>>> b8422b4b
+	blocks := createLayerWithAtx(t, layers, types.NewLayerID(1), 6, atxs, []types.BlockID{}, []types.BlockID{})
 	before := blocks[:2]
 	two := blocks[2:3]
 	after := blocks[3:]
@@ -313,15 +302,9 @@
 	coinbase2 := types.HexToAddress("bbbb")
 	coinbase3 := types.HexToAddress("cccc")
 
-<<<<<<< HEAD
-	atx1 := newActivationTx(id1, 0, *types.EmptyATXID, *types.EmptyATXID, 1, 0, 100, coinbase1, 100, &types.NIPost{})
-	atx2 := newActivationTx(id1, 0, *types.EmptyATXID, *types.EmptyATXID, 1001, 0, 100, coinbase2, 100, &types.NIPost{})
-	atx3 := newActivationTx(id1, 0, *types.EmptyATXID, *types.EmptyATXID, 2001, 0, 100, coinbase3, 100, &types.NIPost{})
-=======
-	atx1 := newActivationTx(id1, 0, *types.EmptyATXID, *types.EmptyATXID, types.NewLayerID(1), 0, 100, 100, coinbase1, &types.NIPST{})
-	atx2 := newActivationTx(id1, 0, *types.EmptyATXID, *types.EmptyATXID, types.NewLayerID(1001), 0, 100, 100, coinbase2, &types.NIPST{})
-	atx3 := newActivationTx(id1, 0, *types.EmptyATXID, *types.EmptyATXID, types.NewLayerID(2001), 0, 100, 100, coinbase3, &types.NIPST{})
->>>>>>> b8422b4b
+	atx1 := newActivationTx(id1, 0, *types.EmptyATXID, *types.EmptyATXID, types.NewLayerID(1), 0, 100, coinbase1, 100, &types.NIPost{})
+	atx2 := newActivationTx(id1, 0, *types.EmptyATXID, *types.EmptyATXID, types.NewLayerID(1001), 0, 100, coinbase2, 100, &types.NIPost{})
+	atx3 := newActivationTx(id1, 0, *types.EmptyATXID, *types.EmptyATXID, types.NewLayerID(2001), 0, 100, coinbase3, 100, &types.NIPost{})
 
 	err := atxdb.storeAtxUnlocked(atx1)
 	assert.NoError(t, err)
@@ -379,25 +362,14 @@
 	coinbase3 := types.HexToAddress("cccc")
 	chlng := types.HexToHash32("0x3333")
 	poetRef := []byte{0x76, 0x45}
-<<<<<<< HEAD
 	npst := NewNIPostWithChallenge(&chlng, poetRef)
-	posATX := newActivationTx(types.NodeID{Key: "aaaaaa", VRFPublicKey: []byte("anton")}, 0, *types.EmptyATXID, *types.EmptyATXID, 1000, 0, 100, coinbase1, 100, npst)
+	posATX := newActivationTx(types.NodeID{Key: "aaaaaa", VRFPublicKey: []byte("anton")}, 0, *types.EmptyATXID, *types.EmptyATXID, types.NewLayerID(1000), 0, 100, coinbase1, 100, npst)
 	err := atxdb.StoreAtx(0, posATX)
 	assert.NoError(t, err)
 	atxs := []*types.ActivationTx{
-		newActivationTx(id1, 0, *types.EmptyATXID, posATX.ID(), 1012, 0, 100, coinbase1, 100, &types.NIPost{}),
-		newActivationTx(id2, 0, *types.EmptyATXID, posATX.ID(), 1300, 0, 100, coinbase2, 100, &types.NIPost{}),
-		newActivationTx(id3, 0, *types.EmptyATXID, posATX.ID(), 1435, 0, 100, coinbase3, 100, &types.NIPost{}),
-=======
-	npst := NewNIPSTWithChallenge(&chlng, poetRef)
-	posATX := newActivationTx(types.NodeID{Key: "aaaaaa", VRFPublicKey: []byte("anton")}, 0, *types.EmptyATXID, *types.EmptyATXID, types.NewLayerID(1000), 0, 100, 100, coinbase1, npst)
-	err := atxdb.StoreAtx(0, posATX)
-	assert.NoError(t, err)
-	atxs := []*types.ActivationTx{
-		newActivationTx(id1, 0, *types.EmptyATXID, posATX.ID(), types.NewLayerID(1012), 0, 100, 100, coinbase1, &types.NIPST{}),
-		newActivationTx(id2, 0, *types.EmptyATXID, posATX.ID(), types.NewLayerID(1300), 0, 100, 100, coinbase2, &types.NIPST{}),
-		newActivationTx(id3, 0, *types.EmptyATXID, posATX.ID(), types.NewLayerID(1435), 0, 100, 100, coinbase3, &types.NIPST{}),
->>>>>>> b8422b4b
+		newActivationTx(id1, 0, *types.EmptyATXID, posATX.ID(), types.NewLayerID(1012), 0, 100, coinbase1, 100, &types.NIPost{}),
+		newActivationTx(id2, 0, *types.EmptyATXID, posATX.ID(), types.NewLayerID(1300), 0, 100, coinbase2, 100, &types.NIPost{}),
+		newActivationTx(id3, 0, *types.EmptyATXID, posATX.ID(), types.NewLayerID(1435), 0, 100, coinbase3, 100, &types.NIPost{}),
 	}
 	for _, atx := range atxs {
 		hash, err := atx.NIPostChallenge.Hash()
@@ -410,15 +382,9 @@
 
 	// check that further atxs dont affect current epoch count
 	atxs2 := []*types.ActivationTx{
-<<<<<<< HEAD
-		newActivationTx(id1, 1, atxs[0].ID(), atxs[0].ID(), 2012, 0, 100, coinbase1, 100, &types.NIPost{}),
-		newActivationTx(id2, 1, atxs[1].ID(), atxs[1].ID(), 2300, 0, 100, coinbase2, 100, &types.NIPost{}),
-		newActivationTx(id3, 1, atxs[2].ID(), atxs[2].ID(), 2435, 0, 100, coinbase3, 100, &types.NIPost{}),
-=======
-		newActivationTx(id1, 1, atxs[0].ID(), atxs[0].ID(), types.NewLayerID(2012), 0, 100, 100, coinbase1, &types.NIPST{}),
-		newActivationTx(id2, 1, atxs[1].ID(), atxs[1].ID(), types.NewLayerID(2300), 0, 100, 100, coinbase2, &types.NIPST{}),
-		newActivationTx(id3, 1, atxs[2].ID(), atxs[2].ID(), types.NewLayerID(2435), 0, 100, 100, coinbase3, &types.NIPST{}),
->>>>>>> b8422b4b
+		newActivationTx(id1, 1, atxs[0].ID(), atxs[0].ID(), types.NewLayerID(2012), 0, 100, coinbase1, 100, &types.NIPost{}),
+		newActivationTx(id2, 1, atxs[1].ID(), atxs[1].ID(), types.NewLayerID(2300), 0, 100, coinbase2, 100, &types.NIPost{}),
+		newActivationTx(id3, 1, atxs[2].ID(), atxs[2].ID(), types.NewLayerID(2435), 0, 100, coinbase3, 100, &types.NIPost{}),
 	}
 	for _, atx := range atxs2 {
 		hash, err := atx.NIPostChallenge.Hash()
@@ -452,15 +418,9 @@
 	coinbase2 := types.HexToAddress("bbbb")
 	coinbase3 := types.HexToAddress("cccc")
 	atxs := []*types.ActivationTx{
-<<<<<<< HEAD
-		newActivationTx(id1, 0, *types.EmptyATXID, *types.EmptyATXID, 1, 0, 100, coinbase1, 100, &types.NIPost{}),
-		newActivationTx(id2, 0, *types.EmptyATXID, *types.EmptyATXID, 1, 0, 100, coinbase2, 100, &types.NIPost{}),
-		newActivationTx(id3, 0, *types.EmptyATXID, *types.EmptyATXID, 1, 0, 100, coinbase3, 100, &types.NIPost{}),
-=======
-		newActivationTx(id1, 0, *types.EmptyATXID, *types.EmptyATXID, types.NewLayerID(1), 0, 100, 100, coinbase1, &types.NIPST{}),
-		newActivationTx(id2, 0, *types.EmptyATXID, *types.EmptyATXID, types.NewLayerID(1), 0, 100, 100, coinbase2, &types.NIPST{}),
-		newActivationTx(id3, 0, *types.EmptyATXID, *types.EmptyATXID, types.NewLayerID(1), 0, 100, 100, coinbase3, &types.NIPST{}),
->>>>>>> b8422b4b
+		newActivationTx(id1, 0, *types.EmptyATXID, *types.EmptyATXID, types.NewLayerID(1), 0, 100, coinbase1, 100, &types.NIPost{}),
+		newActivationTx(id2, 0, *types.EmptyATXID, *types.EmptyATXID, types.NewLayerID(1), 0, 100, coinbase2, 100, &types.NIPost{}),
+		newActivationTx(id3, 0, *types.EmptyATXID, *types.EmptyATXID, types.NewLayerID(1), 0, 100, coinbase3, 100, &types.NIPost{}),
 	}
 	poetRef := []byte{0x12, 0x21}
 	for _, atx := range atxs {
@@ -473,23 +433,13 @@
 	blocks = createLayerWithAtx(t, layers, types.NewLayerID(10), 10, []*types.ActivationTx{}, blocks, blocks)
 	blocks = createLayerWithAtx(t, layers, types.NewLayerID(100), 10, []*types.ActivationTx{}, blocks, blocks)
 
-<<<<<<< HEAD
-	prevAtx := newActivationTx(idx1, 0, *types.EmptyATXID, *types.EmptyATXID, 100, 0, 100, coinbase1, 100, &types.NIPost{})
+	prevAtx := newActivationTx(idx1, 0, *types.EmptyATXID, *types.EmptyATXID, types.NewLayerID(100), 0, 100, coinbase1, 100, &types.NIPost{})
 	hash, err := prevAtx.NIPostChallenge.Hash()
-=======
-	prevAtx := newActivationTx(idx1, 0, *types.EmptyATXID, *types.EmptyATXID, types.NewLayerID(100), 0, 100, 100, coinbase1, &types.NIPST{})
-	hash, err := prevAtx.NIPSTChallenge.Hash()
->>>>>>> b8422b4b
 	assert.NoError(t, err)
 	prevAtx.NIPost = NewNIPostWithChallenge(hash, poetRef)
 
-<<<<<<< HEAD
-	atx := newActivationTx(idx1, 1, prevAtx.ID(), prevAtx.ID(), 1012, 0, 100, coinbase1, 100, &types.NIPost{})
+	atx := newActivationTx(idx1, 1, prevAtx.ID(), prevAtx.ID(), types.NewLayerID(1012), 0, 100, coinbase1, 100, &types.NIPost{})
 	hash, err = atx.NIPostChallenge.Hash()
-=======
-	atx := newActivationTx(idx1, 1, prevAtx.ID(), prevAtx.ID(), types.NewLayerID(1012), 0, 100, 100, coinbase1, &types.NIPST{})
-	hash, err = atx.NIPSTChallenge.Hash()
->>>>>>> b8422b4b
 	assert.NoError(t, err)
 	atx.NIPost = NewNIPostWithChallenge(hash, poetRef)
 	err = SignAtx(signer, atx)
@@ -519,15 +469,9 @@
 	id2 := types.NodeID{Key: uuid.New().String()}
 	id3 := types.NodeID{Key: uuid.New().String()}
 	atxs := []*types.ActivationTx{
-<<<<<<< HEAD
-		newActivationTx(id1, 0, *types.EmptyATXID, *types.EmptyATXID, 1, 0, 100, coinbase, 100, &types.NIPost{}),
-		newActivationTx(id2, 0, *types.EmptyATXID, *types.EmptyATXID, 1, 0, 100, coinbase, 100, &types.NIPost{}),
-		newActivationTx(id3, 0, *types.EmptyATXID, *types.EmptyATXID, 1, 0, 100, coinbase, 100, &types.NIPost{}),
-=======
-		newActivationTx(id1, 0, *types.EmptyATXID, *types.EmptyATXID, types.NewLayerID(1), 0, 100, 100, coinbase, &types.NIPST{}),
-		newActivationTx(id2, 0, *types.EmptyATXID, *types.EmptyATXID, types.NewLayerID(1), 0, 100, 100, coinbase, &types.NIPST{}),
-		newActivationTx(id3, 0, *types.EmptyATXID, *types.EmptyATXID, types.NewLayerID(1), 0, 100, 100, coinbase, &types.NIPST{}),
->>>>>>> b8422b4b
+		newActivationTx(id1, 0, *types.EmptyATXID, *types.EmptyATXID, types.NewLayerID(1), 0, 100, coinbase, 100, &types.NIPost{}),
+		newActivationTx(id2, 0, *types.EmptyATXID, *types.EmptyATXID, types.NewLayerID(1), 0, 100, coinbase, 100, &types.NIPost{}),
+		newActivationTx(id3, 0, *types.EmptyATXID, *types.EmptyATXID, types.NewLayerID(1), 0, 100, coinbase, 100, &types.NIPost{}),
 	}
 
 	blocks := createLayerWithAtx(t, layers, types.NewLayerID(1), 10, atxs, []types.BlockID{}, []types.BlockID{})
@@ -536,15 +480,9 @@
 
 	chlng := types.HexToHash32("0x3333")
 	poetRef := []byte{0xba, 0xbe}
-<<<<<<< HEAD
 	npst := NewNIPostWithChallenge(&chlng, poetRef)
-	prevAtx := newActivationTx(idx1, 0, *types.EmptyATXID, *types.EmptyATXID, 100, 0, 100, coinbase, 100, npst)
-	posAtx := newActivationTx(idx2, 0, *types.EmptyATXID, *types.EmptyATXID, 100, 0, 100, coinbase, 100, npst)
-=======
-	npst := NewNIPSTWithChallenge(&chlng, poetRef)
-	prevAtx := newActivationTx(idx1, 0, *types.EmptyATXID, *types.EmptyATXID, types.NewLayerID(100), 0, 100, 100, coinbase, npst)
-	posAtx := newActivationTx(idx2, 0, *types.EmptyATXID, *types.EmptyATXID, types.NewLayerID(100), 0, 100, 100, coinbase, npst)
->>>>>>> b8422b4b
+	prevAtx := newActivationTx(idx1, 0, *types.EmptyATXID, *types.EmptyATXID, types.NewLayerID(100), 0, 100, coinbase, 100, npst)
+	posAtx := newActivationTx(idx2, 0, *types.EmptyATXID, *types.EmptyATXID, types.NewLayerID(100), 0, 100, coinbase, 100, npst)
 	err := atxdb.StoreNodeIdentity(idx1)
 	assert.NoError(t, err)
 	err = atxdb.StoreAtx(1, prevAtx)
@@ -553,103 +491,65 @@
 	assert.NoError(t, err)
 
 	// Wrong sequence.
-<<<<<<< HEAD
-	atx := newActivationTx(idx1, 0, prevAtx.ID(), posAtx.ID(), 1012, 0, 100, coinbase, 100, &types.NIPost{})
-=======
-	atx := newActivationTx(idx1, 0, prevAtx.ID(), posAtx.ID(), types.NewLayerID(1012), 0, 100, 100, coinbase, &types.NIPST{})
->>>>>>> b8422b4b
+	atx := newActivationTx(idx1, 0, prevAtx.ID(), posAtx.ID(), types.NewLayerID(1012), 0, 100, coinbase, 100, &types.NIPost{})
 	err = SignAtx(signer, atx)
 	assert.NoError(t, err)
 	err = atxdb.SyntacticallyValidateAtx(atx)
 	assert.EqualError(t, err, "sequence number is not one more than prev sequence number")
 
 	// Wrong active set.
-<<<<<<< HEAD
-	/*atx = newActivationTx(idx1, 1, prevAtx.ID(), posAtx.ID(), 1012, 0, 100, 100, coinbase, 10, []types.BlockID{}, &types.NIPoST{})
-=======
-	/*atx = newActivationTx(idx1, 1, prevAtx.ID(), posatx.ID(), types.NewLayerID(1012), 0, 100, 100, coinbase, 10, []types.BlockID{}, &types.NIPST{})
->>>>>>> b8422b4b
+	/*atx = newActivationTx(idx1, 1, prevAtx.ID(), posatx.ID(), types.NewLayerID(1012), 0, 100, 100, coinbase, 10, []types.BlockID{}, &types.NIPoST{})
 	err = SignAtx(signer, atx)
 	assert.NoError(t, err)
 	err = atxdb.SyntacticallyValidateAtx(atx)
 	assert.EqualError(t, err, "atx contains view with unequal weight (10) than seen (0)")
 	*/
 	// Wrong positioning atx.
-<<<<<<< HEAD
-	atx = newActivationTx(idx1, 1, prevAtx.ID(), atxs[0].ID(), 1012, 0, 100, coinbase, 100, &types.NIPost{})
-=======
-	atx = newActivationTx(idx1, 1, prevAtx.ID(), atxs[0].ID(), types.NewLayerID(1012), 0, 100, 100, coinbase, &types.NIPST{})
->>>>>>> b8422b4b
+	atx = newActivationTx(idx1, 1, prevAtx.ID(), atxs[0].ID(), types.NewLayerID(1012), 0, 100, coinbase, 100, &types.NIPost{})
 	err = SignAtx(signer, atx)
 	assert.NoError(t, err)
 	err = atxdb.SyntacticallyValidateAtx(atx)
 	assert.EqualError(t, err, "expected distance of one epoch (1000 layers) from pos atx but found 1011")
 
 	// Empty positioning atx.
-<<<<<<< HEAD
-	atx = newActivationTx(idx1, 1, prevAtx.ID(), *types.EmptyATXID, 2000, 0, 1, coinbase, 3, &types.NIPost{})
-=======
-	atx = newActivationTx(idx1, 1, prevAtx.ID(), *types.EmptyATXID, types.NewLayerID(2000), 0, 1, 3, coinbase, &types.NIPST{})
->>>>>>> b8422b4b
+	atx = newActivationTx(idx1, 1, prevAtx.ID(), *types.EmptyATXID, types.NewLayerID(2000), 0, 1, coinbase, 3, &types.NIPost{})
 	err = SignAtx(signer, atx)
 	assert.NoError(t, err)
 	err = atxdb.SyntacticallyValidateAtx(atx)
 	assert.EqualError(t, err, "empty positioning atx")
 
 	// Using Golden ATX in epochs other than 1 is not allowed. Testing epoch 0.
-<<<<<<< HEAD
-	atx = newActivationTx(idx1, 0, *types.EmptyATXID, goldenATXID, 0, 0, 1, coinbase, 3, &types.NIPost{PostMetadata: &types.PostMetadata{}})
+	atx = newActivationTx(idx1, 0, *types.EmptyATXID, goldenATXID, types.NewLayerID(0), 0, 1, coinbase, 3, &types.NIPost{PostMetadata: &types.PostMetadata{}})
 	atx.InitialPost = initialPost
 	atx.InitialPostIndices = initialPost.Indices
-=======
-	atx = newActivationTx(idx1, 0, *types.EmptyATXID, goldenATXID, types.NewLayerID(0), 0, 1, 3, coinbase, &types.NIPST{})
-	atx.Commitment = &types.PostProof{}
-	atx.CommitmentMerkleRoot = []byte{}
->>>>>>> b8422b4b
 	err = SignAtx(signer, atx)
 	assert.NoError(t, err)
 	err = atxdb.SyntacticallyValidateAtx(atx)
 	assert.EqualError(t, err, "golden atx used for atx in epoch 0, but is only valid in epoch 1")
 
 	// Using Golden ATX in epochs other than 1 is not allowed. Testing epoch 2.
-<<<<<<< HEAD
-	atx = newActivationTx(idx1, 1, prevAtx.ID(), goldenATXID, 2000, 0, 1, coinbase, 3, &types.NIPost{})
-=======
-	atx = newActivationTx(idx1, 1, prevAtx.ID(), goldenATXID, types.NewLayerID(2000), 0, 1, 3, coinbase, &types.NIPST{})
->>>>>>> b8422b4b
+	atx = newActivationTx(idx1, 1, prevAtx.ID(), goldenATXID, types.NewLayerID(2000), 0, 1, coinbase, 3, &types.NIPost{})
 	err = SignAtx(signer, atx)
 	assert.NoError(t, err)
 	err = atxdb.SyntacticallyValidateAtx(atx)
 	assert.EqualError(t, err, "golden atx used for atx in epoch 2, but is only valid in epoch 1")
 
 	// Wrong prevATx.
-<<<<<<< HEAD
-	atx = newActivationTx(idx1, 1, atxs[0].ID(), posAtx.ID(), 1012, 0, 100, coinbase, 100, &types.NIPost{})
-=======
-	atx = newActivationTx(idx1, 1, atxs[0].ID(), posAtx.ID(), types.NewLayerID(1012), 0, 100, 100, coinbase, &types.NIPST{})
->>>>>>> b8422b4b
+	atx = newActivationTx(idx1, 1, atxs[0].ID(), posAtx.ID(), types.NewLayerID(1012), 0, 100, coinbase, 100, &types.NIPost{})
 	err = SignAtx(signer, atx)
 	assert.NoError(t, err)
 	err = atxdb.SyntacticallyValidateAtx(atx)
 	assert.EqualError(t, err, fmt.Sprintf("previous atx belongs to different miner. atx.ID: %v, atx.NodeID: %v, prevAtx.NodeID: %v", atx.ShortString(), atx.NodeID.Key, atxs[0].NodeID.Key))
 
 	// Wrong layerId.
-<<<<<<< HEAD
-	posAtx2 := newActivationTx(idx2, 0, *types.EmptyATXID, *types.EmptyATXID, 1020, 0, 100, coinbase, 100, npst)
-=======
-	posAtx2 := newActivationTx(idx2, 0, *types.EmptyATXID, *types.EmptyATXID, types.NewLayerID(1020), 0, 100, 100, coinbase, npst)
->>>>>>> b8422b4b
+	posAtx2 := newActivationTx(idx2, 0, *types.EmptyATXID, *types.EmptyATXID, types.NewLayerID(1020), 0, 100, coinbase, 100, npst)
 	err = SignAtx(signer, atx)
 	assert.NoError(t, err)
 	err = atxdb.StoreAtx(1, posAtx2)
 	assert.NoError(t, err)
 	err = atxdb.StoreNodeIdentity(idx1)
 	assert.NoError(t, err)
-<<<<<<< HEAD
-	atx = newActivationTx(idx1, 1, prevAtx.ID(), posAtx2.ID(), 1012, 0, 100, coinbase, 100, npst)
-=======
-	atx = newActivationTx(idx1, 1, prevAtx.ID(), posAtx2.ID(), types.NewLayerID(1012), 0, 100, 100, coinbase, npst)
->>>>>>> b8422b4b
+	atx = newActivationTx(idx1, 1, prevAtx.ID(), posAtx2.ID(), types.NewLayerID(1012), 0, 100, coinbase, 100, npst)
 	err = SignAtx(signer, atx)
 	assert.NoError(t, err)
 	err = atxdb.SyntacticallyValidateAtx(atx)
@@ -658,22 +558,14 @@
 	// Atx already exists.
 	err = atxdb.StoreAtx(1, atx)
 	assert.NoError(t, err)
-<<<<<<< HEAD
-	atx = newActivationTx(idx1, 1, prevAtx.ID(), posAtx.ID(), 12, 0, 100, coinbase, 100, &types.NIPost{})
-=======
-	atx = newActivationTx(idx1, 1, prevAtx.ID(), posAtx.ID(), types.NewLayerID(12), 0, 100, 100, coinbase, &types.NIPST{})
->>>>>>> b8422b4b
+	atx = newActivationTx(idx1, 1, prevAtx.ID(), posAtx.ID(), types.NewLayerID(12), 0, 100, coinbase, 100, &types.NIPost{})
 	err = atxdb.ContextuallyValidateAtx(atx.ActivationTxHeader)
 	assert.EqualError(t, err, "last atx is not the one referenced")
 
 	// Prev atx declared but not found.
 	err = atxdb.StoreAtx(1, atx)
 	assert.NoError(t, err)
-<<<<<<< HEAD
-	atx = newActivationTx(idx1, 1, prevAtx.ID(), posAtx.ID(), 12, 0, 100, coinbase, 100, &types.NIPost{})
-=======
-	atx = newActivationTx(idx1, 1, prevAtx.ID(), posAtx.ID(), types.NewLayerID(12), 0, 100, 100, coinbase, &types.NIPST{})
->>>>>>> b8422b4b
+	atx = newActivationTx(idx1, 1, prevAtx.ID(), posAtx.ID(), types.NewLayerID(12), 0, 100, coinbase, 100, &types.NIPost{})
 	iter := atxdb.atxs.Find(getNodeAtxPrefix(atx.NodeID))
 	for iter.Next() {
 		err = atxdb.atxs.Delete(iter.Key())
@@ -685,99 +577,58 @@
 	assert.EqualError(t, err,
 		fmt.Sprintf("could not fetch node last atx: atx for node %v does not exist", atx.NodeID.ShortString()))
 
-<<<<<<< HEAD
 	// Prev atx not declared but initial Post not included.
-	atx = newActivationTx(idx1, 0, *types.EmptyATXID, posAtx.ID(), 1012, 0, 100, coinbase, 100, &types.NIPost{})
-=======
-	// Prev atx not declared but commitment not included.
-	atx = newActivationTx(idx1, 0, *types.EmptyATXID, posAtx.ID(), types.NewLayerID(1012), 0, 100, 100, coinbase, &types.NIPST{})
->>>>>>> b8422b4b
+	atx = newActivationTx(idx1, 0, *types.EmptyATXID, posAtx.ID(), types.NewLayerID(1012), 0, 100, coinbase, 100, &types.NIPost{})
 	err = SignAtx(signer, atx)
 	assert.NoError(t, err)
 	err = atxdb.SyntacticallyValidateAtx(atx)
 	assert.EqualError(t, err, "no prevATX declared, but initial Post is not included")
 
-<<<<<<< HEAD
 	// Prev atx not declared but initial Post indices not included.
-	atx = newActivationTx(idx1, 0, *types.EmptyATXID, posAtx.ID(), 1012, 0, 100, coinbase, 100, &types.NIPost{})
+	atx = newActivationTx(idx1, 0, *types.EmptyATXID, posAtx.ID(), types.NewLayerID(1012), 0, 100, coinbase, 100, &types.NIPost{})
 	atx.InitialPost = initialPost
-=======
-	// Prev atx not declared but commitment merkle root not included.
-	atx = newActivationTx(idx1, 0, *types.EmptyATXID, posAtx.ID(), types.NewLayerID(1012), 0, 100, 100, coinbase, &types.NIPST{})
-	atx.Commitment = commitment
->>>>>>> b8422b4b
 	err = SignAtx(signer, atx)
 	assert.NoError(t, err)
 	err = atxdb.SyntacticallyValidateAtx(atx)
 	assert.EqualError(t, err, "no prevATX declared, but initial Post indices is not included in challenge")
 
-<<<<<<< HEAD
 	// Challenge and initial Post indices mismatch.
-	atx = newActivationTx(idx1, 0, *types.EmptyATXID, posAtx.ID(), 1012, 0, 100, coinbase, 100, &types.NIPost{})
+	atx = newActivationTx(idx1, 0, *types.EmptyATXID, posAtx.ID(), types.NewLayerID(1012), 0, 100, coinbase, 100, &types.NIPost{})
 	atx.InitialPost = initialPost
 	atx.InitialPostIndices = append([]byte{}, initialPost.Indices...)
 	atx.InitialPostIndices[0]++
-=======
-	// Challenge and commitment merkle root mismatch.
-	atx = newActivationTx(idx1, 0, *types.EmptyATXID, posAtx.ID(), types.NewLayerID(1012), 0, 100, 100, coinbase, &types.NIPST{})
-	atx.Commitment = commitment
-	atx.CommitmentMerkleRoot = append([]byte{}, commitment.MerkleRoot...)
-	atx.CommitmentMerkleRoot[0]++
->>>>>>> b8422b4b
 	err = SignAtx(signer, atx)
 	assert.NoError(t, err)
 	err = atxdb.SyntacticallyValidateAtx(atx)
 	assert.EqualError(t, err, "initial Post indices included in challenge does not equal to the initial Post indices included in the atx")
 
-<<<<<<< HEAD
 	// Prev atx declared but initial Post is included.
-	atx = newActivationTx(idx1, 1, prevAtx.ID(), posAtx.ID(), 1012, 0, 100, coinbase, 100, &types.NIPost{})
+	atx = newActivationTx(idx1, 1, prevAtx.ID(), posAtx.ID(), types.NewLayerID(1012), 0, 100, coinbase, 100, &types.NIPost{})
 	atx.InitialPost = initialPost
-=======
-	// Prev atx declared but commitment is included.
-	atx = newActivationTx(idx1, 1, prevAtx.ID(), posAtx.ID(), types.NewLayerID(1012), 0, 100, 100, coinbase, &types.NIPST{})
-	atx.Commitment = commitment
->>>>>>> b8422b4b
 	err = SignAtx(signer, atx)
 	assert.NoError(t, err)
 	err = atxdb.SyntacticallyValidateAtx(atx)
 	assert.EqualError(t, err, "prevATX declared, but initial Post is included")
 
-<<<<<<< HEAD
 	// Prev atx declared but initial Post indices is included.
-	atx = newActivationTx(idx1, 1, prevAtx.ID(), posAtx.ID(), 1012, 0, 100, coinbase, 100, &types.NIPost{})
+	atx = newActivationTx(idx1, 1, prevAtx.ID(), posAtx.ID(), types.NewLayerID(1012), 0, 100, coinbase, 100, &types.NIPost{})
 	atx.InitialPostIndices = initialPost.Indices
-=======
-	// Prev atx declared but commitment merkle root is included.
-	atx = newActivationTx(idx1, 1, prevAtx.ID(), posAtx.ID(), types.NewLayerID(1012), 0, 100, 100, coinbase, &types.NIPST{})
-	atx.CommitmentMerkleRoot = commitment.MerkleRoot
->>>>>>> b8422b4b
 	err = SignAtx(signer, atx)
 	assert.NoError(t, err)
 	err = atxdb.SyntacticallyValidateAtx(atx)
 	assert.EqualError(t, err, "prevATX declared, but initial Post indices is included in challenge")
 
 	// Prev atx has publication layer in the same epoch as the atx.
-<<<<<<< HEAD
-	atx = newActivationTx(idx1, 1, prevAtx.ID(), posAtx.ID(), 100, 0, 100, coinbase, 100, &types.NIPost{})
-=======
-	atx = newActivationTx(idx1, 1, prevAtx.ID(), posAtx.ID(), types.NewLayerID(100), 0, 100, 100, coinbase, &types.NIPST{})
->>>>>>> b8422b4b
+	atx = newActivationTx(idx1, 1, prevAtx.ID(), posAtx.ID(), types.NewLayerID(100), 0, 100, coinbase, 100, &types.NIPost{})
 	err = SignAtx(signer, atx)
 	assert.NoError(t, err)
 	err = atxdb.SyntacticallyValidateAtx(atx)
 	assert.EqualError(t, err, "prevAtx epoch (0, layer 100) isn't older than current atx epoch (0, layer 100)")
 
 	// NodeID and etracted pubkey dont match
-<<<<<<< HEAD
-	atx = newActivationTx(idx2, 0, *types.EmptyATXID, posAtx.ID(), 1012, 0, 100, coinbase, 1, &types.NIPost{})
+	atx = newActivationTx(idx2, 0, *types.EmptyATXID, posAtx.ID(), types.NewLayerID(1012), 0, 100, coinbase, 1, &types.NIPost{})
 	atx.InitialPost = initialPost
 	atx.InitialPostIndices = append([]byte{}, initialPost.Indices...)
-=======
-	atx = newActivationTx(idx2, 0, *types.EmptyATXID, posAtx.ID(), types.NewLayerID(1012), 0, 100, 100, coinbase, &types.NIPST{})
-	atx.Commitment = commitment
-	atx.CommitmentMerkleRoot = append([]byte{}, commitment.MerkleRoot...)
->>>>>>> b8422b4b
 	err = SignAtx(signer, atx)
 	assert.NoError(t, err)
 	err = atxdb.SyntacticallyValidateAtx(atx)
@@ -794,15 +645,9 @@
 	id2 := types.NodeID{Key: uuid.New().String()}
 	id3 := types.NodeID{Key: uuid.New().String()}
 	atxs := []*types.ActivationTx{
-<<<<<<< HEAD
-		newActivationTx(id1, 0, *types.EmptyATXID, *types.EmptyATXID, 1, 0, 100, coinbase, 100, &types.NIPost{}),
-		newActivationTx(id2, 0, *types.EmptyATXID, *types.EmptyATXID, 1, 0, 100, coinbase, 100, &types.NIPost{}),
-		newActivationTx(id3, 0, *types.EmptyATXID, *types.EmptyATXID, 1, 0, 100, coinbase, 100, &types.NIPost{}),
-=======
-		newActivationTx(id1, 0, *types.EmptyATXID, *types.EmptyATXID, types.NewLayerID(1), 0, 100, 100, coinbase, &types.NIPST{}),
-		newActivationTx(id2, 0, *types.EmptyATXID, *types.EmptyATXID, types.NewLayerID(1), 0, 100, 100, coinbase, &types.NIPST{}),
-		newActivationTx(id3, 0, *types.EmptyATXID, *types.EmptyATXID, types.NewLayerID(1), 0, 100, 100, coinbase, &types.NIPST{}),
->>>>>>> b8422b4b
+		newActivationTx(id1, 0, *types.EmptyATXID, *types.EmptyATXID, types.NewLayerID(1), 0, 100, coinbase, 100, &types.NIPost{}),
+		newActivationTx(id2, 0, *types.EmptyATXID, *types.EmptyATXID, types.NewLayerID(1), 0, 100, coinbase, 100, &types.NIPost{}),
+		newActivationTx(id3, 0, *types.EmptyATXID, *types.EmptyATXID, types.NewLayerID(1), 0, 100, coinbase, 100, &types.NIPost{}),
 	}
 
 	blocks := createLayerWithAtx(t, layers, types.NewLayerID(1), 10, atxs, []types.BlockID{}, []types.BlockID{})
@@ -811,13 +656,8 @@
 
 	chlng := types.HexToHash32("0x3333")
 	poetRef := []byte{0x56, 0xbe}
-<<<<<<< HEAD
 	npst := NewNIPostWithChallenge(&chlng, poetRef)
-	prevAtx := newActivationTx(idx1, 0, *types.EmptyATXID, *types.EmptyATXID, 100, 0, 100, coinbase, 100, npst)
-=======
-	npst := NewNIPSTWithChallenge(&chlng, poetRef)
-	prevAtx := newActivationTx(idx1, 0, *types.EmptyATXID, *types.EmptyATXID, types.NewLayerID(100), 0, 100, 100, coinbase, npst)
->>>>>>> b8422b4b
+	prevAtx := newActivationTx(idx1, 0, *types.EmptyATXID, *types.EmptyATXID, types.NewLayerID(100), 0, 100, coinbase, 100, npst)
 
 	var nodeAtxIds []types.ATXID
 
@@ -826,20 +666,12 @@
 	nodeAtxIds = append(nodeAtxIds, prevAtx.ID())
 
 	// wrong sequnce
-<<<<<<< HEAD
-	atx := newActivationTx(idx1, 1, prevAtx.ID(), prevAtx.ID(), 1012, 0, 100, coinbase, 100, &types.NIPost{})
-=======
-	atx := newActivationTx(idx1, 1, prevAtx.ID(), prevAtx.ID(), types.NewLayerID(1012), 0, 100, 100, coinbase, &types.NIPST{})
->>>>>>> b8422b4b
+	atx := newActivationTx(idx1, 1, prevAtx.ID(), prevAtx.ID(), types.NewLayerID(1012), 0, 100, coinbase, 100, &types.NIPost{})
 	err = atxdb.StoreAtx(1, atx)
 	assert.NoError(t, err)
 	nodeAtxIds = append(nodeAtxIds, atx.ID())
 
-<<<<<<< HEAD
-	atx = newActivationTx(idx1, 2, atx.ID(), atx.ID(), 1012, 0, 100, coinbase, 100, &types.NIPost{})
-=======
-	atx = newActivationTx(idx1, 2, atx.ID(), atx.ID(), types.NewLayerID(1012), 0, 100, 100, coinbase, &types.NIPST{})
->>>>>>> b8422b4b
+	atx = newActivationTx(idx1, 2, atx.ID(), atx.ID(), types.NewLayerID(1012), 0, 100, coinbase, 100, &types.NIPost{})
 	assert.NoError(t, err)
 	err = SignAtx(signer, atx)
 	assert.NoError(t, err)
@@ -850,11 +682,7 @@
 	nodeAtxIds = append(nodeAtxIds, atx.ID())
 	atx2id := atx.ID()
 
-<<<<<<< HEAD
-	atx = newActivationTx(idx1, 4, prevAtx.ID(), prevAtx.ID(), 1012, 0, 100, coinbase, 100, &types.NIPost{})
-=======
-	atx = newActivationTx(idx1, 4, prevAtx.ID(), prevAtx.ID(), types.NewLayerID(1012), 0, 100, 100, coinbase, &types.NIPST{})
->>>>>>> b8422b4b
+	atx = newActivationTx(idx1, 4, prevAtx.ID(), prevAtx.ID(), types.NewLayerID(1012), 0, 100, coinbase, 100, &types.NIPost{})
 	err = SignAtx(signer, atx)
 	assert.NoError(t, err)
 	err = atxdb.StoreNodeIdentity(idx1)
@@ -867,11 +695,7 @@
 	assert.NoError(t, err)
 	id4 := atx.ID()
 
-<<<<<<< HEAD
-	atx = newActivationTx(idx1, 3, atx2id, prevAtx.ID(), 1012, 0, 100, coinbase, 100, &types.NIPost{})
-=======
-	atx = newActivationTx(idx1, 3, atx2id, prevAtx.ID(), types.NewLayerID(1012), 0, 100, 100, coinbase, &types.NIPST{})
->>>>>>> b8422b4b
+	atx = newActivationTx(idx1, 3, atx2id, prevAtx.ID(), types.NewLayerID(1012), 0, 100, coinbase, 100, &types.NIPost{})
 	err = atxdb.ContextuallyValidateAtx(atx.ActivationTxHeader)
 	assert.EqualError(t, err, "last atx is not the one referenced")
 
@@ -893,35 +717,19 @@
 	// test same sequence
 	idx2 := types.NodeID{Key: uuid.New().String(), VRFPublicKey: []byte("12345")}
 
-<<<<<<< HEAD
-	prevAtx = newActivationTx(idx2, 0, *types.EmptyATXID, *types.EmptyATXID, 100, 0, 100, coinbase, 100, npst)
+	prevAtx = newActivationTx(idx2, 0, *types.EmptyATXID, *types.EmptyATXID, types.NewLayerID(100), 0, 100, coinbase, 100, npst)
 	err = atxdb.StoreAtx(1, prevAtx)
 	assert.NoError(t, err)
-	atx = newActivationTx(idx2, 1, prevAtx.ID(), prevAtx.ID(), 1012, 0, 100, coinbase, 100, &types.NIPost{})
-=======
-	prevAtx = newActivationTx(idx2, 0, *types.EmptyATXID, *types.EmptyATXID, types.NewLayerID(100), 0, 100, 100, coinbase, npst)
-	err = atxdb.StoreAtx(1, prevAtx)
-	assert.NoError(t, err)
-
-	atx = newActivationTx(idx2, 1, prevAtx.ID(), prevAtx.ID(), types.NewLayerID(1012), 0, 100, 100, coinbase, &types.NIPST{})
->>>>>>> b8422b4b
+	atx = newActivationTx(idx2, 1, prevAtx.ID(), prevAtx.ID(), types.NewLayerID(1012), 0, 100, coinbase, 100, &types.NIPost{})
 	err = atxdb.StoreAtx(1, atx)
 	assert.NoError(t, err)
 	atxID := atx.ID()
 
-<<<<<<< HEAD
-	atx = newActivationTx(idx2, 2, atxID, atx.ID(), 1012, 0, 100, coinbase, 100, &types.NIPost{})
+	atx = newActivationTx(idx2, 2, atxID, atx.ID(), types.NewLayerID(1012), 0, 100, coinbase, 100, &types.NIPost{})
 	err = atxdb.StoreAtx(1, atx)
 	assert.NoError(t, err)
 
-	atx = newActivationTx(idx2, 2, atxID, atx.ID(), 1013, 0, 100, coinbase, 100, &types.NIPost{})
-=======
-	atx = newActivationTx(idx2, 2, atxID, atx.ID(), types.NewLayerID(1012), 0, 100, 100, coinbase, &types.NIPST{})
-	err = atxdb.StoreAtx(1, atx)
-	assert.NoError(t, err)
-
-	atx = newActivationTx(idx2, 2, atxID, atx.ID(), types.NewLayerID(1013), 0, 100, 100, coinbase, &types.NIPST{})
->>>>>>> b8422b4b
+	atx = newActivationTx(idx2, 2, atxID, atx.ID(), types.NewLayerID(1013), 0, 100, coinbase, 100, &types.NIPost{})
 	err = atxdb.ContextuallyValidateAtx(atx.ActivationTxHeader)
 	assert.EqualError(t, err, "last atx is not the one referenced")
 
@@ -936,11 +744,7 @@
 	atxdb, _, _ := getAtxDb("t8")
 	idx1 := types.NodeID{Key: uuid.New().String(), VRFPublicKey: []byte("anton")}
 	coinbase := types.HexToAddress("aaaa")
-<<<<<<< HEAD
-	atx := newActivationTx(idx1, 0, *types.EmptyATXID, *types.EmptyATXID, 100, 0, 100, coinbase, 100, &types.NIPost{})
-=======
-	atx := newActivationTx(idx1, 0, *types.EmptyATXID, *types.EmptyATXID, types.NewLayerID(100), 0, 100, 100, coinbase, &types.NIPST{})
->>>>>>> b8422b4b
+	atx := newActivationTx(idx1, 0, *types.EmptyATXID, *types.EmptyATXID, types.NewLayerID(100), 0, 100, coinbase, 100, &types.NIPost{})
 
 	err := atxdb.ProcessAtx(atx)
 	r.NoError(err)
@@ -968,11 +772,7 @@
 	var atxs []*types.ActivationTx
 	for i := 0; i < activesetSize; i++ {
 		id := types.NodeID{Key: uuid.New().String(), VRFPublicKey: []byte("vrf")}
-<<<<<<< HEAD
-		atxs = append(atxs, newActivationTx(id, 0, *types.EmptyATXID, *types.EmptyATXID, 1, 0, 100, coinbase, 100, &types.NIPost{}))
-=======
-		atxs = append(atxs, newActivationTx(id, 0, *types.EmptyATXID, *types.EmptyATXID, types.NewLayerID(1), 0, 100, 100, coinbase, &types.NIPST{}))
->>>>>>> b8422b4b
+		atxs = append(atxs, newActivationTx(id, 0, *types.EmptyATXID, *types.EmptyATXID, types.NewLayerID(1), 0, 100, coinbase, 100, &types.NIPost{}))
 	}
 
 	poetRef := []byte{0x12, 0x21}
@@ -993,13 +793,8 @@
 	r.NoError(err)
 	prevAtx := newAtx(challenge, NewNIPostWithChallenge(hash, poetRef))
 
-<<<<<<< HEAD
-	atx := newActivationTx(idx1, 1, prevAtx.ID(), prevAtx.ID(), numberOfLayers+1+layersPerEpochBig, 0, 100, coinbase, 100, &types.NIPost{})
+	atx := newActivationTx(idx1, 1, prevAtx.ID(), prevAtx.ID(), types.LayerID{}.Add(numberOfLayers+1+layersPerEpochBig), 0, 100, coinbase, 100, &types.NIPost{})
 	hash, err = atx.NIPostChallenge.Hash()
-=======
-	atx := newActivationTx(idx1, 1, prevAtx.ID(), prevAtx.ID(), types.LayerID{}.Add(numberOfLayers+1+layersPerEpochBig), 0, 100, 100, coinbase, &types.NIPST{})
-	hash, err = atx.NIPSTChallenge.Hash()
->>>>>>> b8422b4b
 	r.NoError(err)
 	atx.NIPost = NewNIPostWithChallenge(hash, poetRef)
 	err = atxdb.StoreAtx(1, prevAtx)
@@ -1133,21 +928,13 @@
 
 	// test happy flow of first ATX
 	emptyAtx := types.EmptyATXID
-<<<<<<< HEAD
-	atx := newActivationTx(nodeID, 1, *emptyAtx, *emptyAtx, 15, 1, 100, coinbase, 100, nipost)
-=======
-	atx := newActivationTx(nodeID, 1, *emptyAtx, *emptyAtx, types.LayerID{}.Add(15), 1, 100, 100, coinbase, npst)
->>>>>>> b8422b4b
+	atx := newActivationTx(nodeID, 1, *emptyAtx, *emptyAtx, types.LayerID{}.Add(15), 1, 100, coinbase, 100, nipost)
 	_, err := createAndValidateSignedATX(r, atxdb, ed, atx)
 	r.NoError(err)
 
 	// test negative flow no atx found in idstore
 	prevAtx := types.ATXID(types.HexToHash32("0x111"))
-<<<<<<< HEAD
-	atx = newActivationTx(nodeID, 1, prevAtx, prevAtx, 15, 1, 100, coinbase, 100, nipost)
-=======
-	atx = newActivationTx(nodeID, 1, prevAtx, prevAtx, types.LayerID{}.Add(15), 1, 100, 100, coinbase, npst)
->>>>>>> b8422b4b
+	atx = newActivationTx(nodeID, 1, prevAtx, prevAtx, types.LayerID{}.Add(15), 1, 100, coinbase, 100, nipost)
 	signedAtx, err := createAndValidateSignedATX(r, atxdb, ed, atx)
 	r.Equal(errInvalidSig, err)
 
@@ -1182,11 +969,7 @@
 	memesh := mesh.NewMemMeshDB(lg.WithName("meshDB"))
 	atxdb := NewDB(database.NewMemDatabase(), idStore, memesh, layersPerEpochBig, goldenATXID, &ValidatorMock{}, lg.WithName("atxDB"))
 	id := types.NodeID{Key: uuid.New().String(), VRFPublicKey: []byte("vrf")}
-<<<<<<< HEAD
-	atx := newActivationTx(id, 0, *types.EmptyATXID, *types.EmptyATXID, 1, 0, 100, coinbase, 100, &types.NIPost{})
-=======
-	atx := newActivationTx(id, 0, *types.EmptyATXID, *types.EmptyATXID, types.NewLayerID(1), 0, 100, 100, coinbase, &types.NIPST{})
->>>>>>> b8422b4b
+	atx := newActivationTx(id, 0, *types.EmptyATXID, *types.EmptyATXID, types.NewLayerID(1), 0, 100, coinbase, 100, &types.NIPost{})
 
 	ch := atxdb.AwaitAtx(atx.ID())
 	r.Len(atxdb.atxChannels, 1) // channel was created
@@ -1240,11 +1023,7 @@
 
 func TestActivateDB_HandleAtxNilNipst(t *testing.T) {
 	atxdb, _, _ := getAtxDb(t.Name())
-<<<<<<< HEAD
-	atx := newActivationTx(nodeID, 0, *types.EmptyATXID, *types.EmptyATXID, 0, 0, 0, coinbase, 0, nil)
-=======
-	atx := newActivationTx(nodeID, 0, *types.EmptyATXID, *types.EmptyATXID, types.LayerID{}, 0, 0, 0, coinbase, nil)
->>>>>>> b8422b4b
+	atx := newActivationTx(nodeID, 0, *types.EmptyATXID, *types.EmptyATXID, types.LayerID{}, 0, 0, coinbase, 0, nil)
 	buf, err := types.InterfaceToBytes(atx)
 	require.NoError(t, err)
 	require.Error(t, atxdb.HandleAtxData(context.TODO(), buf, nil))
