package activation

import (
	"context"
	"fmt"
	"math/big"
	"os"
	"path/filepath"
	"runtime"
	"sync"
	"sync/atomic"
	"testing"
	"time"

	"github.com/google/uuid"
	"github.com/stretchr/testify/assert"
	"github.com/stretchr/testify/require"

	"github.com/spacemeshos/ed25519"
	"github.com/spacemeshos/go-spacemesh/common/types"
	"github.com/spacemeshos/go-spacemesh/common/util"
	"github.com/spacemeshos/go-spacemesh/database"
	"github.com/spacemeshos/go-spacemesh/log/logtest"
	"github.com/spacemeshos/go-spacemesh/mesh"
	"github.com/spacemeshos/go-spacemesh/rand"
	"github.com/spacemeshos/go-spacemesh/signing"
)

func createLayerWithAtx2(t require.TestingT, msh *mesh.Mesh, id types.LayerID, numOfBlocks int, atxs []*types.ActivationTx, votes []types.BlockID, views []types.BlockID) (created []types.BlockID) {
	for i := 0; i < numOfBlocks; i++ {
		block1 := types.NewExistingBlock(id, []byte(rand.String(8)), nil)
		block1.ForDiff = append(block1.ForDiff, votes...)
		for _, atx := range atxs {
			*block1.ActiveSet = append(*block1.ActiveSet, atx.ID())
		}
	loop:
		for _, v := range views {
			for _, vv := range votes {
				if vv == v {
					continue loop
				}
			}
			block1.AgainstDiff = append(block1.AgainstDiff, v)
		}
		err := msh.AddBlockWithTxs(context.TODO(), block1)
		require.NoError(t, err)
		created = append(created, block1.ID())
	}
	return
}

type MeshValidatorMock struct{}

func (m *MeshValidatorMock) Persist(context.Context) error {
	return nil
}

func (m *MeshValidatorMock) LatestComplete() types.LayerID {
	panic("implement me")
}

func (m *MeshValidatorMock) HandleIncomingLayer(_ context.Context, layerID types.LayerID) (types.LayerID, types.LayerID, bool) {
	return layerID.Sub(1), layerID, false
}

func (m *MeshValidatorMock) HandleLateBlocks(_ context.Context, blocks []*types.Block) (types.LayerID, types.LayerID) {
	return blocks[0].Layer().Sub(1), blocks[0].Layer()
}

type MockState struct{}

func (MockState) GetAllAccounts() (*types.MultipleAccountsState, error) {
	panic("implement me")
}

func (MockState) ValidateAndAddTxToPool(*types.Transaction) error {
	panic("implement me")
}

func (MockState) LoadState(types.LayerID) error {
	panic("implement me")
}

func (MockState) GetStateRoot() types.Hash32 {
	panic("implement me")
}

func (MockState) ValidateNonceAndBalance(*types.Transaction) error {
	panic("implement me")
}

func (MockState) GetLayerApplied(types.TransactionID) *types.LayerID {
	panic("implement me")
}

func (MockState) ApplyTransactions(types.LayerID, []*types.Transaction) (int, error) {
	return 0, nil
}

func (MockState) ApplyRewards(types.LayerID, []types.Address, *big.Int) {
}

func (MockState) AddressExists(types.Address) bool {
	return true
}

func (MockState) GetLayerStateRoot(types.LayerID) (types.Hash32, error) {
	panic("implement me")
}

func (MockState) GetBalance(types.Address) uint64 {
	panic("implement me")
}
func (MockState) GetNonce(types.Address) uint64 {
	panic("implement me")
}

<<<<<<< HEAD
=======
type ATXDBMock struct {
	mock.Mock
	counter     int
	workSymLock sync.Mutex
	activeSet   uint32
}

func (mock *ATXDBMock) CalcMinerWeights(types.EpochID, map[types.BlockID]struct{}) (map[string]uint64, error) {
	mock.workSymLock.Lock()
	defer mock.workSymLock.Unlock()

	mock.counter++
	return map[string]uint64{"aaaaac": 1, "aaabddb": 2, "aaaccc": 3}, nil
}

>>>>>>> 33c175d4
type MockTxMemPool struct{}

func (MockTxMemPool) Get(types.TransactionID) (*types.Transaction, error) {
	return &types.Transaction{}, nil
}

func (MockTxMemPool) Put(types.TransactionID, *types.Transaction) {}
func (MockTxMemPool) Invalidate(types.TransactionID)              {}

func ConfigTst() mesh.Config {
	return mesh.Config{
		BaseReward: big.NewInt(5000),
	}
}

const layersPerEpochBig = 1000

func getAtxDb(tb testing.TB, id string) (*DB, *mesh.Mesh, database.Database) {
	lg := logtest.New(tb).WithName(id)
	memesh := mesh.NewMemMeshDB(lg.WithName("meshDB"))
	atxStore := database.NewMemDatabase()
	atxdb := NewDB(atxStore, NewIdentityStore(database.NewMemDatabase()), memesh, layersPerEpochBig, goldenATXID, &ValidatorMock{}, lg.WithName("atxDB"))
	layers := mesh.NewMesh(memesh, atxdb, ConfigTst(), &MeshValidatorMock{}, &MockTxMemPool{}, &MockState{}, lg.WithName("mesh"))
	return atxdb, layers, atxStore
}

func rndStr() string {
	a := make([]byte, 8)
	_, _ = rand.Read(a)
	return string(a)
}

func processAtxs(db *DB, atxs []*types.ActivationTx) error {
	for _, atx := range atxs {
		err := db.ProcessAtx(atx)
		if err != nil {
			return err
		}
	}
	return nil
}

func createLayerWithAtx(t *testing.T, msh *mesh.Mesh, atxdb *DB, id types.LayerID, numOfBlocks int, atxs []*types.ActivationTx, votes []types.BlockID, views []types.BlockID) (created []types.BlockID) {
	if numOfBlocks < len(atxs) {
		panic("not supported")
	}
	for i := 0; i < numOfBlocks; i++ {
		block1 := types.NewExistingBlock(id, []byte(rand.String(8)), nil)
		block1.ForDiff = append(block1.ForDiff, votes...)
		var activeSet []types.ATXID
		if i < len(atxs) {
			activeSet = append(activeSet, atxs[i].ID())
		}
		block1.ActiveSet = &activeSet
	viewLoop:
		for _, v := range views {
			for _, vv := range votes {
				if v == vv {
					continue viewLoop
				}
			}
			block1.AgainstDiff = append(block1.AgainstDiff, v)
		}
		var actualAtxs []*types.ActivationTx
		if i < len(atxs) {
			actualAtxs = atxs[i : i+1]
		}
		require.NoError(t, processAtxs(atxdb, actualAtxs))
		block1.Initialize()
		err := msh.AddBlockWithTxs(context.TODO(), block1)
		require.NoError(t, err)
		created = append(created, block1.ID())
	}
	return
}

func TestATX_ActiveSetForLayerView(t *testing.T) {
	atxdb, layers, _ := getAtxDb(t, t.Name())
	blocksMap := make(map[types.BlockID]struct{})
	id1 := types.NodeID{Key: rndStr(), VRFPublicKey: []byte("anton")}
	id2 := types.NodeID{Key: rndStr(), VRFPublicKey: []byte("anton")}
	id3 := types.NodeID{Key: rndStr(), VRFPublicKey: []byte("anton")}
	id4 := types.NodeID{Key: rndStr(), VRFPublicKey: []byte("anton")}
	coinbase1 := types.HexToAddress("aaaa")
	coinbase2 := types.HexToAddress("bbbb")
	coinbase3 := types.HexToAddress("cccc")
	coinbase4 := types.HexToAddress("cccc")
	atxs := []*types.ActivationTx{
		newActivationTx(id1, 0, *types.EmptyATXID, *types.EmptyATXID, types.NewLayerID(1), 0, 100, coinbase1, 100, &types.NIPost{}),
		newActivationTx(id1, 0, *types.EmptyATXID, *types.EmptyATXID, types.NewLayerID(2), 0, 100, coinbase1, 100, &types.NIPost{}),
		newActivationTx(id1, 0, *types.EmptyATXID, *types.EmptyATXID, types.NewLayerID(3), 0, 100, coinbase1, 100, &types.NIPost{}),
		newActivationTx(id2, 0, *types.EmptyATXID, *types.EmptyATXID, types.NewLayerID(2), 0, 100, coinbase2, 200, &types.NIPost{}),
		newActivationTx(id4, 0, *types.EmptyATXID, *types.EmptyATXID, types.NewLayerID(2), 0, 100, coinbase4, 400, &types.NIPost{}),
		newActivationTx(id3, 0, *types.EmptyATXID, *types.EmptyATXID, types.NewLayerID(11), 0, 100, coinbase3, 300, &types.NIPost{}),
	}

	poetRef := []byte{0xba, 0xb0}
	for _, atx := range atxs {
		hash, err := atx.NIPostChallenge.Hash()
		assert.NoError(t, err)
		atx.NIPost = NewNIPostWithChallenge(hash, poetRef)
	}
	blocks := createLayerWithAtx(t, layers, atxdb, types.NewLayerID(1), 6, atxs, []types.BlockID{}, []types.BlockID{})
	before := blocks[:2]
	two := blocks[2:3]
	after := blocks[3:]
	for i := uint32(2); i <= 10; i++ {
		before = createLayerWithAtx(t, layers, atxdb, types.NewLayerID(i), 1, []*types.ActivationTx{}, before, before)
		two = createLayerWithAtx(t, layers, atxdb, types.NewLayerID(i), 1, []*types.ActivationTx{}, two, two)
		after = createLayerWithAtx(t, layers, atxdb, types.NewLayerID(i), 1, []*types.ActivationTx{}, after, after)
	}
	for _, x := range before {
		blocksMap[x] = struct{}{}
	}

	for _, x := range after {
		blocksMap[x] = struct{}{}
	}

	layer := types.NewLayerID(10)
	layersPerEpoch := uint32(6)
	types.SetLayersPerEpoch(6)
	atxdb.LayersPerEpoch = layersPerEpoch
	epoch := layer.GetEpoch()
	actives, err := atxdb.GetMinerWeightsInEpochFromView(epoch, blocksMap)
	assert.NoError(t, err)
	// TODO: check this test failure
	_ = actives
	//assert.Len(t, actives, 2)
	//assert.Equal(t, uint64(10000), actives[id1.Key], "actives[id1.Key] (%d) != %d", actives[id1.Key], 10000)
	//assert.Equal(t, uint64(20000), actives[id2.Key], "actives[id2.Key] (%d) != %d", actives[id2.Key], 20000)
}

func TestMesh_ActiveSetForLayerView2(t *testing.T) {
	atxdb, _, _ := getAtxDb(t, t.Name())
	actives, err := atxdb.GetMinerWeightsInEpochFromView(0, nil)
	assert.Error(t, err)
	assert.Equal(t, errGenesisEpoch, err)
	assert.Nil(t, actives)
}

func TestActivationDb_GetNodeLastAtxId(t *testing.T) {
	r := require.New(t)

	atxdb, _, _ := getAtxDb(t, "t6")
	id1 := types.NodeID{Key: uuid.New().String()}
	coinbase1 := types.HexToAddress("aaaa")
	epoch1 := types.EpochID(2)
	atx1 := types.NewActivationTx(newChallenge(id1, 0, *types.EmptyATXID, goldenATXID, epoch1.FirstLayer()), coinbase1, &types.NIPost{}, 0, nil)
	r.NoError(atxdb.StoreAtx(epoch1, atx1))

	epoch2 := types.EpochID(1) + (1 << 8)
	// This will fail if we convert the epoch id to bytes using LittleEndian, since LevelDB's lexicographic sorting will
	// then sort by LSB instead of MSB, first.
	atx2 := types.NewActivationTx(newChallenge(id1, 1, atx1.ID(), atx1.ID(), epoch2.FirstLayer()), coinbase1, &types.NIPost{}, 0, nil)
	r.NoError(atxdb.StoreAtx(epoch2, atx2))

	id, err := atxdb.GetNodeLastAtxID(id1)
	r.NoError(err)
	r.Equal(atx2.ShortString(), id.ShortString(), "atx1.ShortString(): %v", atx1.ShortString())
}

func Test_DBSanity(t *testing.T) {
	types.SetLayersPerEpoch(layersPerEpochBig)

	atxdb, _, _ := getAtxDb(t, "t6")

	id1 := types.NodeID{Key: uuid.New().String()}
	id2 := types.NodeID{Key: uuid.New().String()}
	id3 := types.NodeID{Key: uuid.New().String()}
	coinbase1 := types.HexToAddress("aaaa")
	coinbase2 := types.HexToAddress("bbbb")
	coinbase3 := types.HexToAddress("cccc")

	atx1 := newActivationTx(id1, 0, *types.EmptyATXID, *types.EmptyATXID, types.NewLayerID(1), 0, 100, coinbase1, 100, &types.NIPost{})
	atx2 := newActivationTx(id1, 0, *types.EmptyATXID, *types.EmptyATXID, types.NewLayerID(1001), 0, 100, coinbase2, 100, &types.NIPost{})
	atx3 := newActivationTx(id1, 0, *types.EmptyATXID, *types.EmptyATXID, types.NewLayerID(2001), 0, 100, coinbase3, 100, &types.NIPost{})

	err := atxdb.storeAtxUnlocked(atx1)
	assert.NoError(t, err)
	err = atxdb.storeAtxUnlocked(atx2)
	assert.NoError(t, err)
	err = atxdb.storeAtxUnlocked(atx3)
	assert.NoError(t, err)

	err = atxdb.addAtxToNodeID(id1, atx1)
	assert.NoError(t, err)
	id, err := atxdb.GetNodeLastAtxID(id1)
	assert.NoError(t, err)
	assert.Equal(t, atx1.ID(), id)
	assert.Equal(t, types.EpochID(1), atx1.TargetEpoch())
	id, err = atxdb.GetNodeAtxIDForEpoch(id1, atx1.PubLayerID.GetEpoch())
	assert.NoError(t, err)
	assert.Equal(t, atx1.ID(), id)

	err = atxdb.addAtxToNodeID(id2, atx2)
	assert.NoError(t, err)

	err = atxdb.addAtxToNodeID(id1, atx3)
	assert.NoError(t, err)

	id, err = atxdb.GetNodeLastAtxID(id2)
	assert.NoError(t, err)
	assert.Equal(t, atx2.ID(), id)
	assert.Equal(t, types.EpochID(2), atx2.TargetEpoch())
	id, err = atxdb.GetNodeAtxIDForEpoch(id2, atx2.PubLayerID.GetEpoch())
	assert.NoError(t, err)
	assert.Equal(t, atx2.ID(), id)

	id, err = atxdb.GetNodeLastAtxID(id1)
	assert.NoError(t, err)
	assert.Equal(t, atx3.ID(), id)
	assert.Equal(t, types.EpochID(3), atx3.TargetEpoch())
	id, err = atxdb.GetNodeAtxIDForEpoch(id1, atx3.PubLayerID.GetEpoch())
	assert.NoError(t, err)
	assert.Equal(t, atx3.ID(), id)

	id, err = atxdb.GetNodeLastAtxID(id3)
	assert.EqualError(t, err, fmt.Sprintf("atx for node %v does not exist", id3.ShortString()))
	assert.Equal(t, *types.EmptyATXID, id)
}

func TestMesh_processBlockATXs(t *testing.T) {
	types.SetLayersPerEpoch(layersPerEpochBig)
	atxdb, _, _ := getAtxDb(t, "t6")

	id1 := types.NodeID{Key: uuid.New().String(), VRFPublicKey: []byte("anton")}
	id2 := types.NodeID{Key: uuid.New().String(), VRFPublicKey: []byte("anton")}
	id3 := types.NodeID{Key: uuid.New().String(), VRFPublicKey: []byte("anton")}
	coinbase1 := types.HexToAddress("aaaa")
	coinbase2 := types.HexToAddress("bbbb")
	coinbase3 := types.HexToAddress("cccc")
	chlng := types.HexToHash32("0x3333")
	poetRef := []byte{0x76, 0x45}
	npst := NewNIPostWithChallenge(&chlng, poetRef)
	posATX := newActivationTx(types.NodeID{Key: "aaaaaa", VRFPublicKey: []byte("anton")}, 0, *types.EmptyATXID, *types.EmptyATXID, types.NewLayerID(1000), 0, 100, coinbase1, 100, npst)
	err := atxdb.StoreAtx(0, posATX)
	assert.NoError(t, err)
	atxs := []*types.ActivationTx{
		newActivationTx(id1, 0, *types.EmptyATXID, posATX.ID(), types.NewLayerID(1012), 0, 100, coinbase1, 100, &types.NIPost{}),
		newActivationTx(id2, 0, *types.EmptyATXID, posATX.ID(), types.NewLayerID(1300), 0, 100, coinbase2, 100, &types.NIPost{}),
		newActivationTx(id3, 0, *types.EmptyATXID, posATX.ID(), types.NewLayerID(1435), 0, 100, coinbase3, 100, &types.NIPost{}),
	}
	for _, atx := range atxs {
		hash, err := atx.NIPostChallenge.Hash()
		assert.NoError(t, err)
		atx.NIPost = NewNIPostWithChallenge(hash, poetRef)
	}

	err = processAtxs(atxdb, atxs)
	assert.NoError(t, err)

	// check that further atxs dont affect current epoch count
	atxs2 := []*types.ActivationTx{
		newActivationTx(id1, 1, atxs[0].ID(), atxs[0].ID(), types.NewLayerID(2012), 0, 100, coinbase1, 100, &types.NIPost{}),
		newActivationTx(id2, 1, atxs[1].ID(), atxs[1].ID(), types.NewLayerID(2300), 0, 100, coinbase2, 100, &types.NIPost{}),
		newActivationTx(id3, 1, atxs[2].ID(), atxs[2].ID(), types.NewLayerID(2435), 0, 100, coinbase3, 100, &types.NIPost{}),
	}
	for _, atx := range atxs2 {
		hash, err := atx.NIPostChallenge.Hash()
		assert.NoError(t, err)
		atx.NIPost = NewNIPostWithChallenge(hash, poetRef)
	}
	err = processAtxs(atxdb, atxs2)
	assert.NoError(t, err)

	assertEpochWeight(t, atxdb, 2, 100*100*4) // 1 posATX + 3 from `atxs`
	assertEpochWeight(t, atxdb, 3, 100*100*3) // 3 from `atxs2`
}

func assertEpochWeight(t *testing.T, atxdb *DB, epochID types.EpochID, expectedWeight uint64) {
	epochWeight, _, err := atxdb.GetEpochWeight(epochID)
	assert.NoError(t, err)
	assert.Equal(t, int(expectedWeight), int(epochWeight),
		fmt.Sprintf("expectedWeight (%d) != epochWeight (%d)", expectedWeight, epochWeight))
}

func TestActivationDB_ValidateAtx(t *testing.T) {
	atxdb, layers, _ := getAtxDb(t, "t8")

	signer := signing.NewEdSigner()
	idx1 := types.NodeID{Key: signer.PublicKey().String(), VRFPublicKey: []byte("anton")}

	id1 := types.NodeID{Key: uuid.New().String(), VRFPublicKey: []byte("anton")}
	id2 := types.NodeID{Key: uuid.New().String(), VRFPublicKey: []byte("anton")}
	id3 := types.NodeID{Key: uuid.New().String(), VRFPublicKey: []byte("anton")}
	coinbase1 := types.HexToAddress("aaaa")
	coinbase2 := types.HexToAddress("bbbb")
	coinbase3 := types.HexToAddress("cccc")
	atxs := []*types.ActivationTx{
		newActivationTx(id1, 0, *types.EmptyATXID, *types.EmptyATXID, types.NewLayerID(1), 0, 100, coinbase1, 100, &types.NIPost{}),
		newActivationTx(id2, 0, *types.EmptyATXID, *types.EmptyATXID, types.NewLayerID(1), 0, 100, coinbase2, 100, &types.NIPost{}),
		newActivationTx(id3, 0, *types.EmptyATXID, *types.EmptyATXID, types.NewLayerID(1), 0, 100, coinbase3, 100, &types.NIPost{}),
	}
	poetRef := []byte{0x12, 0x21}
	for _, atx := range atxs {
		hash, err := atx.NIPostChallenge.Hash()
		assert.NoError(t, err)
		atx.NIPost = NewNIPostWithChallenge(hash, poetRef)
	}

	blocks := createLayerWithAtx(t, layers, atxdb, types.NewLayerID(1), 10, atxs, []types.BlockID{}, []types.BlockID{})
	blocks = createLayerWithAtx(t, layers, atxdb, types.NewLayerID(10), 10, []*types.ActivationTx{}, blocks, blocks)
	blocks = createLayerWithAtx(t, layers, atxdb, types.NewLayerID(100), 10, []*types.ActivationTx{}, blocks, blocks)

	prevAtx := newActivationTx(idx1, 0, *types.EmptyATXID, *types.EmptyATXID, types.NewLayerID(100), 0, 100, coinbase1, 100, &types.NIPost{})
	hash, err := prevAtx.NIPostChallenge.Hash()
	assert.NoError(t, err)
	prevAtx.NIPost = NewNIPostWithChallenge(hash, poetRef)

	atx := newActivationTx(idx1, 1, prevAtx.ID(), prevAtx.ID(), types.NewLayerID(1012), 0, 100, coinbase1, 100, &types.NIPost{})
	hash, err = atx.NIPostChallenge.Hash()
	assert.NoError(t, err)
	atx.NIPost = NewNIPostWithChallenge(hash, poetRef)
	err = SignAtx(signer, atx)
	assert.NoError(t, err)
	err = atxdb.StoreNodeIdentity(idx1)
	assert.NoError(t, err)
	err = atxdb.StoreAtx(1, prevAtx)
	assert.NoError(t, err)

	err = atxdb.SyntacticallyValidateAtx(atx)
	assert.NoError(t, err)

	err = atxdb.ContextuallyValidateAtx(atx.ActivationTxHeader)
	assert.NoError(t, err)
}

func TestActivationDB_ValidateAtxErrors(t *testing.T) {
	types.SetLayersPerEpoch(layersPerEpochBig)

	atxdb, layers, _ := getAtxDb(t, "t8")
	signer := signing.NewEdSigner()
	idx1 := types.NodeID{Key: signer.PublicKey().String()}
	idx2 := types.NodeID{Key: uuid.New().String()}
	coinbase := types.HexToAddress("aaaa")

	id1 := types.NodeID{Key: uuid.New().String()}
	id2 := types.NodeID{Key: uuid.New().String()}
	id3 := types.NodeID{Key: uuid.New().String()}
	atxs := []*types.ActivationTx{
		newActivationTx(id1, 0, *types.EmptyATXID, *types.EmptyATXID, types.NewLayerID(1), 0, 100, coinbase, 100, &types.NIPost{}),
		newActivationTx(id2, 0, *types.EmptyATXID, *types.EmptyATXID, types.NewLayerID(1), 0, 100, coinbase, 100, &types.NIPost{}),
		newActivationTx(id3, 0, *types.EmptyATXID, *types.EmptyATXID, types.NewLayerID(1), 0, 100, coinbase, 100, &types.NIPost{}),
	}

	blocks := createLayerWithAtx(t, layers, atxdb, types.NewLayerID(1), 10, atxs, []types.BlockID{}, []types.BlockID{})
	blocks = createLayerWithAtx(t, layers, atxdb, types.NewLayerID(10), 10, []*types.ActivationTx{}, blocks, blocks)
	blocks = createLayerWithAtx(t, layers, atxdb, types.NewLayerID(100), 10, []*types.ActivationTx{}, blocks, blocks)

	chlng := types.HexToHash32("0x3333")
	poetRef := []byte{0xba, 0xbe}
	npst := NewNIPostWithChallenge(&chlng, poetRef)
	prevAtx := newActivationTx(idx1, 0, *types.EmptyATXID, *types.EmptyATXID, types.NewLayerID(100), 0, 100, coinbase, 100, npst)
	posAtx := newActivationTx(idx2, 0, *types.EmptyATXID, *types.EmptyATXID, types.NewLayerID(100), 0, 100, coinbase, 100, npst)
	err := atxdb.StoreNodeIdentity(idx1)
	assert.NoError(t, err)
	err = atxdb.StoreAtx(1, prevAtx)
	assert.NoError(t, err)
	err = atxdb.StoreAtx(1, posAtx)
	assert.NoError(t, err)

	// Wrong sequence.
	atx := newActivationTx(idx1, 0, prevAtx.ID(), posAtx.ID(), types.NewLayerID(1012), 0, 100, coinbase, 100, &types.NIPost{})
	err = SignAtx(signer, atx)
	assert.NoError(t, err)
	err = atxdb.SyntacticallyValidateAtx(atx)
	assert.EqualError(t, err, "sequence number is not one more than prev sequence number")

	// Wrong active set.
	/*atx = newActivationTx(idx1, 1, prevAtx.ID(), posatx.ID(), types.NewLayerID(1012), 0, 100, 100, coinbase, 10, []types.BlockID{}, &types.NIPost{})
	err = SignAtx(signer, atx)
	assert.NoError(t, err)
	err = atxdb.SyntacticallyValidateAtx(atx)
	assert.EqualError(t, err, "atx contains view with unequal weight (10) than seen (0)")
	*/
	// Wrong positioning atx.
	atx = newActivationTx(idx1, 1, prevAtx.ID(), atxs[0].ID(), types.NewLayerID(1012), 0, 100, coinbase, 100, &types.NIPost{})
	err = SignAtx(signer, atx)
	assert.NoError(t, err)
	err = atxdb.SyntacticallyValidateAtx(atx)
	assert.EqualError(t, err, "expected distance of one epoch (1000 layers) from pos atx but found 1011")

	// Empty positioning atx.
	atx = newActivationTx(idx1, 1, prevAtx.ID(), *types.EmptyATXID, types.NewLayerID(2000), 0, 1, coinbase, 3, &types.NIPost{})
	err = SignAtx(signer, atx)
	assert.NoError(t, err)
	err = atxdb.SyntacticallyValidateAtx(atx)
	assert.EqualError(t, err, "empty positioning atx")

	// Using Golden ATX in epochs other than 1 is not allowed. Testing epoch 0.
	atx = newActivationTx(idx1, 0, *types.EmptyATXID, goldenATXID, types.NewLayerID(0), 0, 1, coinbase, 3, &types.NIPost{PostMetadata: &types.PostMetadata{}})
	atx.InitialPost = initialPost
	atx.InitialPostIndices = initialPost.Indices
	err = SignAtx(signer, atx)
	assert.NoError(t, err)
	err = atxdb.SyntacticallyValidateAtx(atx)
	assert.EqualError(t, err, "golden atx used for atx in epoch 0, but is only valid in epoch 1")

	// Using Golden ATX in epochs other than 1 is not allowed. Testing epoch 2.
	atx = newActivationTx(idx1, 1, prevAtx.ID(), goldenATXID, types.NewLayerID(2000), 0, 1, coinbase, 3, &types.NIPost{})
	err = SignAtx(signer, atx)
	assert.NoError(t, err)
	err = atxdb.SyntacticallyValidateAtx(atx)
	assert.EqualError(t, err, "golden atx used for atx in epoch 2, but is only valid in epoch 1")

	// Wrong prevATx.
	atx = newActivationTx(idx1, 1, atxs[0].ID(), posAtx.ID(), types.NewLayerID(1012), 0, 100, coinbase, 100, &types.NIPost{})
	err = SignAtx(signer, atx)
	assert.NoError(t, err)
	err = atxdb.SyntacticallyValidateAtx(atx)
	assert.EqualError(t, err, fmt.Sprintf("previous atx belongs to different miner. atx.ID: %v, atx.NodeID: %v, prevAtx.NodeID: %v", atx.ShortString(), atx.NodeID.Key, atxs[0].NodeID.Key))

	// Wrong layerId.
	posAtx2 := newActivationTx(idx2, 0, *types.EmptyATXID, *types.EmptyATXID, types.NewLayerID(1020), 0, 100, coinbase, 100, npst)
	err = SignAtx(signer, atx)
	assert.NoError(t, err)
	err = atxdb.StoreAtx(1, posAtx2)
	assert.NoError(t, err)
	err = atxdb.StoreNodeIdentity(idx1)
	assert.NoError(t, err)
	atx = newActivationTx(idx1, 1, prevAtx.ID(), posAtx2.ID(), types.NewLayerID(1012), 0, 100, coinbase, 100, npst)
	err = SignAtx(signer, atx)
	assert.NoError(t, err)
	err = atxdb.SyntacticallyValidateAtx(atx)
	assert.EqualError(t, err, "atx layer (1012) must be after positioning atx layer (1020)")

	// Atx already exists.
	err = atxdb.StoreAtx(1, atx)
	assert.NoError(t, err)
	atx = newActivationTx(idx1, 1, prevAtx.ID(), posAtx.ID(), types.NewLayerID(12), 0, 100, coinbase, 100, &types.NIPost{})
	err = atxdb.ContextuallyValidateAtx(atx.ActivationTxHeader)
	assert.EqualError(t, err, "last atx is not the one referenced")

	// Prev atx declared but not found.
	err = atxdb.StoreAtx(1, atx)
	assert.NoError(t, err)
	atx = newActivationTx(idx1, 1, prevAtx.ID(), posAtx.ID(), types.NewLayerID(12), 0, 100, coinbase, 100, &types.NIPost{})
	iter := atxdb.atxs.Find(getNodeAtxPrefix(atx.NodeID))
	for iter.Next() {
		err = atxdb.atxs.Delete(iter.Key())
		assert.NoError(t, err)
	}
	err = SignAtx(signer, atx)
	assert.NoError(t, err)
	err = atxdb.ContextuallyValidateAtx(atx.ActivationTxHeader)
	assert.EqualError(t, err,
		fmt.Sprintf("could not fetch node last atx: atx for node %v does not exist", atx.NodeID.ShortString()))

	// Prev atx not declared but initial Post not included.
	atx = newActivationTx(idx1, 0, *types.EmptyATXID, posAtx.ID(), types.NewLayerID(1012), 0, 100, coinbase, 100, &types.NIPost{})
	err = SignAtx(signer, atx)
	assert.NoError(t, err)
	err = atxdb.SyntacticallyValidateAtx(atx)
	assert.EqualError(t, err, "no prevATX declared, but initial Post is not included")

	// Prev atx not declared but initial Post indices not included.
	atx = newActivationTx(idx1, 0, *types.EmptyATXID, posAtx.ID(), types.NewLayerID(1012), 0, 100, coinbase, 100, &types.NIPost{})
	atx.InitialPost = initialPost
	err = SignAtx(signer, atx)
	assert.NoError(t, err)
	err = atxdb.SyntacticallyValidateAtx(atx)
	assert.EqualError(t, err, "no prevATX declared, but initial Post indices is not included in challenge")

	// Challenge and initial Post indices mismatch.
	atx = newActivationTx(idx1, 0, *types.EmptyATXID, posAtx.ID(), types.NewLayerID(1012), 0, 100, coinbase, 100, &types.NIPost{})
	atx.InitialPost = initialPost
	atx.InitialPostIndices = append([]byte{}, initialPost.Indices...)
	atx.InitialPostIndices[0]++
	err = SignAtx(signer, atx)
	assert.NoError(t, err)
	err = atxdb.SyntacticallyValidateAtx(atx)
	assert.EqualError(t, err, "initial Post indices included in challenge does not equal to the initial Post indices included in the atx")

	// Prev atx declared but initial Post is included.
	atx = newActivationTx(idx1, 1, prevAtx.ID(), posAtx.ID(), types.NewLayerID(1012), 0, 100, coinbase, 100, &types.NIPost{})
	atx.InitialPost = initialPost
	err = SignAtx(signer, atx)
	assert.NoError(t, err)
	err = atxdb.SyntacticallyValidateAtx(atx)
	assert.EqualError(t, err, "prevATX declared, but initial Post is included")

	// Prev atx declared but initial Post indices is included.
	atx = newActivationTx(idx1, 1, prevAtx.ID(), posAtx.ID(), types.NewLayerID(1012), 0, 100, coinbase, 100, &types.NIPost{})
	atx.InitialPostIndices = initialPost.Indices
	err = SignAtx(signer, atx)
	assert.NoError(t, err)
	err = atxdb.SyntacticallyValidateAtx(atx)
	assert.EqualError(t, err, "prevATX declared, but initial Post indices is included in challenge")

	// Prev atx has publication layer in the same epoch as the atx.
	atx = newActivationTx(idx1, 1, prevAtx.ID(), posAtx.ID(), types.NewLayerID(100), 0, 100, coinbase, 100, &types.NIPost{})
	err = SignAtx(signer, atx)
	assert.NoError(t, err)
	err = atxdb.SyntacticallyValidateAtx(atx)
	assert.EqualError(t, err, "prevAtx epoch (0, layer 100) isn't older than current atx epoch (0, layer 100)")

	// NodeID and etracted pubkey dont match
	atx = newActivationTx(idx2, 0, *types.EmptyATXID, posAtx.ID(), types.NewLayerID(1012), 0, 100, coinbase, 1, &types.NIPost{})
	atx.InitialPost = initialPost
	atx.InitialPostIndices = append([]byte{}, initialPost.Indices...)
	err = SignAtx(signer, atx)
	assert.NoError(t, err)
	err = atxdb.SyntacticallyValidateAtx(atx)
	assert.EqualError(t, err, "node ids don't match")
}

func TestActivationDB_ValidateAndInsertSorted(t *testing.T) {
	atxdb, layers, _ := getAtxDb(t, "t8")
	signer := signing.NewEdSigner()
	idx1 := types.NodeID{Key: signer.PublicKey().String(), VRFPublicKey: []byte("12345")}
	coinbase := types.HexToAddress("aaaa")

	id1 := types.NodeID{Key: uuid.New().String()}
	id2 := types.NodeID{Key: uuid.New().String()}
	id3 := types.NodeID{Key: uuid.New().String()}
	atxs := []*types.ActivationTx{
		newActivationTx(id1, 0, *types.EmptyATXID, *types.EmptyATXID, types.NewLayerID(1), 0, 100, coinbase, 100, &types.NIPost{}),
		newActivationTx(id2, 0, *types.EmptyATXID, *types.EmptyATXID, types.NewLayerID(1), 0, 100, coinbase, 100, &types.NIPost{}),
		newActivationTx(id3, 0, *types.EmptyATXID, *types.EmptyATXID, types.NewLayerID(1), 0, 100, coinbase, 100, &types.NIPost{}),
	}

	blocks := createLayerWithAtx(t, layers, atxdb, types.NewLayerID(1), 10, atxs, []types.BlockID{}, []types.BlockID{})
	blocks = createLayerWithAtx(t, layers, atxdb, types.NewLayerID(10), 10, []*types.ActivationTx{}, blocks, blocks)
	blocks = createLayerWithAtx(t, layers, atxdb, types.NewLayerID(100), 10, []*types.ActivationTx{}, blocks, blocks)

	chlng := types.HexToHash32("0x3333")
	poetRef := []byte{0x56, 0xbe}
	npst := NewNIPostWithChallenge(&chlng, poetRef)
	prevAtx := newActivationTx(idx1, 0, *types.EmptyATXID, *types.EmptyATXID, types.NewLayerID(100), 0, 100, coinbase, 100, npst)

	var nodeAtxIds []types.ATXID

	err := atxdb.StoreAtx(1, prevAtx)
	assert.NoError(t, err)
	nodeAtxIds = append(nodeAtxIds, prevAtx.ID())

	// wrong sequnce
	atx := newActivationTx(idx1, 1, prevAtx.ID(), prevAtx.ID(), types.NewLayerID(1012), 0, 100, coinbase, 100, &types.NIPost{})
	err = atxdb.StoreAtx(1, atx)
	assert.NoError(t, err)
	nodeAtxIds = append(nodeAtxIds, atx.ID())

	atx = newActivationTx(idx1, 2, atx.ID(), atx.ID(), types.NewLayerID(1012), 0, 100, coinbase, 100, &types.NIPost{})
	assert.NoError(t, err)
	err = SignAtx(signer, atx)
	assert.NoError(t, err)
	err = atxdb.StoreNodeIdentity(idx1)
	assert.NoError(t, err)
	err = atxdb.StoreAtx(1, atx)
	assert.NoError(t, err)
	nodeAtxIds = append(nodeAtxIds, atx.ID())
	atx2id := atx.ID()

	atx = newActivationTx(idx1, 4, prevAtx.ID(), prevAtx.ID(), types.NewLayerID(1012), 0, 100, coinbase, 100, &types.NIPost{})
	err = SignAtx(signer, atx)
	assert.NoError(t, err)
	err = atxdb.StoreNodeIdentity(idx1)
	assert.NoError(t, err)

	err = atxdb.SyntacticallyValidateAtx(atx)
	assert.EqualError(t, err, "sequence number is not one more than prev sequence number")

	err = atxdb.StoreAtx(1, atx)
	assert.NoError(t, err)
	id4 := atx.ID()

	atx = newActivationTx(idx1, 3, atx2id, prevAtx.ID(), types.NewLayerID(1012), 0, 100, coinbase, 100, &types.NIPost{})
	err = atxdb.ContextuallyValidateAtx(atx.ActivationTxHeader)
	assert.EqualError(t, err, "last atx is not the one referenced")

	err = atxdb.StoreAtx(1, atx)
	assert.NoError(t, err)
	nodeAtxIds = append(nodeAtxIds, atx.ID())
	nodeAtxIds = append(nodeAtxIds, id4)

	id, err := atxdb.GetNodeLastAtxID(idx1)
	assert.NoError(t, err)
	assert.Equal(t, atx.ID(), id)

	_, err = atxdb.GetAtxHeader(id)
	assert.NoError(t, err)

	_, err = atxdb.GetAtxHeader(atx2id)
	assert.NoError(t, err)

	// test same sequence
	idx2 := types.NodeID{Key: uuid.New().String(), VRFPublicKey: []byte("12345")}

	prevAtx = newActivationTx(idx2, 0, *types.EmptyATXID, *types.EmptyATXID, types.NewLayerID(100), 0, 100, coinbase, 100, npst)
	err = atxdb.StoreAtx(1, prevAtx)
	assert.NoError(t, err)
	atx = newActivationTx(idx2, 1, prevAtx.ID(), prevAtx.ID(), types.NewLayerID(1012), 0, 100, coinbase, 100, &types.NIPost{})
	err = atxdb.StoreAtx(1, atx)
	assert.NoError(t, err)
	atxID := atx.ID()

	atx = newActivationTx(idx2, 2, atxID, atx.ID(), types.NewLayerID(1012), 0, 100, coinbase, 100, &types.NIPost{})
	err = atxdb.StoreAtx(1, atx)
	assert.NoError(t, err)

	atx = newActivationTx(idx2, 2, atxID, atx.ID(), types.NewLayerID(1013), 0, 100, coinbase, 100, &types.NIPost{})
	err = atxdb.ContextuallyValidateAtx(atx.ActivationTxHeader)
	assert.EqualError(t, err, "last atx is not the one referenced")

	err = atxdb.StoreAtx(1, atx)
	assert.NoError(t, err)

}

func TestActivationDb_ProcessAtx(t *testing.T) {
	r := require.New(t)

	atxdb, _, _ := getAtxDb(t, "t8")
	idx1 := types.NodeID{Key: uuid.New().String(), VRFPublicKey: []byte("anton")}
	coinbase := types.HexToAddress("aaaa")
	atx := newActivationTx(idx1, 0, *types.EmptyATXID, *types.EmptyATXID, types.NewLayerID(100), 0, 100, coinbase, 100, &types.NIPost{})

	err := atxdb.ProcessAtx(atx)
	r.NoError(err)
	r.NoError(err)
	res, err := atxdb.GetIdentity(idx1.Key)
	r.Nil(err)
	r.Equal(idx1, res)
}

func BenchmarkActivationDb_SyntacticallyValidateAtx(b *testing.B) {
	r := require.New(b)
	atxdb, layers, _ := getAtxDb(b, "t8")

	const (
		activesetSize         = 300
		blocksPerLayer        = 200
		numberOfLayers uint32 = 100
	)

	coinbase := types.HexToAddress("c012ba5e")
	var atxs []*types.ActivationTx
	for i := 0; i < activesetSize; i++ {
		id := types.NodeID{Key: uuid.New().String(), VRFPublicKey: []byte("vrf")}
		atxs = append(atxs, newActivationTx(id, 0, *types.EmptyATXID, *types.EmptyATXID, types.NewLayerID(1), 0, 100, coinbase, 100, &types.NIPost{}))
	}

	poetRef := []byte{0x12, 0x21}
	for _, atx := range atxs {
		hash, err := atx.NIPostChallenge.Hash()
		r.NoError(err)
		atx.NIPost = NewNIPostWithChallenge(hash, poetRef)
	}

	blocks := createLayerWithAtx2(b, layers, types.LayerID{}, blocksPerLayer, atxs, []types.BlockID{}, []types.BlockID{})
	for i := uint32(1); i < numberOfLayers; i++ {
		blocks = createLayerWithAtx2(b, layers, types.NewLayerID(i), blocksPerLayer, []*types.ActivationTx{}, blocks, blocks)
	}

	idx1 := types.NodeID{Key: uuid.New().String(), VRFPublicKey: []byte("anton")}
	challenge := newChallenge(idx1, 0, *types.EmptyATXID, goldenATXID, types.LayerID{}.Add(numberOfLayers+1))
	hash, err := challenge.Hash()
	r.NoError(err)
	prevAtx := newAtx(challenge, NewNIPostWithChallenge(hash, poetRef))

	atx := newActivationTx(idx1, 1, prevAtx.ID(), prevAtx.ID(), types.LayerID{}.Add(numberOfLayers+1+layersPerEpochBig), 0, 100, coinbase, 100, &types.NIPost{})
	hash, err = atx.NIPostChallenge.Hash()
	r.NoError(err)
	atx.NIPost = NewNIPostWithChallenge(hash, poetRef)
	err = atxdb.StoreAtx(1, prevAtx)
	r.NoError(err)

	start := time.Now()
	err = atxdb.SyntacticallyValidateAtx(atx)
	b.Logf("\nSyntactic validation took %v\n", time.Since(start))
	r.NoError(err)

	start = time.Now()
	err = atxdb.SyntacticallyValidateAtx(atx)
	b.Logf("\nSecond syntactic validation took %v\n", time.Since(start))
	r.NoError(err)

	start = time.Now()
	err = atxdb.ContextuallyValidateAtx(atx.ActivationTxHeader)
	b.Logf("\nContextual validation took %v\n\n", time.Since(start))
	r.NoError(err)
}

func BenchmarkNewActivationDb(b *testing.B) {
	r := require.New(b)

	const tmpPath = "../tmp/atx"
	lg := logtest.New(b)

	msh := mesh.NewMemMeshDB(lg)
	store, err := database.NewLDBDatabase(tmpPath, 0, 0, lg.WithName("atxLDB"))
	r.NoError(err)
	atxdb := NewDB(store, NewIdentityStore(store), msh, layersPerEpochBig, goldenATXID, &ValidatorMock{}, lg.WithName("atxDB"))

	const (
		numOfMiners = 300
		batchSize   = 15
		numOfEpochs = 10 * batchSize
	)
	prevAtxs := make([]types.ATXID, numOfMiners)
	pPrevAtxs := make([]types.ATXID, numOfMiners)
	posAtx := prevAtxID
	var atx *types.ActivationTx
	layer := postGenesisEpochLayer

	start := time.Now()
	eStart := time.Now()
	for epoch := postGenesisEpoch; epoch < postGenesisEpoch+numOfEpochs; epoch++ {
		for miner := 0; miner < numOfMiners; miner++ {
			challenge := newChallenge(nodeID, 1, prevAtxs[miner], posAtx, layer)
			h, err := challenge.Hash()
			r.NoError(err)
			atx = newAtx(challenge, NewNIPostWithChallenge(h, poetBytes))
			prevAtxs[miner] = atx.ID()
			storeAtx(r, atxdb, atx, lg.WithName("storeAtx"))
		}
		//noinspection GoNilness
		posAtx = atx.ID()
		layer = layer.Add(layersPerEpoch)
		if epoch%batchSize == batchSize-1 {
			b.Logf("epoch %3d-%3d took %v\t", epoch-(batchSize-1), epoch, time.Since(eStart))
			eStart = time.Now()

			for miner := 0; miner < numOfMiners; miner++ {
				atx, err := atxdb.GetAtxHeader(prevAtxs[miner])
				r.NoError(err)
				r.NotNil(atx)
				atx, err = atxdb.GetAtxHeader(pPrevAtxs[miner])
				r.NoError(err)
				r.NotNil(atx)
			}
			b.Logf("reading last and previous epoch 100 times took %v\n", time.Since(eStart))
			eStart = time.Now()
		}
		copy(pPrevAtxs, prevAtxs)
	}
	b.Logf("\n>>> Total time: %v\n\n", time.Since(start))
	time.Sleep(1 * time.Second)

	// cleanup
	err = os.RemoveAll(tmpPath)
	r.NoError(err)
}

func TestActivationDb_TopAtx(t *testing.T) {
	r := require.New(t)

	atxdb, _, _ := getAtxDb(t, "t8")

	// ATX stored should become top ATX
	atx, err := createAndStoreAtx(atxdb, types.LayerID{}.Add(1))
	r.NoError(err)

	topAtx, err := atxdb.getTopAtx()
	r.NoError(err)
	r.Equal(atx.ID(), topAtx.AtxID)

	// higher-layer ATX stored should become new top ATX
	atx, err = createAndStoreAtx(atxdb, types.LayerID{}.Add(3))
	r.NoError(err)

	topAtx, err = atxdb.getTopAtx()
	r.NoError(err)
	r.Equal(atx.ID(), topAtx.AtxID)

	// lower-layer ATX stored should NOT become new top ATX
	atx, err = createAndStoreAtx(atxdb, types.LayerID{}.Add(1))
	r.NoError(err)

	topAtx, err = atxdb.getTopAtx()
	r.NoError(err)
	r.NotEqual(atx.ID(), topAtx.AtxID)
}

func createAndValidateSignedATX(r *require.Assertions, atxdb *DB, ed *signing.EdSigner, atx *types.ActivationTx) (*types.ActivationTx, error) {
	atxBytes, err := types.InterfaceToBytes(atx.InnerActivationTx)
	r.NoError(err)
	sig := ed.Sign(atxBytes)

	signedAtx := &types.ActivationTx{InnerActivationTx: atx.InnerActivationTx, Sig: sig}
	return signedAtx, atxdb.ValidateSignedAtx(*ed.PublicKey(), signedAtx)
}

func TestActivationDb_ValidateSignedAtx(t *testing.T) {
	r := require.New(t)
	lg := logtest.New(t).WithName("sigValidation")
	idStore := NewIdentityStore(database.NewMemDatabase())
	memesh := mesh.NewMemMeshDB(lg.WithName("meshDB"))
	atxdb := NewDB(database.NewMemDatabase(), idStore, memesh, layersPerEpochBig, goldenATXID, &ValidatorMock{}, lg.WithName("atxDB"))

	ed := signing.NewEdSigner()
	nodeID := types.NodeID{Key: ed.PublicKey().String(), VRFPublicKey: []byte("bbbbb")}

	// test happy flow of first ATX
	emptyAtx := types.EmptyATXID
	atx := newActivationTx(nodeID, 1, *emptyAtx, *emptyAtx, types.LayerID{}.Add(15), 1, 100, coinbase, 100, nipost)
	_, err := createAndValidateSignedATX(r, atxdb, ed, atx)
	r.NoError(err)

	// test negative flow no atx found in idstore
	prevAtx := types.ATXID(types.HexToHash32("0x111"))
	atx = newActivationTx(nodeID, 1, prevAtx, prevAtx, types.LayerID{}.Add(15), 1, 100, coinbase, 100, nipost)
	signedAtx, err := createAndValidateSignedATX(r, atxdb, ed, atx)
	r.Equal(errInvalidSig, err)

	// test happy flow not first ATX
	err = idStore.StoreNodeIdentity(nodeID)
	r.NoError(err)
	_, err = createAndValidateSignedATX(r, atxdb, ed, atx)
	r.NoError(err)

	// test negative flow not first ATX, invalid sig
	signedAtx.Sig = []byte("anton")
	_, err = ExtractPublicKey(signedAtx)
	r.Error(err)

}

func createAndStoreAtx(atxdb *DB, layer types.LayerID) (*types.ActivationTx, error) {
	id := types.NodeID{Key: uuid.New().String(), VRFPublicKey: []byte("vrf")}
	atx := newActivationTx(id, 0, *types.EmptyATXID, *types.EmptyATXID, layer, 0, 100, coinbase, 100, &types.NIPost{})
	err := atxdb.StoreAtx(atx.TargetEpoch(), atx)
	if err != nil {
		return nil, err
	}
	return atx, nil
}

func TestActivationDb_AwaitAtx(t *testing.T) {
	r := require.New(t)

	lg := logtest.New(t).WithName("sigValidation")
	idStore := NewIdentityStore(database.NewMemDatabase())
	memesh := mesh.NewMemMeshDB(lg.WithName("meshDB"))
	atxdb := NewDB(database.NewMemDatabase(), idStore, memesh, layersPerEpochBig, goldenATXID, &ValidatorMock{}, lg.WithName("atxDB"))
	id := types.NodeID{Key: uuid.New().String(), VRFPublicKey: []byte("vrf")}
	atx := newActivationTx(id, 0, *types.EmptyATXID, *types.EmptyATXID, types.NewLayerID(1), 0, 100, coinbase, 100, &types.NIPost{})

	ch := atxdb.AwaitAtx(atx.ID())
	r.Len(atxdb.atxChannels, 1) // channel was created

	select {
	case <-ch:
		r.Fail("notified before ATX was stored")
	default:
	}

	err := atxdb.StoreAtx(atx.TargetEpoch(), atx)
	r.NoError(err)
	r.Len(atxdb.atxChannels, 0) // after notifying subscribers, channel is cleared

	select {
	case <-ch:
	default:
		r.Fail("not notified after ATX was stored")
	}

	otherID := types.ATXID{}
	copy(otherID[:], "abcd")
	atxdb.AwaitAtx(otherID)
	r.Len(atxdb.atxChannels, 1) // after first subscription - channel is created
	atxdb.AwaitAtx(otherID)
	r.Len(atxdb.atxChannels, 1) // second subscription to same id - no additional channel
	atxdb.UnsubscribeAtx(otherID)
	r.Len(atxdb.atxChannels, 1) // first unsubscribe doesn't clear the channel
	atxdb.UnsubscribeAtx(otherID)
	r.Len(atxdb.atxChannels, 0) // last unsubscribe clears the channel
}

func TestActivationDb_ContextuallyValidateAtx(t *testing.T) {
	r := require.New(t)

	lg := logtest.New(t).WithName("sigValidation")
	idStore := NewIdentityStore(database.NewMemDatabase())
	memesh := mesh.NewMemMeshDB(lg.WithName("meshDB"))
	atxdb := NewDB(database.NewMemDatabase(), idStore, memesh, layersPerEpochBig, goldenATXID, &ValidatorMock{}, lg.WithName("atxDB"))

	validAtx := types.NewActivationTx(newChallenge(nodeID, 0, *types.EmptyATXID, goldenATXID, types.LayerID{}), [20]byte{}, nil, 0, nil)
	err := atxdb.ContextuallyValidateAtx(validAtx.ActivationTxHeader)
	r.NoError(err)

	arbitraryAtxID := types.ATXID(types.HexToHash32("11111"))
	malformedAtx := types.NewActivationTx(newChallenge(nodeID, 0, arbitraryAtxID, goldenATXID, types.LayerID{}), [20]byte{}, nil, 0, nil)
	err = atxdb.ContextuallyValidateAtx(malformedAtx.ActivationTxHeader)
	r.EqualError(err,
		fmt.Sprintf("could not fetch node last atx: atx for node %v does not exist", nodeID.ShortString()))
}

func TestActivateDB_HandleAtxNilNipst(t *testing.T) {
	atxdb, _, _ := getAtxDb(t, t.Name())
	atx := newActivationTx(nodeID, 0, *types.EmptyATXID, *types.EmptyATXID, types.LayerID{}, 0, 0, coinbase, 0, nil)
	buf, err := types.InterfaceToBytes(atx)
	require.NoError(t, err)
	require.Error(t, atxdb.HandleAtxData(context.TODO(), buf, nil))
}

func BenchmarkGetAtxHeaderWithConcurrentStoreAtx(b *testing.B) {
	path := b.TempDir()

	lg := logtest.New(b)
	iddbstore, err := database.NewLDBDatabase(filepath.Join(path, "ids"), 0, 0, lg)
	require.NoError(b, err)
	mdb, err := mesh.NewPersistentMeshDB(filepath.Join(path, "mesh"), 20, lg)
	require.NoError(b, err)
	idStore := NewIdentityStore(iddbstore)
	atxdbstore, err := database.NewLDBDatabase(filepath.Join(path, "atx"), 0, 0, lg)
	require.NoError(b, err)
	atxdb := NewDB(atxdbstore, idStore, mdb, 288, types.ATXID{}, &Validator{}, lg)

	var (
		stop uint64
		wg   sync.WaitGroup
	)
	for i := 0; i < runtime.NumCPU()/2; i++ {
		wg.Add(1)
		go func() {
			defer wg.Done()
			pub, _, _ := ed25519.GenerateKey(nil)
			id := types.NodeID{Key: util.Bytes2Hex(pub), VRFPublicKey: []byte("22222")}
			for i := 0; ; i++ {
				atx := types.NewActivationTx(newChallenge(id, uint64(i), *types.EmptyATXID, goldenATXID, types.NewLayerID(0)), [20]byte{}, nil, 0, nil)
				if !assert.NoError(b, atxdb.StoreAtx(types.EpochID(1), atx)) {
					return
				}
				if atomic.LoadUint64(&stop) == 1 {
					return
				}
			}
		}()
	}
	b.ResetTimer()
	for i := 0; i < b.N; i++ {
		_, err := atxdb.GetAtxHeader(types.ATXID{1, 1, 1})
		require.ErrorIs(b, err, database.ErrNotFound)
	}
	atomic.StoreUint64(&stop, 1)
	wg.Wait()
}<|MERGE_RESOLUTION|>--- conflicted
+++ resolved
@@ -115,24 +115,6 @@
 	panic("implement me")
 }
 
-<<<<<<< HEAD
-=======
-type ATXDBMock struct {
-	mock.Mock
-	counter     int
-	workSymLock sync.Mutex
-	activeSet   uint32
-}
-
-func (mock *ATXDBMock) CalcMinerWeights(types.EpochID, map[types.BlockID]struct{}) (map[string]uint64, error) {
-	mock.workSymLock.Lock()
-	defer mock.workSymLock.Unlock()
-
-	mock.counter++
-	return map[string]uint64{"aaaaac": 1, "aaabddb": 2, "aaaccc": 3}, nil
-}
-
->>>>>>> 33c175d4
 type MockTxMemPool struct{}
 
 func (MockTxMemPool) Get(types.TransactionID) (*types.Transaction, error) {
