package activation

import (
	"errors"
	"fmt"
	"github.com/google/uuid"
	"github.com/spacemeshos/go-spacemesh/common/types"
	"github.com/spacemeshos/go-spacemesh/database"
	"github.com/spacemeshos/go-spacemesh/log"
	"github.com/spacemeshos/go-spacemesh/mesh"
	"github.com/spacemeshos/go-spacemesh/signing"
	"github.com/stretchr/testify/assert"
	"github.com/stretchr/testify/require"
	"math/big"
	"math/rand"
	"os"
	"sort"
	"sync"
	"testing"
	"time"
)

func createLayerWithAtx2(t require.TestingT, msh *mesh.Mesh, id types.LayerID, numOfBlocks int, atxs []*types.ActivationTx, votes []types.BlockID, views []types.BlockID) (created []types.BlockID) {
	for i := 0; i < numOfBlocks; i++ {
		block1 := types.NewExistingBlock(types.RandBlockId(), id, []byte("data1"))
		block1.BlockVotes = append(block1.BlockVotes, votes...)
		for _, atx := range atxs {
			block1.AtxIds = append(block1.AtxIds, atx.Id())
		}
		block1.ViewEdges = append(block1.ViewEdges, views...)
		err := msh.AddBlockWithTxs(block1, []*types.Transaction{}, atxs)
		require.NoError(t, err)
		created = append(created, block1.Id)
	}
	return
}

type MeshValidatorMock struct{}

func (m *MeshValidatorMock) HandleIncomingLayer(layer *types.Layer) (types.LayerID, types.LayerID) {
	return layer.Index() - 1, layer.Index()
}
func (m *MeshValidatorMock) HandleLateBlock(bl *types.Block)              {}
func (m *MeshValidatorMock) RegisterLayerCallback(func(id types.LayerID)) {}
func (m *MeshValidatorMock) ContextualValidity(id types.BlockID) bool     { return true }
func (m *MeshValidatorMock) GetGoodPatternBlocks(layer types.LayerID) (map[types.BlockID]struct{}, error) {
	return nil, errors.New("not implemented")
}

type MockState struct{}

func (MockState) GetLayerApplied(txId types.TransactionId) *types.LayerID {
	panic("implement me")
}

func (MockState) ApplyTransactions(layer types.LayerID, txs []*types.Transaction) (int, error) {
	return 0, nil
}

func (MockState) ApplyRewards(layer types.LayerID, miners []types.Address, reward *big.Int) {
}

func (MockState) AddressExists(addr types.Address) bool {
	return true
}

func (MockState) ValidateSignature(signed types.Signed) (types.Address, error) {
	return types.Address{}, nil
}

type ATXDBMock struct {
	activeSet uint32
}

func (mock *ATXDBMock) CalcActiveSetFromView(view []types.BlockID, pubEpoch types.EpochId) (uint32, error) {
	return mock.activeSet, nil
}

<<<<<<< HEAD
func (mock *ATXDBMock) CalcActiveSetSize(epoch types.EpochId, blocks map[types.BlockID]struct{}) (map[string]struct{}, error){
	return map[string]struct{}{ "aaaaac": {}, "aaabddb": {}, "aaaccc": {}, }, nil
}

func (mock *ATXDBMock) GetAtx(id types.AtxId) (*types.ActivationTxHeader, error) {
=======
func (mock *ATXDBMock) GetAtxHeader(id types.AtxId) (*types.ActivationTxHeader, error) {
>>>>>>> 9b3d93c1
	panic("not implemented")
}

func (mock *ATXDBMock) GetPosAtxId(types.EpochId) (*types.AtxId, error) {
	panic("not implemented")
}

func (mock *ATXDBMock) GetNodeLastAtxId(nodeId types.NodeId) (types.AtxId, error) {
	panic("not implemented")
}

func (mock *ATXDBMock) GetPrevAtxId(node types.NodeId) (*types.AtxId, error) {
	panic("not implemented")
}

type MockTxMemPool struct{}

func (MockTxMemPool) Get(id types.TransactionId) (*types.Transaction, error) {
	return &types.Transaction{}, nil
}
func (MockTxMemPool) PopItems(size int) []types.Transaction {
	return nil
}
func (MockTxMemPool) Put(id types.TransactionId, item *types.Transaction) {

}
func (MockTxMemPool) Invalidate(id types.TransactionId) {

}

type MockAtxMemPool struct{}

func (MockAtxMemPool) Get(id types.AtxId) (*types.ActivationTx, error) {
	return &types.ActivationTx{}, nil
}

func (MockAtxMemPool) PopItems(size int) []types.ActivationTx {
	return nil
}

func (MockAtxMemPool) Put(atx *types.ActivationTx) {

}

func (MockAtxMemPool) Invalidate(id types.AtxId) {

}

func ConfigTst() mesh.Config {
	return mesh.Config{
		BaseReward: big.NewInt(5000),
	}
}

const layersPerEpochBig = 1000

func getAtxDb(id string) (*ActivationDb, *mesh.Mesh, database.Database) {
	lg := log.NewDefault(id)
	memesh := mesh.NewMemMeshDB(lg.WithName("meshDB"))
	atxStore := database.NewMemDatabase()
	atxdb := NewActivationDb(atxStore, NewIdentityStore(database.NewMemDatabase()), memesh, layersPerEpochBig, &ValidatorMock{}, lg.WithName("atxDB"))
	layers := mesh.NewMesh(memesh, atxdb, ConfigTst(), &MeshValidatorMock{}, &MockTxMemPool{}, &MockAtxMemPool{}, &MockState{}, lg.WithName("mesh"))
	return atxdb, layers, atxStore
}

func rndStr() string {
	a := make([]byte, 8)
	rand.Read(a)
	return string(a)
}

func createLayerWithAtx(t *testing.T, msh *mesh.Mesh, id types.LayerID, numOfBlocks int, atxs []*types.ActivationTx, votes []types.BlockID, views []types.BlockID) (created []types.BlockID) {
	if numOfBlocks < len(atxs) {
		panic("not supported")
	}
	for i := 0; i < numOfBlocks; i++ {
		rid := rand.Uint64()
		bid := types.BlockID(rid)
		block1 := types.NewExistingBlock(bid, id, []byte("data1"))
		block1.BlockVotes = append(block1.BlockVotes, votes...)
		if i < len(atxs) {
			block1.AtxIds = append(block1.AtxIds, atxs[i].Id())
			fmt.Printf("adding i=%v bid=%v atxid=%v", i, bid, atxs[i].ShortString())
		}
		block1.ViewEdges = append(block1.ViewEdges, views...)
		var actualAtxs []*types.ActivationTx
		if i < len(atxs) {
			actualAtxs = atxs[i : i+1]
		}
		err := msh.AddBlockWithTxs(block1, []*types.Transaction{}, actualAtxs)
		require.NoError(t, err)
		created = append(created, block1.Id)
	}
	return
}

func TestATX_ActiveSetForLayerView(t *testing.T) {
	rand.Seed(1234573298579)
	atxdb, layers, _ := getAtxDb(t.Name())
	blocksMap := make(map[types.BlockID]struct{})
	//layers.AtxDB = &AtxDbMock{make(map[types.AtxId]*types.ActivationTx), make(map[types.AtxId]*types.NIPST)}
	id1 := types.NodeId{Key: rndStr(), VRFPublicKey: []byte("anton")}
	id2 := types.NodeId{Key: rndStr(), VRFPublicKey: []byte("anton")}
	id3 := types.NodeId{Key: rndStr(), VRFPublicKey: []byte("anton")}
	id4 := types.NodeId{Key: rndStr(), VRFPublicKey: []byte("anton")}
	coinbase1 := types.HexToAddress("aaaa")
	coinbase2 := types.HexToAddress("bbbb")
	coinbase3 := types.HexToAddress("cccc")
	coinbase4 := types.HexToAddress("cccc")
	atxs := []*types.ActivationTx{
		types.NewActivationTx(id1, coinbase1, 0, *types.EmptyAtxId, 1, 0, *types.EmptyAtxId, 0, []types.BlockID{}, &types.NIPST{}),
		types.NewActivationTx(id1, coinbase1, 0, *types.EmptyAtxId, 2, 0, *types.EmptyAtxId, 0, []types.BlockID{}, &types.NIPST{}),
		types.NewActivationTx(id1, coinbase1, 0, *types.EmptyAtxId, 3, 0, *types.EmptyAtxId, 0, []types.BlockID{}, &types.NIPST{}),
		types.NewActivationTx(id2, coinbase2, 0, *types.EmptyAtxId, 2, 0, *types.EmptyAtxId, 0, []types.BlockID{}, &types.NIPST{}),
		types.NewActivationTx(id4, coinbase4, 0, *types.EmptyAtxId, 2, 0, *types.EmptyAtxId, 0, []types.BlockID{}, &types.NIPST{}),
		types.NewActivationTx(id3, coinbase3, 0, *types.EmptyAtxId, 11, 0, *types.EmptyAtxId, 0, []types.BlockID{}, &types.NIPST{}),
	}

	poetRef := []byte{0xba, 0xb0}
	for _, atx := range atxs {
		hash, err := atx.NIPSTChallenge.Hash()
		assert.NoError(t, err)
		atx.Nipst = NewNIPSTWithChallenge(hash, poetRef)
		//layers.AtxDB.(*AtxDbMock).AddAtx(atx.Id(), atx)
	}
	id := atxs[4].Id()
	fmt.Println("ID4 ", id.ShortString())
	blocks := createLayerWithAtx(t, layers, 1, 6, atxs, []types.BlockID{}, []types.BlockID{})
	before := blocks[:4]
	four := blocks[4:5]
	after := blocks[5:]
	for i := 2; i <= 10; i++ {
		before = createLayerWithAtx(t, layers, types.LayerID(i), 1, []*types.ActivationTx{}, before, before)
		four = createLayerWithAtx(t, layers, types.LayerID(i), 1, []*types.ActivationTx{}, four, four)
		after = createLayerWithAtx(t, layers, types.LayerID(i), 1, []*types.ActivationTx{}, after, after)
	}
	for _, x := range before {
		blocksMap[x] = struct{}{}
	}

	for _, x := range after {
		blocksMap[x] = struct{}{}
	}

	layer := types.LayerID(10)
	layersPerEpoch := uint16(6)
	atxdb.LayersPerEpoch = layersPerEpoch
	epoch := layer.GetEpoch(layersPerEpoch)
	actives, err := atxdb.CalcActiveSetSize(epoch, blocksMap)
	assert.NoError(t, err)
	assert.Equal(t, 1, int(len(actives)))
	_, ok := actives[id2.Key]
	assert.True(t, ok)
}

func TestMesh_ActiveSetForLayerView2(t *testing.T) {
	atxdb, _, _ := getAtxDb(t.Name())
	actives, err := atxdb.CalcActiveSetSize(0, nil)
	assert.Error(t, err)
	assert.Equal(t, "tried to retrieve active set for epoch 0", err.Error())
	assert.Nil(t, actives)
}

func TestActivationDb_CalcActiveSetFromViewWithCache(t *testing.T) {
	activesetCache.Purge()
	atxdb, layers, _ := getAtxDb("t6")

	id1 := types.NodeId{Key: uuid.New().String(), VRFPublicKey: []byte("anton")}
	id2 := types.NodeId{Key: uuid.New().String(), VRFPublicKey: []byte("anton")}
	id3 := types.NodeId{Key: uuid.New().String(), VRFPublicKey: []byte("anton")}
	coinbase1 := types.HexToAddress("aaaa")
	coinbase2 := types.HexToAddress("bbbb")
	coinbase3 := types.HexToAddress("cccc")
	atxs := []*types.ActivationTx{
		types.NewActivationTx(id1, coinbase1, 0, *types.EmptyAtxId, 12, 0, *types.EmptyAtxId, 0, []types.BlockID{}, &types.NIPST{}),
		types.NewActivationTx(id2, coinbase2, 0, *types.EmptyAtxId, 300, 0, *types.EmptyAtxId, 0, []types.BlockID{}, &types.NIPST{}),
		types.NewActivationTx(id3, coinbase3, 0, *types.EmptyAtxId, 435, 0, *types.EmptyAtxId, 0, []types.BlockID{}, &types.NIPST{}),
	}

	poetRef := []byte{0xba, 0xb0}
	for _, atx := range atxs {
		hash, err := atx.NIPSTChallenge.Hash()
		assert.NoError(t, err)
		atx.Nipst = NewNIPSTWithChallenge(hash, poetRef)
	}

	blocks := createLayerWithAtx(t, layers, 1, 10, atxs, []types.BlockID{}, []types.BlockID{})
	blocks = createLayerWithAtx(t, layers, 10, 10, []*types.ActivationTx{}, blocks, blocks)
	blocks = createLayerWithAtx(t, layers, 100, 10, []*types.ActivationTx{}, blocks, blocks)

	atx := types.NewActivationTx(id1, coinbase1, 1, atxs[0].Id(), 1000, 0, atxs[0].Id(), 3, blocks, &types.NIPST{})

	wg := sync.WaitGroup{}
	wg.Add(2)
	for i := 0; i < 2; i ++ {
		go func() {
			num, err := atxdb.CalcActiveSetFromView(atx.View, atx.PubLayerIdx.GetEpoch(layersPerEpochBig))
			assert.NoError(t, err)
			assert.Equal(t, 3, int(num))
			assert.NoError(t, err)
			wg.Done()
		}()
	}
	wg.Wait()
}

func Test_CalcActiveSetFromView(t *testing.T) {
	activesetCache.Purge()
	atxdb, layers, _ := getAtxDb("t6")

	id1 := types.NodeId{Key: uuid.New().String(), VRFPublicKey: []byte("anton")}
	id2 := types.NodeId{Key: uuid.New().String(), VRFPublicKey: []byte("anton")}
	id3 := types.NodeId{Key: uuid.New().String(), VRFPublicKey: []byte("anton")}
	coinbase1 := types.HexToAddress("aaaa")
	coinbase2 := types.HexToAddress("bbbb")
	coinbase3 := types.HexToAddress("cccc")
	atxs := []*types.ActivationTx{
		types.NewActivationTx(id1, coinbase1, 0, *types.EmptyAtxId, 12, 0, *types.EmptyAtxId, 0, []types.BlockID{}, &types.NIPST{}),
		types.NewActivationTx(id2, coinbase2, 0, *types.EmptyAtxId, 300, 0, *types.EmptyAtxId, 0, []types.BlockID{}, &types.NIPST{}),
		types.NewActivationTx(id3, coinbase3, 0, *types.EmptyAtxId, 435, 0, *types.EmptyAtxId, 0, []types.BlockID{}, &types.NIPST{}),
	}

	poetRef := []byte{0xba, 0xb0}
	for _, atx := range atxs {
		hash, err := atx.NIPSTChallenge.Hash()
		assert.NoError(t, err)
		atx.Nipst = NewNIPSTWithChallenge(hash, poetRef)
	}

	blocks := createLayerWithAtx(t, layers, 1, 10, atxs, []types.BlockID{}, []types.BlockID{})
	blocks = createLayerWithAtx(t, layers, 10, 10, []*types.ActivationTx{}, blocks, blocks)
	blocks = createLayerWithAtx(t, layers, 100, 10, []*types.ActivationTx{}, blocks, blocks)

	atx := types.NewActivationTx(id1, coinbase1, 1, atxs[0].Id(), 1000, 0, atxs[0].Id(), 3, blocks, &types.NIPST{})
	num, err := atxdb.CalcActiveSetFromView(atx.View, atx.PubLayerIdx.GetEpoch(layersPerEpochBig))
	assert.NoError(t, err)
	assert.Equal(t, 3, int(num))

	// check that further atxs dont affect current epoch count
	atxs2 := []*types.ActivationTx{
		types.NewActivationTx(types.NodeId{Key: uuid.New().String(), VRFPublicKey: []byte("anton")}, coinbase1, 0, *types.EmptyAtxId, 1012, 0, atxs[0].Id(), 0, []types.BlockID{}, &types.NIPST{}),
		types.NewActivationTx(types.NodeId{Key: uuid.New().String(), VRFPublicKey: []byte("anton")}, coinbase2, 0, *types.EmptyAtxId, 1300, 0, atxs[1].Id(), 0, []types.BlockID{}, &types.NIPST{}),
		types.NewActivationTx(types.NodeId{Key: uuid.New().String(), VRFPublicKey: []byte("anton")}, coinbase3, 0, *types.EmptyAtxId, 1435, 0, atxs[2].Id(), 0, []types.BlockID{}, &types.NIPST{}),
	}

	for _, atx := range atxs2 {
		hash, err := atx.NIPSTChallenge.Hash()
		assert.NoError(t, err)
		atx.Nipst = NewNIPSTWithChallenge(hash, poetRef)
	}

	block2 := types.NewExistingBlock(types.BlockID(uuid.New().ID()), 2200, []byte("data1"))

	block2.ViewEdges = blocks
	layers.AddBlockWithTxs(block2, nil, atxs2)

	block3 := types.NewExistingBlock(types.BlockID(uuid.New().ID()), 2200, []byte("data1"))

	block3.ViewEdges = blocks
	layers.AddBlockWithTxs(block3, nil, atxs2)

	err = atxdb.ProcessAtxs(atxs2)
	assert.NoError(t, err)

	view := []types.BlockID{block2.Id, block3.Id}
	sort.Slice(view, func(i, j int) bool {
		return view[i] > view[j] // sort the view in the wrong order
	})
	atx2 := types.NewActivationTx(id3, coinbase3, 0, *types.EmptyAtxId, 1435, 0, *types.EmptyAtxId, 6, view, &types.NIPST{})
	num, err = atxdb.CalcActiveSetFromView(atx2.View, atx2.PubLayerIdx.GetEpoch(layersPerEpochBig))
	assert.NoError(t, err)
	assert.Equal(t, 3, int(num))

	// put a fake value in the cache and ensure that it's used
	viewHash, err := types.CalcBlocksHash12(atx2.View)
	assert.NoError(t, err)
	activesetCache.Purge()
	activesetCache.Add(viewHash, 8)

	num, err = atxdb.CalcActiveSetFromView(atx2.View, atx2.PubLayerIdx.GetEpoch(layersPerEpochBig))
	assert.NoError(t, err)
	assert.Equal(t, 8, int(num))

	// if the cache has the view in wrong order it should not be used
	sorted := sort.SliceIsSorted(atx2.View, func(i, j int) bool { return atx2.View[i] > atx2.View[j] })
	assert.True(t, sorted) // assert that the view is wrongly ordered
	viewBytes, err := types.InterfaceToBytes(atx2.View)
	assert.NoError(t, err)
	viewHash = types.CalcHash12(viewBytes)
	activesetCache.Purge()
	activesetCache.Add(viewHash, 8)

	num, err = atxdb.CalcActiveSetFromView(atx2.View, atx2.PubLayerIdx.GetEpoch(layersPerEpochBig))
	assert.NoError(t, err)
	assert.Equal(t, 3, int(num))
}

func Test_DBSanity(t *testing.T) {
	atxdb, _, _ := getAtxDb("t6")

	id1 := types.NodeId{Key: uuid.New().String()}
	id2 := types.NodeId{Key: uuid.New().String()}
	id3 := types.NodeId{Key: uuid.New().String()}
	coinbase1 := types.HexToAddress("aaaa")
	coinbase2 := types.HexToAddress("bbbb")
	coinbase3 := types.HexToAddress("cccc")

	atx1 := types.NewActivationTx(id1, coinbase1, 0, *types.EmptyAtxId, 1, 0, *types.EmptyAtxId, 3, []types.BlockID{}, &types.NIPST{})
	atx2 := types.NewActivationTx(id1, coinbase2, 0, *types.EmptyAtxId, 1, 0, *types.EmptyAtxId, 3, []types.BlockID{}, &types.NIPST{})
	atx3 := types.NewActivationTx(id1, coinbase3, 0, *types.EmptyAtxId, 1, 0, *types.EmptyAtxId, 3, []types.BlockID{}, &types.NIPST{})

	err := atxdb.storeAtxUnlocked(atx1)
	assert.NoError(t, err)
	err = atxdb.storeAtxUnlocked(atx2)
	assert.NoError(t, err)
	err = atxdb.storeAtxUnlocked(atx3)
	assert.NoError(t, err)

	err = atxdb.addAtxToNodeId(id1, atx1)
	assert.NoError(t, err)
	id, err := atxdb.GetNodeLastAtxId(id1)
	assert.NoError(t, err)
	assert.Equal(t, atx1.Id(), id)

	err = atxdb.addAtxToNodeId(id2, atx2)
	assert.NoError(t, err)

	err = atxdb.addAtxToNodeId(id1, atx3)
	assert.NoError(t, err)

	id, err = atxdb.GetNodeLastAtxId(id2)
	assert.NoError(t, err)
	assert.Equal(t, atx2.Id(), id)

	id, err = atxdb.GetNodeLastAtxId(id1)
	assert.NoError(t, err)
	assert.Equal(t, atx3.Id(), id)

	id, err = atxdb.GetNodeLastAtxId(id3)
	assert.Error(t, err)
	assert.Equal(t, *types.EmptyAtxId, id)
}

func Test_Wrong_CalcActiveSetFromView(t *testing.T) {
	atxdb, layers, _ := getAtxDb("t6")

	id1 := types.NodeId{Key: uuid.New().String()}
	id2 := types.NodeId{Key: uuid.New().String()}
	id3 := types.NodeId{Key: uuid.New().String()}
	coinbase1 := types.HexToAddress("aaaa")
	coinbase2 := types.HexToAddress("bbbb")
	coinbase3 := types.HexToAddress("cccc")
	atxs := []*types.ActivationTx{
		types.NewActivationTx(id1, coinbase1, 0, *types.EmptyAtxId, 1, 0, *types.EmptyAtxId, 3, []types.BlockID{}, &types.NIPST{}),
		types.NewActivationTx(id2, coinbase2, 0, *types.EmptyAtxId, 1, 0, *types.EmptyAtxId, 3, []types.BlockID{}, &types.NIPST{}),
		types.NewActivationTx(id3, coinbase3, 0, *types.EmptyAtxId, 1, 0, *types.EmptyAtxId, 3, []types.BlockID{}, &types.NIPST{}),
	}

	blocks := createLayerWithAtx(t, layers, 1, 10, atxs, []types.BlockID{}, []types.BlockID{})
	blocks = createLayerWithAtx(t, layers, 10, 10, []*types.ActivationTx{}, blocks, blocks)
	blocks = createLayerWithAtx(t, layers, 100, 10, []*types.ActivationTx{}, blocks, blocks)

	atx := types.NewActivationTx(id1, coinbase1, 1, atxs[0].Id(), 1000, 0, atxs[0].Id(), 20, blocks, &types.NIPST{})
	num, err := atxdb.CalcActiveSetFromView(atx.View, atx.PubLayerIdx.GetEpoch(layersPerEpoch))
	assert.NoError(t, err)
	assert.NotEqual(t, 20, int(num))

}

func TestMesh_processBlockATXs(t *testing.T) {
	activesetCache.Purge()
	atxdb, _, _ := getAtxDb("t6")

	id1 := types.NodeId{Key: uuid.New().String(), VRFPublicKey: []byte("anton")}
	id2 := types.NodeId{Key: uuid.New().String(), VRFPublicKey: []byte("anton")}
	id3 := types.NodeId{Key: uuid.New().String(), VRFPublicKey: []byte("anton")}
	coinbase1 := types.HexToAddress("aaaa")
	coinbase2 := types.HexToAddress("bbbb")
	coinbase3 := types.HexToAddress("cccc")
	chlng := types.HexToHash32("0x3333")
	poetRef := []byte{0x76, 0x45}
	npst := NewNIPSTWithChallenge(&chlng, poetRef)
	posATX := types.NewActivationTx(types.NodeId{"aaaaaa", []byte("anton")}, coinbase1, 0, *types.EmptyAtxId, 1000, 0, *types.EmptyAtxId, 0, []types.BlockID{}, npst)
	err := atxdb.StoreAtx(0, posATX)
	assert.NoError(t, err)
	atxs := []*types.ActivationTx{
		types.NewActivationTx(id1, coinbase1, 0, *types.EmptyAtxId, 1012, 0, posATX.Id(), 0, []types.BlockID{}, &types.NIPST{}),
		types.NewActivationTx(id2, coinbase2, 0, *types.EmptyAtxId, 1300, 0, posATX.Id(), 0, []types.BlockID{}, &types.NIPST{}),
		types.NewActivationTx(id3, coinbase3, 0, *types.EmptyAtxId, 1435, 0, posATX.Id(), 0, []types.BlockID{}, &types.NIPST{}),
	}
	for _, atx := range atxs {
		hash, err := atx.NIPSTChallenge.Hash()
		assert.NoError(t, err)
		atx.Nipst = NewNIPSTWithChallenge(hash, poetRef)
	}

	err = atxdb.ProcessAtxs(atxs)
	assert.NoError(t, err)

	// check that further atxs dont affect current epoch count
	atxs2 := []*types.ActivationTx{
		types.NewActivationTx(id1, coinbase1, 1, atxs[0].Id(), 2012, 0, atxs[0].Id(), 0, []types.BlockID{}, &types.NIPST{}),
		types.NewActivationTx(id2, coinbase2, 1, atxs[1].Id(), 2300, 0, atxs[1].Id(), 0, []types.BlockID{}, &types.NIPST{}),
		types.NewActivationTx(id3, coinbase3, 1, atxs[2].Id(), 2435, 0, atxs[2].Id(), 0, []types.BlockID{}, &types.NIPST{}),
	}
	for _, atx := range atxs2 {
		hash, err := atx.NIPSTChallenge.Hash()
		assert.NoError(t, err)
		atx.Nipst = NewNIPSTWithChallenge(hash, poetRef)
	}
	err = atxdb.ProcessAtxs(atxs2)
	assert.NoError(t, err)
}

func TestActivationDB_ValidateAtx(t *testing.T) {
	atxdb, layers, _ := getAtxDb("t8")

	signer := signing.NewEdSigner()
	idx1 := types.NodeId{Key: signer.PublicKey().String(), VRFPublicKey: []byte("anton")}

	id1 := types.NodeId{Key: uuid.New().String(), VRFPublicKey: []byte("anton")}
	id2 := types.NodeId{Key: uuid.New().String(), VRFPublicKey: []byte("anton")}
	id3 := types.NodeId{Key: uuid.New().String(), VRFPublicKey: []byte("anton")}
	coinbase1 := types.HexToAddress("aaaa")
	coinbase2 := types.HexToAddress("bbbb")
	coinbase3 := types.HexToAddress("cccc")
	atxs := []*types.ActivationTx{
		types.NewActivationTx(id1, coinbase1, 0, *types.EmptyAtxId, 1, 0, *types.EmptyAtxId, 3, []types.BlockID{}, &types.NIPST{}),
		types.NewActivationTx(id2, coinbase2, 0, *types.EmptyAtxId, 1, 0, *types.EmptyAtxId, 3, []types.BlockID{}, &types.NIPST{}),
		types.NewActivationTx(id3, coinbase3, 0, *types.EmptyAtxId, 1, 0, *types.EmptyAtxId, 3, []types.BlockID{}, &types.NIPST{}),
	}
	poetRef := []byte{0x12, 0x21}
	for _, atx := range atxs {
		hash, err := atx.NIPSTChallenge.Hash()
		assert.NoError(t, err)
		atx.Nipst = NewNIPSTWithChallenge(hash, poetRef)
	}

	blocks := createLayerWithAtx(t, layers, 1, 10, atxs, []types.BlockID{}, []types.BlockID{})
	blocks = createLayerWithAtx(t, layers, 10, 10, []*types.ActivationTx{}, blocks, blocks)
	blocks = createLayerWithAtx(t, layers, 100, 10, []*types.ActivationTx{}, blocks, blocks)

	//atx := types.NewActivationTx(id1, 1, atxs[0].Id(), 1000, 0, atxs[0].Id(), 3, blocks, &Nipst.NIPST{})
	prevAtx := types.NewActivationTx(idx1, coinbase1, 0, *types.EmptyAtxId, 100, 0, *types.EmptyAtxId, 3, blocks, &types.NIPST{})
	hash, err := prevAtx.NIPSTChallenge.Hash()
	assert.NoError(t, err)
	prevAtx.Nipst = NewNIPSTWithChallenge(hash, poetRef)

	atx := types.NewActivationTx(idx1, coinbase1, 1, prevAtx.Id(), 1012, 0, prevAtx.Id(), 3, blocks, &types.NIPST{})
	hash, err = atx.NIPSTChallenge.Hash()
	assert.NoError(t, err)
	atx.Nipst = NewNIPSTWithChallenge(hash, poetRef)
	_, err = types.SignAtx(signer, atx)
	assert.NoError(t, err)
	err = atxdb.StoreNodeIdentity(idx1)
	assert.NoError(t, err)
	err = atxdb.StoreAtx(1, prevAtx)
	assert.NoError(t, err)

	err = atxdb.SyntacticallyValidateAtx(atx)
	assert.NoError(t, err)

	err = atxdb.ContextuallyValidateAtx(atx.ActivationTxHeader)
	assert.NoError(t, err)
}

func TestActivationDB_ValidateAtxErrors(t *testing.T) {
	atxdb, layers, _ := getAtxDb("t8")
	signer := signing.NewEdSigner()
	idx1 := types.NodeId{Key: signer.PublicKey().String()}
	idx2 := types.NodeId{Key: uuid.New().String()}
	coinbase := types.HexToAddress("aaaa")

	id1 := types.NodeId{Key: uuid.New().String()}
	id2 := types.NodeId{Key: uuid.New().String()}
	id3 := types.NodeId{Key: uuid.New().String()}
	atxs := []*types.ActivationTx{
		types.NewActivationTx(id1, coinbase, 0, *types.EmptyAtxId, 1, 0, *types.EmptyAtxId, 3, []types.BlockID{}, &types.NIPST{}),
		types.NewActivationTx(id2, coinbase, 0, *types.EmptyAtxId, 1, 0, *types.EmptyAtxId, 3, []types.BlockID{}, &types.NIPST{}),
		types.NewActivationTx(id3, coinbase, 0, *types.EmptyAtxId, 1, 0, *types.EmptyAtxId, 3, []types.BlockID{}, &types.NIPST{}),
	}

	blocks := createLayerWithAtx(t, layers, 1, 10, atxs, []types.BlockID{}, []types.BlockID{})
	blocks = createLayerWithAtx(t, layers, 10, 10, []*types.ActivationTx{}, blocks, blocks)
	blocks = createLayerWithAtx(t, layers, 100, 10, []*types.ActivationTx{}, blocks, blocks)

	//atx := types.NewActivationTx(id1, 1, atxs[0].Id(), 1000, 0, atxs[0].Id(), 3, blocks, &Nipst.NIPST{})
	chlng := types.HexToHash32("0x3333")
	poetRef := []byte{0xba, 0xbe}
	npst := NewNIPSTWithChallenge(&chlng, poetRef)
	prevAtx := types.NewActivationTx(idx1, coinbase, 0, *types.EmptyAtxId, 100, 0, *types.EmptyAtxId, 3, blocks, npst)
	posAtx := types.NewActivationTx(idx2, coinbase, 0, *types.EmptyAtxId, 100, 0, *types.EmptyAtxId, 3, blocks, npst)
	err := atxdb.StoreNodeIdentity(idx1)
	assert.NoError(t, err)
	err = atxdb.StoreAtx(1, prevAtx)
	assert.NoError(t, err)
	err = atxdb.StoreAtx(1, posAtx)
	assert.NoError(t, err)

	// Wrong sequence.
	atx := types.NewActivationTx(idx1, coinbase, 0, prevAtx.Id(), 1012, 0, posAtx.Id(), 3, []types.BlockID{}, &types.NIPST{})
	_, err = types.SignAtx(signer, atx)
	assert.NoError(t, err)
	err = atxdb.SyntacticallyValidateAtx(atx)
	assert.EqualError(t, err, "sequence number is not one more than prev sequence number")

	// Wrong active set.
	atx = types.NewActivationTx(idx1, coinbase, 1, prevAtx.Id(), 1012, 0, posAtx.Id(), 10, []types.BlockID{}, &types.NIPST{})
	_, err = types.SignAtx(signer, atx)
	assert.NoError(t, err)
	err = atxdb.SyntacticallyValidateAtx(atx)
	assert.EqualError(t, err, "atx contains view with unequal active ids (10) than seen (0)")

	// Wrong positioning atx.
	atx = types.NewActivationTx(idx1, coinbase, 1, prevAtx.Id(), 1012, 0, atxs[0].Id(), 3, []types.BlockID{}, &types.NIPST{})
	_, err = types.SignAtx(signer, atx)
	assert.NoError(t, err)
	err = atxdb.SyntacticallyValidateAtx(atx)
	assert.EqualError(t, err, "expected distance of one epoch (1000 layers) from pos ATX but found 1011")

	// Wrong prevATx.
	atx = types.NewActivationTx(idx1, coinbase, 1, atxs[0].Id(), 1012, 0, posAtx.Id(), 3, []types.BlockID{}, &types.NIPST{})
	_, err = types.SignAtx(signer, atx)
	assert.NoError(t, err)
	err = atxdb.SyntacticallyValidateAtx(atx)
	assert.EqualError(t, err, fmt.Sprintf("previous ATX belongs to different miner. atx.Id: %v, atx.NodeId: %v, prevAtx.NodeId: %v", atx.ShortString(), atx.NodeId.Key, atxs[0].NodeId.Key))

	// Wrong layerId.
	posAtx2 := types.NewActivationTx(idx2, coinbase, 0, *types.EmptyAtxId, 1020, 0, *types.EmptyAtxId, 3, blocks, npst)
	_, err = types.SignAtx(signer, atx)
	assert.NoError(t, err)
	err = atxdb.StoreAtx(1, posAtx2)
	assert.NoError(t, err)
	err = atxdb.StoreNodeIdentity(idx1)
	assert.NoError(t, err)
	atx = types.NewActivationTx(idx1, coinbase, 1, prevAtx.Id(), 1012, 0, posAtx2.Id(), 3, []types.BlockID{}, npst)
	_, err = types.SignAtx(signer, atx)
	assert.NoError(t, err)
	err = atxdb.SyntacticallyValidateAtx(atx)
	assert.EqualError(t, err, "atx layer (1012) must be after positioning atx layer (1020)")

	// Atx already exists.
	err = atxdb.StoreAtx(1, atx)
	assert.NoError(t, err)
	atx = types.NewActivationTx(idx1, coinbase, 1, prevAtx.Id(), 12, 0, posAtx.Id(), 3, []types.BlockID{}, &types.NIPST{})
	err = atxdb.ContextuallyValidateAtx(atx.ActivationTxHeader)
	assert.EqualError(t, err, "last atx is not the one referenced")

	// Prev atx declared but not found.
	err = atxdb.StoreAtx(1, atx)
	assert.NoError(t, err)
	atx = types.NewActivationTx(idx1, coinbase, 1, prevAtx.Id(), 12, 0, posAtx.Id(), 3, []types.BlockID{}, &types.NIPST{})
	err = atxdb.atxs.Delete(getNodeIdKey(atx.NodeId))
	assert.NoError(t, err)
	_, err = types.SignAtx(signer, atx)
	assert.NoError(t, err)
	err = atxdb.ContextuallyValidateAtx(atx.ActivationTxHeader)
	assert.EqualError(t, err, "could not fetch node last ATX: leveldb: not found")

	// Prev atx not declared but commitment not included.
	atx = types.NewActivationTx(idx1, coinbase, 0, *types.EmptyAtxId, 1012, 0, posAtx.Id(), 3, []types.BlockID{}, &types.NIPST{})
	_, err = types.SignAtx(signer, atx)
	assert.NoError(t, err)
	err = atxdb.SyntacticallyValidateAtx(atx)
	assert.EqualError(t, err, "no prevATX declared, but commitment proof is not included")

	// Prev atx not declared but commitment merkle root not included.
	atx = types.NewActivationTx(idx1, coinbase, 0, *types.EmptyAtxId, 1012, 0, posAtx.Id(), 3, []types.BlockID{}, &types.NIPST{})
	atx.Commitment = commitment
	_, err = types.SignAtx(signer, atx)
	assert.NoError(t, err)
	err = atxdb.SyntacticallyValidateAtx(atx)
	assert.EqualError(t, err, "no prevATX declared, but commitment merkle root is not included in challenge")

	// Challenge and commitment merkle root mismatch.
	atx = types.NewActivationTx(idx1, coinbase, 0, *types.EmptyAtxId, 1012, 0, posAtx.Id(), 3, []types.BlockID{}, &types.NIPST{})
	atx.Commitment = commitment
	atx.CommitmentMerkleRoot = append([]byte{}, commitment.MerkleRoot...)
	atx.CommitmentMerkleRoot[0] += 1
	_, err = types.SignAtx(signer, atx)
	assert.NoError(t, err)
	err = atxdb.SyntacticallyValidateAtx(atx)
	assert.EqualError(t, err, "commitment merkle root included in challenge is not equal to the merkle root included in the proof")

	// Prev atx declared but commitment is included.
	atx = types.NewActivationTx(idx1, coinbase, 1, prevAtx.Id(), 1012, 0, posAtx.Id(), 3, []types.BlockID{}, &types.NIPST{})
	atx.Commitment = commitment
	_, err = types.SignAtx(signer, atx)
	assert.NoError(t, err)
	err = atxdb.SyntacticallyValidateAtx(atx)
	assert.EqualError(t, err, "prevATX declared, but commitment proof is included")

	// Prev atx declared but commitment merkle root is included.
	atx = types.NewActivationTx(idx1, coinbase, 1, prevAtx.Id(), 1012, 0, posAtx.Id(), 3, []types.BlockID{}, &types.NIPST{})
	atx.CommitmentMerkleRoot = commitment.MerkleRoot
	_, err = types.SignAtx(signer, atx)
	assert.NoError(t, err)
	err = atxdb.SyntacticallyValidateAtx(atx)
	assert.EqualError(t, err, "prevATX declared, but commitment merkle root is included in challenge")

	// Prev atx has publication layer in the same epoch as the atx.
	atx = types.NewActivationTx(idx1, coinbase, 1, prevAtx.Id(), 100, 0, posAtx.Id(), 3, []types.BlockID{}, &types.NIPST{})
	_, err = types.SignAtx(signer, atx)
	assert.NoError(t, err)
	err = atxdb.SyntacticallyValidateAtx(atx)
	assert.EqualError(t, err, "prevAtx epoch (0) isn't older than current atx epoch (0)")

	// NodeId and etracted pubkey dont match
	atx = types.NewActivationTx(idx2, coinbase, 0, *types.EmptyAtxId, 1012, 0, posAtx.Id(), 3, []types.BlockID{}, &types.NIPST{})
	atx.Commitment = commitment
	atx.CommitmentMerkleRoot = append([]byte{}, commitment.MerkleRoot...)
	_, err = types.SignAtx(signer, atx)
	assert.NoError(t, err)
	err = atxdb.SyntacticallyValidateAtx(atx)
	assert.EqualError(t, err, "node ids don't match")
}

func TestActivationDB_ValidateAndInsertSorted(t *testing.T) {
	atxdb, layers, _ := getAtxDb("t8")
	signer := signing.NewEdSigner()
	idx1 := types.NodeId{Key: signer.PublicKey().String(), VRFPublicKey: []byte("12345")}
	coinbase := types.HexToAddress("aaaa")

	id1 := types.NodeId{Key: uuid.New().String()}
	id2 := types.NodeId{Key: uuid.New().String()}
	id3 := types.NodeId{Key: uuid.New().String()}
	atxs := []*types.ActivationTx{
		types.NewActivationTx(id1, coinbase, 0, *types.EmptyAtxId, 1, 0, *types.EmptyAtxId, 3, []types.BlockID{}, &types.NIPST{}),
		types.NewActivationTx(id2, coinbase, 0, *types.EmptyAtxId, 1, 0, *types.EmptyAtxId, 3, []types.BlockID{}, &types.NIPST{}),
		types.NewActivationTx(id3, coinbase, 0, *types.EmptyAtxId, 1, 0, *types.EmptyAtxId, 3, []types.BlockID{}, &types.NIPST{}),
	}

	blocks := createLayerWithAtx(t, layers, 1, 10, atxs, []types.BlockID{}, []types.BlockID{})
	blocks = createLayerWithAtx(t, layers, 10, 10, []*types.ActivationTx{}, blocks, blocks)
	blocks = createLayerWithAtx(t, layers, 100, 10, []*types.ActivationTx{}, blocks, blocks)

	//atx := types.NewActivationTx(id1, 1, atxs[0].Id(), 1000, 0, atxs[0].Id(), 3, blocks, &Nipst.NIPST{})
	chlng := types.HexToHash32("0x3333")
	poetRef := []byte{0x56, 0xbe}
	npst := NewNIPSTWithChallenge(&chlng, poetRef)
	prevAtx := types.NewActivationTx(idx1, coinbase, 0, *types.EmptyAtxId, 100, 0, *types.EmptyAtxId, 3, blocks, npst)

	var nodeAtxIds []types.AtxId

	err := atxdb.StoreAtx(1, prevAtx)
	assert.NoError(t, err)
	nodeAtxIds = append(nodeAtxIds, prevAtx.Id())

	//wrong sequnce
	atx := types.NewActivationTx(idx1, coinbase, 1, prevAtx.Id(), 1012, 0, prevAtx.Id(), 0, []types.BlockID{}, &types.NIPST{})
	err = atxdb.StoreAtx(1, atx)
	assert.NoError(t, err)
	nodeAtxIds = append(nodeAtxIds, atx.Id())

	atx = types.NewActivationTx(idx1, coinbase, 2, atx.Id(), 1012, 0, atx.Id(), 0, []types.BlockID{}, &types.NIPST{})
	assert.NoError(t, err)
	_, err = types.SignAtx(signer, atx)
	assert.NoError(t, err)
	err = atxdb.StoreNodeIdentity(idx1)
	assert.NoError(t, err)
	err = atxdb.StoreAtx(1, atx)
	assert.NoError(t, err)
	nodeAtxIds = append(nodeAtxIds, atx.Id())
	atx2id := atx.Id()

	atx = types.NewActivationTx(idx1, coinbase, 4, prevAtx.Id(), 1012, 0, prevAtx.Id(), 0, []types.BlockID{}, &types.NIPST{})
	_, err = types.SignAtx(signer, atx)
	assert.NoError(t, err)
	err = atxdb.StoreNodeIdentity(idx1)
	assert.NoError(t, err)

	err = atxdb.SyntacticallyValidateAtx(atx)
	assert.EqualError(t, err, "sequence number is not one more than prev sequence number")

	err = atxdb.StoreAtx(1, atx)
	assert.NoError(t, err)
	id4 := atx.Id()

	atx = types.NewActivationTx(idx1, coinbase, 3, atx2id, 1012, 0, prevAtx.Id(), 0, []types.BlockID{}, &types.NIPST{})
	err = atxdb.ContextuallyValidateAtx(atx.ActivationTxHeader)
	assert.EqualError(t, err, "last atx is not the one referenced")

	err = atxdb.StoreAtx(1, atx)
	assert.NoError(t, err)
	nodeAtxIds = append(nodeAtxIds, atx.Id())
	nodeAtxIds = append(nodeAtxIds, id4)

	id, err := atxdb.GetNodeLastAtxId(idx1)
	assert.NoError(t, err)
	assert.Equal(t, atx.Id(), id)

	_, err = atxdb.GetAtxHeader(id)
	assert.NoError(t, err)

	_, err = atxdb.GetAtxHeader(atx2id)
	assert.NoError(t, err)

	//test same sequence
	idx2 := types.NodeId{Key: uuid.New().String(), VRFPublicKey: []byte("12345")}

	prevAtx = types.NewActivationTx(idx2, coinbase, 0, *types.EmptyAtxId, 100, 0, *types.EmptyAtxId, 3, blocks, npst)
	err = atxdb.StoreAtx(1, prevAtx)
	assert.NoError(t, err)

	atx = types.NewActivationTx(idx2, coinbase, 1, prevAtx.Id(), 1012, 0, prevAtx.Id(), 3, []types.BlockID{}, &types.NIPST{})
	err = atxdb.StoreAtx(1, atx)
	assert.NoError(t, err)
	atxId := atx.Id()

	atx = types.NewActivationTx(idx2, coinbase, 2, atxId, 1012, 0, atx.Id(), 3, []types.BlockID{}, &types.NIPST{})
	err = atxdb.StoreAtx(1, atx)
	assert.NoError(t, err)

	atx = types.NewActivationTx(idx2, coinbase, 2, atxId, 1013, 0, atx.Id(), 0, []types.BlockID{}, &types.NIPST{})
	err = atxdb.ContextuallyValidateAtx(atx.ActivationTxHeader)
	assert.EqualError(t, err, "last atx is not the one referenced")

	err = atxdb.StoreAtx(1, atx)
	assert.NoError(t, err)

}

func TestActivationDb_ProcessAtx(t *testing.T) {
	r := require.New(t)

	atxdb, _, _ := getAtxDb("t8")
	idx1 := types.NodeId{Key: uuid.New().String(), VRFPublicKey: []byte("anton")}
	coinbase := types.HexToAddress("aaaa")
	atx := types.NewActivationTx(idx1, coinbase, 0, *types.EmptyAtxId, 100, 0, *types.EmptyAtxId, 3, []types.BlockID{}, &types.NIPST{})

	err := atxdb.ProcessAtx(atx)
	r.NoError(err)
	r.NoError(err)
	res, err := atxdb.GetIdentity(idx1.Key)
	r.Nil(err)
	r.Equal(idx1, res)
}

func BenchmarkActivationDb_SyntacticallyValidateAtx(b *testing.B) {
	r := require.New(b)
	nopLogger := log.NewDefault("").WithOptions(log.Nop)

	atxdb, layers, _ := getAtxDb("t8")
	atxdb.log = nopLogger
	layers.Log = nopLogger

	const (
		activesetSize  = 300
		blocksPerLayer = 200
		numberOfLayers = 100
	)

	coinbase := types.HexToAddress("c012ba5e")
	var atxs []*types.ActivationTx
	for i := 0; i < activesetSize; i++ {
		id := types.NodeId{Key: uuid.New().String(), VRFPublicKey: []byte("vrf")}
		atxs = append(atxs, types.NewActivationTx(id, coinbase, 0, *types.EmptyAtxId, 1,
			0, *types.EmptyAtxId, 3, []types.BlockID{}, &types.NIPST{}))
	}

	poetRef := []byte{0x12, 0x21}
	for _, atx := range atxs {
		hash, err := atx.NIPSTChallenge.Hash()
		r.NoError(err)
		atx.Nipst = NewNIPSTWithChallenge(hash, poetRef)
	}

	blocks := createLayerWithAtx2(b, layers, 0, blocksPerLayer, atxs, []types.BlockID{}, []types.BlockID{})
	for i := 1; i < numberOfLayers; i++ {
		blocks = createLayerWithAtx2(b, layers, types.LayerID(i), blocksPerLayer, []*types.ActivationTx{}, blocks, blocks)
	}

	idx1 := types.NodeId{Key: uuid.New().String(), VRFPublicKey: []byte("anton")}
	challenge := newChallenge(idx1, 0, *types.EmptyAtxId, *types.EmptyAtxId, numberOfLayers+1)
	hash, err := challenge.Hash()
	r.NoError(err)
	prevAtx := newAtx(challenge, activesetSize, blocks, NewNIPSTWithChallenge(hash, poetRef))

	atx := types.NewActivationTx(idx1, coinbase, 1, prevAtx.Id(), numberOfLayers+1+layersPerEpochBig, 0, prevAtx.Id(), activesetSize, blocks, &types.NIPST{})
	hash, err = atx.NIPSTChallenge.Hash()
	r.NoError(err)
	atx.Nipst = NewNIPSTWithChallenge(hash, poetRef)
	err = atxdb.StoreAtx(1, prevAtx)
	r.NoError(err)

	start := time.Now()
	err = atxdb.SyntacticallyValidateAtx(atx)
	fmt.Printf("\nSyntactic validation took %v\n", time.Since(start))
	r.NoError(err)

	start = time.Now()
	err = atxdb.SyntacticallyValidateAtx(atx)
	fmt.Printf("\nSecond syntactic validation took %v\n", time.Since(start))
	r.NoError(err)

	start = time.Now()
	err = atxdb.ContextuallyValidateAtx(atx.ActivationTxHeader)
	fmt.Printf("\nContextual validation took %v\n\n", time.Since(start))
	r.NoError(err)
}

func BenchmarkNewActivationDb(b *testing.B) {
	r := require.New(b)

	const tmpPath = "../tmp/atx"
	lg := log.NewDefault("id").WithOptions(log.Nop)

	msh := mesh.NewMemMeshDB(lg)
	store, err := database.NewLDBDatabase(tmpPath, 0, 0, lg.WithName("atxLDB"))
	r.NoError(err)
	atxdb := NewActivationDb(store, NewIdentityStore(store), msh, layersPerEpochBig, &ValidatorMock{}, lg.WithName("atxDB"))

	const (
		numOfMiners = 300
		batchSize   = 15
		numOfEpochs = 10 * batchSize
	)
	prevAtxs := make([]types.AtxId, numOfMiners)
	pPrevAtxs := make([]types.AtxId, numOfMiners)
	posAtx := prevAtxId
	var atx *types.ActivationTx
	layer := types.LayerID(postGenesisEpochLayer)

	start := time.Now()
	eStart := time.Now()
	for epoch := postGenesisEpoch; epoch < postGenesisEpoch+numOfEpochs; epoch++ {
		for miner := 0; miner < numOfMiners; miner++ {
			challenge := newChallenge(nodeId, 1, prevAtxs[miner], posAtx, layer)
			h, err := challenge.Hash()
			r.NoError(err)
			atx = newAtx(challenge, numOfMiners, defaultView, NewNIPSTWithChallenge(h, poetRef))
			prevAtxs[miner] = atx.Id()
			storeAtx(r, atxdb, atx, log.NewDefault("storeAtx").WithOptions(log.Nop))
		}
		//noinspection GoNilness
		posAtx = atx.Id()
		layer += layersPerEpoch
		if epoch%batchSize == batchSize-1 {
			fmt.Printf("epoch %3d-%3d took %v\t", epoch-(batchSize-1), epoch, time.Since(eStart))
			eStart = time.Now()

			for miner := 0; miner < numOfMiners; miner++ {
				atx, err := atxdb.GetAtxHeader(prevAtxs[miner])
				r.NoError(err)
				r.NotNil(atx)
				atx, err = atxdb.GetAtxHeader(pPrevAtxs[miner])
				r.NoError(err)
				r.NotNil(atx)
			}
			fmt.Printf("reading last and previous epoch 100 times took %v\n", time.Since(eStart))
			eStart = time.Now()
		}
		copy(pPrevAtxs, prevAtxs)
	}
	fmt.Printf("\n>>> Total time: %v\n\n", time.Since(start))
	time.Sleep(1 * time.Second)

	// cleanup
	err = os.RemoveAll(tmpPath)
	r.NoError(err)
}

func TestActivationDb_TopAtx(t *testing.T) {
	r := require.New(t)

	atxdb, _, _ := getAtxDb("t8")

	// ATX stored should become top ATX
	atx, err := createAndStoreAtx(atxdb, 0)
	r.NoError(err)

	topAtx, err := atxdb.getTopAtx()
	r.NoError(err)
	r.Equal(atx.Id(), topAtx.AtxId)

	// higher-layer ATX stored should become new top ATX
	atx, err = createAndStoreAtx(atxdb, 3)
	r.NoError(err)

	topAtx, err = atxdb.getTopAtx()
	r.NoError(err)
	r.Equal(atx.Id(), topAtx.AtxId)

	// lower-layer ATX stored should NOT become new top ATX
	atx, err = createAndStoreAtx(atxdb, 1)
	r.NoError(err)

	topAtx, err = atxdb.getTopAtx()
	r.NoError(err)
	r.NotEqual(atx.Id(), topAtx.AtxId)
}

func createAndValidateSignedATX(r *require.Assertions, atxdb *ActivationDb, ed *signing.EdSigner, atx *types.ActivationTx) (*types.ActivationTx, error) {
	atxBytes, err := types.InterfaceToBytes(atx.InnerActivationTx)
	r.NoError(err)
	sig := ed.Sign(atxBytes)

	signedAtx := &types.ActivationTx{atx.InnerActivationTx, sig}
	return signedAtx, atxdb.ValidateSignedAtx(*ed.PublicKey(), signedAtx)
}

func TestActivationDb_ValidateSignedAtx(t *testing.T) {
	r := require.New(t)
	lg := log.NewDefault("sigValidation")
	idStore := NewIdentityStore(database.NewMemDatabase())
	memesh := mesh.NewMemMeshDB(lg.WithName("meshDB"))
	atxdb := NewActivationDb(database.NewMemDatabase(), idStore, memesh, layersPerEpochBig, &ValidatorMock{}, lg.WithName("atxDB"))

	ed := signing.NewEdSigner()
	nodeId := types.NodeId{ed.PublicKey().String(), []byte("bbbbb")}

	// test happy flow of first ATX
	emptyAtx := types.EmptyAtxId
	atx := types.NewActivationTx(nodeId, coinbase, 1, *emptyAtx, 15, 1, *emptyAtx, 5, []types.BlockID{1, 2, 3}, npst)
	_, err := createAndValidateSignedATX(r, atxdb, ed, atx)
	r.NoError(err)

	// test negative flow no atx found in idstore
	prevAtx := types.AtxId(types.HexToHash32("0x111"))
	atx = types.NewActivationTx(nodeId, coinbase, 1, prevAtx, 15, 1, prevAtx, 5, []types.BlockID{1, 2, 3}, npst)
	signedAtx, err := createAndValidateSignedATX(r, atxdb, ed, atx)
	r.Equal(errInvalidSig, err)

	// test happy flow not first ATX
	err = idStore.StoreNodeIdentity(nodeId)
	r.NoError(err)
	_, err = createAndValidateSignedATX(r, atxdb, ed, atx)
	r.NoError(err)

	// test negative flow not first ATX, invalid sig
	signedAtx.Sig = []byte("anton")
	_, err = types.ExtractPublicKey(signedAtx)
	r.Error(err)

}

func createAndStoreAtx(atxdb *ActivationDb, layer types.LayerID) (*types.ActivationTx, error) {
	id := types.NodeId{Key: uuid.New().String(), VRFPublicKey: []byte("vrf")}
	atx := types.NewActivationTx(id, coinbase, 0, *types.EmptyAtxId, layer,
		0, *types.EmptyAtxId, 3, []types.BlockID{}, &types.NIPST{})
	err := atxdb.StoreAtx(atx.TargetEpoch(layersPerEpoch), atx)
	if err != nil {
		return nil, err
	}
	return atx, nil
}<|MERGE_RESOLUTION|>--- conflicted
+++ resolved
@@ -76,15 +76,11 @@
 	return mock.activeSet, nil
 }
 
-<<<<<<< HEAD
 func (mock *ATXDBMock) CalcActiveSetSize(epoch types.EpochId, blocks map[types.BlockID]struct{}) (map[string]struct{}, error){
 	return map[string]struct{}{ "aaaaac": {}, "aaabddb": {}, "aaaccc": {}, }, nil
 }
 
-func (mock *ATXDBMock) GetAtx(id types.AtxId) (*types.ActivationTxHeader, error) {
-=======
 func (mock *ATXDBMock) GetAtxHeader(id types.AtxId) (*types.ActivationTxHeader, error) {
->>>>>>> 9b3d93c1
 	panic("not implemented")
 }
 
