--- conflicted
+++ resolved
@@ -15,11 +15,8 @@
 	"github.com/stretchr/testify/assert"
 	"github.com/stretchr/testify/require"
 	"math/big"
-<<<<<<< HEAD
+	"math/rand"
 	"os"
-=======
-	"math/rand"
->>>>>>> 265adf0b
 	"testing"
 	"time"
 )
@@ -695,7 +692,7 @@
 
 	msh := mesh.NewMemMeshDB(lg)
 	store := database.NewLevelDbStore(tmpPath, nil, nil)
-	atxdb := NewActivationDb(store, store, NewIdentityStore(store), msh, layersPerEpochBig, &ValidatorMock{}, lg.WithName("atxDB"))
+	atxdb := NewActivationDb(store, NewIdentityStore(store), msh, layersPerEpochBig, &ValidatorMock{}, lg.WithName("atxDB"))
 
 	const (
 		numOfMiners = 300
