package activation

import (
	"fmt"
	"math/big"
	"os"
	"sync"
	"testing"
	"time"

	"github.com/google/uuid"
	"github.com/stretchr/testify/assert"
	"github.com/stretchr/testify/mock"
	"github.com/stretchr/testify/require"

	"github.com/spacemeshos/go-spacemesh/common/types"
	"github.com/spacemeshos/go-spacemesh/database"
	"github.com/spacemeshos/go-spacemesh/log"
	"github.com/spacemeshos/go-spacemesh/mesh"
	"github.com/spacemeshos/go-spacemesh/rand"
	"github.com/spacemeshos/go-spacemesh/signing"
)

func createLayerWithAtx2(t require.TestingT, msh *mesh.Mesh, id types.LayerID, numOfBlocks int, atxs []*types.ActivationTx, votes []types.BlockID, views []types.BlockID) (created []types.BlockID) {
	for i := 0; i < numOfBlocks; i++ {
		block1 := types.NewExistingBlock(id, []byte(rand.String(8)), nil)
		block1.ForDiff = append(block1.ForDiff, votes...)
		for _, atx := range atxs {
			*block1.ActiveSet = append(*block1.ActiveSet, atx.ID())
		}
	loop:
		for _, v := range views {
			for _, vv := range votes {
				if vv == v {
					continue loop
				}
			}
			block1.AgainstDiff = append(block1.AgainstDiff, v)
		}
		err := msh.AddBlockWithTxs(block1)
		require.NoError(t, err)
		created = append(created, block1.ID())
	}
	return
}

type MeshValidatorMock struct{}

func (m *MeshValidatorMock) Persist() error {
	return nil
}

func (m *MeshValidatorMock) LatestComplete() types.LayerID {
	panic("implement me")
}

func (m *MeshValidatorMock) HandleIncomingLayer(layer *types.Layer) (types.LayerID, types.LayerID) {
	return layer.Index() - 1, layer.Index()
}
func (m *MeshValidatorMock) HandleLateBlock(bl *types.Block) (types.LayerID, types.LayerID) {
	return bl.Layer() - 1, bl.Layer()
}

type MockState struct{}

func (MockState) GetAllAccounts() (*types.MultipleAccountsState, error) {
	panic("implement me")
}

func (MockState) ValidateAndAddTxToPool(tx *types.Transaction) error {
	panic("implement me")
}

func (MockState) LoadState(types.LayerID) error {
	panic("implement me")
}

func (MockState) GetStateRoot() types.Hash32 {
	panic("implement me")
}

func (MockState) ValidateNonceAndBalance(*types.Transaction) error {
	panic("implement me")
}

func (MockState) GetLayerApplied(types.TransactionID) *types.LayerID {
	panic("implement me")
}

func (MockState) ApplyTransactions(types.LayerID, []*types.Transaction) (int, error) {
	return 0, nil
}

func (MockState) ApplyRewards(types.LayerID, []types.Address, *big.Int) {
}

func (MockState) AddressExists(types.Address) bool {
	return true
}

func (MockState) GetLayerStateRoot(layer types.LayerID) (types.Hash32, error) {
	panic("implement me")
}

func (MockState) GetBalance(addr types.Address) uint64 {
	panic("implement me")
}
func (MockState) GetNonce(addr types.Address) uint64 {
	panic("implement me")
}

type ATXDBMock struct {
	mock.Mock
	counter     int
	workSymLock sync.Mutex
	activeSet   uint32
}

func (mock *ATXDBMock) CalcMinerWeights(types.EpochID, map[types.BlockID]struct{}) (map[string]uint64, error) {
	log.Debug("waiting lock")
	mock.workSymLock.Lock()
	defer mock.workSymLock.Unlock()
	log.Debug("done wait")

	mock.counter++
	return map[string]uint64{"aaaaac": 1, "aaabddb": 2, "aaaccc": 3}, nil
}

type MockTxMemPool struct{}

func (MockTxMemPool) Get(types.TransactionID) (*types.Transaction, error) {
	return &types.Transaction{}, nil
}

func (MockTxMemPool) Put(types.TransactionID, *types.Transaction) {}
func (MockTxMemPool) Invalidate(types.TransactionID)              {}

type MockAtxMemPool struct{}

func (MockAtxMemPool) Get(types.ATXID) (*types.ActivationTx, error) {
	return &types.ActivationTx{}, nil
}

func (MockAtxMemPool) Put(*types.ActivationTx) {}
func (MockAtxMemPool) Invalidate(types.ATXID)  {}

func ConfigTst() mesh.Config {
	return mesh.Config{
		BaseReward: big.NewInt(5000),
	}
}

const layersPerEpochBig = 1000

func getAtxDb(id string) (*DB, *mesh.Mesh, database.Database) {
	lg := log.NewDefault(id)
	memesh := mesh.NewMemMeshDB(lg.WithName("meshDB"))
	atxStore := database.NewMemDatabase()
	atxdb := NewDB(atxStore, NewIdentityStore(database.NewMemDatabase()), memesh, layersPerEpochBig, goldenATXID, &ValidatorMock{}, lg.WithName("atxDB"))
	layers := mesh.NewMesh(memesh, atxdb, ConfigTst(), &MeshValidatorMock{}, &MockTxMemPool{}, &MockState{}, lg.WithName("mesh"))
	return atxdb, layers, atxStore
}

func rndStr() string {
	a := make([]byte, 8)
	_, _ = rand.Read(a)
	return string(a)
}

func createLayerWithAtx(t *testing.T, msh *mesh.Mesh, id types.LayerID, numOfBlocks int, atxs []*types.ActivationTx, votes []types.BlockID, views []types.BlockID) (created []types.BlockID) {
	if numOfBlocks < len(atxs) {
		panic("not supported")
	}
	for i := 0; i < numOfBlocks; i++ {
		block1 := types.NewExistingBlock(id, []byte(rand.String(8)), nil)
		block1.ForDiff = append(block1.ForDiff, votes...)
		activeSet := []types.ATXID{}
		if i < len(atxs) {
			activeSet = append(activeSet, atxs[i].ID())
			fmt.Printf("adding i=%v bid=%v atxid=%v", i, block1.ID(), atxs[i].ShortString())
		}
		block1.ActiveSet = &activeSet
	viewLoop:
		for _, v := range views {
			for _, vv := range votes {
				if v == vv {
					continue viewLoop
				}
			}
			block1.AgainstDiff = append(block1.AgainstDiff, v)
		}
		var actualAtxs []*types.ActivationTx
		if i < len(atxs) {
			actualAtxs = atxs[i : i+1]
		}
		msh.ProcessAtxs(actualAtxs)
		block1.Initialize()
		err := msh.AddBlockWithTxs(block1)
		require.NoError(t, err)
		created = append(created, block1.ID())
	}
	return
}

func TestATX_ActiveSetForLayerView(t *testing.T) {
	rand.Seed(1234573298579)
	atxdb, layers, _ := getAtxDb(t.Name())
	blocksMap := make(map[types.BlockID]struct{})
	id1 := types.NodeID{Key: rndStr(), VRFPublicKey: []byte("anton")}
	id2 := types.NodeID{Key: rndStr(), VRFPublicKey: []byte("anton")}
	id3 := types.NodeID{Key: rndStr(), VRFPublicKey: []byte("anton")}
	id4 := types.NodeID{Key: rndStr(), VRFPublicKey: []byte("anton")}
	coinbase1 := types.HexToAddress("aaaa")
	coinbase2 := types.HexToAddress("bbbb")
	coinbase3 := types.HexToAddress("cccc")
	coinbase4 := types.HexToAddress("cccc")
	atxs := []*types.ActivationTx{
		newActivationTx(id1, 0, *types.EmptyATXID, *types.EmptyATXID, 1, 0, 100, 100, coinbase1, &types.NIPST{}),
		newActivationTx(id2, 0, *types.EmptyATXID, *types.EmptyATXID, 2, 0, 100, 200, coinbase2, &types.NIPST{}),
		newActivationTx(id4, 0, *types.EmptyATXID, *types.EmptyATXID, 2, 0, 100, 400, coinbase4, &types.NIPST{}),
		newActivationTx(id3, 0, *types.EmptyATXID, *types.EmptyATXID, 11, 0, 100, 300, coinbase3, &types.NIPST{}),
	}

	poetRef := []byte{0xba, 0xb0}
	for _, atx := range atxs {
		hash, err := atx.NIPSTChallenge.Hash()
		assert.NoError(t, err)
		atx.Nipst = NewNIPSTWithChallenge(hash, poetRef)
	}
	blocks := createLayerWithAtx(t, layers, 1, 4, atxs, []types.BlockID{}, []types.BlockID{})
	before := blocks[:2]
	two := blocks[2:3]
	after := blocks[3:]
	for i := 2; i <= 10; i++ {
		before = createLayerWithAtx(t, layers, types.LayerID(i), 1, []*types.ActivationTx{}, before, before)
		two = createLayerWithAtx(t, layers, types.LayerID(i), 1, []*types.ActivationTx{}, two, two)
		after = createLayerWithAtx(t, layers, types.LayerID(i), 1, []*types.ActivationTx{}, after, after)
	}
	for _, x := range before {
		blocksMap[x] = struct{}{}
	}

	for _, x := range after {
		blocksMap[x] = struct{}{}
	}

	layer := types.LayerID(10)
	layersPerEpoch := uint16(6)
	types.SetLayersPerEpoch(6)
	atxdb.LayersPerEpoch = layersPerEpoch
	epoch := layer.GetEpoch()
<<<<<<< HEAD
	actives, err := atxdb.ActiveSetFromBlocks(epoch, blocksMap)
=======
	actives, err := atxdb.GetMinerWeightsInEpochFromView(epoch, blocksMap)
>>>>>>> f9e4a4b3
	assert.NoError(t, err)
	assert.Len(t, actives, 2)
	assert.Equal(t, uint64(10000), actives[id1.Key], "actives[id1.Key] (%d) != %d", actives[id1.Key], 10000)
	assert.Equal(t, uint64(20000), actives[id2.Key], "actives[id2.Key] (%d) != %d", actives[id2.Key], 20000)
}

func TestMesh_ActiveSetForLayerView2(t *testing.T) {
	atxdb, _, _ := getAtxDb(t.Name())
<<<<<<< HEAD
	actives, err := atxdb.ActiveSetFromBlocks(0, nil)
	assert.Equal(t, errGenesisEpoch, err)
=======
	actives, err := atxdb.GetMinerWeightsInEpochFromView(0, nil)
	assert.Error(t, err)
	assert.Equal(t, "tried to retrieve miner weights for targetEpoch 0", err.Error())
>>>>>>> f9e4a4b3
	assert.Nil(t, actives)
}

func TestActivationDb_GetNodeLastAtxId(t *testing.T) {
	r := require.New(t)

	atxdb, _, _ := getAtxDb("t6")
	id1 := types.NodeID{Key: uuid.New().String()}
	coinbase1 := types.HexToAddress("aaaa")
	epoch1 := types.EpochID(2)
	atx1 := types.NewActivationTx(newChallenge(id1, 0, *types.EmptyATXID, goldenATXID, epoch1.FirstLayer()), coinbase1, &types.NIPST{}, 0, nil)
	r.NoError(atxdb.StoreAtx(epoch1, atx1))

	epoch2 := types.EpochID(1) + (1 << 8)
	// This will fail if we convert the epoch id to bytes using LittleEndian, since LevelDB's lexicographic sorting will
	// then sort by LSB instead of MSB, first.
	atx2 := types.NewActivationTx(newChallenge(id1, 1, atx1.ID(), atx1.ID(), epoch2.FirstLayer()), coinbase1, &types.NIPST{}, 0, nil)
	r.NoError(atxdb.StoreAtx(epoch2, atx2))

	id, err := atxdb.GetNodeLastAtxID(id1)
	r.NoError(err)
	r.Equal(atx2.ShortString(), id.ShortString(), "atx1.ShortString(): %v", atx1.ShortString())
}

func Test_DBSanity(t *testing.T) {
	types.SetLayersPerEpoch(int32(layersPerEpochBig))

	atxdb, _, _ := getAtxDb("t6")

	id1 := types.NodeID{Key: uuid.New().String()}
	id2 := types.NodeID{Key: uuid.New().String()}
	id3 := types.NodeID{Key: uuid.New().String()}
	coinbase1 := types.HexToAddress("aaaa")
	coinbase2 := types.HexToAddress("bbbb")
	coinbase3 := types.HexToAddress("cccc")

	atx1 := newActivationTx(id1, 0, *types.EmptyATXID, *types.EmptyATXID, 1, 0, 100, 100, coinbase1, &types.NIPST{})
	atx2 := newActivationTx(id1, 0, *types.EmptyATXID, *types.EmptyATXID, 1001, 0, 100, 100, coinbase2, &types.NIPST{})
	atx3 := newActivationTx(id1, 0, *types.EmptyATXID, *types.EmptyATXID, 2001, 0, 100, 100, coinbase3, &types.NIPST{})

	err := atxdb.storeAtxUnlocked(atx1)
	assert.NoError(t, err)
	err = atxdb.storeAtxUnlocked(atx2)
	assert.NoError(t, err)
	err = atxdb.storeAtxUnlocked(atx3)
	assert.NoError(t, err)

	err = atxdb.addAtxToNodeID(id1, atx1)
	assert.NoError(t, err)
	id, err := atxdb.GetNodeLastAtxID(id1)
	assert.NoError(t, err)
	assert.Equal(t, atx1.ID(), id)
	assert.Equal(t, types.EpochID(1), atx1.TargetEpoch())
	id, err = atxdb.GetNodeAtxIDForEpoch(id1, atx1.PubLayerID.GetEpoch())
	assert.NoError(t, err)
	assert.Equal(t, atx1.ID(), id)

	err = atxdb.addAtxToNodeID(id2, atx2)
	assert.NoError(t, err)

	err = atxdb.addAtxToNodeID(id1, atx3)
	assert.NoError(t, err)

	id, err = atxdb.GetNodeLastAtxID(id2)
	assert.NoError(t, err)
	assert.Equal(t, atx2.ID(), id)
	assert.Equal(t, types.EpochID(2), atx2.TargetEpoch())
	id, err = atxdb.GetNodeAtxIDForEpoch(id2, atx2.PubLayerID.GetEpoch())
	assert.NoError(t, err)
	assert.Equal(t, atx2.ID(), id)

	id, err = atxdb.GetNodeLastAtxID(id1)
	assert.NoError(t, err)
	assert.Equal(t, atx3.ID(), id)
	assert.Equal(t, types.EpochID(3), atx3.TargetEpoch())
	id, err = atxdb.GetNodeAtxIDForEpoch(id1, atx3.PubLayerID.GetEpoch())
	assert.NoError(t, err)
	assert.Equal(t, atx3.ID(), id)

	id, err = atxdb.GetNodeLastAtxID(id3)
	assert.EqualError(t, err, fmt.Sprintf("atx for node %v does not exist", id3.ShortString()))
	assert.Equal(t, *types.EmptyATXID, id)
}

func TestMesh_processBlockATXs(t *testing.T) {
	types.SetLayersPerEpoch(layersPerEpochBig)
	totalWeightCache.Purge()
	atxdb, _, _ := getAtxDb("t6")

	id1 := types.NodeID{Key: uuid.New().String(), VRFPublicKey: []byte("anton")}
	id2 := types.NodeID{Key: uuid.New().String(), VRFPublicKey: []byte("anton")}
	id3 := types.NodeID{Key: uuid.New().String(), VRFPublicKey: []byte("anton")}
	coinbase1 := types.HexToAddress("aaaa")
	coinbase2 := types.HexToAddress("bbbb")
	coinbase3 := types.HexToAddress("cccc")
	chlng := types.HexToHash32("0x3333")
	poetRef := []byte{0x76, 0x45}
	npst := NewNIPSTWithChallenge(&chlng, poetRef)
	posATX := newActivationTx(types.NodeID{Key: "aaaaaa", VRFPublicKey: []byte("anton")}, 0, *types.EmptyATXID, *types.EmptyATXID, 1000, 0, 100, 100, coinbase1, npst)
	err := atxdb.StoreAtx(0, posATX)
	assert.NoError(t, err)
	atxs := []*types.ActivationTx{
		newActivationTx(id1, 0, *types.EmptyATXID, posATX.ID(), 1012, 0, 100, 100, coinbase1, &types.NIPST{}),
		newActivationTx(id2, 0, *types.EmptyATXID, posATX.ID(), 1300, 0, 100, 100, coinbase2, &types.NIPST{}),
		newActivationTx(id3, 0, *types.EmptyATXID, posATX.ID(), 1435, 0, 100, 100, coinbase3, &types.NIPST{}),
	}
	for _, atx := range atxs {
		hash, err := atx.NIPSTChallenge.Hash()
		assert.NoError(t, err)
		atx.Nipst = NewNIPSTWithChallenge(hash, poetRef)
	}

	err = atxdb.ProcessAtxs(atxs)
	assert.NoError(t, err)

	// check that further atxs dont affect current epoch count
	atxs2 := []*types.ActivationTx{
		newActivationTx(id1, 1, atxs[0].ID(), atxs[0].ID(), 2012, 0, 100, 100, coinbase1, &types.NIPST{}),
		newActivationTx(id2, 1, atxs[1].ID(), atxs[1].ID(), 2300, 0, 100, 100, coinbase2, &types.NIPST{}),
		newActivationTx(id3, 1, atxs[2].ID(), atxs[2].ID(), 2435, 0, 100, 100, coinbase3, &types.NIPST{}),
	}
	for _, atx := range atxs2 {
		hash, err := atx.NIPSTChallenge.Hash()
		assert.NoError(t, err)
		atx.Nipst = NewNIPSTWithChallenge(hash, poetRef)
	}
	err = atxdb.ProcessAtxs(atxs2)
	assert.NoError(t, err)

	assertEpochWeight(t, atxdb, 2, 100*100*4) // 1 posATX + 3 from `atxs`
	assertEpochWeight(t, atxdb, 3, 100*100*3) // 3 from `atxs2`
}

func assertEpochWeight(t *testing.T, atxdb *DB, epochID types.EpochID, expectedWeight uint64) {
	epochWeight, _, err := atxdb.GetEpochWeight(epochID)
	assert.NoError(t, err)
	assert.Equal(t, int(expectedWeight), int(epochWeight),
		fmt.Sprintf("expectedWeight (%d) != epochWeight (%d)", expectedWeight, epochWeight))
}

func TestActivationDB_ValidateAtx(t *testing.T) {
	atxdb, layers, _ := getAtxDb("t8")

	signer := signing.NewEdSigner()
	idx1 := types.NodeID{Key: signer.PublicKey().String(), VRFPublicKey: []byte("anton")}

	id1 := types.NodeID{Key: uuid.New().String(), VRFPublicKey: []byte("anton")}
	id2 := types.NodeID{Key: uuid.New().String(), VRFPublicKey: []byte("anton")}
	id3 := types.NodeID{Key: uuid.New().String(), VRFPublicKey: []byte("anton")}
	coinbase1 := types.HexToAddress("aaaa")
	coinbase2 := types.HexToAddress("bbbb")
	coinbase3 := types.HexToAddress("cccc")
	atxs := []*types.ActivationTx{
		newActivationTx(id1, 0, *types.EmptyATXID, *types.EmptyATXID, 1, 0, 100, 100, coinbase1, &types.NIPST{}),
		newActivationTx(id2, 0, *types.EmptyATXID, *types.EmptyATXID, 1, 0, 100, 100, coinbase2, &types.NIPST{}),
		newActivationTx(id3, 0, *types.EmptyATXID, *types.EmptyATXID, 1, 0, 100, 100, coinbase3, &types.NIPST{}),
	}
	poetRef := []byte{0x12, 0x21}
	for _, atx := range atxs {
		hash, err := atx.NIPSTChallenge.Hash()
		assert.NoError(t, err)
		atx.Nipst = NewNIPSTWithChallenge(hash, poetRef)
	}

	blocks := createLayerWithAtx(t, layers, 1, 10, atxs, []types.BlockID{}, []types.BlockID{})
	blocks = createLayerWithAtx(t, layers, 10, 10, []*types.ActivationTx{}, blocks, blocks)
	blocks = createLayerWithAtx(t, layers, 100, 10, []*types.ActivationTx{}, blocks, blocks)

	prevAtx := newActivationTx(idx1, 0, *types.EmptyATXID, *types.EmptyATXID, 100, 0, 100, 100, coinbase1, &types.NIPST{})
	hash, err := prevAtx.NIPSTChallenge.Hash()
	assert.NoError(t, err)
	prevAtx.Nipst = NewNIPSTWithChallenge(hash, poetRef)

	atx := newActivationTx(idx1, 1, prevAtx.ID(), prevAtx.ID(), 1012, 0, 100, 100, coinbase1, &types.NIPST{})
	hash, err = atx.NIPSTChallenge.Hash()
	assert.NoError(t, err)
	atx.Nipst = NewNIPSTWithChallenge(hash, poetRef)
	err = SignAtx(signer, atx)
	assert.NoError(t, err)
	err = atxdb.StoreNodeIdentity(idx1)
	assert.NoError(t, err)
	err = atxdb.StoreAtx(1, prevAtx)
	assert.NoError(t, err)

	err = atxdb.SyntacticallyValidateAtx(atx)
	assert.NoError(t, err)

	err = atxdb.ContextuallyValidateAtx(atx.ActivationTxHeader)
	assert.NoError(t, err)
}

func TestActivationDB_ValidateAtxErrors(t *testing.T) {
	types.SetLayersPerEpoch(int32(layersPerEpochBig))

	atxdb, layers, _ := getAtxDb("t8")
	signer := signing.NewEdSigner()
	idx1 := types.NodeID{Key: signer.PublicKey().String()}
	idx2 := types.NodeID{Key: uuid.New().String()}
	coinbase := types.HexToAddress("aaaa")

	id1 := types.NodeID{Key: uuid.New().String()}
	id2 := types.NodeID{Key: uuid.New().String()}
	id3 := types.NodeID{Key: uuid.New().String()}
	atxs := []*types.ActivationTx{
		newActivationTx(id1, 0, *types.EmptyATXID, *types.EmptyATXID, 1, 0, 100, 100, coinbase, &types.NIPST{}),
		newActivationTx(id2, 0, *types.EmptyATXID, *types.EmptyATXID, 1, 0, 100, 100, coinbase, &types.NIPST{}),
		newActivationTx(id3, 0, *types.EmptyATXID, *types.EmptyATXID, 1, 0, 100, 100, coinbase, &types.NIPST{}),
	}

	blocks := createLayerWithAtx(t, layers, 1, 10, atxs, []types.BlockID{}, []types.BlockID{})
	blocks = createLayerWithAtx(t, layers, 10, 10, []*types.ActivationTx{}, blocks, blocks)
	blocks = createLayerWithAtx(t, layers, 100, 10, []*types.ActivationTx{}, blocks, blocks)

	chlng := types.HexToHash32("0x3333")
	poetRef := []byte{0xba, 0xbe}
	npst := NewNIPSTWithChallenge(&chlng, poetRef)
	prevAtx := newActivationTx(idx1, 0, *types.EmptyATXID, *types.EmptyATXID, 100, 0, 100, 100, coinbase, npst)
	posAtx := newActivationTx(idx2, 0, *types.EmptyATXID, *types.EmptyATXID, 100, 0, 100, 100, coinbase, npst)
	err := atxdb.StoreNodeIdentity(idx1)
	assert.NoError(t, err)
	err = atxdb.StoreAtx(1, prevAtx)
	assert.NoError(t, err)
	err = atxdb.StoreAtx(1, posAtx)
	assert.NoError(t, err)

	// Wrong sequence.
	atx := newActivationTx(idx1, 0, prevAtx.ID(), posAtx.ID(), 1012, 0, 100, 100, coinbase, &types.NIPST{})
	err = SignAtx(signer, atx)
	assert.NoError(t, err)
	err = atxdb.SyntacticallyValidateAtx(atx)
	assert.EqualError(t, err, "sequence number is not one more than prev sequence number")

	// Wrong active set.
	/*atx = newActivationTx(idx1, 1, prevAtx.ID(), posAtx.ID(), 1012, 0, 100, 100, coinbase, 10, []types.BlockID{}, &types.NIPST{})
	err = SignAtx(signer, atx)
	assert.NoError(t, err)
	err = atxdb.SyntacticallyValidateAtx(atx)
	assert.EqualError(t, err, "atx contains view with unequal weight (10) than seen (0)")
	*/
	// Wrong positioning atx.
	atx = newActivationTx(idx1, 1, prevAtx.ID(), atxs[0].ID(), 1012, 0, 100, 100, coinbase, &types.NIPST{})
	err = SignAtx(signer, atx)
	assert.NoError(t, err)
	err = atxdb.SyntacticallyValidateAtx(atx)
	assert.EqualError(t, err, "expected distance of one epoch (1000 layers) from pos atx but found 1011")

	// Empty positioning atx.
	atx = newActivationTx(idx1, 1, prevAtx.ID(), *types.EmptyATXID, 2000, 0, 1, 3, coinbase, &types.NIPST{})
	err = SignAtx(signer, atx)
	assert.NoError(t, err)
	err = atxdb.SyntacticallyValidateAtx(atx)
	assert.EqualError(t, err, "empty positioning atx")

	// Using Golden ATX in epochs other than 1 is not allowed. Testing epoch 0.
	atx = newActivationTx(idx1, 0, *types.EmptyATXID, goldenATXID, 0, 0, 1, 3, coinbase, &types.NIPST{})
	atx.Commitment = &types.PostProof{}
	atx.CommitmentMerkleRoot = []byte{}
	err = SignAtx(signer, atx)
	assert.NoError(t, err)
	err = atxdb.SyntacticallyValidateAtx(atx)
	assert.EqualError(t, err, "golden atx used for atx in epoch 0, but is only valid in epoch 1")

	// Using Golden ATX in epochs other than 1 is not allowed. Testing epoch 2.
	atx = newActivationTx(idx1, 1, prevAtx.ID(), goldenATXID, 2000, 0, 1, 3, coinbase, &types.NIPST{})
	err = SignAtx(signer, atx)
	assert.NoError(t, err)
	err = atxdb.SyntacticallyValidateAtx(atx)
	assert.EqualError(t, err, "golden atx used for atx in epoch 2, but is only valid in epoch 1")

	// Wrong prevATx.
	atx = newActivationTx(idx1, 1, atxs[0].ID(), posAtx.ID(), 1012, 0, 100, 100, coinbase, &types.NIPST{})
	err = SignAtx(signer, atx)
	assert.NoError(t, err)
	err = atxdb.SyntacticallyValidateAtx(atx)
	assert.EqualError(t, err, fmt.Sprintf("previous atx belongs to different miner. atx.ID: %v, atx.NodeID: %v, prevAtx.NodeID: %v", atx.ShortString(), atx.NodeID.Key, atxs[0].NodeID.Key))

	// Wrong layerId.
	posAtx2 := newActivationTx(idx2, 0, *types.EmptyATXID, *types.EmptyATXID, 1020, 0, 100, 100, coinbase, npst)
	err = SignAtx(signer, atx)
	assert.NoError(t, err)
	err = atxdb.StoreAtx(1, posAtx2)
	assert.NoError(t, err)
	err = atxdb.StoreNodeIdentity(idx1)
	assert.NoError(t, err)
	atx = newActivationTx(idx1, 1, prevAtx.ID(), posAtx2.ID(), 1012, 0, 100, 100, coinbase, npst)
	err = SignAtx(signer, atx)
	assert.NoError(t, err)
	err = atxdb.SyntacticallyValidateAtx(atx)
	assert.EqualError(t, err, "atx layer (1012) must be after positioning atx layer (1020)")

	// Atx already exists.
	err = atxdb.StoreAtx(1, atx)
	assert.NoError(t, err)
	atx = newActivationTx(idx1, 1, prevAtx.ID(), posAtx.ID(), 12, 0, 100, 100, coinbase, &types.NIPST{})
	err = atxdb.ContextuallyValidateAtx(atx.ActivationTxHeader)
	assert.EqualError(t, err, "last atx is not the one referenced")

	// Prev atx declared but not found.
	err = atxdb.StoreAtx(1, atx)
	assert.NoError(t, err)
	atx = newActivationTx(idx1, 1, prevAtx.ID(), posAtx.ID(), 12, 0, 100, 100, coinbase, &types.NIPST{})
	iter := atxdb.atxs.Find(getNodeAtxPrefix(atx.NodeID))
	for iter.Next() {
		err = atxdb.atxs.Delete(iter.Key())
		assert.NoError(t, err)
	}
	err = SignAtx(signer, atx)
	assert.NoError(t, err)
	err = atxdb.ContextuallyValidateAtx(atx.ActivationTxHeader)
	assert.EqualError(t, err,
		fmt.Sprintf("could not fetch node last atx: atx for node %v does not exist", atx.NodeID.ShortString()))

	// Prev atx not declared but commitment not included.
	atx = newActivationTx(idx1, 0, *types.EmptyATXID, posAtx.ID(), 1012, 0, 100, 100, coinbase, &types.NIPST{})
	err = SignAtx(signer, atx)
	assert.NoError(t, err)
	err = atxdb.SyntacticallyValidateAtx(atx)
	assert.EqualError(t, err, "no prevATX declared, but commitment proof is not included")

	// Prev atx not declared but commitment merkle root not included.
	atx = newActivationTx(idx1, 0, *types.EmptyATXID, posAtx.ID(), 1012, 0, 100, 100, coinbase, &types.NIPST{})
	atx.Commitment = commitment
	err = SignAtx(signer, atx)
	assert.NoError(t, err)
	err = atxdb.SyntacticallyValidateAtx(atx)
	assert.EqualError(t, err, "no prevATX declared, but commitment merkle root is not included in challenge")

	// Challenge and commitment merkle root mismatch.
	atx = newActivationTx(idx1, 0, *types.EmptyATXID, posAtx.ID(), 1012, 0, 100, 100, coinbase, &types.NIPST{})
	atx.Commitment = commitment
	atx.CommitmentMerkleRoot = append([]byte{}, commitment.MerkleRoot...)
	atx.CommitmentMerkleRoot[0]++
	err = SignAtx(signer, atx)
	assert.NoError(t, err)
	err = atxdb.SyntacticallyValidateAtx(atx)
	assert.EqualError(t, err, "commitment merkle root included in challenge is not equal to the merkle root included in the proof")

	// Prev atx declared but commitment is included.
	atx = newActivationTx(idx1, 1, prevAtx.ID(), posAtx.ID(), 1012, 0, 100, 100, coinbase, &types.NIPST{})
	atx.Commitment = commitment
	err = SignAtx(signer, atx)
	assert.NoError(t, err)
	err = atxdb.SyntacticallyValidateAtx(atx)
	assert.EqualError(t, err, "prevATX declared, but commitment proof is included")

	// Prev atx declared but commitment merkle root is included.
	atx = newActivationTx(idx1, 1, prevAtx.ID(), posAtx.ID(), 1012, 0, 100, 100, coinbase, &types.NIPST{})
	atx.CommitmentMerkleRoot = commitment.MerkleRoot
	err = SignAtx(signer, atx)
	assert.NoError(t, err)
	err = atxdb.SyntacticallyValidateAtx(atx)
	assert.EqualError(t, err, "prevATX declared, but commitment merkle root is included in challenge")

	// Prev atx has publication layer in the same epoch as the atx.
	atx = newActivationTx(idx1, 1, prevAtx.ID(), posAtx.ID(), 100, 0, 100, 100, coinbase, &types.NIPST{})
	err = SignAtx(signer, atx)
	assert.NoError(t, err)
	err = atxdb.SyntacticallyValidateAtx(atx)
	assert.EqualError(t, err, "prevAtx epoch (0, layer 100) isn't older than current atx epoch (0, layer 100)")

	// NodeID and etracted pubkey dont match
	atx = newActivationTx(idx2, 0, *types.EmptyATXID, posAtx.ID(), 1012, 0, 100, 100, coinbase, &types.NIPST{})
	atx.Commitment = commitment
	atx.CommitmentMerkleRoot = append([]byte{}, commitment.MerkleRoot...)
	err = SignAtx(signer, atx)
	assert.NoError(t, err)
	err = atxdb.SyntacticallyValidateAtx(atx)
	assert.EqualError(t, err, "node ids don't match")
}

func TestActivationDB_ValidateAndInsertSorted(t *testing.T) {
	atxdb, layers, _ := getAtxDb("t8")
	signer := signing.NewEdSigner()
	idx1 := types.NodeID{Key: signer.PublicKey().String(), VRFPublicKey: []byte("12345")}
	coinbase := types.HexToAddress("aaaa")

	id1 := types.NodeID{Key: uuid.New().String()}
	id2 := types.NodeID{Key: uuid.New().String()}
	id3 := types.NodeID{Key: uuid.New().String()}
	atxs := []*types.ActivationTx{
		newActivationTx(id1, 0, *types.EmptyATXID, *types.EmptyATXID, 1, 0, 100, 100, coinbase, &types.NIPST{}),
		newActivationTx(id2, 0, *types.EmptyATXID, *types.EmptyATXID, 1, 0, 100, 100, coinbase, &types.NIPST{}),
		newActivationTx(id3, 0, *types.EmptyATXID, *types.EmptyATXID, 1, 0, 100, 100, coinbase, &types.NIPST{}),
	}

	blocks := createLayerWithAtx(t, layers, 1, 10, atxs, []types.BlockID{}, []types.BlockID{})
	blocks = createLayerWithAtx(t, layers, 10, 10, []*types.ActivationTx{}, blocks, blocks)
	blocks = createLayerWithAtx(t, layers, 100, 10, []*types.ActivationTx{}, blocks, blocks)

	chlng := types.HexToHash32("0x3333")
	poetRef := []byte{0x56, 0xbe}
	npst := NewNIPSTWithChallenge(&chlng, poetRef)
	prevAtx := newActivationTx(idx1, 0, *types.EmptyATXID, *types.EmptyATXID, 100, 0, 100, 100, coinbase, npst)

	var nodeAtxIds []types.ATXID

	err := atxdb.StoreAtx(1, prevAtx)
	assert.NoError(t, err)
	nodeAtxIds = append(nodeAtxIds, prevAtx.ID())

	// wrong sequnce
	atx := newActivationTx(idx1, 1, prevAtx.ID(), prevAtx.ID(), 1012, 0, 100, 100, coinbase, &types.NIPST{})
	err = atxdb.StoreAtx(1, atx)
	assert.NoError(t, err)
	nodeAtxIds = append(nodeAtxIds, atx.ID())

	atx = newActivationTx(idx1, 2, atx.ID(), atx.ID(), 1012, 0, 100, 100, coinbase, &types.NIPST{})
	assert.NoError(t, err)
	err = SignAtx(signer, atx)
	assert.NoError(t, err)
	err = atxdb.StoreNodeIdentity(idx1)
	assert.NoError(t, err)
	err = atxdb.StoreAtx(1, atx)
	assert.NoError(t, err)
	nodeAtxIds = append(nodeAtxIds, atx.ID())
	atx2id := atx.ID()

	atx = newActivationTx(idx1, 4, prevAtx.ID(), prevAtx.ID(), 1012, 0, 100, 100, coinbase, &types.NIPST{})
	err = SignAtx(signer, atx)
	assert.NoError(t, err)
	err = atxdb.StoreNodeIdentity(idx1)
	assert.NoError(t, err)

	err = atxdb.SyntacticallyValidateAtx(atx)
	assert.EqualError(t, err, "sequence number is not one more than prev sequence number")

	err = atxdb.StoreAtx(1, atx)
	assert.NoError(t, err)
	id4 := atx.ID()

	atx = newActivationTx(idx1, 3, atx2id, prevAtx.ID(), 1012, 0, 100, 100, coinbase, &types.NIPST{})
	err = atxdb.ContextuallyValidateAtx(atx.ActivationTxHeader)
	assert.EqualError(t, err, "last atx is not the one referenced")

	err = atxdb.StoreAtx(1, atx)
	assert.NoError(t, err)
	nodeAtxIds = append(nodeAtxIds, atx.ID())
	nodeAtxIds = append(nodeAtxIds, id4)

	id, err := atxdb.GetNodeLastAtxID(idx1)
	assert.NoError(t, err)
	assert.Equal(t, atx.ID(), id)

	_, err = atxdb.GetAtxHeader(id)
	assert.NoError(t, err)

	_, err = atxdb.GetAtxHeader(atx2id)
	assert.NoError(t, err)

	// test same sequence
	idx2 := types.NodeID{Key: uuid.New().String(), VRFPublicKey: []byte("12345")}

	prevAtx = newActivationTx(idx2, 0, *types.EmptyATXID, *types.EmptyATXID, 100, 0, 100, 100, coinbase, npst)
	err = atxdb.StoreAtx(1, prevAtx)
	assert.NoError(t, err)

	atx = newActivationTx(idx2, 1, prevAtx.ID(), prevAtx.ID(), 1012, 0, 100, 100, coinbase, &types.NIPST{})
	err = atxdb.StoreAtx(1, atx)
	assert.NoError(t, err)
	atxID := atx.ID()

	atx = newActivationTx(idx2, 2, atxID, atx.ID(), 1012, 0, 100, 100, coinbase, &types.NIPST{})
	err = atxdb.StoreAtx(1, atx)
	assert.NoError(t, err)

	atx = newActivationTx(idx2, 2, atxID, atx.ID(), 1013, 0, 100, 100, coinbase, &types.NIPST{})
	err = atxdb.ContextuallyValidateAtx(atx.ActivationTxHeader)
	assert.EqualError(t, err, "last atx is not the one referenced")

	err = atxdb.StoreAtx(1, atx)
	assert.NoError(t, err)

}

func TestActivationDb_ProcessAtx(t *testing.T) {
	r := require.New(t)

	atxdb, _, _ := getAtxDb("t8")
	idx1 := types.NodeID{Key: uuid.New().String(), VRFPublicKey: []byte("anton")}
	coinbase := types.HexToAddress("aaaa")
	atx := newActivationTx(idx1, 0, *types.EmptyATXID, *types.EmptyATXID, 100, 0, 100, 100, coinbase, &types.NIPST{})

	err := atxdb.ProcessAtx(atx)
	r.NoError(err)
	r.NoError(err)
	res, err := atxdb.GetIdentity(idx1.Key)
	r.Nil(err)
	r.Equal(idx1, res)
}

func BenchmarkActivationDb_SyntacticallyValidateAtx(b *testing.B) {
	r := require.New(b)
	nopLogger := log.NewDefault("").WithOptions(log.Nop)

	atxdb, layers, _ := getAtxDb("t8")
	atxdb.log = nopLogger
	layers.Log = nopLogger

	const (
		activesetSize  = 300
		blocksPerLayer = 200
		numberOfLayers = 100
	)

	coinbase := types.HexToAddress("c012ba5e")
	var atxs []*types.ActivationTx
	for i := 0; i < activesetSize; i++ {
		id := types.NodeID{Key: uuid.New().String(), VRFPublicKey: []byte("vrf")}
		atxs = append(atxs, newActivationTx(id, 0, *types.EmptyATXID, *types.EmptyATXID, 1, 0, 100, 100, coinbase, &types.NIPST{}))
	}

	poetRef := []byte{0x12, 0x21}
	for _, atx := range atxs {
		hash, err := atx.NIPSTChallenge.Hash()
		r.NoError(err)
		atx.Nipst = NewNIPSTWithChallenge(hash, poetRef)
	}

	blocks := createLayerWithAtx2(b, layers, 0, blocksPerLayer, atxs, []types.BlockID{}, []types.BlockID{})
	for i := 1; i < numberOfLayers; i++ {
		blocks = createLayerWithAtx2(b, layers, types.LayerID(i), blocksPerLayer, []*types.ActivationTx{}, blocks, blocks)
	}

	idx1 := types.NodeID{Key: uuid.New().String(), VRFPublicKey: []byte("anton")}
	challenge := newChallenge(idx1, 0, *types.EmptyATXID, goldenATXID, numberOfLayers+1)
	hash, err := challenge.Hash()
	r.NoError(err)
	prevAtx := newAtx(challenge, blocks, NewNIPSTWithChallenge(hash, poetRef))

	atx := newActivationTx(idx1, 1, prevAtx.ID(), prevAtx.ID(), numberOfLayers+1+layersPerEpochBig, 0, 100, 100, coinbase, &types.NIPST{})
	hash, err = atx.NIPSTChallenge.Hash()
	r.NoError(err)
	atx.Nipst = NewNIPSTWithChallenge(hash, poetRef)
	err = atxdb.StoreAtx(1, prevAtx)
	r.NoError(err)

	start := time.Now()
	err = atxdb.SyntacticallyValidateAtx(atx)
	fmt.Printf("\nSyntactic validation took %v\n", time.Since(start))
	r.NoError(err)

	start = time.Now()
	err = atxdb.SyntacticallyValidateAtx(atx)
	fmt.Printf("\nSecond syntactic validation took %v\n", time.Since(start))
	r.NoError(err)

	start = time.Now()
	err = atxdb.ContextuallyValidateAtx(atx.ActivationTxHeader)
	fmt.Printf("\nContextual validation took %v\n\n", time.Since(start))
	r.NoError(err)
}

func BenchmarkNewActivationDb(b *testing.B) {
	r := require.New(b)

	const tmpPath = "../tmp/atx"
	lg := log.NewDefault("id").WithOptions(log.Nop)

	msh := mesh.NewMemMeshDB(lg)
	store, err := database.NewLDBDatabase(tmpPath, 0, 0, lg.WithName("atxLDB"))
	r.NoError(err)
	atxdb := NewDB(store, NewIdentityStore(store), msh, layersPerEpochBig, goldenATXID, &ValidatorMock{}, lg.WithName("atxDB"))

	const (
		numOfMiners = 300
		batchSize   = 15
		numOfEpochs = 10 * batchSize
	)
	prevAtxs := make([]types.ATXID, numOfMiners)
	pPrevAtxs := make([]types.ATXID, numOfMiners)
	posAtx := prevAtxID
	var atx *types.ActivationTx
	layer := types.LayerID(postGenesisEpochLayer)

	start := time.Now()
	eStart := time.Now()
	for epoch := postGenesisEpoch; epoch < postGenesisEpoch+numOfEpochs; epoch++ {
		for miner := 0; miner < numOfMiners; miner++ {
			challenge := newChallenge(nodeID, 1, prevAtxs[miner], posAtx, layer)
			h, err := challenge.Hash()
			r.NoError(err)
			atx = newAtx(challenge, defaultView, NewNIPSTWithChallenge(h, poetBytes))
			prevAtxs[miner] = atx.ID()
			storeAtx(r, atxdb, atx, log.NewDefault("storeAtx").WithOptions(log.Nop))
		}
		//noinspection GoNilness
		posAtx = atx.ID()
		layer += layersPerEpoch
		if epoch%batchSize == batchSize-1 {
			fmt.Printf("epoch %3d-%3d took %v\t", epoch-(batchSize-1), epoch, time.Since(eStart))
			eStart = time.Now()

			for miner := 0; miner < numOfMiners; miner++ {
				atx, err := atxdb.GetAtxHeader(prevAtxs[miner])
				r.NoError(err)
				r.NotNil(atx)
				atx, err = atxdb.GetAtxHeader(pPrevAtxs[miner])
				r.NoError(err)
				r.NotNil(atx)
			}
			fmt.Printf("reading last and previous epoch 100 times took %v\n", time.Since(eStart))
			eStart = time.Now()
		}
		copy(pPrevAtxs, prevAtxs)
	}
	fmt.Printf("\n>>> Total time: %v\n\n", time.Since(start))
	time.Sleep(1 * time.Second)

	// cleanup
	err = os.RemoveAll(tmpPath)
	r.NoError(err)
}

func TestActivationDb_TopAtx(t *testing.T) {
	r := require.New(t)

	atxdb, _, _ := getAtxDb("t8")

	// ATX stored should become top ATX
	atx, err := createAndStoreAtx(atxdb, 1)
	r.NoError(err)

	topAtx, err := atxdb.getTopAtx()
	r.NoError(err)
	r.Equal(atx.ID(), topAtx.AtxID)

	// higher-layer ATX stored should become new top ATX
	atx, err = createAndStoreAtx(atxdb, 3)
	r.NoError(err)

	topAtx, err = atxdb.getTopAtx()
	r.NoError(err)
	r.Equal(atx.ID(), topAtx.AtxID)

	// lower-layer ATX stored should NOT become new top ATX
	atx, err = createAndStoreAtx(atxdb, 1)
	r.NoError(err)

	topAtx, err = atxdb.getTopAtx()
	r.NoError(err)
	r.NotEqual(atx.ID(), topAtx.AtxID)
}

func createAndValidateSignedATX(r *require.Assertions, atxdb *DB, ed *signing.EdSigner, atx *types.ActivationTx) (*types.ActivationTx, error) {
	atxBytes, err := types.InterfaceToBytes(atx.InnerActivationTx)
	r.NoError(err)
	sig := ed.Sign(atxBytes)

	signedAtx := &types.ActivationTx{InnerActivationTx: atx.InnerActivationTx, Sig: sig}
	return signedAtx, atxdb.ValidateSignedAtx(*ed.PublicKey(), signedAtx)
}

func TestActivationDb_ValidateSignedAtx(t *testing.T) {
	r := require.New(t)
	lg := log.NewDefault("sigValidation")
	idStore := NewIdentityStore(database.NewMemDatabase())
	memesh := mesh.NewMemMeshDB(lg.WithName("meshDB"))
	atxdb := NewDB(database.NewMemDatabase(), idStore, memesh, layersPerEpochBig, goldenATXID, &ValidatorMock{}, lg.WithName("atxDB"))

	ed := signing.NewEdSigner()
	nodeID := types.NodeID{Key: ed.PublicKey().String(), VRFPublicKey: []byte("bbbbb")}

	// test happy flow of first ATX
	emptyAtx := types.EmptyATXID
	atx := newActivationTx(nodeID, 1, *emptyAtx, *emptyAtx, 15, 1, 100, 100, coinbase, npst)
	_, err := createAndValidateSignedATX(r, atxdb, ed, atx)
	r.NoError(err)

	// test negative flow no atx found in idstore
	prevAtx := types.ATXID(types.HexToHash32("0x111"))
	atx = newActivationTx(nodeID, 1, prevAtx, prevAtx, 15, 1, 100, 100, coinbase, npst)
	signedAtx, err := createAndValidateSignedATX(r, atxdb, ed, atx)
	r.Equal(errInvalidSig, err)

	// test happy flow not first ATX
	err = idStore.StoreNodeIdentity(nodeID)
	r.NoError(err)
	_, err = createAndValidateSignedATX(r, atxdb, ed, atx)
	r.NoError(err)

	// test negative flow not first ATX, invalid sig
	signedAtx.Sig = []byte("anton")
	_, err = ExtractPublicKey(signedAtx)
	r.Error(err)

}

func createAndStoreAtx(atxdb *DB, layer types.LayerID) (*types.ActivationTx, error) {
	id := types.NodeID{Key: uuid.New().String(), VRFPublicKey: []byte("vrf")}
	atx := newActivationTx(id, 0, *types.EmptyATXID, *types.EmptyATXID, layer, 0, 100, 100, coinbase, &types.NIPST{})
	err := atxdb.StoreAtx(atx.TargetEpoch(), atx)
	if err != nil {
		return nil, err
	}
	return atx, nil
}

func TestActivationDb_AwaitAtx(t *testing.T) {
	r := require.New(t)

	lg := log.NewDefault("sigValidation")
	idStore := NewIdentityStore(database.NewMemDatabase())
	memesh := mesh.NewMemMeshDB(lg.WithName("meshDB"))
	atxdb := NewDB(database.NewMemDatabase(), idStore, memesh, layersPerEpochBig, goldenATXID, &ValidatorMock{}, lg.WithName("atxDB"))
	id := types.NodeID{Key: uuid.New().String(), VRFPublicKey: []byte("vrf")}
	atx := newActivationTx(id, 0, *types.EmptyATXID, *types.EmptyATXID, 1, 0, 100, 100, coinbase, &types.NIPST{})

	ch := atxdb.AwaitAtx(atx.ID())
	r.Len(atxdb.atxChannels, 1) // channel was created

	select {
	case <-ch:
		r.Fail("notified before ATX was stored")
	default:
	}

	err := atxdb.StoreAtx(atx.TargetEpoch(), atx)
	r.NoError(err)
	r.Len(atxdb.atxChannels, 0) // after notifying subscribers, channel is cleared

	select {
	case <-ch:
	default:
		r.Fail("not notified after ATX was stored")
	}

	otherID := types.ATXID{}
	copy(otherID[:], "abcd")
	atxdb.AwaitAtx(otherID)
	r.Len(atxdb.atxChannels, 1) // after first subscription - channel is created
	atxdb.AwaitAtx(otherID)
	r.Len(atxdb.atxChannels, 1) // second subscription to same id - no additional channel
	atxdb.UnsubscribeAtx(otherID)
	r.Len(atxdb.atxChannels, 1) // first unsubscribe doesn't clear the channel
	atxdb.UnsubscribeAtx(otherID)
	r.Len(atxdb.atxChannels, 0) // last unsubscribe clears the channel
}

func TestActivationDb_ContextuallyValidateAtx(t *testing.T) {
	r := require.New(t)

	lg := log.NewDefault("sigValidation")
	idStore := NewIdentityStore(database.NewMemDatabase())
	memesh := mesh.NewMemMeshDB(lg.WithName("meshDB"))
	atxdb := NewDB(database.NewMemDatabase(), idStore, memesh, layersPerEpochBig, goldenATXID, &ValidatorMock{}, lg.WithName("atxDB"))

	validAtx := types.NewActivationTx(newChallenge(nodeID, 0, *types.EmptyATXID, goldenATXID, 0), [20]byte{}, nil, 0, nil)
	err := atxdb.ContextuallyValidateAtx(validAtx.ActivationTxHeader)
	r.NoError(err)

	arbitraryAtxID := types.ATXID(types.HexToHash32("11111"))
	malformedAtx := types.NewActivationTx(newChallenge(nodeID, 0, arbitraryAtxID, goldenATXID, 0), [20]byte{}, nil, 0, nil)
	err = atxdb.ContextuallyValidateAtx(malformedAtx.ActivationTxHeader)
	r.EqualError(err,
		fmt.Sprintf("could not fetch node last atx: atx for node %v does not exist", nodeID.ShortString()))
}<|MERGE_RESOLUTION|>--- conflicted
+++ resolved
@@ -249,11 +249,7 @@
 	types.SetLayersPerEpoch(6)
 	atxdb.LayersPerEpoch = layersPerEpoch
 	epoch := layer.GetEpoch()
-<<<<<<< HEAD
-	actives, err := atxdb.ActiveSetFromBlocks(epoch, blocksMap)
-=======
 	actives, err := atxdb.GetMinerWeightsInEpochFromView(epoch, blocksMap)
->>>>>>> f9e4a4b3
 	assert.NoError(t, err)
 	assert.Len(t, actives, 2)
 	assert.Equal(t, uint64(10000), actives[id1.Key], "actives[id1.Key] (%d) != %d", actives[id1.Key], 10000)
@@ -262,14 +258,9 @@
 
 func TestMesh_ActiveSetForLayerView2(t *testing.T) {
 	atxdb, _, _ := getAtxDb(t.Name())
-<<<<<<< HEAD
-	actives, err := atxdb.ActiveSetFromBlocks(0, nil)
-	assert.Equal(t, errGenesisEpoch, err)
-=======
 	actives, err := atxdb.GetMinerWeightsInEpochFromView(0, nil)
 	assert.Error(t, err)
-	assert.Equal(t, "tried to retrieve miner weights for targetEpoch 0", err.Error())
->>>>>>> f9e4a4b3
+	assert.Equal(t, errGenesisEpoch, err)
 	assert.Nil(t, actives)
 }
 
