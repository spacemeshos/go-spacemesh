package activation

import (
	"fmt"
	"github.com/google/uuid"
	"github.com/spacemeshos/go-spacemesh/address"
	"github.com/spacemeshos/go-spacemesh/common"
	"github.com/spacemeshos/go-spacemesh/database"
	"github.com/spacemeshos/go-spacemesh/log"
	"github.com/spacemeshos/go-spacemesh/mesh"
	"github.com/spacemeshos/go-spacemesh/nipst"
	"github.com/spacemeshos/go-spacemesh/types"
	"github.com/stretchr/testify/assert"
	"github.com/stretchr/testify/require"
	"math/big"
	"strconv"
	"testing"
)

func createLayerWithAtx(t *testing.T, msh *mesh.Mesh, id types.LayerID, numOfBlocks int, atxs []*types.ActivationTx, votes []types.BlockID, views []types.BlockID) (created []types.BlockID) {
	for i := 0; i < numOfBlocks; i++ {
		block1 := types.NewExistingBlock(types.BlockID(uuid.New().ID()), id, []byte("data1"))
		block1.MinerID.Key = strconv.Itoa(i)
		block1.BlockVotes = append(block1.BlockVotes, votes...)
		for _, atx := range atxs {
			block1.AtxIds = append(block1.AtxIds, atx.Id())
		}
		block1.ViewEdges = append(block1.ViewEdges, views...)
		err := msh.AddBlockWithTxs(block1, []*types.SerializableTransaction{}, atxs)
		require.NoError(t, err)
		created = append(created, block1.Id)
	}
	return
}

type MeshValidatorMock struct{}

func (m *MeshValidatorMock) HandleIncomingLayer(layer *types.Layer) (types.LayerID, types.LayerID) {
	return layer.Index() - 1, layer.Index()
}
func (m *MeshValidatorMock) HandleLateBlock(bl *types.Block)              {}
func (m *MeshValidatorMock) RegisterLayerCallback(func(id types.LayerID)) {}
func (m *MeshValidatorMock) ContextualValidity(id types.BlockID) bool     { return true }

type MockState struct{}

func (MockState) ApplyTransactions(layer types.LayerID, txs mesh.Transactions) (uint32, error) {
	return 0, nil
}

func (MockState) ApplyRewards(layer types.LayerID, miners []address.Address, underQuota map[address.Address]int, bonusReward, diminishedReward *big.Int) {
}

func (MockState) ValidateTransactionSignature(tx types.SerializableSignedTransaction) (address.Address, error) {
	return address.Address{}, nil
}

func (MockState) ValidateSignature(signed types.Signed) (address.Address, error) {
	return address.Address{}, nil
}

type AtxDbMock struct{}

func (AtxDbMock) ProcessBlockATXs(block *types.Block) {

}

type MemPoolMock struct {
}

func (mem *MemPoolMock) Get(id interface{}) interface{} {
	return nil
}

func (mem *MemPoolMock) PopItems(size int) interface{} {
	return nil
}

func (mem *MemPoolMock) Put(id interface{}, item interface{}) {
}

func (mem *MemPoolMock) Invalidate(id interface{}) {
}

func ConfigTst() mesh.Config {
	return mesh.Config{
		big.NewInt(10),
		big.NewInt(5000),
		big.NewInt(15),
		15,
		5,
	}
}

func getAtxDb(id string) (*ActivationDb, *mesh.Mesh) {
	lg := log.NewDefault(id)
	memesh := mesh.NewMemMeshDB(lg.WithName("meshDB"))
	atxdb := NewActivationDb(database.NewMemDatabase(), database.NewMemDatabase(), NewIdentityStore(database.NewMemDatabase()), memesh, 1000, &ValidatorMock{}, lg.WithName("atxDB"))
	layers := mesh.NewMesh(memesh, atxdb, ConfigTst(), &MeshValidatorMock{}, &MemPoolMock{}, &MemPoolMock{}, &MockState{}, lg.WithName("mesh"))
	return atxdb, layers
}

func Test_CalcActiveSetFromView(t *testing.T) {
	activesetCache.Purge()
	atxdb, layers := getAtxDb("t6")

	id1 := types.NodeId{Key: uuid.New().String(), VRFPublicKey: []byte("anton")}
	id2 := types.NodeId{Key: uuid.New().String(), VRFPublicKey: []byte("anton")}
	id3 := types.NodeId{Key: uuid.New().String(), VRFPublicKey: []byte("anton")}
	coinbase1 := address.HexToAddress("aaaa")
	coinbase2 := address.HexToAddress("bbbb")
	coinbase3 := address.HexToAddress("cccc")
	atxs := []*types.ActivationTx{
		types.NewActivationTx(id1, coinbase1, 0, *types.EmptyAtxId, 12, 0, *types.EmptyAtxId, 0, []types.BlockID{}, &types.NIPST{}, true, ),
		types.NewActivationTx(id2, coinbase2, 0, *types.EmptyAtxId, 300, 0, *types.EmptyAtxId, 0, []types.BlockID{}, &types.NIPST{}, true, ),
		types.NewActivationTx(id3, coinbase3, 0, *types.EmptyAtxId, 435, 0, *types.EmptyAtxId, 0, []types.BlockID{}, &types.NIPST{}, true, ),
	}

	for _, atx := range atxs {
		hash, err := atx.NIPSTChallenge.Hash()
		assert.NoError(t, err)
		atx.Nipst = nipst.NewNIPSTWithChallenge(hash)
	}

	blocks := createLayerWithAtx(t, layers, 1, 10, atxs, []types.BlockID{}, []types.BlockID{})
	blocks = createLayerWithAtx(t, layers, 10, 10, []*types.ActivationTx{}, blocks, blocks)
	blocks = createLayerWithAtx(t, layers, 100, 10, []*types.ActivationTx{}, blocks, blocks)

	atx := types.NewActivationTx(id1, coinbase1, 1, atxs[0].Id(), 1000, 0, atxs[0].Id(), 3, blocks, &types.NIPST{}, true, )
	num, err := atxdb.CalcActiveSetFromView(atx)
	assert.NoError(t, err)
	assert.Equal(t, 3, int(num))

	// check that further atxs dont affect current epoch count
	atxs2 := []*types.ActivationTx{
		types.NewActivationTx(types.NodeId{Key: uuid.New().String(), VRFPublicKey: []byte("anton")}, coinbase1, 0, *types.EmptyAtxId, 1012, 0, atxs[0].Id(), 0, []types.BlockID{}, &types.NIPST{}, true, ),
		types.NewActivationTx(types.NodeId{Key: uuid.New().String(), VRFPublicKey: []byte("anton")}, coinbase2, 0, *types.EmptyAtxId, 1300, 0, atxs[1].Id(), 0, []types.BlockID{}, &types.NIPST{}, true, ),
		types.NewActivationTx(types.NodeId{Key: uuid.New().String(), VRFPublicKey: []byte("anton")}, coinbase3, 0, *types.EmptyAtxId, 1435, 0, atxs[2].Id(), 0, []types.BlockID{}, &types.NIPST{}, true, ),
	}

	for _, atx := range atxs2 {
		hash, err := atx.NIPSTChallenge.Hash()
		assert.NoError(t, err)
		atx.Nipst = nipst.NewNIPSTWithChallenge(hash)
	}

	block2 := types.NewExistingBlock(types.BlockID(uuid.New().ID()), 2200, []byte("data1"))
	block2.MinerID.Key = strconv.Itoa(1)
	block2.ViewEdges = blocks
	layers.AddBlockWithTxs(block2, nil, atxs2)

	for _, t := range atxs2 {
		atxdb.ProcessAtx(t)
	}

	atx2 := types.NewActivationTx(id3, coinbase3, 0, *types.EmptyAtxId, 1435, 0, *types.EmptyAtxId, 6, []types.BlockID{block2.Id}, &types.NIPST{}, true, )
	num, err = atxdb.CalcActiveSetFromView(atx2)
	assert.NoError(t, err)
	assert.Equal(t, 3, int(num))
}

func Test_DBSanity(t *testing.T) {
	atxdb, _ := getAtxDb("t6")

	id1 := types.NodeId{Key: uuid.New().String()}
	id2 := types.NodeId{Key: uuid.New().String()}
	id3 := types.NodeId{Key: uuid.New().String()}
	coinbase1 := address.HexToAddress("aaaa")
	coinbase2 := address.HexToAddress("bbbb")
	coinbase3 := address.HexToAddress("cccc")

	atx1 := types.NewActivationTx(id1, coinbase1, 0, *types.EmptyAtxId, 1, 0, *types.EmptyAtxId, 3, []types.BlockID{}, &types.NIPST{}, true, )
	atx2 := types.NewActivationTx(id1, coinbase2, 0, *types.EmptyAtxId, 1, 0, *types.EmptyAtxId, 3, []types.BlockID{}, &types.NIPST{}, true, )
	atx3 := types.NewActivationTx(id1, coinbase3, 0, *types.EmptyAtxId, 1, 0, *types.EmptyAtxId, 3, []types.BlockID{}, &types.NIPST{}, true, )

	err := atxdb.storeAtxUnlocked(atx1)
	assert.NoError(t, err)
	err = atxdb.storeAtxUnlocked(atx2)
	assert.NoError(t, err)
	err = atxdb.storeAtxUnlocked(atx3)
	assert.NoError(t, err)

	err = atxdb.addAtxToNodeIdSorted(id1, atx1)
	assert.NoError(t, err)
	ids, err := atxdb.GetNodeAtxIds(id1)
	assert.NoError(t, err)
	assert.Equal(t, 1, len(ids))
	assert.Equal(t, atx1.Id(), ids[0])

	err = atxdb.addAtxToNodeIdSorted(id2, atx2)
	assert.NoError(t, err)

	err = atxdb.addAtxToNodeIdSorted(id1, atx3)
	assert.NoError(t, err)

	ids, err = atxdb.GetNodeAtxIds(id2)
	assert.NoError(t, err)
	assert.Equal(t, 1, len(ids))
	assert.Equal(t, atx2.Id(), ids[0])

	ids, err = atxdb.GetNodeAtxIds(id1)
	assert.NoError(t, err)
	assert.Equal(t, 2, len(ids))
	assert.Equal(t, atx1.Id(), ids[0])

	ids, err = atxdb.GetNodeAtxIds(id3)
	assert.Error(t, err)
	assert.Equal(t, 0, len(ids))
}

func Test_Wrong_CalcActiveSetFromView(t *testing.T) {
	atxdb, layers := getAtxDb("t6")

	id1 := types.NodeId{Key: uuid.New().String()}
	id2 := types.NodeId{Key: uuid.New().String()}
	id3 := types.NodeId{Key: uuid.New().String()}
	coinbase1 := address.HexToAddress("aaaa")
	coinbase2 := address.HexToAddress("bbbb")
	coinbase3 := address.HexToAddress("cccc")
	atxs := []*types.ActivationTx{
		types.NewActivationTx(id1, coinbase1, 0, *types.EmptyAtxId, 1, 0, *types.EmptyAtxId, 3, []types.BlockID{}, &types.NIPST{}, true, ),
		types.NewActivationTx(id2, coinbase2, 0, *types.EmptyAtxId, 1, 0, *types.EmptyAtxId, 3, []types.BlockID{}, &types.NIPST{}, true, ),
		types.NewActivationTx(id3, coinbase3, 0, *types.EmptyAtxId, 1, 0, *types.EmptyAtxId, 3, []types.BlockID{}, &types.NIPST{}, true, ),
	}

	blocks := createLayerWithAtx(t, layers, 1, 10, atxs, []types.BlockID{}, []types.BlockID{})
	blocks = createLayerWithAtx(t, layers, 10, 10, []*types.ActivationTx{}, blocks, blocks)
	blocks = createLayerWithAtx(t, layers, 100, 10, []*types.ActivationTx{}, blocks, blocks)

	atx := types.NewActivationTx(id1, coinbase1, 1, atxs[0].Id(), 1000, 0, atxs[0].Id(), 20, blocks, &types.NIPST{}, true, )
	num, err := atxdb.CalcActiveSetFromView(atx)
	assert.NoError(t, err)
	assert.NotEqual(t, 20, int(num))

}

func TestMesh_processBlockATXs(t *testing.T) {
	activesetCache.Purge()
	atxdb, _ := getAtxDb("t6")

	id1 := types.NodeId{Key: uuid.New().String(), VRFPublicKey: []byte("anton")}
	id2 := types.NodeId{Key: uuid.New().String(), VRFPublicKey: []byte("anton")}
	id3 := types.NodeId{Key: uuid.New().String(), VRFPublicKey: []byte("anton")}
	coinbase1 := address.HexToAddress("aaaa")
	coinbase2 := address.HexToAddress("bbbb")
	coinbase3 := address.HexToAddress("cccc")
	chlng := common.HexToHash("0x3333")
	npst := nipst.NewNIPSTWithChallenge(&chlng)
	posATX := types.NewActivationTx(types.NodeId{"aaaaaa", []byte("anton")}, coinbase1, 0, *types.EmptyAtxId, 1000, 0, *types.EmptyAtxId, 0, []types.BlockID{}, npst, true, )
	err := atxdb.StoreAtx(0, posATX)
	assert.NoError(t, err)
	atxs := []*types.ActivationTx{
		types.NewActivationTx(id1, coinbase1, 0, *types.EmptyAtxId, 1012, 0, posATX.Id(), 0, []types.BlockID{}, &types.NIPST{}, true, ),
		types.NewActivationTx(id2, coinbase2, 0, *types.EmptyAtxId, 1300, 0, posATX.Id(), 0, []types.BlockID{}, &types.NIPST{}, true, ),
		types.NewActivationTx(id3, coinbase3, 0, *types.EmptyAtxId, 1435, 0, posATX.Id(), 0, []types.BlockID{}, &types.NIPST{}, true, ),
	}
	for _, atx := range atxs {
		hash, err := atx.NIPSTChallenge.Hash()
		assert.NoError(t, err)
		atx.Nipst = nipst.NewNIPSTWithChallenge(hash)
	}

	block1 := types.NewExistingBlock(types.BlockID(uuid.New().ID()), 1, []byte("data1"))
	block1.MinerID.Key = strconv.Itoa(1)
	for _, t := range atxs {
		atxdb.ProcessAtx(t)
	}
	i, err := atxdb.ActiveSetSize(1)
	assert.NoError(t, err)
	assert.Equal(t, uint32(3), i)

	atxdb.ProcessAtx(atxs[0])
	atxdb.ProcessAtx(atxs[1])
	atxdb.ProcessAtx(atxs[2])
	activeSetSize, err := atxdb.ActiveSetSize(1)
	assert.NoError(t, err)
	assert.Equal(t, 3, int(activeSetSize))

	// check that further atxs dont affect current epoch count
	atxs2 := []*types.ActivationTx{
		types.NewActivationTx(id1, coinbase1, 1, atxs[0].Id(), 2012, 0, atxs[0].Id(), 0, []types.BlockID{}, &types.NIPST{}, true, ),
		types.NewActivationTx(id2, coinbase2, 1, atxs[1].Id(), 2300, 0, atxs[1].Id(), 0, []types.BlockID{}, &types.NIPST{}, true, ),
		types.NewActivationTx(id3, coinbase3, 1, atxs[2].Id(), 2435, 0, atxs[2].Id(), 0, []types.BlockID{}, &types.NIPST{}, true, ),
	}
	for _, atx := range atxs2 {
		hash, err := atx.NIPSTChallenge.Hash()
		assert.NoError(t, err)
		atx.Nipst = nipst.NewNIPSTWithChallenge(hash)
	}

	block2 := types.NewExistingBlock(types.BlockID(uuid.New().ID()), 2000, []byte("data1"))
	block2.MinerID.Key = strconv.Itoa(1)
	for _, t := range atxs2 {
		atxdb.ProcessAtx(t)
	}

	activeSetSize, err = atxdb.ActiveSetSize(1)
	assert.NoError(t, err)
	assert.Equal(t, 3, int(activeSetSize))
	activeSetSize, err = atxdb.ActiveSetSize(2)
	assert.NoError(t, err)
	assert.Equal(t, 3, int(activeSetSize))
}

func TestActivationDB_ValidateAtx(t *testing.T) {
	atxdb, layers := getAtxDb("t8")

	idx1 := types.NodeId{Key: uuid.New().String(), VRFPublicKey: []byte("anton")}

	id1 := types.NodeId{Key: uuid.New().String(), VRFPublicKey: []byte("anton")}
	id2 := types.NodeId{Key: uuid.New().String(), VRFPublicKey: []byte("anton")}
	id3 := types.NodeId{Key: uuid.New().String(), VRFPublicKey: []byte("anton")}
	coinbase1 := address.HexToAddress("aaaa")
	coinbase2 := address.HexToAddress("bbbb")
	coinbase3 := address.HexToAddress("cccc")
	atxs := []*types.ActivationTx{
		types.NewActivationTx(id1, coinbase1, 0, *types.EmptyAtxId, 1, 0, *types.EmptyAtxId, 3, []types.BlockID{}, &types.NIPST{}, true, ),
		types.NewActivationTx(id2, coinbase2, 0, *types.EmptyAtxId, 1, 0, *types.EmptyAtxId, 3, []types.BlockID{}, &types.NIPST{}, true, ),
		types.NewActivationTx(id3, coinbase3, 0, *types.EmptyAtxId, 1, 0, *types.EmptyAtxId, 3, []types.BlockID{}, &types.NIPST{}, true, ),
	}
	for _, atx := range atxs {
		hash, err := atx.NIPSTChallenge.Hash()
		assert.NoError(t, err)
		atx.Nipst = nipst.NewNIPSTWithChallenge(hash)
	}

	blocks := createLayerWithAtx(t, layers, 1, 10, atxs, []types.BlockID{}, []types.BlockID{})
	blocks = createLayerWithAtx(t, layers, 10, 10, []*types.ActivationTx{}, blocks, blocks)
	blocks = createLayerWithAtx(t, layers, 100, 10, []*types.ActivationTx{}, blocks, blocks)

	//atx := types.NewActivationTx(id1, 1, atxs[0].Id(), 1000, 0, atxs[0].Id(), 3, blocks, &nipst.NIPST{})
	prevAtx := types.NewActivationTx(idx1, coinbase1, 0, *types.EmptyAtxId, 100, 0, *types.EmptyAtxId, 3, blocks, &types.NIPST{}, true, )
	prevAtx.Valid = true
	hash, err := prevAtx.NIPSTChallenge.Hash()
	assert.NoError(t, err)
	prevAtx.Nipst = nipst.NewNIPSTWithChallenge(hash)

<<<<<<< HEAD
	atx := types.NewActivationTx(idx1, coinbase1, 1, prevAtx.Id(), 1012, 0, prevAtx.Id(), 3, []types.BlockID{}, &types.NIPST{}, true, )
	atx.VerifiedActiveSet = 3
=======
	atx := types.NewActivationTx(idx1, 1, prevAtx.Id(), 1012, 0, prevAtx.Id(), 3, blocks, &types.NIPST{}, true)
>>>>>>> bf0b5714
	hash, err = atx.NIPSTChallenge.Hash()
	assert.NoError(t, err)
	atx.Nipst = nipst.NewNIPSTWithChallenge(hash)
	err = atxdb.StoreAtx(1, prevAtx)
	assert.NoError(t, err)

	err = atxdb.SyntacticallyValidateAtx(atx)
	assert.NoError(t, err)

	err = atxdb.ContextuallyValidateAtx(atx)
	assert.NoError(t, err)
}

func TestActivationDB_ValidateAtxErrors(t *testing.T) {
	atxdb, layers := getAtxDb("t8")

	idx1 := types.NodeId{Key: uuid.New().String()}
	coinbase := address.HexToAddress("aaaa")

	id1 := types.NodeId{Key: uuid.New().String()}
	id2 := types.NodeId{Key: uuid.New().String()}
	id3 := types.NodeId{Key: uuid.New().String()}
	atxs := []*types.ActivationTx{
		types.NewActivationTx(id1, coinbase, 0, *types.EmptyAtxId, 1, 0, *types.EmptyAtxId, 3, []types.BlockID{}, &types.NIPST{}, true, ),
		types.NewActivationTx(id2, coinbase, 0, *types.EmptyAtxId, 1, 0, *types.EmptyAtxId, 3, []types.BlockID{}, &types.NIPST{}, true, ),
		types.NewActivationTx(id3, coinbase, 0, *types.EmptyAtxId, 1, 0, *types.EmptyAtxId, 3, []types.BlockID{}, &types.NIPST{}, true, ),
	}

	blocks := createLayerWithAtx(t, layers, 1, 10, atxs, []types.BlockID{}, []types.BlockID{})
	blocks = createLayerWithAtx(t, layers, 10, 10, []*types.ActivationTx{}, blocks, blocks)
	blocks = createLayerWithAtx(t, layers, 100, 10, []*types.ActivationTx{}, blocks, blocks)

	//atx := types.NewActivationTx(id1, 1, atxs[0].Id(), 1000, 0, atxs[0].Id(), 3, blocks, &nipst.NIPST{})
	chlng := common.HexToHash("0x3333")
	npst := nipst.NewNIPSTWithChallenge(&chlng)
	prevAtx := types.NewActivationTx(idx1, coinbase, 0, *types.EmptyAtxId, 100, 0, *types.EmptyAtxId, 3, blocks, npst, true, )
	prevAtx.Valid = true

	err := atxdb.StoreAtx(1, prevAtx)
	assert.NoError(t, err)

	//todo: can test against exact error strings
	//wrong sequnce
<<<<<<< HEAD
	atx := types.NewActivationTx(idx1, coinbase, 0, prevAtx.Id(), 1012, 0, prevAtx.Id(), 3, []types.BlockID{}, &types.NIPST{}, true, )
	err = atxdb.ValidateAtx(atx)
	assert.Error(t, err)

	//wrong active set
	atx = types.NewActivationTx(idx1, coinbase, 1, prevAtx.Id(), 1012, 0, prevAtx.Id(), 10, []types.BlockID{}, &types.NIPST{}, true, )
	err = atxdb.ValidateAtx(atx)
	assert.Error(t, err)

	//wrong positioning atx
	atx = types.NewActivationTx(idx1, coinbase, 1, prevAtx.Id(), 1012, 0, atxs[0].Id(), 3, []types.BlockID{}, &types.NIPST{}, true, )
	err = atxdb.ValidateAtx(atx)
	assert.Error(t, err)

	//wrong prevATx
	atx = types.NewActivationTx(idx1, coinbase, 1, atxs[0].Id(), 1012, 0, prevAtx.Id(), 3, []types.BlockID{}, &types.NIPST{}, true, )
	err = atxdb.ValidateAtx(atx)
	assert.Error(t, err)

	//wrong layerId
	atx = types.NewActivationTx(idx1, coinbase, 1, prevAtx.Id(), 12, 0, prevAtx.Id(), 3, []types.BlockID{}, npst, true, )
	err = atxdb.ValidateAtx(atx)
	assert.Error(t, err)
=======
	atx := types.NewActivationTx(idx1, 0, prevAtx.Id(), 1012, 0, prevAtx.Id(), 3, []types.BlockID{}, &types.NIPST{}, true)
	err = atxdb.SyntacticallyValidateAtx(atx)
	assert.EqualError(t, err, "sequence number is not one more than prev sequence number")

	//wrong active set
	atx = types.NewActivationTx(idx1, 1, prevAtx.Id(), 1012, 0, prevAtx.Id(), 10, []types.BlockID{}, &types.NIPST{}, true)
	err = atxdb.SyntacticallyValidateAtx(atx)
	assert.EqualError(t, err, "atx contains view with unequal active ids (10) than seen (0)")

	//wrong positioning atx
	atx = types.NewActivationTx(idx1, 1, prevAtx.Id(), 1012, 0, atxs[0].Id(), 3, []types.BlockID{}, &types.NIPST{}, true)
	err = atxdb.SyntacticallyValidateAtx(atx)
	assert.EqualError(t, err, "expected distance of one epoch (1000 layers) from pos ATX but found 1011")

	//wrong prevATx
	atx = types.NewActivationTx(idx1, 1, atxs[0].Id(), 1012, 0, prevAtx.Id(), 3, []types.BlockID{}, &types.NIPST{}, true)
	err = atxdb.SyntacticallyValidateAtx(atx)
	assert.EqualError(t, err, fmt.Sprintf("previous ATX belongs to different miner. atx.Id: %v, atx.NodeId: %v, prevAtx.NodeId: %v", atx.ShortId(), atx.NodeId.Key, atxs[0].NodeId.Key))

	//wrong layerId
	atx = types.NewActivationTx(idx1, 1, prevAtx.Id(), 12, 0, prevAtx.Id(), 3, []types.BlockID{}, npst, true)
	err = atxdb.SyntacticallyValidateAtx(atx)
	assert.EqualError(t, err, "atx layer (12) must be after positioning atx layer (100)")
>>>>>>> bf0b5714

	//atx already exists
	err = atxdb.StoreAtx(1, atx)
	assert.NoError(t, err)
<<<<<<< HEAD
	atx = types.NewActivationTx(idx1, coinbase, 1, prevAtx.Id(), 12, 0, prevAtx.Id(), 3, []types.BlockID{}, &types.NIPST{}, true, )
	err = atxdb.ValidateAtx(atx)
	assert.Error(t, err)
	//atx = types.NewActivationTx(idx1, 1, prevAtx.Id(), 1012, 0, prevAtx.Id(), 3, []types.BlockID{}, &nipst.NIPST{})
=======
	atx = types.NewActivationTx(idx1, 1, prevAtx.Id(), 12, 0, prevAtx.Id(), 3, []types.BlockID{}, &types.NIPST{}, true)
	err = atxdb.ContextuallyValidateAtx(atx)
	assert.EqualError(t, err, "last atx is not the one referenced")
>>>>>>> bf0b5714
}

func TestActivationDB_ValidateAndInsertSorted(t *testing.T) {
	atxdb, layers := getAtxDb("t8")

<<<<<<< HEAD
	idx1 := types.NodeId{Key: uuid.New().String()}
	coinbase := address.HexToAddress("aaaa")
=======
	idx1 := types.NodeId{Key: uuid.New().String(), VRFPublicKey: []byte("12345")}
>>>>>>> bf0b5714

	id1 := types.NodeId{Key: uuid.New().String()}
	id2 := types.NodeId{Key: uuid.New().String()}
	id3 := types.NodeId{Key: uuid.New().String()}
	atxs := []*types.ActivationTx{
		types.NewActivationTx(id1, coinbase, 0, *types.EmptyAtxId, 1, 0, *types.EmptyAtxId, 3, []types.BlockID{}, &types.NIPST{}, true, ),
		types.NewActivationTx(id2, coinbase, 0, *types.EmptyAtxId, 1, 0, *types.EmptyAtxId, 3, []types.BlockID{}, &types.NIPST{}, true, ),
		types.NewActivationTx(id3, coinbase, 0, *types.EmptyAtxId, 1, 0, *types.EmptyAtxId, 3, []types.BlockID{}, &types.NIPST{}, true, ),
	}

	blocks := createLayerWithAtx(t, layers, 1, 10, atxs, []types.BlockID{}, []types.BlockID{})
	blocks = createLayerWithAtx(t, layers, 10, 10, []*types.ActivationTx{}, blocks, blocks)
	blocks = createLayerWithAtx(t, layers, 100, 10, []*types.ActivationTx{}, blocks, blocks)

	//atx := types.NewActivationTx(id1, 1, atxs[0].Id(), 1000, 0, atxs[0].Id(), 3, blocks, &nipst.NIPST{})
	chlng := common.HexToHash("0x3333")
	npst := nipst.NewNIPSTWithChallenge(&chlng)
	prevAtx := types.NewActivationTx(idx1, coinbase, 0, *types.EmptyAtxId, 100, 0, *types.EmptyAtxId, 3, blocks, npst, true, )
	prevAtx.Valid = true

	var nodeAtxIds []types.AtxId

	err := atxdb.StoreAtx(1, prevAtx)
	assert.NoError(t, err)
	nodeAtxIds = append(nodeAtxIds, prevAtx.Id())

	//wrong sequnce
	atx := types.NewActivationTx(idx1, coinbase, 1, prevAtx.Id(), 1012, 0, prevAtx.Id(), 0, []types.BlockID{}, &types.NIPST{}, true, )
	err = atxdb.StoreAtx(1, atx)
	assert.NoError(t, err)
	nodeAtxIds = append(nodeAtxIds, atx.Id())

	atx = types.NewActivationTx(idx1, coinbase, 2, atx.Id(), 1012, 0, atx.Id(), 0, []types.BlockID{}, &types.NIPST{}, true, )
	err = atxdb.StoreAtx(1, atx)
	assert.NoError(t, err)
	nodeAtxIds = append(nodeAtxIds, atx.Id())
	atx2id := atx.Id()

<<<<<<< HEAD
	atx = types.NewActivationTx(idx1, coinbase, 4, atx.Id(), 1012, 0, prevAtx.Id(), 0, []types.BlockID{}, &types.NIPST{}, true, )
	err = atxdb.ValidateAtx(atx)
	assert.Error(t, err)
	assert.Equal(t, "sequence number is not one more than prev sequence number", err.Error())
=======
	atx = types.NewActivationTx(idx1, 4, atx.Id(), 1012, 0, prevAtx.Id(), 0, []types.BlockID{}, &types.NIPST{}, true)
	err = atxdb.SyntacticallyValidateAtx(atx)
	assert.EqualError(t, err, "sequence number is not one more than prev sequence number")
>>>>>>> bf0b5714

	err = atxdb.StoreAtx(1, atx)
	assert.NoError(t, err)
	id4 := atx.Id()

<<<<<<< HEAD
	atx = types.NewActivationTx(idx1, coinbase, 3, atx2id, 1012, 0, prevAtx.Id(), 3, []types.BlockID{}, &types.NIPST{}, true, )
	err = atxdb.ValidateAtx(atx)
	assert.Error(t, err)
	assert.Equal(t, "last atx is not the one referenced", err.Error())
=======
	atx = types.NewActivationTx(idx1, 3, atx2id, 1012, 0, prevAtx.Id(), 0, []types.BlockID{}, &types.NIPST{}, true)
	err = atxdb.ContextuallyValidateAtx(atx)
	assert.EqualError(t, err, "last atx is not the one referenced")
>>>>>>> bf0b5714

	err = atxdb.StoreAtx(1, atx)
	assert.NoError(t, err)
	nodeAtxIds = append(nodeAtxIds, atx.Id())
	nodeAtxIds = append(nodeAtxIds, id4)

	ids, err := atxdb.GetNodeAtxIds(idx1)
	assert.True(t, len(ids) == 5)
	assert.Equal(t, ids, nodeAtxIds)

	_, err = atxdb.GetAtx(ids[len(ids)-1])
	assert.NoError(t, err)

	_, err = atxdb.GetAtx(ids[len(ids)-2])
	assert.NoError(t, err)

	//test same sequence
	idx2 := types.NodeId{Key: uuid.New().String(), VRFPublicKey: []byte("12345")}

	prevAtx = types.NewActivationTx(idx2, coinbase, 0, *types.EmptyAtxId, 100, 0, *types.EmptyAtxId, 3, blocks, npst, true, )
	prevAtx.Valid = true
	err = atxdb.StoreAtx(1, prevAtx)
	assert.NoError(t, err)

	atx = types.NewActivationTx(idx2, coinbase, 1, prevAtx.Id(), 1012, 0, prevAtx.Id(), 3, []types.BlockID{}, &types.NIPST{}, true, )
	err = atxdb.StoreAtx(1, atx)
	assert.NoError(t, err)
	atxId := atx.Id()

	atx = types.NewActivationTx(idx2, coinbase, 2, atxId, 1012, 0, atx.Id(), 3, []types.BlockID{}, &types.NIPST{}, true, )
	err = atxdb.StoreAtx(1, atx)
	assert.NoError(t, err)

<<<<<<< HEAD
	atx = types.NewActivationTx(idx2, coinbase, 2, atxId, 1013, 0, atx.Id(), 3, []types.BlockID{}, &types.NIPST{}, true, )
	err = atxdb.ValidateAtx(atx)
	assert.Error(t, err)
	assert.Equal(t, "last atx is not the one referenced", err.Error())
=======
	atx = types.NewActivationTx(idx2, 2, atxId, 1013, 0, atx.Id(), 0, []types.BlockID{}, &types.NIPST{}, true)
	err = atxdb.ContextuallyValidateAtx(atx)
	assert.EqualError(t, err, "last atx is not the one referenced")
>>>>>>> bf0b5714

	err = atxdb.StoreAtx(1, atx)
	assert.NoError(t, err)

}

func TestActivationDb_ProcessAtx(t *testing.T) {
	atxdb, _ := getAtxDb("t8")
	idx1 := types.NodeId{Key: uuid.New().String(), VRFPublicKey: []byte("anton")}
	coinbase := address.HexToAddress("aaaa")
	atx := types.NewActivationTx(idx1, coinbase,0, *types.EmptyAtxId, 100, 0, *types.EmptyAtxId, 3, []types.BlockID{}, &types.NIPST{}, true, )
	atxdb.ProcessAtx(atx)
	res, err := atxdb.ids.GetIdentity(idx1.Key)
	assert.Nil(t, err)
	assert.Equal(t, idx1, res)
}<|MERGE_RESOLUTION|>--- conflicted
+++ resolved
@@ -335,12 +335,7 @@
 	assert.NoError(t, err)
 	prevAtx.Nipst = nipst.NewNIPSTWithChallenge(hash)
 
-<<<<<<< HEAD
-	atx := types.NewActivationTx(idx1, coinbase1, 1, prevAtx.Id(), 1012, 0, prevAtx.Id(), 3, []types.BlockID{}, &types.NIPST{}, true, )
-	atx.VerifiedActiveSet = 3
-=======
-	atx := types.NewActivationTx(idx1, 1, prevAtx.Id(), 1012, 0, prevAtx.Id(), 3, blocks, &types.NIPST{}, true)
->>>>>>> bf0b5714
+	atx := types.NewActivationTx(idx1,coinbase1, 1, prevAtx.Id(), 1012, 0, prevAtx.Id(), 3, blocks, &types.NIPST{}, true)
 	hash, err = atx.NIPSTChallenge.Hash()
 	assert.NoError(t, err)
 	atx.Nipst = nipst.NewNIPSTWithChallenge(hash)
@@ -384,80 +379,43 @@
 
 	//todo: can test against exact error strings
 	//wrong sequnce
-<<<<<<< HEAD
 	atx := types.NewActivationTx(idx1, coinbase, 0, prevAtx.Id(), 1012, 0, prevAtx.Id(), 3, []types.BlockID{}, &types.NIPST{}, true, )
-	err = atxdb.ValidateAtx(atx)
-	assert.Error(t, err)
+	err = atxdb.SyntacticallyValidateAtx(atx)
+	assert.EqualError(t, err, "sequence number is not one more than prev sequence number")
 
 	//wrong active set
 	atx = types.NewActivationTx(idx1, coinbase, 1, prevAtx.Id(), 1012, 0, prevAtx.Id(), 10, []types.BlockID{}, &types.NIPST{}, true, )
-	err = atxdb.ValidateAtx(atx)
-	assert.Error(t, err)
+	err = atxdb.SyntacticallyValidateAtx(atx)
+	assert.EqualError(t, err, "atx contains view with unequal active ids (10) than seen (0)")
 
 	//wrong positioning atx
 	atx = types.NewActivationTx(idx1, coinbase, 1, prevAtx.Id(), 1012, 0, atxs[0].Id(), 3, []types.BlockID{}, &types.NIPST{}, true, )
-	err = atxdb.ValidateAtx(atx)
-	assert.Error(t, err)
+	err = atxdb.SyntacticallyValidateAtx(atx)
+	assert.EqualError(t, err, "expected distance of one epoch (1000 layers) from pos ATX but found 1011")
 
 	//wrong prevATx
 	atx = types.NewActivationTx(idx1, coinbase, 1, atxs[0].Id(), 1012, 0, prevAtx.Id(), 3, []types.BlockID{}, &types.NIPST{}, true, )
-	err = atxdb.ValidateAtx(atx)
-	assert.Error(t, err)
+	err = atxdb.SyntacticallyValidateAtx(atx)
+	assert.EqualError(t, err, fmt.Sprintf("previous ATX belongs to different miner. atx.Id: %v, atx.NodeId: %v, prevAtx.NodeId: %v", atx.ShortId(), atx.NodeId.Key, atxs[0].NodeId.Key))
 
 	//wrong layerId
 	atx = types.NewActivationTx(idx1, coinbase, 1, prevAtx.Id(), 12, 0, prevAtx.Id(), 3, []types.BlockID{}, npst, true, )
-	err = atxdb.ValidateAtx(atx)
-	assert.Error(t, err)
-=======
-	atx := types.NewActivationTx(idx1, 0, prevAtx.Id(), 1012, 0, prevAtx.Id(), 3, []types.BlockID{}, &types.NIPST{}, true)
-	err = atxdb.SyntacticallyValidateAtx(atx)
-	assert.EqualError(t, err, "sequence number is not one more than prev sequence number")
-
-	//wrong active set
-	atx = types.NewActivationTx(idx1, 1, prevAtx.Id(), 1012, 0, prevAtx.Id(), 10, []types.BlockID{}, &types.NIPST{}, true)
-	err = atxdb.SyntacticallyValidateAtx(atx)
-	assert.EqualError(t, err, "atx contains view with unequal active ids (10) than seen (0)")
-
-	//wrong positioning atx
-	atx = types.NewActivationTx(idx1, 1, prevAtx.Id(), 1012, 0, atxs[0].Id(), 3, []types.BlockID{}, &types.NIPST{}, true)
-	err = atxdb.SyntacticallyValidateAtx(atx)
-	assert.EqualError(t, err, "expected distance of one epoch (1000 layers) from pos ATX but found 1011")
-
-	//wrong prevATx
-	atx = types.NewActivationTx(idx1, 1, atxs[0].Id(), 1012, 0, prevAtx.Id(), 3, []types.BlockID{}, &types.NIPST{}, true)
-	err = atxdb.SyntacticallyValidateAtx(atx)
-	assert.EqualError(t, err, fmt.Sprintf("previous ATX belongs to different miner. atx.Id: %v, atx.NodeId: %v, prevAtx.NodeId: %v", atx.ShortId(), atx.NodeId.Key, atxs[0].NodeId.Key))
-
-	//wrong layerId
-	atx = types.NewActivationTx(idx1, 1, prevAtx.Id(), 12, 0, prevAtx.Id(), 3, []types.BlockID{}, npst, true)
 	err = atxdb.SyntacticallyValidateAtx(atx)
 	assert.EqualError(t, err, "atx layer (12) must be after positioning atx layer (100)")
->>>>>>> bf0b5714
 
 	//atx already exists
 	err = atxdb.StoreAtx(1, atx)
 	assert.NoError(t, err)
-<<<<<<< HEAD
 	atx = types.NewActivationTx(idx1, coinbase, 1, prevAtx.Id(), 12, 0, prevAtx.Id(), 3, []types.BlockID{}, &types.NIPST{}, true, )
-	err = atxdb.ValidateAtx(atx)
-	assert.Error(t, err)
-	//atx = types.NewActivationTx(idx1, 1, prevAtx.Id(), 1012, 0, prevAtx.Id(), 3, []types.BlockID{}, &nipst.NIPST{})
-=======
-	atx = types.NewActivationTx(idx1, 1, prevAtx.Id(), 12, 0, prevAtx.Id(), 3, []types.BlockID{}, &types.NIPST{}, true)
 	err = atxdb.ContextuallyValidateAtx(atx)
 	assert.EqualError(t, err, "last atx is not the one referenced")
->>>>>>> bf0b5714
 }
 
 func TestActivationDB_ValidateAndInsertSorted(t *testing.T) {
 	atxdb, layers := getAtxDb("t8")
 
-<<<<<<< HEAD
-	idx1 := types.NodeId{Key: uuid.New().String()}
+	idx1 := types.NodeId{Key: uuid.New().String(), VRFPublicKey: []byte("12345")}
 	coinbase := address.HexToAddress("aaaa")
-=======
-	idx1 := types.NodeId{Key: uuid.New().String(), VRFPublicKey: []byte("12345")}
->>>>>>> bf0b5714
 
 	id1 := types.NodeId{Key: uuid.New().String()}
 	id2 := types.NodeId{Key: uuid.New().String()}
@@ -496,31 +454,17 @@
 	nodeAtxIds = append(nodeAtxIds, atx.Id())
 	atx2id := atx.Id()
 
-<<<<<<< HEAD
 	atx = types.NewActivationTx(idx1, coinbase, 4, atx.Id(), 1012, 0, prevAtx.Id(), 0, []types.BlockID{}, &types.NIPST{}, true, )
-	err = atxdb.ValidateAtx(atx)
-	assert.Error(t, err)
-	assert.Equal(t, "sequence number is not one more than prev sequence number", err.Error())
-=======
-	atx = types.NewActivationTx(idx1, 4, atx.Id(), 1012, 0, prevAtx.Id(), 0, []types.BlockID{}, &types.NIPST{}, true)
 	err = atxdb.SyntacticallyValidateAtx(atx)
 	assert.EqualError(t, err, "sequence number is not one more than prev sequence number")
->>>>>>> bf0b5714
 
 	err = atxdb.StoreAtx(1, atx)
 	assert.NoError(t, err)
 	id4 := atx.Id()
 
-<<<<<<< HEAD
-	atx = types.NewActivationTx(idx1, coinbase, 3, atx2id, 1012, 0, prevAtx.Id(), 3, []types.BlockID{}, &types.NIPST{}, true, )
-	err = atxdb.ValidateAtx(atx)
-	assert.Error(t, err)
-	assert.Equal(t, "last atx is not the one referenced", err.Error())
-=======
-	atx = types.NewActivationTx(idx1, 3, atx2id, 1012, 0, prevAtx.Id(), 0, []types.BlockID{}, &types.NIPST{}, true)
+	atx = types.NewActivationTx(idx1, coinbase, 3, atx2id, 1012, 0, prevAtx.Id(), 0, []types.BlockID{}, &types.NIPST{}, true, )
 	err = atxdb.ContextuallyValidateAtx(atx)
 	assert.EqualError(t, err, "last atx is not the one referenced")
->>>>>>> bf0b5714
 
 	err = atxdb.StoreAtx(1, atx)
 	assert.NoError(t, err)
@@ -554,16 +498,9 @@
 	err = atxdb.StoreAtx(1, atx)
 	assert.NoError(t, err)
 
-<<<<<<< HEAD
-	atx = types.NewActivationTx(idx2, coinbase, 2, atxId, 1013, 0, atx.Id(), 3, []types.BlockID{}, &types.NIPST{}, true, )
-	err = atxdb.ValidateAtx(atx)
-	assert.Error(t, err)
-	assert.Equal(t, "last atx is not the one referenced", err.Error())
-=======
-	atx = types.NewActivationTx(idx2, 2, atxId, 1013, 0, atx.Id(), 0, []types.BlockID{}, &types.NIPST{}, true)
+	atx = types.NewActivationTx(idx2, coinbase, 2, atxId, 1013, 0, atx.Id(), 0, []types.BlockID{}, &types.NIPST{}, true, )
 	err = atxdb.ContextuallyValidateAtx(atx)
 	assert.EqualError(t, err, "last atx is not the one referenced")
->>>>>>> bf0b5714
 
 	err = atxdb.StoreAtx(1, atx)
 	assert.NoError(t, err)
