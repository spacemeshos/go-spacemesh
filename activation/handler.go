package activation

import (
	"context"
	"errors"
	"fmt"
	"sync"
	"time"

	"github.com/spacemeshos/post/shared"
	"golang.org/x/exp/maps"

	"github.com/spacemeshos/go-spacemesh/codec"
	"github.com/spacemeshos/go-spacemesh/common/types"
	"github.com/spacemeshos/go-spacemesh/datastore"
	"github.com/spacemeshos/go-spacemesh/events"
	"github.com/spacemeshos/go-spacemesh/log"
	"github.com/spacemeshos/go-spacemesh/malfeasance"
	"github.com/spacemeshos/go-spacemesh/metrics"
	"github.com/spacemeshos/go-spacemesh/p2p"
	"github.com/spacemeshos/go-spacemesh/p2p/pubsub"
	"github.com/spacemeshos/go-spacemesh/signing"
	"github.com/spacemeshos/go-spacemesh/sql"
	"github.com/spacemeshos/go-spacemesh/sql/atxs"
	"github.com/spacemeshos/go-spacemesh/system"
)

var (
	errKnownAtx      = errors.New("known atx")
	errMalformedData = fmt.Errorf("%w: malformed data", pubsub.ErrValidationReject)
	errMaliciousATX  = errors.New("malicious atx")
)

type atxChan struct {
	ch        chan struct{}
	listeners int
}

// Handler processes the atxs received from all nodes and their validity status.
type Handler struct {
	cdb             *datastore.CachedDB
	edVerifier      *signing.EdVerifier
	clock           layerClock
	publisher       pubsub.Publisher
	layersPerEpoch  uint32
	tickSize        uint64
	goldenATXID     types.ATXID
	nipostValidator nipostValidator
	atxReceivers    []AtxReceiver
	log             log.Log
	mu              sync.Mutex
	atxChannels     map[types.ATXID]*atxChan
	fetcher         system.Fetcher
	poetCfg         PoetConfig
}

// NewHandler returns a data handler for ATX.
func NewHandler(
	cdb *datastore.CachedDB,
	edVerifier *signing.EdVerifier,
	c layerClock,
	pub pubsub.Publisher,
	fetcher system.Fetcher,
	layersPerEpoch uint32,
	tickSize uint64,
	goldenATXID types.ATXID,
	nipostValidator nipostValidator,
	atxReceivers []AtxReceiver,
	log log.Log,
	poetCfg PoetConfig,
) *Handler {
	return &Handler{
		cdb:             cdb,
		edVerifier:      edVerifier,
		clock:           c,
		publisher:       pub,
		layersPerEpoch:  layersPerEpoch,
		tickSize:        tickSize,
		goldenATXID:     goldenATXID,
		nipostValidator: nipostValidator,
		atxReceivers:    atxReceivers,
		log:             log,
		atxChannels:     make(map[types.ATXID]*atxChan),
		fetcher:         fetcher,
		poetCfg:         poetCfg,
	}
}

var closedChan = make(chan struct{})

func init() {
	close(closedChan)
}

// AwaitAtx returns a channel that will receive notification when the specified atx with id is received via gossip.
func (h *Handler) AwaitAtx(id types.ATXID) chan struct{} {
	h.mu.Lock()
	defer h.mu.Unlock()

	if has, err := atxs.Has(h.cdb, id); err == nil && has {
		return closedChan
	}

	ch, found := h.atxChannels[id]
	if !found {
		ch = &atxChan{
			ch:        make(chan struct{}),
			listeners: 0,
		}
		h.atxChannels[id] = ch
	}
	ch.listeners++
	return ch.ch
}

// UnsubscribeAtx un subscribes the waiting for a specific atx with atx id id to arrive via gossip.
func (h *Handler) UnsubscribeAtx(id types.ATXID) {
	h.mu.Lock()
	defer h.mu.Unlock()

	ch, found := h.atxChannels[id]
	if !found {
		return
	}
	ch.listeners--
	if ch.listeners < 1 {
		delete(h.atxChannels, id)
	}
}

// ProcessAtx validates the active set size declared in the atx, and contextually validates the atx according to atx
// validation rules it then stores the atx with flag set to validity of the atx.
//
// ATXs received as input must be already syntactically valid. Only contextual validation is performed.
func (h *Handler) ProcessAtx(ctx context.Context, atx *types.VerifiedActivationTx) error {
	h.mu.Lock()
	defer h.mu.Unlock()

	existingATX, _ := h.cdb.GetAtxHeader(atx.ID())
	if existingATX != nil { // Already processed
		return nil
	}
	h.log.WithContext(ctx).With().Debug("processing atx",
		atx.ID(),
		atx.PublishEpoch,
		log.Stringer("smesher", atx.SmesherID),
	)
	if err := h.ContextuallyValidateAtx(atx); err != nil {
		h.log.WithContext(ctx).With().Warning("atx failed contextual validation",
			atx.ID(),
			log.Stringer("smesher", atx.SmesherID),
			log.Err(err),
		)
	} else {
		h.log.WithContext(ctx).With().Debug("atx is valid", atx.ID())
	}
	if err := h.storeAtx(ctx, atx); err != nil {
		return fmt.Errorf("cannot store atx %s: %w", atx.ShortString(), err)
	}

	return nil
}

// SyntacticallyValidateAtx ensures the following conditions apply, otherwise it returns an error.
//
//   - The PublishEpoch is less than or equal to the current epoch + 1.
//   - If the sequence number is non-zero: PrevATX points to a syntactically valid ATX whose sequence number is one less
//     than the current ATXs sequence number.
//   - If the sequence number is zero: PrevATX is empty.
//   - Positioning ATX points to a syntactically valid ATX.
//   - NIPost challenge is a hash of the serialization of the following fields:
//     NodeID, SequenceNumber, PrevATXID, LayerID, StartTick, PositioningATX.
//   - The NIPost is valid.
//   - ATX LayerID is NIPostLayerTime or less after the PositioningATX LayerID.
//   - The ATX view of the previous epoch contains ActiveSetSize activations.
func (h *Handler) SyntacticallyValidateAtx(ctx context.Context, atx *types.ActivationTx) (*types.VerifiedActivationTx, error) {
	var (
		commitmentATX *types.ATXID
		err           error
	)

	current := h.clock.CurrentLayer()
	if atx.PublishEpoch > current.GetEpoch()+1 {
		return nil, fmt.Errorf("atx publish epoch is too far in the future: %d > %d", atx.PublishEpoch, current.GetEpoch()+1)
	}

	if atx.PrevATXID == types.EmptyATXID {
		if err := h.validateInitialAtx(ctx, atx); err != nil {
			return nil, err
		}
		commitmentATX = atx.CommitmentATX // validateInitialAtx checks that commitmentATX is not nil and references an existing valid ATX
	} else {
		commitmentATX, err = h.getCommitmentAtx(atx)
		if err != nil {
			return nil, fmt.Errorf("commitment atx for %s not found: %w", atx.SmesherID, err)
		}

		err = h.validateNonInitialAtx(ctx, atx, *commitmentATX)
		if err != nil {
			return nil, err
		}
	}

	if err := h.nipostValidator.PositioningAtx(&atx.PositioningATX, h.cdb, h.goldenATXID, atx.PublishEpoch, h.layersPerEpoch); err != nil {
		return nil, err
	}

	var baseTickHeight uint64
	if atx.PositioningATX != h.goldenATXID {
		posAtx, _ := h.cdb.GetAtxHeader(atx.PositioningATX) // cannot fail as pos atx is already verified
		baseTickHeight = posAtx.TickHeight()
	}

	expectedChallengeHash := atx.NIPostChallenge.Hash()
	h.log.WithContext(ctx).With().Info("validating nipost", log.String("expected_challenge_hash", expectedChallengeHash.String()), atx.ID())

	leaves, err := h.nipostValidator.NIPost(ctx, atx.SmesherID, *commitmentATX, atx.NIPost, expectedChallengeHash, atx.NumUnits)
	if err != nil {
		return nil, fmt.Errorf("invalid nipost: %w", err)
	}

	return atx.Verify(baseTickHeight, leaves/h.tickSize)
}

func (h *Handler) validateInitialAtx(ctx context.Context, atx *types.ActivationTx) error {
	if atx.InitialPost == nil {
		return fmt.Errorf("no prevATX declared, but initial Post is not included")
	}

	if atx.InnerActivationTx.NodeID == nil {
		return fmt.Errorf("no prevATX declared, but NodeID is missing")
	}

	if err := h.nipostValidator.InitialNIPostChallenge(&atx.NIPostChallenge, h.cdb, h.goldenATXID, atx.InitialPost.Indices); err != nil {
		return err
	}

	// Use the NIPost's Post metadata, while overriding the challenge to a zero challenge,
	// as expected from the initial Post.
	initialPostMetadata := *atx.NIPost.PostMetadata
	initialPostMetadata.Challenge = shared.ZeroChallenge

	if err := h.nipostValidator.Post(ctx, atx.SmesherID, *atx.CommitmentATX, atx.InitialPost, &initialPostMetadata, atx.NumUnits); err != nil {
		return fmt.Errorf("invalid initial Post: %w", err)
	}

	if atx.VRFNonce == nil {
		return fmt.Errorf("no prevATX declared, but VRFNonce is missing")
	}

	if err := h.nipostValidator.VRFNonce(atx.SmesherID, *atx.CommitmentATX, atx.VRFNonce, &initialPostMetadata, atx.NumUnits); err != nil {
		return fmt.Errorf("invalid VRFNonce: %w", err)
	}

	atx.SetEffectiveNumUnits(atx.NumUnits)
	return nil
}

func (h *Handler) validateNonInitialAtx(ctx context.Context, atx *types.ActivationTx, commitmentATX types.ATXID) error {
	if atx.InnerActivationTx.NodeID != nil {
		return fmt.Errorf("prevATX declared, but NodeID is included")
	}

	if err := h.nipostValidator.NIPostChallenge(&atx.NIPostChallenge, h.cdb, atx.SmesherID); err != nil {
		return err
	}

	prevAtx, err := h.cdb.GetAtxHeader(atx.PrevATXID)
	if err != nil {
		return err
	}

	nonce := atx.VRFNonce
	if atx.NumUnits > prevAtx.NumUnits && nonce == nil {
		h.log.WithContext(ctx).With().Info("PoST size increased without new VRF Nonce, re-validating current nonce",
			atx.ID(),
			log.Stringer("smesher", atx.SmesherID),
		)

		current, err := h.cdb.VRFNonce(atx.SmesherID, atx.TargetEpoch())
		if err != nil {
			return fmt.Errorf("failed to get current nonce: %w", err)
		}
		nonce = &current
	}

	if nonce != nil {
		err = h.nipostValidator.VRFNonce(atx.SmesherID, commitmentATX, nonce, atx.NIPost.PostMetadata, atx.NumUnits)
		if err != nil {
			return fmt.Errorf("invalid VRFNonce: %w", err)
		}
	}

	if atx.InitialPost != nil {
		return fmt.Errorf("prevATX declared, but initial Post is included")
	}

	if prevAtx.NumUnits < atx.NumUnits {
		atx.SetEffectiveNumUnits(prevAtx.NumUnits)
	} else {
		atx.SetEffectiveNumUnits(atx.NumUnits)
	}
	return nil
}

func (h *Handler) getCommitmentAtx(atx *types.ActivationTx) (*types.ATXID, error) {
	if atx.CommitmentATX != nil {
		return atx.CommitmentATX, nil
	}

	id, err := atxs.CommitmentATX(h.cdb, atx.SmesherID)
	if err != nil {
		return nil, err
	}
	return &id, nil
}

// ContextuallyValidateAtx ensures that the previous ATX referenced is the last known ATX for the referenced miner ID.
// If a previous ATX is not referenced, it validates that indeed there's no previous known ATX for that miner ID.
func (h *Handler) ContextuallyValidateAtx(atx *types.VerifiedActivationTx) error {
	lastAtx, err := atxs.GetLastIDByNodeID(h.cdb, atx.SmesherID)
	if err == nil && atx.PrevATXID == lastAtx {
		// last atx referenced equals last ATX seen from node
		return nil
	}

	if err == nil && atx.PrevATXID == types.EmptyATXID {
		// no previous atx declared, but already seen at least one atx from node
		return fmt.Errorf("no prevATX reported, but other atx with same nodeID (%v) found: %v", atx.SmesherID, lastAtx.ShortString())
	}

	if err == nil && atx.PrevATXID != lastAtx {
		// last atx referenced does not equal last ATX seen from node
		return fmt.Errorf("last atx is not the one referenced")
	}

	if errors.Is(err, sql.ErrNotFound) && atx.PrevATXID == types.EmptyATXID {
		// no previous atx found and none referenced
		return nil
	}

	if err != nil && atx.PrevATXID != types.EmptyATXID {
		// no previous atx found but previous atx referenced
		h.log.With().Error("could not fetch node last atx",
			atx.ID(),
			log.Stringer("smesher", atx.SmesherID),
			log.Err(err),
		)
		return fmt.Errorf("could not fetch node last atx: %w", err)
	}

	return err
}

// storeAtx stores an ATX and notifies subscribers of the ATXID.
func (h *Handler) storeAtx(ctx context.Context, atx *types.VerifiedActivationTx) error {
	malicious, err := h.cdb.IsMalicious(atx.SmesherID)
	if err != nil {
		return fmt.Errorf("checking if node is malicious: %w", err)
	}
	var proof *types.MalfeasanceProof
	if err := h.cdb.WithTx(ctx, func(dbtx *sql.Tx) error {
		if !malicious {
			prev, err := atxs.GetByEpochAndNodeID(dbtx, atx.PublishEpoch, atx.SmesherID)
			if err != nil && !errors.Is(err, sql.ErrNotFound) {
				return err
			}
			// do ID check to be absolutely sure.
			if prev != nil && prev.ID() != atx.ID() {
				var atxProof types.AtxProof
				for i, a := range []*types.VerifiedActivationTx{prev, atx} {
					atxProof.Messages[i] = types.AtxProofMsg{
						InnerMsg: types.ATXMetadata{
							PublishEpoch: a.PublishEpoch,
							MsgHash:      types.BytesToHash(a.HashInnerBytes()),
						},
						SmesherID: a.SmesherID,
						Signature: a.Signature,
					}
				}
				proof = &types.MalfeasanceProof{
					Layer: atx.PublishEpoch.FirstLayer(),
					Proof: types.Proof{
						Type: types.MultipleATXs,
						Data: &atxProof,
					},
				}
<<<<<<< HEAD
				if err = malfeasance.ValidateAndSave(ctx, h.log, h.cdb, dbtx, h.edVerifier, nil, &types.MalfeasanceGossip{
					MalfeasanceProof: *proof,
				}); err != nil && !errors.Is(err, malfeasance.ErrKnownProof) {
=======
				if err := h.cdb.AddMalfeasanceProof(atx.SmesherID, proof, dbtx); err != nil {
>>>>>>> 2f7e73e4
					return fmt.Errorf("adding malfeasance proof: %w", err)
				}
				h.log.WithContext(ctx).With().Warning("smesher produced more than one atx in the same epoch",
					log.Stringer("smesher", atx.SmesherID),
					log.Object("prev", prev),
					log.Object("curr", atx),
				)
			}
		}
		if err := atxs.Add(dbtx, atx); err != nil && !errors.Is(err, sql.ErrObjectExists) {
			return fmt.Errorf("add atx to db: %w", err)
		}
		return nil
	}); err != nil {
		return fmt.Errorf("store atx: %w", err)
	}
	header, err := h.cdb.GetAtxHeader(atx.ID())
	if err != nil {
		return fmt.Errorf("get header for processed atx %s: %w", atx.ID(), err)
	}
	for _, r := range h.atxReceivers {
		r.OnAtx(header)
	}

	// notify subscribers
	if ch, found := h.atxChannels[atx.ID()]; found {
		close(ch.ch)
		delete(h.atxChannels, atx.ID())
	}

	h.log.WithContext(ctx).With().Debug("finished storing atx in epoch", atx.ID(), atx.PublishEpoch)

	// broadcast malfeasance proof last as the verification of the proof will take place
	// in the same goroutine
	if proof != nil {
		gossip := types.MalfeasanceGossip{
			MalfeasanceProof: *proof,
		}
		encodedProof, err := codec.Encode(&gossip)
		if err != nil {
			h.log.Fatal("failed to encode MalfeasanceGossip", log.Err(err))
		}
		if err = h.publisher.Publish(ctx, pubsub.MalfeasanceProof, encodedProof); err != nil {
			h.log.With().Error("failed to broadcast malfeasance proof", log.Err(err))
			return fmt.Errorf("broadcast atx malfeasance proof: %w", err)
		}
		return errMaliciousATX
	}
	return nil
}

// GetEpochAtxs returns all valid ATXs received in the epoch epochID.
func (h *Handler) GetEpochAtxs(epochID types.EpochID) (ids []types.ATXID, err error) {
	ids, err = atxs.GetIDsByEpoch(h.cdb, epochID)
	h.log.With().Debug("returned epoch atxs", epochID,
		log.Int("count", len(ids)),
		log.String("atxs", fmt.Sprint(ids)))
	return
}

// GetPosAtxID returns the best (highest layer id), currently known to this node, pos atx id.
func (h *Handler) GetPosAtxID() (types.ATXID, error) {
	id, err := atxs.GetAtxIDWithMaxHeight(h.cdb)
	if err != nil {
		return types.EmptyATXID, fmt.Errorf("failed to get positioning atx: %w", err)
	}
	return id, nil
}

// HandleAtxData handles atxs received either by gossip or sync.
func (h *Handler) HandleAtxData(ctx context.Context, peer p2p.Peer, data []byte) error {
	err := h.HandleGossipAtx(ctx, peer, data)
	if errors.Is(err, errKnownAtx) {
		return nil
	}
	return err
}

func (h *Handler) registerHashes(atx *types.ActivationTx, peer p2p.Peer) {
	hashes := map[types.Hash32]struct{}{}
	for _, id := range []types.ATXID{atx.PositioningATX, atx.PrevATXID} {
		if id != types.EmptyATXID && id != h.goldenATXID {
			hashes[id.Hash32()] = struct{}{}
		}
	}
	hashes[atx.GetPoetProofRef()] = struct{}{}
	h.fetcher.RegisterPeerHashes(peer, maps.Keys(hashes))
}

// HandleGossipAtx handles the atx gossip data channel.
func (h *Handler) HandleGossipAtx(ctx context.Context, peer p2p.Peer, msg []byte) error {
	err := h.handleGossipAtx(ctx, peer, msg)
	if err != nil && !errors.Is(err, errMalformedData) && !errors.Is(err, errKnownAtx) {
		h.log.WithContext(ctx).With().Warning("failed to process atx gossip",
			log.Stringer("sender", peer),
			log.Err(err),
		)
	}
	return err
}

func (h *Handler) handleGossipAtx(ctx context.Context, peer p2p.Peer, msg []byte) error {
	receivedTime := time.Now()
	var atx types.ActivationTx
	if err := codec.Decode(msg, &atx); err != nil {
		return fmt.Errorf("%w: %v", errMalformedData, err)
	}

	epochStart := h.clock.LayerToTime(atx.PublishEpoch.FirstLayer())
	poetRoundEnd := epochStart.Add(h.poetCfg.PhaseShift - h.poetCfg.CycleGap)
	latency := receivedTime.Sub(poetRoundEnd)
	metrics.ReportMessageLatency(pubsub.AtxProtocol, pubsub.AtxProtocol, latency)

	atx.SetReceived(receivedTime.Local())
	if err := atx.Initialize(); err != nil {
		return fmt.Errorf("failed to derive ID from atx: %w", err)
	}

	if !h.edVerifier.Verify(signing.ATX, atx.SmesherID, atx.SignedBytes(), atx.Signature) {
		return fmt.Errorf("failed to verify atx signature: %w", errMalformedData)
	}

	logger := h.log.WithContext(ctx).WithFields(atx.ID())
	existing, _ := h.cdb.GetAtxHeader(atx.ID())
	if existing != nil {
		logger.With().Debug("received known atx")
		return fmt.Errorf("%w atx %s", errKnownAtx, atx.ID())
	}

	if atx.NIPost == nil {
		return fmt.Errorf("nil nipst in gossip for atx %s", atx.ShortString())
	}

	h.registerHashes(&atx, peer)
	if err := h.fetcher.GetPoetProof(ctx, atx.GetPoetProofRef()); err != nil {
		return fmt.Errorf("received atx (%v) with syntactically invalid or missing PoET proof (%x): %w",
			atx.ShortString(), atx.GetPoetProofRef().ShortString(), err,
		)
	}

	if err := h.FetchAtxReferences(ctx, &atx); err != nil {
		return fmt.Errorf("received atx (%v) with missing references of prev or pos id %v, %v: %w",
			atx.ID().ShortString(), atx.PrevATXID.ShortString(), atx.PositioningATX.ShortString(), err,
		)
	}

	vAtx, err := h.SyntacticallyValidateAtx(ctx, &atx)
	if err != nil {
		return fmt.Errorf("received syntactically invalid atx %v: %w", atx.ShortString(), err)
	}
	err = h.ProcessAtx(ctx, vAtx)
	if err != nil {
		return fmt.Errorf("cannot process atx %v: %w", atx.ShortString(), err)
		// TODO(anton): blacklist peer
	}
	events.ReportNewActivation(vAtx)
	logger.With().Info("new atx", log.Inline(vAtx), log.Int("size", len(msg)))
	return nil
}

// FetchAtxReferences fetches positioning and prev atxs from peers if they are not found in db.
func (h *Handler) FetchAtxReferences(ctx context.Context, atx *types.ActivationTx) error {
	logger := h.log.WithContext(ctx)
	var atxIDs []types.ATXID
	if atx.PositioningATX != types.EmptyATXID && atx.PositioningATX != h.goldenATXID {
		logger.With().Debug("going to fetch pos atx", atx.PositioningATX, atx.ID())
		atxIDs = append(atxIDs, atx.PositioningATX)
	}

	if atx.PrevATXID != types.EmptyATXID {
		logger.With().Debug("going to fetch prev atx", atx.PrevATXID, atx.ID())
		if len(atxIDs) < 1 || atx.PrevATXID != atxIDs[0] {
			atxIDs = append(atxIDs, atx.PrevATXID)
		}
	}
	if len(atxIDs) == 0 {
		return nil
	}

	if err := h.fetcher.GetAtxs(ctx, atxIDs); err != nil {
		return fmt.Errorf("fetch referenced atxs: %w", err)
	}
	logger.With().Debug("done fetching references for atx", atx.ID())
	return nil
}<|MERGE_RESOLUTION|>--- conflicted
+++ resolved
@@ -385,13 +385,9 @@
 						Data: &atxProof,
 					},
 				}
-<<<<<<< HEAD
-				if err = malfeasance.ValidateAndSave(ctx, h.log, h.cdb, dbtx, h.edVerifier, nil, &types.MalfeasanceGossip{
+        if err := malfeasance.ValidateAndSave(ctx, h.log, h.cdb, dbtx, h.edVerifier, nil, &types.MalfeasanceGossip{
 					MalfeasanceProof: *proof,
 				}); err != nil && !errors.Is(err, malfeasance.ErrKnownProof) {
-=======
-				if err := h.cdb.AddMalfeasanceProof(atx.SmesherID, proof, dbtx); err != nil {
->>>>>>> 2f7e73e4
 					return fmt.Errorf("adding malfeasance proof: %w", err)
 				}
 				h.log.WithContext(ctx).With().Warning("smesher produced more than one atx in the same epoch",
