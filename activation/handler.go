--- conflicted
+++ resolved
@@ -17,6 +17,8 @@
 	"github.com/spacemeshos/go-spacemesh/p2p"
 	"github.com/spacemeshos/go-spacemesh/p2p/pubsub"
 	"github.com/spacemeshos/go-spacemesh/signing"
+	"github.com/spacemeshos/go-spacemesh/sql"
+	"github.com/spacemeshos/go-spacemesh/sql/atxs"
 	"github.com/spacemeshos/go-spacemesh/system"
 )
 
@@ -83,170 +85,8 @@
 	return h
 }
 
-<<<<<<< HEAD
 func (h *Handler) Register(sig *signing.EdSigner) {
 	h.v1.Register(sig)
-=======
-// contextuallyValidateAtx ensures that the previous ATX referenced is the last known ATX for the referenced miner ID.
-// If a previous ATX is not referenced, it validates that indeed there's no previous known ATX for that miner ID.
-func (h *Handler) contextuallyValidateAtx(atx *wire.ActivationTxV1) error {
-	lastAtx, err := atxs.GetLastIDByNodeID(h.cdb, atx.SmesherID)
-	if err == nil && atx.PrevATXID == lastAtx {
-		// last atx referenced equals last ATX seen from node
-		return nil
-	}
-
-	if err == nil && atx.PrevATXID == types.EmptyATXID {
-		// no previous atx declared, but already seen at least one atx from node
-		return fmt.Errorf(
-			"no prev atx reported, but other atx with same node id (%v) found: %v",
-			atx.SmesherID,
-			lastAtx.ShortString(),
-		)
-	}
-
-	if err == nil && atx.PrevATXID != lastAtx {
-		// last atx referenced does not equal last ATX seen from node
-		return errors.New("last atx is not the one referenced")
-	}
-
-	if errors.Is(err, sql.ErrNotFound) && atx.PrevATXID == types.EmptyATXID {
-		// no previous atx found and none referenced
-		return nil
-	}
-
-	if err != nil && atx.PrevATXID != types.EmptyATXID {
-		// no previous atx found but previous atx referenced
-		h.log.With().Error("could not fetch node last atx",
-			atx.ID(),
-			log.Stringer("smesher", atx.SmesherID),
-			log.Err(err),
-		)
-		return fmt.Errorf("could not fetch node last atx: %w", err)
-	}
-
-	return err
-}
-
-// cacheAtx caches the atx in the atxsdata cache.
-// Returns true if the atx was cached, false otherwise.
-func (h *Handler) cacheAtx(ctx context.Context, atx *types.ActivationTx, nonce types.VRFPostIndex) *atxsdata.ATX {
-	if !h.atxsdata.IsEvicted(atx.TargetEpoch()) {
-		malicious, err := h.cdb.IsMalicious(atx.SmesherID)
-		if err != nil {
-			h.log.With().Error("failed is malicious read", log.Err(err), log.Context(ctx))
-			return nil
-		}
-		return h.atxsdata.AddFromAtx(atx, nonce, malicious)
-	}
-	return nil
-}
-
-// storeAtx stores an ATX and notifies subscribers of the ATXID.
-func (h *Handler) storeAtx(
-	ctx context.Context,
-	atx *types.ActivationTx,
-	signature types.EdSignature,
-) (*mwire.MalfeasanceProof, error) {
-	var nonce *types.VRFPostIndex
-	malicious, err := h.cdb.IsMalicious(atx.SmesherID)
-	if err != nil {
-		return nil, fmt.Errorf("checking if node is malicious: %w", err)
-	}
-	var proof *mwire.MalfeasanceProof
-	if err := h.cdb.WithTx(ctx, func(tx *sql.Tx) error {
-		if malicious {
-			if err := atxs.Add(tx, atx); err != nil && !errors.Is(err, sql.ErrObjectExists) {
-				return fmt.Errorf("add atx to db: %w", err)
-			}
-			return nil
-		}
-
-		prev, err := atxs.GetByEpochAndNodeID(tx, atx.PublishEpoch, atx.SmesherID)
-		if err != nil && !errors.Is(err, sql.ErrNotFound) {
-			return err
-		}
-
-		// do ID check to be absolutely sure.
-		if err == nil && prev != atx.ID() {
-			if _, ok := h.signers[atx.SmesherID]; ok {
-				// if we land here we tried to publish 2 ATXs in the same epoch
-				// don't punish ourselves but fail validation and thereby the handling of the incoming ATX
-				return fmt.Errorf("%s already published an ATX in epoch %d", atx.SmesherID.ShortString(),
-					atx.PublishEpoch,
-				)
-			}
-			prevSignature, err := atxSignature(ctx, tx, prev)
-			if err != nil {
-				return fmt.Errorf("extracting signature for malfeasance proof: %w", err)
-			}
-
-			atxProof := mwire.AtxProof{
-				Messages: [2]mwire.AtxProofMsg{{
-					InnerMsg: types.ATXMetadata{
-						PublishEpoch: atx.PublishEpoch,
-						MsgHash:      prev.Hash32(),
-					},
-					SmesherID: atx.SmesherID,
-					Signature: prevSignature,
-				}, {
-					InnerMsg: types.ATXMetadata{
-						PublishEpoch: atx.PublishEpoch,
-						MsgHash:      atx.ID().Hash32(),
-					},
-					SmesherID: atx.SmesherID,
-					Signature: signature,
-				}},
-			}
-			proof = &mwire.MalfeasanceProof{
-				Layer: atx.PublishEpoch.FirstLayer(),
-				Proof: mwire.Proof{
-					Type: mwire.MultipleATXs,
-					Data: &atxProof,
-				},
-			}
-			encoded, err := codec.Encode(proof)
-			if err != nil {
-				h.log.With().Panic("failed to encode malfeasance proof", log.Err(err))
-			}
-			if err := identities.SetMalicious(tx, atx.SmesherID, encoded, time.Now()); err != nil {
-				return fmt.Errorf("add malfeasance proof: %w", err)
-			}
-
-			h.log.WithContext(ctx).With().Warning("smesher produced more than one atx in the same epoch",
-				log.Stringer("smesher", atx.SmesherID),
-				log.Stringer("previous", prev),
-				log.Object("current", atx),
-			)
-		}
-
-		nonce, err = atxs.AddGettingNonce(tx, atx)
-		if err != nil && !errors.Is(err, sql.ErrObjectExists) {
-			return fmt.Errorf("add atx to db: %w", err)
-		}
-		return nil
-	}); err != nil {
-		return nil, fmt.Errorf("store atx: %w", err)
-	}
-	if nonce == nil {
-		return nil, errors.New("no nonce")
-	}
-	atxs.AtxAdded(h.cdb, atx)
-	if proof != nil {
-		h.cdb.CacheMalfeasanceProof(atx.SmesherID, proof)
-		h.tortoise.OnMalfeasance(atx.SmesherID)
-	}
-
-	added := h.cacheAtx(ctx, atx, *nonce)
-	h.beacon.OnAtx(atx.ToHeader())
-	if added != nil {
-		h.tortoise.OnAtx(atx.TargetEpoch(), atx.ID(), added)
-	}
-
-	h.log.WithContext(ctx).With().Debug("finished storing atx in epoch", atx.ID(), atx.PublishEpoch)
-
-	return proof, nil
->>>>>>> c1b51a02
 }
 
 // HandleSyncedAtx handles atxs received by sync.
@@ -339,128 +179,6 @@
 	}
 	delete(h.inProgress, id)
 	return proof, err
-<<<<<<< HEAD
-=======
-}
-
-func (h *Handler) processATX(
-	ctx context.Context,
-	peer p2p.Peer,
-	watx wire.ActivationTxV1,
-	blob []byte,
-	received time.Time,
-) (*mwire.MalfeasanceProof, error) {
-	if !h.edVerifier.Verify(signing.ATX, watx.SmesherID, watx.SignedBytes(), watx.Signature) {
-		return nil, fmt.Errorf("invalid atx signature: %w", errMalformedData)
-	}
-
-	existing, _ := h.cdb.GetAtxHeader(watx.ID())
-	if existing != nil {
-		return nil, fmt.Errorf("%w atx %s", errKnownAtx, watx.ID())
-	}
-
-	h.log.WithContext(ctx).With().
-		Debug("processing atx", watx.ID(), watx.PublishEpoch, log.Stringer("smesherID", watx.SmesherID))
-
-	if err := h.syntacticallyValidate(ctx, &watx); err != nil {
-		return nil, fmt.Errorf("atx %s syntactically invalid: %w", watx.ID(), err)
-	}
-
-	poetRef, atxIDs := collectAtxDeps(h.goldenATXID, &watx)
-	h.registerHashes(peer, poetRef, atxIDs)
-	if err := h.fetchReferences(ctx, poetRef, atxIDs); err != nil {
-		return nil, fmt.Errorf("fetching references for atx %s: %w", watx.ID(), err)
-	}
-
-	leaves, effectiveNumUnits, proof, err := h.syntacticallyValidateDeps(ctx, &watx)
-	if err != nil {
-		return nil, fmt.Errorf("atx %s syntactically invalid based on deps: %w", watx.ID(), err)
-	}
-
-	if proof != nil {
-		return proof, err
-	}
-
-	if err := h.contextuallyValidateAtx(&watx); err != nil {
-		h.log.WithContext(ctx).With().
-			Warning("atx is contextually invalid ", watx.ID(), log.Stringer("smesherID", watx.SmesherID), log.Err(err))
-	} else {
-		h.log.WithContext(ctx).With().Debug("atx is valid", watx.ID())
-	}
-
-	var baseTickHeight uint64
-	if watx.PositioningATXID != h.goldenATXID {
-		posAtx, err := h.cdb.GetAtxHeader(watx.PositioningATXID)
-		if err != nil {
-			return nil, fmt.Errorf("failed to get positioning atx %s: %w", watx.PositioningATXID, err)
-		}
-		baseTickHeight = posAtx.TickHeight()
-	}
-
-	atx := wire.ActivationTxFromWireV1(&watx, blob...)
-	if h.nipostValidator.IsVerifyingFullPost() {
-		atx.SetValidity(types.Valid)
-	}
-	atx.SetReceived(received)
-	atx.NumUnits = effectiveNumUnits
-	atx.BaseTickHeight = baseTickHeight
-	atx.TickCount = leaves / h.tickSize
-
-	proof, err = h.storeAtx(ctx, atx, watx.Signature)
-	if err != nil {
-		return nil, fmt.Errorf("cannot store atx %s: %w", atx.ShortString(), err)
-	}
-
-	events.ReportNewActivation(atx)
-	h.log.WithContext(ctx).With().Info("new atx", log.Inline(atx), log.Bool("malicious", proof != nil))
-	return proof, err
-}
-
-// registerHashes registers that the given peer should be asked for
-// the hashes of the poet proof and ATXs.
-func (h *Handler) registerHashes(peer p2p.Peer, poetRef types.Hash32, atxIDs []types.ATXID) {
-	hashes := make([]types.Hash32, 0, len(atxIDs)+1)
-	for _, id := range atxIDs {
-		hashes = append(hashes, id.Hash32())
-	}
-	hashes = append(hashes, types.Hash32(poetRef))
-	h.fetcher.RegisterPeerHashes(peer, hashes)
-}
-
-// fetchReferences makes sure that the referenced poet proof and ATXs are available.
-func (h *Handler) fetchReferences(ctx context.Context, poetRef types.Hash32, atxIDs []types.ATXID) error {
-	if err := h.fetcher.GetPoetProof(ctx, poetRef); err != nil {
-		return fmt.Errorf("missing poet proof (%s): %w", poetRef.ShortString(), err)
-	}
-
-	if len(atxIDs) == 0 {
-		return nil
-	}
-
-	if err := h.fetcher.GetAtxs(ctx, atxIDs, system.WithoutLimiting()); err != nil {
-		return fmt.Errorf("missing atxs %x: %w", atxIDs, err)
-	}
-
-	h.log.WithContext(ctx).With().Debug("done fetching references", log.Int("fetched", len(atxIDs)))
-	return nil
-}
-
-// Collect unique dependencies of an ATX.
-// Filters out EmptyATXID and the golden ATX.
-func collectAtxDeps(goldenAtxId types.ATXID, atx *wire.ActivationTxV1) (types.Hash32, []types.ATXID) {
-	ids := []types.ATXID{atx.PrevATXID, atx.PositioningATXID}
-	if atx.CommitmentATXID != nil {
-		ids = append(ids, *atx.CommitmentATXID)
-	}
-
-	filtered := make(map[types.ATXID]struct{})
-	for _, id := range ids {
-		if id != types.EmptyATXID && id != goldenAtxId {
-			filtered[id] = struct{}{}
-		}
-	}
-
-	return types.BytesToHash(atx.NIPost.PostMetadata.Challenge), maps.Keys(filtered)
 }
 
 // Obtain the atxSignature of the given ATX.
@@ -481,5 +199,4 @@
 		return types.EmptyEdSignature, fmt.Errorf("decoding previous atx: %w", err)
 	}
 	return prev.Signature, nil
->>>>>>> c1b51a02
 }