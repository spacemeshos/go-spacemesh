package activation

import (
	"context"
	"errors"
	"fmt"
	"slices"
	"time"

	"go.uber.org/zap"
	"go.uber.org/zap/zapcore"
	"golang.org/x/sync/singleflight"

	"github.com/spacemeshos/go-spacemesh/activation/wire"
	"github.com/spacemeshos/go-spacemesh/atxsdata"
	"github.com/spacemeshos/go-spacemesh/codec"
	"github.com/spacemeshos/go-spacemesh/common/types"
	"github.com/spacemeshos/go-spacemesh/datastore"
	"github.com/spacemeshos/go-spacemesh/log"
	mwire "github.com/spacemeshos/go-spacemesh/malfeasance/wire"
	"github.com/spacemeshos/go-spacemesh/p2p"
	"github.com/spacemeshos/go-spacemesh/p2p/pubsub"
	"github.com/spacemeshos/go-spacemesh/signing"
	"github.com/spacemeshos/go-spacemesh/sql"
	"github.com/spacemeshos/go-spacemesh/sql/atxs"
	"github.com/spacemeshos/go-spacemesh/system"
)

var (
	errKnownAtx      = errors.New("known atx")
	errMalformedData = fmt.Errorf("%w: malformed data", pubsub.ErrValidationReject)
	errWrongHash     = fmt.Errorf("%w: incorrect hash", pubsub.ErrValidationReject)
	errMaliciousATX  = errors.New("malicious atx")
)

type atxVersion struct {
	// epoch since this version is valid
	publish types.EpochID
	types.AtxVersion
}

type AtxVersions map[types.EpochID]types.AtxVersion

func (v AtxVersions) asSlice() []atxVersion {
	var versions []atxVersion
	for epoch, version := range v {
		versions = append(versions, atxVersion{epoch, version})
	}
	slices.SortFunc(versions, func(a, b atxVersion) int { return int(int64(a.publish) - int64(b.publish)) })
	return versions
}

func (v AtxVersions) Validate() error {
	versions := v.asSlice()
	lastVersion := types.AtxV1
	for _, v := range versions {
		if v.AtxVersion < types.AtxV1 || v.AtxVersion > types.AtxVMAX {
			return fmt.Errorf("ATX version: %v not in range [%v:%v]", v, types.AtxV1, types.AtxVMAX)
		}
		if v.AtxVersion < lastVersion {
			return fmt.Errorf("cannot decrease ATX version from %v to %v", lastVersion, v.AtxVersion)
		}
		lastVersion = v.AtxVersion
	}
	return nil
}

// Handler processes the atxs received from all nodes and their validity status.
type Handler struct {
	local     p2p.Peer
	publisher pubsub.Publisher
	logger    *zap.Logger
	versions  []atxVersion

	// inProgress is used to avoid processing the same ATX multiple times in parallel.
	inProgress singleflight.Group

	v1 *HandlerV1
	v2 *HandlerV2
}

// HandlerOption is a functional option for the handler.
type HandlerOption func(*Handler)

func WithAtxVersions(v AtxVersions) HandlerOption {
	return func(h *Handler) {
		h.versions = append(h.versions, v.asSlice()...)
	}
}

func WithTickSize(tickSize uint64) HandlerOption {
	return func(h *Handler) {
		h.v1.tickSize = tickSize
		h.v2.tickSize = tickSize
	}
}

// NewHandler returns a data handler for ATX.
func NewHandler(
	local p2p.Peer,
	cdb *datastore.CachedDB,
	atxsdata *atxsdata.Data,
	edVerifier *signing.EdVerifier,
	c layerClock,
	pub pubsub.Publisher,
	fetcher system.Fetcher,
	goldenATXID types.ATXID,
	nipostValidator nipostValidator,
	beacon AtxReceiver,
	tortoise system.Tortoise,
	lg *zap.Logger,
	opts ...HandlerOption,
) *Handler {
	h := &Handler{
		local:     local,
		publisher: pub,
		logger:    lg,
		versions:  []atxVersion{{0, types.AtxV1}},

		v1: &HandlerV1{
			local:           local,
			cdb:             cdb,
			atxsdata:        atxsdata,
			edVerifier:      edVerifier,
			clock:           c,
			tickSize:        1,
			goldenATXID:     goldenATXID,
			nipostValidator: nipostValidator,
			logger:          lg,
			fetcher:         fetcher,
			beacon:          beacon,
			tortoise:        tortoise,
			signers:         make(map[types.NodeID]*signing.EdSigner),
		},

		v2: &HandlerV2{
			local:           local,
			cdb:             cdb,
			atxsdata:        atxsdata,
			edVerifier:      edVerifier,
			clock:           c,
			tickSize:        1,
			goldenATXID:     goldenATXID,
			nipostValidator: nipostValidator,
			logger:          lg,
			fetcher:         fetcher,
			beacon:          beacon,
			tortoise:        tortoise,
			malPublisher:    &MalfeasancePublisher{},
		},
	}

	for _, opt := range opts {
		opt(h)
	}

	h.logger.Info("atx handler created",
		zap.Array("supported ATX versions", zapcore.ArrayMarshalerFunc(func(enc zapcore.ArrayEncoder) error {
			for _, v := range h.versions {
				enc.AppendString(fmt.Sprintf("v%v from epoch %d", v.AtxVersion, v.publish))
			}
			return nil
		})))

	return h
}

func (h *Handler) Register(sig *signing.EdSigner) {
	h.v1.Register(sig)
}

// HandleSyncedAtx handles atxs received by sync.
func (h *Handler) HandleSyncedAtx(ctx context.Context, expHash types.Hash32, peer p2p.Peer, data []byte) error {
	_, err := h.handleAtx(ctx, expHash, peer, data)
	if err != nil && !errors.Is(err, errMalformedData) && !errors.Is(err, errKnownAtx) {
		h.logger.Warn("failed to process synced atx",
			log.ZContext(ctx),
			zap.Stringer("sender", peer),
			zap.Error(err),
		)
	}
	if errors.Is(err, errKnownAtx) {
		return nil
	}
	return err
}

// HandleGossipAtx handles the atx gossip data channel.
func (h *Handler) HandleGossipAtx(ctx context.Context, peer p2p.Peer, msg []byte) error {
	proof, err := h.handleAtx(ctx, types.EmptyHash32, peer, msg)
	if err != nil && !errors.Is(err, errMalformedData) && !errors.Is(err, errKnownAtx) {
		h.logger.Warn("failed to process atx gossip",
			log.ZContext(ctx),
			zap.Stringer("sender", peer),
			zap.Error(err),
		)
	}
	if errors.Is(err, errKnownAtx) && peer == h.local {
		return nil
	}

	// broadcast malfeasance proof last as the verification of the proof will take place
	// in the same goroutine
	if proof != nil {
		gossip := mwire.MalfeasanceGossip{
			MalfeasanceProof: *proof,
		}
		encodedProof := codec.MustEncode(&gossip)
		if err = h.publisher.Publish(ctx, pubsub.MalfeasanceProof, encodedProof); err != nil {
			h.logger.Error("failed to broadcast malfeasance proof", zap.Error(err))
			return fmt.Errorf("broadcast atx malfeasance proof: %w", err)
		}
		return errMaliciousATX
	}
	return err
}

func (h *Handler) determineVersion(msg []byte) (*types.AtxVersion, error) {
	// The first field of all ATXs is the publish epoch, which
	// we use to determine the version of the ATX.
	var publish types.EpochID
	if err := codec.Decode(msg, &publish); err != nil && !errors.Is(err, codec.ErrShortRead) {
		return nil, fmt.Errorf("%w: %w", errMalformedData, err)
	}

	version := types.AtxV1
	for _, v := range h.versions {
		if publish >= v.publish {
			version = v.AtxVersion
		}
	}
	return &version, nil
}

type opaqueAtx interface {
	ID() types.ATXID
}

func (h *Handler) decodeATX(msg []byte) (atx opaqueAtx, err error) {
	version, err := h.determineVersion(msg)
	if err != nil {
		return nil, fmt.Errorf("determining ATX version: %w", err)
	}

	switch *version {
	case types.AtxV1:
		atx, err = wire.DecodeAtxV1(msg)
	case types.AtxV2:
		atx, err = wire.DecodeAtxV2(msg)
	default:
		return nil, fmt.Errorf("unsupported ATX version: %v", *version)
	}
	if err != nil {
		return nil, fmt.Errorf("%w: %w", errMalformedData, err)
	}
	return atx, nil
}

func (h *Handler) handleAtx(
	ctx context.Context,
	expHash types.Hash32,
	peer p2p.Peer,
	msg []byte,
) (*mwire.MalfeasanceProof, error) {
	receivedTime := time.Now()

	opaqueAtx, err := h.decodeATX(msg)
	if err != nil {
		return nil, fmt.Errorf("%w: decoding ATX: %w", pubsub.ErrValidationReject, err)
	}
	id := opaqueAtx.ID()

	if (expHash != types.Hash32{}) && id.Hash32() != expHash {
		return nil, fmt.Errorf("%w: atx want %s, got %s", errWrongHash, expHash.ShortString(), id.ShortString())
	}

	key := string(id.Bytes())
	proof, err, _ := h.inProgress.Do(key, func() (any, error) {
		h.logger.Debug("handling incoming atx",
			log.ZContext(ctx),
			zap.Stringer("atx_id", id),
			zap.Int("size", len(msg)),
		)

		switch atx := opaqueAtx.(type) {
		case *wire.ActivationTxV1:
			return h.v1.processATX(ctx, peer, atx, receivedTime)
		case *wire.ActivationTxV2:
<<<<<<< HEAD
			// TODO(mafa): change function signature to not return proofs any more
=======
>>>>>>> 3285524f
			return (*mwire.MalfeasanceProof)(nil), h.v2.processATX(ctx, peer, atx, receivedTime)
		default:
			panic("unreachable")
		}
	})
	h.inProgress.Forget(key)

	return proof.(*mwire.MalfeasanceProof), err
}

// Obtain the atxSignature of the given ATX.
func atxSignature(ctx context.Context, db sql.Executor, id types.ATXID) (types.EdSignature, error) {
	var blob sql.Blob
	v, err := atxs.LoadBlob(ctx, db, id.Bytes(), &blob)
	if err != nil {
		return types.EmptyEdSignature, err
	}

	if len(blob.Bytes) == 0 {
		// An empty blob indicates a golden ATX (after a checkpoint-recovery).
		return types.EmptyEdSignature, fmt.Errorf("can't get signature for a golden (checkpointed) ATX: %s", id)
	}

	// TODO: implement for ATX V2
	switch v {
	case types.AtxV1:
		var atx wire.ActivationTxV1
		if err := codec.Decode(blob.Bytes, &atx); err != nil {
			return types.EmptyEdSignature, fmt.Errorf("decoding atx v1: %w", err)
		}
		return atx.Signature, nil
	}
	return types.EmptyEdSignature, fmt.Errorf("unsupported ATX version: %v", v)
}<|MERGE_RESOLUTION|>--- conflicted
+++ resolved
@@ -286,10 +286,7 @@
 		case *wire.ActivationTxV1:
 			return h.v1.processATX(ctx, peer, atx, receivedTime)
 		case *wire.ActivationTxV2:
-<<<<<<< HEAD
 			// TODO(mafa): change function signature to not return proofs any more
-=======
->>>>>>> 3285524f
 			return (*mwire.MalfeasanceProof)(nil), h.v2.processATX(ctx, peer, atx, receivedTime)
 		default:
 			panic("unreachable")
