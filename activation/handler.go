package activation

import (
	"context"
	"errors"
	"fmt"
	"slices"
	"time"

	"go.uber.org/zap"
	"go.uber.org/zap/zapcore"
	"golang.org/x/sync/singleflight"

	"github.com/spacemeshos/go-spacemesh/activation/wire"
	"github.com/spacemeshos/go-spacemesh/atxsdata"
	"github.com/spacemeshos/go-spacemesh/codec"
	"github.com/spacemeshos/go-spacemesh/common/types"
	"github.com/spacemeshos/go-spacemesh/datastore"
	"github.com/spacemeshos/go-spacemesh/log"
	mwire "github.com/spacemeshos/go-spacemesh/malfeasance/wire"
	"github.com/spacemeshos/go-spacemesh/p2p"
	"github.com/spacemeshos/go-spacemesh/p2p/pubsub"
	"github.com/spacemeshos/go-spacemesh/signing"
	"github.com/spacemeshos/go-spacemesh/sql"
	"github.com/spacemeshos/go-spacemesh/sql/atxs"
	"github.com/spacemeshos/go-spacemesh/system"
)

var (
	errKnownAtx      = errors.New("known atx")
	errMalformedData = fmt.Errorf("%w: malformed data", pubsub.ErrValidationReject)
	errWrongHash     = fmt.Errorf("%w: incorrect hash", pubsub.ErrValidationReject)
	errMaliciousATX  = errors.New("malicious atx")
)

type atxVersion struct {
	// epoch since this version is valid
	publish types.EpochID
	types.AtxVersion
}

type AtxVersions map[types.EpochID]types.AtxVersion

func (v AtxVersions) asSlice() []atxVersion {
	var versions []atxVersion
	for epoch, version := range v {
		versions = append(versions, atxVersion{epoch, version})
	}
	slices.SortFunc(versions, func(a, b atxVersion) int { return int(int64(a.publish) - int64(b.publish)) })
	return versions
}

func (v AtxVersions) Validate() error {
	versions := v.asSlice()
	lastVersion := types.AtxV1
	for _, v := range versions {
		if v.AtxVersion < types.AtxV1 || v.AtxVersion > types.AtxVMAX {
			return fmt.Errorf("ATX version: %v not in range [%v:%v]", v, types.AtxV1, types.AtxVMAX)
		}
		if v.AtxVersion < lastVersion {
			return fmt.Errorf("cannot decrease ATX version from %v to %v", lastVersion, v.AtxVersion)
		}
		lastVersion = v.AtxVersion
	}
	return nil
}

// Handler processes the atxs received from all nodes and their validity status.
type Handler struct {
	local     p2p.Peer
	publisher pubsub.Publisher
	logger    *zap.Logger
	versions  []atxVersion

	// inProgress is used to avoid processing the same ATX multiple times in parallel.
	inProgress singleflight.Group

	v1 *HandlerV1
	v2 *HandlerV2
}

// HandlerOption is a functional option for the handler.
type HandlerOption func(*Handler)

func WithAtxVersions(v AtxVersions) HandlerOption {
	return func(h *Handler) {
		h.versions = append(h.versions, v.asSlice()...)
	}
}

func WithTickSize(tickSize uint64) HandlerOption {
	return func(h *Handler) {
		h.v1.tickSize = tickSize
		h.v2.tickSize = tickSize
	}
}

// NewHandler returns a data handler for ATX.
func NewHandler(
	local p2p.Peer,
	cdb *datastore.CachedDB,
	atxsdata *atxsdata.Data,
	edVerifier *signing.EdVerifier,
	c layerClock,
	pub pubsub.Publisher,
	fetcher system.Fetcher,
	goldenATXID types.ATXID,
	nipostValidator nipostValidator,
	beacon AtxReceiver,
	tortoise system.Tortoise,
	lg *zap.Logger,
	opts ...HandlerOption,
) *Handler {
	h := &Handler{
		local:     local,
		publisher: pub,
		logger:    lg,
		versions:  []atxVersion{{0, types.AtxV1}},

		v1: &HandlerV1{
			local:           local,
			cdb:             cdb,
			atxsdata:        atxsdata,
			edVerifier:      edVerifier,
			clock:           c,
			tickSize:        1,
			goldenATXID:     goldenATXID,
			nipostValidator: nipostValidator,
			logger:          lg,
			fetcher:         fetcher,
			beacon:          beacon,
			tortoise:        tortoise,
			signers:         make(map[types.NodeID]*signing.EdSigner),
		},

		v2: &HandlerV2{
			local:           local,
			cdb:             cdb,
			atxsdata:        atxsdata,
			edVerifier:      edVerifier,
			clock:           c,
			tickSize:        1,
			goldenATXID:     goldenATXID,
			nipostValidator: nipostValidator,
			logger:          lg,
			fetcher:         fetcher,
			beacon:          beacon,
			tortoise:        tortoise,
		},
	}

	for _, opt := range opts {
		opt(h)
	}

	h.logger.Info("atx handler created",
		zap.Array("supported ATX versions", zapcore.ArrayMarshalerFunc(func(enc zapcore.ArrayEncoder) error {
			for _, v := range h.versions {
				enc.AppendString(fmt.Sprintf("v%v from epoch %d", v.AtxVersion, v.publish))
			}
			return nil
		})))

	return h
}

func (h *Handler) Register(sig *signing.EdSigner) {
	h.v1.Register(sig)
}

// HandleSyncedAtx handles atxs received by sync.
func (h *Handler) HandleSyncedAtx(ctx context.Context, expHash types.Hash32, peer p2p.Peer, data []byte) error {
	_, err := h.handleAtx(ctx, expHash, peer, data)
	if err != nil && !errors.Is(err, errMalformedData) && !errors.Is(err, errKnownAtx) {
		h.logger.Warn("failed to process synced atx",
			log.ZContext(ctx),
			zap.Stringer("sender", peer),
			zap.Error(err),
		)
	}
	if errors.Is(err, errKnownAtx) {
		return nil
	}
	return err
}

// HandleGossipAtx handles the atx gossip data channel.
func (h *Handler) HandleGossipAtx(ctx context.Context, peer p2p.Peer, msg []byte) error {
	proof, err := h.handleAtx(ctx, types.EmptyHash32, peer, msg)
	if err != nil && !errors.Is(err, errMalformedData) && !errors.Is(err, errKnownAtx) {
		h.logger.Warn("failed to process atx gossip",
			log.ZContext(ctx),
			zap.Stringer("sender", peer),
			zap.Error(err),
		)
	}
	if errors.Is(err, errKnownAtx) && peer == h.local {
		return nil
	}

	// broadcast malfeasance proof last as the verification of the proof will take place
	// in the same goroutine
	if proof != nil {
		gossip := mwire.MalfeasanceGossip{
			MalfeasanceProof: *proof,
		}
		encodedProof := codec.MustEncode(&gossip)
		if err = h.publisher.Publish(ctx, pubsub.MalfeasanceProof, encodedProof); err != nil {
			h.logger.Error("failed to broadcast malfeasance proof", zap.Error(err))
			return fmt.Errorf("broadcast atx malfeasance proof: %w", err)
		}
		return errMaliciousATX
	}
	return err
}

func (h *Handler) determineVersion(msg []byte) (*types.AtxVersion, error) {
	// The first field of all ATXs is the publish epoch, which
	// we use to determine the version of the ATX.
	var publish types.EpochID
	if err := codec.Decode(msg, &publish); err != nil && !errors.Is(err, codec.ErrShortRead) {
		return nil, fmt.Errorf("%w: %w", errMalformedData, err)
	}

	version := types.AtxV1
	for _, v := range h.versions {
		if publish >= v.publish {
			version = v.AtxVersion
		}
	}
	return &version, nil
}

type opaqueAtx interface {
	ID() types.ATXID
}

func (h *Handler) decodeATX(msg []byte) (atx opaqueAtx, err error) {
	version, err := h.determineVersion(msg)
	if err != nil {
		return nil, fmt.Errorf("determining ATX version: %w", err)
	}

	switch *version {
	case types.AtxV1:
		atx, err = wire.DecodeAtxV1(msg)
	case types.AtxV2:
		atx, err = wire.DecodeAtxV2(msg)
	default:
		return nil, fmt.Errorf("unsupported ATX version: %v", *version)
	}
	if err != nil {
		return nil, fmt.Errorf("%w: %w", errMalformedData, err)
	}
	return atx, nil
}

func (h *Handler) handleAtx(
	ctx context.Context,
	expHash types.Hash32,
	peer p2p.Peer,
	msg []byte,
) (*mwire.MalfeasanceProof, error) {
	receivedTime := time.Now()

	opaqueAtx, err := h.decodeATX(msg)
	if err != nil {
		return nil, fmt.Errorf("decoding ATX: %w", err)
	}
	id := opaqueAtx.ID()

	if (expHash != types.Hash32{}) && id.Hash32() != expHash {
		return nil, fmt.Errorf("%w: atx want %s, got %s", errWrongHash, expHash.ShortString(), id.ShortString())
	}

	key := string(id.Bytes())
	proof, err, _ := h.inProgress.Do(key, func() (any, error) {
		h.logger.Info("handling incoming atx", log.ZContext(ctx), zap.Stringer("atx_id", id), zap.Int("size", len(msg)))

		switch atx := opaqueAtx.(type) {
		case *wire.ActivationTxV1:
			return h.v1.processATX(ctx, peer, atx, msg, receivedTime)
		case *wire.ActivationTxV2:
			return h.v2.processATX(ctx, peer, atx, msg, receivedTime)
		default:
			panic("unreachable")
		}
	})
	h.inProgress.Forget(key)

<<<<<<< HEAD
	return proof.(*mwire.MalfeasanceProof), err
=======
	h.inProgress[id] = []chan error{}
	h.inProgressMu.Unlock()
	h.logger.Info("handling incoming atx",
		log.ZContext(ctx),
		zap.Stringer("atx_id", id),
		zap.Int("size", len(msg)),
	)

	var proof *mwire.MalfeasanceProof

	switch atx := opaqueAtx.(type) {
	case *wire.ActivationTxV1:
		proof, err = h.v1.processATX(ctx, peer, atx, receivedTime)
	case *wire.ActivationTxV2:
		proof, err = h.v2.processATX(ctx, peer, atx, receivedTime)
	default:
		panic("unreachable")
	}

	h.inProgressMu.Lock()
	defer h.inProgressMu.Unlock()
	for _, ch := range h.inProgress[id] {
		ch <- err
		close(ch)
	}
	delete(h.inProgress, id)
	return proof, err
>>>>>>> 5dbae68c
}

// Obtain the atxSignature of the given ATX.
func atxSignature(ctx context.Context, db sql.Executor, id types.ATXID) (types.EdSignature, error) {
	var blob sql.Blob
	v, err := atxs.LoadBlob(ctx, db, id.Bytes(), &blob)
	if err != nil {
		return types.EmptyEdSignature, err
	}

	if len(blob.Bytes) == 0 {
		// An empty blob indicates a golden ATX (after a checkpoint-recovery).
		return types.EmptyEdSignature, fmt.Errorf("can't get signature for a golden (checkpointed) ATX: %s", id)
	}

	// TODO: implement for ATX V2
	switch v {
	case types.AtxV1:
		var atx wire.ActivationTxV1
		if err := codec.Decode(blob.Bytes, &atx); err != nil {
			return types.EmptyEdSignature, fmt.Errorf("decoding atx v1: %w", err)
		}
		return atx.Signature, nil
	}
	return types.EmptyEdSignature, fmt.Errorf("unsupported ATX version: %v", v)
}<|MERGE_RESOLUTION|>--- conflicted
+++ resolved
@@ -279,46 +279,16 @@
 
 		switch atx := opaqueAtx.(type) {
 		case *wire.ActivationTxV1:
-			return h.v1.processATX(ctx, peer, atx, msg, receivedTime)
+			return h.v1.processATX(ctx, peer, atx, receivedTime)
 		case *wire.ActivationTxV2:
-			return h.v2.processATX(ctx, peer, atx, msg, receivedTime)
+			return h.v2.processATX(ctx, peer, atx, receivedTime)
 		default:
 			panic("unreachable")
 		}
 	})
 	h.inProgress.Forget(key)
 
-<<<<<<< HEAD
 	return proof.(*mwire.MalfeasanceProof), err
-=======
-	h.inProgress[id] = []chan error{}
-	h.inProgressMu.Unlock()
-	h.logger.Info("handling incoming atx",
-		log.ZContext(ctx),
-		zap.Stringer("atx_id", id),
-		zap.Int("size", len(msg)),
-	)
-
-	var proof *mwire.MalfeasanceProof
-
-	switch atx := opaqueAtx.(type) {
-	case *wire.ActivationTxV1:
-		proof, err = h.v1.processATX(ctx, peer, atx, receivedTime)
-	case *wire.ActivationTxV2:
-		proof, err = h.v2.processATX(ctx, peer, atx, receivedTime)
-	default:
-		panic("unreachable")
-	}
-
-	h.inProgressMu.Lock()
-	defer h.inProgressMu.Unlock()
-	for _, ch := range h.inProgress[id] {
-		ch <- err
-		close(ch)
-	}
-	delete(h.inProgress, id)
-	return proof, err
->>>>>>> 5dbae68c
 }
 
 // Obtain the atxSignature of the given ATX.
