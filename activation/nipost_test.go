package activation

import (
	"context"
	"errors"
	"fmt"
	"os"
	"testing"
	"time"

	"github.com/golang/mock/gomock"
	pb "github.com/spacemeshos/api/release/go/spacemesh/v1"
	"github.com/spacemeshos/go-scale/tester"
	"github.com/spacemeshos/post/initialization"
	"github.com/stretchr/testify/assert"
	"github.com/stretchr/testify/require"
	"golang.org/x/sync/errgroup"

	"github.com/spacemeshos/go-spacemesh/codec"
	"github.com/spacemeshos/go-spacemesh/common/types"
	"github.com/spacemeshos/go-spacemesh/common/util"
	"github.com/spacemeshos/go-spacemesh/log/logtest"
	"github.com/spacemeshos/go-spacemesh/signing"
	"github.com/spacemeshos/go-spacemesh/sql"
)

var (
	minerID = types.NodeID{0, 1, 2, 3, 4, 5, 6, 7, 8, 9, 10, 11, 12, 13, 14, 15, 16, 17, 18, 19, 20, 21, 22, 23, 24, 25, 26, 27, 28, 29, 30, 31}
	postCfg PostConfig
)

func init() {
	postCfg = DefaultPostConfig()
}

func getPostSetupOpts(tb testing.TB) PostSetupOpts {
	postSetupOpts := DefaultPostSetupOpts()
	postSetupOpts.DataDir = tb.TempDir()
	postSetupOpts.NumUnits = postCfg.MinNumUnits
	postSetupOpts.ComputeProviderID = int(initialization.CPUProviderID())
	return postSetupOpts
}

type postSetupProviderMock struct {
	called   int
	setError bool
}

func (p *postSetupProviderMock) Status() *PostSetupStatus {
	status := new(PostSetupStatus)
	status.State = PostSetupStateComplete
	status.LastOpts = p.LastOpts()
	return status
}

func (p *postSetupProviderMock) ComputeProviders() []PostSetupComputeProvider {
	return nil
}

func (p *postSetupProviderMock) Benchmark(PostSetupComputeProvider) (int, error) {
	return 0, nil
}

func (p *postSetupProviderMock) StartSession(context context.Context, opts PostSetupOpts, commitmentAtx types.ATXID) error {
	return nil
}

func (p *postSetupProviderMock) Reset() error {
	return nil
}

func (p *postSetupProviderMock) GenerateProof(challenge []byte) (*types.Post, *types.PostMetadata, error) {
	p.called++
	if p.setError {
		return nil, nil, fmt.Errorf("error")
	}
	return &types.Post{}, &types.PostMetadata{
		Challenge: challenge,
	}, nil
}

func (p *postSetupProviderMock) VRFNonce() (*types.VRFPostIndex, error) {
	nonce := types.VRFPostIndex(5)
	return &nonce, nil
}

func (p *postSetupProviderMock) LastError() error {
	return nil
}

func (p *postSetupProviderMock) LastOpts() *PostSetupOpts {
	postSetupOpts := DefaultPostSetupOpts()
	postSetupOpts.DataDir, _ = os.MkdirTemp("", "post-test")
	postSetupOpts.NumUnits = postCfg.MinNumUnits
	postSetupOpts.ComputeProviderID = int(initialization.CPUProviderID())
	return &postSetupOpts
}

func (p *postSetupProviderMock) Config() PostConfig {
	return postCfg
}

func defaultPoetServiceMock(tb testing.TB, id []byte) *MockPoetProvingServiceClient {
	tb.Helper()
	poetClient := NewMockPoetProvingServiceClient(gomock.NewController(tb))
	poetClient.EXPECT().Submit(gomock.Any(), gomock.Any(), gomock.Any()).AnyTimes().DoAndReturn(
		func(_ context.Context, challenge, _ []byte) (*types.PoetRound, error) {
			return &types.PoetRound{
				ChallengeHash: *getSerializedChallengeHash(challenge),
			}, nil
		})
	poetClient.EXPECT().PoetServiceID(gomock.Any()).AnyTimes().Return(id, nil)
	return poetClient
}

func TestNIPostBuilderWithMocks(t *testing.T) {
	t.Parallel()
	assert := require.New(t)

	challenge := types.PoetChallenge{NIPostChallenge: &types.NIPostChallenge{}}
	hash, err := challenge.Hash()
	require.NoError(t, err)

	postProvider := &postSetupProviderMock{}
	poetProvider := defaultPoetServiceMock(t, []byte("poet"))
	poetProvider.EXPECT().GetProof(gomock.Any(), "").Return(&types.PoetProofMessage{
		PoetProof: types.PoetProof{Members: [][]byte{hash.Bytes()}},
	}, nil)

	poetDb := NewMockpoetDbAPI(gomock.NewController(t))
	poetDb.EXPECT().ValidateAndStore(gomock.Any(), gomock.Any()).Return(nil)

	nb := NewNIPostBuilder(minerID, postProvider, []PoetProvingServiceClient{poetProvider},
<<<<<<< HEAD
		poetDb, sql.InMemory(), logtest.New(t), signing.NewEdSigner())
	nipost, _, err := nb.BuildNIPost(context.Background(), &challenge, time.Now().Add(time.Hour))
=======
		poetDb, sql.InMemory(), logtest.New(t), sig)
	nipost, _, err := nb.BuildNIPost(context.Background(), &challenge, time.Time{})
>>>>>>> e42272d3
	assert.NoError(err)
	assert.NotNil(nipost)
}

func TestPostSetup(t *testing.T) {
	t.Parallel()
	r := require.New(t)

	cdb := newCachedDB(t)
	postSetupProvider, err := NewPostSetupManager(minerID, postCfg, logtest.New(t), cdb, goldenATXID)
	r.NoError(err)
	r.NotNil(postSetupProvider)

	challenge := types.PoetChallenge{NIPostChallenge: &types.NIPostChallenge{}}
	hash, err := challenge.Hash()
	require.NoError(t, err)

	poetProvider := defaultPoetServiceMock(t, []byte("poet"))
	poetProvider.EXPECT().GetProof(gomock.Any(), "").Return(&types.PoetProofMessage{
		PoetProof: types.PoetProof{Members: [][]byte{hash.Bytes()}},
	}, nil)

	poetDb := NewMockpoetDbAPI(gomock.NewController(t))
	poetDb.EXPECT().ValidateAndStore(gomock.Any(), gomock.Any()).Return(nil)

	nb := NewNIPostBuilder(minerID, postSetupProvider, []PoetProvingServiceClient{poetProvider},
		poetDb, sql.InMemory(), logtest.New(t), sig)

	r.NoError(postSetupProvider.StartSession(context.Background(), getPostSetupOpts(t), goldenATXID))
	t.Cleanup(func() { assert.NoError(t, postSetupProvider.Reset()) })

	nipost, _, err := nb.BuildNIPost(context.Background(), &challenge, time.Now().Add(time.Hour))
	r.NoError(err)
	r.NotNil(nipost)
}

func TestNIPostBuilderWithClients(t *testing.T) {
	if testing.Short() {
		t.Skip()
	}
	logtest.SetupGlobal(t)
	r := require.New(t)

	challenge := types.PoetChallenge{NIPostChallenge: &types.NIPostChallenge{}}
	hash, err := challenge.Hash()
	r.NoError(err)

	poetDb := NewMockpoetDbAPI(gomock.NewController(t))
	poetDb.EXPECT().GetProof(gomock.Any()).AnyTimes().Return(&types.PoetProof{Members: [][]byte{hash.Bytes()}}, nil)
	poetDb.EXPECT().ValidateAndStore(gomock.Any(), gomock.Any()).Return(nil)

	challengeHash, err := challenge.Hash()
	r.NoError(err)
	nipost := buildNIPost(t, r, postCfg, challenge, poetDb)
	err = validateNIPost(minerID, goldenATXID, nipost, *challengeHash, poetDb, postCfg, getPostSetupOpts(t).NumUnits)
	r.NoError(err)
}

func buildNIPost(tb testing.TB, r *require.Assertions, postCfg PostConfig, nipostChallenge types.PoetChallenge, poetDb poetDbAPI) *types.NIPost {
	gtw := util.NewMockGrpcServer(tb)
	pb.RegisterGatewayServiceServer(gtw.Server, &gatewayService{})
	var eg errgroup.Group
	eg.Go(gtw.Serve)
	tb.Cleanup(func() { assert.NoError(tb, eg.Wait()) })
	tb.Cleanup(gtw.Stop)

	epoch := time.Second
	ctx, cancel := context.WithTimeout(context.Background(), time.Second*20)
	defer cancel()
	poetProver, err := NewHTTPPoetHarness(ctx, WithGateway(gtw.Target()), WithGenesis(time.Now()), WithEpochDuration(epoch))
	r.NoError(err)
	r.NotNil(poetProver)
	tb.Cleanup(func() { assert.NoError(tb, poetProver.Teardown(true), "failed to tear down harness") })

	cdb := newCachedDB(tb)
	postProvider, err := NewPostSetupManager(minerID, postCfg, logtest.New(tb), cdb, goldenATXID)
	r.NoError(err)
	r.NotNil(postProvider)

	r.NoError(postProvider.StartSession(context.Background(), getPostSetupOpts(tb), goldenATXID))

	signer, err := signing.NewEdSigner()
	r.NoError(err)
	nb := NewNIPostBuilder(minerID, postProvider, []PoetProvingServiceClient{poetProver},
		poetDb, sql.InMemory(), logtest.New(tb), signer)

	nipost, _, err := nb.BuildNIPost(context.Background(), &nipostChallenge, time.Now().Add(3*epoch))
	r.NoError(err)
	return nipost
}

type gatewayService struct {
	pb.UnimplementedGatewayServiceServer
}

func getSerializedChallengeHash(challenge []byte) *types.Hash32 {
	challengeDecoded := types.PoetChallenge{}
	if err := codec.Decode(challenge, &challengeDecoded); err != nil {
		return nil
	}
	hash, _ := challengeDecoded.Hash()
	return hash
}

func (*gatewayService) VerifyChallenge(ctx context.Context, req *pb.VerifyChallengeRequest) (*pb.VerifyChallengeResponse, error) {
	return &pb.VerifyChallengeResponse{
		Hash: getSerializedChallengeHash(req.Challenge).Bytes(),
	}, nil
}

func TestNewNIPostBuilderNotInitialized(t *testing.T) {
	t.Parallel()
	if testing.Short() {
		t.Skip()
	}

	r := require.New(t)

	minerIDNotInitialized := types.BytesToNodeID([]byte("not initialized"))
	nipostChallenge := types.PoetChallenge{NIPostChallenge: &types.NIPostChallenge{}}
	challengeHash, err := nipostChallenge.Hash()
	r.NoError(err)

	cdb := newCachedDB(t)
	postProvider, err := NewPostSetupManager(minerIDNotInitialized, postCfg, logtest.New(t), cdb, goldenATXID)
	r.NoError(err)
	r.NotNil(postProvider)

	gtw := util.NewMockGrpcServer(t)
	pb.RegisterGatewayServiceServer(gtw.Server, &gatewayService{})
	var eg errgroup.Group
	eg.Go(gtw.Serve)
	t.Cleanup(func() { assert.NoError(t, eg.Wait()) })
	t.Cleanup(gtw.Stop)

	epoch := time.Second
	ctx, cancel := context.WithTimeout(context.Background(), time.Second*10)
	defer cancel()
	poetProver, err := NewHTTPPoetHarness(ctx, WithGateway(gtw.Target()), WithGenesis(time.Now()), WithEpochDuration(epoch))
	r.NoError(err)
	r.NotNil(poetProver)
	t.Cleanup(func() {
		assert.NoError(t, poetProver.Teardown(true), "failed to tear down harness")
	})

	poetDb := NewMockpoetDbAPI(gomock.NewController(t))
	poetDb.EXPECT().GetProof(gomock.Any()).AnyTimes().Return(&types.PoetProof{Members: [][]byte{challengeHash.Bytes()}}, nil)
	poetDb.EXPECT().ValidateAndStore(gomock.Any(), gomock.Any()).Return(nil)

	signer, err := signing.NewEdSigner()
	r.NoError(err)

	nb := NewNIPostBuilder(minerIDNotInitialized, postProvider, []PoetProvingServiceClient{poetProver},
		poetDb, sql.InMemory(), logtest.New(t), signer)

	nipost, _, err := nb.BuildNIPost(context.Background(), &nipostChallenge, time.Time{})
	r.EqualError(err, "post setup not complete")
	r.Nil(nipost)

	r.NoError(postProvider.StartSession(context.Background(), getPostSetupOpts(t), goldenATXID))

	nipost, _, err = nb.BuildNIPost(context.Background(), &nipostChallenge, time.Now().Add(3*epoch))
	r.NoError(err)
	r.NotNil(nipost)

	r.NoError(validateNIPost(minerIDNotInitialized, goldenATXID, nipost, *challengeHash, poetDb, postCfg, getPostSetupOpts(t).NumUnits))
}

func TestNIPostBuilder_BuildNIPost(t *testing.T) {
<<<<<<< HEAD
	t.Parallel()
	assert := require.New(t)
=======
	req := require.New(t)
>>>>>>> e42272d3

	postProvider := &postSetupProviderMock{}

	challenge := types.PoetChallenge{NIPostChallenge: &types.NIPostChallenge{}}
	challengeHash, err := challenge.Hash()
<<<<<<< HEAD
	assert.NoError(err)
	challenge2 := types.PoetChallenge{NIPostChallenge: &types.NIPostChallenge{Sequence: 1}}
	challenge2Hash, err := challenge2.Hash()
	assert.NoError(err)
=======
	req.NoError(err)
>>>>>>> e42272d3

	poetProver := defaultPoetServiceMock(t, []byte("poet"))
	poetProver.EXPECT().GetProof(gomock.Any(), "").AnyTimes().Return(&types.PoetProofMessage{
		PoetProof: types.PoetProof{Members: [][]byte{challengeHash.Bytes(), challenge2Hash.Bytes()}},
	}, nil)

	ctrl := gomock.NewController(t)
	poetDb := NewMockpoetDbAPI(ctrl)
	poetDb.EXPECT().ValidateAndStore(gomock.Any(), gomock.Any()).Return(nil)

	sig, err := signing.NewEdSigner()
	req.NoError(err)
	nb := NewNIPostBuilder(minerID, postProvider, []PoetProvingServiceClient{poetProver},
		poetDb, sql.InMemory(), logtest.New(t), sig)

<<<<<<< HEAD
	nipost, _, err := nb.BuildNIPost(context.Background(), &challenge, time.Now().Add(time.Hour))
	assert.NoError(err)
	assert.NotNil(nipost)
=======
	nipost, _, err := nb.BuildNIPost(context.Background(), &challenge, time.Time{})
	req.NoError(err)
	req.NotNil(nipost)
>>>>>>> e42272d3
	db := sql.InMemory()
	req.Equal(types.NIPostBuilderState{NIPost: &types.NIPost{}}, *nb.state)

<<<<<<< HEAD
=======
	// fail after getting proof ref
	poetDb = NewMockpoetDbAPI(ctrl)
	poetDb.EXPECT().GetProofRef(gomock.Any(), gomock.Any()).AnyTimes().Return([]byte("ref"), nil)
	poetDb.EXPECT().GetMembershipMap(gomock.Any()).AnyTimes().Return(map[types.Hash32]bool{}, nil)

	sig, err = signing.NewEdSigner()
	req.NoError(err)
	nb = NewNIPostBuilder(minerID, postProvider, []PoetProvingServiceClient{poetProver}, poetDb, db, logtest.New(t), sig)
	nipost, _, err = nb.BuildNIPost(context.Background(), &challenge, time.Time{})
	req.Nil(nipost)
	req.Error(err)

	// check that proof ref is not called again
	sig, err = signing.NewEdSigner()
	req.NoError(err)
	nb = NewNIPostBuilder(minerID, postProvider, []PoetProvingServiceClient{poetProver}, poetDb, db, logtest.New(t), sig)
	nipost, _, err = nb.BuildNIPost(context.Background(), &challenge, time.Time{})
	req.Nil(nipost)
	req.Error(err)

>>>>>>> e42272d3
	poetDb = NewMockpoetDbAPI(ctrl)
	poetDb.EXPECT().ValidateAndStore(gomock.Any(), gomock.Any()).Return(nil)

	// fail post exec
	sig, err = signing.NewEdSigner()
	req.NoError(err)
	nb = NewNIPostBuilder(minerID, postProvider, []PoetProvingServiceClient{poetProver}, poetDb, db, logtest.New(t), sig)
	postProvider.setError = true
	// check that proof ref is not called again
<<<<<<< HEAD
	nipost, _, err = nb.BuildNIPost(context.Background(), &challenge, time.Now().Add(time.Hour))
	assert.Nil(nipost)
	assert.Error(err)

	// fail post exec
	poetDb = NewMockpoetDbAPI(ctrl)
	poetDb.EXPECT().ValidateAndStore(gomock.Any(), gomock.Any()).Return(nil)
	nb = NewNIPostBuilder(minerID, postProvider, []PoetProvingServiceClient{poetProver}, poetDb, db, logtest.New(t), signing.NewEdSigner())
	postProvider.setError = false
	// check that proof ref is not called again
	nipost, _, err = nb.BuildNIPost(context.Background(), &challenge, time.Now().Add(time.Hour))
	assert.NotNil(nipost)
	assert.NoError(err)
=======
	nipost, _, err = nb.BuildNIPost(context.Background(), &challenge, time.Time{})
	req.Nil(nipost)
	req.Error(err)

	// fail post exec
	challenge2 := types.PoetChallenge{NIPostChallenge: &types.NIPostChallenge{Sequence: 1}}
	challenge2Hash, err := challenge2.Hash()
	req.NoError(err)

	poetDb = NewMockpoetDbAPI(ctrl)
	poetDb.EXPECT().GetMembershipMap(gomock.Any()).AnyTimes().Return(map[types.Hash32]bool{*challengeHash: true, *challenge2Hash: true}, nil)
	poetDb.EXPECT().GetProofRef(gomock.Any(), gomock.Any()).AnyTimes().Return([]byte("ref"), nil)
	poetDb.EXPECT().GetProof(gomock.Any()).AnyTimes().Return(&types.PoetProof{Members: [][]byte{challengeHash.Bytes(), challenge2Hash.Bytes()}}, nil)

	sig, err = signing.NewEdSigner()
	req.NoError(err)
	nb = NewNIPostBuilder(minerID, postProvider, []PoetProvingServiceClient{poetProver}, poetDb, db, logtest.New(t), sig)
	// poetDb.errOn = false
	postProvider.setError = false
	// check that proof ref is not called again
	nipost, _, err = nb.BuildNIPost(context.Background(), &challenge, time.Time{})
	req.NotNil(nipost)
	req.NoError(err)
>>>>>>> e42272d3

	req.Equal(3, postProvider.called)
	// test state not loading if other challenge provided
<<<<<<< HEAD
	nipost, _, err = nb.BuildNIPost(context.Background(), &challenge2, time.Now().Add(time.Hour))
	assert.NoError(err)
	assert.NotNil(nipost)
	assert.Equal(4, postProvider.called)
=======
	nipost, _, err = nb.BuildNIPost(context.Background(), &challenge2, time.Time{})
	req.NoError(err)
	req.NotNil(nipost)
	req.Equal(4, postProvider.called)
>>>>>>> e42272d3
}

func TestNIPostBuilder_ManyPoETs_DeadlineReached(t *testing.T) {
	t.Parallel()
	// Arrange
<<<<<<< HEAD
	require := require.New(t)
=======
	req := require.New(t)
	poetDb := NewPoetDb(sql.InMemory(), logtest.New(t))
	poets := make([]PoetProvingServiceClient, 0, 2)
	poets = append(poets, createMockPoetService(t, []byte("poet0")))
	poets = append(poets, createMockPoetService(t, []byte("poet1")))

	sig, err := signing.NewEdSigner()
	req.NoError(err)
	nb := NewNIPostBuilder(minerID, &postSetupProviderMock{}, poets, poetDb, sql.InMemory(), logtest.New(t), sig)

	resultChan := make(chan *types.NIPost)
	deadline := time.Now().Add(time.Millisecond * 10)
>>>>>>> e42272d3

	challenge := types.PoetChallenge{NIPostChallenge: &types.NIPostChallenge{}}
	challengeHash, err := challenge.Hash()
	req.NoError(err)

<<<<<<< HEAD
	proof := types.PoetProofMessage{PoetProof: types.PoetProof{Members: [][]byte{challengeHash.Bytes()}}}
	poetDb := NewMockpoetDbAPI(gomock.NewController(t))
	poetDb.EXPECT().ValidateAndStore(gomock.Any(), gomock.Any()).Return(nil)
=======
	var wg errgroup.Group
	wg.Go(func() error {
		nipost, _, err := nb.BuildNIPost(context.Background(), &challenge, deadline)
		resultChan <- nipost
		return err
	})
>>>>>>> e42272d3

	poets := make([]PoetProvingServiceClient, 0, 2)
	{
		poet := defaultPoetServiceMock(t, []byte("poet0"))
		poet.EXPECT().GetProof(gomock.Any(), gomock.Any()).Return(&proof, nil)
		poets = append(poets, poet)
	}
	{
		poet := defaultPoetServiceMock(t, []byte("poet1"))
		poet.EXPECT().GetProof(gomock.Any(), gomock.Any()).DoAndReturn(func(ctx context.Context, _ string) (*types.PoetProofMessage, error) {
			// Hang up after the context expired
			<-ctx.Done()
			return nil, ctx.Err()
		})
		poets = append(poets, poet)
	}
<<<<<<< HEAD
=======
	ref, err := proofMsg.Ref()
	req.NoError(err)
	poetDb.StoreProof(context.Background(), ref, &proofMsg)
>>>>>>> e42272d3

	nb := NewNIPostBuilder(minerID, &postSetupProviderMock{}, poets, poetDb, sql.InMemory(), logtest.New(t), signing.NewEdSigner())

<<<<<<< HEAD
	// Act
	nipost, _, err := nb.BuildNIPost(context.Background(), &challenge, time.Now().Add(time.Second))
	require.NoError(err)

	// Verify
	require.Equal(challengeHash, nipost.Challenge)
	ref, _ := proof.Ref()
	require.EqualValues(ref, nipost.PostMetadata.Challenge)
=======
	// Verify
	result := <-resultChan
	req.NoError(wg.Wait())
	req.Equal(challengeHash, result.Challenge)
	proof, err := poetDb.GetProof(result.PostMetadata.Challenge)
	req.NoError(err)
	req.EqualValues(proof.LeafCount, 1)
>>>>>>> e42272d3
}

func TestNIPostBuilder_ManyPoETs_AllFinished(t *testing.T) {
	t.Parallel()
	// Arrange
<<<<<<< HEAD
	require := require.New(t)
=======
	req := require.New(t)
	poetDb := NewPoetDb(sql.InMemory(), logtest.New(t))
	poets := make([]PoetProvingServiceClient, 0, 2)
	poets = append(poets, createMockPoetService(t, []byte("poet0")))
	poets = append(poets, createMockPoetService(t, []byte("poet1")))

	sig, err := signing.NewEdSigner()
	req.NoError(err)
	nb := NewNIPostBuilder(minerID, &postSetupProviderMock{}, poets, poetDb, sql.InMemory(), logtest.New(t), sig)
>>>>>>> e42272d3

	challenge := types.PoetChallenge{NIPostChallenge: &types.NIPostChallenge{}}
	challengeHash, err := challenge.Hash()
	require.NoError(err)

	proofWorse := types.PoetProofMessage{
		PoetProof: types.PoetProof{Members: [][]byte{challengeHash.Bytes()}, LeafCount: 111},
	}
	proofBetter := types.PoetProofMessage{
		PoetProof: types.PoetProof{Members: [][]byte{challengeHash.Bytes()}, LeafCount: 999},
	}

<<<<<<< HEAD
	poetDb := NewMockpoetDbAPI(gomock.NewController(t))
	poetDb.EXPECT().ValidateAndStore(gomock.Any(), gomock.Any()).Times(2).Return(nil)
=======
	var eg errgroup.Group
	eg.Go(func() error {
		nipost, _, err := nb.BuildNIPost(context.Background(), &challenge, deadline)
		resultChan <- nipost
		return err
	})
>>>>>>> e42272d3

	poets := make([]PoetProvingServiceClient, 0, 2)
	{
		poet := defaultPoetServiceMock(t, []byte("poet0"))
		poet.EXPECT().GetProof(gomock.Any(), "").Return(&proofWorse, nil)
		poets = append(poets, poet)
	}
<<<<<<< HEAD
	{
		poet := defaultPoetServiceMock(t, []byte("poet1"))
		poet.EXPECT().GetProof(gomock.Any(), "").Return(&proofBetter, nil)
		poets = append(poets, poet)
	}

	nb := NewNIPostBuilder(minerID, &postSetupProviderMock{}, poets, poetDb, sql.InMemory(), logtest.New(t), signing.NewEdSigner())

	// Act
	nipost, _, err := nb.BuildNIPost(context.Background(), &challenge, time.Now().Add(time.Hour))
	require.NoError(err)

	// Verify
	require.Equal(challengeHash, nipost.Challenge)
	ref, _ := proofBetter.Ref()
	require.EqualValues(ref, nipost.PostMetadata.Challenge)
=======
	ref, err := proofMsg.Ref()
	req.NoError(err)
	poetDb.StoreProof(context.Background(), ref, &proofMsg)

	proofMsg = types.PoetProofMessage{
		PoetServiceID: []byte("poet1"),
		PoetProof: types.PoetProof{
			Members:   [][]byte{challengeHash[:]},
			LeafCount: 1,
		},
	}
	ref, err = proofMsg.Ref()
	req.NoError(err)
	poetDb.StoreProof(context.Background(), ref, &proofMsg)

	// Verify
	result := <-resultChan
	req.NoError(eg.Wait())
	req.Equal(challengeHash, result.Challenge)
	proof, err := poetDb.GetProof(result.PostMetadata.Challenge)
	req.NoError(err)
	req.EqualValues(proof.LeafCount, 4)
>>>>>>> e42272d3
}

func TestValidator_Validate(t *testing.T) {
	if testing.Short() {
		t.Skip()
	}

	r := require.New(t)

	challenge := types.PoetChallenge{NIPostChallenge: &types.NIPostChallenge{}}
	challengeHash, err := challenge.Hash()
	r.NoError(err)
	poetDb := NewMockpoetDbAPI(gomock.NewController(t))
	poetDb.EXPECT().GetProof(gomock.Any()).AnyTimes().Return(&types.PoetProof{Members: [][]byte{challengeHash.Bytes()}}, nil)
	poetDb.EXPECT().ValidateAndStore(gomock.Any(), gomock.Any()).Return(nil)

	nipost := buildNIPost(t, r, postCfg, challenge, poetDb)
	numUnits := getPostSetupOpts(t).NumUnits

	err = validateNIPost(minerID, goldenATXID, nipost, *challengeHash, poetDb, postCfg, numUnits)
	r.NoError(err)

	err = validateNIPost(minerID, goldenATXID, nipost, types.BytesToHash([]byte("lerner")), poetDb, postCfg, numUnits)
	r.Contains(err.Error(), "invalid `Challenge`")

	newNIPost := *nipost
	newNIPost.Post = &types.Post{}
	err = validateNIPost(minerID, goldenATXID, &newNIPost, *challengeHash, poetDb, postCfg, numUnits)
	r.Contains(err.Error(), "invalid Post")

	newPostCfg := postCfg
	newPostCfg.MinNumUnits = numUnits + 1
	err = validateNIPost(minerID, goldenATXID, nipost, *challengeHash, poetDb, newPostCfg, numUnits)
	r.EqualError(err, fmt.Sprintf("invalid `numUnits`; expected: >=%d, given: %d", newPostCfg.MinNumUnits, numUnits))

	newPostCfg = postCfg
	newPostCfg.MaxNumUnits = numUnits - 1
	err = validateNIPost(minerID, goldenATXID, nipost, *challengeHash, poetDb, newPostCfg, numUnits)
	r.EqualError(err, fmt.Sprintf("invalid `numUnits`; expected: <=%d, given: %d", newPostCfg.MaxNumUnits, numUnits))

	newPostCfg = postCfg
	newPostCfg.LabelsPerUnit = nipost.PostMetadata.LabelsPerUnit + 1
	err = validateNIPost(minerID, goldenATXID, nipost, *challengeHash, poetDb, newPostCfg, numUnits)
	r.EqualError(err, fmt.Sprintf("invalid `LabelsPerUnit`; expected: >=%d, given: %d", newPostCfg.LabelsPerUnit, nipost.PostMetadata.LabelsPerUnit))

	newPostCfg = postCfg
	newPostCfg.BitsPerLabel = nipost.PostMetadata.BitsPerLabel + 1
	err = validateNIPost(minerID, goldenATXID, nipost, *challengeHash, poetDb, newPostCfg, numUnits)
	r.EqualError(err, fmt.Sprintf("invalid `BitsPerLabel`; expected: >=%d, given: %d", newPostCfg.BitsPerLabel, nipost.PostMetadata.BitsPerLabel))

	newPostCfg = postCfg
	newPostCfg.K1 = nipost.PostMetadata.K2 - 1
	err = validateNIPost(minerID, goldenATXID, nipost, *challengeHash, poetDb, newPostCfg, numUnits)
	r.EqualError(err, fmt.Sprintf("invalid `K1`; expected: <=%d, given: %d", newPostCfg.K1, nipost.PostMetadata.K1))

	newPostCfg = postCfg
	newPostCfg.K2 = nipost.PostMetadata.K2 + 1
	err = validateNIPost(minerID, goldenATXID, nipost, *challengeHash, poetDb, newPostCfg, numUnits)
	r.EqualError(err, fmt.Sprintf("invalid `K2`; expected: >=%d, given: %d", newPostCfg.K2, nipost.PostMetadata.K2))
}

func validateNIPost(minerID types.NodeID, commitmentAtx types.ATXID, nipost *types.NIPost, challenge types.Hash32, poetDb poetDbAPI, postCfg PostConfig, numUnits uint32) error {
	v := &Validator{poetDb, postCfg}
	_, err := v.Validate(minerID, commitmentAtx, nipost, challenge, numUnits)
	return err
}

func TestNIPostBuilder_Close(t *testing.T) {
	t.Parallel()
	r := require.New(t)

	postProvider := &postSetupProviderMock{}
	poetProver := defaultPoetServiceMock(t, []byte("poet"))
	poetDb := NewMockpoetDbAPI(gomock.NewController(t))
	challenge := types.PoetChallenge{NIPostChallenge: &types.NIPostChallenge{}}

	sig, err := signing.NewEdSigner()
	r.NoError(err)
	nb := NewNIPostBuilder(minerID, postProvider, []PoetProvingServiceClient{poetProver},
		poetDb, sql.InMemory(), logtest.New(t), sig)

	ctx, close := context.WithCancel(context.Background())
	close()
	nipost, _, err := nb.BuildNIPost(ctx, &challenge, time.Time{})
	r.ErrorIs(err, context.Canceled)
	r.Nil(nipost)
}

func TestNIPSTBuilder_PoetUnstable(t *testing.T) {
	t.Parallel()
	postProver := &postSetupProviderMock{}
	challenge := types.PoetChallenge{NIPostChallenge: &types.NIPostChallenge{}}

<<<<<<< HEAD
	poetDb := NewMockpoetDbAPI(gomock.NewController(t))
	poetDb.EXPECT().ValidateAndStore(gomock.Any(), gomock.Any()).Return(nil)

	t.Run("PoetServiceID fails", func(t *testing.T) {
		t.Parallel()
		poetProver := NewMockPoetProvingServiceClient(gomock.NewController(t))
		poetProver.EXPECT().PoetServiceID(gomock.Any()).AnyTimes().Return(nil, errors.New("test"))
=======
	sig, err := signing.NewEdSigner()
	require.NoError(t, err)
	nb := NewNIPostBuilder(minerID, postProver, []PoetProvingServiceClient{poetProver},
		poetDb, sql.InMemory(), logtest.New(t), sig)
>>>>>>> e42272d3

		nb := NewNIPostBuilder(minerID, postProver, []PoetProvingServiceClient{poetProver},
			poetDb, sql.InMemory(), logtest.New(t), signing.NewEdSigner())
		nipst, _, err := nb.BuildNIPost(context.Background(), &challenge, time.Time{})
		require.ErrorIs(t, err, ErrPoetServiceUnstable)
		require.Nil(t, nipst)
	})
	t.Run("Submit fails", func(t *testing.T) {
		t.Parallel()
		poetProver := NewMockPoetProvingServiceClient(gomock.NewController(t))
		poetProver.EXPECT().PoetServiceID(gomock.Any()).AnyTimes().Return([]byte{}, nil)
		poetProver.EXPECT().Submit(gomock.Any(), gomock.Any(), gomock.Any()).Return(nil, errors.New("test"))

		nb := NewNIPostBuilder(minerID, postProver, []PoetProvingServiceClient{poetProver},
			poetDb, sql.InMemory(), logtest.New(t), signing.NewEdSigner())
		nipst, _, err := nb.BuildNIPost(context.Background(), &challenge, time.Time{})
		require.ErrorIs(t, err, ErrPoetServiceUnstable)
		require.Nil(t, nipst)
	})
	t.Run("Submit returns invalid hash", func(t *testing.T) {
		t.Parallel()
		poetProver := NewMockPoetProvingServiceClient(gomock.NewController(t))
		poetProver.EXPECT().PoetServiceID(gomock.Any()).AnyTimes().Return([]byte{}, nil)
		poetProver.EXPECT().Submit(gomock.Any(), gomock.Any(), gomock.Any()).Return(&types.PoetRound{}, nil)

		nb := NewNIPostBuilder(minerID, postProver, []PoetProvingServiceClient{poetProver},
			poetDb, sql.InMemory(), logtest.New(t), signing.NewEdSigner())
		nipst, _, err := nb.BuildNIPost(context.Background(), &challenge, time.Time{})
		require.ErrorIs(t, err, ErrPoetServiceUnstable)
		require.Nil(t, nipst)
	})
	t.Run("GetProof fails", func(t *testing.T) {
		t.Parallel()
		poetProver := defaultPoetServiceMock(t, []byte("poet"))
		poetProver.EXPECT().GetProof(gomock.Any(), "").Return(nil, errors.New("failed"))

		nb := NewNIPostBuilder(minerID, postProver, []PoetProvingServiceClient{poetProver},
			poetDb, sql.InMemory(), logtest.New(t), signing.NewEdSigner())
		nipst, _, err := nb.BuildNIPost(context.Background(), &challenge, time.Now().Add(time.Second))
		require.ErrorIs(t, err, ErrPoetProofNotReceived)
		require.Nil(t, nipst)
	})
	t.Run("Challenge is not included in proof members", func(t *testing.T) {
		t.Parallel()
		poetProver := defaultPoetServiceMock(t, []byte("poet"))
		poetProver.EXPECT().GetProof(gomock.Any(), "").Return(&types.PoetProofMessage{PoetProof: types.PoetProof{}}, nil)

		nb := NewNIPostBuilder(minerID, postProver, []PoetProvingServiceClient{poetProver},
			poetDb, sql.InMemory(), logtest.New(t), signing.NewEdSigner())
		nipst, _, err := nb.BuildNIPost(context.Background(), &challenge, time.Now().Add(time.Second))
		require.ErrorIs(t, err, ErrPoetProofNotReceived)
		require.Nil(t, nipst)
	})
}

func FuzzBuilderStateConsistency(f *testing.F) {
	tester.FuzzConsistency[types.NIPostBuilderState](f)
}

func FuzzBuilderStateSafety(f *testing.F) {
	tester.FuzzSafety[types.NIPostBuilderState](f)
}<|MERGE_RESOLUTION|>--- conflicted
+++ resolved
@@ -131,13 +131,8 @@
 	poetDb.EXPECT().ValidateAndStore(gomock.Any(), gomock.Any()).Return(nil)
 
 	nb := NewNIPostBuilder(minerID, postProvider, []PoetProvingServiceClient{poetProvider},
-<<<<<<< HEAD
-		poetDb, sql.InMemory(), logtest.New(t), signing.NewEdSigner())
+		poetDb, sql.InMemory(), logtest.New(t), sig)
 	nipost, _, err := nb.BuildNIPost(context.Background(), &challenge, time.Now().Add(time.Hour))
-=======
-		poetDb, sql.InMemory(), logtest.New(t), sig)
-	nipost, _, err := nb.BuildNIPost(context.Background(), &challenge, time.Time{})
->>>>>>> e42272d3
 	assert.NoError(err)
 	assert.NotNil(nipost)
 }
@@ -307,25 +302,17 @@
 }
 
 func TestNIPostBuilder_BuildNIPost(t *testing.T) {
-<<<<<<< HEAD
-	t.Parallel()
-	assert := require.New(t)
-=======
+	t.Parallel()
 	req := require.New(t)
->>>>>>> e42272d3
 
 	postProvider := &postSetupProviderMock{}
 
 	challenge := types.PoetChallenge{NIPostChallenge: &types.NIPostChallenge{}}
 	challengeHash, err := challenge.Hash()
-<<<<<<< HEAD
-	assert.NoError(err)
+	req.NoError(err)
 	challenge2 := types.PoetChallenge{NIPostChallenge: &types.NIPostChallenge{Sequence: 1}}
 	challenge2Hash, err := challenge2.Hash()
-	assert.NoError(err)
-=======
-	req.NoError(err)
->>>>>>> e42272d3
+	req.NoError(err)
 
 	poetProver := defaultPoetServiceMock(t, []byte("poet"))
 	poetProver.EXPECT().GetProof(gomock.Any(), "").AnyTimes().Return(&types.PoetProofMessage{
@@ -341,41 +328,12 @@
 	nb := NewNIPostBuilder(minerID, postProvider, []PoetProvingServiceClient{poetProver},
 		poetDb, sql.InMemory(), logtest.New(t), sig)
 
-<<<<<<< HEAD
 	nipost, _, err := nb.BuildNIPost(context.Background(), &challenge, time.Now().Add(time.Hour))
-	assert.NoError(err)
-	assert.NotNil(nipost)
-=======
-	nipost, _, err := nb.BuildNIPost(context.Background(), &challenge, time.Time{})
 	req.NoError(err)
 	req.NotNil(nipost)
->>>>>>> e42272d3
 	db := sql.InMemory()
 	req.Equal(types.NIPostBuilderState{NIPost: &types.NIPost{}}, *nb.state)
 
-<<<<<<< HEAD
-=======
-	// fail after getting proof ref
-	poetDb = NewMockpoetDbAPI(ctrl)
-	poetDb.EXPECT().GetProofRef(gomock.Any(), gomock.Any()).AnyTimes().Return([]byte("ref"), nil)
-	poetDb.EXPECT().GetMembershipMap(gomock.Any()).AnyTimes().Return(map[types.Hash32]bool{}, nil)
-
-	sig, err = signing.NewEdSigner()
-	req.NoError(err)
-	nb = NewNIPostBuilder(minerID, postProvider, []PoetProvingServiceClient{poetProver}, poetDb, db, logtest.New(t), sig)
-	nipost, _, err = nb.BuildNIPost(context.Background(), &challenge, time.Time{})
-	req.Nil(nipost)
-	req.Error(err)
-
-	// check that proof ref is not called again
-	sig, err = signing.NewEdSigner()
-	req.NoError(err)
-	nb = NewNIPostBuilder(minerID, postProvider, []PoetProvingServiceClient{poetProver}, poetDb, db, logtest.New(t), sig)
-	nipost, _, err = nb.BuildNIPost(context.Background(), &challenge, time.Time{})
-	req.Nil(nipost)
-	req.Error(err)
-
->>>>>>> e42272d3
 	poetDb = NewMockpoetDbAPI(ctrl)
 	poetDb.EXPECT().ValidateAndStore(gomock.Any(), gomock.Any()).Return(nil)
 
@@ -385,97 +343,42 @@
 	nb = NewNIPostBuilder(minerID, postProvider, []PoetProvingServiceClient{poetProver}, poetDb, db, logtest.New(t), sig)
 	postProvider.setError = true
 	// check that proof ref is not called again
-<<<<<<< HEAD
 	nipost, _, err = nb.BuildNIPost(context.Background(), &challenge, time.Now().Add(time.Hour))
-	assert.Nil(nipost)
-	assert.Error(err)
+	req.Nil(nipost)
+	req.Error(err)
 
 	// fail post exec
 	poetDb = NewMockpoetDbAPI(ctrl)
 	poetDb.EXPECT().ValidateAndStore(gomock.Any(), gomock.Any()).Return(nil)
-	nb = NewNIPostBuilder(minerID, postProvider, []PoetProvingServiceClient{poetProver}, poetDb, db, logtest.New(t), signing.NewEdSigner())
+
+	sig, err = signing.NewEdSigner()
+	req.NoError(err)
+	nb = NewNIPostBuilder(minerID, postProvider, []PoetProvingServiceClient{poetProver}, poetDb, db, logtest.New(t), sig)
 	postProvider.setError = false
 	// check that proof ref is not called again
 	nipost, _, err = nb.BuildNIPost(context.Background(), &challenge, time.Now().Add(time.Hour))
-	assert.NotNil(nipost)
-	assert.NoError(err)
-=======
-	nipost, _, err = nb.BuildNIPost(context.Background(), &challenge, time.Time{})
-	req.Nil(nipost)
-	req.Error(err)
-
-	// fail post exec
-	challenge2 := types.PoetChallenge{NIPostChallenge: &types.NIPostChallenge{Sequence: 1}}
-	challenge2Hash, err := challenge2.Hash()
-	req.NoError(err)
-
-	poetDb = NewMockpoetDbAPI(ctrl)
-	poetDb.EXPECT().GetMembershipMap(gomock.Any()).AnyTimes().Return(map[types.Hash32]bool{*challengeHash: true, *challenge2Hash: true}, nil)
-	poetDb.EXPECT().GetProofRef(gomock.Any(), gomock.Any()).AnyTimes().Return([]byte("ref"), nil)
-	poetDb.EXPECT().GetProof(gomock.Any()).AnyTimes().Return(&types.PoetProof{Members: [][]byte{challengeHash.Bytes(), challenge2Hash.Bytes()}}, nil)
-
-	sig, err = signing.NewEdSigner()
-	req.NoError(err)
-	nb = NewNIPostBuilder(minerID, postProvider, []PoetProvingServiceClient{poetProver}, poetDb, db, logtest.New(t), sig)
-	// poetDb.errOn = false
-	postProvider.setError = false
-	// check that proof ref is not called again
-	nipost, _, err = nb.BuildNIPost(context.Background(), &challenge, time.Time{})
 	req.NotNil(nipost)
 	req.NoError(err)
->>>>>>> e42272d3
 
 	req.Equal(3, postProvider.called)
 	// test state not loading if other challenge provided
-<<<<<<< HEAD
 	nipost, _, err = nb.BuildNIPost(context.Background(), &challenge2, time.Now().Add(time.Hour))
-	assert.NoError(err)
-	assert.NotNil(nipost)
-	assert.Equal(4, postProvider.called)
-=======
-	nipost, _, err = nb.BuildNIPost(context.Background(), &challenge2, time.Time{})
 	req.NoError(err)
 	req.NotNil(nipost)
 	req.Equal(4, postProvider.called)
->>>>>>> e42272d3
 }
 
 func TestNIPostBuilder_ManyPoETs_DeadlineReached(t *testing.T) {
 	t.Parallel()
 	// Arrange
-<<<<<<< HEAD
-	require := require.New(t)
-=======
 	req := require.New(t)
-	poetDb := NewPoetDb(sql.InMemory(), logtest.New(t))
-	poets := make([]PoetProvingServiceClient, 0, 2)
-	poets = append(poets, createMockPoetService(t, []byte("poet0")))
-	poets = append(poets, createMockPoetService(t, []byte("poet1")))
-
-	sig, err := signing.NewEdSigner()
-	req.NoError(err)
-	nb := NewNIPostBuilder(minerID, &postSetupProviderMock{}, poets, poetDb, sql.InMemory(), logtest.New(t), sig)
-
-	resultChan := make(chan *types.NIPost)
-	deadline := time.Now().Add(time.Millisecond * 10)
->>>>>>> e42272d3
-
 	challenge := types.PoetChallenge{NIPostChallenge: &types.NIPostChallenge{}}
 	challengeHash, err := challenge.Hash()
 	req.NoError(err)
 
-<<<<<<< HEAD
 	proof := types.PoetProofMessage{PoetProof: types.PoetProof{Members: [][]byte{challengeHash.Bytes()}}}
 	poetDb := NewMockpoetDbAPI(gomock.NewController(t))
 	poetDb.EXPECT().ValidateAndStore(gomock.Any(), gomock.Any()).Return(nil)
-=======
-	var wg errgroup.Group
-	wg.Go(func() error {
-		nipost, _, err := nb.BuildNIPost(context.Background(), &challenge, deadline)
-		resultChan <- nipost
-		return err
-	})
->>>>>>> e42272d3
 
 	poets := make([]PoetProvingServiceClient, 0, 2)
 	{
@@ -492,55 +395,27 @@
 		})
 		poets = append(poets, poet)
 	}
-<<<<<<< HEAD
-=======
-	ref, err := proofMsg.Ref()
-	req.NoError(err)
-	poetDb.StoreProof(context.Background(), ref, &proofMsg)
->>>>>>> e42272d3
 
 	nb := NewNIPostBuilder(minerID, &postSetupProviderMock{}, poets, poetDb, sql.InMemory(), logtest.New(t), signing.NewEdSigner())
 
-<<<<<<< HEAD
 	// Act
 	nipost, _, err := nb.BuildNIPost(context.Background(), &challenge, time.Now().Add(time.Second))
-	require.NoError(err)
+	req.NoError(err)
 
 	// Verify
-	require.Equal(challengeHash, nipost.Challenge)
+	req.Equal(challengeHash, nipost.Challenge)
 	ref, _ := proof.Ref()
-	require.EqualValues(ref, nipost.PostMetadata.Challenge)
-=======
-	// Verify
-	result := <-resultChan
-	req.NoError(wg.Wait())
-	req.Equal(challengeHash, result.Challenge)
-	proof, err := poetDb.GetProof(result.PostMetadata.Challenge)
-	req.NoError(err)
-	req.EqualValues(proof.LeafCount, 1)
->>>>>>> e42272d3
+	req.EqualValues(ref, nipost.PostMetadata.Challenge)
 }
 
 func TestNIPostBuilder_ManyPoETs_AllFinished(t *testing.T) {
 	t.Parallel()
 	// Arrange
-<<<<<<< HEAD
-	require := require.New(t)
-=======
 	req := require.New(t)
-	poetDb := NewPoetDb(sql.InMemory(), logtest.New(t))
-	poets := make([]PoetProvingServiceClient, 0, 2)
-	poets = append(poets, createMockPoetService(t, []byte("poet0")))
-	poets = append(poets, createMockPoetService(t, []byte("poet1")))
-
-	sig, err := signing.NewEdSigner()
-	req.NoError(err)
-	nb := NewNIPostBuilder(minerID, &postSetupProviderMock{}, poets, poetDb, sql.InMemory(), logtest.New(t), sig)
->>>>>>> e42272d3
 
 	challenge := types.PoetChallenge{NIPostChallenge: &types.NIPostChallenge{}}
 	challengeHash, err := challenge.Hash()
-	require.NoError(err)
+	req.NoError(err)
 
 	proofWorse := types.PoetProofMessage{
 		PoetProof: types.PoetProof{Members: [][]byte{challengeHash.Bytes()}, LeafCount: 111},
@@ -549,17 +424,8 @@
 		PoetProof: types.PoetProof{Members: [][]byte{challengeHash.Bytes()}, LeafCount: 999},
 	}
 
-<<<<<<< HEAD
 	poetDb := NewMockpoetDbAPI(gomock.NewController(t))
 	poetDb.EXPECT().ValidateAndStore(gomock.Any(), gomock.Any()).Times(2).Return(nil)
-=======
-	var eg errgroup.Group
-	eg.Go(func() error {
-		nipost, _, err := nb.BuildNIPost(context.Background(), &challenge, deadline)
-		resultChan <- nipost
-		return err
-	})
->>>>>>> e42272d3
 
 	poets := make([]PoetProvingServiceClient, 0, 2)
 	{
@@ -567,47 +433,24 @@
 		poet.EXPECT().GetProof(gomock.Any(), "").Return(&proofWorse, nil)
 		poets = append(poets, poet)
 	}
-<<<<<<< HEAD
 	{
 		poet := defaultPoetServiceMock(t, []byte("poet1"))
 		poet.EXPECT().GetProof(gomock.Any(), "").Return(&proofBetter, nil)
 		poets = append(poets, poet)
 	}
 
+	sig, err := signing.NewEdSigner()
+	req.NoError(err)
 	nb := NewNIPostBuilder(minerID, &postSetupProviderMock{}, poets, poetDb, sql.InMemory(), logtest.New(t), signing.NewEdSigner())
 
 	// Act
 	nipost, _, err := nb.BuildNIPost(context.Background(), &challenge, time.Now().Add(time.Hour))
-	require.NoError(err)
+	req.NoError(err)
 
 	// Verify
-	require.Equal(challengeHash, nipost.Challenge)
+	req.Equal(challengeHash, nipost.Challenge)
 	ref, _ := proofBetter.Ref()
-	require.EqualValues(ref, nipost.PostMetadata.Challenge)
-=======
-	ref, err := proofMsg.Ref()
-	req.NoError(err)
-	poetDb.StoreProof(context.Background(), ref, &proofMsg)
-
-	proofMsg = types.PoetProofMessage{
-		PoetServiceID: []byte("poet1"),
-		PoetProof: types.PoetProof{
-			Members:   [][]byte{challengeHash[:]},
-			LeafCount: 1,
-		},
-	}
-	ref, err = proofMsg.Ref()
-	req.NoError(err)
-	poetDb.StoreProof(context.Background(), ref, &proofMsg)
-
-	// Verify
-	result := <-resultChan
-	req.NoError(eg.Wait())
-	req.Equal(challengeHash, result.Challenge)
-	proof, err := poetDb.GetProof(result.PostMetadata.Challenge)
-	req.NoError(err)
-	req.EqualValues(proof.LeafCount, 4)
->>>>>>> e42272d3
+	req.EqualValues(ref, nipost.PostMetadata.Challenge)
 }
 
 func TestValidator_Validate(t *testing.T) {
@@ -701,23 +544,19 @@
 	postProver := &postSetupProviderMock{}
 	challenge := types.PoetChallenge{NIPostChallenge: &types.NIPostChallenge{}}
 
-<<<<<<< HEAD
-	poetDb := NewMockpoetDbAPI(gomock.NewController(t))
-	poetDb.EXPECT().ValidateAndStore(gomock.Any(), gomock.Any()).Return(nil)
+	poetDb := NewMockpoetDbAPI(gomock.NewController(t))
+	poetDb.EXPECT().ValidateAndStore(gomock.Any(), gomock.Any()).Return(nil)
+
+	sig, err := signing.NewEdSigner()
+	require.NoError(t, err)
 
 	t.Run("PoetServiceID fails", func(t *testing.T) {
 		t.Parallel()
 		poetProver := NewMockPoetProvingServiceClient(gomock.NewController(t))
 		poetProver.EXPECT().PoetServiceID(gomock.Any()).AnyTimes().Return(nil, errors.New("test"))
-=======
-	sig, err := signing.NewEdSigner()
-	require.NoError(t, err)
-	nb := NewNIPostBuilder(minerID, postProver, []PoetProvingServiceClient{poetProver},
-		poetDb, sql.InMemory(), logtest.New(t), sig)
->>>>>>> e42272d3
 
 		nb := NewNIPostBuilder(minerID, postProver, []PoetProvingServiceClient{poetProver},
-			poetDb, sql.InMemory(), logtest.New(t), signing.NewEdSigner())
+			poetDb, sql.InMemory(), logtest.New(t), sig)
 		nipst, _, err := nb.BuildNIPost(context.Background(), &challenge, time.Time{})
 		require.ErrorIs(t, err, ErrPoetServiceUnstable)
 		require.Nil(t, nipst)
@@ -729,7 +568,7 @@
 		poetProver.EXPECT().Submit(gomock.Any(), gomock.Any(), gomock.Any()).Return(nil, errors.New("test"))
 
 		nb := NewNIPostBuilder(minerID, postProver, []PoetProvingServiceClient{poetProver},
-			poetDb, sql.InMemory(), logtest.New(t), signing.NewEdSigner())
+			poetDb, sql.InMemory(), logtest.New(t), sig)
 		nipst, _, err := nb.BuildNIPost(context.Background(), &challenge, time.Time{})
 		require.ErrorIs(t, err, ErrPoetServiceUnstable)
 		require.Nil(t, nipst)
