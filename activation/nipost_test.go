package activation

import (
	"context"
	"errors"
	"testing"
	"time"

	"github.com/spacemeshos/post/shared"
	"github.com/stretchr/testify/require"
	"go.uber.org/mock/gomock"
	"go.uber.org/zap"
	"go.uber.org/zap/zapcore"
	"go.uber.org/zap/zaptest"
	"go.uber.org/zap/zaptest/observer"
	"golang.org/x/sync/errgroup"

	"github.com/spacemeshos/go-spacemesh/activation/wire"
	"github.com/spacemeshos/go-spacemesh/common/types"
	"github.com/spacemeshos/go-spacemesh/events"
	"github.com/spacemeshos/go-spacemesh/signing"
	"github.com/spacemeshos/go-spacemesh/sql"
	"github.com/spacemeshos/go-spacemesh/sql/localsql"
	"github.com/spacemeshos/go-spacemesh/sql/localsql/nipost"
)

func defaultPoetServiceMock(t *testing.T, ctrl *gomock.Controller, address string) *MockPoetService {
	t.Helper()
	poet := NewMockPoetService(ctrl)
	poet.EXPECT().
		Submit(gomock.Any(), gomock.Any(), gomock.Any(), gomock.Any(), gomock.Any(), gomock.Any()).
		AnyTimes().
		Return(&types.PoetRound{}, nil)
	poet.EXPECT().Address().AnyTimes().Return(address).AnyTimes()
	return poet
}

func defaultLayerClockMock(ctrl *gomock.Controller) *MocklayerClock {
	mclock := NewMocklayerClock(ctrl)
	mclock.EXPECT().LayerToTime(gomock.Any()).AnyTimes().DoAndReturn(
		func(got types.LayerID) time.Time {
			genesis := time.Now().Add(-time.Duration(postGenesisEpoch.FirstLayer()) * layerDuration)
			return genesis.Add(layerDuration * time.Duration(got))
		},
	)
	return mclock
}

type testNIPostBuilder struct {
	*NIPostBuilder

	observedLogs *observer.ObservedLogs
	eventSub     <-chan events.UserEvent

	mDb          *localsql.Database
	mLogger      *zap.Logger
	mPoetDb      *MockpoetDbAPI
	mClock       *MocklayerClock
	mPostService *MockpostService
	mPostClient  *MockPostClient
	mValidator   *MocknipostValidator
}

func newTestNIPostBuilder(tb testing.TB) *testNIPostBuilder {
	observer, observedLogs := observer.New(zapcore.WarnLevel)
	logger := zaptest.NewLogger(tb, zaptest.WrapOptions(zap.WrapCore(
		func(core zapcore.Core) zapcore.Core {
			return zapcore.NewTee(core, observer)
		},
	)))

	events.InitializeReporter()
	sub, _, err := events.SubscribeUserEvents(events.WithBuffer(10))
	require.NoError(tb, err)
	tb.Cleanup(func() {
		sub.Close()
		_, ok := <-sub.Out()
		require.False(tb, ok, "received unexpected event")
	})

	ctrl := gomock.NewController(tb)
	tnb := &testNIPostBuilder{
		observedLogs: observedLogs,
		eventSub:     sub.Out(),

		mDb:          localsql.InMemory(),
		mPoetDb:      NewMockpoetDbAPI(ctrl),
		mPostService: NewMockpostService(ctrl),
		mPostClient:  NewMockPostClient(ctrl),
		mLogger:      logger,
		mClock:       defaultLayerClockMock(ctrl),
		mValidator:   NewMocknipostValidator(ctrl),
	}

	nb, err := NewNIPostBuilder(
		tnb.mDb,
		tnb.mPostService,
		tnb.mLogger,
		PoetConfig{},
		tnb.mClock,
		tnb.mValidator,
	)
	require.NoError(tb, err)
	tnb.NIPostBuilder = nb
	return tnb
}

func Test_NIPost_PostClientHandling(t *testing.T) {
	t.Run("connect then complete", func(t *testing.T) {
		// post client connects, starts post, then completes successfully
		sig, err := signing.NewEdSigner()
		require.NoError(t, err)

		tnb := newTestNIPostBuilder(t)
		tnb.mPostService.EXPECT().Client(sig.NodeID()).Return(tnb.mPostClient, nil)
		tnb.mPostClient.EXPECT().Proof(gomock.Any(), gomock.Any()).Return(&types.Post{}, &types.PostInfo{}, nil)

		nipost, nipostInfo, err := tnb.Proof(context.Background(), sig.NodeID(), shared.ZeroChallenge, nil)
		require.NoError(t, err)
		require.NotNil(t, nipost)
		require.NotNil(t, nipostInfo)

		select {
		case e := <-tnb.eventSub:
			event := e.Event.GetPostStart()
			require.NotNil(t, event, "wrong event type")
			require.EqualValues(t, shared.ZeroChallenge, event.Challenge)
		case <-time.After(5 * time.Second):
			require.Fail(t, "timeout waiting for event")
		}

		select {
		case e := <-tnb.eventSub:
			event := e.Event.GetPostComplete()
			require.NotNil(t, event, "wrong event type")
			require.EqualValues(t, shared.ZeroChallenge, event.Challenge)
			require.False(t, e.Event.Failure)
			require.Equal(t, "Node finished PoST execution using PoET challenge.", e.Event.Help)
		case <-time.After(5 * time.Second):
			require.Fail(t, "timeout waiting for event")
		}
	})

	t.Run("connect then error", func(t *testing.T) {
		// post client connects, starts post, then fails with an error that is not a disconnect
		sig, err := signing.NewEdSigner()
		require.NoError(t, err)

		tnb := newTestNIPostBuilder(t)
		tnb.mPostService.EXPECT().Client(sig.NodeID()).Return(tnb.mPostClient, nil)
		expectedErr := errors.New("some error")
		tnb.mPostClient.EXPECT().Proof(gomock.Any(), gomock.Any()).Return(nil, nil, expectedErr)

		nipost, nipostInfo, err := tnb.Proof(context.Background(), sig.NodeID(), shared.ZeroChallenge, nil)
		require.ErrorIs(t, err, expectedErr)
		require.Nil(t, nipost)
		require.Nil(t, nipostInfo)

		select {
		case e := <-tnb.eventSub:
			event := e.Event.GetPostStart()
			require.NotNil(t, event, "wrong event type")
			require.EqualValues(t, shared.ZeroChallenge, event.Challenge)
		case <-time.After(5 * time.Second):
			require.Fail(t, "timeout waiting for event")
		}

		select {
		case e := <-tnb.eventSub:
			event := e.Event.GetPostComplete()
			require.NotNil(t, event, "wrong event type")
			require.True(t, e.Event.Failure)
			require.Equal(t, "Node failed PoST execution.", e.Event.Help)
		case <-time.After(5 * time.Second):
			require.Fail(t, "timeout waiting for event")
		}
	})

	t.Run("connect, disconnect, reconnect then complete", func(t *testing.T) {
		// post client connects, starts post, disconnects in between but completes successfully
		sig, err := signing.NewEdSigner()
		require.NoError(t, err)

		tnb := newTestNIPostBuilder(t)
		tnb.mPostService.EXPECT().Client(sig.NodeID()).Return(tnb.mPostClient, nil)
		tnb.mPostClient.EXPECT().Proof(gomock.Any(), gomock.Any()).Return(nil, nil, ErrPostClientClosed)
		tnb.mPostService.EXPECT().Client(sig.NodeID()).Return(tnb.mPostClient, nil)
		tnb.mPostClient.EXPECT().Proof(gomock.Any(), gomock.Any()).Return(&types.Post{}, &types.PostInfo{}, nil)

		nipost, nipostInfo, err := tnb.Proof(context.Background(), sig.NodeID(), shared.ZeroChallenge, nil)
		require.NoError(t, err)
		require.NotNil(t, nipost)
		require.NotNil(t, nipostInfo)

		select {
		case e := <-tnb.eventSub:
			event := e.Event.GetPostStart()
			require.NotNil(t, event, "wrong event type")
			require.EqualValues(t, shared.ZeroChallenge, event.Challenge)
		case <-time.After(5 * time.Second):
			require.Fail(t, "timeout waiting for event")
		}

		select {
		case e := <-tnb.eventSub:
			event := e.Event.GetPostComplete()
			require.NotNil(t, event, "wrong event type")
			require.EqualValues(t, shared.ZeroChallenge, event.Challenge)
			require.False(t, e.Event.Failure)
			require.Equal(t, "Node finished PoST execution using PoET challenge.", e.Event.Help)
		case <-time.After(5 * time.Second):
			require.Fail(t, "timeout waiting for event")
		}
	})

	t.Run("connect, disconnect, then cancel before reconnect", func(t *testing.T) {
		// post client connects, starts post, disconnects in between and proving is canceled before reconnection
		sig, err := signing.NewEdSigner()
		require.NoError(t, err)

		ctx, cancel := context.WithCancel(context.Background())
		defer cancel()
		tnb := newTestNIPostBuilder(t)

		var eg errgroup.Group
		eg.Go(func() error {
			select {
			case e := <-tnb.eventSub:
				event := e.Event.GetPostStart()
				require.NotNil(t, event, "wrong event type")
				require.EqualValues(t, shared.ZeroChallenge, event.Challenge)
			case <-time.After(5 * time.Second):
				require.Fail(t, "timeout waiting for event")
			}

			cancel()

			select {
			case e := <-tnb.eventSub:
				event := e.Event.GetPostComplete()
				require.NotNil(t, event, "wrong event type")
				require.True(t, e.Event.Failure)
				require.Equal(t, "Node failed PoST execution.", e.Event.Help)
			case <-time.After(5 * time.Second):
				require.Fail(t, "timeout waiting for event")
			}
			return nil
		})

		tnb.mPostService.EXPECT().Client(sig.NodeID()).Return(tnb.mPostClient, nil)
		tnb.mPostClient.EXPECT().Proof(gomock.Any(), gomock.Any()).Return(nil, nil, ErrPostClientClosed)
		tnb.mPostService.EXPECT().Client(sig.NodeID()).DoAndReturn(
			func(types.NodeID) (PostClient, error) {
				<-ctx.Done()
				return nil, ErrPostClientNotConnected
			})

		nipost, nipostInfo, err := tnb.Proof(ctx, sig.NodeID(), shared.ZeroChallenge, nil)
		require.ErrorIs(t, err, context.Canceled)
		require.Nil(t, nipost)
		require.Nil(t, nipostInfo)

		require.NoError(t, eg.Wait())
	})

	t.Run("connect, disconnect, reconnect then error", func(t *testing.T) {
		// post client connects, starts post, disconnects in between and then fails to complete
		sig, err := signing.NewEdSigner()
		require.NoError(t, err)

		tnb := newTestNIPostBuilder(t)
		tnb.mPostService.EXPECT().Client(sig.NodeID()).Return(tnb.mPostClient, nil)
		tnb.mPostClient.EXPECT().Proof(gomock.Any(), gomock.Any()).Return(nil, nil, ErrPostClientClosed).Times(1)
		tnb.mPostService.EXPECT().Client(sig.NodeID()).Return(tnb.mPostClient, nil)

		expectedErr := errors.New("some error")
		tnb.mPostClient.EXPECT().Proof(gomock.Any(), gomock.Any()).Return(nil, nil, expectedErr)

		nipost, nipostInfo, err := tnb.Proof(context.Background(), sig.NodeID(), shared.ZeroChallenge, nil)
		require.ErrorIs(t, err, expectedErr)
		require.Nil(t, nipost)
		require.Nil(t, nipostInfo)

		select {
		case e := <-tnb.eventSub:
			event := e.Event.GetPostStart()
			require.NotNil(t, event, "wrong event type")
			require.EqualValues(t, shared.ZeroChallenge, event.Challenge)
		case <-time.After(5 * time.Second):
			require.Fail(t, "timeout waiting for event")
		}

		select {
		case e := <-tnb.eventSub:
			event := e.Event.GetPostComplete()
			require.NotNil(t, event, "wrong event type")
			require.True(t, e.Event.Failure)
			require.Equal(t, "Node failed PoST execution.", e.Event.Help)
		case <-time.After(5 * time.Second):
			require.Fail(t, "timeout waiting for event")
		}
	})

	t.Run("repeated connection failure", func(t *testing.T) {
		sig, err := signing.NewEdSigner()
		require.NoError(t, err)

		tnb := newTestNIPostBuilder(t)
		ctx, cancel := context.WithCancel(context.Background())
		tnb.mPostService.EXPECT().Client(sig.NodeID()).Return(nil, ErrPostClientNotConnected).Times(10)
		tnb.mPostService.EXPECT().Client(sig.NodeID()).DoAndReturn(
			func(types.NodeID) (PostClient, error) {
				cancel()
				return nil, ErrPostClientNotConnected
			})

		nipost, nipostInfo, err := tnb.Proof(ctx, sig.NodeID(), shared.ZeroChallenge, nil)
		require.ErrorIs(t, err, context.Canceled)
		require.Nil(t, nipost)
		require.Nil(t, nipostInfo)

		require.Equal(t, 1, tnb.observedLogs.Len(), "expected 1 log message")
		require.Equal(t, zapcore.WarnLevel, tnb.observedLogs.All()[0].Level)
		require.Equal(t, "post service not connected - waiting for reconnection", tnb.observedLogs.All()[0].Message)
		require.Equal(t, sig.NodeID().String(), tnb.observedLogs.All()[0].ContextMap()["smesherID"])
	})
}

func Test_NIPostBuilder_ResetState(t *testing.T) {
	t.Parallel()

	sig, err := signing.NewEdSigner()
	require.NoError(t, err)

	ctrl := gomock.NewController(t)
	postService := NewMockpostService(ctrl)
	mclock := defaultLayerClockMock(ctrl)

	db := localsql.InMemory()

	nb, err := NewNIPostBuilder(
		db,
		postService,
		zaptest.NewLogger(t),
		PoetConfig{},
		mclock,
		nil,
	)
	require.NoError(t, err)

	nipost.AddNIPost(db, sig.NodeID(), &nipost.NIPostState{
		NIPost: &types.NIPost{
			Post: &types.Post{
				Nonce:   1,
				Indices: []byte{1, 2, 3},
				Pow:     1,
			},
			Membership: types.MerkleProof{
				Nodes:     []types.Hash32{types.RandomHash(), types.RandomHash()},
				LeafIndex: 1,
			},
			PostMetadata: &types.PostMetadata{
				Challenge:     types.RandomHash().Bytes(),
				LabelsPerUnit: 1,
			},
		},
		NumUnits: 8,
		VRFNonce: types.VRFPostIndex(1024),
	})

	err = nb.ResetState(sig.NodeID())
	require.NoError(t, err)

	_, err = nipost.NIPost(db, sig.NodeID())
	require.ErrorIs(t, err, sql.ErrNotFound)
}

func Test_NIPostBuilder_WithMocks(t *testing.T) {
	t.Parallel()

	challenge := types.RandomHash()
	ctrl := gomock.NewController(t)

	poetProvider := defaultPoetServiceMock(t, ctrl, "http://localhost:9999")
	poetProvider.EXPECT().Proof(gomock.Any(), "").Return(&types.PoetProof{}, []types.Hash32{challenge}, nil)

	mclock := defaultLayerClockMock(ctrl)

	sig, err := signing.NewEdSigner()
	require.NoError(t, err)

	postClient := NewMockPostClient(ctrl)
	nonce := types.VRFPostIndex(1)
	postClient.EXPECT().Proof(gomock.Any(), gomock.Any()).Return(&types.Post{}, &types.PostInfo{
		Nonce: &nonce,
	}, nil)
	postService := NewMockpostService(ctrl)
	postService.EXPECT().Client(sig.NodeID()).Return(postClient, nil)

	nb, err := NewNIPostBuilder(
		localsql.InMemory(),
		postService,
		zaptest.NewLogger(t),
		PoetConfig{},
		mclock,
		nil,
		WithPoetServices(poetProvider),
	)
	require.NoError(t, err)

	nipost, err := nb.BuildNIPost(context.Background(), sig, challenge,
		&types.NIPostChallenge{PublishEpoch: postGenesisEpoch + 2})
	require.NoError(t, err)
	require.NotNil(t, nipost)
}

func TestPostSetup(t *testing.T) {
	challenge := types.RandomHash()
	sig, err := signing.NewEdSigner()
	require.NoError(t, err)

	ctrl := gomock.NewController(t)
	poetProvider := defaultPoetServiceMock(t, ctrl, "http://localhost:9999")
	poetProvider.EXPECT().Proof(gomock.Any(), "").Return(&types.PoetProof{}, []types.Hash32{challenge}, nil)

	mclock := defaultLayerClockMock(ctrl)

	postClient := NewMockPostClient(ctrl)
	nonce := types.VRFPostIndex(1)
	postClient.EXPECT().Proof(gomock.Any(), gomock.Any()).Return(&types.Post{}, &types.PostInfo{
		Nonce: &nonce,
	}, nil)
	postService := NewMockpostService(ctrl)
	postService.EXPECT().Client(sig.NodeID()).Return(postClient, nil)

	nb, err := NewNIPostBuilder(
		localsql.InMemory(),
		postService,
		zaptest.NewLogger(t),
		PoetConfig{},
		mclock,
		nil,
		WithPoetServices(poetProvider),
	)
	require.NoError(t, err)

	nipost, err := nb.BuildNIPost(context.Background(), sig, challenge,
		&types.NIPostChallenge{PublishEpoch: postGenesisEpoch + 2})
	require.NoError(t, err)
	require.NotNil(t, nipost)
}

func TestNIPostBuilder_BuildNIPost(t *testing.T) {
	t.Parallel()
	db := localsql.InMemory()

	sig, err := signing.NewEdSigner()
	require.NoError(t, err)

	challenge := types.NIPostChallenge{
		PublishEpoch: postGenesisEpoch + 2,
	}
	require.NoError(t, nipost.AddChallenge(db, sig.NodeID(), &challenge))
	challengeHash := wire.NIPostChallengeToWireV1(&challenge).Hash()

	ctrl := gomock.NewController(t)
	poetProver := defaultPoetServiceMock(t, ctrl, "http://localhost:9999")
	poetProver.EXPECT().Proof(gomock.Any(), "").AnyTimes().Return(
		&types.PoetProof{}, []types.Hash32{
			challengeHash,
			types.RandomHash(),
			types.RandomHash(),
		}, nil,
	)

	mclock := defaultLayerClockMock(ctrl)

	postClient := NewMockPostClient(ctrl)
	nonce := types.VRFPostIndex(1)
	postClient.EXPECT().Proof(gomock.Any(), gomock.Any()).Return(
		&types.Post{
			Indices: []byte{1, 2, 3},
		}, &types.PostInfo{
			Nonce: &nonce,
		}, nil).Times(1)
	postService := NewMockpostService(ctrl)
	postService.EXPECT().Client(sig.NodeID()).Return(postClient, nil).AnyTimes()

	nb, err := NewNIPostBuilder(
		db,
		postService,
		zaptest.NewLogger(t),
		PoetConfig{},
		mclock,
		nil,
		WithPoetServices(poetProver),
	)
	require.NoError(t, err)

	nipost, err := nb.BuildNIPost(context.Background(), sig, challengeHash, &types.NIPostChallenge{PublishEpoch: 7})
	require.NoError(t, err)
	require.NotNil(t, nipost)

	// fail post exec
	require.NoError(t, nb.ResetState(sig.NodeID()))
	nb, err = NewNIPostBuilder(
		db,
		postService,
		zaptest.NewLogger(t),
		PoetConfig{},
		mclock,
		nil,
		WithPoetServices(poetProver),
	)
	require.NoError(t, err)

	postClient.EXPECT().Proof(gomock.Any(), gomock.Any()).Return(nil, nil, errors.New("error"))

	// check that proof ref is not called again
	nipost, err = nb.BuildNIPost(context.Background(), sig, challengeHash, &types.NIPostChallenge{PublishEpoch: 7})

	require.Nil(t, nipost)
	require.Error(t, err)

	// successful post exec
	nb, err = NewNIPostBuilder(
		db,
		postService,
		zaptest.NewLogger(t),
		PoetConfig{},
		mclock,
		nil,
		WithPoetServices(poetProver),
	)
	require.NoError(t, err)
	postClient.EXPECT().Proof(gomock.Any(), gomock.Any()).Return(
		&types.Post{
			Indices: []byte{1, 2, 3},
		}, &types.PostInfo{
			Nonce: &nonce,
		}, nil,
	)

	// check that proof ref is not called again
	nipost, err = nb.BuildNIPost(context.Background(), sig, challengeHash, &types.NIPostChallenge{PublishEpoch: 7})

	require.NoError(t, err)
	require.NotNil(t, nipost)
}

func TestNIPostBuilder_ManyPoETs_SubmittingChallenge_DeadlineReached(t *testing.T) {
	t.Parallel()
	// Arrange
	challenge := types.RandomHash()
	proof := &types.PoetProof{}

	ctrl := gomock.NewController(t)
	mclock := defaultLayerClockMock(ctrl)

	poets := make([]PoetService, 0, 2)
	{
		poet := NewMockPoetService(ctrl)
		poet.EXPECT().
			Submit(gomock.Any(), gomock.Any(), gomock.Any(), gomock.Any(), gomock.Any(), gomock.Any()).
			DoAndReturn(func(
				ctx context.Context,
				_ time.Time,
				_, _ []byte,
				_ types.EdSignature,
				_ types.NodeID,
			) (*types.PoetRound, error) {
				<-ctx.Done()
				return nil, ctx.Err()
			})
		poet.EXPECT().Address().AnyTimes().Return("http://localhost:9999")
		poets = append(poets, poet)
	}
	{
		poet := NewMockPoetService(ctrl)
		poet.EXPECT().
			Submit(gomock.Any(), gomock.Any(), gomock.Any(), gomock.Any(), gomock.Any(), gomock.Any()).
			Return(&types.PoetRound{}, nil)
		poet.EXPECT().
			Proof(gomock.Any(), gomock.Any()).
			Return(proof, []types.Hash32{challenge}, nil)
		poet.EXPECT().Address().AnyTimes().Return("http://localhost:9998")
		poets = append(poets, poet)
	}

	poetCfg := PoetConfig{
		PhaseShift: layerDuration * layersPerEpoch / 2,
	}

	sig, err := signing.NewEdSigner()
	require.NoError(t, err)

	postClient := NewMockPostClient(ctrl)
	nonce := types.VRFPostIndex(1)
	postClient.EXPECT().Proof(gomock.Any(), gomock.Any()).Return(&types.Post{}, &types.PostInfo{
		Nonce: &nonce,
	}, nil)
	postService := NewMockpostService(ctrl)
	postService.EXPECT().Client(sig.NodeID()).Return(postClient, nil)

	nb, err := NewNIPostBuilder(
		localsql.InMemory(),
		postService,
		zaptest.NewLogger(t),
		poetCfg,
		mclock,
		nil,
		WithPoetServices(poets...),
	)
	require.NoError(t, err)

	// Act
	nipost, err := nb.BuildNIPost(context.Background(), sig, challenge,
		&types.NIPostChallenge{PublishEpoch: postGenesisEpoch + 2})
	require.NoError(t, err)

	// Verify
	ref, _ := proof.Ref()
	require.Equal(t, ref[:], nipost.PostMetadata.Challenge)
}

func TestNIPostBuilder_ManyPoETs_AllFinished(t *testing.T) {
	t.Parallel()

	// Arrange
	challenge := types.RandomHash()
	proofWorse := &types.PoetProof{LeafCount: 111}
	proofBetter := &types.PoetProof{LeafCount: 999}

	ctrl := gomock.NewController(t)
	mclock := defaultLayerClockMock(ctrl)

	poets := make([]PoetService, 0, 2)
	{
		poet := NewMockPoetService(ctrl)
		poet.EXPECT().
			Submit(gomock.Any(), gomock.Any(), gomock.Any(), gomock.Any(), gomock.Any(), gomock.Any()).
			Return(&types.PoetRound{}, nil)
		poet.EXPECT().Address().AnyTimes().Return("http://localhost:9999")
		poet.EXPECT().Proof(gomock.Any(), "").Return(proofWorse, []types.Hash32{challenge}, nil)
		poets = append(poets, poet)
	}
	{
		poet := defaultPoetServiceMock(t, ctrl, "http://localhost:9998")
		poet.EXPECT().Proof(gomock.Any(), "").Return(proofBetter, []types.Hash32{challenge}, nil)
		poets = append(poets, poet)
	}

	sig, err := signing.NewEdSigner()
	require.NoError(t, err)

	postClient := NewMockPostClient(ctrl)
	nonce := types.VRFPostIndex(1)
	postClient.EXPECT().Proof(gomock.Any(), gomock.Any()).Return(&types.Post{}, &types.PostInfo{
		Nonce: &nonce,
	}, nil)
	postService := NewMockpostService(ctrl)
	postService.EXPECT().Client(sig.NodeID()).Return(postClient, nil)

	nb, err := NewNIPostBuilder(
		localsql.InMemory(),
		postService,
		zaptest.NewLogger(t),
		PoetConfig{},
		mclock,
		nil,
		WithPoetServices(poets...),
	)
	require.NoError(t, err)

	// Act
	nipost, err := nb.BuildNIPost(context.Background(), sig, challenge,
		&types.NIPostChallenge{PublishEpoch: postGenesisEpoch + 2})
	require.NoError(t, err)

	// Verify
	ref, _ := proofBetter.Ref()
	require.Equal(t, ref[:], nipost.PostMetadata.Challenge)
}

func TestNIPSTBuilder_PoetUnstable(t *testing.T) {
	t.Parallel()
	challenge := types.RandomHash()
	poetCfg := PoetConfig{
		PhaseShift: layerDuration,
	}
	sig, err := signing.NewEdSigner()
	require.NoError(t, err)

	t.Run("Submit fails", func(t *testing.T) {
		t.Parallel()
		ctrl := gomock.NewController(t)
		mclock := defaultLayerClockMock(ctrl)
		poetProver := NewMockPoetService(ctrl)
		poetProver.EXPECT().
			Submit(gomock.Any(), gomock.Any(), gomock.Any(), gomock.Any(), gomock.Any(), sig.NodeID()).
			Return(nil, errors.New("test"))
		poetProver.EXPECT().Address().AnyTimes().Return("http://localhost:9999")
		postService := NewMockpostService(ctrl)

		nb, err := NewNIPostBuilder(
			localsql.InMemory(),
			postService,
			zaptest.NewLogger(t),
			poetCfg,
			mclock,
			nil,
			WithPoetServices(poetProver),
		)
		require.NoError(t, err)

		nipst, err := nb.BuildNIPost(
			context.Background(),
			sig,
			challenge,
			&types.NIPostChallenge{PublishEpoch: postGenesisEpoch + 2},
		)
		poetErr := &PoetSvcUnstableError{}
		require.ErrorAs(t, err, &poetErr)
		require.Nil(t, nipst)
	})
	t.Run("Submit hangs, no registrations submitted", func(t *testing.T) {
		t.Parallel()
		ctrl := gomock.NewController(t)
		mclock := defaultLayerClockMock(ctrl)
		poetProver := NewMockPoetService(ctrl)

		poetProver.EXPECT().
			Submit(gomock.Any(), gomock.Any(), gomock.Any(), gomock.Any(), gomock.Any(), sig.NodeID()).
			DoAndReturn(func(
				ctx context.Context,
				_ time.Time,
				_, _ []byte,
				_ types.EdSignature,
				_ types.NodeID,
			) (*types.PoetRound, error) {
				<-ctx.Done()
				return nil, ctx.Err()
			})
		poetProver.EXPECT().Address().AnyTimes().Return("http://localhost:9999")
		postService := NewMockpostService(ctrl)

		nb, err := NewNIPostBuilder(
			localsql.InMemory(),
			postService,
			zaptest.NewLogger(t),
			poetCfg,
			mclock,
			nil,
			WithPoetServices(poetProver),
		)
		require.NoError(t, err)

<<<<<<< HEAD
		nipst, err := nb.BuildNIPost(context.Background(), sig, challenge,
			&types.NIPostChallenge{PublishEpoch: postGenesisEpoch + 2})
=======
		nipst, err := nb.BuildNIPost(
			context.Background(),
			sig,
			challenge,
			&types.NIPostChallenge{PublishEpoch: postGenesisEpoch + 2},
		)
>>>>>>> 16d8ac91
		require.ErrorIs(t, err, ErrATXChallengeExpired)
		require.Nil(t, nipst)
	})
	t.Run("GetProof fails", func(t *testing.T) {
		t.Parallel()
		ctrl := gomock.NewController(t)
		mclock := defaultLayerClockMock(ctrl)
		poetProver := defaultPoetServiceMock(t, ctrl, "http://localhost:9999")
		poetProver.EXPECT().Proof(gomock.Any(), "").Return(nil, nil, errors.New("failed"))
		postService := NewMockpostService(ctrl)

		nb, err := NewNIPostBuilder(
			localsql.InMemory(),
			postService,
			zaptest.NewLogger(t),
			poetCfg,
			mclock,
			nil,
			WithPoetServices(poetProver),
		)
		require.NoError(t, err)

		nipst, err := nb.BuildNIPost(context.Background(), sig, challenge,
			&types.NIPostChallenge{PublishEpoch: postGenesisEpoch + 2})
		require.ErrorIs(t, err, ErrPoetProofNotReceived)
		require.Nil(t, nipst)
	})
	t.Run("Challenge is not included in proof members", func(t *testing.T) {
		t.Parallel()
		ctrl := gomock.NewController(t)
		mclock := defaultLayerClockMock(ctrl)
		poetProver := defaultPoetServiceMock(t, ctrl, "http://localhost:9999")
		poetProver.EXPECT().
			Proof(gomock.Any(), "").
			Return(&types.PoetProof{}, []types.Hash32{}, nil)
		postService := NewMockpostService(ctrl)

		nb, err := NewNIPostBuilder(
			localsql.InMemory(),
			postService,
			zaptest.NewLogger(t),
			poetCfg,
			mclock,
			nil,
			WithPoetServices(poetProver),
		)
		require.NoError(t, err)

		nipst, err := nb.BuildNIPost(context.Background(), sig, challenge,
			&types.NIPostChallenge{PublishEpoch: postGenesisEpoch + 2})
		require.ErrorIs(t, err, ErrPoetProofNotReceived)
		require.Nil(t, nipst)
	})
}

// TestNIPoSTBuilder_PoETConfigChange checks if
// it properly detects added/deleted PoET services and re-registers if needed.
func TestNIPoSTBuilder_PoETConfigChange(t *testing.T) {
	t.Parallel()

	sig, err := signing.NewEdSigner()
	require.NoError(t, err)

	challenge := types.NIPostChallenge{
		PublishEpoch: postGenesisEpoch + 2,
	}

	challengeHash := wire.NIPostChallengeToWireV1(&challenge).Hash()

	const (
		poetProverAddr  = "http://localhost:9999"
		poetProverAddr2 = "http://localhost:9988"
	)

	t.Run("1 poet deleted BEFORE round started -> continue with submitted registration", func(t *testing.T) {
		db := localsql.InMemory()
		ctrl := gomock.NewController(t)

		poet := NewMockPoetService(ctrl)
		poet.EXPECT().
			Submit(gomock.Any(), gomock.Any(), gomock.Any(), gomock.Any(), gomock.Any(), gomock.Any()).
			AnyTimes().
			Return(&types.PoetRound{}, nil)
<<<<<<< HEAD
		poet.EXPECT().Address().AnyTimes().Return(poetProverAddr).AnyTimes()
=======
		poet.EXPECT().Address().Return(poetProverAddr).AnyTimes()
>>>>>>> 16d8ac91

		// successfully registered to 2 poets
		err = nipost.AddPoetRegistration(db, sig.NodeID(), nipost.PoETRegistration{
			ChallengeHash: challengeHash,
			Address:       poetProverAddr,
			RoundID:       "1",
			RoundEnd:      time.Now().Add(1 * time.Second),
		})
		require.NoError(t, err)

		err = nipost.AddPoetRegistration(db, sig.NodeID(), nipost.PoETRegistration{
			ChallengeHash: challengeHash,
			Address:       poetProverAddr2,
			RoundID:       "1",
			RoundEnd:      time.Now().Add(1 * time.Second),
		})

		nb, err := NewNIPostBuilder(
			db,
			nil,
			zaptest.NewLogger(t),
			PoetConfig{},
			nil,
			nil,
			WithPoetServices(poet), // add only 1 poet prover
		)
		require.NoError(t, err)

		existingRegistrations, err := nb.submitPoetChallenges(
			context.Background(),
			sig,
			time.Now().Add(10*time.Second),
			time.Now().Add(5*time.Second),
			challengeHash.Bytes())

		require.NoError(t, err)
		require.Len(t, existingRegistrations, 1)
		require.Equal(t, poetProverAddr, existingRegistrations[0].Address)
	})

	t.Run("1 poet added BEFORE round started -> register to missing poet", func(t *testing.T) {
		db := localsql.InMemory()
		ctrl := gomock.NewController(t)

		poetProver := NewMockPoetService(ctrl)
		poetProver.EXPECT().Address().Return(poetProverAddr).AnyTimes()

		addedPoetProver := NewMockPoetService(ctrl)
		addedPoetProver.EXPECT().
			Submit(gomock.Any(), gomock.Any(), gomock.Any(), gomock.Any(), gomock.Any(), gomock.Any()).
			Return(&types.PoetRound{}, nil)
		addedPoetProver.EXPECT().Address().Return(poetProverAddr2).AnyTimes()

		// successfully registered to 1 poet
		err = nipost.AddPoetRegistration(db, sig.NodeID(), nipost.PoETRegistration{
			ChallengeHash: challengeHash,
			Address:       poetProverAddr,
			RoundID:       "1",
			RoundEnd:      time.Now().Add(1 * time.Second),
		})
		require.NoError(t, err)

		// successful post exec
		nb, err := NewNIPostBuilder(
			db,
			nil,
			zaptest.NewLogger(t),
			PoetConfig{},
			nil,
			nil,
			WithPoetServices(poetProver, addedPoetProver), // add both poet provers
		)
		require.NoError(t, err)

		existingRegistrations, err := nb.submitPoetChallenges(
			context.Background(),
			sig,
			time.Now().Add(10*time.Second),
			time.Now().Add(5*time.Second),
			challengeHash.Bytes())

		require.NoError(t, err)
		require.Len(t, existingRegistrations, 2)
		require.Equal(t, poetProverAddr, existingRegistrations[0].Address)
		require.Equal(t, poetProverAddr2, existingRegistrations[1].Address)
	})

	t.Run("completely changed poet service BEFORE round started -> register new poet", func(t *testing.T) {
		db := localsql.InMemory()
		ctrl := gomock.NewController(t)

		addedPoetProver := NewMockPoetService(ctrl)
		addedPoetProver.EXPECT().
			Submit(gomock.Any(), gomock.Any(), gomock.Any(), gomock.Any(), gomock.Any(), gomock.Any()).
			Return(&types.PoetRound{}, nil)
		addedPoetProver.EXPECT().Address().Return(poetProverAddr2).AnyTimes()

		// successfully registered to removed poet
		err = nipost.AddPoetRegistration(db, sig.NodeID(), nipost.PoETRegistration{
			ChallengeHash: challengeHash,
			Address:       poetProverAddr,
			RoundID:       "1",
			RoundEnd:      time.Now().Add(1 * time.Second),
		})
		require.NoError(t, err)

		nb, err := NewNIPostBuilder(
			db,
			nil,
			zaptest.NewLogger(t),
			PoetConfig{},
			nil,
			nil,
			WithPoetServices(addedPoetProver), // add new poet
		)
		require.NoError(t, err)

		existingRegistrations, err := nb.submitPoetChallenges(
			context.Background(),
			sig,
			time.Now().Add(10*time.Second),
			time.Now().Add(5*time.Second),
			challengeHash.Bytes())

		require.NoError(t, err)
		require.Len(t, existingRegistrations, 1)
		require.Equal(t, poetProverAddr2, existingRegistrations[0].Address)
	})

	t.Run("1 poet added AFTER round started -> too late to register to added poet",
		func(t *testing.T) {
			db := localsql.InMemory()
			ctrl := gomock.NewController(t)

			poetProver := NewMockPoetService(ctrl)
<<<<<<< HEAD
			poetProver.EXPECT().Address().AnyTimes().Return(poetProverAddr).AnyTimes()

			addedPoetProver := NewMockPoetService(ctrl)
			addedPoetProver.EXPECT().Address().AnyTimes().Return(poetProverAddr2).AnyTimes()
=======
			poetProver.EXPECT().Address().Return(poetProverAddr).AnyTimes()

			addedPoetProver := NewMockPoetService(ctrl)
			addedPoetProver.EXPECT().Address().Return(poetProverAddr2).AnyTimes()
>>>>>>> 16d8ac91

			// successfully registered to 1 poet
			err = nipost.AddPoetRegistration(db, sig.NodeID(), nipost.PoETRegistration{
				ChallengeHash: challengeHash,
				Address:       poetProverAddr,
				RoundID:       "1",
				RoundEnd:      time.Now().Add(1 * time.Second),
			})
			require.NoError(t, err)

			// successful post exec
			nb, err := NewNIPostBuilder(
				db,
				nil,
				zaptest.NewLogger(t),
				PoetConfig{},
				nil,
				nil,
				WithPoetServices(poetProver, addedPoetProver),
			)
			require.NoError(t, err)

			existingRegistrations, err := nb.submitPoetChallenges(
				context.Background(),
				sig,
				time.Now().Add(10*time.Second),
				time.Now().Add(-5*time.Second), // poet round started
				challengeHash.Bytes())

			require.NoError(t, err)
			require.Len(t, existingRegistrations, 1)
			require.Equal(t, poetProverAddr, existingRegistrations[0].Address)
		})

	t.Run("1 poet removed AFTER round started -> too late to register to added poet",
		func(t *testing.T) {
			db := localsql.InMemory()
			ctrl := gomock.NewController(t)

			poetProver := NewMockPoetService(ctrl)
<<<<<<< HEAD
			poetProver.EXPECT().Address().AnyTimes().Return(poetProverAddr).AnyTimes()

			addedPoetProver := NewMockPoetService(ctrl)
			addedPoetProver.EXPECT().Address().AnyTimes().Return(poetProverAddr2).AnyTimes()
=======
			poetProver.EXPECT().Address().Return(poetProverAddr).AnyTimes()

			addedPoetProver := NewMockPoetService(ctrl)
			addedPoetProver.EXPECT().Address().Return(poetProverAddr2).AnyTimes()
>>>>>>> 16d8ac91

			// successfully registered to 2 poets
			err = nipost.AddPoetRegistration(db, sig.NodeID(), nipost.PoETRegistration{
				ChallengeHash: challengeHash,
				Address:       poetProverAddr,
				RoundID:       "1",
				RoundEnd:      time.Now().Add(1 * time.Second),
			})
			require.NoError(t, err)

			err = nipost.AddPoetRegistration(db, sig.NodeID(), nipost.PoETRegistration{
				ChallengeHash: challengeHash,
				Address:       poetProverAddr2,
				RoundID:       "1",
				RoundEnd:      time.Now().Add(1 * time.Second),
			})

			nb, err := NewNIPostBuilder(
				db,
				nil,
				zaptest.NewLogger(t),
				PoetConfig{},
				nil,
				nil,
				WithPoetServices(poetProver),
			)
			require.NoError(t, err)

			existingRegistrations, err := nb.submitPoetChallenges(
				context.Background(),
				sig,
				time.Now().Add(10*time.Second),
				time.Now().Add(-5*time.Second), // poet round started
				challengeHash.Bytes())

			require.NoError(t, err)
			require.Len(t, existingRegistrations, 1)
			require.Equal(t, poetProverAddr, existingRegistrations[0].Address)
		})

	t.Run("completely changed poet service AFTER round started -> fail, too late to register again",
		func(t *testing.T) {
			db := localsql.InMemory()
			ctrl := gomock.NewController(t)

			poetProver := NewMockPoetService(ctrl)
<<<<<<< HEAD
			poetProver.EXPECT().Address().AnyTimes().Return(poetProverAddr).AnyTimes()
=======
			poetProver.EXPECT().Address().Return(poetProverAddr).AnyTimes()
>>>>>>> 16d8ac91

			// successfully registered to removed poet
			err = nipost.AddPoetRegistration(db, sig.NodeID(), nipost.PoETRegistration{
				ChallengeHash: challengeHash,
				Address:       poetProverAddr2,
				RoundID:       "1",
				RoundEnd:      time.Now().Add(1 * time.Second),
			})
			require.NoError(t, err)

<<<<<<< HEAD
			nb, err := NewNIPostBuilder(
				db,
				nil,
				zaptest.NewLogger(t),
=======
			logger := zaptest.NewLogger(t)

			nb, err := NewNIPostBuilder(
				db,
				nil,
				logger,
>>>>>>> 16d8ac91
				PoetConfig{},
				nil,
				nil,
				WithPoetServices(poetProver),
			)
			require.NoError(t, err)

<<<<<<< HEAD
			existingRegistrations, err := nb.submitPoetChallenges(
=======
			_, err = nb.submitPoetChallenges(
>>>>>>> 16d8ac91
				context.Background(),
				sig,
				time.Now().Add(10*time.Second),
				time.Now().Add(-5*time.Second), // poet round started
<<<<<<< HEAD
				challengeHash.Bytes())

			require.ErrorIs(t, err, ErrNoRegistrationForGivenPoetFound)
			require.ErrorContains(t, err, "poet round has already started")
			require.Empty(t, existingRegistrations)
=======
				challengeHash.Bytes(),
			)
			poetErr := &PoetRegistrationMismatchError{}
			require.ErrorAs(t, err, &poetErr)
			require.ElementsMatch(t, poetErr.configuredPoets, []string{poetProverAddr})
			require.ElementsMatch(t, poetErr.registrations, []string{poetProverAddr2})
>>>>>>> 16d8ac91
		})
}

// TestNIPoSTBuilder_StaleChallenge checks if
// it properly detects that the challenge is stale and the poet round has already started.
func TestNIPoSTBuilder_StaleChallenge(t *testing.T) {
	t.Parallel()

	currLayer := types.EpochID(10).FirstLayer()
	genesis := time.Now().Add(-time.Duration(currLayer) * layerDuration)

	sig, err := signing.NewEdSigner()
	require.NoError(t, err)

	const poetAddr = "http://localhost:9999"

	// Act & Verify
	t.Run("no requests, poet round started", func(t *testing.T) {
		ctrl := gomock.NewController(t)
		mclock := NewMocklayerClock(ctrl)
		poetProver := NewMockPoetService(ctrl)
		poetProver.EXPECT().Address().Return(poetAddr).AnyTimes()
		mclock.EXPECT().LayerToTime(gomock.Any()).DoAndReturn(
			func(got types.LayerID) time.Time {
				return genesis.Add(layerDuration * time.Duration(got))
			},
		).AnyTimes()
		postService := NewMockpostService(ctrl)

		nb, err := NewNIPostBuilder(
			localsql.InMemory(),
			postService,
			zaptest.NewLogger(t),
			PoetConfig{},
			mclock,
			nil,
			WithPoetServices(poetProver),
		)
		require.NoError(t, err)

		nipost, err := nb.BuildNIPost(context.Background(), sig, types.RandomHash(),
			&types.NIPostChallenge{PublishEpoch: currLayer.GetEpoch()})
		require.ErrorIs(t, err, ErrATXChallengeExpired)
		require.ErrorContains(t, err, "poet round has already started")
		require.Nil(t, nipost)
	})
	t.Run("no response before deadline", func(t *testing.T) {
		ctrl := gomock.NewController(t)
		mclock := NewMocklayerClock(ctrl)
		poetProver := NewMockPoetService(ctrl)
		poetProver.EXPECT().Address().Return(poetAddr).AnyTimes()
		mclock.EXPECT().LayerToTime(gomock.Any()).DoAndReturn(
			func(got types.LayerID) time.Time {
				return genesis.Add(layerDuration * time.Duration(got))
			}).AnyTimes()
		postService := NewMockpostService(ctrl)

		db := localsql.InMemory()
		nb, err := NewNIPostBuilder(
			db,
			postService,
			zaptest.NewLogger(t),
			PoetConfig{},
			mclock,
			nil,
			WithPoetServices(poetProver),
		)
		require.NoError(t, err)

		challenge := &types.NIPostChallenge{PublishEpoch: currLayer.GetEpoch() - 1}
		challengeHash := wire.NIPostChallengeToWireV1(challenge).Hash()
		err = nipost.AddChallenge(db, sig.NodeID(), challenge)
		require.NoError(t, err)

		// successfully registered to at least one poet
		err = nipost.AddPoetRegistration(db, sig.NodeID(), nipost.PoETRegistration{
			ChallengeHash: challengeHash,
			Address:       poetAddr,
			RoundID:       "1",
			RoundEnd:      time.Now().Add(10 * time.Second),
		})
		require.NoError(t, err)

		nipost, err := nb.BuildNIPost(context.Background(), sig, challengeHash, challenge)
		require.ErrorIs(t, err, ErrATXChallengeExpired)
		require.ErrorContains(t, err, "poet proof for pub epoch")
		require.Nil(t, nipost)
	})
	t.Run("too late for proof generation", func(t *testing.T) {
		ctrl := gomock.NewController(t)
		mclock := NewMocklayerClock(ctrl)
		poetProver := NewMockPoetService(ctrl)
		poetProver.EXPECT().Address().Return(poetAddr).AnyTimes()
		mclock.EXPECT().LayerToTime(gomock.Any()).DoAndReturn(
			func(got types.LayerID) time.Time {
				return genesis.Add(layerDuration * time.Duration(got))
			}).AnyTimes()
		postService := NewMockpostService(ctrl)

		db := localsql.InMemory()
		nb, err := NewNIPostBuilder(
			db,
			postService,
			zaptest.NewLogger(t),
			PoetConfig{},
			mclock,
			nil,
			WithPoetServices(poetProver),
		)
		require.NoError(t, err)

		challenge := &types.NIPostChallenge{PublishEpoch: currLayer.GetEpoch() - 1}
		challengeHash := wire.NIPostChallengeToWireV1(challenge).Hash()
		err = nipost.AddChallenge(db, sig.NodeID(), challenge)
		require.NoError(t, err)

		// successfully registered to at least one poet
		err = nipost.AddPoetRegistration(db, sig.NodeID(), nipost.PoETRegistration{
			ChallengeHash: challengeHash,
			Address:       poetAddr,
			RoundID:       "1",
			RoundEnd:      time.Now().Add(10 * time.Second),
		})
		require.NoError(t, err)

		// received a proof from poet
		err = nipost.UpdatePoetProofRef(db, sig.NodeID(), [32]byte{1, 2, 3}, &types.MerkleProof{})
		require.NoError(t, err)

		nipost, err := nb.BuildNIPost(context.Background(), sig, challengeHash, challenge)
		require.ErrorIs(t, err, ErrATXChallengeExpired)
		require.ErrorContains(t, err, "deadline to publish ATX for pub epoch")
		require.Nil(t, nipost)
	})
}

// Test if the NIPoSTBuilder continues after being interrupted just after
// a challenge has been submitted to poet.
func TestNIPoSTBuilder_Continues_After_Interrupted(t *testing.T) {
	t.Parallel()

	// Arrange
	challenge := types.RandomHash()
	sig, err := signing.NewEdSigner()
	require.NoError(t, err)
	proof := &types.PoetProof{LeafCount: 777}

	ctrl := gomock.NewController(t)
	mclock := defaultLayerClockMock(ctrl)

	buildCtx, cancel := context.WithCancel(context.Background())

	poet := NewMockPoetService(ctrl)
	poet.EXPECT().
		Submit(gomock.Any(), gomock.Any(), gomock.Any(), gomock.Any(), gomock.Any(), gomock.Any()).
		DoAndReturn(func(
			_ context.Context,
			_ time.Time,
			_, _ []byte,
			_ types.EdSignature,
			_ types.NodeID,
		) (*types.PoetRound, error) {
			cancel()
			return &types.PoetRound{}, context.Canceled
		})
	poet.EXPECT().Proof(gomock.Any(), "").Return(proof, []types.Hash32{challenge}, nil)
	poet.EXPECT().Address().AnyTimes().Return("http://localhost:9999")

	poetCfg := PoetConfig{
		PhaseShift: layerDuration * layersPerEpoch / 2,
	}

	postClient := NewMockPostClient(ctrl)
	nonce := types.VRFPostIndex(1)
	postClient.EXPECT().Proof(gomock.Any(), gomock.Any()).Return(&types.Post{}, &types.PostInfo{
		Nonce: &nonce,
	}, nil)
	postService := NewMockpostService(ctrl)
	postService.EXPECT().Client(sig.NodeID()).Return(postClient, nil)

	nb, err := NewNIPostBuilder(
		localsql.InMemory(),
		postService,
		zaptest.NewLogger(t),
		poetCfg,
		mclock,
		nil,
		WithPoetServices(poet),
	)
	require.NoError(t, err)

	// Act
	nipost, err := nb.BuildNIPost(buildCtx, sig, challenge, &types.NIPostChallenge{PublishEpoch: postGenesisEpoch + 2})
	require.ErrorIs(t, err, context.Canceled)
	require.Nil(t, nipost)

	// allow to submit in the second try
	poet.EXPECT().
		Submit(gomock.Any(), gomock.Any(), gomock.Any(), gomock.Any(), gomock.Any(), gomock.Any()).
		Return(&types.PoetRound{}, nil)

	nipost, err = nb.BuildNIPost(context.Background(), sig, challenge,
		&types.NIPostChallenge{PublishEpoch: postGenesisEpoch + 2})
	require.NoError(t, err)

	// Verify
	ref, _ := proof.Ref()
	require.Equal(t, ref[:], nipost.PostMetadata.Challenge)
}

func TestConstructingMerkleProof(t *testing.T) {
	challenge := types.RandomHash()

	t.Run("members empty", func(t *testing.T) {
		_, err := constructMerkleProof(challenge, []types.Hash32{})
		require.Error(t, err)
	})
	t.Run("not a member", func(t *testing.T) {
		_, err := constructMerkleProof(challenge, []types.Hash32{{}, {}})
		require.Error(t, err)
	})

	t.Run("is odd member", func(t *testing.T) {
		members := []types.Hash32{
			challenge,
			types.RandomHash(),
		}
		proof, err := constructMerkleProof(challenge, members)
		require.NoError(t, err)

		root, err := calcRoot(members)
		require.NoError(t, err)

		err = validateMerkleProof(challenge[:], proof, root)
		require.NoError(t, err)
	})
	t.Run("is even member", func(t *testing.T) {
		members := []types.Hash32{
			types.RandomHash(),
			challenge,
		}
		proof, err := constructMerkleProof(challenge, members)
		require.NoError(t, err)

		root, err := calcRoot(members)
		require.NoError(t, err)

		err = validateMerkleProof(challenge[:], proof, root)
		require.NoError(t, err)
	})
}

func TestNIPostBuilder_Mainnet_Poet_Workaround(t *testing.T) {
	t.Parallel()

	tt := []struct {
		name  string
		from  string
		to    string
		epoch types.EpochID
	}{
		// no mitigation needed at the moment
	}

	for _, tc := range tt {
		t.Run(tc.name, func(t *testing.T) {
			t.Parallel()

			challenge := types.RandomHash()
			ctrl := gomock.NewController(t)
			poets := make([]PoetService, 0, 2)
			{
				poetProvider := NewMockPoetService(ctrl)
				poetProvider.EXPECT().Address().Return(tc.from)

				// PoET succeeds to submit
				poetProvider.EXPECT().
					Submit(gomock.Any(), gomock.Any(), gomock.Any(), gomock.Any(), gomock.Any(), gomock.Any()).
					Return(&types.PoetRound{}, nil)

				// proof is fetched from PoET
				poetProvider.EXPECT().Proof(gomock.Any(), "").Return(&types.PoetProof{}, []types.Hash32{challenge}, nil)
				poets = append(poets, poetProvider)
			}

			{
				// PoET fails submission
				poetProvider := NewMockPoetService(ctrl)
				poetProvider.EXPECT().Address().Return(tc.to)

				// proof is still fetched from PoET
				poetProvider.EXPECT().Proof(gomock.Any(), "").Return(&types.PoetProof{}, []types.Hash32{challenge}, nil)

				poets = append(poets, poetProvider)
			}

			mclock := NewMocklayerClock(ctrl)
			genesis := time.Now().Add(-time.Duration(1) * layerDuration)
			mclock.EXPECT().LayerToTime(gomock.Any()).AnyTimes().DoAndReturn(
				func(got types.LayerID) time.Time {
					return genesis.Add(layerDuration * time.Duration(got))
				},
			)

			poetCfg := PoetConfig{
				PhaseShift: layerDuration * layersPerEpoch / 2,
			}

			sig, err := signing.NewEdSigner()
			require.NoError(t, err)

			postClient := NewMockPostClient(ctrl)
			postClient.EXPECT().Proof(gomock.Any(), gomock.Any())
			postService := NewMockpostService(ctrl)
			postService.EXPECT().Client(sig.NodeID()).Return(postClient, nil)

			nb, err := NewNIPostBuilder(
				localsql.InMemory(),
				postService,
				zaptest.NewLogger(t),
				poetCfg,
				mclock,
				nil,
				WithPoetServices(poets...),
			)
			require.NoError(t, err)

			nipost, err := nb.BuildNIPost(context.Background(), sig, challenge,
				&types.NIPostChallenge{PublishEpoch: tc.epoch})
			require.NoError(t, err)
			require.NotNil(t, nipost)
		})
	}
}

func TestRandomDurationInRange(t *testing.T) {
	t.Parallel()
	test := func(min, max time.Duration) {
		for range 100 {
			waitTime := randomDurationInRange(min, max)
			require.LessOrEqual(t, waitTime, max)
			require.GreaterOrEqual(t, waitTime, min)
		}
	}
	t.Run("min = 0", func(t *testing.T) {
		t.Parallel()
		test(0, 7*time.Second)
	})
	t.Run("min != 0", func(t *testing.T) {
		t.Parallel()
		test(5*time.Second, 7*time.Second)
	})
}

func TestCalculatingGetProofWaitTime(t *testing.T) {
	t.Parallel()
	t.Run("past round end", func(t *testing.T) {
		t.Parallel()
		deadline := proofDeadline(time.Now().Add(-time.Hour), time.Hour*12)
		require.Less(t, time.Until(deadline), time.Duration(0))
	})
	t.Run("before round end", func(t *testing.T) {
		t.Parallel()
		cycleGap := 12 * time.Hour
		deadline := proofDeadline(time.Now().Add(time.Hour), cycleGap)

		require.Greater(t, time.Until(deadline), time.Hour+time.Duration(float64(cycleGap)*minPoetGetProofJitter/100))
		require.LessOrEqual(
			t,
			time.Until(deadline),
			time.Hour+time.Duration(float64(cycleGap)*maxPoetGetProofJitter/100),
		)
	})
}

func TestNIPostBuilder_Close(t *testing.T) {
	ctrl := gomock.NewController(t)
	sig, err := signing.NewEdSigner()
	require.NoError(t, err)

	poet := defaultPoetServiceMock(t, ctrl, "http://localhost:9999")
	poet.EXPECT().Proof(gomock.Any(), gomock.Any()).AnyTimes().DoAndReturn(
		func(ctx context.Context, _ string) (*types.PoetProofMessage, []types.Hash32, error) {
			return nil, nil, ctx.Err()
		})
	nb, err := NewNIPostBuilder(
		localsql.InMemory(),
		NewMockpostService(ctrl),
		zaptest.NewLogger(t),
		PoetConfig{},
		defaultLayerClockMock(ctrl),
		nil,
		WithPoetServices(poet),
	)
	require.NoError(t, err)

	ctx, cancel := context.WithCancel(context.Background())
	cancel()
	challenge := types.RandomHash()

	_, err = nb.BuildNIPost(ctx, sig, challenge, &types.NIPostChallenge{PublishEpoch: postGenesisEpoch + 2})
	require.Error(t, err)
}

func TestNIPostBuilderProof_WithBadInitialPost(t *testing.T) {
	ctrl := gomock.NewController(t)
	sig, err := signing.NewEdSigner()
	require.NoError(t, err)

	poet := defaultPoetServiceMock(t, ctrl, "http://localhost:9999")
	poet.EXPECT().Proof(gomock.Any(), gomock.Any()).AnyTimes().DoAndReturn(
		func(ctx context.Context, _ string) (*types.PoetProofMessage, []types.Hash32, error) {
			return nil, nil, ctx.Err()
		})
	validator := NewMocknipostValidator(ctrl)
	validator.EXPECT().PostV2(gomock.Any(), gomock.Any(), gomock.Any(), gomock.Any(), gomock.Any(), gomock.Any()).
		Return(errors.New("some error"))

	postClient := NewMockPostClient(ctrl)
	postClient.EXPECT().Info(gomock.Any()).Return(&types.PostInfo{}, nil)
	postService := NewMockpostService(ctrl)
	postService.EXPECT().Client(sig.NodeID()).Return(postClient, nil)
	nb, err := NewNIPostBuilder(
		localsql.InMemory(),
		postService,
		zaptest.NewLogger(t),
		PoetConfig{},
		defaultLayerClockMock(ctrl),
		validator,
		WithPoetServices(poet),
	)
	require.NoError(t, err)

	ctx, cancel := context.WithCancel(context.Background())
	defer cancel()
	challenge := types.RandomHash()
	_, _, err = nb.Proof(ctx, sig.NodeID(), challenge[:], &types.NIPostChallenge{InitialPost: &types.Post{}})
	require.ErrorIs(t, err, ErrInvalidInitialPost)
}<|MERGE_RESOLUTION|>--- conflicted
+++ resolved
@@ -755,17 +755,12 @@
 		)
 		require.NoError(t, err)
 
-<<<<<<< HEAD
-		nipst, err := nb.BuildNIPost(context.Background(), sig, challenge,
-			&types.NIPostChallenge{PublishEpoch: postGenesisEpoch + 2})
-=======
 		nipst, err := nb.BuildNIPost(
 			context.Background(),
 			sig,
 			challenge,
 			&types.NIPostChallenge{PublishEpoch: postGenesisEpoch + 2},
 		)
->>>>>>> 16d8ac91
 		require.ErrorIs(t, err, ErrATXChallengeExpired)
 		require.Nil(t, nipst)
 	})
@@ -849,11 +844,7 @@
 			Submit(gomock.Any(), gomock.Any(), gomock.Any(), gomock.Any(), gomock.Any(), gomock.Any()).
 			AnyTimes().
 			Return(&types.PoetRound{}, nil)
-<<<<<<< HEAD
-		poet.EXPECT().Address().AnyTimes().Return(poetProverAddr).AnyTimes()
-=======
 		poet.EXPECT().Address().Return(poetProverAddr).AnyTimes()
->>>>>>> 16d8ac91
 
 		// successfully registered to 2 poets
 		err = nipost.AddPoetRegistration(db, sig.NodeID(), nipost.PoETRegistration{
@@ -989,17 +980,10 @@
 			ctrl := gomock.NewController(t)
 
 			poetProver := NewMockPoetService(ctrl)
-<<<<<<< HEAD
-			poetProver.EXPECT().Address().AnyTimes().Return(poetProverAddr).AnyTimes()
-
-			addedPoetProver := NewMockPoetService(ctrl)
-			addedPoetProver.EXPECT().Address().AnyTimes().Return(poetProverAddr2).AnyTimes()
-=======
 			poetProver.EXPECT().Address().Return(poetProverAddr).AnyTimes()
 
 			addedPoetProver := NewMockPoetService(ctrl)
 			addedPoetProver.EXPECT().Address().Return(poetProverAddr2).AnyTimes()
->>>>>>> 16d8ac91
 
 			// successfully registered to 1 poet
 			err = nipost.AddPoetRegistration(db, sig.NodeID(), nipost.PoETRegistration{
@@ -1040,17 +1024,10 @@
 			ctrl := gomock.NewController(t)
 
 			poetProver := NewMockPoetService(ctrl)
-<<<<<<< HEAD
-			poetProver.EXPECT().Address().AnyTimes().Return(poetProverAddr).AnyTimes()
-
-			addedPoetProver := NewMockPoetService(ctrl)
-			addedPoetProver.EXPECT().Address().AnyTimes().Return(poetProverAddr2).AnyTimes()
-=======
 			poetProver.EXPECT().Address().Return(poetProverAddr).AnyTimes()
 
 			addedPoetProver := NewMockPoetService(ctrl)
 			addedPoetProver.EXPECT().Address().Return(poetProverAddr2).AnyTimes()
->>>>>>> 16d8ac91
 
 			// successfully registered to 2 poets
 			err = nipost.AddPoetRegistration(db, sig.NodeID(), nipost.PoETRegistration{
@@ -1097,11 +1074,7 @@
 			ctrl := gomock.NewController(t)
 
 			poetProver := NewMockPoetService(ctrl)
-<<<<<<< HEAD
-			poetProver.EXPECT().Address().AnyTimes().Return(poetProverAddr).AnyTimes()
-=======
 			poetProver.EXPECT().Address().Return(poetProverAddr).AnyTimes()
->>>>>>> 16d8ac91
 
 			// successfully registered to removed poet
 			err = nipost.AddPoetRegistration(db, sig.NodeID(), nipost.PoETRegistration{
@@ -1112,19 +1085,12 @@
 			})
 			require.NoError(t, err)
 
-<<<<<<< HEAD
-			nb, err := NewNIPostBuilder(
-				db,
-				nil,
-				zaptest.NewLogger(t),
-=======
 			logger := zaptest.NewLogger(t)
 
 			nb, err := NewNIPostBuilder(
 				db,
 				nil,
 				logger,
->>>>>>> 16d8ac91
 				PoetConfig{},
 				nil,
 				nil,
@@ -1132,29 +1098,17 @@
 			)
 			require.NoError(t, err)
 
-<<<<<<< HEAD
-			existingRegistrations, err := nb.submitPoetChallenges(
-=======
 			_, err = nb.submitPoetChallenges(
->>>>>>> 16d8ac91
 				context.Background(),
 				sig,
 				time.Now().Add(10*time.Second),
 				time.Now().Add(-5*time.Second), // poet round started
-<<<<<<< HEAD
-				challengeHash.Bytes())
-
-			require.ErrorIs(t, err, ErrNoRegistrationForGivenPoetFound)
-			require.ErrorContains(t, err, "poet round has already started")
-			require.Empty(t, existingRegistrations)
-=======
 				challengeHash.Bytes(),
 			)
 			poetErr := &PoetRegistrationMismatchError{}
 			require.ErrorAs(t, err, &poetErr)
 			require.ElementsMatch(t, poetErr.configuredPoets, []string{poetProverAddr})
 			require.ElementsMatch(t, poetErr.registrations, []string{poetProverAddr2})
->>>>>>> 16d8ac91
 		})
 }
 
