--- conflicted
+++ resolved
@@ -381,11 +381,7 @@
 	poetProvider := defaultPoetServiceMock(ctrl, []byte("poet"), "http://localhost:9999")
 	poetProvider.EXPECT().Proof(gomock.Any(), "").Return(&types.PoetProofMessage{
 		PoetProof: types.PoetProof{},
-<<<<<<< HEAD
-	}, []types.Hash32{challenge.Hash()}, nil)
-=======
-	}, []types.Member{types.Member(challenge)}, nil)
->>>>>>> fe37dd74
+	}, []types.Hash32{challenge}, nil)
 
 	poetDb := NewMockpoetDbAPI(ctrl)
 	poetDb.EXPECT().ValidateAndStore(gomock.Any(), gomock.Any()).Return(nil)
@@ -428,11 +424,7 @@
 	poetProvider := defaultPoetServiceMock(ctrl, []byte("poet"), "http://localhost:9999")
 	poetProvider.EXPECT().Proof(gomock.Any(), "").Return(&types.PoetProofMessage{
 		PoetProof: types.PoetProof{},
-<<<<<<< HEAD
-	}, []types.Hash32{challenge.Hash()}, nil)
-=======
-	}, []types.Member{types.Member(challenge)}, nil)
->>>>>>> fe37dd74
+	}, []types.Hash32{challenge}, nil)
 
 	poetDb := NewMockpoetDbAPI(ctrl)
 	poetDb.EXPECT().ValidateAndStore(gomock.Any(), gomock.Any()).Return(nil)
@@ -480,17 +472,10 @@
 	poetProver.EXPECT().Proof(gomock.Any(), "").AnyTimes().Return(
 		&types.PoetProofMessage{
 			PoetProof: types.PoetProof{},
-<<<<<<< HEAD
 		}, []types.Hash32{
 			challenge.Hash(),
-			challenge2.Hash(),
-			challenge3.Hash(),
-=======
-		}, []types.Member{
-			types.Member(challenge.Hash()),
-			types.Member(types.RandomHash()),
-			types.Member(types.RandomHash()),
->>>>>>> fe37dd74
+			types.RandomHash(),
+			types.RandomHash(),
 		}, nil,
 	)
 
@@ -626,11 +611,7 @@
 			Return(&types.PoetRound{}, nil)
 		poet.EXPECT().
 			Proof(gomock.Any(), gomock.Any()).
-<<<<<<< HEAD
-			Return(proof, []types.Hash32{challenge.Hash()}, nil)
-=======
-			Return(proof, []types.Member{types.Member(challenge)}, nil)
->>>>>>> fe37dd74
+			Return(proof, []types.Hash32{challenge}, nil)
 		poet.EXPECT().PowParams(gomock.Any()).Return(&PoetPowParams{}, nil)
 		poet.EXPECT().Address().AnyTimes().Return("http://localhost:9998")
 		poets = append(poets, poet)
@@ -696,20 +677,12 @@
 	poets := make([]poetClient, 0, 2)
 	{
 		poet := defaultPoetServiceMock(ctrl, []byte("poet0"), "http://localhost:9999")
-<<<<<<< HEAD
-		poet.EXPECT().Proof(gomock.Any(), "").Return(proofWorse, []types.Hash32{challenge.Hash()}, nil)
-=======
-		poet.EXPECT().Proof(gomock.Any(), "").Return(proofWorse, []types.Member{types.Member(challenge)}, nil)
->>>>>>> fe37dd74
+		poet.EXPECT().Proof(gomock.Any(), "").Return(proofWorse, []types.Hash32{challenge}, nil)
 		poets = append(poets, poet)
 	}
 	{
 		poet := defaultPoetServiceMock(ctrl, []byte("poet1"), "http://localhost:9998")
-<<<<<<< HEAD
-		poet.EXPECT().Proof(gomock.Any(), "").Return(proofBetter, []types.Hash32{challenge.Hash()}, nil)
-=======
-		poet.EXPECT().Proof(gomock.Any(), "").Return(proofBetter, []types.Member{types.Member(challenge)}, nil)
->>>>>>> fe37dd74
+		poet.EXPECT().Proof(gomock.Any(), "").Return(proofBetter, []types.Hash32{challenge}, nil)
 		poets = append(poets, poet)
 	}
 
@@ -1046,11 +1019,7 @@
 			return &types.PoetRound{}, context.Canceled
 		})
 	poet.EXPECT().PowParams(gomock.Any()).Times(2).Return(&PoetPowParams{}, nil)
-<<<<<<< HEAD
-	poet.EXPECT().Proof(gomock.Any(), "").Return(proof, []types.Hash32{challenge.Hash()}, nil)
-=======
-	poet.EXPECT().Proof(gomock.Any(), "").Return(proof, []types.Member{types.Member(challenge)}, nil)
->>>>>>> fe37dd74
+	poet.EXPECT().Proof(gomock.Any(), "").Return(proof, []types.Hash32{challenge}, nil)
 	poet.EXPECT().Address().AnyTimes().Return("http://localhost:9999")
 
 	poetCfg := PoetConfig{
@@ -1102,33 +1071,18 @@
 	challenge := types.RandomHash()
 
 	t.Run("members empty", func(t *testing.T) {
-<<<<<<< HEAD
-		_, err := constructMerkleProof(challengeHash, []types.Hash32{})
+		_, err := constructMerkleProof(challenge, []types.Hash32{})
 		require.Error(t, err)
 	})
 	t.Run("not a member", func(t *testing.T) {
-		_, err := constructMerkleProof(challengeHash, []types.Hash32{{}, {}})
-=======
-		_, err := constructMerkleProof(challenge, []types.Member{})
+		_, err := constructMerkleProof(challenge, []types.Hash32{{}, {}})
 		require.Error(t, err)
 	})
-	t.Run("not a member", func(t *testing.T) {
-		_, err := constructMerkleProof(challenge, []types.Member{{}, {}})
->>>>>>> fe37dd74
-		require.Error(t, err)
-	})
 
 	t.Run("is odd member", func(t *testing.T) {
-<<<<<<< HEAD
-		otherChallenge := types.NIPostChallenge{Sequence: 1}
 		members := []types.Hash32{
-			challengeHash,
-			otherChallenge.Hash(),
-=======
-		members := []types.Member{
-			types.Member(challenge),
-			types.Member(types.RandomHash()),
->>>>>>> fe37dd74
+			challenge,
+			types.RandomHash(),
 		}
 		proof, err := constructMerkleProof(challenge, members)
 		require.NoError(t, err)
@@ -1140,16 +1094,9 @@
 		require.NoError(t, err)
 	})
 	t.Run("is even member", func(t *testing.T) {
-<<<<<<< HEAD
-		otherChallenge := types.NIPostChallenge{Sequence: 1}
 		members := []types.Hash32{
-			otherChallenge.Hash(),
-			challengeHash,
-=======
-		members := []types.Member{
-			types.Member(types.RandomHash()),
-			types.Member(challenge),
->>>>>>> fe37dd74
+			types.RandomHash(),
+			challenge,
 		}
 		proof, err := constructMerkleProof(challenge, members)
 		require.NoError(t, err)
@@ -1194,11 +1141,7 @@
 				// proof is fetched from PoET
 				poetProvider.EXPECT().Proof(gomock.Any(), "").Return(&types.PoetProofMessage{
 					PoetProof: types.PoetProof{},
-<<<<<<< HEAD
-				}, []types.Hash32{challenge.Hash()}, nil)
-=======
-				}, []types.Member{types.Member(challenge)}, nil)
->>>>>>> fe37dd74
+				}, []types.Hash32{challenge}, nil)
 				poets = append(poets, poetProvider)
 			}
 
@@ -1210,11 +1153,7 @@
 				// proof is still fetched from PoET
 				poetProvider.EXPECT().Proof(gomock.Any(), "").Return(&types.PoetProofMessage{
 					PoetProof: types.PoetProof{},
-<<<<<<< HEAD
-				}, []types.Hash32{challenge.Hash()}, nil)
-=======
-				}, []types.Member{types.Member(challenge)}, nil)
->>>>>>> fe37dd74
+				}, []types.Hash32{challenge}, nil)
 
 				poets = append(poets, poetProvider)
 			}
