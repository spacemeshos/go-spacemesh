--- conflicted
+++ resolved
@@ -145,11 +145,7 @@
 	nb := NewNIPostBuilder(minerID, postProvider, poetProvider,
 		poetDb, sql.InMemory(), logtest.New(t))
 	hash := types.BytesToHash([]byte("anton"))
-<<<<<<< HEAD
-	nipost, err := nb.BuildNIPost(context.TODO(), &hash)
-=======
-	nipost, err := nb.BuildNIPost(context.TODO(), &hash, goldenATXID, nil)
->>>>>>> 71afeea1
+	nipost, err := nb.BuildNIPost(context.TODO(), &hash, goldenATXID)
 	assert.NoError(err)
 	assert.NotNil(nipost)
 }
@@ -178,11 +174,7 @@
 	}()
 
 	hash := types.BytesToHash([]byte("anton"))
-<<<<<<< HEAD
-	nipost, err := nb.BuildNIPost(context.TODO(), &hash)
-=======
-	nipost, err := nb.BuildNIPost(context.TODO(), &hash, goldenATXID, nil)
->>>>>>> 71afeea1
+	nipost, err := nb.BuildNIPost(context.TODO(), &hash, goldenATXID)
 	r.NoError(err)
 	r.NotNil(nipost)
 }
@@ -230,11 +222,7 @@
 	nb := NewNIPostBuilder(minerID, postProvider, poetProver,
 		poetDb, sql.InMemory(), logtest.New(tb))
 
-<<<<<<< HEAD
-	nipost, err := nb.BuildNIPost(context.TODO(), &nipostChallenge)
-=======
-	nipost, err := nb.BuildNIPost(context.TODO(), &nipostChallenge, goldenATXID, nil)
->>>>>>> 71afeea1
+	nipost, err := nb.BuildNIPost(context.TODO(), &nipostChallenge, goldenATXID)
 	r.NoError(err)
 	return nipost
 }
@@ -269,11 +257,7 @@
 	nb := NewNIPostBuilder(minerIDNotInitialized, postProvider, poetProver,
 		poetDb, sql.InMemory(), logtest.New(t))
 
-<<<<<<< HEAD
-	nipost, err := nb.BuildNIPost(context.TODO(), &nipostChallenge)
-=======
-	nipost, err := nb.BuildNIPost(context.TODO(), &nipostChallenge, goldenATXID, nil)
->>>>>>> 71afeea1
+	nipost, err := nb.BuildNIPost(context.TODO(), &nipostChallenge, goldenATXID)
 	r.EqualError(err, "post setup not complete")
 	r.Nil(nipost)
 
@@ -281,11 +265,7 @@
 	r.NoError(err)
 	<-done
 
-<<<<<<< HEAD
-	nipost, err = nb.BuildNIPost(context.TODO(), &nipostChallenge)
-=======
-	nipost, err = nb.BuildNIPost(context.TODO(), &nipostChallenge, goldenATXID, nil)
->>>>>>> 71afeea1
+	nipost, err = nb.BuildNIPost(context.TODO(), &nipostChallenge, goldenATXID)
 	r.NoError(err)
 	r.NotNil(nipost)
 
@@ -308,11 +288,7 @@
 	nb := NewNIPostBuilder(minerID, postProvider, poetProvider,
 		poetDb, sql.InMemory(), logtest.New(t))
 	hash := types.BytesToHash([]byte("anton"))
-<<<<<<< HEAD
-	nipost, err := nb.BuildNIPost(context.TODO(), &hash)
-=======
-	nipost, err := nb.BuildNIPost(context.TODO(), &hash, goldenATXID, nil)
->>>>>>> 71afeea1
+	nipost, err := nb.BuildNIPost(context.TODO(), &hash, goldenATXID)
 	assert.NoError(err)
 	assert.NotNil(nipost)
 	db := sql.InMemory()
@@ -321,21 +297,13 @@
 	// fail after getting proof ref
 	nb = NewNIPostBuilder(minerID, postProvider, poetProvider, poetDb, db, logtest.New(t))
 	poetDb.errOn = true
-<<<<<<< HEAD
-	nipost, err = nb.BuildNIPost(context.TODO(), &hash)
-=======
-	nipost, err = nb.BuildNIPost(context.TODO(), &hash, goldenATXID, nil)
->>>>>>> 71afeea1
+	nipost, err = nb.BuildNIPost(context.TODO(), &hash, goldenATXID)
 	assert.Nil(nipost)
 	assert.Error(err)
 
 	// check that proof ref is not called again
 	nb = NewNIPostBuilder(minerID, postProvider, poetProvider, poetDb, db, logtest.New(t))
-<<<<<<< HEAD
-	nipost, err = nb.BuildNIPost(context.TODO(), &hash)
-=======
-	nipost, err = nb.BuildNIPost(context.TODO(), &hash, goldenATXID, nil)
->>>>>>> 71afeea1
+	nipost, err = nb.BuildNIPost(context.TODO(), &hash, goldenATXID)
 	assert.Nil(nipost)
 	assert.Error(err)
 
@@ -344,11 +312,7 @@
 	poetDb.errOn = false
 	postProvider.setError = true
 	// check that proof ref is not called again
-<<<<<<< HEAD
-	nipost, err = nb.BuildNIPost(context.TODO(), &hash)
-=======
-	nipost, err = nb.BuildNIPost(context.TODO(), &hash, goldenATXID, nil)
->>>>>>> 71afeea1
+	nipost, err = nb.BuildNIPost(context.TODO(), &hash, goldenATXID)
 	assert.Nil(nipost)
 	assert.Error(err)
 
@@ -357,11 +321,7 @@
 	poetDb.errOn = false
 	postProvider.setError = false
 	// check that proof ref is not called again
-<<<<<<< HEAD
-	nipost, err = nb.BuildNIPost(context.TODO(), &hash)
-=======
-	nipost, err = nb.BuildNIPost(context.TODO(), &hash, goldenATXID, nil)
->>>>>>> 71afeea1
+	nipost, err = nb.BuildNIPost(context.TODO(), &hash, goldenATXID)
 	assert.NotNil(nipost)
 	assert.NoError(err)
 
@@ -370,11 +330,7 @@
 	poetProvider.EXPECT().PoetServiceID(gomock.Any()).Return([]byte{}, nil)
 	poetProvider.EXPECT().Submit(gomock.Any(), gomock.Any()).Return(&types.PoetRound{}, nil)
 	hash2 := types.BytesToHash([]byte("anton1"))
-<<<<<<< HEAD
-	nipost, err = nb.BuildNIPost(context.TODO(), &hash2)
-=======
-	nipost, err = nb.BuildNIPost(context.TODO(), &hash2, goldenATXID, nil)
->>>>>>> 71afeea1
+	nipost, err = nb.BuildNIPost(context.TODO(), &hash2, goldenATXID)
 	assert.Equal(4, postProvider.called)
 
 	assert.NotNil(nipost)
@@ -455,15 +411,10 @@
 		poetDb, sql.InMemory(), logtest.New(t))
 	hash := types.BytesToHash([]byte("anton"))
 	poetDb.unsubscribed = false
-<<<<<<< HEAD
 	ctx, cancel := context.WithCancel(context.Background())
 	cancel()
-	nipost, err := nb.BuildNIPost(ctx, &hash)
+	nipost, err := nb.BuildNIPost(ctx, &hash, goldenATXID)
 	r.ErrorIs(err, context.Canceled)
-=======
-	nipost, err := nb.BuildNIPost(context.TODO(), &hash, goldenATXID, closedChan) // closedChan will timeout immediately
-	r.ErrorIs(err, ErrATXChallengeExpired)
->>>>>>> 71afeea1
 	r.Nil(nipost)
 	r.True(poetDb.unsubscribed)
 }
@@ -482,13 +433,8 @@
 	hash := types.BytesToHash([]byte("anton"))
 	ctx, close := context.WithCancel(context.Background())
 	close()
-<<<<<<< HEAD
-	nipost, err := nb.BuildNIPost(ctx, &hash)
+	nipost, err := nb.BuildNIPost(ctx, &hash, goldenATXID)
 	r.ErrorIs(err, context.Canceled)
-=======
-	nipost, err := nb.BuildNIPost(ctx, &hash, goldenATXID, nil)
-	r.ErrorIs(err, ErrStopRequested)
->>>>>>> 71afeea1
 	r.Nil(nipost)
 }
 
@@ -505,11 +451,7 @@
 	t.Run("PoetServiceID", func(t *testing.T) {
 		poetProver.EXPECT().PoetServiceID(gomock.Any()).Return(nil, errors.New("test"))
 		hash := types.BytesToHash([]byte("test"))
-<<<<<<< HEAD
-		nipst, err := nb.BuildNIPost(context.TODO(), &hash)
-=======
-		nipst, err := nb.BuildNIPost(context.TODO(), &hash, goldenATXID, nil)
->>>>>>> 71afeea1
+		nipst, err := nb.BuildNIPost(context.TODO(), &hash, goldenATXID)
 		require.ErrorIs(t, err, ErrPoetServiceUnstable)
 		require.Nil(t, nipst)
 	})
@@ -518,11 +460,7 @@
 		poetProver.EXPECT().PoetServiceID(gomock.Any()).Return([]byte{}, nil)
 		poetProver.EXPECT().Submit(gomock.Any(), gomock.Any()).Return(nil, errors.New("test"))
 		hash := types.BytesToHash([]byte("test"))
-<<<<<<< HEAD
-		nipst, err := nb.BuildNIPost(context.TODO(), &hash)
-=======
-		nipst, err := nb.BuildNIPost(context.TODO(), &hash, goldenATXID, nil)
->>>>>>> 71afeea1
+		nipst, err := nb.BuildNIPost(context.TODO(), &hash, goldenATXID)
 		require.ErrorIs(t, err, ErrPoetServiceUnstable)
 		require.Nil(t, nipst)
 	})
@@ -531,11 +469,7 @@
 		poetProver.EXPECT().PoetServiceID(gomock.Any()).Return([]byte{}, nil)
 		poetProver.EXPECT().Submit(gomock.Any(), gomock.Any()).Return(&types.PoetRound{}, nil)
 		hash := types.BytesToHash([]byte("test")) // see poetDbMock for included challenges
-<<<<<<< HEAD
-		nipst, err := nb.BuildNIPost(context.TODO(), &hash)
-=======
-		nipst, err := nb.BuildNIPost(context.TODO(), &hash, goldenATXID, nil)
->>>>>>> 71afeea1
+		nipst, err := nb.BuildNIPost(context.TODO(), &hash, goldenATXID)
 		require.ErrorIs(t, err, ErrPoetServiceUnstable)
 		require.Nil(t, nipst)
 	})
