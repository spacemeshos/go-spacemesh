package activation

import (
	"context"
	"testing"
	"time"

	"github.com/spacemeshos/post/config"
	"github.com/spacemeshos/post/initialization"
	"github.com/spacemeshos/post/shared"
	"github.com/stretchr/testify/require"
	"go.uber.org/mock/gomock"
	"go.uber.org/zap/zaptest"
	"golang.org/x/sync/errgroup"

	"github.com/spacemeshos/go-spacemesh/common/types"
	"github.com/spacemeshos/go-spacemesh/datastore"
	"github.com/spacemeshos/go-spacemesh/log/logtest"
	"github.com/spacemeshos/go-spacemesh/signing"
	"github.com/spacemeshos/go-spacemesh/sql"
)

func TestPostSetupManager(t *testing.T) {
	mgr := newTestPostManager(t)

	ctx, cancel := context.WithCancel(context.Background())
	defer cancel()

	var eg errgroup.Group
	eg.Go(func() error {
		timer := time.NewTicker(50 * time.Millisecond)
		defer timer.Stop()

		lastStatus := &PostSetupStatus{}
		for {
			select {
			case <-ctx.Done():
				return ctx.Err()
			case <-timer.C:
				status := mgr.Status()
				require.GreaterOrEqual(t, status.NumLabelsWritten, lastStatus.NumLabelsWritten)

				if status.NumLabelsWritten == uint64(mgr.opts.NumUnits)*mgr.cfg.LabelsPerUnit {
					return nil
				}
				require.Contains(t, []PostSetupState{PostSetupStatePrepared, PostSetupStateInProgress}, status.State)
				lastStatus = status
			}
		}
	})

	// Create data.
	require.NoError(t, mgr.PrepareInitializer(context.Background(), mgr.opts))
	require.NoError(t, mgr.StartSession(context.Background()))
	require.NoError(t, eg.Wait())
	require.Equal(t, PostSetupStateComplete, mgr.Status().State)

	// Create data (same opts).
	require.NoError(t, mgr.PrepareInitializer(context.Background(), mgr.opts))
	require.NoError(t, mgr.StartSession(context.Background()))

	// Cleanup.
	require.NoError(t, mgr.Reset())

	// Create data (same opts, after deletion).
	require.NoError(t, mgr.PrepareInitializer(context.Background(), mgr.opts))
	require.NoError(t, mgr.StartSession(context.Background()))
	require.Equal(t, PostSetupStateComplete, mgr.Status().State)
}

// Checks that PrepareInitializer returns an error when invalid opts are given.
// It's not exhaustive since this validation occurs in the post repo codebase
// and should be fully tested there but we check a few cases to be sure that
// PrepareInitializer will return errors when the opts don't validate.
func TestPostSetupManager_PrepareInitializer(t *testing.T) {
	req := require.New(t)

	mgr := newTestPostManager(t)

	// check no error with good options.
	req.NoError(mgr.PrepareInitializer(context.Background(), mgr.opts))

	defaultConfig := config.DefaultConfig()

	// Check that invalid options return errors
	opts := mgr.opts
	opts.ComputeBatchSize = 3
	req.Error(mgr.PrepareInitializer(context.Background(), opts))

	opts = mgr.opts
	opts.NumUnits = defaultConfig.MaxNumUnits + 1
	req.Error(mgr.PrepareInitializer(context.Background(), opts))

	opts = mgr.opts
	opts.NumUnits = defaultConfig.MinNumUnits - 1
	req.Error(mgr.PrepareInitializer(context.Background(), opts))

	opts = mgr.opts
	opts.Scrypt.N = 0
	req.Error(opts.Scrypt.Validate())
	req.Error(mgr.PrepareInitializer(context.Background(), opts))
}

func TestPostSetupManager_StartSession_WithoutProvider_Error(t *testing.T) {
	req := require.New(t)

	mgr := newTestPostManager(t)
	mgr.opts.ProviderID.value = nil

	// Create data.
	req.NoError(mgr.PrepareInitializer(context.Background(), mgr.opts)) // prepare is fine without provider
	req.ErrorContains(mgr.StartSession(context.Background()), "no provider specified")

	req.Equal(PostSetupStateError, mgr.Status().State)
}

func TestPostSetupManager_StartSession_WithoutProviderAfterInit_OK(t *testing.T) {
	req := require.New(t)

	mgr := newTestPostManager(t)

	ctx, cancel := context.WithTimeout(context.Background(), time.Second*10)
	defer cancel()

	// Create data.
	req.NoError(mgr.PrepareInitializer(ctx, mgr.opts))
	req.NoError(mgr.StartSession(ctx))

	req.Equal(PostSetupStateComplete, mgr.Status().State)
	cancel()

	// start Initializer again, but with no provider set
	mgr.opts.ProviderID.value = nil

	ctx, cancel = context.WithTimeout(context.Background(), time.Second*10)
	defer cancel()

	req.NoError(mgr.PrepareInitializer(ctx, mgr.opts))
	req.NoError(mgr.StartSession(ctx))

	req.Equal(PostSetupStateComplete, mgr.Status().State)
}

// Checks that the sequence of calls for initialization (first
// PrepareInitializer and then StartSession) is enforced.
func TestPostSetupManager_InitializationCallSequence(t *testing.T) {
	req := require.New(t)

	mgr := newTestPostManager(t)

	ctx, cancel := context.WithTimeout(context.Background(), time.Second*30)
	defer cancel()

	// Should fail since we have not prepared.
	req.Error(mgr.StartSession(ctx))

	req.NoError(mgr.PrepareInitializer(ctx, mgr.opts))

	// Should fail since we need to call StartSession after PrepareInitializer.
	req.Error(mgr.PrepareInitializer(ctx, mgr.opts))

	req.NoError(mgr.StartSession(ctx))

	// Should fail since it is required to call PrepareInitializer before each
	// call to StartSession.
	req.Error(mgr.StartSession(ctx))
}

func TestPostSetupManager_StateError(t *testing.T) {
	req := require.New(t)

	mgr := newTestPostManager(t)
	mgr.opts.NumUnits = 0
	req.Error(mgr.PrepareInitializer(context.Background(), mgr.opts))
	// Verify Status returns StateError
	req.Equal(PostSetupStateError, mgr.Status().State)
}

func TestPostSetupManager_InitialStatus(t *testing.T) {
	req := require.New(t)

	mgr := newTestPostManager(t)

	// Verify the initial status.
	status := mgr.Status()
	req.Equal(PostSetupStateNotStarted, status.State)
	req.Zero(status.NumLabelsWritten)

	// Create data.
	req.NoError(mgr.PrepareInitializer(context.Background(), mgr.opts))
	req.NoError(mgr.StartSession(context.Background()))
	req.Equal(PostSetupStateComplete, mgr.Status().State)

	// Re-instantiate `PostSetupManager`.
	mgr = newTestPostManager(t)

	// Verify the initial status.
	status = mgr.Status()
	req.Equal(PostSetupStateNotStarted, status.State)
	req.Zero(status.NumLabelsWritten)
}

func TestPostSetupManager_Stop(t *testing.T) {
	req := require.New(t)

	mgr := newTestPostManager(t)

	// Verify state.
	status := mgr.Status()
	req.Equal(PostSetupStateNotStarted, status.State)
	req.Zero(status.NumLabelsWritten)

	// Create data.
	req.NoError(mgr.PrepareInitializer(context.Background(), mgr.opts))
	req.NoError(mgr.StartSession(context.Background()))

	// Verify state.
	req.Equal(PostSetupStateComplete, mgr.Status().State)

	// Reset.
	req.NoError(mgr.Reset())

	// Verify state.
	req.Equal(PostSetupStateNotStarted, mgr.Status().State)

	// Create data again.
	req.NoError(mgr.PrepareInitializer(context.Background(), mgr.opts))
	req.NoError(mgr.StartSession(context.Background()))

	// Verify state.
	req.Equal(PostSetupStateComplete, mgr.Status().State)
}

func TestPostSetupManager_Stop_WhileInProgress(t *testing.T) {
	req := require.New(t)

	mgr := newTestPostManager(t)
	mgr.opts.MaxFileSize = 4096
	mgr.opts.NumUnits = mgr.cfg.MaxNumUnits

	// Create data.
	req.NoError(mgr.PrepareInitializer(context.Background(), mgr.opts))
	ctx, cancel := context.WithCancel(context.Background())
	var eg errgroup.Group
	eg.Go(func() error {
		return mgr.StartSession(ctx)
	})

	// Verify the intermediate status.
	req.Eventually(func() bool {
		return mgr.Status().State == PostSetupStateInProgress
	}, 5*time.Second, 10*time.Millisecond)

	// Stop initialization.
	cancel()

	req.ErrorIs(eg.Wait(), context.Canceled)

	// Verify status.
	status := mgr.Status()
	req.Equal(PostSetupStateStopped, status.State)
	req.LessOrEqual(status.NumLabelsWritten, uint64(mgr.opts.NumUnits)*mgr.cfg.LabelsPerUnit)

	// Continue to create data.
	req.NoError(mgr.PrepareInitializer(context.Background(), mgr.opts))
	req.NoError(mgr.StartSession(context.Background()))

	// Verify status.
	status = mgr.Status()
	req.Equal(PostSetupStateComplete, status.State)
	req.Equal(uint64(mgr.opts.NumUnits)*mgr.cfg.LabelsPerUnit, status.NumLabelsWritten)
}

func TestPostSetupManager_findCommitmentAtx_UsesLatestAtx(t *testing.T) {
	mgr := newTestPostManager(t)

<<<<<<< HEAD
	ch := newChallenge(0, types.EmptyATXID, mgr.goldenATXID, 2, &mgr.goldenATXID)
	nipostData := newNIPostWithChallenge(t, types.HexToHash32("55555"), []byte("66666"))
	latestAtx := newAtx(t, mgr.signer, ch, nipostData.NIPost, 2, types.Address{})
	addAtx(t, mgr.db, mgr.signer, latestAtx)

	atx, err := mgr.findCommitmentAtx()
=======
	latestAtx := addPrevAtx(t, mgr.db, 1, mgr.signer)
	atx, err := mgr.findCommitmentAtx(context.Background())
>>>>>>> 888346ce
	require.NoError(t, err)
	require.Equal(t, latestAtx.ID(), atx)
}

func TestPostSetupManager_findCommitmentAtx_DefaultsToGoldenAtx(t *testing.T) {
	mgr := newTestPostManager(t)

	atx, err := mgr.findCommitmentAtx(context.Background())
	require.NoError(t, err)
	require.Equal(t, mgr.goldenATXID, atx)
}

func TestPostSetupManager_getCommitmentAtx_getsCommitmentAtxFromPostMetadata(t *testing.T) {
	mgr := newTestPostManager(t)

	// write commitment atx to metadata
	commitmentAtx := types.RandomATXID()
	err := initialization.SaveMetadata(mgr.opts.DataDir, &shared.PostMetadata{
		CommitmentAtxId: commitmentAtx.Bytes(),
		NodeId:          mgr.signer.NodeID().Bytes(),
	})
	require.NoError(t, err)

	atxid, err := mgr.commitmentAtx(context.Background(), mgr.opts.DataDir)
	require.NoError(t, err)
	require.NotNil(t, atxid)
	require.Equal(t, commitmentAtx, atxid)
}

func TestPostSetupManager_getCommitmentAtx_getsCommitmentAtxFromInitialAtx(t *testing.T) {
	mgr := newTestPostManager(t)

	// add an atx by the same node
	commitmentAtx := types.RandomATXID()
	atx := types.NewActivationTx(types.NIPostChallenge{}, types.Address{}, nil, 1, nil)
	atx.CommitmentATX = &commitmentAtx
	addAtx(t, mgr.cdb, mgr.signer, atx)

	atxid, err := mgr.commitmentAtx(context.Background(), mgr.opts.DataDir)
	require.NoError(t, err)
	require.Equal(t, commitmentAtx, atxid)
}

type testPostManager struct {
	*PostSetupManager

	opts PostSetupOpts

	signer *signing.EdSigner
	cdb    *datastore.CachedDB
}

func newTestPostManager(tb testing.TB) *testPostManager {
	tb.Helper()

	sig, err := signing.NewEdSigner()
	require.NoError(tb, err)
	id := sig.NodeID()

	opts := DefaultPostSetupOpts()
	opts.DataDir = tb.TempDir()
	opts.ProviderID.SetUint32(initialization.CPUProviderID())
	opts.Scrypt.N = 2 // Speedup initialization in tests.

	goldenATXID := types.ATXID{2, 3, 4}

<<<<<<< HEAD
	validator := NewMocknipostValidator(gomock.NewController(tb))
	validator.EXPECT().
		Post(gomock.Any(), gomock.Any(), gomock.Any(), gomock.Any(), gomock.Any(), gomock.Any()).
		AnyTimes()
	cdb := datastore.NewCachedDB(sql.InMemory(), logtest.New(tb))
	mgr, err := NewPostSetupManager(id, DefaultPostConfig(), zaptest.NewLogger(tb), cdb, goldenATXID, validator)
=======
	syncer := NewMocksyncer(gomock.NewController(tb))
	synced := make(chan struct{})
	close(synced)
	syncer.EXPECT().RegisterForATXSynced().AnyTimes().Return(synced)

	cdb := datastore.NewCachedDB(sql.InMemory(), logtest.New(tb))
	mgr, err := NewPostSetupManager(id, DefaultPostConfig(), zaptest.NewLogger(tb), cdb, goldenATXID, syncer)
>>>>>>> 888346ce
	require.NoError(tb, err)

	return &testPostManager{
		PostSetupManager: mgr,
		opts:             opts,
		signer:           sig,
		cdb:              cdb,
	}
}<|MERGE_RESOLUTION|>--- conflicted
+++ resolved
@@ -274,17 +274,12 @@
 func TestPostSetupManager_findCommitmentAtx_UsesLatestAtx(t *testing.T) {
 	mgr := newTestPostManager(t)
 
-<<<<<<< HEAD
 	ch := newChallenge(0, types.EmptyATXID, mgr.goldenATXID, 2, &mgr.goldenATXID)
 	nipostData := newNIPostWithChallenge(t, types.HexToHash32("55555"), []byte("66666"))
 	latestAtx := newAtx(t, mgr.signer, ch, nipostData.NIPost, 2, types.Address{})
 	addAtx(t, mgr.db, mgr.signer, latestAtx)
 
-	atx, err := mgr.findCommitmentAtx()
-=======
-	latestAtx := addPrevAtx(t, mgr.db, 1, mgr.signer)
 	atx, err := mgr.findCommitmentAtx(context.Background())
->>>>>>> 888346ce
 	require.NoError(t, err)
 	require.Equal(t, latestAtx.ID(), atx)
 }
@@ -351,22 +346,17 @@
 
 	goldenATXID := types.ATXID{2, 3, 4}
 
-<<<<<<< HEAD
 	validator := NewMocknipostValidator(gomock.NewController(tb))
 	validator.EXPECT().
 		Post(gomock.Any(), gomock.Any(), gomock.Any(), gomock.Any(), gomock.Any(), gomock.Any()).
 		AnyTimes()
-	cdb := datastore.NewCachedDB(sql.InMemory(), logtest.New(tb))
-	mgr, err := NewPostSetupManager(id, DefaultPostConfig(), zaptest.NewLogger(tb), cdb, goldenATXID, validator)
-=======
 	syncer := NewMocksyncer(gomock.NewController(tb))
 	synced := make(chan struct{})
 	close(synced)
 	syncer.EXPECT().RegisterForATXSynced().AnyTimes().Return(synced)
 
 	cdb := datastore.NewCachedDB(sql.InMemory(), logtest.New(tb))
-	mgr, err := NewPostSetupManager(id, DefaultPostConfig(), zaptest.NewLogger(tb), cdb, goldenATXID, syncer)
->>>>>>> 888346ce
+	mgr, err := NewPostSetupManager(id, DefaultPostConfig(), zaptest.NewLogger(tb), cdb, goldenATXID, syncer, validator)
 	require.NoError(tb, err)
 
 	return &testPostManager{
