package activation

import (
	"os"
	"sync"
	"testing"
	"time"

	"github.com/spacemeshos/post/initialization"
	"github.com/stretchr/testify/require"

<<<<<<< HEAD
	"github.com/spacemeshos/go-spacemesh/common/types"
=======
	"github.com/spacemeshos/go-spacemesh/activation/types"
>>>>>>> cba64cc0
	"github.com/spacemeshos/go-spacemesh/log/logtest"
)

var (
	id = types.NodeID{}

	cfg             types.PostConfig
	opts            types.PostSetupOpts
	longerSetupOpts types.PostSetupOpts
)

func init() {
	cfg = DefaultPostConfig()

	opts = DefaultPostSetupOpts()
	opts.DataDir, _ = os.MkdirTemp("", "post-test")
	opts.NumUnits = cfg.MinNumUnits
	opts.ComputeProviderID = initialization.CPUProviderID()

	longerSetupOpts = opts
	longerSetupOpts.NumUnits = opts.NumUnits * 10
}

func TestPostSetupManager(t *testing.T) {
	req := require.New(t)

	cdb := newCachedDB(t)
	mgr, err := NewPostSetupManager(id, cfg, logtest.New(t), cdb, goldenATXID)
	req.NoError(err)

	lastStatus := &types.PostSetupStatus{}
	go func() {
		for status := range mgr.StatusChan() {
			req.True(status.NumLabelsWritten >= lastStatus.NumLabelsWritten)
			req.Equal(opts, *status.LastOpts)
			req.Nil(status.LastError)

			if uint(status.NumLabelsWritten) == opts.NumUnits*cfg.LabelsPerUnit {
				// TODO(moshababo): fix the following failure. `status.State` changes to `postSetupStateComplete` only after the channel event was triggered.
				// req.Equal(postSetupStateComplete, status.State)
			} else {
				req.Equal(types.PostSetupStateInProgress, status.State)
			}

			lastStatus = status
		}
	}()

	// Create data.
	doneChan, err := mgr.StartSession(opts, goldenATXID)
	req.NoError(err)
	<-doneChan
	req.Equal(opts, *mgr.LastOpts())
	req.NoError(mgr.LastError())
	// TODO(moshababo): fix the following failure. `status.State` changes to `postSetupStateComplete` only after the channel event was triggered.
	// req.Equal(lastStatus, mgr.Status())

	// Create data (same opts).
	doneChan, err = mgr.StartSession(opts, goldenATXID)
	req.NoError(err)
	<-doneChan
	req.Equal(opts, *mgr.LastOpts())
	req.NoError(mgr.LastError())

	// Cleanup.
	err = mgr.StopSession(true)
	req.NoError(err)

	// Create data (same opts, after deletion).
	doneChan, err = mgr.StartSession(opts, goldenATXID)
	req.NoError(err)
	<-doneChan
	req.Equal(opts, *mgr.LastOpts())
	req.NoError(mgr.LastError())
	// TODO(moshababo): fix the following failure. `status.State` changes to `postSetupStateComplete` only after the channel event was triggered.
	// req.Equal(lastStatus, mgr.Status())
}

func TestPostSetupManager_InitialStatus(t *testing.T) {
	req := require.New(t)

	cdb := newCachedDB(t)
	mgr, err := NewPostSetupManager(id, cfg, logtest.New(t), cdb, goldenATXID)
	req.NoError(err)

	// Verify the initial status.
	status := mgr.Status()
<<<<<<< HEAD
	req.Equal(postSetupStateNotStarted, status.State)
	req.Zero(status.NumLabelsWritten)
	req.Nil(status.LastOpts)
	req.Nil(status.LastError)
=======
	req.Equal(types.PostSetupStateNotStarted, status.State)
	req.Zero(status.NumLabelsWritten)
	req.Nil(status.LastOpts)
	req.Nil(status.LastError)

	//var lastStatus = &PostSetupStatus{}
	//go func() {
	//	for status := range mgr.StatusChan() {
	//		lastStatus = status
	//	}
	//}()
>>>>>>> cba64cc0

	// Create data.
	doneChan, err := mgr.StartSession(opts, goldenATXID)
	req.NoError(err)
	<-doneChan

	// Compare the last status update to the status queried directly.
	// TODO(moshababo): fix the following failure. `status.State` changes to `postSetupStateComplete` only after the channel event was triggered.
	// req.Equal(lastStatus, mgr.Status())

	// Re-instantiate `PostSetupManager`.
	mgr, err = NewPostSetupManager(id, cfg, logtest.New(t), cdb, goldenATXID)
	req.NoError(err)

	// Verify the initial status.
	status = mgr.Status()
<<<<<<< HEAD
	req.Equal(postSetupStateNotStarted, status.State)
=======
	req.Equal(types.PostSetupStateNotStarted, status.State)
>>>>>>> cba64cc0
	req.Zero(status.NumLabelsWritten)
	req.Nil(status.LastOpts)
	req.Nil(status.LastError)
}

func TestPostSetupManager_GenerateProof(t *testing.T) {
	req := require.New(t)
	ch := make([]byte, 32)

	cdb := newCachedDB(t)
	mgr, err := NewPostSetupManager(id, cfg, logtest.New(t), cdb, goldenATXID)
	req.NoError(err)

	// Attempt to generate proof.
	_, _, err = mgr.GenerateProof(ch, goldenATXID)
	req.EqualError(err, errNotComplete.Error())

	// Create data.
	doneChan, err := mgr.StartSession(opts, goldenATXID)
	req.NoError(err)
	<-doneChan

	// Generate proof.
	_, _, err = mgr.GenerateProof(ch, goldenATXID)
	req.NoError(err)

	// Re-instantiate `PostSetupManager`.
	mgr, err = NewPostSetupManager(id, cfg, logtest.New(t), cdb, goldenATXID)
	req.NoError(err)

	// Attempt to generate proof.
	_, _, err = mgr.GenerateProof(ch, goldenATXID)
	req.ErrorIs(err, errNotComplete)
}

func TestPostSetupManager_StatusChan_BeforeSessionStarted(t *testing.T) {
	req := require.New(t)

	cdb := newCachedDB(t)
	mgr, err := NewPostSetupManager(id, cfg, logtest.New(t), cdb, goldenATXID)
	req.NoError(err)

	// Verify that the status stream works properly when called *before* session started.
	var wg sync.WaitGroup
	wg.Add(1)
	go func() {
		ch := mgr.StatusChan()
		var prevStatus *types.PostSetupStatus
		for {
			status, more := <-ch
			if more {
				if prevStatus == nil {
					// Verify initial status.
					req.Equal(uint64(0), status.NumLabelsWritten)
				}
				prevStatus = status
			} else {
				// Verify last status.
				req.Equal(opts.NumUnits*cfg.LabelsPerUnit, uint(prevStatus.NumLabelsWritten))
				break
			}
		}
		wg.Done()
	}()

	// Create data.
	time.Sleep(1 * time.Second) // Short delay.
	doneChan, err := mgr.StartSession(opts, goldenATXID)
	req.NoError(err)
	<-doneChan
	wg.Wait()

	// Cleanup.
	err = mgr.StopSession(true)
	req.NoError(err)
}

func TestPostSetupManager_StatusChan_AfterSessionStarted(t *testing.T) {
	req := require.New(t)

	cdb := newCachedDB(t)
	mgr, err := NewPostSetupManager(id, cfg, logtest.New(t), cdb, goldenATXID)
	req.NoError(err)

	// Verify that the status stream works properly when called *after* session started (yet before it ended).
	var wg sync.WaitGroup
	wg.Add(1)
	go func() {
		time.Sleep(100 * time.Millisecond) // Short delay.

		ch := mgr.StatusChan()
		var prevStatus *types.PostSetupStatus
		for {
			status, more := <-ch
			if more {
				if prevStatus == nil {
					// Verify initial status.
					req.Equal(uint64(0), status.NumLabelsWritten)
				}
				prevStatus = status
			} else {
				// Verify last status.
				req.Equal(longerSetupOpts.NumUnits*cfg.LabelsPerUnit, uint(prevStatus.NumLabelsWritten))
				break
			}
		}
		wg.Done()
	}()

	// Create data.
	doneChan, err := mgr.StartSession(longerSetupOpts, goldenATXID)
	req.NoError(err)
	<-doneChan
	wg.Wait()

	// Cleanup.
	err = mgr.StopSession(true)
	req.NoError(err)
}

func TestPostSetupManager_Stop(t *testing.T) {
	req := require.New(t)

	cdb := newCachedDB(t)
	mgr, err := NewPostSetupManager(id, cfg, logtest.New(t), cdb, goldenATXID)
	req.NoError(err)

	// Verify state.
	status := mgr.Status()
	req.Equal(types.PostSetupStateNotStarted, status.State)

	// Create data.
	doneChan, err := mgr.StartSession(opts, goldenATXID)
	req.NoError(err)
	<-doneChan

	// Verify state.
	status = mgr.Status()
	req.Equal(types.PostSetupStateComplete, status.State)

	// Stop without file deletion.
	err = mgr.StopSession(false)
	req.NoError(err)

	// Verify state.
	status = mgr.Status()
	req.Equal(types.PostSetupStateComplete, status.State)

	// Stop with file deletion.
	err = mgr.StopSession(true)
	req.NoError(err)

	// Verify state.
	status = mgr.Status()
	req.Equal(types.PostSetupStateNotStarted, status.State)

	// Create data again.
	doneChan, err = mgr.StartSession(opts, goldenATXID)
	req.NoError(err)
	<-doneChan

	// Verify state.
	status = mgr.Status()
	req.Equal(types.PostSetupStateComplete, status.State)
}

func TestPostSetupManager_Stop_WhileInProgress(t *testing.T) {
	req := require.New(t)

	cdb := newCachedDB(t)
	mgr, err := NewPostSetupManager(id, cfg, logtest.New(t), cdb, goldenATXID)
	req.NoError(err)

	// Create data.
	doneChan, err := mgr.StartSession(longerSetupOpts, goldenATXID)
	req.NoError(err)

	// Wait a bit for the setup to proceed.
	time.Sleep(100 * time.Millisecond)

	// Verify the intermediate status.
	status := mgr.Status()
	req.Equal(&longerSetupOpts, status.LastOpts)
	req.Equal(types.PostSetupStateInProgress, status.State)

	// Stop without files deletion.
	err = mgr.StopSession(false)
	req.NoError(err)

	select {
	case <-doneChan:
	default:
		req.Fail("`StopSession` is expected to block until `StartSession` is done")
	}

	// Verify status.
	status = mgr.Status()
	req.Nil(status.LastOpts)
<<<<<<< HEAD
	req.Equal(postSetupStateNotStarted, status.State)
=======
	req.Equal(types.PostSetupStateNotStarted, status.State)
>>>>>>> cba64cc0
	req.Zero(status.NumLabelsWritten)

	// Continue to create data.
	doneChan, err = mgr.StartSession(longerSetupOpts, goldenATXID)
	req.NoError(err)
	<-doneChan

	// Verify status.
	status = mgr.Status()
	req.Equal(&longerSetupOpts, status.LastOpts)
	req.Equal(types.PostSetupStateComplete, status.State)
	req.Equal(longerSetupOpts.NumUnits*cfg.LabelsPerUnit, uint(status.NumLabelsWritten))
}<|MERGE_RESOLUTION|>--- conflicted
+++ resolved
@@ -9,20 +9,17 @@
 	"github.com/spacemeshos/post/initialization"
 	"github.com/stretchr/testify/require"
 
-<<<<<<< HEAD
+	atypes "github.com/spacemeshos/go-spacemesh/activation/types"
 	"github.com/spacemeshos/go-spacemesh/common/types"
-=======
-	"github.com/spacemeshos/go-spacemesh/activation/types"
->>>>>>> cba64cc0
 	"github.com/spacemeshos/go-spacemesh/log/logtest"
 )
 
 var (
 	id = types.NodeID{}
 
-	cfg             types.PostConfig
-	opts            types.PostSetupOpts
-	longerSetupOpts types.PostSetupOpts
+	cfg             atypes.PostConfig
+	opts            atypes.PostSetupOpts
+	longerSetupOpts atypes.PostSetupOpts
 )
 
 func init() {
@@ -44,7 +41,7 @@
 	mgr, err := NewPostSetupManager(id, cfg, logtest.New(t), cdb, goldenATXID)
 	req.NoError(err)
 
-	lastStatus := &types.PostSetupStatus{}
+	lastStatus := &atypes.PostSetupStatus{}
 	go func() {
 		for status := range mgr.StatusChan() {
 			req.True(status.NumLabelsWritten >= lastStatus.NumLabelsWritten)
@@ -55,7 +52,7 @@
 				// TODO(moshababo): fix the following failure. `status.State` changes to `postSetupStateComplete` only after the channel event was triggered.
 				// req.Equal(postSetupStateComplete, status.State)
 			} else {
-				req.Equal(types.PostSetupStateInProgress, status.State)
+				req.Equal(atypes.PostSetupStateInProgress, status.State)
 			}
 
 			lastStatus = status
@@ -101,24 +98,10 @@
 
 	// Verify the initial status.
 	status := mgr.Status()
-<<<<<<< HEAD
-	req.Equal(postSetupStateNotStarted, status.State)
+	req.Equal(atypes.PostSetupStateNotStarted, status.State)
 	req.Zero(status.NumLabelsWritten)
 	req.Nil(status.LastOpts)
 	req.Nil(status.LastError)
-=======
-	req.Equal(types.PostSetupStateNotStarted, status.State)
-	req.Zero(status.NumLabelsWritten)
-	req.Nil(status.LastOpts)
-	req.Nil(status.LastError)
-
-	//var lastStatus = &PostSetupStatus{}
-	//go func() {
-	//	for status := range mgr.StatusChan() {
-	//		lastStatus = status
-	//	}
-	//}()
->>>>>>> cba64cc0
 
 	// Create data.
 	doneChan, err := mgr.StartSession(opts, goldenATXID)
@@ -135,11 +118,7 @@
 
 	// Verify the initial status.
 	status = mgr.Status()
-<<<<<<< HEAD
-	req.Equal(postSetupStateNotStarted, status.State)
-=======
-	req.Equal(types.PostSetupStateNotStarted, status.State)
->>>>>>> cba64cc0
+	req.Equal(atypes.PostSetupStateNotStarted, status.State)
 	req.Zero(status.NumLabelsWritten)
 	req.Nil(status.LastOpts)
 	req.Nil(status.LastError)
@@ -187,7 +166,7 @@
 	wg.Add(1)
 	go func() {
 		ch := mgr.StatusChan()
-		var prevStatus *types.PostSetupStatus
+		var prevStatus *atypes.PostSetupStatus
 		for {
 			status, more := <-ch
 			if more {
@@ -231,7 +210,7 @@
 		time.Sleep(100 * time.Millisecond) // Short delay.
 
 		ch := mgr.StatusChan()
-		var prevStatus *types.PostSetupStatus
+		var prevStatus *atypes.PostSetupStatus
 		for {
 			status, more := <-ch
 			if more {
@@ -269,16 +248,16 @@
 
 	// Verify state.
 	status := mgr.Status()
-	req.Equal(types.PostSetupStateNotStarted, status.State)
-
-	// Create data.
-	doneChan, err := mgr.StartSession(opts, goldenATXID)
-	req.NoError(err)
-	<-doneChan
-
-	// Verify state.
-	status = mgr.Status()
-	req.Equal(types.PostSetupStateComplete, status.State)
+	req.Equal(atypes.PostSetupStateNotStarted, status.State)
+
+	// Create data.
+	doneChan, err := mgr.StartSession(opts, goldenATXID)
+	req.NoError(err)
+	<-doneChan
+
+	// Verify state.
+	status = mgr.Status()
+	req.Equal(atypes.PostSetupStateComplete, status.State)
 
 	// Stop without file deletion.
 	err = mgr.StopSession(false)
@@ -286,7 +265,7 @@
 
 	// Verify state.
 	status = mgr.Status()
-	req.Equal(types.PostSetupStateComplete, status.State)
+	req.Equal(atypes.PostSetupStateComplete, status.State)
 
 	// Stop with file deletion.
 	err = mgr.StopSession(true)
@@ -294,7 +273,7 @@
 
 	// Verify state.
 	status = mgr.Status()
-	req.Equal(types.PostSetupStateNotStarted, status.State)
+	req.Equal(atypes.PostSetupStateNotStarted, status.State)
 
 	// Create data again.
 	doneChan, err = mgr.StartSession(opts, goldenATXID)
@@ -303,7 +282,7 @@
 
 	// Verify state.
 	status = mgr.Status()
-	req.Equal(types.PostSetupStateComplete, status.State)
+	req.Equal(atypes.PostSetupStateComplete, status.State)
 }
 
 func TestPostSetupManager_Stop_WhileInProgress(t *testing.T) {
@@ -323,7 +302,7 @@
 	// Verify the intermediate status.
 	status := mgr.Status()
 	req.Equal(&longerSetupOpts, status.LastOpts)
-	req.Equal(types.PostSetupStateInProgress, status.State)
+	req.Equal(atypes.PostSetupStateInProgress, status.State)
 
 	// Stop without files deletion.
 	err = mgr.StopSession(false)
@@ -338,11 +317,7 @@
 	// Verify status.
 	status = mgr.Status()
 	req.Nil(status.LastOpts)
-<<<<<<< HEAD
-	req.Equal(postSetupStateNotStarted, status.State)
-=======
-	req.Equal(types.PostSetupStateNotStarted, status.State)
->>>>>>> cba64cc0
+	req.Equal(atypes.PostSetupStateNotStarted, status.State)
 	req.Zero(status.NumLabelsWritten)
 
 	// Continue to create data.
@@ -353,6 +328,6 @@
 	// Verify status.
 	status = mgr.Status()
 	req.Equal(&longerSetupOpts, status.LastOpts)
-	req.Equal(types.PostSetupStateComplete, status.State)
+	req.Equal(atypes.PostSetupStateComplete, status.State)
 	req.Equal(longerSetupOpts.NumUnits*cfg.LabelsPerUnit, uint(status.NumLabelsWritten))
 }