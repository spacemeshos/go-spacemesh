package activation

import (
	"context"
	"errors"
	"io"
	"net/url"
	"time"

	"github.com/spacemeshos/post/shared"
	"github.com/spacemeshos/post/verifying"

	"github.com/spacemeshos/go-spacemesh/common/types"
	"github.com/spacemeshos/go-spacemesh/signing"
	"github.com/spacemeshos/go-spacemesh/sql/localsql/certifier"
	"github.com/spacemeshos/go-spacemesh/sql/localsql/nipost"
)

//go:generate mockgen -typed -package=activation -destination=./mocks.go -source=./interface.go

type AtxReceiver interface {
	OnAtx(*types.ActivationTxHeader)
}

type PostVerifier interface {
	io.Closer
	Verify(ctx context.Context, p *shared.Proof, m *shared.ProofMetadata, opts ...verifying.OptionFunc) error
}

type scaler interface {
	scale(int)
}

// validatorOption is a functional option type for the validator.
type validatorOption func(*validatorOptions)

type nipostValidator interface {
	InitialNIPostChallenge(challenge *types.NIPostChallenge, atxs atxProvider, goldenATXID types.ATXID) error
	NIPostChallenge(challenge *types.NIPostChallenge, atxs atxProvider, nodeID types.NodeID) error
	NIPost(
		ctx context.Context,
		nodeId types.NodeID,
		commitmentAtxId types.ATXID,
		NIPost *types.NIPost,
		expectedChallenge types.Hash32,
		numUnits uint32,
		opts ...validatorOption,
	) (uint64, error)

	NumUnits(cfg *PostConfig, numUnits uint32) error

	IsVerifyingFullPost() bool

	Post(
		ctx context.Context,
		nodeId types.NodeID,
		commitmentAtxId types.ATXID,
		Post *types.Post,
		PostMetadata *types.PostMetadata,
		numUnits uint32,
		opts ...validatorOption,
	) error
	PostMetadata(cfg *PostConfig, metadata *types.PostMetadata) error

	VRFNonce(
		nodeId types.NodeID,
		commitmentAtxId types.ATXID,
		vrfNonce *types.VRFPostIndex,
		PostMetadata *types.PostMetadata,
		numUnits uint32,
	) error
	PositioningAtx(id types.ATXID, atxs atxProvider, goldenATXID types.ATXID, pubepoch types.EpochID) error

	// VerifyChain fully verifies all dependencies of the given ATX and the ATX itself.
	VerifyChain(ctx context.Context, id, goldenATXID types.ATXID, opts ...VerifyChainOption) error
}

type layerClock interface {
	AwaitLayer(layerID types.LayerID) <-chan struct{}
	CurrentLayer() types.LayerID
	LayerToTime(types.LayerID) time.Time
}

type nipostBuilder interface {
	BuildNIPost(
		ctx context.Context,
		sig *signing.EdSigner,
<<<<<<< HEAD
		challenge *types.NIPostChallenge,
		certifier certifierService,
=======
		publish types.EpochID,
		challenge types.Hash32,
>>>>>>> 019b595c
	) (*nipost.NIPostState, error)
	Proof(ctx context.Context, nodeID types.NodeID, challenge []byte) (*types.Post, *types.PostInfo, error)
	ResetState(types.NodeID) error
}

type syncer interface {
	RegisterForATXSynced() <-chan struct{}
}

type atxProvider interface {
	GetAtxHeader(id types.ATXID) (*types.ActivationTxHeader, error)
}

// PostSetupProvider defines the functionality required for Post setup.
// This interface is used by the atx builder and currently implemented by the PostSetupManager.
// Eventually most of the functionality will be moved to the PoSTClient.
type postSetupProvider interface {
	PrepareInitializer(ctx context.Context, opts PostSetupOpts, id types.NodeID) error
	StartSession(context context.Context, id types.NodeID) error
	Status() *PostSetupStatus
	Reset() error
}

// SmeshingProvider defines the functionality required for the node's Smesher API.
type SmeshingProvider interface {
	Smeshing() bool
	StartSmeshing(types.Address) error
	StopSmeshing(bool) error
	SmesherIDs() []types.NodeID
	Coinbase() types.Address
	SetCoinbase(coinbase types.Address)
}

type PoetAuth struct {
	*PoetPoW
	*certifier.PoetCert
}

// PoetClient servers as an interface to communicate with a PoET server.
// It is used to submit challenges and fetch proofs.
type PoetClient interface {
	Address() string

	// FIXME: remove support for deprecated poet PoW
	PowParams(ctx context.Context) (*PoetPowParams, error)

	// FIXME: remove support for deprecated poet PoW
	// Submit registers a challenge in the proving service current open round.
	Submit(
		ctx context.Context,
		deadline time.Time,
		prefix, challenge []byte,
		signature types.EdSignature,
		nodeID types.NodeID,
		auth PoetAuth,
	) (*types.PoetRound, error)

	CertifierInfo(context.Context) (*url.URL, []byte, error)

	// Proof returns the proof for the given round ID.
	Proof(ctx context.Context, roundID string) (*types.PoetProofMessage, []types.Hash32, error)
}

// A certifier client that the certifierService uses to obtain certificates
// The implementation can use any method to obtain the certificate,
// for example, POST verification.
type certifierClient interface {
	// The ID for which this client certifies.
	Id() types.NodeID
	// Certify the ID in the given certifier.
	Certify(ctx context.Context, url *url.URL, pubkey []byte) (*certifier.PoetCert, error)
}

// certifierService is used to certify nodeID for registerting in the poet.
// It holds the certificates and can recertify if needed.
type certifierService interface {
	// Acquire a certificate for the given poet.
	GetCertificate(poet string) *certifier.PoetCert
	// Recertify the nodeID and return a certificate confirming that
	// it is verified. The certificate can be later used to submit in poet.
	Recertify(ctx context.Context, poet PoetClient) (*certifier.PoetCert, error)

	// Certify the nodeID for all given poets.
	// It won't recertify poets that already have a certificate.
	// It returns a map of a poet address to a certificate for it.
	CertifyAll(ctx context.Context, poets []PoetClient) map[string]*certifier.PoetCert
}

type poetDbAPI interface {
	GetProof(types.PoetProofRef) (*types.PoetProof, *types.Hash32, error)
	ValidateAndStore(ctx context.Context, proofMessage *types.PoetProofMessage) error
}

var (
	ErrPostClientClosed       = errors.New("post client closed")
	ErrPostClientNotConnected = errors.New("post service not registered")
)

type AtxBuilder interface {
	Register(sig *signing.EdSigner)
}

type postService interface {
	Client(nodeId types.NodeID) (PostClient, error)
}

type PostClient interface {
	Info(ctx context.Context) (*types.PostInfo, error)
	Proof(ctx context.Context, challenge []byte) (*types.Post, *types.PostInfo, error)
}

type PostStates interface {
	Set(id types.NodeID, state types.PostState)
	Get() map[types.NodeID]types.PostState
}<|MERGE_RESOLUTION|>--- conflicted
+++ resolved
@@ -85,13 +85,9 @@
 	BuildNIPost(
 		ctx context.Context,
 		sig *signing.EdSigner,
-<<<<<<< HEAD
-		challenge *types.NIPostChallenge,
-		certifier certifierService,
-=======
 		publish types.EpochID,
 		challenge types.Hash32,
->>>>>>> 019b595c
+		certifier certifierService,
 	) (*nipost.NIPostState, error)
 	Proof(ctx context.Context, nodeID types.NodeID, challenge []byte) (*types.Post, *types.PostInfo, error)
 	ResetState(types.NodeID) error
