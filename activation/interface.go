package activation

import (
	"context"
	"errors"
	"io"
	"net/url"
	"time"

	"github.com/spacemeshos/post/shared"
	"github.com/spacemeshos/post/verifying"

	"github.com/spacemeshos/go-spacemesh/activation/wire"
	"github.com/spacemeshos/go-spacemesh/common/types"
	"github.com/spacemeshos/go-spacemesh/signing"
	"github.com/spacemeshos/go-spacemesh/sql/localsql/certifier"
	"github.com/spacemeshos/go-spacemesh/sql/localsql/nipost"
)

//go:generate mockgen -typed -package=activation -destination=./mocks.go -source=./interface.go

type AtxReceiver interface {
	OnAtx(*types.ActivationTx)
}

type PostVerifier interface {
	io.Closer
	Verify(ctx context.Context, p *shared.Proof, m *shared.ProofMetadata, opts ...verifying.OptionFunc) error
}

type scaler interface {
	scale(int)
}

// validatorOption is a functional option type for the validator.
type validatorOption func(*validatorOptions)

type nipostValidator interface {
	InitialNIPostChallengeV1(challenge *wire.NIPostChallengeV1, atxs atxProvider, goldenATXID types.ATXID) error
	NIPostChallengeV1(challenge *wire.NIPostChallengeV1, previous *types.ActivationTx, nodeID types.NodeID) error
	NIPost(
		ctx context.Context,
		nodeId types.NodeID,
		commitmentAtxId types.ATXID,
		NIPost *types.NIPost,
		expectedChallenge types.Hash32,
		numUnits uint32,
		opts ...validatorOption,
	) (uint64, error)

	NumUnits(cfg *PostConfig, numUnits uint32) error

	IsVerifyingFullPost() bool

	Post(
		ctx context.Context,
		nodeId types.NodeID,
		commitmentAtxId types.ATXID,
		post *types.Post,
		metadata *types.PostMetadata,
		numUnits uint32,
		opts ...validatorOption,
	) error

	VRFNonce(
		nodeId types.NodeID,
		commitmentAtxId types.ATXID,
		vrfNonce, labelsPerUnit uint64,
		numUnits uint32,
	) error
	PositioningAtx(id types.ATXID, atxs atxProvider, goldenATXID types.ATXID, pubepoch types.EpochID) error

	// VerifyChain fully verifies all dependencies of the given ATX and the ATX itself.
	VerifyChain(ctx context.Context, id, goldenATXID types.ATXID, opts ...VerifyChainOption) error
}

type layerClock interface {
	AwaitLayer(layerID types.LayerID) <-chan struct{}
	CurrentLayer() types.LayerID
	LayerToTime(types.LayerID) time.Time
}

type nipostBuilder interface {
	BuildNIPost(
		ctx context.Context,
		sig *signing.EdSigner,
		publish types.EpochID,
		challenge types.Hash32,
	) (*nipost.NIPostState, error)
	Proof(ctx context.Context, nodeID types.NodeID, challenge []byte) (*types.Post, *types.PostInfo, error)
	ResetState(types.NodeID) error
}

type syncer interface {
	RegisterForATXSynced() <-chan struct{}
}

type atxProvider interface {
	GetAtx(id types.ATXID) (*types.ActivationTx, error)
}

// PostSetupProvider defines the functionality required for Post setup.
// This interface is used by the atx builder and currently implemented by the PostSetupManager.
// Eventually most of the functionality will be moved to the PoSTClient.
type postSetupProvider interface {
	PrepareInitializer(ctx context.Context, opts PostSetupOpts, id types.NodeID) error
	StartSession(context context.Context, id types.NodeID) error
	Status() *PostSetupStatus
	Reset() error
}

// SmeshingProvider defines the functionality required for the node's Smesher API.
type SmeshingProvider interface {
	Smeshing() bool
	StartSmeshing(types.Address) error
	StopSmeshing(bool) error
	SmesherIDs() []types.NodeID
	Coinbase() types.Address
	SetCoinbase(coinbase types.Address)
}

// PoetClient servers as an interface to communicate with a PoET server.
// It is used to submit challenges and fetch proofs.
type PoetClient interface {
	Address() string

<<<<<<< HEAD
	// FIXME: remove support for deprecated poet PoW
	PowParams(ctx context.Context) (*PoetPowParams, error)

	// FIXME: remove support for deprecated poet PoW
=======
>>>>>>> cb224ffb
	// Submit registers a challenge in the proving service current open round.
	Submit(
		ctx context.Context,
		deadline time.Time,
		prefix, challenge []byte,
		signature types.EdSignature,
		nodeID types.NodeID,
<<<<<<< HEAD
		auth PoetAuth,
=======
>>>>>>> cb224ffb
	) (*types.PoetRound, error)

	CertifierInfo(context.Context) (*url.URL, []byte, error)

	// Proof returns the proof for the given round ID.
	Proof(ctx context.Context, roundID string) (*types.PoetProof, []types.Hash32, error)
}

// A certifier client that the certifierService uses to obtain certificates
// The implementation can use any method to obtain the certificate,
// for example, POST verification.
type certifierClient interface {
	// Certify the ID in the given certifier.
	Certify(ctx context.Context, id types.NodeID, url *url.URL, pubkey []byte) (*certifier.PoetCert, error)
}

// certifierService is used to certify nodeID for registering in the poet.
// It holds the certificates and can recertify if needed.
type certifierService interface {
	// Acquire a certificate for the given poet.
	Certificate(id types.NodeID, poet string) *certifier.PoetCert
	// Recertify the ID and return a certificate confirming that
	// it is verified. The certificate can be later used to submit in poet.
	Recertify(ctx context.Context, id types.NodeID, poet PoetClient) (*certifier.PoetCert, error)

	// Certify the ID for all given poets.
	// It won't recertify poets that already have a certificate.
	// It returns a map of a poet address to a certificate for it.
	CertifyAll(ctx context.Context, id types.NodeID, poets []PoetClient) map[string]*certifier.PoetCert
}

type poetDbAPI interface {
	Proof(types.PoetProofRef) (*types.PoetProof, *types.Hash32, error)
	ProofForRound(poetID []byte, roundID string) (*types.PoetProof, error)
	ValidateAndStore(ctx context.Context, proofMessage *types.PoetProofMessage) error
}

var (
	ErrPostClientClosed       = errors.New("post client closed")
	ErrPostClientNotConnected = errors.New("post service not registered")
)

type AtxBuilder interface {
	Register(sig *signing.EdSigner)
}

type postService interface {
	Client(nodeId types.NodeID) (PostClient, error)
}

type PostClient interface {
	Info(ctx context.Context) (*types.PostInfo, error)
	Proof(ctx context.Context, challenge []byte) (*types.Post, *types.PostInfo, error)
}

type PostStates interface {
	Set(id types.NodeID, state types.PostState)
	Get() map[types.NodeID]types.PostState
}<|MERGE_RESOLUTION|>--- conflicted
+++ resolved
@@ -124,13 +124,7 @@
 type PoetClient interface {
 	Address() string
 
-<<<<<<< HEAD
 	// FIXME: remove support for deprecated poet PoW
-	PowParams(ctx context.Context) (*PoetPowParams, error)
-
-	// FIXME: remove support for deprecated poet PoW
-=======
->>>>>>> cb224ffb
 	// Submit registers a challenge in the proving service current open round.
 	Submit(
 		ctx context.Context,
@@ -138,10 +132,6 @@
 		prefix, challenge []byte,
 		signature types.EdSignature,
 		nodeID types.NodeID,
-<<<<<<< HEAD
-		auth PoetAuth,
-=======
->>>>>>> cb224ffb
 	) (*types.PoetRound, error)
 
 	CertifierInfo(context.Context) (*url.URL, []byte, error)
