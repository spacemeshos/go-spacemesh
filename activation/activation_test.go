package activation

import (
	"fmt"
	"github.com/spacemeshos/go-spacemesh/common/types"
	"github.com/spacemeshos/go-spacemesh/common/util"
	"github.com/spacemeshos/go-spacemesh/database"
	"github.com/spacemeshos/go-spacemesh/log"
	"github.com/spacemeshos/go-spacemesh/mesh"
	"github.com/spacemeshos/go-spacemesh/nipst"
<<<<<<< HEAD
	"github.com/spacemeshos/go-spacemesh/types"
	"github.com/spacemeshos/post/config"
	"github.com/spacemeshos/post/shared"
	"github.com/spacemeshos/sha256-simd"
=======
>>>>>>> 29c645f0
	"github.com/stretchr/testify/assert"
	"github.com/stretchr/testify/require"
	"sort"
	"testing"
	"time"
)

// ========== Vars / Consts ==========

const (
	defaultActiveSetSize  = uint32(10)
	layersPerEpoch        = 10
	postGenesisEpoch      = 2
	postGenesisEpochLayer = 22
	defaultMeshLayer      = 12
)

var (
	nodeId       = types.NodeId{Key: "11111", VRFPublicKey: []byte("22222")}
	otherNodeId  = types.NodeId{Key: "00000", VRFPublicKey: []byte("00000")}
	coinbase     = types.HexToAddress("33333")
	prevAtxId    = types.AtxId{Hash32: types.HexToHash32("44444")}
	chlng        = types.HexToHash32("55555")
	poetRef      = []byte("66666")
	defaultView  = []types.BlockID{1, 2, 3}
	net          = &NetMock{}
	meshProvider = &MeshProviderMock{latestLayer: 12}
	nipstBuilder = &NipstBuilderMock{}
	postProver   = &postProverClientMock{}
	npst         = nipst.NewNIPSTWithChallenge(&chlng, poetRef)
	commitment   = &types.PostProof{
		Identity:     []byte(nil),
		Challenge:    []byte(nil),
		MerkleRoot:   []byte("1"),
		ProofNodes:   [][]byte(nil),
		ProvenLeaves: [][]byte(nil),
	}
	lg = log.NewDefault(nodeId.Key[:5])
)

// ========== Mocks ==========

type MeshProviderMock struct {
	GetOrphanBlocksBeforeFunc func(l types.LayerID) ([]types.BlockID, error)
	latestLayer               types.LayerID
}

func (mpm *MeshProviderMock) GetOrphanBlocksBefore(l types.LayerID) ([]types.BlockID, error) {
	if mpm.GetOrphanBlocksBeforeFunc != nil {
		return mpm.GetOrphanBlocksBeforeFunc(l)
	}
	return defaultView, nil
}

func (mpm *MeshProviderMock) LatestLayer() types.LayerID {
	layer := mpm.latestLayer
	mpm.latestLayer = defaultMeshLayer
	return layer
}

type NetMock struct {
	lastTransmission []byte
}

func (n *NetMock) Broadcast(id string, d []byte) error {
	n.lastTransmission = d
	return nil
}

<<<<<<< HEAD
type postProverClientMock struct{}
=======
type NipstBuilderMock struct {
	poetRef         []byte
	buildNipstFunc  func(challenge *types.Hash32) (*types.NIPST, error)
	initPostFunc    func(logicalDrive string, commitmentSize uint64) (*types.PostProof, error)
	SleepTime       int
	PostInitialized bool
}
>>>>>>> 29c645f0

// A compile time check to ensure that postProverClientMock fully implements PostProverClient.
var _ nipst.PostProverClient = (*postProverClientMock)(nil)

func (*postProverClientMock) Initialize() (*types.PostProof, error) { return &types.PostProof{}, nil }

func (*postProverClientMock) Execute(challenge []byte) (*types.PostProof, error) {
	return &types.PostProof{}, nil
}

func (*postProverClientMock) Reset() error { return nil }

func (*postProverClientMock) IsInitialized() (bool, error) { return true, nil }

func (*postProverClientMock) VerifyInitAllowed() error { return nil }

func (*postProverClientMock) SetLogger(shared.Logger) {}

func (*postProverClientMock) SetParams(datadir string, space uint64) {}

func (*postProverClientMock) Cfg() *config.Config { return nil }

type NipstBuilderMock struct {
	poetRef        []byte
	buildNipstFunc func(challenge *common.Hash) (*types.NIPST, error)
	initPostFunc   func(logicalDrive string, commitmentSize uint64) (*types.PostProof, error)
	SleepTime      int
}

func (np *NipstBuilderMock) BuildNIPST(challenge *types.Hash32) (*types.NIPST, error) {
	if np.buildNipstFunc != nil {
		return np.buildNipstFunc(challenge)
	}
	return nipst.NewNIPSTWithChallenge(challenge, np.poetRef), nil
}

type NipstErrBuilderMock struct{}

<<<<<<< HEAD
func (np *NipstErrBuilderMock) BuildNIPST(challenge *common.Hash) (*types.NIPST, error) {
=======
func (np *NipstErrBuilderMock) GetDataDirPath() string {
	return ""
}

func (np *NipstErrBuilderMock) IsPostInitialized() bool {

	return true
}

func (np *NipstErrBuilderMock) InitializePost(dataDir string, space uint64) (*types.PostProof, error) {
	return nil, nil
}

func (np *NipstErrBuilderMock) BuildNIPST(challenge *types.Hash32) (*types.NIPST, error) {
>>>>>>> 29c645f0
	return nil, fmt.Errorf("nipst builder error")
}

type MockIdStore struct{}

func (*MockIdStore) StoreNodeIdentity(id types.NodeId) error {
	return nil
}

func (*MockIdStore) GetIdentity(id string) (types.NodeId, error) {
	return types.NodeId{}, nil
}

type ValidatorMock struct{}

func (*ValidatorMock) Validate(nipst *types.NIPST, expectedChallenge types.Hash32) error {
	return nil
}

func (*ValidatorMock) VerifyPost(proof *types.PostProof, space uint64) error {
	return nil
}

func NewMockDB() *MockDB {
	return &MockDB{
		make(map[string][]byte),
		false,
	}
}

type MockDB struct {
	mp      map[string][]byte
	hadNone bool
}

func (m *MockDB) Put(key, val []byte) error {
	if len(val) == 0 {
		m.hadNone = true
	}
	m.mp[util.Bytes2Hex(key)] = val
	return nil
}

func (m *MockDB) Get(key []byte) ([]byte, error) {
	return m.mp[util.Bytes2Hex(key)], nil
}

type FaultyNetMock struct {
	bt []byte
}

func (n *FaultyNetMock) Broadcast(id string, d []byte) error {
	n.bt = d
	return fmt.Errorf(" I'm faulty")
}

// ========== Helper functions ==========

func newActivationDb() *ActivationDb {
	return NewActivationDb(database.NewMemDatabase(), &MockIdStore{}, mesh.NewMemMeshDB(lg.WithName("meshDB")), layersPerEpoch, &ValidatorMock{}, lg.WithName("atxDB"))
}

func isSynced(b bool) func() bool {
	return func() bool {
		return b
	}
}

func newChallenge(nodeId types.NodeId, sequence uint64, prevAtxId, posAtxId types.AtxId, pubLayerId types.LayerID) types.NIPSTChallenge {
	challenge := types.NIPSTChallenge{
		NodeId:         nodeId,
		Sequence:       sequence,
		PrevATXId:      prevAtxId,
		PubLayerIdx:    pubLayerId,
		PositioningAtx: posAtxId,
	}
	return challenge
}

func newAtx(challenge types.NIPSTChallenge, ActiveSetSize uint32, View []types.BlockID, nipst *types.NIPST) *types.ActivationTx {
	activationTx := &types.ActivationTx{
		ActivationTxHeader: types.ActivationTxHeader{
			NIPSTChallenge: challenge,
			Coinbase:       coinbase,
			ActiveSetSize:  ActiveSetSize,
		},
		Nipst: nipst,
		View:  View,
	}
	activationTx.CalcAndSetId()
	return activationTx
}

func newBuilder(activationDb ATXDBProvider) *Builder {
	b := NewBuilder(nodeId, coinbase, activationDb, net, meshProvider, layersPerEpoch, nipstBuilder, postProver, nil, isSynced(true), NewMockDB(), lg.WithName("atxBuilder"))
	b.commitment = commitment
	return b
}

func setActivesetSizeInCache(t *testing.T, activesetSize uint32) {
	view, err := meshProvider.GetOrphanBlocksBefore(meshProvider.LatestLayer())
	assert.NoError(t, err)
	sort.Slice(view, func(i, j int) bool {
		return view[i] < view[j]
	})
	h, err := types.CalcBlocksHash12(view)
	assert.NoError(t, err)
	activesetCache.put(h, activesetSize)
}

func lastTransmittedAtx(t *testing.T) (atx types.ActivationTx) {
	err := types.BytesToInterface(net.lastTransmission, &atx)
	require.NoError(t, err)
	return atx
}

func assertLastAtx(r *require.Assertions, posAtx, prevAtx *types.ActivationTxHeader, layersPerEpoch uint16) {
	atx, err := types.BytesAsAtx(net.lastTransmission, nil)
	r.NoError(err)

	r.Equal(nodeId, atx.NodeId)
	if prevAtx != nil {
		r.Equal(prevAtx.Sequence+1, atx.Sequence)
		r.Equal(prevAtx.Id(), atx.PrevATXId)
		r.Nil(atx.Commitment)
		r.Nil(atx.CommitmentMerkleRoot)
	} else {
		r.Zero(atx.Sequence)
		r.Equal(*types.EmptyAtxId, atx.PrevATXId)
		r.NotNil(atx.Commitment)
		r.NotNil(atx.CommitmentMerkleRoot)
	}
	r.Equal(posAtx.Id(), atx.PositioningAtx)
	r.Equal(posAtx.PubLayerIdx.Add(layersPerEpoch), atx.PubLayerIdx)
	r.Equal(defaultActiveSetSize, atx.ActiveSetSize)
	r.Equal(defaultView, atx.View)
	r.Equal(poetRef, atx.GetPoetProofRef())
}

func storeAtx(r *require.Assertions, activationDb *ActivationDb, atx *types.ActivationTx, lg log.Log) {
	epoch := atx.PubLayerIdx.GetEpoch(layersPerEpoch)
	lg.Info("stored ATX in epoch %v", epoch)
	err := activationDb.StoreAtx(epoch, atx)
	r.NoError(err)
}

func publishAtx(b *Builder, meshLayer types.LayerID, clockEpoch types.EpochId, buildNipstLayerDuration uint16) (published bool, err error) {
	net.lastTransmission = nil
	meshProvider.latestLayer = meshLayer
	nipstBuilder.buildNipstFunc = func(challenge *types.Hash32) (*types.NIPST, error) {
		meshProvider.latestLayer = meshLayer.Add(buildNipstLayerDuration)
		return nipst.NewNIPSTWithChallenge(challenge, poetRef), nil
	}
	err = b.PublishActivationTx(clockEpoch)
	nipstBuilder.buildNipstFunc = nil
	return net.lastTransmission != nil, err
}

// ========== Tests ==========

func TestBuilder_PublishActivationTx_HappyFlow(t *testing.T) {
	r := require.New(t)

	// setup
	activationDb := newActivationDb()
	b := newBuilder(activationDb)
	setActivesetSizeInCache(t, defaultActiveSetSize)
	defer activesetCache.Purge()

	challenge := newChallenge(nodeId, 1, prevAtxId, prevAtxId, postGenesisEpochLayer)
	prevAtx := newAtx(challenge, 5, defaultView, npst)
	storeAtx(r, activationDb, prevAtx, log.NewDefault("storeAtx"))

	// create and publish ATX
	published, err := publishAtx(b, postGenesisEpochLayer+1, postGenesisEpoch, layersPerEpoch)
	r.NoError(err)
	r.True(published)
	assertLastAtx(r, &prevAtx.ActivationTxHeader, &prevAtx.ActivationTxHeader, layersPerEpoch)
}

func TestBuilder_PublishActivationTx_NoPrevATX(t *testing.T) {
	r := require.New(t)

	// setup
	activationDb := newActivationDb()
	b := newBuilder(activationDb)
	setActivesetSizeInCache(t, defaultActiveSetSize)
	defer activesetCache.Purge()

	challenge := newChallenge(otherNodeId /*👀*/, 1, prevAtxId, prevAtxId, postGenesisEpochLayer)
	posAtx := newAtx(challenge, 5, defaultView, npst)
	storeAtx(r, activationDb, posAtx, log.NewDefault("storeAtx"))

	// create and publish ATX
	published, err := publishAtx(b, postGenesisEpochLayer+1, postGenesisEpoch, layersPerEpoch)
	r.NoError(err)
	r.True(published)
	assertLastAtx(r, &posAtx.ActivationTxHeader, nil, layersPerEpoch)
}

func TestBuilder_PublishActivationTx_PrevATXWithoutPrevATX(t *testing.T) {
	r := require.New(t)

	// setup
	activationDb := newActivationDb()
	b := newBuilder(activationDb)
	setActivesetSizeInCache(t, defaultActiveSetSize)
	defer activesetCache.Purge()

	challenge := newChallenge(otherNodeId /*👀*/, 1, prevAtxId, prevAtxId, postGenesisEpochLayer)
	posAtx := newAtx(challenge, 5, defaultView, npst)
	storeAtx(r, activationDb, posAtx, log.NewDefault("storeAtx"))

	challenge = newChallenge(nodeId /*👀*/, 0, *types.EmptyAtxId, posAtx.Id(), postGenesisEpochLayer)
	challenge.CommitmentMerkleRoot = commitment.MerkleRoot
	prevAtx := newAtx(challenge, 5, defaultView, npst)
	prevAtx.Commitment = commitment
	storeAtx(r, activationDb, prevAtx, log.NewDefault("storeAtx"))

	// create and publish ATX
	published, err := publishAtx(b, postGenesisEpochLayer+1, postGenesisEpoch, layersPerEpoch)
	r.NoError(err)
	r.True(published)
	assertLastAtx(r, &posAtx.ActivationTxHeader, &prevAtx.ActivationTxHeader, layersPerEpoch)
}

func TestBuilder_PublishActivationTx_FailsWhenNoPosAtx(t *testing.T) {
	r := require.New(t)

	// setup
	activationDb := newActivationDb()
	b := newBuilder(activationDb)
	setActivesetSizeInCache(t, defaultActiveSetSize)
	defer activesetCache.Purge()

	challenge := newChallenge(otherNodeId /*👀*/, 1, prevAtxId, prevAtxId, postGenesisEpochLayer-layersPerEpoch /*👀*/)
	posAtx := newAtx(challenge, 5, defaultView, npst)
	storeAtx(r, activationDb, posAtx, log.NewDefault("storeAtx"))

	// create and publish ATX
	published, err := publishAtx(b, postGenesisEpochLayer+1, postGenesisEpoch, layersPerEpoch)
	r.EqualError(err, "cannot find pos atx in epoch 2: cannot find pos atx id: current posAtx (epoch 1) does not belong to the requested epoch (2)")
	r.False(published)
}

func TestBuilder_PublishActivationTx_FailsWhenNoPosAtxButPrevAtxFromWrongEpochExists(t *testing.T) {
	r := require.New(t)

	// setup
	activationDb := newActivationDb()
	b := newBuilder(activationDb)
	setActivesetSizeInCache(t, defaultActiveSetSize)
	defer activesetCache.Purge()

	challenge := newChallenge(nodeId, 1, prevAtxId, prevAtxId, postGenesisEpochLayer-layersPerEpoch /*👀*/)
	prevAtx := newAtx(challenge, 5, defaultView, npst)
	storeAtx(r, activationDb, prevAtx, log.NewDefault("storeAtx"))

	// create and publish ATX
	published, err := publishAtx(b, postGenesisEpochLayer+1, postGenesisEpoch, layersPerEpoch)
	r.EqualError(err, "cannot find pos atx in epoch 2: cannot find pos atx id: current posAtx (epoch 1) does not belong to the requested epoch (2)")
	r.False(published)
}

func TestBuilder_PublishActivationTx_DoesNotPublish2AtxsInSameEpoch(t *testing.T) {
	r := require.New(t)

	// setup
	activationDb := newActivationDb()
	b := newBuilder(activationDb)
	setActivesetSizeInCache(t, defaultActiveSetSize)
	defer activesetCache.Purge()

	challenge := newChallenge(nodeId, 1, prevAtxId, prevAtxId, postGenesisEpochLayer)
	prevAtx := newAtx(challenge, 5, defaultView, npst)
	storeAtx(r, activationDb, prevAtx, log.NewDefault("storeAtx"))

	// create and publish ATX
	published, err := publishAtx(b, postGenesisEpochLayer+1, postGenesisEpoch, layersPerEpoch)
	r.NoError(err)
	r.True(published)
	assertLastAtx(r, &prevAtx.ActivationTxHeader, &prevAtx.ActivationTxHeader, layersPerEpoch)

	// assert that another ATX cannot be published
	published, err = publishAtx(b, postGenesisEpochLayer+1, postGenesisEpoch, layersPerEpoch) // 👀
	r.NoError(err)
	r.False(published)
}

func TestBuilder_PublishActivationTx_FailsWhenNipstBuilderFails(t *testing.T) {
	r := require.New(t)

	activationDb := newActivationDb()
	nipstBuilder := &NipstErrBuilderMock{} // 👀 mock that returns error from BuildNipst()
	b := NewBuilder(nodeId, coinbase, activationDb, net, meshProvider, layersPerEpoch, nipstBuilder, postProver, nil, isSynced(true), NewMockDB(), lg.WithName("atxBuilder"))
	b.commitment = commitment

	challenge := newChallenge(otherNodeId /*👀*/, 1, prevAtxId, prevAtxId, postGenesisEpochLayer)
	posAtx := newAtx(challenge, 5, defaultView, npst)
	storeAtx(r, activationDb, posAtx, log.NewDefault("storeAtx"))

	published, err := publishAtx(b, postGenesisEpochLayer+1, postGenesisEpoch, layersPerEpoch)
	r.EqualError(err, "cannot create nipst: nipst builder error")
	r.False(published)
}

func TestBuilder_PublishActivationTx_Serialize(t *testing.T) {
	r := require.New(t)

	activationDb := newActivationDb()
	b := newBuilder(activationDb)

	atx := types.NewActivationTx(nodeId, coinbase, 1, prevAtxId, 5, 1, prevAtxId, defaultActiveSetSize, []types.BlockID{1, 2, 3}, npst)
	storeAtx(r, activationDb, atx, log.NewDefault("storeAtx"))

	view, err := b.mesh.GetOrphanBlocksBefore(meshProvider.LatestLayer())
	assert.NoError(t, err)
	act := types.NewActivationTx(b.nodeId, coinbase, b.GetLastSequence(b.nodeId)+1, atx.Id(), atx.PubLayerIdx+10, 0, atx.Id(), defaultActiveSetSize, view, npst)

	bt, err := types.InterfaceToBytes(act)
	assert.NoError(t, err)
	a, err := types.BytesAsAtx(bt, nil)
	assert.NoError(t, err)
	bt2, err := types.InterfaceToBytes(a)
	assert.Equal(t, bt, bt2)
}

func TestBuilder_PublishActivationTx_PosAtxOnSameLayerAsPrevAtx(t *testing.T) {
	r := require.New(t)

	activationDb := newActivationDb()
	b := newBuilder(activationDb)
	setActivesetSizeInCache(t, 10)
	defer activesetCache.Purge()

	for i := postGenesisEpochLayer; i < postGenesisEpochLayer+3; i++ {
		challenge := newChallenge(nodeId, 1, prevAtxId, prevAtxId, types.LayerID(i))
		atx := newAtx(challenge, 5, defaultView, npst)
		storeAtx(r, activationDb, atx, log.NewDefault("storeAtx"))
	}

	challenge := newChallenge(nodeId, 1, prevAtxId, prevAtxId, postGenesisEpochLayer+3)
	prevATX := newAtx(challenge, 5, defaultView, npst)
	b.prevATX = &prevATX.ActivationTxHeader

	published, err := publishAtx(b, postGenesisEpochLayer+4, postGenesisEpoch, layersPerEpoch)
	r.NoError(err)
	r.True(published)

	newAtx := lastTransmittedAtx(t)
	r.Equal(prevATX.Id(), newAtx.PrevATXId)

	posAtx, err := activationDb.GetAtx(newAtx.PositioningAtx)
	r.NoError(err)

	assertLastAtx(r, posAtx, &prevATX.ActivationTxHeader, layersPerEpoch)

	t.Skip("proves https://github.com/spacemeshos/go-spacemesh/issues/1166")
	// check pos & prev has the same PubLayerIdx
	r.Equal(prevATX.PubLayerIdx, posAtx.PubLayerIdx)
}

func TestBuilder_NipstPublishRecovery(t *testing.T) {
	id := types.NodeId{"aaaaaa", []byte("bbbbb")}
	coinbase := types.HexToAddress("0xaaa")
	net := &NetMock{}
	layers := &MeshProviderMock{}
	nipstBuilder := &NipstBuilderMock{}
	layersPerEpoch := uint16(10)
	lg := log.NewDefault(id.Key[:5])
	db := NewMockDB()
	activationDb := NewActivationDb(database.NewMemDatabase(), &MockIdStore{}, mesh.NewMemMeshDB(lg.WithName("meshDB")), layersPerEpoch, &ValidatorMock{}, lg.WithName("atxDB1"))
<<<<<<< HEAD
	b := NewBuilder(id, coinbase, activationDb, &FaultyNetMock{}, layers, layersPerEpoch, nipstBuilder, postProver, nil, func() bool { return true }, db, lg.WithName("atxBuilder"))
	prevAtx := types.AtxId{Hash: common.HexToHash("0x111")}
	chlng := common.HexToHash("0x3333")
=======
	b := NewBuilder(id, coinbase, activationDb, &FaultyNetMock{}, layers, layersPerEpoch, nipstBuilder, nil, func() bool { return true }, db, lg.WithName("atxBuilder"))
	prevAtx := types.AtxId{Hash32: types.HexToHash32("0x111")}
	chlng := types.HexToHash32("0x3333")
>>>>>>> 29c645f0
	poetRef := []byte{0xbe, 0xef}
	nipstBuilder.poetRef = poetRef
	npst := nipst.NewNIPSTWithChallenge(&chlng, poetRef)

	atx := types.NewActivationTx(types.NodeId{"aaaaaa", []byte("bbbbb")}, coinbase, 1, prevAtx, 15, 1, prevAtx, 5, []types.BlockID{1, 2, 3}, npst)

	err := activationDb.StoreAtx(atx.PubLayerIdx.GetEpoch(layersPerEpoch), atx)
	assert.NoError(t, err)

	challenge := types.NIPSTChallenge{
		NodeId:         b.nodeId,
		Sequence:       b.GetLastSequence(b.nodeId) + 1,
		PrevATXId:      atx.Id(),
		PubLayerIdx:    atx.PubLayerIdx.Add(b.layersPerEpoch),
		StartTick:      atx.EndTick,
		EndTick:        b.tickProvider.NumOfTicks(), //todo: add provider when
		PositioningAtx: atx.Id(),
	}

	bytes, err := challenge.Hash()
	npst2 := nipst.NewNIPSTWithChallenge(bytes, poetRef)
	assert.NoError(t, err)

	setActivesetSizeInCache(t, defaultActiveSetSize)

	act := types.NewActivationTx(b.nodeId, coinbase, b.GetLastSequence(b.nodeId)+1, atx.Id(), atx.PubLayerIdx+10, 0, atx.Id(), defaultActiveSetSize, defaultView, npst2)
	err = b.PublishActivationTx(1)
	assert.Error(t, err)

	//test load in correct epoch
	b = NewBuilder(id, coinbase, activationDb, net, layers, layersPerEpoch, nipstBuilder, postProver, nil, func() bool { return true }, db, lg.WithName("atxBuilder"))
	err = b.loadChallenge()
	assert.NoError(t, err)
	layers.latestLayer = 22
	err = b.PublishActivationTx(1)
	assert.NoError(t, err)
	bts, err := types.InterfaceToBytes(act)
	assert.NoError(t, err)
	assert.Equal(t, bts, net.lastTransmission)

	b = NewBuilder(id, coinbase, activationDb, &FaultyNetMock{}, layers, layersPerEpoch, nipstBuilder, postProver, nil, func() bool { return true }, db, lg.WithName("atxBuilder"))
	err = b.PublishActivationTx(1)
	assert.Error(t, err)
	db.hadNone = false
	//test load challenge in later epoch - nipst should be truncated
	b = NewBuilder(id, coinbase, activationDb, &FaultyNetMock{}, layers, layersPerEpoch, nipstBuilder, postProver, nil, func() bool { return true }, db, lg.WithName("atxBuilder"))
	assert.Error(t, err)
	err = b.loadChallenge()
	assert.NoError(t, err)
	err = b.PublishActivationTx(3)
	// This 👇 ensures that handing of the challenge succeeded and the code moved on to the next part
	assert.EqualError(t, err, "cannot find pos atx in epoch 3: cannot find pos atx id: current posAtx (epoch 1) does not belong to the requested epoch (3)")
	assert.True(t, db.hadNone)
}

func TestStartPost(t *testing.T) {
	id := types.NodeId{"aaaaaa", []byte("bbbbb")}
<<<<<<< HEAD
	coinbase := address.HexToAddress("0xaaa")
=======
	coinbase := types.HexToAddress("0xaaa")
	//net := &NetMock{}
>>>>>>> 29c645f0
	layers := &MeshProviderMock{}
	nipstBuilder := &NipstBuilderMock{}
	layersPerEpoch := uint16(10)
	lg := log.NewDefault(id.Key[:5])

	drive := "/tmp/anton"
	coinbase2 := types.HexToAddress("0xabb")
	db := NewMockDB()

	postCfg := *config.DefaultConfig()
	postCfg.Difficulty = 5
	postCfg.NumProvenLabels = 10
	postCfg.SpacePerUnit = 1 << 10 // 1KB.
	postCfg.FileSize = 1 << 10     // 1KB.

	postProver := nipst.NewPostClient(&postCfg, common.Hex2Bytes(id.Key))
	defer func() {
		assert.NoError(t, postProver.Reset())
	}()

	activationDb := NewActivationDb(database.NewMemDatabase(), &MockIdStore{}, mesh.NewMemMeshDB(lg.WithName("meshDB")), layersPerEpoch, &ValidatorMock{}, lg.WithName("atxDB1"))
	builder := NewBuilder(id, coinbase, activationDb, &FaultyNetMock{}, layers, layersPerEpoch, nipstBuilder, postProver, nil, func() bool { return true }, db, lg.WithName("atxBuilder"))

	// Attempt to initialize with invalid space.
	// This test verifies that the params are being set in the post client.
	assert.Nil(t, builder.commitment)
	err := builder.StartPost(coinbase2, drive, 1000)
	assert.EqualError(t, err, "space (1000) must be a multiple of 32")
	assert.Nil(t, builder.commitment)
	assert.Equal(t, postProver.Cfg().SpacePerUnit, uint64(1000))

	// Initialize.
	assert.Nil(t, builder.commitment)
	err = builder.StartPost(coinbase2, drive, 1024)
	assert.NoError(t, err)
	time.Sleep(100 * time.Millisecond) // Introducing a small delay since the procedure is async.
	assert.NotNil(t, builder.commitment)
	assert.Equal(t, postProver.Cfg().SpacePerUnit, uint64(1024))

	// Attempt to initialize again.
	err = builder.StartPost(coinbase2, drive, 1024)
	assert.EqualError(t, err, "already initialized")
	assert.NotNil(t, builder.commitment)

	// Instantiate a new builder and call StartPost on the same datadir, which is already initialized,
	// and so will result in running the execution phase instead of the initialization phase.
	// This test verifies that a call to StartPost with a different space param will return an error.
	execBuilder := NewBuilder(id, coinbase, activationDb, &FaultyNetMock{}, layers, layersPerEpoch, nipstBuilder, postProver, nil, func() bool { return true }, db, lg.WithName("atxBuilder"))
	err = execBuilder.StartPost(coinbase2, drive, 2048)
	assert.EqualError(t, err, "config mismatch")

	// Call StartPost with the correct space param.
	assert.Nil(t, execBuilder.commitment)
	err = execBuilder.StartPost(coinbase2, drive, 1024)
	time.Sleep(100 * time.Millisecond)
	assert.NoError(t, err)
	assert.NotNil(t, execBuilder.commitment)

	// Verify both builders produced the same commitment proof - one from the initialization phase,
	// the other from a zero-challenge execution phase.
	assert.Equal(t, builder.commitment, execBuilder.commitment)
}<|MERGE_RESOLUTION|>--- conflicted
+++ resolved
@@ -8,13 +8,10 @@
 	"github.com/spacemeshos/go-spacemesh/log"
 	"github.com/spacemeshos/go-spacemesh/mesh"
 	"github.com/spacemeshos/go-spacemesh/nipst"
-<<<<<<< HEAD
 	"github.com/spacemeshos/go-spacemesh/types"
 	"github.com/spacemeshos/post/config"
 	"github.com/spacemeshos/post/shared"
 	"github.com/spacemeshos/sha256-simd"
-=======
->>>>>>> 29c645f0
 	"github.com/stretchr/testify/assert"
 	"github.com/stretchr/testify/require"
 	"sort"
@@ -84,40 +81,52 @@
 	return nil
 }
 
-<<<<<<< HEAD
 type postProverClientMock struct{}
-=======
+
+// A compile time check to ensure that postProverClientMock fully implements PostProverClient.
+var _ nipst.PostProverClient = (*postProverClientMock)(nil)
+
+func (*postProverClientMock) Initialize() (*types.PostProof, error) { return &types.PostProof{}, nil }
+
+func (*postProverClientMock) Execute(challenge []byte) (*types.PostProof, error) {
+	return &types.PostProof{}, nil
+}
+
+func (*postProverClientMock) Reset() error { return nil }
+
+func (*postProverClientMock) IsInitialized() (bool, error) { return true, nil }
+
+func (*postProverClientMock) VerifyInitAllowed() error { return nil }
+
+func (*postProverClientMock) SetLogger(shared.Logger) {}
+
+func (*postProverClientMock) SetParams(datadir string, space uint64) {}
+
+func (*postProverClientMock) Cfg() *config.Config { return nil }
+
 type NipstBuilderMock struct {
 	poetRef         []byte
 	buildNipstFunc  func(challenge *types.Hash32) (*types.NIPST, error)
 	initPostFunc    func(logicalDrive string, commitmentSize uint64) (*types.PostProof, error)
 	SleepTime       int
-	PostInitialized bool
-}
->>>>>>> 29c645f0
-
-// A compile time check to ensure that postProverClientMock fully implements PostProverClient.
-var _ nipst.PostProverClient = (*postProverClientMock)(nil)
-
-func (*postProverClientMock) Initialize() (*types.PostProof, error) { return &types.PostProof{}, nil }
-
-func (*postProverClientMock) Execute(challenge []byte) (*types.PostProof, error) {
-	return &types.PostProof{}, nil
-}
-
-func (*postProverClientMock) Reset() error { return nil }
-
-func (*postProverClientMock) IsInitialized() (bool, error) { return true, nil }
-
-func (*postProverClientMock) VerifyInitAllowed() error { return nil }
-
-func (*postProverClientMock) SetLogger(shared.Logger) {}
-
-func (*postProverClientMock) SetParams(datadir string, space uint64) {}
-
-func (*postProverClientMock) Cfg() *config.Config { return nil }
-
-type NipstBuilderMock struct {
+}
+
+func (np *NipstBuilderMock) GetDataDirPath() string {
+	return ""
+}
+
+func (np *NipstBuilderMock) IsPostInitialized() bool {
+	return np.PostInitialized
+}
+
+func (np *NipstBuilderMock) InitializePost(datadir string, space uint64) (*types.PostProof, error) {
+	if np.initPostFunc != nil {
+		return np.initPostFunc(datadir, space)
+	}
+	if np.SleepTime != 0 {
+		time.Sleep(time.Duration(np.SleepTime) * time.Millisecond)
+	}
+	return nil, nil
 	poetRef        []byte
 	buildNipstFunc func(challenge *common.Hash) (*types.NIPST, error)
 	initPostFunc   func(logicalDrive string, commitmentSize uint64) (*types.PostProof, error)
@@ -133,24 +142,7 @@
 
 type NipstErrBuilderMock struct{}
 
-<<<<<<< HEAD
 func (np *NipstErrBuilderMock) BuildNIPST(challenge *common.Hash) (*types.NIPST, error) {
-=======
-func (np *NipstErrBuilderMock) GetDataDirPath() string {
-	return ""
-}
-
-func (np *NipstErrBuilderMock) IsPostInitialized() bool {
-
-	return true
-}
-
-func (np *NipstErrBuilderMock) InitializePost(dataDir string, space uint64) (*types.PostProof, error) {
-	return nil, nil
-}
-
-func (np *NipstErrBuilderMock) BuildNIPST(challenge *types.Hash32) (*types.NIPST, error) {
->>>>>>> 29c645f0
 	return nil, fmt.Errorf("nipst builder error")
 }
 
@@ -523,15 +515,9 @@
 	lg := log.NewDefault(id.Key[:5])
 	db := NewMockDB()
 	activationDb := NewActivationDb(database.NewMemDatabase(), &MockIdStore{}, mesh.NewMemMeshDB(lg.WithName("meshDB")), layersPerEpoch, &ValidatorMock{}, lg.WithName("atxDB1"))
-<<<<<<< HEAD
 	b := NewBuilder(id, coinbase, activationDb, &FaultyNetMock{}, layers, layersPerEpoch, nipstBuilder, postProver, nil, func() bool { return true }, db, lg.WithName("atxBuilder"))
-	prevAtx := types.AtxId{Hash: common.HexToHash("0x111")}
-	chlng := common.HexToHash("0x3333")
-=======
-	b := NewBuilder(id, coinbase, activationDb, &FaultyNetMock{}, layers, layersPerEpoch, nipstBuilder, nil, func() bool { return true }, db, lg.WithName("atxBuilder"))
-	prevAtx := types.AtxId{Hash32: types.HexToHash32("0x111")}
+	prevAtx := types.AtxId{Hash32: common.HexToHash32("0x111")}
 	chlng := types.HexToHash32("0x3333")
->>>>>>> 29c645f0
 	poetRef := []byte{0xbe, 0xef}
 	nipstBuilder.poetRef = poetRef
 	npst := nipst.NewNIPSTWithChallenge(&chlng, poetRef)
@@ -589,12 +575,8 @@
 
 func TestStartPost(t *testing.T) {
 	id := types.NodeId{"aaaaaa", []byte("bbbbb")}
-<<<<<<< HEAD
+	coinbase := types.HexToAddress("0xaaa")
 	coinbase := address.HexToAddress("0xaaa")
-=======
-	coinbase := types.HexToAddress("0xaaa")
-	//net := &NetMock{}
->>>>>>> 29c645f0
 	layers := &MeshProviderMock{}
 	nipstBuilder := &NipstBuilderMock{}
 	layersPerEpoch := uint16(10)
