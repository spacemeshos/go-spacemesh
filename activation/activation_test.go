--- conflicted
+++ resolved
@@ -107,6 +107,7 @@
 	mpostClient *MockPostClient
 	mclock      *MocklayerClock
 	msync       *Mocksyncer
+	mValidator  *MocknipostValidator
 }
 
 func newTestBuilder(tb testing.TB, numSigners int, opts ...BuilderOption) *testAtxBuilder {
@@ -124,6 +125,7 @@
 		mpostClient: NewMockPostClient(ctrl),
 		mclock:      NewMocklayerClock(ctrl),
 		msync:       NewMocksyncer(ctrl),
+		mValidator:  NewMocknipostValidator(ctrl),
 	}
 
 	cfg := Config{
@@ -215,31 +217,14 @@
 			return nil
 		})
 
-<<<<<<< HEAD
 	tab.mnipost.EXPECT().ResetState(nodeID).Return(nil)
-=======
-	tab.mnipost.EXPECT().ResetState().Return(nil)
 	// Expect verification of positioning ATX candidate chain.
 	tab.mValidator.EXPECT().VerifyChain(gomock.Any(), gomock.Any(), gomock.Any(), gomock.Any())
->>>>>>> 6510e122
 	// create and publish ATX
 	err := tab.PublishActivationTx(context.Background(), tab.signers[nodeID])
 	return built, err
 }
 
-<<<<<<< HEAD
-=======
-func addAtx(t *testing.T, db sql.Executor, sig *signing.EdSigner, atx *types.ActivationTx) *types.VerifiedActivationTx {
-	require.NoError(t, SignAndFinalizeAtx(sig, atx))
-	atx.SetEffectiveNumUnits(atx.NumUnits)
-	atx.SetReceived(time.Now())
-	vAtx, err := atx.Verify(0, 1)
-	require.NoError(t, err)
-	require.NoError(t, atxs.Add(db, vAtx))
-	return vAtx
-}
-
->>>>>>> 6510e122
 // ========== Tests ==========
 
 func Test_Builder_StartSmeshingCoinbase(t *testing.T) {
@@ -389,23 +374,16 @@
 
 	posEpoch := postGenesisEpoch
 	currLayer := posEpoch.FirstLayer()
-<<<<<<< HEAD
 	ch := types.NIPostChallenge{
 		Sequence:       1,
-		PrevATXID:      types.ATXID{1, 2, 3},
+		PrevATXID:      types.EmptyATXID,
 		PublishEpoch:   posEpoch,
-		PositioningATX: types.ATXID{1, 2, 3},
-		CommitmentATX:  nil,
+		PositioningATX: tab.goldenATXID,
+		CommitmentATX:  &tab.goldenATXID,
 	}
 	nipostData := newNIPostWithChallenge(t, types.HexToHash32("55555"), []byte("66666"))
 	prevAtx := newAtx(ch, nipostData.NIPost, 2, types.Address{})
 	require.NoError(t, SignAndFinalizeAtx(sig, prevAtx))
-=======
-	ch := newChallenge(1, types.EmptyATXID, tab.goldenATXID, posEpoch, &tab.goldenATXID)
-	nipostData := newNIPostWithChallenge(t, types.HexToHash32("55555"), []byte("66666"))
-	prevAtx := newAtx(t, tab.sig, ch, nipostData.NIPost, 2, types.Address{})
-	require.NoError(t, SignAndFinalizeAtx(tab.sig, prevAtx))
->>>>>>> 6510e122
 	vPrevAtx, err := prevAtx.Verify(0, 1)
 	require.NoError(t, err)
 	require.NoError(t, atxs.Add(tab.cdb, vPrevAtx))
@@ -439,23 +417,16 @@
 
 	// current layer is too late to be able to build a nipost on time
 	currLayer := (postGenesisEpoch + 1).FirstLayer()
-<<<<<<< HEAD
 	ch := types.NIPostChallenge{
 		Sequence:       1,
-		PrevATXID:      types.ATXID{1, 2, 3},
+		PrevATXID:      types.EmptyATXID,
 		PublishEpoch:   postGenesisEpoch,
-		PositioningATX: types.ATXID{1, 2, 3},
-		CommitmentATX:  nil,
+		PositioningATX: tab.goldenATXID,
+		CommitmentATX:  &tab.goldenATXID,
 	}
 	nipostData := newNIPostWithChallenge(t, types.HexToHash32("55555"), []byte("66666"))
 	prevAtx := newAtx(ch, nipostData.NIPost, 2, types.Address{})
 	require.NoError(t, SignAndFinalizeAtx(sig, prevAtx))
-=======
-	ch := newChallenge(1, types.EmptyATXID, tab.goldenATXID, postGenesisEpoch, &tab.goldenATXID)
-	nipostData := newNIPostWithChallenge(t, types.HexToHash32("55555"), []byte("66666"))
-	prevAtx := newAtx(t, tab.sig, ch, nipostData.NIPost, 2, types.Address{})
-	require.NoError(t, SignAndFinalizeAtx(tab.sig, prevAtx))
->>>>>>> 6510e122
 	vPrevAtx, err := prevAtx.Verify(0, 1)
 	require.NoError(t, err)
 	require.NoError(t, atxs.Add(tab.cdb, vPrevAtx))
@@ -480,7 +451,7 @@
 		return ch
 	})
 
-	tab.mValidator.EXPECT().VerifyChain(gomock.Any(), gomock.Any(), gomock.Any(), gomock.Any()).MinTimes(1)
+	tab.mValidator.EXPECT().VerifyChain(gomock.Any(), gomock.Any(), gomock.Any(), gomock.Any())
 
 	// Act & Verify
 	var eg errgroup.Group
@@ -502,23 +473,16 @@
 
 	posEpoch := postGenesisEpoch
 	currLayer := postGenesisEpoch.FirstLayer()
-<<<<<<< HEAD
 	ch := types.NIPostChallenge{
 		Sequence:       1,
-		PrevATXID:      types.ATXID{1, 2, 3},
+		PrevATXID:      types.EmptyATXID,
 		PublishEpoch:   postGenesisEpoch,
-		PositioningATX: types.ATXID{1, 2, 3},
-		CommitmentATX:  nil,
+		PositioningATX: tab.goldenATXID,
+		CommitmentATX:  &tab.goldenATXID,
 	}
 	nipostData := newNIPostWithChallenge(t, types.HexToHash32("55555"), []byte("66666"))
 	prevAtx := newAtx(ch, nipostData.NIPost, 2, types.Address{})
 	require.NoError(t, SignAndFinalizeAtx(sig, prevAtx))
-=======
-	ch := newChallenge(1, types.EmptyATXID, tab.goldenATXID, postGenesisEpoch, &tab.goldenATXID)
-	nipostData := newNIPostWithChallenge(t, types.HexToHash32("55555"), []byte("66666"))
-	prevAtx := newAtx(t, tab.sig, ch, nipostData.NIPost, 2, types.Address{})
-	require.NoError(t, SignAndFinalizeAtx(tab.sig, prevAtx))
->>>>>>> 6510e122
 	vPrevAtx, err := prevAtx.Verify(0, 1)
 	require.NoError(t, err)
 	require.NoError(t, atxs.Add(tab.cdb, vPrevAtx))
@@ -570,13 +534,8 @@
 	)
 
 	// after successful publish, state is cleaned up
-<<<<<<< HEAD
 	tab.mnipost.EXPECT().ResetState(sig.NodeID()).Return(nil)
-
-=======
-	tab.mnipost.EXPECT().ResetState().Return(nil)
 	tab.mValidator.EXPECT().VerifyChain(gomock.Any(), gomock.Any(), gomock.Any(), gomock.Any())
->>>>>>> 6510e122
 	tab.mpub.EXPECT().Publish(gomock.Any(), pubsub.AtxProtocol, gomock.Any()).DoAndReturn(
 		// second publish succeeds
 		func(_ context.Context, _ string, got []byte) error {
@@ -613,13 +572,8 @@
 		CommitmentATX:  nil,
 	}
 	nipostData := newNIPostWithChallenge(t, types.HexToHash32("55555"), []byte("66666"))
-<<<<<<< HEAD
 	prevAtx := newAtx(challenge, nipostData.NIPost, posEpoch.Uint32(), types.Address{})
 	require.NoError(t, SignAndFinalizeAtx(sig, prevAtx))
-=======
-	prevAtx := newAtx(t, tab.sig, challenge, nipostData.NIPost, posEpoch.Uint32(), types.Address{})
-	require.NoError(t, SignAndFinalizeAtx(tab.sig, prevAtx))
->>>>>>> 6510e122
 	vPrevAtx, err := prevAtx.Verify(0, 1)
 	require.NoError(t, err)
 	require.NoError(t, atxs.Add(tab.cdb, vPrevAtx))
@@ -704,13 +658,8 @@
 		CommitmentATX:  nil,
 	}
 	nipostData := newNIPostWithChallenge(t, types.HexToHash32("55555"), []byte("66666"))
-<<<<<<< HEAD
 	prevAtx := newAtx(ch, nipostData.NIPost, 2, types.Address{})
 	require.NoError(t, SignAndFinalizeAtx(sig, prevAtx))
-=======
-	prevAtx := newAtx(t, tab.sig, ch, nipostData.NIPost, 2, types.Address{})
-	require.NoError(t, SignAndFinalizeAtx(tab.sig, prevAtx))
->>>>>>> 6510e122
 	vPrevAtx, err := prevAtx.Verify(0, 1)
 	require.NoError(t, err)
 	require.NoError(t, atxs.Add(tab.cdb, vPrevAtx))
@@ -774,7 +723,6 @@
 	// a stale challenge and builds a new NIPost.
 	posEpoch = types.EpochID(4)
 	currLayer = posEpoch.FirstLayer()
-<<<<<<< HEAD
 	ch = types.NIPostChallenge{
 		Sequence:       1,
 		PrevATXID:      types.ATXID{1, 2, 3},
@@ -784,11 +732,6 @@
 	}
 	posAtx := newAtx(ch, nipostData.NIPost, 2, types.Address{})
 	require.NoError(t, SignAndFinalizeAtx(sig, posAtx))
-=======
-	ch = newChallenge(1, types.ATXID{1, 2, 3}, types.ATXID{1, 2, 3}, posEpoch, nil)
-	posAtx := newAtx(t, tab.sig, ch, nipostData.NIPost, 2, types.Address{})
-	require.NoError(t, SignAndFinalizeAtx(tab.sig, posAtx))
->>>>>>> 6510e122
 	vPosAtx, err := posAtx.Verify(0, 1)
 	require.NoError(t, err)
 	require.NoError(t, atxs.Add(tab.cdb, vPosAtx))
@@ -821,11 +764,7 @@
 	nipostData := newNIPostWithChallenge(t, types.HexToHash32("55555"), []byte("66666"))
 	otherSigner, err := signing.NewEdSigner()
 	require.NoError(t, err)
-<<<<<<< HEAD
 	posAtx := newAtx(challenge, nipostData.NIPost, 2, types.Address{})
-=======
-	posAtx := newAtx(t, otherSigner, challenge, nipostData.NIPost, 2, types.Address{})
->>>>>>> 6510e122
 	require.NoError(t, SignAndFinalizeAtx(otherSigner, posAtx))
 	vPosAtx, err := posAtx.Verify(0, 1)
 	require.NoError(t, err)
@@ -865,11 +804,7 @@
 	nipostData := newNIPostWithChallenge(t, types.HexToHash32("55555"), []byte("66666"))
 	otherSigner, err := signing.NewEdSigner()
 	require.NoError(t, err)
-<<<<<<< HEAD
 	posAtx := newAtx(challenge, nipostData.NIPost, 2, types.Address{})
-=======
-	posAtx := newAtx(t, otherSigner, challenge, nipostData.NIPost, 2, types.Address{})
->>>>>>> 6510e122
 	require.NoError(t, SignAndFinalizeAtx(otherSigner, posAtx))
 	vPosAtx, err := posAtx.Verify(0, 1)
 	require.NoError(t, err)
@@ -948,23 +883,16 @@
 	prevAtxPostEpoch := postGenesisEpoch
 	postAtxPubEpoch := postGenesisEpoch
 
-<<<<<<< HEAD
 	challenge := types.NIPostChallenge{
 		Sequence:       1,
-		PrevATXID:      types.ATXID{1, 2, 3},
+		PrevATXID:      types.EmptyATXID,
 		PublishEpoch:   postAtxPubEpoch,
-		PositioningATX: types.ATXID{1, 2, 3},
-		CommitmentATX:  nil,
+		PositioningATX: tab.goldenATXID,
+		CommitmentATX:  &tab.goldenATXID,
 	}
 	poetBytes := []byte("66666")
 	nipostData := newNIPostWithChallenge(t, types.HexToHash32("55555"), poetBytes)
 	posAtx := newAtx(challenge, nipostData.NIPost, 2, types.Address{})
-=======
-	challenge := newChallenge(1, types.EmptyATXID, tab.goldenATXID, postAtxPubEpoch, &tab.goldenATXID)
-	poetBytes := []byte("66666")
-	nipostData := newNIPostWithChallenge(t, types.HexToHash32("55555"), poetBytes)
-	posAtx := newAtx(t, otherSigner, challenge, nipostData.NIPost, 2, types.Address{})
->>>>>>> 6510e122
 	require.NoError(t, SignAndFinalizeAtx(otherSigner, posAtx))
 	vPosAtx, err := posAtx.Verify(0, 2)
 	r.NoError(err)
@@ -980,11 +908,7 @@
 	challenge.InitialPost = initialPost
 	prevAtx := newAtx(challenge, nipostData.NIPost, 2, types.Address{})
 	prevAtx.InitialPost = initialPost
-<<<<<<< HEAD
 	require.NoError(t, SignAndFinalizeAtx(sig, prevAtx))
-=======
-	require.NoError(t, SignAndFinalizeAtx(tab.sig, prevAtx))
->>>>>>> 6510e122
 	vPrevAtx, err := prevAtx.Verify(0, 1)
 	r.NoError(err)
 	r.NoError(atxs.Add(tab.cdb, vPrevAtx))
@@ -999,14 +923,13 @@
 			genesis := time.Now().Add(-time.Duration(currentLayer) * layerDuration)
 			return genesis.Add(layerDuration * time.Duration(layer))
 		}).AnyTimes()
-	tab.mclock.EXPECT().
-		AwaitLayer(vPosAtx.PublishEpoch.FirstLayer().Add(layersPerEpoch)).
-		DoAndReturn(func(layer types.LayerID) <-chan struct{} {
+	tab.mclock.EXPECT().AwaitLayer(vPosAtx.PublishEpoch.FirstLayer().Add(layersPerEpoch)).DoAndReturn(
+		func(layer types.LayerID) <-chan struct{} {
 			ch := make(chan struct{})
 			close(ch)
 			return ch
-		}).
-		Times(1)
+		},
+	)
 
 	nonce := types.VRFPostIndex(123)
 	commitmentATX := types.RandomATXID()
@@ -1075,23 +998,16 @@
 
 	currentLayer := postGenesisEpoch.FirstLayer().Add(3)
 	posEpoch := postGenesisEpoch
-<<<<<<< HEAD
 	challenge := types.NIPostChallenge{
 		Sequence:       1,
 		PrevATXID:      types.ATXID{1, 2, 3},
 		PublishEpoch:   posEpoch,
 		PositioningATX: types.ATXID{1, 2, 3},
-		CommitmentATX:  nil,
+		CommitmentATX:  &types.ATXID{4, 5, 6},
 	}
 	poetBytes := []byte("66666")
 	nipostData := newNIPostWithChallenge(t, types.HexToHash32("55555"), poetBytes)
 	posAtx := newAtx(challenge, nipostData.NIPost, 2, types.Address{})
-=======
-	challenge := newChallenge(1, types.ATXID{1, 2, 3}, types.ATXID{1, 2, 3}, posEpoch, &types.ATXID{4, 5, 6})
-	poetBytes := []byte("66666")
-	nipostData := newNIPostWithChallenge(t, types.HexToHash32("55555"), poetBytes)
-	posAtx := newAtx(t, otherSigner, challenge, nipostData.NIPost, 2, types.Address{})
->>>>>>> 6510e122
 	require.NoError(t, SignAndFinalizeAtx(otherSigner, posAtx))
 	vPosAtx, err := posAtx.Verify(0, 1)
 	r.NoError(err)
@@ -1107,14 +1023,13 @@
 			genesis := time.Now().Add(-time.Duration(currentLayer) * layerDuration)
 			return genesis.Add(layerDuration * time.Duration(layer))
 		}).AnyTimes()
-	tab.mclock.EXPECT().
-		AwaitLayer(vPosAtx.PublishEpoch.FirstLayer().Add(layersPerEpoch)).
-		DoAndReturn(func(types.LayerID) <-chan struct{} {
+	tab.mclock.EXPECT().AwaitLayer(vPosAtx.PublishEpoch.FirstLayer().Add(layersPerEpoch)).DoAndReturn(
+		func(types.LayerID) <-chan struct{} {
 			ch := make(chan struct{})
 			close(ch)
 			return ch
-		}).
-		Times(1)
+		},
+	)
 
 	nonce := types.VRFPostIndex(123)
 	commitmentATX := types.RandomATXID()
@@ -1134,7 +1049,6 @@
 		})
 
 	tab.mValidator.EXPECT().VerifyChain(gomock.Any(), gomock.Any(), gomock.Any(), gomock.Any())
-
 	tab.mpub.EXPECT().
 		Publish(gomock.Any(), gomock.Any(), gomock.Any()).
 		DoAndReturn(func(ctx context.Context, _ string, msg []byte) error {
@@ -1185,13 +1099,8 @@
 		CommitmentATX:  nil,
 	}
 	nipostData := newNIPostWithChallenge(t, types.HexToHash32("55555"), []byte("66666"))
-<<<<<<< HEAD
 	posAtx := newAtx(ch, nipostData.NIPost, 2, types.Address{})
 	require.NoError(t, SignAndFinalizeAtx(sig, posAtx))
-=======
-	posAtx := newAtx(t, tab.sig, ch, nipostData.NIPost, 2, types.Address{})
-	require.NoError(t, SignAndFinalizeAtx(tab.sig, posAtx))
->>>>>>> 6510e122
 	vPosAtx, err := posAtx.Verify(0, 1)
 	require.NoError(t, err)
 	require.NoError(t, atxs.Add(tab.cdb, vPosAtx))
@@ -1203,16 +1112,10 @@
 			genesis := time.Now().Add(-time.Duration(currLayer) * layerDuration)
 			return genesis.Add(layerDuration * time.Duration(got))
 		}).AnyTimes()
-<<<<<<< HEAD
 	nipostErr := errors.New("NIPost builder error")
 	tab.mnipost.EXPECT().BuildNIPost(gomock.Any(), sig, gomock.Any()).Return(nil, nipostErr)
+	tab.mValidator.EXPECT().VerifyChain(gomock.Any(), gomock.Any(), gomock.Any(), gomock.Any())
 	require.ErrorIs(t, tab.PublishActivationTx(context.Background(), sig), nipostErr)
-=======
-	nipostErr := fmt.Errorf("NIPost builder error")
-	tab.mnipost.EXPECT().BuildNIPost(gomock.Any(), gomock.Any()).Return(nil, nipostErr)
-	tab.mValidator.EXPECT().VerifyChain(gomock.Any(), gomock.Any(), gomock.Any(), gomock.Any())
-	require.ErrorIs(t, tab.PublishActivationTx(context.Background()), nipostErr)
->>>>>>> 6510e122
 
 	// state is preserved
 	challenge, err := nipost.Challenge(tab.localDB, sig.NodeID())
@@ -1321,13 +1224,8 @@
 	}
 	poetBytes := []byte("66666")
 	nipostData := newNIPostWithChallenge(t, types.HexToHash32("55555"), poetBytes)
-<<<<<<< HEAD
 	prevAtx := newAtx(challenge, nipostData.NIPost, 2, types.Address{})
 	require.NoError(t, SignAndFinalizeAtx(sig, prevAtx))
-=======
-	prevAtx := newAtx(t, tab.sig, challenge, nipostData.NIPost, 2, types.Address{})
-	require.NoError(t, SignAndFinalizeAtx(tab.sig, prevAtx))
->>>>>>> 6510e122
 	vPrevAtx, err := prevAtx.Verify(0, 1)
 	require.NoError(t, err)
 	require.NoError(t, atxs.Add(tab.cdb, vPrevAtx))
@@ -1374,12 +1272,8 @@
 		},
 	)
 
-<<<<<<< HEAD
 	tab.mnipost.EXPECT().ResetState(sig.NodeID()).Return(nil)
-=======
-	tab.mnipost.EXPECT().ResetState().Return(nil)
 	tab.mValidator.EXPECT().VerifyChain(gomock.Any(), gomock.Any(), gomock.Any(), gomock.Any())
->>>>>>> 6510e122
 
 	nonce := types.VRFPostIndex(123)
 	commitmentATX := types.RandomATXID()
@@ -1449,31 +1343,20 @@
 		},
 		nil,
 	)
-<<<<<<< HEAD
 	require.NoError(t, tab.buildInitialPost(context.Background(), sig.NodeID()))
 
 	posEpoch := postGenesisEpoch + 1
 	challenge := types.NIPostChallenge{
 		Sequence:       1,
-		PrevATXID:      types.ATXID{1, 2, 3},
+		PrevATXID:      types.EmptyATXID,
 		PublishEpoch:   posEpoch,
-		PositioningATX: types.ATXID{1, 2, 3},
-		CommitmentATX:  nil,
+		PositioningATX: tab.goldenATXID,
+		CommitmentATX:  &tab.goldenATXID,
 	}
 	poetByte := []byte("66666")
 	nipost := newNIPostWithChallenge(t, types.HexToHash32("55555"), poetByte)
 	prevAtx := newAtx(challenge, nipost.NIPost, 2, types.Address{})
 	require.NoError(t, SignAndFinalizeAtx(sig, prevAtx))
-=======
-	require.NoError(t, tab.buildInitialPost(context.Background()))
-
-	posEpoch := postGenesisEpoch + 1
-	challenge := newChallenge(1, types.EmptyATXID, tab.goldenATXID, posEpoch, &tab.goldenATXID)
-	poetByte := []byte("66666")
-	nipost := newNIPostWithChallenge(t, types.HexToHash32("55555"), poetByte)
-	prevAtx := newAtx(t, tab.sig, challenge, nipost.NIPost, 2, types.Address{})
-	require.NoError(t, SignAndFinalizeAtx(tab.sig, prevAtx))
->>>>>>> 6510e122
 	vPrevAtx, err := prevAtx.Verify(0, 1)
 	require.NoError(t, err)
 	require.NoError(t, atxs.Add(tab.cdb, vPrevAtx))
@@ -1568,39 +1451,6 @@
 	}
 }
 
-<<<<<<< HEAD
-=======
-func TestRegossip(t *testing.T) {
-	layer := types.LayerID(10)
-	t.Run("not found", func(t *testing.T) {
-		h := newTestBuilder(t)
-		h.mclock.EXPECT().CurrentLayer().Return(layer)
-		require.NoError(t, h.Regossip(context.Background()))
-	})
-	t.Run("success", func(t *testing.T) {
-		h := newTestBuilder(t)
-		atx := newActivationTx(t,
-			h.signer, 0, types.EmptyATXID, types.EmptyATXID, nil,
-			layer.GetEpoch(), 0, 1, types.Address{}, 1, &types.NIPost{})
-		require.NoError(t, atxs.Add(h.cdb, atx))
-		blob, err := atxs.GetBlob(h.cdb, atx.ID().Bytes())
-		require.NoError(t, err)
-		h.mclock.EXPECT().CurrentLayer().Return(layer)
-
-		ctx := context.Background()
-		h.mpub.EXPECT().Publish(ctx, pubsub.AtxProtocol, blob)
-		require.NoError(t, h.Regossip(ctx))
-	})
-	t.Run("checkpointed", func(t *testing.T) {
-		h := newTestBuilder(t)
-		atx := atxs.CheckpointAtx{ID: types.ATXID{1}, Epoch: layer.GetEpoch(), SmesherID: h.sig.NodeID()}
-		require.NoError(t, atxs.AddCheckpointed(h.cdb, &atx))
-		h.mclock.EXPECT().CurrentLayer().Return(layer)
-		require.NoError(t, h.Regossip(context.Background()))
-	})
-}
-
->>>>>>> 6510e122
 func TestWaitingToBuildNipostChallengeWithJitter(t *testing.T) {
 	t.Run("before grace period", func(t *testing.T) {
 		//          ┌──grace period──┐
@@ -1637,14 +1487,21 @@
 // Test if GetPositioningAtx disregards ATXs with invalid POST in their chain.
 // It should pick an ATX with valid POST even though it's a lower height.
 func TestGetPositioningAtxPicksAtxWithValidChain(t *testing.T) {
-	tab := newTestBuilder(t)
+	tab := newTestBuilder(t, 1)
+	sig := maps.Values(tab.signers)[0]
 
 	// Invalid chain with high height
 	sigInvalid, err := signing.NewEdSigner()
 	require.NoError(t, err)
-	ch := newChallenge(1, types.EmptyATXID, tab.goldenATXID, postGenesisEpoch, &tab.goldenATXID)
+	ch := types.NIPostChallenge{
+		Sequence:       1,
+		PrevATXID:      types.EmptyATXID,
+		PublishEpoch:   postGenesisEpoch,
+		PositioningATX: tab.goldenATXID,
+		CommitmentATX:  &tab.goldenATXID,
+	}
 	nipostData := newNIPostWithChallenge(t, types.HexToHash32(""), []byte("0"))
-	invalidAtx := newAtx(t, sigInvalid, ch, nipostData.NIPost, 2, types.Address{})
+	invalidAtx := newAtx(ch, nipostData.NIPost, 2, types.Address{})
 	require.NoError(t, SignAndFinalizeAtx(sigInvalid, invalidAtx))
 	vInvalidAtx, err := invalidAtx.Verify(0, 100)
 	require.NoError(t, err)
@@ -1653,9 +1510,8 @@
 	// Valid chain with lower height
 	sigValid, err := signing.NewEdSigner()
 	require.NoError(t, err)
-	ch = newChallenge(1, types.EmptyATXID, tab.goldenATXID, postGenesisEpoch, &tab.goldenATXID)
 	nipostData = newNIPostWithChallenge(t, types.HexToHash32(""), []byte("1"))
-	validAtx := newAtx(t, sigValid, ch, nipostData.NIPost, 2, types.Address{})
+	validAtx := newAtx(ch, nipostData.NIPost, 2, types.Address{})
 	require.NoError(t, SignAndFinalizeAtx(sigValid, validAtx))
 	vValidAtx, err := validAtx.Verify(0, 1)
 	require.NoError(t, err)
@@ -1667,19 +1523,21 @@
 	tab.mValidator.EXPECT().
 		VerifyChain(gomock.Any(), validAtx.ID(), tab.goldenATXID, gomock.Any())
 
-	posAtxID, err := tab.getPositioningAtx(context.Background())
+	posAtxID, err := tab.GetPositioningAtx(context.Background(), sig.NodeID())
 	require.NoError(t, err)
 	require.Equal(t, posAtxID, vValidAtx.ID())
 }
 
 func TestGetPositioningAtxDbFailed(t *testing.T) {
-	tab := newTestBuilder(t)
+	tab := newTestBuilder(t, 1)
+	sig := maps.Values(tab.signers)[0]
+
 	db := datastoremocks.NewMockExecutor(gomock.NewController(t))
 	tab.Builder.cdb = datastore.NewCachedDB(db, logtest.New(t))
 	expected := errors.New("db error")
 	db.EXPECT().Exec(gomock.Any(), gomock.Any(), gomock.Any()).Return(0, expected)
 
-	none, err := tab.getPositioningAtx(context.Background())
+	none, err := tab.GetPositioningAtx(context.Background(), sig.NodeID())
 	require.ErrorIs(t, err, expected)
 	require.Equal(t, types.ATXID{}, none)
 }