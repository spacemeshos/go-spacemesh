--- conflicted
+++ resolved
@@ -85,20 +85,13 @@
 	//todo: implement test
 	id := types.NodeId{"aaaaaa", []byte("bbb")}
 	net := &NetMock{}
-<<<<<<< HEAD
-	layers := MeshProviderMock{}
-	layersPerEpoch := uint16(10)
-	lg := log.NewDefault(id.Key[:5])
-	activationDb := NewActivationDb(database.NewMemDatabase(), mesh.NewMemMeshDB(log.NewDefault("")), uint64(layersPerEpoch), lg.WithName("atxDB"))
+	layers := MeshProviderMock{}
+	layersPerEpoch := uint16(10)
+	lg := log.NewDefault(id.Key[:5])
+	activationDb := NewActivationDb(database.NewMemDatabase(), &MockIStore{}, mesh.NewMemMeshDB(log.NewDefault("")), uint64(layersPerEpoch), lg.WithName("atxDB"))
 	b := NewBuilder(id, activationDb, net, ActiveSetProviderMock{}, layers, 10, &NipstBuilderMock{}, nil, lg.WithName("atxBuilder"))
-=======
-	echp := &EchProvider{}
-	layers := MeshProviderrMock{}
-	layersPerEpcoh := types.LayerID(10)
-	b := NewBuilder(id, database.NewMemDatabase(), mesh.NewMemMeshDB(log.NewDefault("")), net, ActiveSetProviderMock{}, layers, echp, 10, &NipstBuilderMock{}, &MockIStore{})
->>>>>>> c50f602e
 	adb := b.db
-	prevAtx := &types.AtxId{Hash: common.HexToHash("0x111")}
+	prevAtx := types.AtxId{Hash: common.HexToHash("0x111")}
 	chlng := common.HexToHash("0x3333")
 	npst := nipst.NewNIPSTWithChallenge(&chlng)
 	atx := types.NewActivationTx(types.NodeId{"aaaaaa", []byte("bbb")}, 1, prevAtx, 5, 1, prevAtx, 5, []types.BlockID{1, 2, 3}, npst, true)
@@ -108,11 +101,11 @@
 	challenge := types.NIPSTChallenge{
 		NodeId:         b.nodeId,
 		Sequence:       b.GetLastSequence(b.nodeId) + 1,
-		PrevATXId:      *atx.Id(),
+		PrevATXId:      atx.Id(),
 		PubLayerIdx:    atx.PubLayerIdx.Add(b.layersPerEpoch),
 		StartTick:      atx.EndTick,
 		EndTick:        b.tickProvider.NumOfTicks(), //todo: add provider when
-		PositioningAtx: *atx.Id(),
+		PositioningAtx: atx.Id(),
 	}
 
 	bytes, err := challenge.Hash()
@@ -130,21 +123,13 @@
 	//todo: implement test
 	id := types.NodeId{uuid.New().String(), []byte("bbb")}
 	net := &NetMock{}
-<<<<<<< HEAD
-	layers := MeshProviderMock{}
-	layersPerEpoch := uint16(10)
-	lg := log.NewDefault(id.Key[:5])
-	activationDb := NewActivationDb(database.NewMemDatabase(), mesh.NewMemMeshDB(log.NewDefault("")), uint64(layersPerEpoch), lg.WithName("atxDB"))
+	layers := MeshProviderMock{}
+	layersPerEpoch := uint16(10)
+	lg := log.NewDefault(id.Key[:5])
+	activationDb := NewActivationDb(database.NewMemDatabase(), &MockIStore{}, mesh.NewMemMeshDB(log.NewDefault("")), uint64(layersPerEpoch), lg.WithName("atxDB"))
 	b := NewBuilder(id, activationDb, net, ActiveSetProviderMock{}, layers, layersPerEpoch, &NipstBuilderMock{}, nil, lg.WithName("atxBuilder"))
 	err := b.PublishActivationTx(2) // non genesis epoch
 	assert.EqualError(t, err, "cannot find pos atx: cannot find pos atx id: not found")
-=======
-	echp := &EchProvider{}
-	layers := MeshProviderrMock{}
-	b := NewBuilder(id, database.NewMemDatabase(), mesh.NewMemMeshDB(log.NewDefault("")), net, ActiveSetProviderMock{}, layers, echp, 10, &NipstBuilderMock{}, &MockIStore{})
-	err := b.PublishActivationTx(1)
-	assert.Error(t, err)
->>>>>>> c50f602e
 }
 
 func TestBuilder_PublishActivationTx(t *testing.T) {
@@ -152,17 +137,12 @@
 	net := &NetMock{}
 	layers := MeshProviderMock{}
 	nipstBuilder := &NipstBuilderMock{}
-<<<<<<< HEAD
-	layersPerEpoch := uint16(10)
-	lg := log.NewDefault(id.Key[:5])
-	activationDb := NewActivationDb(database.NewMemDatabase(), mesh.NewMemMeshDB(lg.WithName("meshDB")), uint64(layersPerEpoch), lg.WithName("atxDB1"))
+	layersPerEpoch := uint16(10)
+	lg := log.NewDefault(id.Key[:5])
+	activationDb := NewActivationDb(database.NewMemDatabase(), &MockIStore{}, mesh.NewMemMeshDB(lg.WithName("meshDB")), uint64(layersPerEpoch), lg.WithName("atxDB1"))
 	b := NewBuilder(id, activationDb, net, ActiveSetProviderMock{}, layers, layersPerEpoch, nipstBuilder, nil, lg.WithName("atxBuilder"))
-=======
-	layersPerEpcoh := uint64(10)
-	b := NewBuilder(id, database.NewMemDatabase(), mesh.NewMemMeshDB(log.NewDefault("")), net, ActiveSetProviderMock{}, layers, echp, layersPerEpcoh, nipstBuilder, &MockIStore{})
->>>>>>> c50f602e
 	adb := b.db
-	prevAtx := &types.AtxId{Hash: common.HexToHash("0x111")}
+	prevAtx := types.AtxId{Hash: common.HexToHash("0x111")}
 	chlng := common.HexToHash("0x3333")
 	npst := nipst.NewNIPSTWithChallenge(&chlng)
 
@@ -174,11 +154,11 @@
 	challenge := types.NIPSTChallenge{
 		NodeId:         b.nodeId,
 		Sequence:       b.GetLastSequence(b.nodeId) + 1,
-		PrevATXId:      *atx.Id(),
+		PrevATXId:      atx.Id(),
 		PubLayerIdx:    atx.PubLayerIdx.Add(b.layersPerEpoch),
 		StartTick:      atx.EndTick,
 		EndTick:        b.tickProvider.NumOfTicks(), //todo: add provider when
-		PositioningAtx: *atx.Id(),
+		PositioningAtx: atx.Id(),
 	}
 
 	bytes, err := challenge.Hash()
@@ -198,19 +178,14 @@
 	err = b.PublishActivationTx(2)
 	assert.Error(t, err)
 
-<<<<<<< HEAD
-	activationDb2 := NewActivationDb(database.NewMemDatabase(), mesh.NewMemMeshDB(log.NewDefault("")), uint64(layersPerEpoch), lg.WithName("atxDB2"))
+	activationDb2 := NewActivationDb(database.NewMemDatabase(), &MockIStore{}, mesh.NewMemMeshDB(log.NewDefault("")), uint64(layersPerEpoch), lg.WithName("atxDB2"))
 	b = NewBuilder(id, activationDb2, net, ActiveSetProviderMock{}, layers, layersPerEpoch, nipstBuilder, nil, lg.WithName("atxBuilder"))
 	b.nipstBuilder = &NipstErrBuilderMock{}
 	err = b.PublishActivationTx(0)
-=======
-	bt := NewBuilder(id, database.NewMemDatabase(), mesh.NewMemMeshDB(log.NewDefault("")), net, ActiveSetProviderMock{}, layers, echp, layersPerEpcoh, &NipstBuilderMock{}, &MockIStore{})
-	err = bt.PublishActivationTx(1)
->>>>>>> c50f602e
 	assert.Error(t, err)
 	assert.Equal(t, err.Error(), "cannot create nipst error")
 
-	activationDb3 := NewActivationDb(database.NewMemDatabase(), mesh.NewMemMeshDB(log.NewDefault("")), uint64(layersPerEpoch), lg.WithName("atxDB3"))
+	activationDb3 := NewActivationDb(database.NewMemDatabase(), &MockIStore{}, mesh.NewMemMeshDB(log.NewDefault("")), uint64(layersPerEpoch), lg.WithName("atxDB3"))
 	bt := NewBuilder(id, activationDb3, net, ActiveSetProviderMock{}, layers, layersPerEpoch, &NipstBuilderMock{}, nil, lg.WithName("atxBuilder"))
 	err = bt.PublishActivationTx(2)
 	assert.EqualError(t, err, "cannot find pos atx: cannot find pos atx id: not found")
@@ -223,11 +198,11 @@
 	nipstBuilder := &NipstBuilderMock{}
 	layersPerEpoch := uint16(10)
 	lg := log.NewDefault(id.Key[:5])
-	activationDb := NewActivationDb(database.NewMemDatabase(), mesh.NewMemMeshDB(log.NewDefault("")),
+	activationDb := NewActivationDb(database.NewMemDatabase(), &MockIStore{}, mesh.NewMemMeshDB(log.NewDefault("")),
 		uint64(layersPerEpoch), lg.WithName("atxDB"))
 	b := NewBuilder(id, activationDb, net, ActiveSetProviderMock{}, layers, layersPerEpoch, nipstBuilder, nil, lg.WithName("atxBuilder"))
 	adb := b.db
-	prevAtx := &types.AtxId{Hash: common.HexToHash("0x111")}
+	prevAtx := types.AtxId{Hash: common.HexToHash("0x111")}
 	challenge1 := common.HexToHash("0x222222")
 	npst := nipst.NewNIPSTWithChallenge(&challenge1)
 
