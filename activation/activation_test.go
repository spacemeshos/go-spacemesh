package activation

import (
	"context"
	"errors"
	"fmt"
	"math/rand"
	"os"
	"testing"
	"time"

	pb "github.com/spacemeshos/api/release/go/spacemesh/v1"
	"github.com/spacemeshos/post/shared"
	"github.com/stretchr/testify/assert"
	"github.com/stretchr/testify/require"
	"go.uber.org/mock/gomock"
	"go.uber.org/zap"
	"go.uber.org/zap/zapcore"
	"go.uber.org/zap/zaptest/observer"
	"golang.org/x/exp/maps"
	"golang.org/x/sync/errgroup"

	"github.com/spacemeshos/go-spacemesh/activation/wire"
	"github.com/spacemeshos/go-spacemesh/codec"
	"github.com/spacemeshos/go-spacemesh/common/types"
	"github.com/spacemeshos/go-spacemesh/datastore"
	datastoremocks "github.com/spacemeshos/go-spacemesh/datastore/mocks"
	"github.com/spacemeshos/go-spacemesh/events"
	"github.com/spacemeshos/go-spacemesh/log"
	"github.com/spacemeshos/go-spacemesh/log/logtest"
	"github.com/spacemeshos/go-spacemesh/p2p/pubsub"
	"github.com/spacemeshos/go-spacemesh/p2p/pubsub/mocks"
	"github.com/spacemeshos/go-spacemesh/signing"
	"github.com/spacemeshos/go-spacemesh/sql"
	"github.com/spacemeshos/go-spacemesh/sql/atxs"
	"github.com/spacemeshos/go-spacemesh/sql/localsql"
	"github.com/spacemeshos/go-spacemesh/sql/localsql/nipost"
)

// ========== Vars / Consts ==========

const (
	layersPerEpoch                 = 10
	layerDuration                  = time.Second
	postGenesisEpoch types.EpochID = 2
)

func TestMain(m *testing.M) {
	types.SetLayersPerEpoch(layersPerEpoch)
	res := m.Run()
	os.Exit(res)
}

// ========== Helper functions ==========

func newAtx(
	challenge types.NIPostChallenge,
	nipost *types.NIPost,
	numUnits uint32,
	coinbase types.Address,
) *types.ActivationTx {
	atx := types.NewActivationTx(challenge, coinbase, nipost, numUnits, nil)
	atx.SetEffectiveNumUnits(numUnits)
	atx.SetReceived(time.Now())
	atx.SetValidity(types.Valid)
	return atx
}

type atxOption func(*types.ActivationTx)

func withVrfNonce(nonce types.VRFPostIndex) atxOption {
	return func(atx *types.ActivationTx) {
		atx.VRFNonce = &nonce
	}
}

func newActivationTx(
	tb testing.TB,
	sig *signing.EdSigner,
	sequence uint64,
	prevATX types.ATXID,
	positioningATX types.ATXID,
	cATX *types.ATXID,
	publishEpoch types.EpochID,
	startTick, numTicks uint64,
	coinbase types.Address,
	numUnits uint32,
	nipost *types.NIPost,
	opts ...atxOption,
) *types.VerifiedActivationTx {
	challenge := types.NIPostChallenge{
		Sequence:       sequence,
		PrevATXID:      prevATX,
		PublishEpoch:   publishEpoch,
		PositioningATX: positioningATX,
		CommitmentATX:  cATX,
	}
	atx := newAtx(challenge, nipost, numUnits, coinbase)
	if sequence == 0 {
		nodeID := sig.NodeID()
		atx.NodeID = &nodeID
	}

	atx.SetEffectiveNumUnits(numUnits)
	atx.SetReceived(time.Now())
	for _, opt := range opts {
		opt(atx)
	}
	require.NoError(tb, SignAndFinalizeAtx(sig, atx))
	vAtx, err := atx.Verify(startTick, numTicks)
	require.NoError(tb, err)
	return vAtx
}

type testAtxBuilder struct {
	*Builder
	cdb         *datastore.CachedDB
	localDb     *localsql.Database
	goldenATXID types.ATXID

	observedLogs *observer.ObservedLogs
	mctrl        *gomock.Controller
	mpub         *mocks.MockPublisher
	mnipost      *MocknipostBuilder
	mpostClient  *MockPostClient
	mclock       *MocklayerClock
	msync        *Mocksyncer
	mValidator   *MocknipostValidator
}

func newTestBuilder(tb testing.TB, numSigners int, opts ...BuilderOption) *testAtxBuilder {
	observer, observedLogs := observer.New(zapcore.DebugLevel)
	logger := zap.New(observer)
	lg := log.NewFromLog(logger)

	ctrl := gomock.NewController(tb)
	tab := &testAtxBuilder{
		cdb:         datastore.NewCachedDB(sql.InMemory(), lg),
		localDb:     localsql.InMemory(sql.WithConnections(numSigners)),
		goldenATXID: types.ATXID(types.HexToHash32("77777")),

		observedLogs: observedLogs,
		mctrl:        ctrl,
		mpub:         mocks.NewMockPublisher(ctrl),
		mnipost:      NewMocknipostBuilder(ctrl),
		mpostClient:  NewMockPostClient(ctrl),
		mclock:       NewMocklayerClock(ctrl),
		msync:        NewMocksyncer(ctrl),
		mValidator:   NewMocknipostValidator(ctrl),
	}

	opts = append(opts, WithValidator(tab.mValidator))

	cfg := Config{
		GoldenATXID:   tab.goldenATXID,
		LabelsPerUnit: DefaultPostConfig().LabelsPerUnit,
	}

	tab.msync.EXPECT().RegisterForATXSynced().DoAndReturn(closedChan).AnyTimes()

	b := NewBuilder(
		cfg,
		tab.cdb,
		tab.localDb,
		tab.mpub,
		tab.mnipost,
		tab.mclock,
		tab.msync,
		logger,
		opts...,
	)
	tab.Builder = b

	for range numSigners {
		sig, err := signing.NewEdSigner()
		require.NoError(tb, err)
		tab.Register(sig)
	}

	return tab
}

func publishAtx(
	tb testing.TB,
	tab *testAtxBuilder,
	nodeID types.NodeID,
	posEpoch types.EpochID,
	currLayer *types.LayerID, // pointer to keep current layer consistent across calls
	buildNIPostLayerDuration uint32,
) (*types.ActivationTx, error) {
	tb.Helper()

	if _, ok := tab.signers[nodeID]; !ok {
		return nil, fmt.Errorf("node %v not registered", nodeID)
	}

	publishEpoch := posEpoch + 1
	tab.mclock.EXPECT().LayerToTime(gomock.Any()).DoAndReturn(
		func(got types.LayerID) time.Time {
			// time.Now() ~= currentLayer
			genesis := time.Now().Add(-time.Duration(*currLayer) * layerDuration)
			return genesis.Add(layerDuration * time.Duration(got))
		}).AnyTimes()
	nonce := types.VRFPostIndex(123)
	commitmentATX := types.RandomATXID()
	tab.mpostClient.EXPECT().Info(gomock.Any()).Return(&types.PostInfo{
		NodeID:        nodeID,
		CommitmentATX: commitmentATX,
		Nonce:         &nonce,

		NumUnits:      DefaultPostSetupOpts().NumUnits,
		LabelsPerUnit: DefaultPostConfig().LabelsPerUnit,
	}, nil).AnyTimes()
	tab.mnipost.EXPECT().BuildNIPost(gomock.Any(), gomock.Any(), gomock.Any(), gomock.Any()).DoAndReturn(
		func(_ context.Context, _ *signing.EdSigner, _ types.EpochID, _ types.Hash32) (*nipost.NIPostState, error) {
			*currLayer = currLayer.Add(buildNIPostLayerDuration)
<<<<<<< HEAD
			return newNIPostWithChallenge(tb, wire.NIPostChallengeToWireV1(challenge).Hash(), []byte("66666")), nil
=======
			return newNIPostWithPoet(tb, []byte("66666")), nil
>>>>>>> 4cd82fd6
		})
	ch := make(chan struct{})
	close(ch)
	tab.mclock.EXPECT().AwaitLayer(publishEpoch.FirstLayer()).DoAndReturn(
		func(got types.LayerID) <-chan struct{} {
			// advance to publish layer
			if currLayer.Before(got) {
				*currLayer = got
			}
			return ch
		})
	var built *types.ActivationTx
	tab.mpub.EXPECT().Publish(gomock.Any(), pubsub.AtxProtocol, gomock.Any()).DoAndReturn(
		func(_ context.Context, _ string, got []byte) error {
			gotAtx, err := wire.ActivationTxFromBytes(got)
			require.NoError(tb, err)
			gotAtx.SetReceived(time.Now().Local())
			built = gotAtx
			built.SetEffectiveNumUnits(gotAtx.NumUnits)
			vatx, err := built.Verify(0, 1)
			require.NoError(tb, err)
			require.NoError(tb, atxs.Add(tab.cdb, vatx))
			return nil
		})

	tab.mnipost.EXPECT().ResetState(nodeID).Return(nil)
	// Expect verification of positioning ATX candidate chain.
	tab.mValidator.EXPECT().VerifyChain(gomock.Any(), gomock.Any(), gomock.Any(), gomock.Any())
	// create and publish ATX
	err := tab.PublishActivationTx(context.Background(), tab.signers[nodeID])
	return built, err
}

// ========== Tests ==========

func Test_Builder_StartSmeshingCoinbase(t *testing.T) {
	tab := newTestBuilder(t, 1)
	sig := maps.Values(tab.signers)[0]
	coinbase := types.Address{1, 1, 1}

	tab.mnipost.EXPECT().Proof(gomock.Any(), sig.NodeID(), shared.ZeroChallenge).DoAndReturn(
		func(ctx context.Context, _ types.NodeID, _ []byte) (*types.Post, *types.PostInfo, error) {
			<-ctx.Done()
			return nil, nil, ctx.Err()
		})
	tab.mclock.EXPECT().CurrentLayer().Return(types.LayerID(0)).AnyTimes()
	tab.mclock.EXPECT().AwaitLayer(gomock.Any()).Return(make(chan struct{})).AnyTimes()
	require.NoError(t, tab.StartSmeshing(coinbase))
	require.Equal(t, coinbase, tab.Coinbase())

	// calling StartSmeshing more than once before calling StopSmeshing is an error
	require.ErrorContains(t, tab.StartSmeshing(coinbase), "already started")

	tab.mnipost.EXPECT().ResetState(sig.NodeID()).Return(nil)
	require.NoError(t, tab.StopSmeshing(true))
}

func TestBuilder_RestartSmeshing(t *testing.T) {
	getBuilder := func(t *testing.T) *Builder {
		tab := newTestBuilder(t, 1)
		sig := maps.Values(tab.signers)[0]

		tab.mnipost.EXPECT().Proof(gomock.Any(), sig.NodeID(), shared.ZeroChallenge).AnyTimes().DoAndReturn(
			func(ctx context.Context, _ types.NodeID, _ []byte) (*types.Post, *types.PostInfo, error) {
				<-ctx.Done()
				return nil, nil, ctx.Err()
			})

		ch := make(chan struct{})
		close(ch)
		tab.mclock.EXPECT().AwaitLayer(gomock.Any()).Return(ch).AnyTimes()
		tab.mclock.EXPECT().CurrentLayer().Return(types.LayerID(0)).AnyTimes()
		return tab.Builder
	}

	t.Run("Single threaded", func(t *testing.T) {
		builder := getBuilder(t)
		for range 50 {
			require.NoError(t, builder.StartSmeshing(types.Address{}))
			require.True(t, builder.Smeshing())
			require.NoError(t, builder.StopSmeshing(false))
			require.False(t, builder.Smeshing())
		}
	})

	t.Run("Multi threaded", func(t *testing.T) {
		// Meant to be run with -race to detect races.
		// It cannot check `builder.Smeshing()` as Start/Stop is happening from many goroutines simultaneously.
		// Both Start and Stop can fail as it is not known if builder is smeshing or not.
		builder := getBuilder(t)
		var eg errgroup.Group
		for worker := 0; worker < 10; worker += 1 {
			eg.Go(func() error {
				for range 50 {
					builder.StartSmeshing(types.Address{})
					builder.StopSmeshing(false)
				}
				return nil
			})
		}
		require.NoError(t, eg.Wait())
	})
}

func TestBuilder_StopSmeshing_Delete(t *testing.T) {
	tab := newTestBuilder(t, 1)
	sig := maps.Values(tab.signers)[0]

	atx := types.RandomATXID()
	refChallenge := &types.NIPostChallenge{
		PublishEpoch:  postGenesisEpoch + 2,
		CommitmentATX: &atx,
	}

	currLayer := (postGenesisEpoch + 1).FirstLayer()
	tab.mclock.EXPECT().CurrentLayer().Return(currLayer)
	tab.mclock.EXPECT().AwaitLayer(gomock.Any()).Return(make(chan struct{}))

	tab.mnipost.EXPECT().Proof(gomock.Any(), sig.NodeID(), shared.ZeroChallenge).DoAndReturn(
		func(ctx context.Context, _ types.NodeID, _ []byte) (*types.Post, *types.PostInfo, error) {
			<-ctx.Done()
			return nil, nil, ctx.Err()
		})

	// add challenge to DB
	require.NoError(t, nipost.AddChallenge(tab.localDb, sig.NodeID(), refChallenge))

	require.NoError(t, tab.StartSmeshing(types.Address{}))
	require.NoError(t, tab.StopSmeshing(false))
	require.True(t, tab.mctrl.Satisfied(), "failed to assert all mocks were called the expected number of times")

	tab.mclock.EXPECT().CurrentLayer().Return(currLayer)
	tab.mclock.EXPECT().AwaitLayer(gomock.Any()).Return(make(chan struct{}))

	challenge, err := nipost.Challenge(tab.localDb, sig.NodeID())
	require.NoError(t, err)
	require.Equal(t, refChallenge, challenge) // challenge still present

	tab.mnipost.EXPECT().ResetState(sig.NodeID()).Return(nil)
	tab.mnipost.EXPECT().Proof(gomock.Any(), sig.NodeID(), shared.ZeroChallenge).DoAndReturn(
		func(ctx context.Context, _ types.NodeID, _ []byte) (*types.Post, *types.PostInfo, error) {
			<-ctx.Done()
			return nil, nil, ctx.Err()
		})

	require.NoError(t, tab.StartSmeshing(types.Address{}))
	require.NoError(t, tab.StopSmeshing(true))
	require.True(t, tab.mctrl.Satisfied(), "failed to assert all mocks were called the expected number of times")

	tab.mclock.EXPECT().CurrentLayer().Return(currLayer)
	tab.mclock.EXPECT().AwaitLayer(gomock.Any()).Return(make(chan struct{}))

	challenge, err = nipost.Challenge(tab.localDb, sig.NodeID())
	require.ErrorIs(t, err, sql.ErrNotFound)
	require.Nil(t, challenge) // challenge deleted

	tab.mnipost.EXPECT().ResetState(sig.NodeID()).Return(nil)
	tab.mnipost.EXPECT().Proof(gomock.Any(), sig.NodeID(), shared.ZeroChallenge).DoAndReturn(
		func(ctx context.Context, _ types.NodeID, _ []byte) (*types.Post, *types.PostInfo, error) {
			<-ctx.Done()
			return nil, nil, ctx.Err()
		})
	require.NoError(t, tab.StartSmeshing(types.Address{}))
	require.NoError(t, tab.StopSmeshing(true)) // no-op
	require.True(t, tab.mctrl.Satisfied(), "failed to assert all mocks were called the expected number of times")

	challenge, err = nipost.Challenge(tab.localDb, sig.NodeID())
	require.ErrorIs(t, err, sql.ErrNotFound)
	require.Nil(t, challenge) // challenge still deleted
}

func TestBuilder_StopSmeshing_failsWhenNotStarted(t *testing.T) {
	tab := newTestBuilder(t, 1)
	require.ErrorContains(t, tab.StopSmeshing(true), "not started")
}

func TestBuilder_PublishActivationTx_HappyFlow(t *testing.T) {
	tab := newTestBuilder(t, 1, WithPoetConfig(PoetConfig{PhaseShift: layerDuration}))
	sig := maps.Values(tab.signers)[0]

	posEpoch := postGenesisEpoch
	currLayer := posEpoch.FirstLayer()
	ch := types.NIPostChallenge{
		Sequence:       1,
		PrevATXID:      types.EmptyATXID,
		PublishEpoch:   posEpoch,
		PositioningATX: tab.goldenATXID,
		CommitmentATX:  &tab.goldenATXID,
	}
	nipostData := newNIPostWithPoet(t, []byte("66666"))
	prevAtx := newAtx(ch, nipostData.NIPost, 2, types.Address{})
	require.NoError(t, SignAndFinalizeAtx(sig, prevAtx))
	vPrevAtx, err := prevAtx.Verify(0, 1)
	require.NoError(t, err)
	require.NoError(t, atxs.Add(tab.cdb, vPrevAtx))

	// create and publish ATX
	tab.mclock.EXPECT().CurrentLayer().Return(currLayer).Times(4)
	atx1, err := publishAtx(t, tab, sig.NodeID(), posEpoch, &currLayer, layersPerEpoch)
	require.NoError(t, err)
	require.NotNil(t, atx1)

	// create and publish another ATX
	currLayer = (posEpoch + 1).FirstLayer()
	tab.mclock.EXPECT().CurrentLayer().Return(currLayer).Times(4)
	atx2, err := publishAtx(t, tab, sig.NodeID(), atx1.PublishEpoch, &currLayer, layersPerEpoch)
	require.NoError(t, err)
	require.NotNil(t, atx2)
	require.NotEqual(t, atx1, atx2)
	require.Equal(t, atx1.TargetEpoch()+1, atx2.TargetEpoch())

	// state is cleaned up
	_, err = nipost.Challenge(tab.localDB, sig.NodeID())
	require.ErrorIs(t, err, sql.ErrNotFound)
}

// TestBuilder_Loop_WaitsOnStaleChallenge checks if loop waits between attempts
// failing with ErrATXChallengeExpired.
func TestBuilder_Loop_WaitsOnStaleChallenge(t *testing.T) {
	// Arrange
	tab := newTestBuilder(t, 1, WithPoetConfig(PoetConfig{PhaseShift: layerDuration * 4}))
	sig := maps.Values(tab.signers)[0]

	// current layer is too late to be able to build a nipost on time
	currLayer := (postGenesisEpoch + 1).FirstLayer()
	ch := types.NIPostChallenge{
		Sequence:       1,
		PrevATXID:      types.EmptyATXID,
		PublishEpoch:   postGenesisEpoch,
		PositioningATX: tab.goldenATXID,
		CommitmentATX:  &tab.goldenATXID,
	}
	nipostData := newNIPostWithPoet(t, []byte("66666"))
	prevAtx := newAtx(ch, nipostData.NIPost, 2, types.Address{})
	require.NoError(t, SignAndFinalizeAtx(sig, prevAtx))
	vPrevAtx, err := prevAtx.Verify(0, 1)
	require.NoError(t, err)
	require.NoError(t, atxs.Add(tab.cdb, vPrevAtx))

	tab.mclock.EXPECT().CurrentLayer().Return(currLayer).AnyTimes()
	tab.mclock.EXPECT().LayerToTime(gomock.Any()).DoAndReturn(
		func(got types.LayerID) time.Time {
			// time.Now() ~= currentLayer
			genesis := time.Now().Add(-time.Duration(currLayer) * layerDuration)
			return genesis.Add(layerDuration * time.Duration(got))
		}).AnyTimes()

	tab.mnipost.EXPECT().
		BuildNIPost(gomock.Any(), gomock.Any(), gomock.Any(), gomock.Any()).
		Return(nil, ErrATXChallengeExpired)
	tab.mnipost.EXPECT().ResetState(sig.NodeID()).Return(nil)

	ctx, cancel := context.WithCancel(context.Background())
	defer cancel()
	tab.mclock.EXPECT().AwaitLayer(currLayer.Add(1)).Do(func(got types.LayerID) <-chan struct{} {
		cancel()
		ch := make(chan struct{})
		close(ch)
		return ch
	})

	tab.mValidator.EXPECT().VerifyChain(gomock.Any(), gomock.Any(), gomock.Any(), gomock.Any())

	// Act & Verify
	var eg errgroup.Group
	eg.Go(func() error {
		tab.run(ctx, sig)
		return nil
	})

	require.NoError(t, eg.Wait())

	// state is cleaned up
	_, err = nipost.Challenge(tab.localDB, sig.NodeID())
	require.ErrorIs(t, err, sql.ErrNotFound)
}

func TestBuilder_PublishActivationTx_FaultyNet(t *testing.T) {
	tab := newTestBuilder(t, 1, WithPoetConfig(PoetConfig{PhaseShift: layerDuration * 4}))
	sig := maps.Values(tab.signers)[0]

	posEpoch := postGenesisEpoch
	currLayer := postGenesisEpoch.FirstLayer()
	ch := types.NIPostChallenge{
		Sequence:       1,
		PrevATXID:      types.EmptyATXID,
		PublishEpoch:   postGenesisEpoch,
		PositioningATX: tab.goldenATXID,
		CommitmentATX:  &tab.goldenATXID,
	}
	nipostData := newNIPostWithPoet(t, []byte("66666"))
	prevAtx := newAtx(ch, nipostData.NIPost, 2, types.Address{})
	require.NoError(t, SignAndFinalizeAtx(sig, prevAtx))
	vPrevAtx, err := prevAtx.Verify(0, 1)
	require.NoError(t, err)
	require.NoError(t, atxs.Add(tab.cdb, vPrevAtx))

	publishEpoch := posEpoch + 1
	tab.mclock.EXPECT().CurrentLayer().DoAndReturn(func() types.LayerID { return currLayer }).AnyTimes()
	tab.mclock.EXPECT().LayerToTime(gomock.Any()).DoAndReturn(
		func(got types.LayerID) time.Time {
			// time.Now() ~= currentLayer
			genesis := time.Now().Add(-time.Duration(currLayer) * layerDuration)
			return genesis.Add(layerDuration * time.Duration(got))
		}).AnyTimes()
	nonce := types.VRFPostIndex(123)
	commitmentATX := types.RandomATXID()
	tab.mpostClient.EXPECT().Info(gomock.Any()).Return(&types.PostInfo{
		NodeID:        sig.NodeID(),
		CommitmentATX: commitmentATX,
		Nonce:         &nonce,

		NumUnits:      DefaultPostSetupOpts().NumUnits,
		LabelsPerUnit: DefaultPostConfig().LabelsPerUnit,
	}, nil).AnyTimes()
	tab.mnipost.EXPECT().BuildNIPost(gomock.Any(), gomock.Any(), gomock.Any(), gomock.Any()).DoAndReturn(
		func(_ context.Context, _ *signing.EdSigner, _ types.EpochID, _ types.Hash32) (*nipost.NIPostState, error) {
			currLayer = currLayer.Add(layersPerEpoch)
<<<<<<< HEAD
			return newNIPostWithChallenge(t, wire.NIPostChallengeToWireV1(challenge).Hash(), []byte("66666")), nil
=======
			return newNIPostWithPoet(t, []byte("66666")), nil
>>>>>>> 4cd82fd6
		})
	done := make(chan struct{})
	close(done)
	tab.mclock.EXPECT().AwaitLayer(publishEpoch.FirstLayer()).DoAndReturn(
		func(got types.LayerID) <-chan struct{} {
			// advance to publish layer
			if currLayer.Before(got) {
				currLayer = got
			}
			return done
		})
	var built *types.ActivationTx
	tab.mpub.EXPECT().Publish(gomock.Any(), pubsub.AtxProtocol, gomock.Any()).DoAndReturn(
		// first publish fails
		func(_ context.Context, _ string, got []byte) error {
			gotAtx, err := wire.ActivationTxFromBytes(got)
			require.NoError(t, err)
			built = gotAtx
			built.SetReceived(time.Now().Local())
			return errors.New("something went wrong")
		},
	)

	// after successful publish, state is cleaned up
	tab.mnipost.EXPECT().ResetState(sig.NodeID()).Return(nil)
	tab.mValidator.EXPECT().VerifyChain(gomock.Any(), gomock.Any(), gomock.Any(), gomock.Any())
	tab.mpub.EXPECT().Publish(gomock.Any(), pubsub.AtxProtocol, gomock.Any()).DoAndReturn(
		// second publish succeeds
		func(_ context.Context, _ string, got []byte) error {
			atx, err := wire.ActivationTxFromBytes(got)
			require.NoError(t, err)
			atx.SetReceived(built.Received())
			require.Equal(t, built, atx)
			return nil
		},
	)
	// create and publish ATX
	require.NoError(t, tab.PublishActivationTx(context.Background(), sig))

	// state is cleaned up
	_, err = nipost.Challenge(tab.localDB, sig.NodeID())
	require.ErrorIs(t, err, sql.ErrNotFound)
}

func TestBuilder_PublishActivationTx_UsesExistingChallengeOnLatePublish(t *testing.T) {
	poetCfg := PoetConfig{
		PhaseShift: layerDuration * 4,
	}
	tab := newTestBuilder(t, 1, WithPoetConfig(poetCfg))
	sig := maps.Values(tab.signers)[0]

	posEpoch := postGenesisEpoch
	currLayer := (postGenesisEpoch + 1).FirstLayer().Add(5) // late for poet round start
	challenge := types.NIPostChallenge{
		Sequence:       1,
		PrevATXID:      types.ATXID{1, 2, 3},
		PublishEpoch:   postGenesisEpoch,
		PositioningATX: types.ATXID{1, 2, 3},
		CommitmentATX:  nil,
	}
	nipostData := newNIPostWithPoet(t, []byte("66666"))
	prevAtx := newAtx(challenge, nipostData.NIPost, posEpoch.Uint32(), types.Address{})
	require.NoError(t, SignAndFinalizeAtx(sig, prevAtx))
	vPrevAtx, err := prevAtx.Verify(0, 1)
	require.NoError(t, err)
	require.NoError(t, atxs.Add(tab.cdb, vPrevAtx))

	publishEpoch := currLayer.GetEpoch()
	tab.mclock.EXPECT().CurrentLayer().DoAndReturn(func() types.LayerID { return currLayer }).AnyTimes()
	tab.mclock.EXPECT().LayerToTime(gomock.Any()).DoAndReturn(
		func(got types.LayerID) time.Time {
			// time.Now() ~= currentLayer
			genesis := time.Now().Add(-time.Duration(currLayer) * layerDuration)
			return genesis.Add(layerDuration * time.Duration(got))
		}).AnyTimes()
	nonce := types.VRFPostIndex(123)
	commitmentATX := types.RandomATXID()
	tab.mpostClient.EXPECT().Info(gomock.Any()).Return(&types.PostInfo{
		NodeID:        sig.NodeID(),
		CommitmentATX: commitmentATX,
		Nonce:         &nonce,

		NumUnits:      DefaultPostSetupOpts().NumUnits,
		LabelsPerUnit: DefaultPostConfig().LabelsPerUnit,
	}, nil).AnyTimes()
	tab.mnipost.EXPECT().BuildNIPost(gomock.Any(), gomock.Any(), gomock.Any(), gomock.Any()).DoAndReturn(
		func(_ context.Context, _ *signing.EdSigner, _ types.EpochID, _ types.Hash32) (*nipost.NIPostState, error) {
			currLayer = currLayer.Add(1)
<<<<<<< HEAD
			return newNIPostWithChallenge(t, wire.NIPostChallengeToWireV1(challenge).Hash(), []byte("66666")), nil
=======
			return newNIPostWithPoet(t, []byte("66666")), nil
>>>>>>> 4cd82fd6
		})
	done := make(chan struct{})
	close(done)
	tab.mclock.EXPECT().AwaitLayer(publishEpoch.FirstLayer()).DoAndReturn(
		func(got types.LayerID) <-chan struct{} {
			// advance to publish layer
			if currLayer.Before(got) {
				currLayer = got
			}
			return done
		})

	// store challenge in DB
	ch := &types.NIPostChallenge{
		Sequence:       vPrevAtx.Sequence + 1,
		PrevATXID:      vPrevAtx.ID(),
		PublishEpoch:   vPrevAtx.PublishEpoch + 1,
		PositioningATX: vPrevAtx.ID(),
	}

	require.NoError(t, nipost.AddChallenge(tab.localDb, sig.NodeID(), ch))

	tab.mnipost.EXPECT().ResetState(sig.NodeID()).Return(nil)

	tab.mpub.EXPECT().Publish(gomock.Any(), pubsub.AtxProtocol, gomock.Any()).DoAndReturn(
		// publish succeeds
		func(_ context.Context, _ string, got []byte) error {
			gotAtx, err := wire.ActivationTxFromBytes(got)
			require.NoError(t, err)
			gotAtx.SetReceived(time.Now().Local())
			require.Equal(t, *ch, gotAtx.NIPostChallenge)
			return nil
		},
	)

	// create and publish ATX
	require.NoError(t, tab.PublishActivationTx(context.Background(), sig))

	// state is cleaned up
	_, err = nipost.Challenge(tab.localDB, sig.NodeID())
	require.ErrorIs(t, err, sql.ErrNotFound)
}

func TestBuilder_PublishActivationTx_RebuildNIPostWhenTargetEpochPassed(t *testing.T) {
	tab := newTestBuilder(t, 1, WithPoetConfig(PoetConfig{PhaseShift: layerDuration * 4}))
	sig := maps.Values(tab.signers)[0]

	posEpoch := types.EpochID(2)
	currLayer := posEpoch.FirstLayer()
	ch := types.NIPostChallenge{
		Sequence:       1,
		PrevATXID:      types.ATXID{1, 2, 3},
		PublishEpoch:   posEpoch,
		PositioningATX: types.ATXID{1, 2, 3},
		CommitmentATX:  nil,
	}
	nipostData := newNIPostWithPoet(t, []byte("66666"))
	prevAtx := newAtx(ch, nipostData.NIPost, 2, types.Address{})
	require.NoError(t, SignAndFinalizeAtx(sig, prevAtx))
	vPrevAtx, err := prevAtx.Verify(0, 1)
	require.NoError(t, err)
	require.NoError(t, atxs.Add(tab.cdb, vPrevAtx))

	publishEpoch := posEpoch + 1
	tab.mclock.EXPECT().CurrentLayer().DoAndReturn(
		func() types.LayerID {
			return currLayer
		}).AnyTimes()
	tab.mclock.EXPECT().LayerToTime(gomock.Any()).DoAndReturn(
		func(got types.LayerID) time.Time {
			// time.Now() ~= currentLayer
			genesis := time.Now().Add(-time.Duration(currLayer) * layerDuration)
			return genesis.Add(layerDuration * time.Duration(got))
		}).AnyTimes()
	tab.mnipost.EXPECT().BuildNIPost(gomock.Any(), gomock.Any(), gomock.Any(), gomock.Any()).DoAndReturn(
		func(_ context.Context, _ *signing.EdSigner, _ types.EpochID, _ types.Hash32) (*nipost.NIPostState, error) {
			currLayer = currLayer.Add(layersPerEpoch)
<<<<<<< HEAD
			return newNIPostWithChallenge(t, wire.NIPostChallengeToWireV1(challenge).Hash(), []byte("66666")), nil
=======
			return newNIPostWithPoet(t, []byte("66666")), nil
>>>>>>> 4cd82fd6
		})
	done := make(chan struct{})
	close(done)
	tab.mclock.EXPECT().AwaitLayer(publishEpoch.FirstLayer()).DoAndReturn(
		func(got types.LayerID) <-chan struct{} {
			// advance to publish layer
			if currLayer.Before(got) {
				currLayer = got
			}
			return done
		})
	tab.mValidator.EXPECT().VerifyChain(gomock.Any(), gomock.Any(), gomock.Any(), gomock.Any())
	ctx, cancel := context.WithCancel(context.Background())
	defer cancel()
	var built *types.ActivationTx
	tab.mpub.EXPECT().Publish(gomock.Any(), pubsub.AtxProtocol, gomock.Any()).DoAndReturn(
		func(_ context.Context, _ string, got []byte) error {
			gotAtx, err := wire.ActivationTxFromBytes(got)
			require.NoError(t, err)
			gotAtx.SetReceived(time.Now().Local())
			built = gotAtx

			// advance time to the next epoch to trigger the context timeout
			currLayer = currLayer.Add(layersPerEpoch)
			cancel()
			return errors.New("something went wrong")
		},
	)
	// create and publish ATX
	err = tab.PublishActivationTx(ctx, sig)
	require.ErrorIs(t, err, context.Canceled) // publish returning an error will just cause a retry if not canceled
	require.NotNil(t, built)

	// state is preserved for a retry
	challenge, err := nipost.Challenge(tab.localDB, sig.NodeID())
	require.NoError(t, err)
	require.Equal(t, built.NIPostChallenge, *challenge)

	// We started building the NIPost in epoch 2, the publication epoch should have been 3. We should abort the ATX and
	// start over if the publish epoch (3) has passed, so we'll start the ATX builder in epoch 4 and ensure it discards
	// a stale challenge and builds a new NIPost.
	posEpoch = types.EpochID(4)
	currLayer = posEpoch.FirstLayer()
	ch = types.NIPostChallenge{
		Sequence:       1,
		PrevATXID:      types.ATXID{1, 2, 3},
		PublishEpoch:   posEpoch,
		PositioningATX: types.ATXID{1, 2, 3},
		CommitmentATX:  nil,
	}
	posAtx := newAtx(ch, nipostData.NIPost, 2, types.Address{})
	require.NoError(t, SignAndFinalizeAtx(sig, posAtx))
	vPosAtx, err := posAtx.Verify(0, 1)
	require.NoError(t, err)
	require.NoError(t, atxs.Add(tab.cdb, vPosAtx))
	tab.mclock.EXPECT().CurrentLayer().DoAndReturn(func() types.LayerID { return currLayer }).AnyTimes()
	tab.mnipost.EXPECT().ResetState(sig.NodeID()).Return(nil)
	built2, err := publishAtx(t, tab, sig.NodeID(), posEpoch, &currLayer, layersPerEpoch)
	require.NoError(t, err)
	require.NotNil(t, built2)
	require.NotEqual(t, built.NIPostChallenge, built2.NIPostChallenge)
	require.Equal(t, posEpoch+2, built2.TargetEpoch())

	// state is cleaned up after successful publish
	_, err = nipost.Challenge(tab.localDB, sig.NodeID())
	require.ErrorIs(t, err, sql.ErrNotFound)
}

func TestBuilder_PublishActivationTx_NoPrevATX(t *testing.T) {
	tab := newTestBuilder(t, 1, WithPoetConfig(PoetConfig{PhaseShift: layerDuration * 4}))
	sig := maps.Values(tab.signers)[0]

	posEpoch := postGenesisEpoch
	currLayer := posEpoch.FirstLayer()
	challenge := types.NIPostChallenge{
		Sequence:       1,
		PrevATXID:      types.ATXID{1, 2, 3},
		PublishEpoch:   posEpoch,
		PositioningATX: types.ATXID{1, 2, 3},
		CommitmentATX:  nil,
	}
	nipostData := newNIPostWithPoet(t, []byte("66666"))
	otherSigner, err := signing.NewEdSigner()
	require.NoError(t, err)
	posAtx := newAtx(challenge, nipostData.NIPost, 2, types.Address{})
	require.NoError(t, SignAndFinalizeAtx(otherSigner, posAtx))
	vPosAtx, err := posAtx.Verify(0, 1)
	require.NoError(t, err)
	require.NoError(t, atxs.Add(tab.cdb, vPosAtx))

	// generate and store initial post in state
	post := nipost.Post{
		Indices: types.RandomBytes(10),
		Nonce:   rand.Uint32(),
		Pow:     rand.Uint64(),

		NumUnits:      uint32(12),
		CommitmentATX: types.RandomATXID(),
		VRFNonce:      types.VRFPostIndex(rand.Uint64()),
	}
	require.NoError(t, nipost.AddInitialPost(tab.localDb, sig.NodeID(), post))
	initialPost := &types.Post{
		Nonce:   post.Nonce,
		Indices: post.Indices,
		Pow:     post.Pow,
	}
	meta := &types.PostMetadata{
		Challenge:     shared.ZeroChallenge,
		LabelsPerUnit: tab.conf.LabelsPerUnit,
	}
	tab.mValidator.EXPECT().Post(gomock.Any(), sig.NodeID(), post.CommitmentATX, initialPost, meta, post.NumUnits).
		Return(nil)

	// create and publish ATX
	tab.mclock.EXPECT().CurrentLayer().Return(currLayer).AnyTimes()
	atx, err := publishAtx(t, tab, sig.NodeID(), posEpoch, &currLayer, layersPerEpoch)
	require.NoError(t, err)
	require.NotNil(t, atx)

	// state is cleaned up
	_, err = nipost.Challenge(tab.localDB, sig.NodeID())
	require.ErrorIs(t, err, sql.ErrNotFound)
}

func TestBuilder_PublishActivationTx_NoPrevATX_PublishFails_InitialPost_preserved(t *testing.T) {
	tab := newTestBuilder(t, 1, WithPoetConfig(PoetConfig{PhaseShift: layerDuration * 4}))
	sig := maps.Values(tab.signers)[0]

	posEpoch := postGenesisEpoch
	currLayer := posEpoch.FirstLayer()
	challenge := types.NIPostChallenge{
		Sequence:       1,
		PrevATXID:      types.ATXID{1, 2, 3},
		PublishEpoch:   posEpoch,
		PositioningATX: types.ATXID{1, 2, 3},
		CommitmentATX:  nil,
	}
	nipostData := newNIPostWithPoet(t, []byte("66666"))
	otherSigner, err := signing.NewEdSigner()
	require.NoError(t, err)
	posAtx := newAtx(challenge, nipostData.NIPost, 2, types.Address{})
	require.NoError(t, SignAndFinalizeAtx(otherSigner, posAtx))
	vPosAtx, err := posAtx.Verify(0, 1)
	require.NoError(t, err)
	require.NoError(t, atxs.Add(tab.cdb, vPosAtx))

	// generate and store initial refPost in state
	refPost := nipost.Post{
		Indices: types.RandomBytes(10),
		Nonce:   rand.Uint32(),
		Pow:     rand.Uint64(),

		NumUnits:      uint32(12),
		CommitmentATX: types.RandomATXID(),
		VRFNonce:      types.VRFPostIndex(rand.Uint64()),
	}
	require.NoError(t, nipost.AddInitialPost(tab.localDb, sig.NodeID(), refPost))
	initialPost := &types.Post{
		Nonce:   refPost.Nonce,
		Indices: refPost.Indices,
		Pow:     refPost.Pow,
	}
	meta := &types.PostMetadata{
		Challenge:     shared.ZeroChallenge,
		LabelsPerUnit: tab.conf.LabelsPerUnit,
	}
	tab.mValidator.EXPECT().
		Post(gomock.Any(), sig.NodeID(), refPost.CommitmentATX, initialPost, meta, refPost.NumUnits).
		Return(nil)

	// create and publish ATX
	tab.mclock.EXPECT().CurrentLayer().Return(currLayer).AnyTimes()
	tab.mclock.EXPECT().LayerToTime(gomock.Any()).DoAndReturn(
		func(got types.LayerID) time.Time {
			// time.Now() ~= currentLayer
			genesis := time.Now().Add(-time.Duration(currLayer) * layerDuration)
			return genesis.Add(layerDuration * time.Duration(got))
		}).AnyTimes()

	tab.mnipost.EXPECT().
		BuildNIPost(gomock.Any(), gomock.Any(), gomock.Any(), gomock.Any()).
		Return(nil, ErrATXChallengeExpired)
	tab.mnipost.EXPECT().ResetState(sig.NodeID()).Return(nil)

	ch := make(chan struct{})
	tab.mclock.EXPECT().AwaitLayer(currLayer.Add(1)).Do(func(got types.LayerID) <-chan struct{} {
		close(ch)
		return ch
	})
	tab.mValidator.EXPECT().VerifyChain(gomock.Any(), gomock.Any(), gomock.Any(), gomock.Any())

	ctx, cancel := context.WithCancel(context.Background())
	var eg errgroup.Group
	eg.Go(func() error {
		tab.run(ctx, sig)
		return nil
	})
	t.Cleanup(func() {
		cancel()
		assert.NoError(t, eg.Wait())
	})

	select {
	case <-ch:
	case <-time.After(10 * time.Second):
		require.FailNow(t, "timed out waiting for builder to publish ATX")
	}

	// initial post is preserved
	post, err := nipost.InitialPost(tab.localDB, sig.NodeID())
	require.NoError(t, err)
	require.NotNil(t, post)
	require.Equal(t, refPost, *post)

	// state is cleaned up
	_, err = nipost.Challenge(tab.localDB, sig.NodeID())
	require.ErrorIs(t, err, sql.ErrNotFound)
}

func TestBuilder_PublishActivationTx_PrevATXWithoutPrevATX(t *testing.T) {
	r := require.New(t)

	// Arrange
	tab := newTestBuilder(t, 1, WithPoetConfig(PoetConfig{PhaseShift: layerDuration * 4}))
	sig := maps.Values(tab.signers)[0]

	otherSigner, err := signing.NewEdSigner()
	r.NoError(err)

	initialPost := &types.Post{
		Nonce:   0,
		Indices: make([]byte, 10),
	}

	currentLayer := postGenesisEpoch.FirstLayer().Add(3)
	prevAtxPostEpoch := postGenesisEpoch
	postAtxPubEpoch := postGenesisEpoch

	challenge := types.NIPostChallenge{
		Sequence:       1,
		PrevATXID:      types.EmptyATXID,
		PublishEpoch:   postAtxPubEpoch,
		PositioningATX: tab.goldenATXID,
		CommitmentATX:  &tab.goldenATXID,
	}
	poetBytes := []byte("66666")
	nipostData := newNIPostWithPoet(t, poetBytes)
	posAtx := newAtx(challenge, nipostData.NIPost, 2, types.Address{})
	require.NoError(t, SignAndFinalizeAtx(otherSigner, posAtx))
	vPosAtx, err := posAtx.Verify(0, 2)
	r.NoError(err)
	r.NoError(atxs.Add(tab.cdb, vPosAtx))

	challenge = types.NIPostChallenge{
		Sequence:       0,
		PrevATXID:      types.EmptyATXID,
		PublishEpoch:   prevAtxPostEpoch,
		PositioningATX: posAtx.ID(),
		CommitmentATX:  nil,
	}
	challenge.InitialPost = initialPost
	prevAtx := newAtx(challenge, nipostData.NIPost, 2, types.Address{})
	prevAtx.InitialPost = initialPost
	require.NoError(t, SignAndFinalizeAtx(sig, prevAtx))
	vPrevAtx, err := prevAtx.Verify(0, 1)
	r.NoError(err)
	r.NoError(atxs.Add(tab.cdb, vPrevAtx))

	// Act
	tab.msync.EXPECT().RegisterForATXSynced().DoAndReturn(closedChan).AnyTimes()

	tab.mclock.EXPECT().CurrentLayer().Return(currentLayer).AnyTimes()
	tab.mclock.EXPECT().LayerToTime(gomock.Any()).DoAndReturn(
		func(layer types.LayerID) time.Time {
			// time.Now() ~= currentLayer
			genesis := time.Now().Add(-time.Duration(currentLayer) * layerDuration)
			return genesis.Add(layerDuration * time.Duration(layer))
		}).AnyTimes()
	tab.mclock.EXPECT().AwaitLayer(vPosAtx.PublishEpoch.FirstLayer().Add(layersPerEpoch)).DoAndReturn(
		func(layer types.LayerID) <-chan struct{} {
			ch := make(chan struct{})
			close(ch)
			return ch
		},
	)

	nonce := types.VRFPostIndex(123)
	commitmentATX := types.RandomATXID()
	tab.mpostClient.EXPECT().Info(gomock.Any()).Return(&types.PostInfo{
		NodeID:        sig.NodeID(),
		CommitmentATX: commitmentATX,
		Nonce:         &nonce,

		NumUnits:      DefaultPostSetupOpts().NumUnits,
		LabelsPerUnit: DefaultPostConfig().LabelsPerUnit,
	}, nil).AnyTimes()

	tab.mnipost.EXPECT().BuildNIPost(gomock.Any(), gomock.Any(), gomock.Any(), gomock.Any()).DoAndReturn(
		func(_ context.Context, _ *signing.EdSigner, _ types.EpochID, _ types.Hash32) (*nipost.NIPostState, error) {
			currentLayer = currentLayer.Add(5)
<<<<<<< HEAD
			return newNIPostWithChallenge(t, wire.NIPostChallengeToWireV1(challenge).Hash(), poetBytes), nil
=======
			return newNIPostWithPoet(t, poetBytes), nil
>>>>>>> 4cd82fd6
		})

	tab.mValidator.EXPECT().VerifyChain(gomock.Any(), gomock.Any(), gomock.Any(), gomock.Any())

	tab.mpub.EXPECT().
		Publish(gomock.Any(), gomock.Any(), gomock.Any()).
		DoAndReturn(func(ctx context.Context, _ string, msg []byte) error {
			atx, err := wire.ActivationTxFromBytes(msg)
			require.NoError(t, err)
			atx.SetReceived(time.Now().Local())

			atx.SetEffectiveNumUnits(atx.NumUnits)
			vAtx, err := atx.Verify(0, 1)
			r.NoError(err)
			r.Equal(sig.NodeID(), vAtx.SmesherID)

			r.NoError(atxs.Add(tab.cdb, vAtx))

			r.Equal(prevAtx.Sequence+1, atx.Sequence)
			r.Equal(prevAtx.ID(), atx.PrevATXID)
			r.Nil(atx.InitialPost)
			r.Nil(atx.CommitmentATX)
			r.Nil(atx.VRFNonce)

			r.Equal(posAtx.ID(), atx.PositioningATX)
			r.Equal(postAtxPubEpoch+1, atx.PublishEpoch)
			r.Equal(types.BytesToHash(poetBytes), atx.GetPoetProofRef())

			return nil
		})

	tab.mnipost.EXPECT().ResetState(sig.NodeID()).Return(nil)

	r.NoError(tab.PublishActivationTx(context.Background(), sig))

	// state is cleaned up
	_, err = nipost.Challenge(tab.localDB, sig.NodeID())
	require.ErrorIs(t, err, sql.ErrNotFound)
}

func TestBuilder_PublishActivationTx_TargetsEpochBasedOnPosAtx(t *testing.T) {
	r := require.New(t)

	// Arrange
	tab := newTestBuilder(t, 1, WithPoetConfig(PoetConfig{PhaseShift: layerDuration * 4}))
	sig := maps.Values(tab.signers)[0]

	otherSigner, err := signing.NewEdSigner()
	r.NoError(err)

	currentLayer := postGenesisEpoch.FirstLayer().Add(3)
	posEpoch := postGenesisEpoch
	challenge := types.NIPostChallenge{
		Sequence:       1,
		PrevATXID:      types.ATXID{1, 2, 3},
		PublishEpoch:   posEpoch,
		PositioningATX: types.ATXID{1, 2, 3},
		CommitmentATX:  &types.ATXID{4, 5, 6},
	}
	poetBytes := []byte("66666")
	nipostData := newNIPostWithPoet(t, poetBytes)
	posAtx := newAtx(challenge, nipostData.NIPost, 2, types.Address{})
	require.NoError(t, SignAndFinalizeAtx(otherSigner, posAtx))
	vPosAtx, err := posAtx.Verify(0, 1)
	r.NoError(err)
	r.NoError(atxs.Add(tab.cdb, vPosAtx))

	// Act & Assert
	tab.msync.EXPECT().RegisterForATXSynced().DoAndReturn(closedChan).AnyTimes()

	tab.mclock.EXPECT().CurrentLayer().Return(currentLayer).AnyTimes()
	tab.mclock.EXPECT().LayerToTime(gomock.Any()).DoAndReturn(
		func(layer types.LayerID) time.Time {
			// time.Now() ~= currentLayer
			genesis := time.Now().Add(-time.Duration(currentLayer) * layerDuration)
			return genesis.Add(layerDuration * time.Duration(layer))
		}).AnyTimes()
	tab.mclock.EXPECT().AwaitLayer(vPosAtx.PublishEpoch.FirstLayer().Add(layersPerEpoch)).DoAndReturn(
		func(types.LayerID) <-chan struct{} {
			ch := make(chan struct{})
			close(ch)
			return ch
		},
	)

	nonce := types.VRFPostIndex(123)
	commitmentATX := types.RandomATXID()
	tab.mpostClient.EXPECT().Info(gomock.Any()).Return(&types.PostInfo{
		NodeID:        sig.NodeID(),
		CommitmentATX: commitmentATX,
		Nonce:         &nonce,

		NumUnits:      DefaultPostSetupOpts().NumUnits,
		LabelsPerUnit: DefaultPostConfig().LabelsPerUnit,
	}, nil).AnyTimes()

	tab.mnipost.EXPECT().BuildNIPost(gomock.Any(), gomock.Any(), gomock.Any(), gomock.Any()).DoAndReturn(
		func(_ context.Context, _ *signing.EdSigner, _ types.EpochID, _ types.Hash32) (*nipost.NIPostState, error) {
			currentLayer = currentLayer.Add(layersPerEpoch)
<<<<<<< HEAD
			return newNIPostWithChallenge(t, wire.NIPostChallengeToWireV1(challenge).Hash(), poetBytes), nil
=======
			return newNIPostWithPoet(t, poetBytes), nil
>>>>>>> 4cd82fd6
		})

	tab.mValidator.EXPECT().VerifyChain(gomock.Any(), gomock.Any(), gomock.Any(), gomock.Any())
	tab.mpub.EXPECT().
		Publish(gomock.Any(), gomock.Any(), gomock.Any()).
		DoAndReturn(func(ctx context.Context, _ string, msg []byte) error {
			atx, err := wire.ActivationTxFromBytes(msg)
			require.NoError(t, err)
			atx.SetReceived(time.Now().Local())

			atx.SetEffectiveNumUnits(atx.NumUnits)
			vAtx, err := atx.Verify(0, 1)
			r.NoError(err)
			r.Equal(sig.NodeID(), vAtx.SmesherID)

			r.NoError(atxs.Add(tab.cdb, vAtx))

			r.Zero(atx.Sequence)
			r.Equal(types.EmptyATXID, atx.PrevATXID)
			r.NotNil(atx.InitialPost)

			r.Equal(posAtx.ID(), atx.PositioningATX)
			r.Equal(posEpoch+1, atx.PublishEpoch)
			r.Equal(types.BytesToHash(poetBytes), atx.GetPoetProofRef())

			return nil
		})

	post := nipost.Post{
		Indices: types.RandomBytes(10),
		Nonce:   rand.Uint32(),
		Pow:     rand.Uint64(),

		NumUnits:      uint32(12),
		CommitmentATX: types.RandomATXID(),
		VRFNonce:      types.VRFPostIndex(rand.Uint64()),
	}
	require.NoError(t, nipost.AddInitialPost(tab.localDb, sig.NodeID(), post))
	initialPost := &types.Post{
		Nonce:   post.Nonce,
		Indices: post.Indices,
		Pow:     post.Pow,
	}
	meta := &types.PostMetadata{
		Challenge:     shared.ZeroChallenge,
		LabelsPerUnit: tab.conf.LabelsPerUnit,
	}
	tab.mValidator.EXPECT().Post(gomock.Any(), sig.NodeID(), post.CommitmentATX, initialPost, meta, post.NumUnits).
		Return(nil)

	tab.mnipost.EXPECT().ResetState(sig.NodeID()).Return(nil)

	r.NoError(tab.PublishActivationTx(context.Background(), sig))

	// state is cleaned up
	_, err = nipost.Challenge(tab.localDB, sig.NodeID())
	require.ErrorIs(t, err, sql.ErrNotFound)
}

func TestBuilder_PublishActivationTx_FailsWhenNIPostBuilderFails(t *testing.T) {
	tab := newTestBuilder(t, 1, WithPoetConfig(PoetConfig{PhaseShift: layerDuration * 4}))
	sig := maps.Values(tab.signers)[0]

	posEpoch := postGenesisEpoch
	currLayer := posEpoch.FirstLayer()
	ch := types.NIPostChallenge{
		Sequence:       1,
		PrevATXID:      types.ATXID{1, 2, 3},
		PublishEpoch:   posEpoch,
		PositioningATX: types.ATXID{1, 2, 3},
		CommitmentATX:  nil,
	}
	nipostData := newNIPostWithPoet(t, []byte("66666"))
	posAtx := newAtx(ch, nipostData.NIPost, 2, types.Address{})
	require.NoError(t, SignAndFinalizeAtx(sig, posAtx))
	vPosAtx, err := posAtx.Verify(0, 1)
	require.NoError(t, err)
	require.NoError(t, atxs.Add(tab.cdb, vPosAtx))

	tab.mclock.EXPECT().CurrentLayer().Return(posEpoch.FirstLayer()).AnyTimes()
	tab.mclock.EXPECT().LayerToTime(gomock.Any()).DoAndReturn(
		func(got types.LayerID) time.Time {
			// time.Now() ~= currentLayer
			genesis := time.Now().Add(-time.Duration(currLayer) * layerDuration)
			return genesis.Add(layerDuration * time.Duration(got))
		}).AnyTimes()
	nipostErr := errors.New("NIPost builder error")
	tab.mnipost.EXPECT().BuildNIPost(gomock.Any(), sig, gomock.Any(), gomock.Any()).Return(nil, nipostErr)
	tab.mValidator.EXPECT().VerifyChain(gomock.Any(), gomock.Any(), gomock.Any(), gomock.Any())
	require.ErrorIs(t, tab.PublishActivationTx(context.Background(), sig), nipostErr)

	// state is preserved
	challenge, err := nipost.Challenge(tab.localDB, sig.NodeID())
	require.NoError(t, err)
	require.NotNil(t, challenge)
}

func TestBuilder_PublishActivationTx_Serialize(t *testing.T) {
	sig, err := signing.NewEdSigner()
	require.NoError(t, err)

	nipost := newNIPostWithPoet(t, []byte("66666"))
	coinbase := types.Address{4, 5, 6}
	atx := newActivationTx(
		t,
		sig,
		1,
		types.ATXID{1, 2, 3},
		types.ATXID{1, 2, 3},
		nil,
		types.EpochID(5),
		1,
		100,
		coinbase,
		100,
		nipost.NIPost,
	)

	act := newActivationTx(t,
		sig,
		2,
		atx.ID(),
		atx.ID(),
		nil,
		atx.PublishEpoch.Add(10),
		0,
		100,
		coinbase,
		100,
		nipost.NIPost,
	)

	bt, err := codec.Encode(wire.ActivationTxToWireV1(act.ActivationTx))
	require.NoError(t, err)

	a, err := wire.ActivationTxFromBytes(bt)
	require.NoError(t, err)

	bt2, err := codec.Encode(wire.ActivationTxToWireV1(a))
	require.NoError(t, err)

	require.Equal(t, bt, bt2)
}

func TestBuilder_SignAtx(t *testing.T) {
	sig, err := signing.NewEdSigner()
	require.NoError(t, err)

	prevAtx := types.ATXID(types.HexToHash32("0x111"))
	challenge := types.NIPostChallenge{
		Sequence:       1,
		PrevATXID:      prevAtx,
		PublishEpoch:   types.EpochID(15),
		PositioningATX: prevAtx,
		CommitmentATX:  nil,
	}
	nipost := newNIPostWithPoet(t, []byte("66666"))
	atx := newAtx(challenge, nipost.NIPost, 100, types.Address{})
	require.NoError(t, SignAndFinalizeAtx(sig, atx))

	msg := wire.ActivationTxToWireV1(atx).SignedBytes()
	ok := signing.NewEdVerifier().Verify(signing.ATX, sig.NodeID(), msg, atx.Signature)
	require.True(t, ok)
	require.Equal(t, sig.NodeID(), atx.SmesherID)
}

func TestBuilder_RetryPublishActivationTx(t *testing.T) {
	events.InitializeReporter()
	sub, err := events.SubscribeMatched(func(t *events.UserEvent) bool {
		switch t.Event.Details.(type) {
		case *pb.Event_AtxPublished:
			return true
		default:
			return false
		}
	}, events.WithBuffer(100))
	require.NoError(t, err)

	retryInterval := 50 * time.Microsecond
	tab := newTestBuilder(
		t,
		1,
		WithPoetConfig(PoetConfig{PhaseShift: 150 * time.Millisecond}),
		WithPoetRetryInterval(retryInterval),
	)
	sig := maps.Values(tab.signers)[0]
	posEpoch := types.EpochID(0)
	challenge := types.NIPostChallenge{
		Sequence:       1,
		PrevATXID:      types.ATXID{1, 2, 3},
		PublishEpoch:   posEpoch,
		PositioningATX: types.ATXID{1, 2, 3},
		CommitmentATX:  nil,
	}
	poetBytes := []byte("66666")
	nipostData := newNIPostWithPoet(t, poetBytes)
	prevAtx := newAtx(challenge, nipostData.NIPost, 2, types.Address{})
	require.NoError(t, SignAndFinalizeAtx(sig, prevAtx))
	vPrevAtx, err := prevAtx.Verify(0, 1)
	require.NoError(t, err)
	require.NoError(t, atxs.Add(tab.cdb, vPrevAtx))

	publishEpoch := posEpoch + 1
	currLayer := posEpoch.FirstLayer()
	tab.mclock.EXPECT().CurrentLayer().DoAndReturn(func() types.LayerID { return currLayer }).AnyTimes()
	tab.mclock.EXPECT().LayerToTime(gomock.Any()).DoAndReturn(
		func(got types.LayerID) time.Time {
			// time.Now() ~= currentLayer
			genesis := time.Now().Add(-time.Duration(currLayer) * layerDuration)
			return genesis.Add(layerDuration * time.Duration(got))
		}).AnyTimes()
	done := make(chan struct{})
	close(done)
	tab.mclock.EXPECT().AwaitLayer(publishEpoch.FirstLayer()).DoAndReturn(
		func(got types.LayerID) <-chan struct{} {
			// advance to publish layer
			if currLayer.Before(got) {
				currLayer = got
			}
			return done
		},
	)

	expectedTries := 3
	tries := 0
	var last time.Time
	builderConfirmation := make(chan struct{})
	tab.mnipost.EXPECT().
		BuildNIPost(gomock.Any(), gomock.Any(), gomock.Any(), gomock.Any()).
		Times(expectedTries).
		DoAndReturn(
			// nolint:lll
			func(_ context.Context, _ *signing.EdSigner, _ types.EpochID, _ types.Hash32) (*nipost.NIPostState, error) {
				now := time.Now()
				if now.Sub(last) < retryInterval {
					require.FailNow(t, "retry interval not respected")
				}

<<<<<<< HEAD
			tries++
			t.Logf("try %d: %s", tries, now)
			if tries < expectedTries {
				return nil, ErrPoetServiceUnstable
			}
			close(builderConfirmation)
			return newNIPostWithChallenge(t, wire.NIPostChallengeToWireV1(challenge).Hash(), poetBytes), nil
		},
	)
=======
				tries++
				t.Logf("try %d: %s", tries, now)
				if tries < expectedTries {
					return nil, ErrPoetServiceUnstable
				}
				close(builderConfirmation)
				return newNIPostWithPoet(t, poetBytes), nil
			},
		)
>>>>>>> 4cd82fd6

	tab.mnipost.EXPECT().ResetState(sig.NodeID()).Return(nil)
	tab.mValidator.EXPECT().VerifyChain(gomock.Any(), gomock.Any(), gomock.Any(), gomock.Any())

	nonce := types.VRFPostIndex(123)
	commitmentATX := types.RandomATXID()
	tab.mpostClient.EXPECT().Info(gomock.Any()).Return(&types.PostInfo{
		NodeID:        sig.NodeID(),
		CommitmentATX: commitmentATX,
		Nonce:         &nonce,

		NumUnits:      DefaultPostSetupOpts().NumUnits,
		LabelsPerUnit: DefaultPostConfig().LabelsPerUnit,
	}, nil).AnyTimes()

	var atx types.ActivationTx
	tab.mpub.EXPECT().Publish(gomock.Any(), pubsub.AtxProtocol, gomock.Any()).DoAndReturn(
		func(ctx context.Context, s string, b []byte) error {
			decoded, err := wire.ActivationTxFromBytes(b)
			require.NoError(t, err)
			atx = *decoded
			atx.SetReceived(time.Now().Local())

			// advance time to the next epoch
			currLayer = currLayer.Add(layersPerEpoch)
			return nil
		},
	)

	ctx, cancel := context.WithCancel(context.Background())
	defer cancel()
	var eg errgroup.Group
	eg.Go(func() error {
		tab.run(ctx, sig)
		return nil
	})
	t.Cleanup(func() { assert.NoError(t, eg.Wait()) })

	select {
	case <-builderConfirmation:
	case <-time.After(5 * time.Second):
		require.FailNowf(t, "failed waiting for required number of tries", "only tried %d times", tries)
	}

	select {
	case ev := <-sub.Out():
		cancel()
		atxEvent := ev.Event.GetAtxPublished()
		require.Equal(t, atx.ID(), types.BytesToATXID(atxEvent.GetId()))
	case <-time.After(5 * time.Second):
		require.FailNow(t, "timed out waiting for activation event")
	}

	// state is cleaned up
	_, err = nipost.InitialPost(tab.localDB, sig.NodeID())
	require.ErrorIs(t, err, sql.ErrNotFound)

	_, err = nipost.Challenge(tab.localDB, sig.NodeID())
	require.ErrorIs(t, err, sql.ErrNotFound)
}

func TestBuilder_InitialProofGeneratedOnce(t *testing.T) {
	tab := newTestBuilder(t, 1, WithPoetConfig(PoetConfig{PhaseShift: layerDuration * 4}))
	sig := maps.Values(tab.signers)[0]

	post := nipost.Post{
		Indices: types.RandomBytes(10),
		Nonce:   rand.Uint32(),
		Pow:     rand.Uint64(),

		NumUnits:      uint32(12),
		CommitmentATX: types.RandomATXID(),
		VRFNonce:      types.VRFPostIndex(rand.Uint64()),
	}
	initialPost := &types.Post{
		Nonce:   post.Nonce,
		Indices: post.Indices,
		Pow:     post.Pow,
	}
	tab.mnipost.EXPECT().Proof(gomock.Any(), sig.NodeID(), shared.ZeroChallenge).Return(
		initialPost,
		&types.PostInfo{
			NodeID:        sig.NodeID(),
			CommitmentATX: post.CommitmentATX,
			Nonce:         &post.VRFNonce,

			NumUnits:      post.NumUnits,
			LabelsPerUnit: tab.conf.LabelsPerUnit,
		},
		nil,
	)
	meta := &types.PostMetadata{
		Challenge:     shared.ZeroChallenge,
		LabelsPerUnit: tab.conf.LabelsPerUnit,
	}
	tab.mValidator.EXPECT().Post(gomock.Any(), sig.NodeID(), post.CommitmentATX, initialPost, meta, post.NumUnits).
		Return(nil)
	require.NoError(t, tab.buildInitialPost(context.Background(), sig.NodeID()))

	posEpoch := postGenesisEpoch + 1
	challenge := types.NIPostChallenge{
		Sequence:       1,
		PrevATXID:      types.EmptyATXID,
		PublishEpoch:   posEpoch,
		PositioningATX: tab.goldenATXID,
		CommitmentATX:  &tab.goldenATXID,
	}
	poetByte := []byte("66666")
	nipost := newNIPostWithPoet(t, poetByte)
	prevAtx := newAtx(challenge, nipost.NIPost, 2, types.Address{})
	require.NoError(t, SignAndFinalizeAtx(sig, prevAtx))
	vPrevAtx, err := prevAtx.Verify(0, 1)
	require.NoError(t, err)
	require.NoError(t, atxs.Add(tab.cdb, vPrevAtx))

	currLayer := posEpoch.FirstLayer().Add(1)
	tab.mclock.EXPECT().CurrentLayer().Return(currLayer).AnyTimes()
	atx, err := publishAtx(t, tab, sig.NodeID(), posEpoch, &currLayer, layersPerEpoch)
	require.NoError(t, err)
	require.NotNil(t, atx)

	require.Equal(t, sig.NodeID(), atx.SmesherID)
	require.Equal(t, vPrevAtx.Sequence+1, atx.Sequence)
	require.Equal(t, vPrevAtx.ID(), atx.PrevATXID)
	require.Nil(t, atx.InitialPost)
	require.Nil(t, atx.VRFNonce)
	require.Equal(t, vPrevAtx.ID(), atx.PositioningATX)
	require.Equal(t, vPrevAtx.PublishEpoch+1, atx.PublishEpoch)
	require.Equal(t, types.BytesToHash(poetByte), atx.GetPoetProofRef())

	// postClient.Proof() should not be called again
	require.NoError(t, tab.buildInitialPost(context.Background(), sig.NodeID()))
}

func TestBuilder_InitialPostIsPersisted(t *testing.T) {
	tab := newTestBuilder(t, 1, WithPoetConfig(PoetConfig{PhaseShift: layerDuration * 4}))
	sig := maps.Values(tab.signers)[0]

	commitmentATX := types.RandomATXID()
	nonce := types.VRFPostIndex(rand.Uint64())
	numUnits := uint32(12)
	initialPost := &types.Post{
		Nonce:   rand.Uint32(),
		Indices: types.RandomBytes(10),
		Pow:     rand.Uint64(),
	}
	meta := &types.PostMetadata{
		Challenge:     shared.ZeroChallenge,
		LabelsPerUnit: tab.conf.LabelsPerUnit,
	}
	tab.mnipost.EXPECT().Proof(gomock.Any(), sig.NodeID(), shared.ZeroChallenge).Return(
		initialPost,
		&types.PostInfo{
			NodeID:        sig.NodeID(),
			CommitmentATX: commitmentATX,
			Nonce:         &nonce,

			NumUnits:      numUnits,
			LabelsPerUnit: tab.conf.LabelsPerUnit,
		},
		nil,
	)
	tab.mValidator.EXPECT().Post(gomock.Any(), sig.NodeID(), commitmentATX, initialPost, meta, numUnits).
		Return(nil)
	require.NoError(t, tab.buildInitialPost(context.Background(), sig.NodeID()))

	// postClient.Proof() should not be called again
	require.NoError(t, tab.buildInitialPost(context.Background(), sig.NodeID()))
}

func TestBuilder_InitialPostLogErrorMissingVRFNonce(t *testing.T) {
	tab := newTestBuilder(t, 1, WithPoetConfig(PoetConfig{PhaseShift: layerDuration * 4}))
	sig := maps.Values(tab.signers)[0]

	commitmentATX := types.RandomATXID()
	numUnits := uint32(12)
	initialPost := &types.Post{
		Nonce:   rand.Uint32(),
		Indices: types.RandomBytes(10),
		Pow:     rand.Uint64(),
	}
	meta := &types.PostMetadata{
		Challenge:     shared.ZeroChallenge,
		LabelsPerUnit: tab.conf.LabelsPerUnit,
	}
	tab.mnipost.EXPECT().Proof(gomock.Any(), sig.NodeID(), shared.ZeroChallenge).Return(
		initialPost,
		&types.PostInfo{
			NodeID:        sig.NodeID(),
			CommitmentATX: commitmentATX,

			NumUnits:      numUnits,
			LabelsPerUnit: tab.conf.LabelsPerUnit,
		},
		nil,
	)
	tab.mValidator.EXPECT().Post(gomock.Any(), sig.NodeID(), commitmentATX, initialPost, meta, numUnits).
		Return(nil)
	require.ErrorContains(t, tab.buildInitialPost(context.Background(), sig.NodeID()), "nil VRF nonce")

	observedLogs := tab.observedLogs.FilterLevelExact(zapcore.ErrorLevel)
	require.Equal(t, 1, observedLogs.Len(), "expected 1 log message")
	require.Equal(t, zapcore.ErrorLevel, observedLogs.All()[0].Level)
	require.Equal(t, "initial PoST is invalid: missing VRF nonce. Check your PoST data", observedLogs.All()[0].Message)
	require.Equal(t, sig.NodeID().ShortString(), observedLogs.All()[0].ContextMap()["smesherID"])

	// postClient.Proof() should be called again and no error if vrf nonce is provided
	nonce := types.VRFPostIndex(rand.Uint64())
	tab.mnipost.EXPECT().Proof(gomock.Any(), sig.NodeID(), shared.ZeroChallenge).Return(
		initialPost,
		&types.PostInfo{
			NodeID:        sig.NodeID(),
			CommitmentATX: commitmentATX,
			Nonce:         &nonce,

			NumUnits:      numUnits,
			LabelsPerUnit: tab.conf.LabelsPerUnit,
		},
		nil,
	)
	require.NoError(t, tab.buildInitialPost(context.Background(), sig.NodeID()))
}

func TestWaitPositioningAtx(t *testing.T) {
	genesis := time.Now()
	for _, tc := range []struct {
		desc         string
		shift, grace time.Duration

		targetEpoch types.EpochID
	}{
		{"no wait", 200 * time.Millisecond, 200 * time.Millisecond, 2},
		{"wait", 200 * time.Millisecond, 0, 2},
		{"round started", 0, 0, 3},
	} {
		t.Run(tc.desc, func(t *testing.T) {
			tab := newTestBuilder(t, 1, WithPoetConfig(PoetConfig{
				PhaseShift:  tc.shift,
				GracePeriod: tc.grace,
			}))
			sig := maps.Values(tab.signers)[0]

			tab.mclock.EXPECT().CurrentLayer().Return(types.LayerID(0)).AnyTimes()
			tab.mclock.EXPECT().LayerToTime(gomock.Any()).DoAndReturn(func(lid types.LayerID) time.Time {
				// layer duration is 10ms to speed up test
				return genesis.Add(time.Duration(lid) * 20 * time.Millisecond)
			}).AnyTimes()

			// everything else are stubs that are irrelevant for the test
			tab.mpostClient.EXPECT().Info(gomock.Any()).Return(&types.PostInfo{}, nil).AnyTimes()
			tab.mnipost.EXPECT().ResetState(sig.NodeID()).Return(nil)
			tab.mnipost.EXPECT().BuildNIPost(gomock.Any(), gomock.Any(), gomock.Any(), gomock.Any()).
				Return(&nipost.NIPostState{}, nil)
			closed := make(chan struct{})
			close(closed)
			tab.mclock.EXPECT().AwaitLayer(types.EpochID(1).FirstLayer()).Return(closed).AnyTimes()
			tab.mclock.EXPECT().AwaitLayer(types.EpochID(2).FirstLayer()).Return(closed).AnyTimes()
			tab.mpub.EXPECT().Publish(gomock.Any(), gomock.Any(), gomock.Any()).DoAndReturn(
				func(_ context.Context, _ string, got []byte) error {
					gotAtx, err := wire.ActivationTxFromBytes(got)
					require.NoError(t, err)
					require.Equal(t, tc.targetEpoch, gotAtx.TargetEpoch())
					return nil
				})

			post := nipost.Post{
				Indices: types.RandomBytes(10),
				Nonce:   rand.Uint32(),
				Pow:     rand.Uint64(),

				NumUnits:      uint32(12),
				CommitmentATX: types.RandomATXID(),
				VRFNonce:      types.VRFPostIndex(rand.Uint64()),
			}
			require.NoError(t, nipost.AddInitialPost(tab.localDb, sig.NodeID(), post))
			initialPost := &types.Post{
				Nonce:   post.Nonce,
				Indices: post.Indices,
				Pow:     post.Pow,
			}
			meta := &types.PostMetadata{
				Challenge:     shared.ZeroChallenge,
				LabelsPerUnit: tab.conf.LabelsPerUnit,
			}
			tab.mValidator.EXPECT().Post(
				gomock.Any(), sig.NodeID(), post.CommitmentATX, initialPost, meta, post.NumUnits,
			).Return(nil)

			require.NoError(t, tab.PublishActivationTx(context.Background(), sig))
		})
	}
}

func TestWaitingToBuildNipostChallengeWithJitter(t *testing.T) {
	t.Run("before grace period", func(t *testing.T) {
		//          ┌──grace period──┐
		//          │                │
		// ───▲─────|──────|─────────|----> time
		//    │     └jitter|         └round start
		//   now
		deadline := buildNipostChallengeStartDeadline(time.Now().Add(2*time.Hour), time.Hour)
		require.Greater(t, deadline, time.Now().Add(time.Hour))
		require.LessOrEqual(t, deadline, time.Now().Add(time.Hour+time.Second*36))
	})
	t.Run("after grace period, within max jitter value", func(t *testing.T) {
		//          ┌──grace period──┐
		//          │                │
		// ─────────|──▲────|────────|----> time
		//          └ji│tter|        └round start
		//            now
		deadline := buildNipostChallengeStartDeadline(time.Now().Add(time.Hour-time.Second*10), time.Hour)
		require.GreaterOrEqual(t, deadline, time.Now().Add(-time.Second*10))
		// jitter is 1% = 36s for 1h grace period
		require.LessOrEqual(t, deadline, time.Now().Add(time.Second*(36-10)))
	})
	t.Run("after jitter max value", func(t *testing.T) {
		//          ┌──grace period──┐
		//          │                │
		// ─────────|──────|──▲──────|----> time
		//          └jitter|  │       └round start
		//                   now
		deadline := buildNipostChallengeStartDeadline(time.Now().Add(time.Hour-time.Second*37), time.Hour)
		require.Less(t, deadline, time.Now())
	})
}

// Test if GetPositioningAtx disregards ATXs with invalid POST in their chain.
// It should pick an ATX with valid POST even though it's a lower height.
func TestGetPositioningAtxPicksAtxWithValidChain(t *testing.T) {
	tab := newTestBuilder(t, 1)
	sig := maps.Values(tab.signers)[0]

	// Invalid chain with high height
	sigInvalid, err := signing.NewEdSigner()
	require.NoError(t, err)
	ch := types.NIPostChallenge{
		Sequence:       1,
		PrevATXID:      types.EmptyATXID,
		PublishEpoch:   postGenesisEpoch,
		PositioningATX: tab.goldenATXID,
		CommitmentATX:  &tab.goldenATXID,
	}
	nipostData := newNIPostWithPoet(t, []byte("0"))
	invalidAtx := newAtx(ch, nipostData.NIPost, 2, types.Address{})
	require.NoError(t, SignAndFinalizeAtx(sigInvalid, invalidAtx))
	vInvalidAtx, err := invalidAtx.Verify(0, 100)
	require.NoError(t, err)
	require.NoError(t, atxs.Add(tab.cdb, vInvalidAtx))

	// Valid chain with lower height
	sigValid, err := signing.NewEdSigner()
	require.NoError(t, err)
	nipostData = newNIPostWithPoet(t, []byte("1"))
	validAtx := newAtx(ch, nipostData.NIPost, 2, types.Address{})
	require.NoError(t, SignAndFinalizeAtx(sigValid, validAtx))
	vValidAtx, err := validAtx.Verify(0, 1)
	require.NoError(t, err)
	require.NoError(t, atxs.Add(tab.cdb, vValidAtx))

	tab.mValidator.EXPECT().
		VerifyChain(gomock.Any(), invalidAtx.ID(), tab.goldenATXID, gomock.Any()).
		Return(errors.New(""))
	tab.mValidator.EXPECT().
		VerifyChain(gomock.Any(), validAtx.ID(), tab.goldenATXID, gomock.Any())

	posAtxID, err := tab.getPositioningAtx(context.Background(), sig.NodeID())
	require.NoError(t, err)
	require.Equal(t, posAtxID, vValidAtx.ID())
}

func TestGetPositioningAtxDbFailed(t *testing.T) {
	tab := newTestBuilder(t, 1)
	sig := maps.Values(tab.signers)[0]

	db := datastoremocks.NewMockExecutor(tab.mctrl)
	db.EXPECT().QueryCache().Return(sql.NullQueryCache)
	tab.Builder.cdb = datastore.NewCachedDB(db, logtest.New(t))
	expected := errors.New("db error")
	db.EXPECT().Exec(gomock.Any(), gomock.Any(), gomock.Any()).Return(0, expected)

	none, err := tab.getPositioningAtx(context.Background(), sig.NodeID())
	require.ErrorIs(t, err, expected)
	require.Equal(t, types.ATXID{}, none)
}<|MERGE_RESOLUTION|>--- conflicted
+++ resolved
@@ -214,11 +214,7 @@
 	tab.mnipost.EXPECT().BuildNIPost(gomock.Any(), gomock.Any(), gomock.Any(), gomock.Any()).DoAndReturn(
 		func(_ context.Context, _ *signing.EdSigner, _ types.EpochID, _ types.Hash32) (*nipost.NIPostState, error) {
 			*currLayer = currLayer.Add(buildNIPostLayerDuration)
-<<<<<<< HEAD
-			return newNIPostWithChallenge(tb, wire.NIPostChallengeToWireV1(challenge).Hash(), []byte("66666")), nil
-=======
 			return newNIPostWithPoet(tb, []byte("66666")), nil
->>>>>>> 4cd82fd6
 		})
 	ch := make(chan struct{})
 	close(ch)
@@ -537,11 +533,7 @@
 	tab.mnipost.EXPECT().BuildNIPost(gomock.Any(), gomock.Any(), gomock.Any(), gomock.Any()).DoAndReturn(
 		func(_ context.Context, _ *signing.EdSigner, _ types.EpochID, _ types.Hash32) (*nipost.NIPostState, error) {
 			currLayer = currLayer.Add(layersPerEpoch)
-<<<<<<< HEAD
-			return newNIPostWithChallenge(t, wire.NIPostChallengeToWireV1(challenge).Hash(), []byte("66666")), nil
-=======
 			return newNIPostWithPoet(t, []byte("66666")), nil
->>>>>>> 4cd82fd6
 		})
 	done := make(chan struct{})
 	close(done)
@@ -630,11 +622,7 @@
 	tab.mnipost.EXPECT().BuildNIPost(gomock.Any(), gomock.Any(), gomock.Any(), gomock.Any()).DoAndReturn(
 		func(_ context.Context, _ *signing.EdSigner, _ types.EpochID, _ types.Hash32) (*nipost.NIPostState, error) {
 			currLayer = currLayer.Add(1)
-<<<<<<< HEAD
-			return newNIPostWithChallenge(t, wire.NIPostChallengeToWireV1(challenge).Hash(), []byte("66666")), nil
-=======
 			return newNIPostWithPoet(t, []byte("66666")), nil
->>>>>>> 4cd82fd6
 		})
 	done := make(chan struct{})
 	close(done)
@@ -712,11 +700,7 @@
 	tab.mnipost.EXPECT().BuildNIPost(gomock.Any(), gomock.Any(), gomock.Any(), gomock.Any()).DoAndReturn(
 		func(_ context.Context, _ *signing.EdSigner, _ types.EpochID, _ types.Hash32) (*nipost.NIPostState, error) {
 			currLayer = currLayer.Add(layersPerEpoch)
-<<<<<<< HEAD
-			return newNIPostWithChallenge(t, wire.NIPostChallengeToWireV1(challenge).Hash(), []byte("66666")), nil
-=======
 			return newNIPostWithPoet(t, []byte("66666")), nil
->>>>>>> 4cd82fd6
 		})
 	done := make(chan struct{})
 	close(done)
@@ -1017,11 +1001,7 @@
 	tab.mnipost.EXPECT().BuildNIPost(gomock.Any(), gomock.Any(), gomock.Any(), gomock.Any()).DoAndReturn(
 		func(_ context.Context, _ *signing.EdSigner, _ types.EpochID, _ types.Hash32) (*nipost.NIPostState, error) {
 			currentLayer = currentLayer.Add(5)
-<<<<<<< HEAD
-			return newNIPostWithChallenge(t, wire.NIPostChallengeToWireV1(challenge).Hash(), poetBytes), nil
-=======
 			return newNIPostWithPoet(t, poetBytes), nil
->>>>>>> 4cd82fd6
 		})
 
 	tab.mValidator.EXPECT().VerifyChain(gomock.Any(), gomock.Any(), gomock.Any(), gomock.Any())
@@ -1121,11 +1101,7 @@
 	tab.mnipost.EXPECT().BuildNIPost(gomock.Any(), gomock.Any(), gomock.Any(), gomock.Any()).DoAndReturn(
 		func(_ context.Context, _ *signing.EdSigner, _ types.EpochID, _ types.Hash32) (*nipost.NIPostState, error) {
 			currentLayer = currentLayer.Add(layersPerEpoch)
-<<<<<<< HEAD
-			return newNIPostWithChallenge(t, wire.NIPostChallengeToWireV1(challenge).Hash(), poetBytes), nil
-=======
 			return newNIPostWithPoet(t, poetBytes), nil
->>>>>>> 4cd82fd6
 		})
 
 	tab.mValidator.EXPECT().VerifyChain(gomock.Any(), gomock.Any(), gomock.Any(), gomock.Any())
@@ -1364,17 +1340,6 @@
 					require.FailNow(t, "retry interval not respected")
 				}
 
-<<<<<<< HEAD
-			tries++
-			t.Logf("try %d: %s", tries, now)
-			if tries < expectedTries {
-				return nil, ErrPoetServiceUnstable
-			}
-			close(builderConfirmation)
-			return newNIPostWithChallenge(t, wire.NIPostChallengeToWireV1(challenge).Hash(), poetBytes), nil
-		},
-	)
-=======
 				tries++
 				t.Logf("try %d: %s", tries, now)
 				if tries < expectedTries {
@@ -1384,7 +1349,6 @@
 				return newNIPostWithPoet(t, poetBytes), nil
 			},
 		)
->>>>>>> 4cd82fd6
 
 	tab.mnipost.EXPECT().ResetState(sig.NodeID()).Return(nil)
 	tab.mValidator.EXPECT().VerifyChain(gomock.Any(), gomock.Any(), gomock.Any(), gomock.Any())
