package activation

import (
	"context"
	"errors"
	"fmt"
	"log"
	"os"
	"sync"
	"testing"
	"time"

	"github.com/golang/mock/gomock"
	"github.com/spacemeshos/post/initialization"
	"github.com/stretchr/testify/assert"
	"github.com/stretchr/testify/require"
	"golang.org/x/sync/errgroup"

	"github.com/spacemeshos/go-spacemesh/codec"
	"github.com/spacemeshos/go-spacemesh/common/types"
	"github.com/spacemeshos/go-spacemesh/datastore"
	"github.com/spacemeshos/go-spacemesh/log/logtest"
	"github.com/spacemeshos/go-spacemesh/p2p/pubsub/mocks"
	"github.com/spacemeshos/go-spacemesh/signing"
	"github.com/spacemeshos/go-spacemesh/sql"
	"github.com/spacemeshos/go-spacemesh/sql/atxs"
	"github.com/spacemeshos/go-spacemesh/sql/kvstore"
)

// ========== Vars / Consts ==========

const (
	layersPerEpoch                 = 10
	postGenesisEpoch types.EpochID = 2

	testTickSize = 1
)

func TestMain(m *testing.M) {
	types.SetLayersPerEpoch(layersPerEpoch)

	res := m.Run()
	os.Exit(res)
}

var (
	sig         = NewTestSigner()
	otherSig    = NewTestSigner()
	coinbase    = types.GenerateAddress([]byte("33333"))
	goldenATXID = types.ATXID(types.HexToHash32("77777"))
	prevAtxID   = types.ATXID(types.HexToHash32("44444"))
	chlng       = types.HexToHash32("55555")
	poetRef     = types.BytesToHash([]byte("66666"))
	poetBytes   = []byte("66666")

	postGenesisEpochLayer = types.NewLayerID(22)

	net               = &NetMock{}
	layerClockMock    = &LayerClockMock{}
	nipostBuilderMock = &NIPostBuilderMock{}
	nipost            = newNIPostWithChallenge(&chlng, poetBytes)
	initialPost       = &types.Post{
		Nonce:   0,
		Indices: make([]byte, 10),
	}
)

// ========== Mocks ==========

type NetMock struct {
	lastTransmission []byte
	atxHdlr          atxHandler
}

func (n *NetMock) Publish(_ context.Context, _ string, d []byte) error {
	n.lastTransmission = d
	atx, err := types.BytesToAtx(d)
	if err != nil {
		return err
	}
	if atxDb, ok := n.atxHdlr.(*Handler); ok {
		vAtx, err := atx.Verify(0, 1)
		if err != nil {
			return err
		}
		return atxDb.StoreAtx(context.Background(), vAtx)
	}
	return nil
}

func NewTestSigner() *TestSigner {
	return &TestSigner{signing.NewEdSigner()}
}

// TODO(mafa): replace this mock with the generated mock from "github.com/spacemeshos/go-spacemesh/signing/mocks".
type TestSigner struct {
	*signing.EdSigner
}

type NIPostBuilderMock struct {
	poetRef   []byte
	SleepTime int

	mu              sync.Mutex
	buildNIPostFunc func(challenge *types.PoetChallenge) (*types.NIPost, time.Duration, error)
}

func (np *NIPostBuilderMock) updatePoETProvers([]PoetProvingServiceClient) {}

func (np *NIPostBuilderMock) BuildNIPost(_ context.Context, challenge *types.PoetChallenge, _ time.Time) (*types.NIPost, time.Duration, error) {
	np.mu.Lock()
	defer np.mu.Unlock()

	if np.buildNIPostFunc != nil {
		return np.buildNIPostFunc(challenge)
	}
	hash, err := challenge.Hash()
	if err != nil {
		log.Fatalf("failed to hash challenge (%v)", err)
	}

	return newNIPostWithChallenge(hash, np.poetRef), 0, nil
}

// TODO(mafa): use gomock instead of this.
type FaultyNetMock struct {
	bt     []byte
	retErr bool
}

func (n *FaultyNetMock) Publish(_ context.Context, _ string, d []byte) error {
	n.bt = d
	if n.retErr {
		return fmt.Errorf("faulty")
	}
	// not calling `go hookToAtxPool(d)`
	return nil
}

// ========== Helper functions ==========

func newCachedDB(tb testing.TB) *datastore.CachedDB {
	return datastore.NewCachedDB(sql.InMemory(), logtest.New(tb))
}

func newAtxHandler(tb testing.TB, cdb *datastore.CachedDB) *Handler {
	receiver := NewMockatxReceiver(gomock.NewController(tb))
	validator := NewMocknipostValidator(gomock.NewController(tb))
	return NewHandler(cdb, nil, layersPerEpoch, testTickSize, goldenATXID, validator, receiver, logtest.New(tb).WithName("atxHandler"))
}

func newChallenge(sequence uint64, prevAtxID, posAtxID types.ATXID, pubLayerID types.LayerID, cATX *types.ATXID) types.NIPostChallenge {
	return types.NIPostChallenge{
		Sequence:       sequence,
		PrevATXID:      prevAtxID,
		PubLayerID:     pubLayerID,
		PositioningATX: posAtxID,
		CommitmentATX:  cATX,
	}
}

func newAtx(t testing.TB, challenge types.NIPostChallenge, sig signer, nipost *types.NIPost, numUnits uint32, coinbase types.Address) *types.ActivationTx {
	atx := types.NewActivationTx(challenge, coinbase, nipost, numUnits, nil, nil)
	require.NoError(t, SignAtx(sig, atx))
	require.NoError(t, atx.CalcAndSetID())
	require.NoError(t, atx.CalcAndSetNodeID())
	return atx
}

func newActivationTx(
	t testing.TB,
	sig signer,
	sequence uint64,
	prevATX types.ATXID,
	positioningATX types.ATXID,
	cATX *types.ATXID,
	pubLayerID types.LayerID,
	startTick, numTicks uint64,
	coinbase types.Address,
	numUnits uint32,
	nipost *types.NIPost,
) *types.VerifiedActivationTx {
	challenge := newChallenge(sequence, prevATX, positioningATX, pubLayerID, cATX)
	atx := newAtx(t, challenge, sig, nipost, numUnits, coinbase)
	vAtx, err := atx.Verify(startTick, numTicks)
	require.NoError(t, err)
	return vAtx
}

type LayerClockMock struct {
	mu           sync.Mutex
	currentLayer types.LayerID
}

func (l *LayerClockMock) LayerToTime(types.LayerID) time.Time {
	return time.Time{}
}

func (l *LayerClockMock) GetCurrentLayer() types.LayerID {
	l.mu.Lock()
	defer l.mu.Unlock()
	return l.currentLayer
}

func (l *LayerClockMock) AwaitLayer(types.LayerID) chan struct{} {
	ch := make(chan struct{})
	go func() {
		time.Sleep(500 * time.Millisecond)
		close(ch)
	}()
	return ch
}

func newBuilder(tb testing.TB, cdb *datastore.CachedDB, hdlr atxHandler, opts ...BuilderOption) *Builder {
	net.atxHdlr = hdlr
	cfg := Config{
		CoinbaseAccount: coinbase,
		GoldenATXID:     goldenATXID,
		LayersPerEpoch:  layersPerEpoch,
	}

	mockSyncer := NewMocksyncer(gomock.NewController(tb))
	mockSyncer.EXPECT().RegisterForATXSynced().DoAndReturn(func() chan struct{} {
		ch := make(chan struct{})
		close(ch)
		return ch
	}).AnyTimes()

	b := NewBuilder(cfg, sig.NodeID(), sig, cdb, hdlr, net, nipostBuilderMock, &postSetupProviderMock{},
		layerClockMock, mockSyncer, logtest.New(tb).WithName("atxBuilder"), opts...)
	b.initialPost = initialPost
	b.initialPostMeta = &types.PostMetadata{}
	b.commitmentAtx = &goldenATXID
	return b
}

func lastTransmittedAtx(t *testing.T) types.ActivationTx {
	var signedAtx types.ActivationTx
	err := codec.Decode(net.lastTransmission, &signedAtx)
	require.NoError(t, err)
	return signedAtx
}

func assertLastAtx(r *require.Assertions, posAtx, prevAtx *types.VerifiedActivationTx, layersPerEpoch uint32) {
	sigAtx, err := types.BytesToAtx(net.lastTransmission)
	r.NoError(err)
	r.NoError(sigAtx.CalcAndSetNodeID())

	atx := sigAtx
	r.Equal(sig.NodeID(), atx.NodeID())
	if prevAtx != nil {
		r.Equal(prevAtx.Sequence+1, atx.Sequence)
		r.Equal(prevAtx.ID(), atx.PrevATXID)
		r.Nil(atx.InitialPost)
		r.Nil(atx.InitialPostIndices)
		r.Nil(atx.VRFNonce)
	} else {
		r.Zero(atx.Sequence)
		r.Equal(*types.EmptyATXID, atx.PrevATXID)
		r.NotNil(atx.InitialPost)
		r.NotNil(atx.InitialPostIndices)
		r.NotNil(atx.VRFNonce)
	}
	r.Equal(posAtx.ID(), atx.PositioningATX)
	r.Equal(posAtx.PubLayerID.Add(layersPerEpoch), atx.PubLayerID)
	r.Equal(poetRef, atx.GetPoetProofRef())
}

func publishAtx(t *testing.T, b *Builder, clockEpoch types.EpochID, buildNIPostLayerDuration uint32) (published, builtNIPost bool, err error) {
	t.Helper()
	net.lastTransmission = nil

	nipostBuilderMock.mu.Lock()
	nipostBuilderMock.buildNIPostFunc = func(challenge *types.PoetChallenge) (*types.NIPost, time.Duration, error) {
		builtNIPost = true
		layerClockMock.mu.Lock()
		layerClockMock.currentLayer = layerClockMock.currentLayer.Add(buildNIPostLayerDuration)
		layerClockMock.mu.Unlock()
		hash, err := challenge.Hash()
		require.NoError(t, err)
		return newNIPostWithChallenge(hash, poetBytes), 0, nil
	}
	nipostBuilderMock.mu.Unlock()

	layerClockMock.mu.Lock()
	layerClockMock.currentLayer = clockEpoch.FirstLayer().Add(3)
	layerClockMock.mu.Unlock()

	err = b.PublishActivationTx(context.Background())

	nipostBuilderMock.mu.Lock()
	nipostBuilderMock.buildNIPostFunc = nil
	nipostBuilderMock.mu.Unlock()

	return net.lastTransmission != nil, builtNIPost, err
}

func addPrevAtx(t *testing.T, db sql.Executor, epoch types.EpochID) *types.VerifiedActivationTx {
	atx := &types.ActivationTx{
		InnerActivationTx: types.InnerActivationTx{
			NIPostChallenge: types.NIPostChallenge{
				PubLayerID: epoch.FirstLayer(),
			},
		},
	}
	return addAtx(t, db, sig, atx)
}

func addAtx(t *testing.T, db sql.Executor, sig signing.Signer, atx *types.ActivationTx) *types.VerifiedActivationTx {
	require.NoError(t, SignAtx(sig, atx))
	vAtx, err := atx.Verify(0, 1)
	require.NoError(t, err)
	require.NoError(t, atxs.Add(db, vAtx, time.Now()))
	return vAtx
}

// ========== Tests ==========

func TestBuilder_waitForFirstATX(t *testing.T) {
	cdb := newCachedDB(t)
	atxHdlr := newAtxHandler(t, cdb)
	net.atxHdlr = atxHdlr
	cfg := Config{
		CoinbaseAccount: coinbase,
		GoldenATXID:     goldenATXID,
		LayersPerEpoch:  layersPerEpoch,
	}
	poetCfg := PoetConfig{
		PhaseShift:  5 * time.Millisecond,
		CycleGap:    2 * time.Millisecond,
		GracePeriod: time.Millisecond,
	}

	ctrl := gomock.NewController(t)
	mClock := NewMocklayerClock(ctrl)
	mockSyncer := NewMocksyncer(ctrl)

	b := NewBuilder(cfg, sig.NodeID(), sig, cdb, atxHdlr, net, nipostBuilderMock, &postSetupProviderMock{},
		mClock, mockSyncer, logtest.New(t).WithName("atxBuilder"),
		WithPoetConfig(poetCfg))
	b.initialPost = initialPost

	ch := make(chan struct{}, 1)
	close(ch)
	current := types.NewLayerID(layersPerEpoch * 2) // first layer of epoch 2
	addPrevAtx(t, cdb, current.GetEpoch()-1)
	mClock.EXPECT().GetCurrentLayer().Return(current).AnyTimes()
	mClock.EXPECT().LayerToTime(current).AnyTimes().Return(time.Now().Add(100 * time.Millisecond))
	require.True(t, b.waitForFirstATX(context.Background()))
}

func TestBuilder_waitForFirstATX_nextEpoch(t *testing.T) {
	cdb := newCachedDB(t)
	atxHdlr := newAtxHandler(t, cdb)
	net.atxHdlr = atxHdlr
	cfg := Config{
		CoinbaseAccount: coinbase,
		GoldenATXID:     goldenATXID,
		LayersPerEpoch:  layersPerEpoch,
	}
	poetCfg := PoetConfig{
		PhaseShift:  5 * time.Millisecond,
		CycleGap:    2 * time.Millisecond,
		GracePeriod: time.Millisecond,
	}

	ctrl := gomock.NewController(t)
	mClock := NewMocklayerClock(ctrl)
	mockSyncer := NewMocksyncer(ctrl)

	b := NewBuilder(cfg, sig.NodeID(), sig, cdb, atxHdlr, net, nipostBuilderMock, &postSetupProviderMock{},
		mClock, mockSyncer, logtest.New(t).WithName("atxBuilder"),
		WithPoetConfig(poetCfg))
	b.initialPost = initialPost

	ch := make(chan struct{}, 1)
	close(ch)
	current := types.NewLayerID(layersPerEpoch * 2) // first layer of epoch 2
	next := types.NewLayerID(current.Value + layersPerEpoch)
	addPrevAtx(t, cdb, current.GetEpoch()-1)
	mClock.EXPECT().GetCurrentLayer().Return(current)
	mClock.EXPECT().LayerToTime(current).Return(time.Now().Add(-5 * time.Millisecond))
	mClock.EXPECT().LayerToTime(next).Return(time.Now().Add(100 * time.Millisecond))
	mClock.EXPECT().GetCurrentLayer().Return(current.Add(layersPerEpoch)).AnyTimes()
	require.True(t, b.waitForFirstATX(context.Background()))
}

func TestBuilder_waitForFirstATX_Genesis(t *testing.T) {
	cdb := newCachedDB(t)
	atxHdlr := newAtxHandler(t, cdb)
	b := newBuilder(t, cdb, atxHdlr)
	mClock := NewMocklayerClock(gomock.NewController(t))
	b.layerClock = mClock

	current := types.NewLayerID(0)
	mClock.EXPECT().GetCurrentLayer().Return(current)
	require.False(t, b.waitForFirstATX(context.Background()))
}

func TestBuilder_waitForFirstATX_NoWait(t *testing.T) {
	cdb := newCachedDB(t)
	atxHdlr := newAtxHandler(t, cdb)
	b := newBuilder(t, cdb, atxHdlr)
	mClock := NewMocklayerClock(gomock.NewController(t))
	b.layerClock = mClock

	current := types.NewLayerID(layersPerEpoch)
	addPrevAtx(t, cdb, current.GetEpoch())
	mClock.EXPECT().GetCurrentLayer().Return(current)
	require.False(t, b.waitForFirstATX(context.Background()))
}

func TestBuilder_StartSmeshingCoinbase(t *testing.T) {
	cdb := newCachedDB(t)
	atxHdlr := newAtxHandler(t, cdb)
	builder := newBuilder(t, cdb, atxHdlr)

	coinbase := types.Address{1, 1, 1}
	require.NoError(t, builder.StartSmeshing(coinbase, PostSetupOpts{}))
	t.Cleanup(func() { builder.StopSmeshing(true) })
	require.Equal(t, coinbase, builder.Coinbase())
}

func TestBuilder_StartSmeshingTwiceError(t *testing.T) {
	cdb := newCachedDB(t)
	atxHdlr := newAtxHandler(t, cdb)
	builder := newBuilder(t, cdb, atxHdlr)

	coinbase := types.Address{1, 1, 1}
	require.NoError(t, builder.StartSmeshing(coinbase, PostSetupOpts{}))
	require.ErrorContains(t, builder.StartSmeshing(coinbase, PostSetupOpts{}), "already started")
}

func TestBuilder_RestartSmeshing(t *testing.T) {
	getBuilder := func(t *testing.T) *Builder {
		cdb := newCachedDB(t)
		atxHdlr := newAtxHandler(t, cdb)
		net.atxHdlr = atxHdlr
		cfg := Config{
			CoinbaseAccount: coinbase,
			GoldenATXID:     goldenATXID,
			LayersPerEpoch:  layersPerEpoch,
		}

		ctrl := gomock.NewController(t)
		mockSyncer := NewMocksyncer(ctrl)
		mockSyncer.EXPECT().RegisterForATXSynced().DoAndReturn(func() chan struct{} {
			ch := make(chan struct{})
			close(ch)
			return ch
		}).AnyTimes()

		builder := NewBuilder(cfg, sig.NodeID(), sig, cdb, atxHdlr, net, nipostBuilderMock,
			&postSetupProviderMock{},
			layerClockMock, mockSyncer, logtest.New(t).WithName("atxBuilder"))
		builder.initialPost = initialPost
		return builder
	}

	t.Run("Single threaded", func(t *testing.T) {
		builder := getBuilder(t)
		for i := 0; i < 100; i++ {
			require.NoError(t, builder.StartSmeshing(types.Address{}, PostSetupOpts{}))
			require.Never(t, func() bool { return !builder.Smeshing() }, 400*time.Microsecond, 50*time.Microsecond, "failed on execution %d", i)
			require.NoError(t, builder.StopSmeshing(true))
			require.Eventually(t, func() bool { return !builder.Smeshing() }, 100*time.Millisecond, time.Millisecond, "failed on execution %d", i)
		}
	})

	t.Run("Multi threaded", func(t *testing.T) {
		// Meant to be run with -race to detect races.
		// It cannot check `builder.Smeshing()` as Start/Stop is happening from many goroutines simultaneously.
		// Both Start and Stop can fail as it is not known if builder is smeshing or not.
		builder := getBuilder(t)
		var eg errgroup.Group
		for worker := 0; worker < 10; worker += 1 {
			eg.Go(func() error {
				for i := 0; i < 100; i++ {
					builder.StartSmeshing(types.Address{}, PostSetupOpts{})
					builder.StopSmeshing(true)
				}
				return nil
			})
		}
		eg.Wait()
	})
}

func TestBuilder_StopSmeshing_failsWhenNotStarted(t *testing.T) {
	cdb := newCachedDB(t)
	atxHdlr := newAtxHandler(t, cdb)
	builder := newBuilder(t, cdb, atxHdlr)

	require.ErrorContains(t, builder.StopSmeshing(true), "not started")
}

func TestBuilder_StopSmeshing_OnPoSTError(t *testing.T) {
	ctrl := gomock.NewController(t)
	cdb := newCachedDB(t)
	atxHdlr := newAtxHandler(t, cdb)

	postSetupMock := NewMockpostSetupProvider(ctrl)
<<<<<<< HEAD
	postSetupMock.EXPECT().StartSession(gomock.Any(), gomock.Any(), gomock.Any()).Return(nil)
	postSetupMock.EXPECT().GenerateProof(gomock.Any()).Return(nil, nil, nil)
=======
	postSetupMock.EXPECT().StartSession(gomock.Any(), gomock.Any(), gomock.Any()).Return(nil).AnyTimes()
	postSetupMock.EXPECT().GenerateProof(gomock.Any()).Return(nil, nil, nil).AnyTimes()
>>>>>>> 475a486c
	postSetupMock.EXPECT().Reset().Return(errors.New("couldn't delete files"))

	net.atxHdlr = atxHdlr
	cfg := Config{
		CoinbaseAccount: coinbase,
		GoldenATXID:     goldenATXID,
		LayersPerEpoch:  layersPerEpoch,
	}

	mockSyncer := NewMocksyncer(ctrl)
	mockSyncer.EXPECT().RegisterForATXSynced().DoAndReturn(func() chan struct{} {
		ch := make(chan struct{})
		close(ch)
		return ch
	})

	b := NewBuilder(cfg, sig.NodeID(), sig, cdb, atxHdlr, net, nipostBuilderMock, postSetupMock,
		layerClockMock, mockSyncer, logtest.New(t).WithName("atxBuilder"))
	b.initialPost = initialPost

	coinbase := types.Address{1, 1, 1}
	require.NoError(t, b.StartSmeshing(coinbase, PostSetupOpts{}))
	require.Error(t, b.StopSmeshing(true))
	require.False(t, b.Smeshing())
}

func TestBuilder_findCommitmentAtx_UsesLatestAtx(t *testing.T) {
	cdb := newCachedDB(t)
	atxHdlr := newAtxHandler(t, cdb)
	builder := newBuilder(t, cdb, atxHdlr)

	latestAtx := addPrevAtx(t, cdb, 1)
	atx, err := builder.findCommitmentAtx()
	require.NoError(t, err)
	require.Equal(t, latestAtx.ID(), atx)
}

func TestBuilder_findCommitmentAtx_DefaultsToGoldenAtx(t *testing.T) {
	cdb := newCachedDB(t)
	atxHdlr := newAtxHandler(t, cdb)
	builder := newBuilder(t, cdb, atxHdlr)

	atx, err := builder.findCommitmentAtx()
	require.NoError(t, err)
	require.Equal(t, goldenATXID, atx)
}

func TestBuilder_getCommitmentAtx_storesCommitmentAtx(t *testing.T) {
	cdb := newCachedDB(t)
	atxHdlr := newAtxHandler(t, cdb)
	builder := newBuilder(t, cdb, atxHdlr)
	builder.commitmentAtx = nil

	atx, err := builder.getCommitmentAtx(context.Background())
	require.NoError(t, err)

	stored, err := kvstore.GetCommitmentATXForNode(cdb, builder.nodeID)
	require.NoError(t, err)

	require.Equal(t, *atx, stored)
}

func TestBuilder_getCommitmentAtx_getsStoredCommitmentAtx(t *testing.T) {
	cdb := newCachedDB(t)
	atxHdlr := newAtxHandler(t, cdb)
	builder := newBuilder(t, cdb, atxHdlr)
	builder.commitmentAtx = nil
	commitmentAtx := types.RandomATXID()

	// add a newer ATX by a different node
	newATX := addAtx(t, cdb, NewTestSigner(), &types.ActivationTx{
		InnerActivationTx: types.InnerActivationTx{
			NIPostChallenge: types.NIPostChallenge{
				PubLayerID: types.LayerID{Value: 1},
			},
		},
	})

	err := kvstore.AddCommitmentATXForNode(cdb, commitmentAtx, builder.nodeID)
	require.NoError(t, err)

	atx, err := builder.getCommitmentAtx(context.Background())
	require.NoError(t, err)
	require.Equal(t, commitmentAtx, *atx)
	require.NotEqual(t, newATX.ID(), atx)
}

func TestBuilder_getCommitmentAtx_getsCommitmentAtxFromInitialAtx(t *testing.T) {
	cdb := newCachedDB(t)
	atxHdlr := newAtxHandler(t, cdb)
	builder := newBuilder(t, cdb, atxHdlr)
	builder.commitmentAtx = nil
	commitmentAtx := types.RandomATXID()

	// add an atx by the same node
	newATX := addAtx(t, cdb, sig, &types.ActivationTx{
		InnerActivationTx: types.InnerActivationTx{
			NIPostChallenge: types.NIPostChallenge{
				PubLayerID:    types.LayerID{Value: 1},
				CommitmentATX: &commitmentAtx,
			},
		},
	})

	atx, err := builder.getCommitmentAtx(context.Background())
	require.NoError(t, err)
	require.Equal(t, commitmentAtx, *atx)
	require.NotEqual(t, newATX.ID(), atx)
}

func TestBuilder_PublishActivationTx_HappyFlow(t *testing.T) {
	r := require.New(t)

	// setup
	cdb := newCachedDB(t)
	atxHdlr := newAtxHandler(t, cdb)
	b := newBuilder(t, cdb, atxHdlr)

	challenge := newChallenge(1, prevAtxID, prevAtxID, postGenesisEpochLayer, nil)
	prevAtx := newAtx(t, challenge, sig, nipost, 2, coinbase)
	vPrevAtx, err := prevAtx.Verify(0, 1)
	r.NoError(err)
	require.NoError(t, atxHdlr.StoreAtx(context.Background(), vPrevAtx))

	// create and publish ATX
	published, _, err := publishAtx(t, b, postGenesisEpoch, layersPerEpoch)
	r.NoError(err)
	r.True(published)
	assertLastAtx(r, vPrevAtx, vPrevAtx, layersPerEpoch)

	// create and publish another ATX
	publishedAtx, err := types.BytesToAtx(net.lastTransmission)
	r.NoError(err)
	r.NoError(prevAtx.CalcAndSetID())
	vPublishedAtx, err := publishedAtx.Verify(0, 1)
	r.NoError(err)
	published, _, err = publishAtx(t, b, postGenesisEpoch+1, layersPerEpoch)
	r.NoError(err)
	r.True(published)
	assertLastAtx(r, vPublishedAtx, vPublishedAtx, layersPerEpoch)
}

func TestBuilder_PublishActivationTx_FaultyNet(t *testing.T) {
	r := require.New(t)

	// setup
	cdb := newCachedDB(t)
	atxHdlr := newAtxHandler(t, cdb)
	challenge := newChallenge(1, prevAtxID, prevAtxID, postGenesisEpochLayer, nil)
	prevAtx := newAtx(t, challenge, sig, nipost, 2, coinbase)
	vAtx, err := prevAtx.Verify(0, 1)
	r.NoError(err)
	require.NoError(t, atxHdlr.StoreAtx(context.Background(), vAtx))

	cfg := Config{
		CoinbaseAccount: coinbase,
		GoldenATXID:     goldenATXID,
		LayersPerEpoch:  layersPerEpoch,
	}

	ctrl := gomock.NewController(t)
	mockSyncer := NewMocksyncer(ctrl)
	mockSyncer.EXPECT().RegisterForATXSynced().DoAndReturn(func() chan struct{} {
		ch := make(chan struct{})
		close(ch)
		return ch
	}).AnyTimes()

	// create and attempt to publish ATX
	faultyNet := &FaultyNetMock{retErr: true}
	b := NewBuilder(cfg, sig.NodeID(), sig, cdb, atxHdlr, faultyNet, nipostBuilderMock, &postSetupProviderMock{}, layerClockMock, mockSyncer, logtest.New(t).WithName("atxBuilder"))
	b.commitmentAtx = &goldenATXID
	published, _, err := publishAtx(t, b, postGenesisEpoch, layersPerEpoch)
	r.EqualError(err, "broadcast: failed to broadcast ATX: faulty")
	r.False(published)

	// create and attempt to publish ATX
	faultyNet.retErr = false
	b = NewBuilder(cfg, sig.NodeID(), sig, cdb, atxHdlr, faultyNet, nipostBuilderMock, &postSetupProviderMock{}, layerClockMock, mockSyncer, logtest.New(t).WithName("atxBuilder"))
	b.commitmentAtx = &goldenATXID
	published, builtNipost, err := publishAtx(t, b, postGenesisEpoch, layersPerEpoch)
	r.ErrorIs(err, ErrATXChallengeExpired)
	r.False(published)
	r.True(builtNipost)

	// if the network works and we try to publish a new ATX, the timeout should result in a clean state (so a NIPost should be built)
	b.publisher = net
	net.atxHdlr = atxHdlr
	challenge = newChallenge(1, prevAtxID, prevAtxID, postGenesisEpochLayer.Add(layersPerEpoch+1), nil)
	posAtx := newAtx(t, challenge, sig, nipost, 2, coinbase)
	vPosAtx, err := posAtx.Verify(0, 1)
	r.NoError(err)
	require.NoError(t, atxHdlr.StoreAtx(context.Background(), vPosAtx))
	published, builtNipost, err = publishAtx(t, b, postGenesisEpoch+1, layersPerEpoch)
	r.NoError(err)
	r.True(published)
	r.True(builtNipost)
}

func TestBuilder_PublishActivationTx_RebuildNIPostWhenTargetEpochPassed(t *testing.T) {
	r := require.New(t)

	// setup
	cdb := newCachedDB(t)
	atxHdlr := newAtxHandler(t, cdb)
	challenge := newChallenge(1, prevAtxID, prevAtxID, postGenesisEpochLayer, nil)
	prevAtx := newAtx(t, challenge, sig, nipost, 2, coinbase)
	vAtx, err := prevAtx.Verify(0, 1)
	r.NoError(err)
	require.NoError(t, atxHdlr.StoreAtx(context.Background(), vAtx))

	cfg := Config{
		CoinbaseAccount: coinbase,
		GoldenATXID:     goldenATXID,
		LayersPerEpoch:  layersPerEpoch,
	}

	ctrl := gomock.NewController(t)
	mockSyncer := NewMocksyncer(ctrl)
	mockSyncer.EXPECT().RegisterForATXSynced().DoAndReturn(func() chan struct{} {
		ch := make(chan struct{})
		close(ch)
		return ch
	}).AnyTimes()

	// create and attempt to publish ATX
	faultyNet := &FaultyNetMock{retErr: true}
	b := NewBuilder(cfg, sig.NodeID(), sig, cdb, atxHdlr, faultyNet, nipostBuilderMock, &postSetupProviderMock{}, layerClockMock, mockSyncer, logtest.New(t).WithName("atxBuilder"))
	b.commitmentAtx = &goldenATXID
	published, builtNIPost, err := publishAtx(t, b, postGenesisEpoch, layersPerEpoch)
	r.EqualError(err, "broadcast: failed to broadcast ATX: faulty")
	r.False(published)
	r.True(builtNIPost)

	// We started building the NIPost in epoch 2, the publication epoch should have been 3. We should abort the ATX and
	// start over if the target epoch (4) has passed, so we'll start the ATX builder in epoch 5 and ensure it builds a
	// new NIPost.

	// if the network works - the ATX should be published
	b.publisher = net
	net.atxHdlr = atxHdlr
	challenge = newChallenge(1, prevAtxID, prevAtxID, postGenesisEpochLayer.Add(3*layersPerEpoch), nil)
	posAtx := newAtx(t, challenge, sig, nipost, 2, coinbase)
	vPosAtx, err := posAtx.Verify(0, 1)
	r.NoError(err)
	require.NoError(t, atxHdlr.StoreAtx(context.Background(), vPosAtx))
	published, builtNIPost, err = publishAtx(t, b, postGenesisEpoch+3, layersPerEpoch)
	r.NoError(err)
	r.True(published)
	r.True(builtNIPost)
}

func TestBuilder_PublishActivationTx_NoPrevATX(t *testing.T) {
	r := require.New(t)

	// setup
	cdb := newCachedDB(t)
	atxHdlr := newAtxHandler(t, cdb)
	b := newBuilder(t, cdb, atxHdlr)

	challenge := newChallenge(1, prevAtxID, prevAtxID, postGenesisEpochLayer, nil)
	posAtx := newAtx(t, challenge, otherSig, nipost, 2, coinbase)
	vPosAtx, err := posAtx.Verify(0, 1)
	r.NoError(err)
	require.NoError(t, atxHdlr.StoreAtx(context.Background(), vPosAtx))

	// create and publish ATX
	published, _, err := publishAtx(t, b, postGenesisEpoch, layersPerEpoch)
	r.NoError(err)
	r.True(published)
	assertLastAtx(r, vPosAtx, nil, layersPerEpoch)
}

func TestBuilder_PublishActivationTx_PrevATXWithoutPrevATX(t *testing.T) {
	r := require.New(t)

	// Arrange
	log := logtest.New(t)
	ctrl := gomock.NewController(t)
	cdb := datastore.NewCachedDB(sql.InMemory(), log.WithName("db"))

	signer := signing.NewEdSigner()
<<<<<<< HEAD
	nodeId := types.BytesToNodeID(signer.PublicKey().Bytes())
=======
	nodeId := signer.NodeID()
>>>>>>> 475a486c

	otherSigner := signing.NewEdSigner()

	initialPost := &types.Post{
		Nonce:   0,
		Indices: make([]byte, 10),
	}

	currentLayer := postGenesisEpochLayer.Add(layersPerEpoch).Add(4)
	prevAtxLayer := postGenesisEpochLayer.Add(layersPerEpoch)
	posAtxLayer := postGenesisEpochLayer

	challenge := newChallenge(1, prevAtxID, prevAtxID, posAtxLayer, nil)
	posAtx := newAtx(t, challenge, otherSigner, nipost, 2, coinbase)
	vPosAtx, err := posAtx.Verify(0, 1)
	r.NoError(err)
	r.NoError(atxs.Add(cdb, vPosAtx, time.Now()))

	challenge = newChallenge(0, *types.EmptyATXID, posAtx.ID(), prevAtxLayer, nil)
	challenge.InitialPostIndices = initialPost.Indices
	prevAtx := newAtx(t, challenge, signer, nipost, 2, coinbase)
	prevAtx.InitialPost = initialPost
	vPrevAtx, err := prevAtx.Verify(0, 1)
	r.NoError(err)
	r.NoError(atxs.Add(cdb, vPrevAtx, time.Now()))

	builderCfg := Config{
		CoinbaseAccount: coinbase,
		GoldenATXID:     goldenATXID,
		LayersPerEpoch:  layersPerEpoch,
	}

	atxHdlr := NewMockatxHandler(ctrl)
	net := mocks.NewMockPublisher(ctrl)
	nipostBuilderMock := NewMocknipostBuilder(ctrl)
	postSetupProviderMock := NewMockpostSetupProvider(ctrl)
	layerClockMock := NewMocklayerClock(ctrl)
	syncerMock := NewMocksyncer(ctrl)

	b := NewBuilder(builderCfg, nodeId, signer, cdb, atxHdlr, net, nipostBuilderMock, postSetupProviderMock, layerClockMock, syncerMock, log.WithName("atxBuilder"))
	b.initialPost = initialPost
	b.initialPostMeta = &types.PostMetadata{}
	b.commitmentAtx = &goldenATXID

	// Act
	syncerMock.EXPECT().RegisterForATXSynced().DoAndReturn(func() chan struct{} {
		ch := make(chan struct{})
		close(ch)
		return ch
	}).AnyTimes()

	layerClockMock.EXPECT().GetCurrentLayer().Return(currentLayer).AnyTimes()
	layerClockMock.EXPECT().LayerToTime(gomock.Any()).Return(time.Time{}).AnyTimes()
	layerClockMock.EXPECT().AwaitLayer(vPosAtx.PublishEpoch().FirstLayer().Add(layersPerEpoch)).DoAndReturn(func(layer types.LayerID) chan struct{} {
		ch := make(chan struct{})
		close(ch)
		return ch
	}).Times(1)

	layerClockMock.EXPECT().AwaitLayer(gomock.Not(vPosAtx.PublishEpoch().FirstLayer().Add(layersPerEpoch))).DoAndReturn(func(types.LayerID) chan struct{} {
		ch := make(chan struct{})
		return ch
	}).Times(1)

	postSetupProviderMock.EXPECT().LastOpts().DoAndReturn(func() *PostSetupOpts {
		postSetupOpts := DefaultPostSetupOpts()
		postSetupOpts.DataDir = t.TempDir()
		postSetupOpts.NumUnits = postCfg.MinNumUnits
		postSetupOpts.ComputeProviderID = int(initialization.CPUProviderID())
		return &postSetupOpts
	}).AnyTimes()

	nipostBuilderMock.EXPECT().BuildNIPost(gomock.Any(), gomock.Any(), gomock.Any()).
		DoAndReturn(func(_ context.Context, challenge *types.PoetChallenge, _ time.Time) (*types.NIPost, int, error) {
			hash, err := challenge.Hash()
			r.NoError(err)
			currentLayer = currentLayer.Add(5)
			return newNIPostWithChallenge(hash, poetBytes), 0, nil
		})

	atxChan := make(chan struct{})
	atxHdlr.EXPECT().AwaitAtx(gomock.Any()).Return(atxChan)
	atxHdlr.EXPECT().GetPosAtxID().Return(vPosAtx.ID(), nil)
	atxHdlr.EXPECT().UnsubscribeAtx(gomock.Any())

	net.EXPECT().Publish(gomock.Any(), gomock.Any(), gomock.Any()).DoAndReturn(func(ctx context.Context, _ string, msg []byte) error {
		atx, err := types.BytesToAtx(msg)
		r.NoError(err)
<<<<<<< HEAD
		r.NoError(atx.CalcAndSetID())
		r.NoError(atx.CalcAndSetNodeID())
		r.Equal(nodeId, atx.NodeID())

		vAtx, err := atx.Verify(0, 1)
		r.NoError(err)
=======

		vAtx, err := atx.Verify(0, 1)
		r.NoError(err)
		r.Equal(nodeId, vAtx.NodeID())
>>>>>>> 475a486c

		r.NoError(atxs.Add(cdb, vAtx, time.Now()))

		r.Equal(prevAtx.Sequence+1, atx.Sequence)
		r.Equal(prevAtx.ID(), atx.PrevATXID)
		r.Nil(atx.InitialPost)
		r.Nil(atx.InitialPostIndices)

		r.Equal(posAtx.ID(), atx.PositioningATX)
		r.Equal(posAtxLayer.Add(layersPerEpoch), atx.PubLayerID)
		r.Equal(poetRef, atx.GetPoetProofRef())

		close(atxChan)
		return nil
	})

	r.NoError(b.PublishActivationTx(context.Background()))
}

func TestBuilder_PublishActivationTx_TargetsEpochBasedOnPosAtx(t *testing.T) {
	r := require.New(t)

	// Arrange
	log := logtest.New(t)
	ctrl := gomock.NewController(t)
	cdb := datastore.NewCachedDB(sql.InMemory(), log.WithName("db"))

	signer := signing.NewEdSigner()
<<<<<<< HEAD
	nodeId := types.BytesToNodeID(signer.PublicKey().Bytes())
=======
	nodeId := signer.NodeID()
>>>>>>> 475a486c

	otherSigner := signing.NewEdSigner()

	currentLayer := postGenesisEpochLayer.Add(3)
	posAtxLayer := postGenesisEpochLayer.Sub(layersPerEpoch)

	challenge := newChallenge(1, prevAtxID, prevAtxID, posAtxLayer, nil)
	posAtx := newAtx(t, challenge, otherSigner, nipost, 2, coinbase)
	vPosAtx, err := posAtx.Verify(0, 1)
	r.NoError(err)
	r.NoError(atxs.Add(cdb, vPosAtx, time.Now()))

	builderCfg := Config{
		CoinbaseAccount: coinbase,
		GoldenATXID:     goldenATXID,
		LayersPerEpoch:  layersPerEpoch,
	}

	atxHdlr := NewMockatxHandler(ctrl)
	net := mocks.NewMockPublisher(ctrl)
	nipostBuilderMock := NewMocknipostBuilder(ctrl)
	postSetupProviderMock := NewMockpostSetupProvider(ctrl)
	layerClockMock := NewMocklayerClock(ctrl)
	syncerMock := NewMocksyncer(ctrl)

	b := NewBuilder(builderCfg, nodeId, signer, cdb, atxHdlr, net, nipostBuilderMock, postSetupProviderMock, layerClockMock, syncerMock, log.WithName("atxBuilder"))
	b.initialPost = &types.Post{
		Nonce:   0,
		Indices: make([]byte, 10),
	}
	b.initialPostMeta = &types.PostMetadata{}
	b.commitmentAtx = &goldenATXID

	// Act & Assert
	syncerMock.EXPECT().RegisterForATXSynced().DoAndReturn(func() chan struct{} {
		ch := make(chan struct{})
		close(ch)
		return ch
	}).AnyTimes()

	layerClockMock.EXPECT().GetCurrentLayer().Return(currentLayer).AnyTimes()
	layerClockMock.EXPECT().LayerToTime(gomock.Any()).Return(time.Time{}).AnyTimes()
	layerClockMock.EXPECT().AwaitLayer(vPosAtx.PublishEpoch().FirstLayer().Add(layersPerEpoch)).DoAndReturn(func(types.LayerID) chan struct{} {
		ch := make(chan struct{})
		close(ch)
		return ch
	}).Times(1)

	layerClockMock.EXPECT().AwaitLayer(gomock.Not(vPosAtx.PublishEpoch().FirstLayer().Add(layersPerEpoch))).DoAndReturn(func(types.LayerID) chan struct{} {
		ch := make(chan struct{})
		return ch
	}).Times(1)

	postSetupProviderMock.EXPECT().LastOpts().DoAndReturn(func() *PostSetupOpts {
		postSetupOpts := DefaultPostSetupOpts()
		postSetupOpts.DataDir = t.TempDir()
		postSetupOpts.NumUnits = postCfg.MinNumUnits
		postSetupOpts.ComputeProviderID = int(initialization.CPUProviderID())
		return &postSetupOpts
	}).AnyTimes()

	postSetupProviderMock.EXPECT().VRFNonce().Times(1)

	nipostBuilderMock.EXPECT().BuildNIPost(gomock.Any(), gomock.Any(), gomock.Any()).
		DoAndReturn(func(_ context.Context, challenge *types.PoetChallenge, _ time.Time) (*types.NIPost, int, error) {
			hash, err := challenge.Hash()
			r.NoError(err)
			currentLayer = currentLayer.Add(layersPerEpoch)
			return newNIPostWithChallenge(hash, poetBytes), 0, nil
		})

	atxChan := make(chan struct{})
	atxHdlr.EXPECT().AwaitAtx(gomock.Any()).Return(atxChan)
	atxHdlr.EXPECT().GetPosAtxID().Return(vPosAtx.ID(), nil)
	atxHdlr.EXPECT().UnsubscribeAtx(gomock.Any())

	net.EXPECT().Publish(gomock.Any(), gomock.Any(), gomock.Any()).DoAndReturn(func(ctx context.Context, _ string, msg []byte) error {
		atx, err := types.BytesToAtx(msg)
		r.NoError(err)
<<<<<<< HEAD
		r.NoError(atx.CalcAndSetID())
		r.NoError(atx.CalcAndSetNodeID())
		r.Equal(nodeId, atx.NodeID())

		vAtx, err := atx.Verify(0, 1)
		r.NoError(err)
=======

		vAtx, err := atx.Verify(0, 1)
		r.NoError(err)
		r.Equal(nodeId, vAtx.NodeID())
>>>>>>> 475a486c

		r.NoError(atxs.Add(cdb, vAtx, time.Now()))

		r.Zero(atx.Sequence)
		r.Equal(*types.EmptyATXID, atx.PrevATXID)
		r.NotNil(atx.InitialPost)
		r.NotNil(atx.InitialPostIndices)

		r.Equal(posAtx.ID(), atx.PositioningATX)
		r.Equal(posAtxLayer.Add(layersPerEpoch), atx.PubLayerID)
		r.Equal(poetRef, atx.GetPoetProofRef())

		close(atxChan)
		return nil
	})

	r.NoError(b.PublishActivationTx(context.Background()))
}

func TestBuilder_PublishActivationTx_DoesNotPublish2AtxsInSameEpoch(t *testing.T) {
	r := require.New(t)

	// setup
	cdb := newCachedDB(t)
	atxHdlr := newAtxHandler(t, cdb)
	b := newBuilder(t, cdb, atxHdlr)

	challenge := newChallenge(1, prevAtxID, prevAtxID, postGenesisEpochLayer, nil)
	prevAtx := newAtx(t, challenge, sig, nipost, 2, coinbase)
	vPrevAtx, err := prevAtx.Verify(0, 1)
	r.NoError(err)
	require.NoError(t, atxHdlr.StoreAtx(context.Background(), vPrevAtx))

	// create and publish ATX
	published, _, err := publishAtx(t, b, postGenesisEpoch, layersPerEpoch)
	r.NoError(err)
	r.True(published)
	assertLastAtx(r, vPrevAtx, vPrevAtx, layersPerEpoch)

	publishedAtx, err := types.BytesToAtx(net.lastTransmission)
	r.NoError(err)
	vAtx, err := publishedAtx.Verify(0, 1)
	r.NoError(err)

	// assert that the next ATX is in the next epoch
	published, _, err = publishAtx(t, b, postGenesisEpoch, layersPerEpoch) // 👀
	r.NoError(err)
	r.True(published)
	assertLastAtx(r, vAtx, vAtx, layersPerEpoch)

	publishedAtx2, err := types.BytesToAtx(net.lastTransmission)
	r.NoError(err)

	r.Equal(publishedAtx.PubLayerID.Add(layersPerEpoch), publishedAtx2.PubLayerID)
}

func TestBuilder_PublishActivationTx_FailsWhenNIPostBuilderFails(t *testing.T) {
	r := require.New(t)

	cfg := Config{
		CoinbaseAccount: coinbase,
		GoldenATXID:     goldenATXID,
		LayersPerEpoch:  layersPerEpoch,
	}

	cdb := newCachedDB(t)
	atxHdlr := newAtxHandler(t, cdb)

	ctrl := gomock.NewController(t)
	nipostBuilder := NewMocknipostBuilder(ctrl)
	nipostBuilder.EXPECT().BuildNIPost(gomock.Any(), gomock.Any(), gomock.Any()).DoAndReturn(
		func(context.Context, *types.PoetChallenge, time.Time) (*types.NIPost, time.Duration, error) {
			return nil, 0, fmt.Errorf("NIPost builder error")
		})

	mockSyncer := NewMocksyncer(ctrl)
	mockSyncer.EXPECT().RegisterForATXSynced().DoAndReturn(func() chan struct{} {
		ch := make(chan struct{})
		close(ch)
		return ch
	}).AnyTimes()

	b := NewBuilder(cfg, sig.NodeID(), sig, cdb, atxHdlr, net, nipostBuilder, &postSetupProviderMock{}, layerClockMock, mockSyncer, logtest.New(t).WithName("atxBuilder"))
	b.initialPost = initialPost

	challenge := newChallenge(1, prevAtxID, prevAtxID, postGenesisEpochLayer, nil)
	posAtx := newAtx(t, challenge, otherSig, nipost, 2, coinbase)
	vPosAtx, err := posAtx.Verify(0, 1)
	r.NoError(err)
	require.NoError(t, atxHdlr.StoreAtx(context.Background(), vPosAtx))

	published, _, err := publishAtx(t, b, postGenesisEpoch, layersPerEpoch)
	r.EqualError(err, "create ATX: failed to build NIPost: NIPost builder error")
	r.False(published)
}

func TestBuilder_PublishActivationTx_Serialize(t *testing.T) {
	cdb := newCachedDB(t)
	atxHdlr := newAtxHandler(t, cdb)

	atx := newActivationTx(t, sig, 1, prevAtxID, prevAtxID, nil, types.NewLayerID(5), 1, 100, coinbase, 100, nipost)
	require.NoError(t, atxHdlr.StoreAtx(context.Background(), atx))

	act := newActivationTx(t, sig, 2, atx.ID(), atx.ID(), nil, atx.PubLayerID.Add(10), 0, 100, coinbase, 100, nipost)

	bt, err := codec.Encode(act)
	assert.NoError(t, err)

	a, err := types.BytesToAtx(bt)
	assert.NoError(t, err)

	bt2, err := codec.Encode(a)
	assert.NoError(t, err)

	assert.Equal(t, bt, bt2)
}

func TestBuilder_PublishActivationTx_PosAtxOnSameLayerAsPrevAtx(t *testing.T) {
	r := require.New(t)

	cdb := newCachedDB(t)
	atxHdlr := newAtxHandler(t, cdb)
	b := newBuilder(t, cdb, atxHdlr)

	for i := postGenesisEpochLayer; i.Before(postGenesisEpochLayer.Add(3)); i = i.Add(1) {
		challenge := newChallenge(1, prevAtxID, prevAtxID, i.Mul(layersPerEpoch), nil)
		atx := newAtx(t, challenge, sig, nipost, 2, coinbase)
		vAtx, err := atx.Verify(0, 1)
		r.NoError(err)
		require.NoError(t, atxHdlr.StoreAtx(context.Background(), vAtx))
	}

	challenge := newChallenge(1, prevAtxID, prevAtxID, postGenesisEpochLayer.Add(3).Mul(layersPerEpoch), nil)
	prevAtx := newAtx(t, challenge, sig, nipost, 2, coinbase)
	vPrevAtx, err := prevAtx.Verify(0, 1)
	r.NoError(err)
	require.NoError(t, atxHdlr.StoreAtx(context.Background(), vPrevAtx))

	published, _, err := publishAtx(t, b, postGenesisEpoch, layersPerEpoch)
	r.NoError(err)
	r.True(published)

	newAtx := lastTransmittedAtx(t)
	r.Equal(prevAtx.ID(), newAtx.PrevATXID)

	posAtx, err := cdb.GetFullAtx(newAtx.PositioningATX)
	r.NoError(err)

	assertLastAtx(r, posAtx, vPrevAtx, layersPerEpoch)

	t.Skip("proves https://github.com/spacemeshos/go-spacemesh/issues/1166")
	// check pos & prev has the same PubLayerID
	r.Equal(prevAtx.PubLayerID, posAtx.PubLayerID)
}

func TestBuilder_SignAtx(t *testing.T) {
	cfg := Config{
		CoinbaseAccount: coinbase,
		GoldenATXID:     goldenATXID,
		LayersPerEpoch:  layersPerEpoch,
	}

	sig := NewTestSigner()
	cdb := newCachedDB(t)
	ctrl := gomock.NewController(t)
	validator := NewMocknipostValidator(ctrl)
	receiver := NewMockatxReceiver(ctrl)
	mockSyncer := NewMocksyncer(ctrl)

	atxHdlr := NewHandler(cdb, nil, layersPerEpoch, testTickSize, goldenATXID, validator, receiver, logtest.New(t).WithName("atxDB1"))
	b := NewBuilder(cfg, sig.NodeID(), sig, cdb, atxHdlr, net, nipostBuilderMock, &postSetupProviderMock{}, layerClockMock, mockSyncer, logtest.New(t).WithName("atxBuilder"))

	prevAtx := types.ATXID(types.HexToHash32("0x111"))
	challenge := newChallenge(1, prevAtx, prevAtx, types.NewLayerID(15), nil)
	atx := newAtx(t, challenge, sig, nipost, 100, coinbase)
	atxBytes, err := codec.Encode(&atx.InnerActivationTx)
	assert.NoError(t, err)
	err = b.SignAtx(atx)
	assert.NoError(t, err)

	extractor := signing.NewPubKeyExtractor()

	nodeId, err := extractor.ExtractNodeID(atxBytes, atx.Sig)
	assert.NoError(t, err)
	assert.Equal(t, sig.NodeID(), nodeId)
}

func TestBuilder_NIPostPublishRecovery(t *testing.T) {
	coinbase := types.GenerateAddress([]byte("0xaaa"))
	net := &NetMock{}
	nipostBuilder := &NIPostBuilderMock{}
	layersPerEpoch := uint32(10)

	sig := NewTestSigner()
	cdb := newCachedDB(t)
	ctrl := gomock.NewController(t)
	validator := NewMocknipostValidator(ctrl)
	receiver := NewMockatxReceiver(ctrl)
	atxHdlr := NewHandler(cdb, nil, layersPerEpoch, testTickSize, goldenATXID, validator, receiver, logtest.New(t).WithName("atxDB1"))
	net.atxHdlr = atxHdlr

	cfg := Config{
		CoinbaseAccount: coinbase,
		GoldenATXID:     goldenATXID,
		LayersPerEpoch:  layersPerEpoch,
	}

	mockSyncer := NewMocksyncer(ctrl)
	mockSyncer.EXPECT().RegisterForATXSynced().DoAndReturn(func() chan struct{} {
		ch := make(chan struct{})
		close(ch)
		return ch
	}).AnyTimes()

	b := NewBuilder(cfg, sig.NodeID(), sig, cdb, atxHdlr, &FaultyNetMock{}, nipostBuilderMock, &postSetupProviderMock{}, layerClockMock, mockSyncer, logtest.New(t).WithName("atxBuilder"))
	b.commitmentAtx = &goldenATXID

	prevAtx := types.ATXID(types.HexToHash32("0x111"))
	chlng := types.HexToHash32("0x3333")
	poetRef := []byte{0xbe, 0xef}
	nipostBuilder.poetRef = poetRef
	npst := newNIPostWithChallenge(&chlng, poetRef)

	atx := newActivationTx(t, sig, 1, prevAtx, prevAtx, nil, types.NewLayerID(15), 1, 100, coinbase, 100, npst)

	err := atxHdlr.StoreAtx(context.Background(), atx)
	assert.NoError(t, err)

	challenge := types.NIPostChallenge{
		Sequence:       2,
		PrevATXID:      atx.ID(),
		PubLayerID:     atx.PubLayerID.Add(b.layersPerEpoch),
		PositioningATX: atx.ID(),
	}

	challengeHash, err := challenge.Hash()
	assert.NoError(t, err)
	npst2 := newNIPostWithChallenge(challengeHash, poetRef)
	layerClockMock.mu.Lock()
	layerClockMock.currentLayer = types.EpochID(1).FirstLayer().Add(3)
	layerClockMock.mu.Unlock()
	err = b.PublishActivationTx(context.Background())
	assert.ErrorIs(t, err, ErrATXChallengeExpired)

	// test load in correct epoch
	b = NewBuilder(cfg, sig.NodeID(), sig, cdb, atxHdlr, net, nipostBuilder, &postSetupProviderMock{}, layerClockMock, mockSyncer, logtest.New(t).WithName("atxBuilder"))
	b.commitmentAtx = &goldenATXID
	err = b.PublishActivationTx(context.Background())
	assert.NoError(t, err)
	challenge = newChallenge(2, atx.ID(), atx.ID(), atx.PubLayerID.Add(10), nil)
	act := newAtx(t, challenge, sig, npst2, 0, coinbase)
	err = b.SignAtx(act)
	assert.NoError(t, err)

	b = NewBuilder(cfg, sig.NodeID(), sig, cdb, atxHdlr, &FaultyNetMock{}, nipostBuilder, &postSetupProviderMock{}, layerClockMock, mockSyncer, logtest.New(t).WithName("atxBuilder"))
	err = b.buildNIPostChallenge(context.Background())
	assert.NoError(t, err)
	got, err := kvstore.GetNIPostChallenge(cdb)
	require.NoError(t, err)
	require.NotEmpty(t, got)

	// test load challenge in later epoch - NIPost should be truncated
	b = NewBuilder(cfg, sig.NodeID(), sig, cdb, atxHdlr, &FaultyNetMock{}, nipostBuilder, &postSetupProviderMock{}, layerClockMock, mockSyncer, logtest.New(t).WithName("atxBuilder"))
	b.commitmentAtx = &goldenATXID
	err = b.loadChallenge()
	assert.NoError(t, err)
	layerClockMock.mu.Lock()
	layerClockMock.currentLayer = types.EpochID(4).FirstLayer().Add(3)
	layerClockMock.mu.Unlock()
	err = b.PublishActivationTx(context.Background())
	// This 👇 ensures that handing of the challenge succeeded and the code moved on to the next part
	assert.ErrorIs(t, err, ErrATXChallengeExpired)
	got, err = kvstore.GetNIPostChallenge(cdb)
	require.ErrorIs(t, err, sql.ErrNotFound)
	require.Empty(t, got)
}

func TestBuilder_RetryPublishActivationTx(t *testing.T) {
	r := require.New(t)
	bc := Config{
		CoinbaseAccount: coinbase,
		GoldenATXID:     goldenATXID,
		LayersPerEpoch:  layersPerEpoch,
	}

	retryInterval := 10 * time.Microsecond
	expectedTries := 3

	cdb := newCachedDB(t)
	atxHdlr := newAtxHandler(t, cdb)
	nipostBuilder := &NIPostBuilderMock{}

	ctrl := gomock.NewController(t)
	mockSyncer := NewMocksyncer(ctrl)
	mockSyncer.EXPECT().RegisterForATXSynced().DoAndReturn(func() chan struct{} {
		ch := make(chan struct{})
		close(ch)
		return ch
	}).AnyTimes()

	b := NewBuilder(bc, sig.NodeID(), sig, cdb, atxHdlr, net,
		nipostBuilder, &postSetupProviderMock{}, layerClockMock,
		mockSyncer, logtest.New(t).WithName("atxBuilder"),
		WithPoetRetryInterval(retryInterval),
	)
	b.initialPost = initialPost

	challenge := newChallenge(1, prevAtxID, prevAtxID, postGenesisEpochLayer, nil)
	posAtx := newAtx(t, challenge, otherSig, nipost, 2, coinbase)
	vPosAtx, err := posAtx.Verify(0, 1)
	r.NoError(err)
	require.NoError(t, atxHdlr.StoreAtx(context.Background(), vPosAtx))

	net.lastTransmission = nil
	tries := 0
	builderConfirmation := make(chan struct{})

	// TODO(dshulyak) maybe measure time difference between attempts. It should be no less than retryInterval
	nipostBuilder.mu.Lock()
	nipostBuilder.buildNIPostFunc = func(challenge *types.PoetChallenge) (*types.NIPost, time.Duration, error) {
		tries++
		if tries == expectedTries {
			close(builderConfirmation)
		} else if tries < expectedTries {
			return nil, 0, ErrPoetServiceUnstable
		}
		hash, err := challenge.Hash()
		r.NoError(err)
		return newNIPostWithChallenge(hash, poetBytes), 0, nil
	}
	nipostBuilder.mu.Unlock()

	layerClockMock.mu.Lock()
	layerClockMock.currentLayer = types.EpochID(postGenesisEpoch).FirstLayer().Add(3)
	layerClockMock.mu.Unlock()

	ctx, cancel := context.WithCancel(context.Background())
	runnerExit := make(chan struct{})
	go func() {
		b.loop(ctx)
		close(runnerExit)
	}()
	t.Cleanup(func() {
		cancel()
		<-runnerExit
	})

	select {
	case <-builderConfirmation:
	case <-time.After(time.Second):
		require.FailNow(t, "failed waiting for required number of tries to occur")
	}
}

func TestBuilder_InitialProofGeneratedOnce(t *testing.T) {
	r := require.New(t)

	cdb := newCachedDB(t)
	atxHdlr := newAtxHandler(t, cdb)

	net.atxHdlr = atxHdlr
	cfg := Config{
		CoinbaseAccount: coinbase,
		GoldenATXID:     goldenATXID,
		LayersPerEpoch:  layersPerEpoch,
	}
	postSetupProvider := &postSetupProviderMock{}

	ctrl := gomock.NewController(t)
	mockSyncer := NewMocksyncer(ctrl)
	mockSyncer.EXPECT().RegisterForATXSynced().DoAndReturn(func() chan struct{} {
		ch := make(chan struct{})
		close(ch)
		return ch
	}).AnyTimes()

	b := NewBuilder(cfg, sig.NodeID(), sig, cdb, atxHdlr, net, nipostBuilderMock, postSetupProvider,
		layerClockMock, mockSyncer, logtest.New(t).WithName("atxBuilder"))

	require.NoError(t, b.generateProof(context.Background()))
	require.Equal(t, 1, postSetupProvider.called)

	challenge := newChallenge(1, prevAtxID, prevAtxID, postGenesisEpochLayer, nil)
	prevAtx := newAtx(t, challenge, sig, nipost, 2, coinbase)
	vPrevAtx, err := prevAtx.Verify(0, 1)
	r.NoError(err)
	require.NoError(t, atxHdlr.StoreAtx(context.Background(), vPrevAtx))

	published, _, err := publishAtx(t, b, postGenesisEpoch, layersPerEpoch)
	r.NoError(err)
	r.True(published)
	assertLastAtx(r, vPrevAtx, vPrevAtx, layersPerEpoch)

	require.NoError(t, b.generateProof(context.Background()))
	require.Equal(t, 1, postSetupProvider.called)
}

func TestBuilder_UpdatePoets(t *testing.T) {
	r := require.New(t)

	cdb := newCachedDB(t)
	atxHdlr := newAtxHandler(t, cdb)
	b := newBuilder(t, cdb, atxHdlr, WithPoETClientInitializer(func(string) PoetProvingServiceClient {
		poet := NewMockPoetProvingServiceClient(gomock.NewController(t))
		poet.EXPECT().PoetServiceID(gomock.Any()).Times(1).Return([]byte("poetid"), nil)
		return poet
	}))

	r.Nil(b.receivePendingPoetClients())

	err := b.UpdatePoETServers(context.Background(), []string{"poet0", "poet1"})
	r.NoError(err)

	clients := b.receivePendingPoetClients()
	r.NotNil(clients)
	r.Len(*clients, 2)
	r.Nil(b.receivePendingPoetClients())
}

func TestBuilder_UpdatePoetsUnstable(t *testing.T) {
	r := require.New(t)

	cdb := newCachedDB(t)
	atxHdlr := newAtxHandler(t, cdb)
	b := newBuilder(t, cdb, atxHdlr, WithPoETClientInitializer(func(string) PoetProvingServiceClient {
		poet := NewMockPoetProvingServiceClient(gomock.NewController(t))
		poet.EXPECT().PoetServiceID(gomock.Any()).Times(1).Return([]byte("poetid"), errors.New("ERROR"))
		return poet
	}))

	err := b.UpdatePoETServers(context.Background(), []string{"poet0", "poet1"})
	r.ErrorIs(err, ErrPoetServiceUnstable)
	r.Nil(b.receivePendingPoetClients())
}<|MERGE_RESOLUTION|>--- conflicted
+++ resolved
@@ -95,6 +95,10 @@
 // TODO(mafa): replace this mock with the generated mock from "github.com/spacemeshos/go-spacemesh/signing/mocks".
 type TestSigner struct {
 	*signing.EdSigner
+}
+
+func (ms *TestSigner) NodeID() types.NodeID {
+	return types.BytesToNodeID(ms.PublicKey().Bytes())
 }
 
 type NIPostBuilderMock struct {
@@ -500,13 +504,8 @@
 	atxHdlr := newAtxHandler(t, cdb)
 
 	postSetupMock := NewMockpostSetupProvider(ctrl)
-<<<<<<< HEAD
-	postSetupMock.EXPECT().StartSession(gomock.Any(), gomock.Any(), gomock.Any()).Return(nil)
-	postSetupMock.EXPECT().GenerateProof(gomock.Any()).Return(nil, nil, nil)
-=======
 	postSetupMock.EXPECT().StartSession(gomock.Any(), gomock.Any(), gomock.Any()).Return(nil).AnyTimes()
 	postSetupMock.EXPECT().GenerateProof(gomock.Any()).Return(nil, nil, nil).AnyTimes()
->>>>>>> 475a486c
 	postSetupMock.EXPECT().Reset().Return(errors.New("couldn't delete files"))
 
 	net.atxHdlr = atxHdlr
@@ -789,11 +788,7 @@
 	cdb := datastore.NewCachedDB(sql.InMemory(), log.WithName("db"))
 
 	signer := signing.NewEdSigner()
-<<<<<<< HEAD
-	nodeId := types.BytesToNodeID(signer.PublicKey().Bytes())
-=======
 	nodeId := signer.NodeID()
->>>>>>> 475a486c
 
 	otherSigner := signing.NewEdSigner()
 
@@ -882,19 +877,10 @@
 	net.EXPECT().Publish(gomock.Any(), gomock.Any(), gomock.Any()).DoAndReturn(func(ctx context.Context, _ string, msg []byte) error {
 		atx, err := types.BytesToAtx(msg)
 		r.NoError(err)
-<<<<<<< HEAD
-		r.NoError(atx.CalcAndSetID())
-		r.NoError(atx.CalcAndSetNodeID())
-		r.Equal(nodeId, atx.NodeID())
-
-		vAtx, err := atx.Verify(0, 1)
-		r.NoError(err)
-=======
 
 		vAtx, err := atx.Verify(0, 1)
 		r.NoError(err)
 		r.Equal(nodeId, vAtx.NodeID())
->>>>>>> 475a486c
 
 		r.NoError(atxs.Add(cdb, vAtx, time.Now()))
 
@@ -923,11 +909,7 @@
 	cdb := datastore.NewCachedDB(sql.InMemory(), log.WithName("db"))
 
 	signer := signing.NewEdSigner()
-<<<<<<< HEAD
-	nodeId := types.BytesToNodeID(signer.PublicKey().Bytes())
-=======
 	nodeId := signer.NodeID()
->>>>>>> 475a486c
 
 	otherSigner := signing.NewEdSigner()
 
@@ -1007,19 +989,10 @@
 	net.EXPECT().Publish(gomock.Any(), gomock.Any(), gomock.Any()).DoAndReturn(func(ctx context.Context, _ string, msg []byte) error {
 		atx, err := types.BytesToAtx(msg)
 		r.NoError(err)
-<<<<<<< HEAD
-		r.NoError(atx.CalcAndSetID())
-		r.NoError(atx.CalcAndSetNodeID())
-		r.Equal(nodeId, atx.NodeID())
-
-		vAtx, err := atx.Verify(0, 1)
-		r.NoError(err)
-=======
 
 		vAtx, err := atx.Verify(0, 1)
 		r.NoError(err)
 		r.Equal(nodeId, vAtx.NodeID())
->>>>>>> 475a486c
 
 		r.NoError(atxs.Add(cdb, vAtx, time.Now()))
 
