package activation

import (
	"context"
	"errors"
	"fmt"
	"log"
	"os"
	"sync"
	"testing"
	"time"

	"github.com/golang/mock/gomock"
	"github.com/spacemeshos/post/initialization"
	"github.com/stretchr/testify/assert"
	"github.com/stretchr/testify/require"
	"golang.org/x/sync/errgroup"

	atypes "github.com/spacemeshos/go-spacemesh/activation/types"
	"github.com/spacemeshos/go-spacemesh/codec"
	"github.com/spacemeshos/go-spacemesh/common/types"
	"github.com/spacemeshos/go-spacemesh/datastore"
	"github.com/spacemeshos/go-spacemesh/log/logtest"
	"github.com/spacemeshos/go-spacemesh/p2p/pubsub/mocks"
	"github.com/spacemeshos/go-spacemesh/signing"
	"github.com/spacemeshos/go-spacemesh/sql"
	"github.com/spacemeshos/go-spacemesh/sql/atxs"
	"github.com/spacemeshos/go-spacemesh/sql/kvstore"
)

// ========== Vars / Consts ==========

const (
	layersPerEpoch                 = 10
	postGenesisEpoch types.EpochID = 2

	testTickSize = 1
)

func TestMain(m *testing.M) {
	types.SetLayersPerEpoch(layersPerEpoch)

	res := m.Run()
	os.Exit(res)
}

var (
	sig         = NewTestSigner()
	otherSig    = NewTestSigner()
	coinbase    = types.GenerateAddress([]byte("33333"))
	goldenATXID = types.ATXID(types.HexToHash32("77777"))
	prevAtxID   = types.ATXID(types.HexToHash32("44444"))
	chlng       = types.HexToHash32("55555")
	poetRef     = types.BytesToHash([]byte("66666"))
	poetBytes   = []byte("66666")

	postGenesisEpochLayer = types.NewLayerID(22)

	net               = &NetMock{}
	layerClockMock    = &LayerClockMock{}
	nipostBuilderMock = &NIPostBuilderMock{}
	nipost            = newNIPostWithChallenge(&chlng, poetBytes)
	initialPost       = &types.Post{
		Nonce:   0,
		Indices: make([]byte, 10),
	}
)

// ========== Mocks ==========

type NetMock struct {
	lastTransmission []byte
	atxHdlr          AtxHandler
}

func (n *NetMock) Publish(_ context.Context, _ string, d []byte) error {
	n.lastTransmission = d
	go n.hookToAtxPool(d)
	return nil
}

func (n *NetMock) hookToAtxPool(transmission []byte) {
	if atx, err := types.BytesToAtx(transmission); err == nil {
		if err := atx.CalcAndSetID(); err != nil {
			panic(err)
		}
		if err := atx.CalcAndSetNodeID(); err != nil {
			panic(err)
		}

		if n.atxHdlr != nil {
			if atxDb, ok := n.atxHdlr.(*Handler); ok {
				vAtx, err := atx.Verify(0, 1)
				if err != nil {
					panic(err)
				}
				if err := atxDb.StoreAtx(context.Background(), vAtx); err != nil {
					panic(err)
				}
			}
		}
	}
}

func NewTestSigner() *TestSigner {
	return &TestSigner{signing.NewEdSigner()}
}

// TODO(mafa): replace this mock with the generated mock from "github.com/spacemeshos/go-spacemesh/signing/mocks".
type TestSigner struct {
	*signing.EdSigner
}

func (ms *TestSigner) NodeID() types.NodeID {
	return types.BytesToNodeID(ms.PublicKey().Bytes())
}

type NIPostBuilderMock struct {
	poetRef   []byte
	SleepTime int

	mu              sync.Mutex
	buildNIPostFunc func(challenge *types.PoetChallenge, commitmentAtx types.ATXID) (*types.NIPost, time.Duration, error)
}

func (np *NIPostBuilderMock) updatePoETProvers([]PoetProvingServiceClient) {}

func (np *NIPostBuilderMock) BuildNIPost(_ context.Context, challenge *types.PoetChallenge, commitmentAtx types.ATXID, _ time.Time) (*types.NIPost, time.Duration, error) {
	np.mu.Lock()
	defer np.mu.Unlock()

	if np.buildNIPostFunc != nil {
		return np.buildNIPostFunc(challenge, commitmentAtx)
	}
	hash, err := challenge.Hash()
	if err != nil {
		log.Fatalf("failed to hash challenge (%v)", err)
	}

	return newNIPostWithChallenge(hash, np.poetRef), 0, nil
}

// TODO(mafa): use gomock instead of this.
type FaultyNetMock struct {
	bt     []byte
	retErr bool
}

func (n *FaultyNetMock) Publish(_ context.Context, _ string, d []byte) error {
	n.bt = d
	if n.retErr {
		return fmt.Errorf("faulty")
	}
	// not calling `go hookToAtxPool(d)`
	return nil
}

// ========== Helper functions ==========

func newCachedDB(tb testing.TB) *datastore.CachedDB {
	return datastore.NewCachedDB(sql.InMemory(), logtest.New(tb))
}

func newAtxHandler(tb testing.TB, cdb *datastore.CachedDB) *Handler {
	receiver := NewMockatxReceiver(gomock.NewController(tb))
	validator := NewMocknipostValidator(gomock.NewController(tb))
	return NewHandler(cdb, nil, layersPerEpoch, testTickSize, goldenATXID, validator, receiver, logtest.New(tb).WithName("atxHandler"))
}

func newChallenge(sequence uint64, prevAtxID, posAtxID types.ATXID, pubLayerID types.LayerID, cATX *types.ATXID) types.NIPostChallenge {
	return types.NIPostChallenge{
		Sequence:       sequence,
		PrevATXID:      prevAtxID,
		PubLayerID:     pubLayerID,
		PositioningATX: posAtxID,
		CommitmentATX:  cATX,
	}
}

<<<<<<< HEAD
func newAtx(t testing.TB, challenge types.NIPostChallenge, sig Signer, nipost *types.NIPost, numUnits uint32, coinbase types.Address) *types.ActivationTx {
=======
func newAtx(t testing.TB, challenge types.NIPostChallenge, sig *TestSigner, nipost *types.NIPost, numUnits uint32, coinbase types.Address) *types.ActivationTx {
>>>>>>> 63ecbf50
	atx := types.NewActivationTx(challenge, coinbase, nipost, numUnits, nil)
	require.NoError(t, SignAtx(sig, atx))
	require.NoError(t, atx.CalcAndSetID())
	require.NoError(t, atx.CalcAndSetNodeID())
	return atx
}

func newActivationTx(
	t testing.TB,
<<<<<<< HEAD
	sig Signer,
=======
	sig *TestSigner,
>>>>>>> 63ecbf50
	sequence uint64,
	prevATX types.ATXID,
	positioningATX types.ATXID,
	cATX *types.ATXID,
	pubLayerID types.LayerID,
	startTick, numTicks uint64,
	coinbase types.Address,
	numUnits uint32,
	nipost *types.NIPost,
) *types.VerifiedActivationTx {
	challenge := newChallenge(sequence, prevATX, positioningATX, pubLayerID, cATX)
	atx := newAtx(t, challenge, sig, nipost, numUnits, coinbase)
	vAtx, err := atx.Verify(startTick, numTicks)
	require.NoError(t, err)
	return vAtx
}

type LayerClockMock struct {
	mu           sync.Mutex
	currentLayer types.LayerID
}

func (l *LayerClockMock) LayerToTime(types.LayerID) time.Time {
	return time.Time{}
}

func (l *LayerClockMock) GetCurrentLayer() types.LayerID {
	l.mu.Lock()
	defer l.mu.Unlock()
	return l.currentLayer
}

func (l *LayerClockMock) AwaitLayer(types.LayerID) chan struct{} {
	ch := make(chan struct{})
	go func() {
		time.Sleep(500 * time.Millisecond)
		close(ch)
	}()
	return ch
}

func newBuilder(tb testing.TB, cdb *datastore.CachedDB, hdlr AtxHandler, opts ...BuilderOption) *Builder {
	net.atxHdlr = hdlr
	cfg := Config{
		CoinbaseAccount: coinbase,
		GoldenATXID:     goldenATXID,
		LayersPerEpoch:  layersPerEpoch,
	}

	mockSyncer := NewMockSyncer(gomock.NewController(tb))
	mockSyncer.EXPECT().RegisterForATXSynced().DoAndReturn(func() chan struct{} {
		ch := make(chan struct{})
		close(ch)
		return ch
	}).AnyTimes()

	b := NewBuilder(cfg, sig.NodeID(), sig, cdb, hdlr, net, nipostBuilderMock, &postSetupProviderMock{},
		layerClockMock, mockSyncer, logtest.New(tb).WithName("atxBuilder"), opts...)
	b.initialPost = initialPost
	b.initialPostMeta = &types.PostMetadata{}
	b.commitmentAtx = &goldenATXID
	return b
}

func lastTransmittedAtx(t *testing.T) types.ActivationTx {
	var signedAtx types.ActivationTx
	err := codec.Decode(net.lastTransmission, &signedAtx)
	require.NoError(t, err)
	return signedAtx
}

func assertLastAtx(r *require.Assertions, posAtx, prevAtx *types.VerifiedActivationTx, layersPerEpoch uint32) {
	sigAtx, err := types.BytesToAtx(net.lastTransmission)
	r.NoError(err)
	r.NoError(sigAtx.CalcAndSetNodeID())

	atx := sigAtx
	r.Equal(sig.NodeID(), atx.NodeID())
	if prevAtx != nil {
		r.Equal(prevAtx.Sequence+1, atx.Sequence)
		r.Equal(prevAtx.ID(), atx.PrevATXID)
		r.Nil(atx.InitialPost)
		r.Nil(atx.InitialPostIndices)
	} else {
		r.Zero(atx.Sequence)
		r.Equal(*types.EmptyATXID, atx.PrevATXID)
		r.NotNil(atx.InitialPost)
		r.NotNil(atx.InitialPostIndices)
	}
	r.Equal(posAtx.ID(), atx.PositioningATX)
	r.Equal(posAtx.PubLayerID.Add(layersPerEpoch), atx.PubLayerID)
	r.Equal(poetRef, atx.GetPoetProofRef())
}

func publishAtx(t *testing.T, b *Builder, clockEpoch types.EpochID, buildNIPostLayerDuration uint32) (published, builtNIPost bool, err error) {
	t.Helper()
	net.lastTransmission = nil

	nipostBuilderMock.mu.Lock()
	nipostBuilderMock.buildNIPostFunc = func(challenge *types.PoetChallenge, commitmentAtx types.ATXID) (*types.NIPost, time.Duration, error) {
		builtNIPost = true
		layerClockMock.mu.Lock()
		layerClockMock.currentLayer = layerClockMock.currentLayer.Add(buildNIPostLayerDuration)
		layerClockMock.mu.Unlock()
		hash, err := challenge.Hash()
		require.NoError(t, err)
		return newNIPostWithChallenge(hash, poetBytes), 0, nil
	}
	nipostBuilderMock.mu.Unlock()

	layerClockMock.mu.Lock()
	layerClockMock.currentLayer = clockEpoch.FirstLayer().Add(3)
	layerClockMock.mu.Unlock()

	err = b.PublishActivationTx(context.Background())

	nipostBuilderMock.mu.Lock()
	nipostBuilderMock.buildNIPostFunc = nil
	nipostBuilderMock.mu.Unlock()

	return net.lastTransmission != nil, builtNIPost, err
}

func addPrevAtx(t *testing.T, db sql.Executor, epoch types.EpochID) *types.VerifiedActivationTx {
	atx := &types.ActivationTx{
		InnerActivationTx: types.InnerActivationTx{
			NIPostChallenge: types.NIPostChallenge{
				PubLayerID: epoch.FirstLayer(),
			},
		},
	}
	return addAtx(t, db, sig, atx)
}

func addAtx(t *testing.T, db sql.Executor, sig signing.Signer, atx *types.ActivationTx) *types.VerifiedActivationTx {
	require.NoError(t, SignAtx(sig, atx))
	vAtx, err := atx.Verify(0, 1)
	require.NoError(t, err)
	require.NoError(t, atxs.Add(db, vAtx, time.Now()))
	return vAtx
}

// ========== Tests ==========

func TestBuilder_waitForFirstATX(t *testing.T) {
	cdb := newCachedDB(t)
	atxHdlr := newAtxHandler(t, cdb)
	net.atxHdlr = atxHdlr
	cfg := Config{
		CoinbaseAccount: coinbase,
		GoldenATXID:     goldenATXID,
		LayersPerEpoch:  layersPerEpoch,
	}
	poetCfg := PoetConfig{
		PhaseShift:  5 * time.Millisecond,
		CycleGap:    2 * time.Millisecond,
		GracePeriod: time.Millisecond,
	}

	ctrl := gomock.NewController(t)
<<<<<<< HEAD
	mClock := NewMockLayerClock(ctrl)
=======
	mClock := NewMocklayerClock(ctrl)
>>>>>>> 63ecbf50
	mockSyncer := NewMockSyncer(ctrl)

	b := NewBuilder(cfg, sig.NodeID(), sig, cdb, atxHdlr, net, nipostBuilderMock, &postSetupProviderMock{},
		mClock, mockSyncer, logtest.New(t).WithName("atxBuilder"),
		WithPoetConfig(poetCfg))
	b.initialPost = initialPost

	ch := make(chan struct{}, 1)
	close(ch)
	current := types.NewLayerID(layersPerEpoch * 2) // first layer of epoch 2
	addPrevAtx(t, cdb, current.GetEpoch()-1)
	mClock.EXPECT().GetCurrentLayer().Return(current).AnyTimes()
	mClock.EXPECT().LayerToTime(current).AnyTimes().Return(time.Now().Add(100 * time.Millisecond))
	require.True(t, b.waitForFirstATX(context.Background()))
}

func TestBuilder_waitForFirstATX_nextEpoch(t *testing.T) {
	cdb := newCachedDB(t)
	atxHdlr := newAtxHandler(t, cdb)
	net.atxHdlr = atxHdlr
	cfg := Config{
		CoinbaseAccount: coinbase,
		GoldenATXID:     goldenATXID,
		LayersPerEpoch:  layersPerEpoch,
	}
	poetCfg := PoetConfig{
		PhaseShift:  5 * time.Millisecond,
		CycleGap:    2 * time.Millisecond,
		GracePeriod: time.Millisecond,
	}

	ctrl := gomock.NewController(t)
<<<<<<< HEAD
	mClock := NewMockLayerClock(ctrl)
=======
	mClock := NewMocklayerClock(ctrl)
>>>>>>> 63ecbf50
	mockSyncer := NewMockSyncer(ctrl)

	b := NewBuilder(cfg, sig.NodeID(), sig, cdb, atxHdlr, net, nipostBuilderMock, &postSetupProviderMock{},
		mClock, mockSyncer, logtest.New(t).WithName("atxBuilder"),
		WithPoetConfig(poetCfg))
	b.initialPost = initialPost

	ch := make(chan struct{}, 1)
	close(ch)
	current := types.NewLayerID(layersPerEpoch * 2) // first layer of epoch 2
	next := types.NewLayerID(current.Value + layersPerEpoch)
	addPrevAtx(t, cdb, current.GetEpoch()-1)
	mClock.EXPECT().GetCurrentLayer().Return(current)
	mClock.EXPECT().LayerToTime(current).Return(time.Now().Add(-5 * time.Millisecond))
	mClock.EXPECT().LayerToTime(next).Return(time.Now().Add(100 * time.Millisecond))
	mClock.EXPECT().GetCurrentLayer().Return(current.Add(layersPerEpoch)).AnyTimes()
	require.True(t, b.waitForFirstATX(context.Background()))
}

func TestBuilder_waitForFirstATX_Genesis(t *testing.T) {
	cdb := newCachedDB(t)
	atxHdlr := newAtxHandler(t, cdb)
	b := newBuilder(t, cdb, atxHdlr)
<<<<<<< HEAD
	mClock := NewMockLayerClock(gomock.NewController(t))
=======
	mClock := NewMocklayerClock(gomock.NewController(t))
>>>>>>> 63ecbf50
	b.layerClock = mClock

	current := types.NewLayerID(0)
	mClock.EXPECT().GetCurrentLayer().Return(current)
	require.False(t, b.waitForFirstATX(context.Background()))
}

func TestBuilder_waitForFirstATX_NoWait(t *testing.T) {
	cdb := newCachedDB(t)
	atxHdlr := newAtxHandler(t, cdb)
	b := newBuilder(t, cdb, atxHdlr)
<<<<<<< HEAD
	mClock := NewMockLayerClock(gomock.NewController(t))
=======
	mClock := NewMocklayerClock(gomock.NewController(t))
>>>>>>> 63ecbf50
	b.layerClock = mClock

	current := types.NewLayerID(layersPerEpoch)
	addPrevAtx(t, cdb, current.GetEpoch())
	mClock.EXPECT().GetCurrentLayer().Return(current)
	require.False(t, b.waitForFirstATX(context.Background()))
}

func TestBuilder_StartSmeshingCoinbase(t *testing.T) {
	cdb := newCachedDB(t)
	atxHdlr := newAtxHandler(t, cdb)
	builder := newBuilder(t, cdb, atxHdlr)

	coinbase := types.Address{1, 1, 1}
	require.NoError(t, builder.StartSmeshing(coinbase, atypes.PostSetupOpts{}))
	t.Cleanup(func() { builder.StopSmeshing(true) })
	require.Equal(t, coinbase, builder.Coinbase())
}

func TestBuilder_StartSmeshingTwiceError(t *testing.T) {
	cdb := newCachedDB(t)
	atxHdlr := newAtxHandler(t, cdb)
	builder := newBuilder(t, cdb, atxHdlr)

	coinbase := types.Address{1, 1, 1}
	require.NoError(t, builder.StartSmeshing(coinbase, atypes.PostSetupOpts{}))
	require.ErrorContains(t, builder.StartSmeshing(coinbase, atypes.PostSetupOpts{}), "already started")
}

<<<<<<< HEAD
=======
func TestBuilder_StartSmeshingAfterError(t *testing.T) {
	ctrl := gomock.NewController(t)
	cdb := newCachedDB(t)
	atxHdlr := newAtxHandler(t, cdb)

	postSetupMock := NewMockPostSetupProvider(ctrl)
	postSetupMock.EXPECT().StartSession(gomock.Any(), gomock.Any()).Times(1).Return(nil, errors.New("couldn't start session"))
	postSetupMock.EXPECT().StartSession(gomock.Any(), gomock.Any()).Return(make(chan struct{}), nil)

	net.atxHdlr = atxHdlr
	cfg := Config{
		CoinbaseAccount: coinbase,
		GoldenATXID:     goldenATXID,
		LayersPerEpoch:  layersPerEpoch,
	}

	mockSyncer := NewMockSyncer(ctrl)
	mockSyncer.EXPECT().RegisterForATXSynced().DoAndReturn(func() chan struct{} {
		ch := make(chan struct{})
		close(ch)
		return ch
	})

	b := NewBuilder(cfg, sig.NodeID(), sig, cdb, atxHdlr, net, nipostBuilderMock, postSetupMock,
		layerClockMock, mockSyncer, logtest.New(t).WithName("atxBuilder"))
	b.initialPost = initialPost

	coinbase := types.Address{1, 1, 1}
	require.ErrorContains(t, b.StartSmeshing(coinbase, atypes.PostSetupOpts{}), "couldn't start session")
	require.NoError(t, b.StartSmeshing(coinbase, atypes.PostSetupOpts{}))
}

>>>>>>> 63ecbf50
func TestBuilder_RestartSmeshing(t *testing.T) {
	getBuilder := func(t *testing.T) *Builder {
		cdb := newCachedDB(t)
		atxHdlr := newAtxHandler(t, cdb)
		net.atxHdlr = atxHdlr
		cfg := Config{
			CoinbaseAccount: coinbase,
			GoldenATXID:     goldenATXID,
			LayersPerEpoch:  layersPerEpoch,
		}
<<<<<<< HEAD
=======
		sessionChan := make(chan struct{})
		close(sessionChan)
>>>>>>> 63ecbf50

		ctrl := gomock.NewController(t)
		mockSyncer := NewMockSyncer(ctrl)
		mockSyncer.EXPECT().RegisterForATXSynced().DoAndReturn(func() chan struct{} {
			ch := make(chan struct{})
			close(ch)
			return ch
		})

		builder := NewBuilder(cfg, sig.NodeID(), sig, cdb, atxHdlr, net, nipostBuilderMock,
<<<<<<< HEAD
			&postSetupProviderMock{},
=======
			&postSetupProviderMock{sessionChan: sessionChan},
>>>>>>> 63ecbf50
			layerClockMock, mockSyncer, logtest.New(t).WithName("atxBuilder"))
		builder.initialPost = initialPost
		return builder
	}

	t.Run("Single threaded", func(t *testing.T) {
		builder := getBuilder(t)
		for i := 0; i < 100; i++ {
			require.NoError(t, builder.StartSmeshing(types.Address{}, atypes.PostSetupOpts{}))
			require.Never(t, func() bool { return !builder.Smeshing() }, 400*time.Microsecond, 50*time.Microsecond, "failed on execution %d", i)
			require.Truef(t, builder.Smeshing(), "failed on execution %d", i)
			require.NoError(t, builder.StopSmeshing(true))
			require.Eventually(t, func() bool { return !builder.Smeshing() }, 100*time.Millisecond, time.Millisecond, "failed on execution %d", i)
		}
	})

	t.Run("Multi threaded", func(t *testing.T) {
		// Meant to be run with -race to detect races.
		// It cannot check `builder.Smeshing()` as Start/Stop is happening from many goroutines simultaneously.
		// Both Start and Stop can fail as it is not known if builder is smeshing or not.
		builder := getBuilder(t)
		eg, _ := errgroup.WithContext(context.Background())
		for worker := 0; worker < 10; worker += 1 {
			eg.Go(func() error {
				for i := 0; i < 100; i++ {
					builder.StartSmeshing(types.Address{}, atypes.PostSetupOpts{})
					builder.StopSmeshing(true)
				}
				return nil
			})
		}
		eg.Wait()
	})
}

func TestBuilder_StopSmeshing_failsWhenNotStarted(t *testing.T) {
	cdb := newCachedDB(t)
	atxHdlr := newAtxHandler(t, cdb)
	builder := newBuilder(t, cdb, atxHdlr)

	require.ErrorContains(t, builder.StopSmeshing(true), "not started")
}

func TestBuilder_StopSmeshing_doesNotStopOnPoSTError(t *testing.T) {
	ctrl := gomock.NewController(t)
	cdb := newCachedDB(t)
	atxHdlr := newAtxHandler(t, cdb)

	postSetupMock := NewMockPostSetupProvider(ctrl)
<<<<<<< HEAD
	postSetupMock.EXPECT().StartSession(gomock.Any(), gomock.Any(), gomock.Any()).Return(nil)
	postSetupMock.EXPECT().GenerateProof(gomock.Any(), gomock.Any()).Return(nil, nil, nil)
	postSetupMock.EXPECT().Reset().Return(errors.New("couldn't delete files"))
=======
	postSetupMock.EXPECT().StartSession(gomock.Any(), gomock.Any()).Return(make(chan struct{}), nil)
	postSetupMock.EXPECT().StopSession(gomock.Any()).Return(errors.New("couldn't stop session"))
>>>>>>> 63ecbf50

	net.atxHdlr = atxHdlr
	cfg := Config{
		CoinbaseAccount: coinbase,
		GoldenATXID:     goldenATXID,
		LayersPerEpoch:  layersPerEpoch,
	}

	mockSyncer := NewMockSyncer(ctrl)
	mockSyncer.EXPECT().RegisterForATXSynced().DoAndReturn(func() chan struct{} {
		ch := make(chan struct{})
		close(ch)
		return ch
	})

	b := NewBuilder(cfg, sig.NodeID(), sig, cdb, atxHdlr, net, nipostBuilderMock, postSetupMock,
		layerClockMock, mockSyncer, logtest.New(t).WithName("atxBuilder"))
	b.initialPost = initialPost

	coinbase := types.Address{1, 1, 1}
	require.NoError(t, b.StartSmeshing(coinbase, atypes.PostSetupOpts{}))
	require.Error(t, b.StopSmeshing(true))
	require.False(t, b.Smeshing())
}

func TestBuilder_findCommitmentAtx_UsesLatestAtx(t *testing.T) {
	cdb := newCachedDB(t)
	atxHdlr := newAtxHandler(t, cdb)
	builder := newBuilder(t, cdb, atxHdlr)

	latestAtx := addPrevAtx(t, cdb, 1)
	atx, err := builder.findCommitmentAtx()
	require.NoError(t, err)
	require.Equal(t, latestAtx.ID(), atx)
}

func TestBuilder_findCommitmentAtx_DefaultsToGoldenAtx(t *testing.T) {
	cdb := newCachedDB(t)
	atxHdlr := newAtxHandler(t, cdb)
	builder := newBuilder(t, cdb, atxHdlr)

	atx, err := builder.findCommitmentAtx()
	require.NoError(t, err)
	require.Equal(t, goldenATXID, atx)
}

func TestBuilder_getCommitmentAtx_storesCommitmentAtx(t *testing.T) {
	cdb := newCachedDB(t)
	atxHdlr := newAtxHandler(t, cdb)
	builder := newBuilder(t, cdb, atxHdlr)
	builder.commitmentAtx = nil

	atx, err := builder.getCommitmentAtx(context.Background())
	require.NoError(t, err)

	stored, err := kvstore.GetCommitmentATXForNode(cdb, builder.nodeID)
	require.NoError(t, err)

	require.Equal(t, *atx, stored)
}

func TestBuilder_getCommitmentAtx_getsStoredCommitmentAtx(t *testing.T) {
	cdb := newCachedDB(t)
	atxHdlr := newAtxHandler(t, cdb)
	builder := newBuilder(t, cdb, atxHdlr)
	builder.commitmentAtx = nil
	commitmentAtx := types.RandomATXID()

	// add a newer ATX by a different node
	newATX := addAtx(t, cdb, NewTestSigner(), &types.ActivationTx{
		InnerActivationTx: types.InnerActivationTx{
			NIPostChallenge: types.NIPostChallenge{
				PubLayerID: types.LayerID{Value: 1},
			},
		},
	})

	err := kvstore.AddCommitmentATXForNode(cdb, commitmentAtx, builder.nodeID)
	require.NoError(t, err)

	atx, err := builder.getCommitmentAtx(context.Background())
	require.NoError(t, err)
	require.Equal(t, commitmentAtx, *atx)
	require.NotEqual(t, newATX.ID(), atx)
}

func TestBuilder_getCommitmentAtx_getsCommitmentAtxFromInitialAtx(t *testing.T) {
	cdb := newCachedDB(t)
	atxHdlr := newAtxHandler(t, cdb)
	builder := newBuilder(t, cdb, atxHdlr)
	builder.commitmentAtx = nil
	commitmentAtx := types.RandomATXID()

	// add an atx by the same node
	newATX := addAtx(t, cdb, sig, &types.ActivationTx{
		InnerActivationTx: types.InnerActivationTx{
			NIPostChallenge: types.NIPostChallenge{
				PubLayerID:    types.LayerID{Value: 1},
				CommitmentATX: &commitmentAtx,
			},
		},
	})

	atx, err := builder.getCommitmentAtx(context.Background())
	require.NoError(t, err)
	require.Equal(t, commitmentAtx, *atx)
	require.NotEqual(t, newATX.ID(), atx)
}

func TestBuilder_PublishActivationTx_HappyFlow(t *testing.T) {
	r := require.New(t)

	// setup
	cdb := newCachedDB(t)
	atxHdlr := newAtxHandler(t, cdb)
	b := newBuilder(t, cdb, atxHdlr)

	challenge := newChallenge(1, prevAtxID, prevAtxID, postGenesisEpochLayer, nil)
	prevAtx := newAtx(t, challenge, sig, nipost, 2, coinbase)
	vPrevAtx, err := prevAtx.Verify(0, 1)
	r.NoError(err)
	require.NoError(t, atxHdlr.StoreAtx(context.Background(), vPrevAtx))

	// create and publish ATX
	published, _, err := publishAtx(t, b, postGenesisEpoch, layersPerEpoch)
	r.NoError(err)
	r.True(published)
	assertLastAtx(r, vPrevAtx, vPrevAtx, layersPerEpoch)

	// create and publish another ATX
	publishedAtx, err := types.BytesToAtx(net.lastTransmission)
	r.NoError(err)
	r.NoError(prevAtx.CalcAndSetID())
	vPublishedAtx, err := publishedAtx.Verify(0, 1)
	r.NoError(err)
	published, _, err = publishAtx(t, b, postGenesisEpoch+1, layersPerEpoch)
	r.NoError(err)
	r.True(published)
	assertLastAtx(r, vPublishedAtx, vPublishedAtx, layersPerEpoch)
}

func TestBuilder_PublishActivationTx_FaultyNet(t *testing.T) {
	r := require.New(t)

	// setup
	cdb := newCachedDB(t)
	atxHdlr := newAtxHandler(t, cdb)
	challenge := newChallenge(1, prevAtxID, prevAtxID, postGenesisEpochLayer, nil)
	prevAtx := newAtx(t, challenge, sig, nipost, 2, coinbase)
	vAtx, err := prevAtx.Verify(0, 1)
	r.NoError(err)
	require.NoError(t, atxHdlr.StoreAtx(context.Background(), vAtx))

	cfg := Config{
		CoinbaseAccount: coinbase,
		GoldenATXID:     goldenATXID,
		LayersPerEpoch:  layersPerEpoch,
	}

	ctrl := gomock.NewController(t)
	mockSyncer := NewMockSyncer(ctrl)
	mockSyncer.EXPECT().RegisterForATXSynced().DoAndReturn(func() chan struct{} {
		ch := make(chan struct{})
		close(ch)
		return ch
	}).AnyTimes()

	// create and attempt to publish ATX
	faultyNet := &FaultyNetMock{retErr: true}
	b := NewBuilder(cfg, sig.NodeID(), sig, cdb, atxHdlr, faultyNet, nipostBuilderMock, &postSetupProviderMock{}, layerClockMock, mockSyncer, logtest.New(t).WithName("atxBuilder"))
	b.commitmentAtx = &goldenATXID
	published, _, err := publishAtx(t, b, postGenesisEpoch, layersPerEpoch)
	r.EqualError(err, "broadcast: failed to broadcast ATX: faulty")
	r.False(published)

	// create and attempt to publish ATX
	faultyNet.retErr = false
	b = NewBuilder(cfg, sig.NodeID(), sig, cdb, atxHdlr, faultyNet, nipostBuilderMock, &postSetupProviderMock{}, layerClockMock, mockSyncer, logtest.New(t).WithName("atxBuilder"))
	b.commitmentAtx = &goldenATXID
	published, builtNipost, err := publishAtx(t, b, postGenesisEpoch, layersPerEpoch)
	r.ErrorIs(err, ErrATXChallengeExpired)
	r.False(published)
	r.True(builtNipost)

	// if the network works and we try to publish a new ATX, the timeout should result in a clean state (so a NIPost should be built)
	b.publisher = net
	net.atxHdlr = atxHdlr
	challenge = newChallenge(1, prevAtxID, prevAtxID, postGenesisEpochLayer.Add(layersPerEpoch+1), nil)
	posAtx := newAtx(t, challenge, sig, nipost, 2, coinbase)
	vPosAtx, err := posAtx.Verify(0, 1)
	r.NoError(err)
	require.NoError(t, atxHdlr.StoreAtx(context.Background(), vPosAtx))
	published, builtNipost, err = publishAtx(t, b, postGenesisEpoch+1, layersPerEpoch)
	r.NoError(err)
	r.True(published)
	r.True(builtNipost)
}

func TestBuilder_PublishActivationTx_RebuildNIPostWhenTargetEpochPassed(t *testing.T) {
	r := require.New(t)

	// setup
	cdb := newCachedDB(t)
	atxHdlr := newAtxHandler(t, cdb)
	challenge := newChallenge(1, prevAtxID, prevAtxID, postGenesisEpochLayer, nil)
	prevAtx := newAtx(t, challenge, sig, nipost, 2, coinbase)
	vAtx, err := prevAtx.Verify(0, 1)
	r.NoError(err)
	require.NoError(t, atxHdlr.StoreAtx(context.Background(), vAtx))

	cfg := Config{
		CoinbaseAccount: coinbase,
		GoldenATXID:     goldenATXID,
		LayersPerEpoch:  layersPerEpoch,
	}

	ctrl := gomock.NewController(t)
	mockSyncer := NewMockSyncer(ctrl)
	mockSyncer.EXPECT().RegisterForATXSynced().DoAndReturn(func() chan struct{} {
		ch := make(chan struct{})
		close(ch)
		return ch
	}).AnyTimes()

	// create and attempt to publish ATX
	faultyNet := &FaultyNetMock{retErr: true}
	b := NewBuilder(cfg, sig.NodeID(), sig, cdb, atxHdlr, faultyNet, nipostBuilderMock, &postSetupProviderMock{}, layerClockMock, mockSyncer, logtest.New(t).WithName("atxBuilder"))
	b.commitmentAtx = &goldenATXID
	published, builtNIPost, err := publishAtx(t, b, postGenesisEpoch, layersPerEpoch)
	r.EqualError(err, "broadcast: failed to broadcast ATX: faulty")
	r.False(published)
	r.True(builtNIPost)

	// We started building the NIPost in epoch 2, the publication epoch should have been 3. We should abort the ATX and
	// start over if the target epoch (4) has passed, so we'll start the ATX builder in epoch 5 and ensure it builds a
	// new NIPost.

	// if the network works - the ATX should be published
	b.publisher = net
	net.atxHdlr = atxHdlr
	challenge = newChallenge(1, prevAtxID, prevAtxID, postGenesisEpochLayer.Add(3*layersPerEpoch), nil)
	posAtx := newAtx(t, challenge, sig, nipost, 2, coinbase)
	vPosAtx, err := posAtx.Verify(0, 1)
	r.NoError(err)
	require.NoError(t, atxHdlr.StoreAtx(context.Background(), vPosAtx))
	published, builtNIPost, err = publishAtx(t, b, postGenesisEpoch+3, layersPerEpoch)
	r.NoError(err)
	r.True(published)
	r.True(builtNIPost)
}

func TestBuilder_PublishActivationTx_NoPrevATX(t *testing.T) {
	r := require.New(t)

	// setup
	cdb := newCachedDB(t)
	atxHdlr := newAtxHandler(t, cdb)
	b := newBuilder(t, cdb, atxHdlr)

	challenge := newChallenge(1, prevAtxID, prevAtxID, postGenesisEpochLayer, nil)
	posAtx := newAtx(t, challenge, otherSig, nipost, 2, coinbase)
	vPosAtx, err := posAtx.Verify(0, 1)
	r.NoError(err)
	require.NoError(t, atxHdlr.StoreAtx(context.Background(), vPosAtx))

	// create and publish ATX
	published, _, err := publishAtx(t, b, postGenesisEpoch, layersPerEpoch)
	r.NoError(err)
	r.True(published)
	assertLastAtx(r, vPosAtx, nil, layersPerEpoch)
}

func TestBuilder_PublishActivationTx_PrevATXWithoutPrevATX(t *testing.T) {
	r := require.New(t)

	// Arrange
	log := logtest.New(t)
	ctrl := gomock.NewController(t)
	cdb := datastore.NewCachedDB(sql.InMemory(), log.WithName("db"))

	signer := signing.NewEdSigner()
	nodeId := types.BytesToNodeID(signer.PublicKey().Bytes())

	otherSigner := signing.NewEdSigner()

	initialPost := &types.Post{
		Nonce:   0,
		Indices: make([]byte, 10),
	}

	currentLayer := postGenesisEpochLayer.Add(layersPerEpoch).Add(4)
	prevAtxLayer := postGenesisEpochLayer.Add(layersPerEpoch)
	posAtxLayer := postGenesisEpochLayer

	challenge := newChallenge(1, prevAtxID, prevAtxID, posAtxLayer, nil)
	posAtx := newAtx(t, challenge, otherSigner, nipost, 2, coinbase)
	vPosAtx, err := posAtx.Verify(0, 1)
	r.NoError(err)
	r.NoError(atxs.Add(cdb, vPosAtx, time.Now()))

	challenge = newChallenge(0, *types.EmptyATXID, posAtx.ID(), prevAtxLayer, nil)
	challenge.InitialPostIndices = initialPost.Indices
	prevAtx := newAtx(t, challenge, signer, nipost, 2, coinbase)
	prevAtx.InitialPost = initialPost
	vPrevAtx, err := prevAtx.Verify(0, 1)
	r.NoError(err)
	r.NoError(atxs.Add(cdb, vPrevAtx, time.Now()))

	builderCfg := Config{
		CoinbaseAccount: coinbase,
		GoldenATXID:     goldenATXID,
		LayersPerEpoch:  layersPerEpoch,
	}

	atxHdlr := NewMockAtxHandler(ctrl)
	net := mocks.NewMockPublisher(ctrl)
	nipostBuilderMock := NewMockNipostBuilder(ctrl)
	postSetupProviderMock := NewMockPostSetupProvider(ctrl)
	layerClockMock := NewMockLayerClock(ctrl)
	syncerMock := NewMockSyncer(ctrl)

	b := NewBuilder(builderCfg, nodeId, signer, cdb, atxHdlr, net, nipostBuilderMock, postSetupProviderMock, layerClockMock, syncerMock, log.WithName("atxBuilder"))
	b.initialPost = initialPost
	b.initialPostMeta = &types.PostMetadata{}
	b.commitmentAtx = &goldenATXID

	// Act
	syncerMock.EXPECT().RegisterForATXSynced().DoAndReturn(func() chan struct{} {
		ch := make(chan struct{})
		close(ch)
		return ch
	}).AnyTimes()

	layerClockMock.EXPECT().GetCurrentLayer().Return(currentLayer).AnyTimes()
	layerClockMock.EXPECT().LayerToTime(gomock.Any()).Return(time.Time{}).AnyTimes()
	layerClockMock.EXPECT().AwaitLayer(vPosAtx.PublishEpoch().FirstLayer().Add(layersPerEpoch)).DoAndReturn(func(layer types.LayerID) chan struct{} {
		ch := make(chan struct{})
		close(ch)
		return ch
	}).Times(1)

	layerClockMock.EXPECT().AwaitLayer(gomock.Not(vPosAtx.PublishEpoch().FirstLayer().Add(layersPerEpoch))).DoAndReturn(func(types.LayerID) chan struct{} {
		ch := make(chan struct{})
		return ch
	}).Times(1)

	postSetupProviderMock.EXPECT().LastOpts().DoAndReturn(func() *atypes.PostSetupOpts {
		postSetupOpts = DefaultPostSetupOpts()
		postSetupOpts.DataDir = t.TempDir()
		postSetupOpts.NumUnits = postCfg.MinNumUnits
		postSetupOpts.ComputeProviderID = int(initialization.CPUProviderID())
		return &postSetupOpts
	}).AnyTimes()

	nipostBuilderMock.EXPECT().BuildNIPost(gomock.Any(), gomock.Any(), gomock.Any(), gomock.Any()).
		DoAndReturn(func(_ context.Context, challenge *types.PoetChallenge, _ types.ATXID, _ time.Time) (*types.NIPost, int, error) {
			hash, err := challenge.Hash()
			r.NoError(err)
			currentLayer = currentLayer.Add(5)
			return newNIPostWithChallenge(hash, poetBytes), 0, nil
		})

	atxChan := make(chan struct{})
	atxHdlr.EXPECT().AwaitAtx(gomock.Any()).Return(atxChan)
	atxHdlr.EXPECT().GetPosAtxID().Return(vPosAtx.ID(), nil)
	atxHdlr.EXPECT().UnsubscribeAtx(gomock.Any())

	net.EXPECT().Publish(gomock.Any(), gomock.Any(), gomock.Any()).DoAndReturn(func(ctx context.Context, _ string, msg []byte) error {
		atx, err := types.BytesToAtx(msg)
		r.NoError(err)
		r.NoError(atx.CalcAndSetID())
		r.NoError(atx.CalcAndSetNodeID())
		r.Equal(nodeId, atx.NodeID())

		vAtx, err := atx.Verify(0, 1)
		r.NoError(err)

		r.NoError(atxs.Add(cdb, vAtx, time.Now()))

		r.Equal(prevAtx.Sequence+1, atx.Sequence)
		r.Equal(prevAtx.ID(), atx.PrevATXID)
		r.Nil(atx.InitialPost)
		r.Nil(atx.InitialPostIndices)

		r.Equal(posAtx.ID(), atx.PositioningATX)
		r.Equal(posAtxLayer.Add(layersPerEpoch), atx.PubLayerID)
		r.Equal(poetRef, atx.GetPoetProofRef())

		close(atxChan)
		return nil
	})

	r.NoError(b.PublishActivationTx(context.Background()))
}

func TestBuilder_PublishActivationTx_TargetsEpochBasedOnPosAtx(t *testing.T) {
	r := require.New(t)

	// Arrange
	log := logtest.New(t)
	ctrl := gomock.NewController(t)
	cdb := datastore.NewCachedDB(sql.InMemory(), log.WithName("db"))

	signer := signing.NewEdSigner()
	nodeId := types.BytesToNodeID(signer.PublicKey().Bytes())

	otherSigner := signing.NewEdSigner()

	currentLayer := postGenesisEpochLayer.Add(3)
	posAtxLayer := postGenesisEpochLayer.Sub(layersPerEpoch)

	challenge := newChallenge(1, prevAtxID, prevAtxID, posAtxLayer, nil)
	posAtx := newAtx(t, challenge, otherSigner, nipost, 2, coinbase)
	vPosAtx, err := posAtx.Verify(0, 1)
	r.NoError(err)
	r.NoError(atxs.Add(cdb, vPosAtx, time.Now()))

	builderCfg := Config{
		CoinbaseAccount: coinbase,
		GoldenATXID:     goldenATXID,
		LayersPerEpoch:  layersPerEpoch,
	}

	atxHdlr := NewMockAtxHandler(ctrl)
	net := mocks.NewMockPublisher(ctrl)
	nipostBuilderMock := NewMockNipostBuilder(ctrl)
	postSetupProviderMock := NewMockPostSetupProvider(ctrl)
	layerClockMock := NewMockLayerClock(ctrl)
	syncerMock := NewMockSyncer(ctrl)

	b := NewBuilder(builderCfg, nodeId, signer, cdb, atxHdlr, net, nipostBuilderMock, postSetupProviderMock, layerClockMock, syncerMock, log.WithName("atxBuilder"))
	b.initialPost = &types.Post{
		Nonce:   0,
		Indices: make([]byte, 10),
	}
	b.initialPostMeta = &types.PostMetadata{}
	b.commitmentAtx = &goldenATXID

	// Act & Assert
	syncerMock.EXPECT().RegisterForATXSynced().DoAndReturn(func() chan struct{} {
		ch := make(chan struct{})
		close(ch)
		return ch
	}).AnyTimes()

	layerClockMock.EXPECT().GetCurrentLayer().Return(currentLayer).AnyTimes()
	layerClockMock.EXPECT().LayerToTime(gomock.Any()).Return(time.Time{}).AnyTimes()
	layerClockMock.EXPECT().AwaitLayer(vPosAtx.PublishEpoch().FirstLayer().Add(layersPerEpoch)).DoAndReturn(func(types.LayerID) chan struct{} {
		ch := make(chan struct{})
		close(ch)
		return ch
	}).Times(1)

	layerClockMock.EXPECT().AwaitLayer(gomock.Not(vPosAtx.PublishEpoch().FirstLayer().Add(layersPerEpoch))).DoAndReturn(func(types.LayerID) chan struct{} {
		ch := make(chan struct{})
		return ch
	}).Times(1)

	postSetupProviderMock.EXPECT().LastOpts().DoAndReturn(func() *atypes.PostSetupOpts {
		postSetupOpts = DefaultPostSetupOpts()
		postSetupOpts.DataDir = t.TempDir()
		postSetupOpts.NumUnits = postCfg.MinNumUnits
		postSetupOpts.ComputeProviderID = int(initialization.CPUProviderID())
		return &postSetupOpts
	}).AnyTimes()

	nipostBuilderMock.EXPECT().BuildNIPost(gomock.Any(), gomock.Any(), gomock.Any(), gomock.Any()).
		DoAndReturn(func(_ context.Context, challenge *types.PoetChallenge, _ types.ATXID, _ time.Time) (*types.NIPost, int, error) {
			hash, err := challenge.Hash()
			r.NoError(err)
			currentLayer = currentLayer.Add(layersPerEpoch)
			return newNIPostWithChallenge(hash, poetBytes), 0, nil
		})

	atxChan := make(chan struct{})
	atxHdlr.EXPECT().AwaitAtx(gomock.Any()).Return(atxChan)
	atxHdlr.EXPECT().GetPosAtxID().Return(vPosAtx.ID(), nil)
	atxHdlr.EXPECT().UnsubscribeAtx(gomock.Any())

	net.EXPECT().Publish(gomock.Any(), gomock.Any(), gomock.Any()).DoAndReturn(func(ctx context.Context, _ string, msg []byte) error {
		atx, err := types.BytesToAtx(msg)
		r.NoError(err)
		r.NoError(atx.CalcAndSetID())
		r.NoError(atx.CalcAndSetNodeID())
		r.Equal(nodeId, atx.NodeID())

		vAtx, err := atx.Verify(0, 1)
		r.NoError(err)

		r.NoError(atxs.Add(cdb, vAtx, time.Now()))

		r.Zero(atx.Sequence)
		r.Equal(*types.EmptyATXID, atx.PrevATXID)
		r.NotNil(atx.InitialPost)
		r.NotNil(atx.InitialPostIndices)

		r.Equal(posAtx.ID(), atx.PositioningATX)
		r.Equal(posAtxLayer.Add(layersPerEpoch), atx.PubLayerID)
		r.Equal(poetRef, atx.GetPoetProofRef())

		close(atxChan)
		return nil
	})

	r.NoError(b.PublishActivationTx(context.Background()))
}

func TestBuilder_PublishActivationTx_DoesNotPublish2AtxsInSameEpoch(t *testing.T) {
	r := require.New(t)

	// setup
	cdb := newCachedDB(t)
	atxHdlr := newAtxHandler(t, cdb)
	b := newBuilder(t, cdb, atxHdlr)

	challenge := newChallenge(1, prevAtxID, prevAtxID, postGenesisEpochLayer, nil)
	prevAtx := newAtx(t, challenge, sig, nipost, 2, coinbase)
	vPrevAtx, err := prevAtx.Verify(0, 1)
	r.NoError(err)
	require.NoError(t, atxHdlr.StoreAtx(context.Background(), vPrevAtx))

	// create and publish ATX
	published, _, err := publishAtx(t, b, postGenesisEpoch, layersPerEpoch)
	r.NoError(err)
	r.True(published)
	assertLastAtx(r, vPrevAtx, vPrevAtx, layersPerEpoch)

	publishedAtx, err := types.BytesToAtx(net.lastTransmission)
	r.NoError(err)
	vAtx, err := publishedAtx.Verify(0, 1)
	r.NoError(err)

	// assert that the next ATX is in the next epoch
	published, _, err = publishAtx(t, b, postGenesisEpoch, layersPerEpoch) // 👀
	r.NoError(err)
	r.True(published)
	assertLastAtx(r, vAtx, vAtx, layersPerEpoch)

	publishedAtx2, err := types.BytesToAtx(net.lastTransmission)
	r.NoError(err)

	r.Equal(publishedAtx.PubLayerID.Add(layersPerEpoch), publishedAtx2.PubLayerID)
}

func TestBuilder_PublishActivationTx_FailsWhenNIPostBuilderFails(t *testing.T) {
	r := require.New(t)

	cfg := Config{
		CoinbaseAccount: coinbase,
		GoldenATXID:     goldenATXID,
		LayersPerEpoch:  layersPerEpoch,
	}

	cdb := newCachedDB(t)
	atxHdlr := newAtxHandler(t, cdb)

	ctrl := gomock.NewController(t)
	nipostBuilder := NewMockNipostBuilder(ctrl)
	nipostBuilder.EXPECT().BuildNIPost(gomock.Any(), gomock.Any(), gomock.Any(), gomock.Any()).DoAndReturn(func(context.Context, *types.PoetChallenge, types.ATXID, time.Time) (*types.NIPost, time.Duration, error) {
		return nil, 0, fmt.Errorf("NIPost builder error")
	})

	mockSyncer := NewMockSyncer(ctrl)
	mockSyncer.EXPECT().RegisterForATXSynced().DoAndReturn(func() chan struct{} {
		ch := make(chan struct{})
		close(ch)
		return ch
	}).AnyTimes()

	b := NewBuilder(cfg, sig.NodeID(), sig, cdb, atxHdlr, net, nipostBuilder, &postSetupProviderMock{}, layerClockMock, mockSyncer, logtest.New(t).WithName("atxBuilder"))
<<<<<<< HEAD
=======

>>>>>>> 63ecbf50
	b.initialPost = initialPost

	challenge := newChallenge(1, prevAtxID, prevAtxID, postGenesisEpochLayer, nil)
	posAtx := newAtx(t, challenge, otherSig, nipost, 2, coinbase)
	vPosAtx, err := posAtx.Verify(0, 1)
	r.NoError(err)
	require.NoError(t, atxHdlr.StoreAtx(context.Background(), vPosAtx))

	published, _, err := publishAtx(t, b, postGenesisEpoch, layersPerEpoch)
	r.EqualError(err, "create ATX: failed to build NIPost: NIPost builder error")
	r.False(published)
}

func TestBuilder_PublishActivationTx_Serialize(t *testing.T) {
	cdb := newCachedDB(t)
	atxHdlr := newAtxHandler(t, cdb)

	atx := newActivationTx(t, sig, 1, prevAtxID, prevAtxID, nil, types.NewLayerID(5), 1, 100, coinbase, 100, nipost)
	require.NoError(t, atxHdlr.StoreAtx(context.Background(), atx))

	act := newActivationTx(t, sig, 2, atx.ID(), atx.ID(), nil, atx.PubLayerID.Add(10), 0, 100, coinbase, 100, nipost)

	bt, err := codec.Encode(act)
	assert.NoError(t, err)

	a, err := types.BytesToAtx(bt)
	assert.NoError(t, err)

	bt2, err := codec.Encode(a)
	assert.NoError(t, err)

	assert.Equal(t, bt, bt2)
}

func TestBuilder_PublishActivationTx_PosAtxOnSameLayerAsPrevAtx(t *testing.T) {
	r := require.New(t)

	cdb := newCachedDB(t)
	atxHdlr := newAtxHandler(t, cdb)
	b := newBuilder(t, cdb, atxHdlr)

	for i := postGenesisEpochLayer; i.Before(postGenesisEpochLayer.Add(3)); i = i.Add(1) {
		challenge := newChallenge(1, prevAtxID, prevAtxID, i.Mul(layersPerEpoch), nil)
		atx := newAtx(t, challenge, sig, nipost, 2, coinbase)
		vAtx, err := atx.Verify(0, 1)
		r.NoError(err)
		require.NoError(t, atxHdlr.StoreAtx(context.Background(), vAtx))
	}

	challenge := newChallenge(1, prevAtxID, prevAtxID, postGenesisEpochLayer.Add(3).Mul(layersPerEpoch), nil)
	prevAtx := newAtx(t, challenge, sig, nipost, 2, coinbase)
	vPrevAtx, err := prevAtx.Verify(0, 1)
	r.NoError(err)
	require.NoError(t, atxHdlr.StoreAtx(context.Background(), vPrevAtx))

	published, _, err := publishAtx(t, b, postGenesisEpoch, layersPerEpoch)
	r.NoError(err)
	r.True(published)

	newAtx := lastTransmittedAtx(t)
	r.Equal(prevAtx.ID(), newAtx.PrevATXID)

	posAtx, err := cdb.GetFullAtx(newAtx.PositioningATX)
	r.NoError(err)

	assertLastAtx(r, posAtx, vPrevAtx, layersPerEpoch)

	t.Skip("proves https://github.com/spacemeshos/go-spacemesh/issues/1166")
	// check pos & prev has the same PubLayerID
	r.Equal(prevAtx.PubLayerID, posAtx.PubLayerID)
}

func TestBuilder_SignAtx(t *testing.T) {
	cfg := Config{
		CoinbaseAccount: coinbase,
		GoldenATXID:     goldenATXID,
		LayersPerEpoch:  layersPerEpoch,
	}

	sig := NewTestSigner()
	cdb := newCachedDB(t)
	ctrl := gomock.NewController(t)
	validator := NewMocknipostValidator(ctrl)
	receiver := NewMockatxReceiver(ctrl)
	mockSyncer := NewMockSyncer(ctrl)

	atxHdlr := NewHandler(cdb, nil, layersPerEpoch, testTickSize, goldenATXID, validator, receiver, logtest.New(t).WithName("atxDB1"))
	b := NewBuilder(cfg, sig.NodeID(), sig, cdb, atxHdlr, net, nipostBuilderMock, &postSetupProviderMock{}, layerClockMock, mockSyncer, logtest.New(t).WithName("atxBuilder"))

	prevAtx := types.ATXID(types.HexToHash32("0x111"))
	challenge := newChallenge(1, prevAtx, prevAtx, types.NewLayerID(15), nil)
	atx := newAtx(t, challenge, sig, nipost, 100, coinbase)
	atxBytes, err := codec.Encode(&atx.InnerActivationTx)
	assert.NoError(t, err)
	err = b.SignAtx(atx)
	assert.NoError(t, err)

	pubkey, err := signing.ExtractPublicKey(atxBytes, atx.Sig)
	assert.NoError(t, err)
	assert.Equal(t, sig.NodeID().Bytes(), []byte(pubkey))
}

func TestBuilder_NIPostPublishRecovery(t *testing.T) {
	coinbase := types.GenerateAddress([]byte("0xaaa"))
	net := &NetMock{}
	nipostBuilder := &NIPostBuilderMock{}
	layersPerEpoch := uint32(10)
<<<<<<< HEAD

=======
>>>>>>> 63ecbf50
	sig := NewTestSigner()
	cdb := newCachedDB(t)
	ctrl := gomock.NewController(t)
	validator := NewMocknipostValidator(ctrl)
	receiver := NewMockatxReceiver(ctrl)
	atxHdlr := NewHandler(cdb, nil, layersPerEpoch, testTickSize, goldenATXID, validator, receiver, logtest.New(t).WithName("atxDB1"))
	net.atxHdlr = atxHdlr

	cfg := Config{
		CoinbaseAccount: coinbase,
		GoldenATXID:     goldenATXID,
		LayersPerEpoch:  layersPerEpoch,
	}

	mockSyncer := NewMockSyncer(ctrl)
	mockSyncer.EXPECT().RegisterForATXSynced().DoAndReturn(func() chan struct{} {
		ch := make(chan struct{})
		close(ch)
		return ch
	}).AnyTimes()

	b := NewBuilder(cfg, sig.NodeID(), sig, cdb, atxHdlr, &FaultyNetMock{}, nipostBuilderMock, &postSetupProviderMock{}, layerClockMock, mockSyncer, logtest.New(t).WithName("atxBuilder"))
	b.commitmentAtx = &goldenATXID

	prevAtx := types.ATXID(types.HexToHash32("0x111"))
	chlng := types.HexToHash32("0x3333")
	poetRef := []byte{0xbe, 0xef}
	nipostBuilder.poetRef = poetRef
	npst := newNIPostWithChallenge(&chlng, poetRef)

	atx := newActivationTx(t, sig, 1, prevAtx, prevAtx, nil, types.NewLayerID(15), 1, 100, coinbase, 100, npst)

	err := atxHdlr.StoreAtx(context.Background(), atx)
	assert.NoError(t, err)

	challenge := types.NIPostChallenge{
		Sequence:       2,
		PrevATXID:      atx.ID(),
		PubLayerID:     atx.PubLayerID.Add(b.layersPerEpoch),
		PositioningATX: atx.ID(),
	}

	challengeHash, err := challenge.Hash()
	assert.NoError(t, err)
	npst2 := newNIPostWithChallenge(challengeHash, poetRef)
	layerClockMock.currentLayer = types.EpochID(1).FirstLayer().Add(3)
	err = b.PublishActivationTx(context.Background())
	assert.ErrorIs(t, err, ErrATXChallengeExpired)

	// test load in correct epoch
	b = NewBuilder(cfg, sig.NodeID(), sig, cdb, atxHdlr, net, nipostBuilder, &postSetupProviderMock{}, layerClockMock, mockSyncer, logtest.New(t).WithName("atxBuilder"))
	b.commitmentAtx = &goldenATXID
	err = b.PublishActivationTx(context.Background())
	assert.NoError(t, err)
	challenge = newChallenge(2, atx.ID(), atx.ID(), atx.PubLayerID.Add(10), nil)
	act := newAtx(t, challenge, sig, npst2, 0, coinbase)
	err = b.SignAtx(act)
	assert.NoError(t, err)

	b = NewBuilder(cfg, sig.NodeID(), sig, cdb, atxHdlr, &FaultyNetMock{}, nipostBuilder, &postSetupProviderMock{}, layerClockMock, mockSyncer, logtest.New(t).WithName("atxBuilder"))
	err = b.buildNIPostChallenge(context.Background())
	assert.NoError(t, err)
	got, err := kvstore.GetNIPostChallenge(cdb)
	require.NoError(t, err)
	require.NotEmpty(t, got)

	// test load challenge in later epoch - NIPost should be truncated
	b = NewBuilder(cfg, sig.NodeID(), sig, cdb, atxHdlr, &FaultyNetMock{}, nipostBuilder, &postSetupProviderMock{}, layerClockMock, mockSyncer, logtest.New(t).WithName("atxBuilder"))
	b.commitmentAtx = &goldenATXID
	err = b.loadChallenge()
	assert.NoError(t, err)
	layerClockMock.currentLayer = types.EpochID(4).FirstLayer().Add(3)
	err = b.PublishActivationTx(context.Background())
	// This 👇 ensures that handing of the challenge succeeded and the code moved on to the next part
	assert.ErrorIs(t, err, ErrATXChallengeExpired)
	got, err = kvstore.GetNIPostChallenge(cdb)
	require.ErrorIs(t, err, sql.ErrNotFound)
	require.Empty(t, got)
}

func TestBuilder_RetryPublishActivationTx(t *testing.T) {
	r := require.New(t)
	bc := Config{
		CoinbaseAccount: coinbase,
		GoldenATXID:     goldenATXID,
		LayersPerEpoch:  layersPerEpoch,
	}

	retryInterval := 10 * time.Microsecond
	expectedTries := 3

	cdb := newCachedDB(t)
	atxHdlr := newAtxHandler(t, cdb)
	nipostBuilder := &NIPostBuilderMock{}

	ctrl := gomock.NewController(t)
	mockSyncer := NewMockSyncer(ctrl)
	mockSyncer.EXPECT().RegisterForATXSynced().DoAndReturn(func() chan struct{} {
		ch := make(chan struct{})
		close(ch)
		return ch
	}).AnyTimes()

	b := NewBuilder(bc, sig.NodeID(), sig, cdb, atxHdlr, net,
		nipostBuilder, &postSetupProviderMock{}, layerClockMock,
		mockSyncer, logtest.New(t).WithName("atxBuilder"),
		WithPoetRetryInterval(retryInterval),
	)
	b.initialPost = initialPost

	challenge := newChallenge(1, prevAtxID, prevAtxID, postGenesisEpochLayer, nil)
	posAtx := newAtx(t, challenge, otherSig, nipost, 2, coinbase)
	vPosAtx, err := posAtx.Verify(0, 1)
	r.NoError(err)
	require.NoError(t, atxHdlr.StoreAtx(context.Background(), vPosAtx))

	net.lastTransmission = nil
	tries := 0
	builderConfirmation := make(chan struct{})

	// TODO(dshulyak) maybe measure time difference between attempts. It should be no less than retryInterval
	nipostBuilder.mu.Lock()
	nipostBuilder.buildNIPostFunc = func(challenge *types.PoetChallenge, commitmentAtx types.ATXID) (*types.NIPost, time.Duration, error) {
		tries++
		if tries == expectedTries {
			close(builderConfirmation)
		} else if tries < expectedTries {
			return nil, 0, ErrPoetServiceUnstable
		}
		hash, err := challenge.Hash()
		r.NoError(err)
		return newNIPostWithChallenge(hash, poetBytes), 0, nil
	}
	nipostBuilder.mu.Unlock()

	layerClockMock.mu.Lock()
	layerClockMock.currentLayer = types.EpochID(postGenesisEpoch).FirstLayer().Add(3)
	layerClockMock.mu.Unlock()

	ctx, cancel := context.WithCancel(context.Background())
	runnerExit := make(chan struct{})
	go func() {
		b.loop(ctx)
		close(runnerExit)
	}()
	t.Cleanup(func() {
		cancel()
		<-runnerExit
	})

	select {
	case <-builderConfirmation:
	case <-time.After(time.Second):
		require.FailNow(t, "failed waiting for required number of tries to occur")
	}
}

func TestBuilder_InitialProofGeneratedOnce(t *testing.T) {
	r := require.New(t)

	cdb := newCachedDB(t)
	atxHdlr := newAtxHandler(t, cdb)

	net.atxHdlr = atxHdlr
	cfg := Config{
		CoinbaseAccount: coinbase,
		GoldenATXID:     goldenATXID,
		LayersPerEpoch:  layersPerEpoch,
	}
	postSetupProvider := &postSetupProviderMock{}

	ctrl := gomock.NewController(t)
	mockSyncer := NewMockSyncer(ctrl)
	mockSyncer.EXPECT().RegisterForATXSynced().DoAndReturn(func() chan struct{} {
		ch := make(chan struct{})
		close(ch)
		return ch
	}).AnyTimes()

	b := NewBuilder(cfg, sig.NodeID(), sig, cdb, atxHdlr, net, nipostBuilderMock, postSetupProvider,
		layerClockMock, mockSyncer, logtest.New(t).WithName("atxBuilder"))

	require.NoError(t, b.generateProof(context.Background()))
	require.Equal(t, 1, postSetupProvider.called)

	challenge := newChallenge(1, prevAtxID, prevAtxID, postGenesisEpochLayer, nil)
	prevAtx := newAtx(t, challenge, sig, nipost, 2, coinbase)
	vPrevAtx, err := prevAtx.Verify(0, 1)
	r.NoError(err)
	require.NoError(t, atxHdlr.StoreAtx(context.Background(), vPrevAtx))

	published, _, err := publishAtx(t, b, postGenesisEpoch, layersPerEpoch)
	r.NoError(err)
	r.True(published)
	assertLastAtx(r, vPrevAtx, vPrevAtx, layersPerEpoch)

	require.NoError(t, b.generateProof(context.Background()))
	require.Equal(t, 1, postSetupProvider.called)
}

func TestBuilder_UpdatePoets(t *testing.T) {
	r := require.New(t)

	cdb := newCachedDB(t)
	atxHdlr := newAtxHandler(t, cdb)
	b := newBuilder(t, cdb, atxHdlr, WithPoETClientInitializer(func(string) PoetProvingServiceClient {
		poet := NewMockPoetProvingServiceClient(gomock.NewController(t))
		poet.EXPECT().PoetServiceID(gomock.Any()).Times(1).Return([]byte("poetid"), nil)
		return poet
	}))

	r.Nil(b.receivePendingPoetClients())

	err := b.UpdatePoETServers(context.Background(), []string{"poet0", "poet1"})
	r.NoError(err)

	clients := b.receivePendingPoetClients()
	r.NotNil(clients)
	r.Len(*clients, 2)
	r.Nil(b.receivePendingPoetClients())
}

func TestBuilder_UpdatePoetsUnstable(t *testing.T) {
	r := require.New(t)

	cdb := newCachedDB(t)
	atxHdlr := newAtxHandler(t, cdb)
	b := newBuilder(t, cdb, atxHdlr, WithPoETClientInitializer(func(string) PoetProvingServiceClient {
		poet := NewMockPoetProvingServiceClient(gomock.NewController(t))
		poet.EXPECT().PoetServiceID(gomock.Any()).Times(1).Return([]byte("poetid"), errors.New("ERROR"))
		return poet
	}))

	err := b.UpdatePoETServers(context.Background(), []string{"poet0", "poet1"})
	r.ErrorIs(err, ErrPoetServiceUnstable)
	r.Nil(b.receivePendingPoetClients())
}<|MERGE_RESOLUTION|>--- conflicted
+++ resolved
@@ -177,11 +177,7 @@
 	}
 }
 
-<<<<<<< HEAD
 func newAtx(t testing.TB, challenge types.NIPostChallenge, sig Signer, nipost *types.NIPost, numUnits uint32, coinbase types.Address) *types.ActivationTx {
-=======
-func newAtx(t testing.TB, challenge types.NIPostChallenge, sig *TestSigner, nipost *types.NIPost, numUnits uint32, coinbase types.Address) *types.ActivationTx {
->>>>>>> 63ecbf50
 	atx := types.NewActivationTx(challenge, coinbase, nipost, numUnits, nil)
 	require.NoError(t, SignAtx(sig, atx))
 	require.NoError(t, atx.CalcAndSetID())
@@ -191,11 +187,7 @@
 
 func newActivationTx(
 	t testing.TB,
-<<<<<<< HEAD
 	sig Signer,
-=======
-	sig *TestSigner,
->>>>>>> 63ecbf50
 	sequence uint64,
 	prevATX types.ATXID,
 	positioningATX types.ATXID,
@@ -356,11 +348,7 @@
 	}
 
 	ctrl := gomock.NewController(t)
-<<<<<<< HEAD
-	mClock := NewMockLayerClock(ctrl)
-=======
 	mClock := NewMocklayerClock(ctrl)
->>>>>>> 63ecbf50
 	mockSyncer := NewMockSyncer(ctrl)
 
 	b := NewBuilder(cfg, sig.NodeID(), sig, cdb, atxHdlr, net, nipostBuilderMock, &postSetupProviderMock{},
@@ -393,11 +381,7 @@
 	}
 
 	ctrl := gomock.NewController(t)
-<<<<<<< HEAD
-	mClock := NewMockLayerClock(ctrl)
-=======
 	mClock := NewMocklayerClock(ctrl)
->>>>>>> 63ecbf50
 	mockSyncer := NewMockSyncer(ctrl)
 
 	b := NewBuilder(cfg, sig.NodeID(), sig, cdb, atxHdlr, net, nipostBuilderMock, &postSetupProviderMock{},
@@ -421,11 +405,7 @@
 	cdb := newCachedDB(t)
 	atxHdlr := newAtxHandler(t, cdb)
 	b := newBuilder(t, cdb, atxHdlr)
-<<<<<<< HEAD
-	mClock := NewMockLayerClock(gomock.NewController(t))
-=======
 	mClock := NewMocklayerClock(gomock.NewController(t))
->>>>>>> 63ecbf50
 	b.layerClock = mClock
 
 	current := types.NewLayerID(0)
@@ -437,11 +417,7 @@
 	cdb := newCachedDB(t)
 	atxHdlr := newAtxHandler(t, cdb)
 	b := newBuilder(t, cdb, atxHdlr)
-<<<<<<< HEAD
-	mClock := NewMockLayerClock(gomock.NewController(t))
-=======
 	mClock := NewMocklayerClock(gomock.NewController(t))
->>>>>>> 63ecbf50
 	b.layerClock = mClock
 
 	current := types.NewLayerID(layersPerEpoch)
@@ -471,41 +447,6 @@
 	require.ErrorContains(t, builder.StartSmeshing(coinbase, atypes.PostSetupOpts{}), "already started")
 }
 
-<<<<<<< HEAD
-=======
-func TestBuilder_StartSmeshingAfterError(t *testing.T) {
-	ctrl := gomock.NewController(t)
-	cdb := newCachedDB(t)
-	atxHdlr := newAtxHandler(t, cdb)
-
-	postSetupMock := NewMockPostSetupProvider(ctrl)
-	postSetupMock.EXPECT().StartSession(gomock.Any(), gomock.Any()).Times(1).Return(nil, errors.New("couldn't start session"))
-	postSetupMock.EXPECT().StartSession(gomock.Any(), gomock.Any()).Return(make(chan struct{}), nil)
-
-	net.atxHdlr = atxHdlr
-	cfg := Config{
-		CoinbaseAccount: coinbase,
-		GoldenATXID:     goldenATXID,
-		LayersPerEpoch:  layersPerEpoch,
-	}
-
-	mockSyncer := NewMockSyncer(ctrl)
-	mockSyncer.EXPECT().RegisterForATXSynced().DoAndReturn(func() chan struct{} {
-		ch := make(chan struct{})
-		close(ch)
-		return ch
-	})
-
-	b := NewBuilder(cfg, sig.NodeID(), sig, cdb, atxHdlr, net, nipostBuilderMock, postSetupMock,
-		layerClockMock, mockSyncer, logtest.New(t).WithName("atxBuilder"))
-	b.initialPost = initialPost
-
-	coinbase := types.Address{1, 1, 1}
-	require.ErrorContains(t, b.StartSmeshing(coinbase, atypes.PostSetupOpts{}), "couldn't start session")
-	require.NoError(t, b.StartSmeshing(coinbase, atypes.PostSetupOpts{}))
-}
-
->>>>>>> 63ecbf50
 func TestBuilder_RestartSmeshing(t *testing.T) {
 	getBuilder := func(t *testing.T) *Builder {
 		cdb := newCachedDB(t)
@@ -516,11 +457,6 @@
 			GoldenATXID:     goldenATXID,
 			LayersPerEpoch:  layersPerEpoch,
 		}
-<<<<<<< HEAD
-=======
-		sessionChan := make(chan struct{})
-		close(sessionChan)
->>>>>>> 63ecbf50
 
 		ctrl := gomock.NewController(t)
 		mockSyncer := NewMockSyncer(ctrl)
@@ -531,11 +467,7 @@
 		})
 
 		builder := NewBuilder(cfg, sig.NodeID(), sig, cdb, atxHdlr, net, nipostBuilderMock,
-<<<<<<< HEAD
 			&postSetupProviderMock{},
-=======
-			&postSetupProviderMock{sessionChan: sessionChan},
->>>>>>> 63ecbf50
 			layerClockMock, mockSyncer, logtest.New(t).WithName("atxBuilder"))
 		builder.initialPost = initialPost
 		return builder
@@ -585,14 +517,9 @@
 	atxHdlr := newAtxHandler(t, cdb)
 
 	postSetupMock := NewMockPostSetupProvider(ctrl)
-<<<<<<< HEAD
 	postSetupMock.EXPECT().StartSession(gomock.Any(), gomock.Any(), gomock.Any()).Return(nil)
 	postSetupMock.EXPECT().GenerateProof(gomock.Any(), gomock.Any()).Return(nil, nil, nil)
 	postSetupMock.EXPECT().Reset().Return(errors.New("couldn't delete files"))
-=======
-	postSetupMock.EXPECT().StartSession(gomock.Any(), gomock.Any()).Return(make(chan struct{}), nil)
-	postSetupMock.EXPECT().StopSession(gomock.Any()).Return(errors.New("couldn't stop session"))
->>>>>>> 63ecbf50
 
 	net.atxHdlr = atxHdlr
 	cfg := Config{
@@ -911,7 +838,7 @@
 	net := mocks.NewMockPublisher(ctrl)
 	nipostBuilderMock := NewMockNipostBuilder(ctrl)
 	postSetupProviderMock := NewMockPostSetupProvider(ctrl)
-	layerClockMock := NewMockLayerClock(ctrl)
+	layerClockMock := NewMocklayerClock(ctrl)
 	syncerMock := NewMockSyncer(ctrl)
 
 	b := NewBuilder(builderCfg, nodeId, signer, cdb, atxHdlr, net, nipostBuilderMock, postSetupProviderMock, layerClockMock, syncerMock, log.WithName("atxBuilder"))
@@ -1020,7 +947,7 @@
 	net := mocks.NewMockPublisher(ctrl)
 	nipostBuilderMock := NewMockNipostBuilder(ctrl)
 	postSetupProviderMock := NewMockPostSetupProvider(ctrl)
-	layerClockMock := NewMockLayerClock(ctrl)
+	layerClockMock := NewMocklayerClock(ctrl)
 	syncerMock := NewMockSyncer(ctrl)
 
 	b := NewBuilder(builderCfg, nodeId, signer, cdb, atxHdlr, net, nipostBuilderMock, postSetupProviderMock, layerClockMock, syncerMock, log.WithName("atxBuilder"))
@@ -1163,10 +1090,6 @@
 	}).AnyTimes()
 
 	b := NewBuilder(cfg, sig.NodeID(), sig, cdb, atxHdlr, net, nipostBuilder, &postSetupProviderMock{}, layerClockMock, mockSyncer, logtest.New(t).WithName("atxBuilder"))
-<<<<<<< HEAD
-=======
-
->>>>>>> 63ecbf50
 	b.initialPost = initialPost
 
 	challenge := newChallenge(1, prevAtxID, prevAtxID, postGenesisEpochLayer, nil)
@@ -1274,10 +1197,7 @@
 	net := &NetMock{}
 	nipostBuilder := &NIPostBuilderMock{}
 	layersPerEpoch := uint32(10)
-<<<<<<< HEAD
-
-=======
->>>>>>> 63ecbf50
+
 	sig := NewTestSigner()
 	cdb := newCachedDB(t)
 	ctrl := gomock.NewController(t)
