--- conflicted
+++ resolved
@@ -319,29 +319,9 @@
 		builder := getBuilder(t)
 		for i := 0; i < 50; i++ {
 			require.NoError(t, builder.StartSmeshing(types.Address{}))
-<<<<<<< HEAD
-			require.Never(
-				t,
-				func() bool { return !builder.Smeshing() },
-				400*time.Microsecond,
-				50*time.Microsecond,
-				"failed on execution %d",
-				i,
-			)
-			require.NoError(t, builder.StopSmeshing(false))
-			require.Eventually(
-				t,
-				func() bool { return !builder.Smeshing() },
-				500*time.Millisecond,
-				time.Millisecond,
-				"failed on execution %d",
-				i,
-			)
-=======
 			require.True(t, builder.Smeshing())
 			require.NoError(t, builder.StopSmeshing(true))
 			require.False(t, builder.Smeshing())
->>>>>>> 34437674
 		}
 	})
 
