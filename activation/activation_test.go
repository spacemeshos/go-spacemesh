--- conflicted
+++ resolved
@@ -812,13 +812,6 @@
 	require.NoError(t, atxs.Add(tab.cdb, vPosAtx))
 
 	// generate and store initial post in state
-<<<<<<< HEAD
-	require.NoError(t, nipost.AddPost(
-		tab.localDb,
-		sig.NodeID(),
-		nipost.Post{Indices: make([]byte, 10), Challenge: shared.ZeroChallenge},
-	))
-=======
 	post := nipost.Post{
 		Indices: types.RandomBytes(10),
 		Nonce:   rand.Uint32(),
@@ -827,8 +820,9 @@
 		NumUnits:      uint32(12),
 		CommitmentATX: types.RandomATXID(),
 		VRFNonce:      types.VRFPostIndex(rand.Uint64()),
-	}
-	require.NoError(t, nipost.AddInitialPost(tab.localDb, sig.NodeID(), post))
+		Challenge:     shared.ZeroChallenge,
+	}
+	require.NoError(t, nipost.AddPost(tab.localDb, sig.NodeID(), post))
 	initialPost := &types.Post{
 		Nonce:   post.Nonce,
 		Indices: post.Indices,
@@ -840,7 +834,6 @@
 	}
 	tab.mValidator.EXPECT().Post(gomock.Any(), sig.NodeID(), post.CommitmentATX, initialPost, meta, post.NumUnits).
 		Return(nil)
->>>>>>> cf45019f
 
 	// create and publish ATX
 	tab.mclock.EXPECT().CurrentLayer().Return(currLayer).AnyTimes()
@@ -883,14 +876,10 @@
 
 		NumUnits:      uint32(12),
 		CommitmentATX: types.RandomATXID(),
-<<<<<<< HEAD
+		VRFNonce:      types.VRFPostIndex(rand.Uint64()),
 		Challenge:     shared.ZeroChallenge,
 	}
 	require.NoError(t, nipost.AddPost(tab.localDb, sig.NodeID(), refPost))
-=======
-		VRFNonce:      types.VRFPostIndex(rand.Uint64()),
-	}
-	require.NoError(t, nipost.AddInitialPost(tab.localDb, sig.NodeID(), refPost))
 	initialPost := &types.Post{
 		Nonce:   refPost.Nonce,
 		Indices: refPost.Indices,
@@ -902,7 +891,6 @@
 	}
 	tab.mValidator.EXPECT().Post(gomock.Any(), sig.NodeID(), refPost.CommitmentATX, initialPost, meta, refPost.NumUnits).
 		Return(nil)
->>>>>>> cf45019f
 
 	// create and publish ATX
 	tab.mclock.EXPECT().CurrentLayer().Return(currLayer).AnyTimes()
@@ -1180,10 +1168,6 @@
 			return nil
 		})
 
-<<<<<<< HEAD
-	post := nipost.Post{Indices: make([]byte, 10), Challenge: shared.ZeroChallenge}
-	require.NoError(t, nipost.AddPost(tab.localDb, sig.NodeID(), post))
-=======
 	post := nipost.Post{
 		Indices: types.RandomBytes(10),
 		Nonce:   rand.Uint32(),
@@ -1192,8 +1176,9 @@
 		NumUnits:      uint32(12),
 		CommitmentATX: types.RandomATXID(),
 		VRFNonce:      types.VRFPostIndex(rand.Uint64()),
-	}
-	require.NoError(t, nipost.AddInitialPost(tab.localDb, sig.NodeID(), post))
+		Challenge:     shared.ZeroChallenge,
+	}
+	require.NoError(t, nipost.AddPost(tab.localDb, sig.NodeID(), post))
 	initialPost := &types.Post{
 		Nonce:   post.Nonce,
 		Indices: post.Indices,
@@ -1205,7 +1190,6 @@
 	}
 	tab.mValidator.EXPECT().Post(gomock.Any(), sig.NodeID(), post.CommitmentATX, initialPost, meta, post.NumUnits).
 		Return(nil)
->>>>>>> cf45019f
 
 	tab.mnipost.EXPECT().ResetState(sig.NodeID()).Return(nil)
 
@@ -1496,19 +1480,15 @@
 		},
 		nil,
 	)
-<<<<<<< HEAD
-
-	_, _, err := tab.buildInitialPost(context.Background(), sig.NodeID())
-	require.NoError(t, err)
-=======
 	meta := &types.PostMetadata{
 		Challenge:     shared.ZeroChallenge,
 		LabelsPerUnit: tab.conf.LabelsPerUnit,
 	}
 	tab.mValidator.EXPECT().Post(gomock.Any(), sig.NodeID(), post.CommitmentATX, initialPost, meta, post.NumUnits).
 		Return(nil)
-	require.NoError(t, tab.buildInitialPost(context.Background(), sig.NodeID()))
->>>>>>> cf45019f
+
+	_, _, err := tab.buildInitialPost(context.Background(), sig.NodeID())
+	require.NoError(t, err)
 
 	posEpoch := postGenesisEpoch + 1
 	challenge := types.NIPostChallenge{
@@ -1550,24 +1530,31 @@
 	t.Run("no POST or ATX - generate", func(t *testing.T) {
 		tab := newTestBuilder(t, 1)
 		sig := maps.Values(tab.signers)[0]
-		tab.mnipost.EXPECT().Proof(gomock.Any(), sig.NodeID(), shared.ZeroChallenge).
-			Return(
-				&types.Post{Indices: make([]byte, 10)},
-				&types.PostInfo{
-					CommitmentATX: types.RandomATXID(),
-					Nonce:         new(types.VRFPostIndex),
-				},
-				nil,
-			)
+		post := types.Post{Indices: make([]byte, 10)}
+		postInfo := types.PostInfo{
+			CommitmentATX: types.RandomATXID(),
+			Nonce:         new(types.VRFPostIndex),
+		}
+		tab.mnipost.EXPECT().
+			Proof(gomock.Any(), sig.NodeID(), shared.ZeroChallenge).
+			Return(&post, &postInfo, nil)
+		tab.mValidator.EXPECT().Post(gomock.Any(), sig.NodeID(), postInfo.CommitmentATX, &post, gomock.Any(), gomock.Any())
 		_, _, _, err := tab.obtainPost(context.Background(), sig.NodeID())
 		require.NoError(t, err)
 	})
 	t.Run("initial POST available", func(t *testing.T) {
 		tab := newTestBuilder(t, 1)
 		sig := maps.Values(tab.signers)[0]
+		post := types.Post{Indices: make([]byte, 10)}
+		postInfo := types.PostInfo{
+			CommitmentATX: types.RandomATXID(),
+			Nonce:         new(types.VRFPostIndex),
+		}
 		tab.mnipost.EXPECT().
 			Proof(gomock.Any(), sig.NodeID(), shared.ZeroChallenge).
-			Return(&types.Post{Indices: []byte{1, 2, 3}}, &types.PostInfo{Nonce: new(types.VRFPostIndex)}, nil)
+			Return(&post, &postInfo, nil)
+		tab.mValidator.EXPECT().Post(gomock.Any(), sig.NodeID(), postInfo.CommitmentATX, &post, gomock.Any(), gomock.Any())
+
 		_, _, err := tab.buildInitialPost(context.Background(), sig.NodeID())
 		require.NoError(t, err)
 
@@ -1646,14 +1633,10 @@
 		},
 		nil,
 	)
-<<<<<<< HEAD
-	_, _, _, err := tab.obtainPost(context.Background(), sig.NodeID())
-	require.NoError(t, err)
-=======
 	tab.mValidator.EXPECT().Post(gomock.Any(), sig.NodeID(), commitmentATX, initialPost, meta, numUnits).
 		Return(nil)
-	require.NoError(t, tab.buildInitialPost(context.Background(), sig.NodeID()))
->>>>>>> cf45019f
+	_, _, _, err := tab.obtainPost(context.Background(), sig.NodeID())
+	require.NoError(t, err)
 
 	// postClient.Proof() should not be called again
 	_, _, _, err = tab.obtainPost(context.Background(), sig.NodeID())
@@ -1704,13 +1687,6 @@
 					return nil
 				})
 
-<<<<<<< HEAD
-			require.NoError(t, nipost.AddPost(
-				tab.localDb,
-				sig.NodeID(),
-				nipost.Post{Indices: make([]byte, 10), Challenge: shared.ZeroChallenge},
-			))
-=======
 			post := nipost.Post{
 				Indices: types.RandomBytes(10),
 				Nonce:   rand.Uint32(),
@@ -1719,8 +1695,9 @@
 				NumUnits:      uint32(12),
 				CommitmentATX: types.RandomATXID(),
 				VRFNonce:      types.VRFPostIndex(rand.Uint64()),
+				Challenge:     shared.ZeroChallenge,
 			}
-			require.NoError(t, nipost.AddInitialPost(tab.localDb, sig.NodeID(), post))
+			require.NoError(t, nipost.AddPost(tab.localDb, sig.NodeID(), post))
 			initialPost := &types.Post{
 				Nonce:   post.Nonce,
 				Indices: post.Indices,
@@ -1732,7 +1709,6 @@
 			}
 			tab.mValidator.EXPECT().Post(gomock.Any(), sig.NodeID(), post.CommitmentATX, initialPost, meta, post.NumUnits).
 				Return(nil)
->>>>>>> cf45019f
 
 			require.NoError(t, tab.PublishActivationTx(context.Background(), sig))
 		})
