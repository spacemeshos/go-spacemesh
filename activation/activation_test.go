package activation

import (
	"context"
	"errors"
	"fmt"
	"log"
	"os"
	"sync"
	"testing"
	"time"

	"github.com/golang/mock/gomock"
	"github.com/spacemeshos/post/initialization"
	"github.com/stretchr/testify/assert"
	"github.com/stretchr/testify/require"
	"golang.org/x/sync/errgroup"

	atypes "github.com/spacemeshos/go-spacemesh/activation/types"
	"github.com/spacemeshos/go-spacemesh/codec"
	"github.com/spacemeshos/go-spacemesh/common/types"
	"github.com/spacemeshos/go-spacemesh/datastore"
	"github.com/spacemeshos/go-spacemesh/log/logtest"
	"github.com/spacemeshos/go-spacemesh/p2p/pubsub/mocks"
	"github.com/spacemeshos/go-spacemesh/signing"
	"github.com/spacemeshos/go-spacemesh/sql"
	"github.com/spacemeshos/go-spacemesh/sql/atxs"
	"github.com/spacemeshos/go-spacemesh/sql/kvstore"
)

// ========== Vars / Consts ==========

const (
	layersPerEpoch                 = 10
	postGenesisEpoch types.EpochID = 2

	testTickSize = 1
)

func TestMain(m *testing.M) {
	types.SetLayersPerEpoch(layersPerEpoch)

	res := m.Run()
	os.Exit(res)
}

var (
	sig         = NewTestSigner()
	otherSig    = NewTestSigner()
	coinbase    = types.GenerateAddress([]byte("33333"))
	goldenATXID = types.ATXID(types.HexToHash32("77777"))
	prevAtxID   = types.ATXID(types.HexToHash32("44444"))
	chlng       = types.HexToHash32("55555")
	poetRef     = types.BytesToHash([]byte("66666"))
	poetBytes   = []byte("66666")

	postGenesisEpochLayer = types.NewLayerID(22)

	net               = &NetMock{}
	layerClockMock    = &LayerClockMock{}
	nipostBuilderMock = &NIPostBuilderMock{}
	nipost            = newNIPostWithChallenge(&chlng, poetBytes)
	initialPost       = &types.Post{
		Nonce:   0,
		Indices: make([]byte, 10),
	}
)

// ========== Mocks ==========

type NetMock struct {
	lastTransmission []byte
	atxHdlr          AtxHandler
}

func (n *NetMock) Publish(_ context.Context, _ string, d []byte) error {
	n.lastTransmission = d
	go n.hookToAtxPool(d)
	return nil
}

func (n *NetMock) hookToAtxPool(transmission []byte) {
	if atx, err := types.BytesToAtx(transmission); err == nil {
		if err := atx.CalcAndSetID(); err != nil {
			panic(err)
		}
		if err := atx.CalcAndSetNodeID(); err != nil {
			panic(err)
		}

		if n.atxHdlr != nil {
			if atxDb, ok := n.atxHdlr.(*Handler); ok {
				vAtx, err := atx.Verify(0, 1)
				if err != nil {
					panic(err)
				}
				if err := atxDb.StoreAtx(context.Background(), vAtx); err != nil {
					panic(err)
				}
			}
		}
	}
}

func NewTestSigner() *TestSigner {
	return &TestSigner{signing.NewEdSigner()}
}

// TODO(mafa): replace this mock with the generated mock from "github.com/spacemeshos/go-spacemesh/signing/mocks".
type TestSigner struct {
	*signing.EdSigner
}

func (ms *TestSigner) NodeID() types.NodeID {
	return types.BytesToNodeID(ms.PublicKey().Bytes())
}

type NIPostBuilderMock struct {
	poetRef   []byte
	SleepTime int

	mu              sync.Mutex
	buildNIPostFunc func(challenge *types.PoetChallenge, commitmentAtx types.ATXID) (*types.NIPost, time.Duration, error)
}

func (np *NIPostBuilderMock) updatePoETProvers([]PoetProvingServiceClient) {}

func (np *NIPostBuilderMock) BuildNIPost(_ context.Context, challenge *types.PoetChallenge, commitmentAtx types.ATXID, _ time.Time) (*types.NIPost, time.Duration, error) {
	np.mu.Lock()
	defer np.mu.Unlock()

	if np.buildNIPostFunc != nil {
		return np.buildNIPostFunc(challenge, commitmentAtx)
	}
	hash, err := challenge.Hash()
	if err != nil {
		log.Fatalf("failed to hash challenge (%v)", err)
	}

	return newNIPostWithChallenge(hash, np.poetRef), 0, nil
}

// TODO(mafa): use gomock instead of this.
<<<<<<< HEAD
=======
type NIPostErrBuilderMock struct{}

func (np *NIPostErrBuilderMock) updatePoETProvers([]PoetProvingServiceClient) {}

func (np *NIPostErrBuilderMock) BuildNIPost(context.Context, *types.PoetChallenge, types.ATXID, time.Time) (*types.NIPost, time.Duration, error) {
	return nil, 0, fmt.Errorf("NIPost builder error")
}

// TODO(mafa): use gomock instead of this.
>>>>>>> fd130a92
type FaultyNetMock struct {
	bt     []byte
	retErr bool
}

func (n *FaultyNetMock) Publish(_ context.Context, _ string, d []byte) error {
	n.bt = d
	if n.retErr {
		return fmt.Errorf("faulty")
	}
	// not calling `go hookToAtxPool(d)`
	return nil
}

// ========== Helper functions ==========

func newCachedDB(tb testing.TB) *datastore.CachedDB {
	return datastore.NewCachedDB(sql.InMemory(), logtest.New(tb))
}

func newAtxHandler(tb testing.TB, cdb *datastore.CachedDB) *Handler {
<<<<<<< HEAD
	receiver := NewMockatxReceiver(gomock.NewController(tb))
	validator := NewMocknipostValidator(gomock.NewController(tb))
=======
	receiver := mocks.NewMockatxReceiver(gomock.NewController(tb))
	validator := mocks.NewMocknipostValidator(gomock.NewController(tb))
>>>>>>> fd130a92
	return NewHandler(cdb, nil, layersPerEpoch, testTickSize, goldenATXID, validator, receiver, logtest.New(tb).WithName("atxHandler"))
}

func newChallenge(sequence uint64, prevAtxID, posAtxID types.ATXID, pubLayerID types.LayerID, cATX *types.ATXID) types.NIPostChallenge {
	return types.NIPostChallenge{
		Sequence:       sequence,
		PrevATXID:      prevAtxID,
		PubLayerID:     pubLayerID,
		PositioningATX: posAtxID,
		CommitmentATX:  cATX,
	}
}

func newAtx(t testing.TB, challenge types.NIPostChallenge, sig *TestSigner, nipost *types.NIPost, numUnits uint32, coinbase types.Address) *types.ActivationTx {
	atx := types.NewActivationTx(challenge, coinbase, nipost, numUnits, nil)
	require.NoError(t, SignAtx(sig, atx))
	require.NoError(t, atx.CalcAndSetID())
	require.NoError(t, atx.CalcAndSetNodeID())
	return atx
}

func newActivationTx(
	t testing.TB,
	sig *TestSigner,
	sequence uint64,
	prevATX types.ATXID,
	positioningATX types.ATXID,
	cATX *types.ATXID,
	pubLayerID types.LayerID,
	startTick, numTicks uint64,
	coinbase types.Address,
	numUnits uint32,
	nipost *types.NIPost,
) *types.VerifiedActivationTx {
	challenge := newChallenge(sequence, prevATX, positioningATX, pubLayerID, cATX)
	atx := newAtx(t, challenge, sig, nipost, numUnits, coinbase)
	vAtx, err := atx.Verify(startTick, numTicks)
	require.NoError(t, err)
	return vAtx
}

type LayerClockMock struct {
	mu           sync.Mutex
	currentLayer types.LayerID
}

func (l *LayerClockMock) LayerToTime(types.LayerID) time.Time {
	return time.Time{}
}

func (l *LayerClockMock) GetCurrentLayer() types.LayerID {
	l.mu.Lock()
	defer l.mu.Unlock()
	return l.currentLayer
}

func (l *LayerClockMock) AwaitLayer(types.LayerID) chan struct{} {
	ch := make(chan struct{})
	go func() {
		time.Sleep(500 * time.Millisecond)
		close(ch)
	}()
	return ch
}

func newBuilder(tb testing.TB, cdb *datastore.CachedDB, hdlr AtxHandler, opts ...BuilderOption) *Builder {
	net.atxHdlr = hdlr
	cfg := Config{
		CoinbaseAccount: coinbase,
		GoldenATXID:     goldenATXID,
		LayersPerEpoch:  layersPerEpoch,
	}

	mockSyncer := NewMockSyncer(gomock.NewController(tb))
	mockSyncer.EXPECT().RegisterForATXSynced().DoAndReturn(func() chan struct{} {
		ch := make(chan struct{})
		close(ch)
		return ch
	}).AnyTimes()

	b := NewBuilder(cfg, sig.NodeID(), sig, cdb, hdlr, net, nipostBuilderMock, &postSetupProviderMock{},
		layerClockMock, mockSyncer, logtest.New(tb).WithName("atxBuilder"), opts...)
	b.initialPost = initialPost
	b.initialPostMeta = &types.PostMetadata{}
	b.commitmentAtx = &goldenATXID
	return b
}

func lastTransmittedAtx(t *testing.T) types.ActivationTx {
	var signedAtx types.ActivationTx
	err := codec.Decode(net.lastTransmission, &signedAtx)
	require.NoError(t, err)
	return signedAtx
}

func assertLastAtx(r *require.Assertions, posAtx, prevAtx *types.VerifiedActivationTx, layersPerEpoch uint32) {
	sigAtx, err := types.BytesToAtx(net.lastTransmission)
	r.NoError(err)
	r.NoError(sigAtx.CalcAndSetNodeID())

	atx := sigAtx
	r.Equal(sig.NodeID(), atx.NodeID())
	if prevAtx != nil {
		r.Equal(prevAtx.Sequence+1, atx.Sequence)
		r.Equal(prevAtx.ID(), atx.PrevATXID)
		r.Nil(atx.InitialPost)
		r.Nil(atx.InitialPostIndices)
	} else {
		r.Zero(atx.Sequence)
		r.Equal(*types.EmptyATXID, atx.PrevATXID)
		r.NotNil(atx.InitialPost)
		r.NotNil(atx.InitialPostIndices)
	}
	r.Equal(posAtx.ID(), atx.PositioningATX)
	r.Equal(posAtx.PubLayerID.Add(layersPerEpoch), atx.PubLayerID)
	r.Equal(poetRef, atx.GetPoetProofRef())
}

func publishAtx(t *testing.T, b *Builder, clockEpoch types.EpochID, buildNIPostLayerDuration uint32) (published, builtNIPost bool, err error) {
	t.Helper()
	net.lastTransmission = nil

	nipostBuilderMock.mu.Lock()
	nipostBuilderMock.buildNIPostFunc = func(challenge *types.PoetChallenge, commitmentAtx types.ATXID) (*types.NIPost, time.Duration, error) {
		builtNIPost = true
		layerClockMock.mu.Lock()
		layerClockMock.currentLayer = layerClockMock.currentLayer.Add(buildNIPostLayerDuration)
		layerClockMock.mu.Unlock()
		hash, err := challenge.Hash()
		require.NoError(t, err)
		return newNIPostWithChallenge(hash, poetBytes), 0, nil
	}
	nipostBuilderMock.mu.Unlock()

	layerClockMock.mu.Lock()
	layerClockMock.currentLayer = clockEpoch.FirstLayer().Add(3)
<<<<<<< HEAD
	layerClockMock.mu.Unlock()

	err = b.PublishActivationTx(context.Background())

	nipostBuilderMock.mu.Lock()
=======
	err = b.PublishActivationTx(context.Background())
>>>>>>> fd130a92
	nipostBuilderMock.buildNIPostFunc = nil
	nipostBuilderMock.mu.Unlock()

	return net.lastTransmission != nil, builtNIPost, err
}

func addPrevAtx(t *testing.T, db sql.Executor, epoch types.EpochID) *types.VerifiedActivationTx {
	atx := &types.ActivationTx{
		InnerActivationTx: types.InnerActivationTx{
			NIPostChallenge: types.NIPostChallenge{
				PubLayerID: epoch.FirstLayer(),
			},
		},
	}
	return addAtx(t, db, sig, atx)
}

func addAtx(t *testing.T, db sql.Executor, sig signing.Signer, atx *types.ActivationTx) *types.VerifiedActivationTx {
	require.NoError(t, SignAtx(sig, atx))
	vAtx, err := atx.Verify(0, 1)
	require.NoError(t, err)
	require.NoError(t, atxs.Add(db, vAtx, time.Now()))
	return vAtx
}

// ========== Tests ==========

func TestBuilder_waitForFirstATX(t *testing.T) {
	cdb := newCachedDB(t)
	atxHdlr := newAtxHandler(t, cdb)
	net.atxHdlr = atxHdlr
	cfg := Config{
		CoinbaseAccount: coinbase,
		GoldenATXID:     goldenATXID,
		LayersPerEpoch:  layersPerEpoch,
	}
	poetCfg := PoetConfig{
		PhaseShift:  5 * time.Millisecond,
		CycleGap:    2 * time.Millisecond,
		GracePeriod: time.Millisecond,
	}

	ctrl := gomock.NewController(t)
	mClock := NewMocklayerClock(ctrl)
	mockSyncer := NewMockSyncer(ctrl)

	b := NewBuilder(cfg, sig.NodeID(), sig, cdb, atxHdlr, net, nipostBuilderMock, &postSetupProviderMock{},
		mClock, mockSyncer, logtest.New(t).WithName("atxBuilder"),
		WithPoetConfig(poetCfg))
	b.initialPost = initialPost

	ch := make(chan struct{}, 1)
	close(ch)
	current := types.NewLayerID(layersPerEpoch * 2) // first layer of epoch 2
	addPrevAtx(t, cdb, current.GetEpoch()-1)
	mClock.EXPECT().GetCurrentLayer().Return(current).AnyTimes()
	mClock.EXPECT().LayerToTime(current).AnyTimes().Return(time.Now().Add(100 * time.Millisecond))
	require.True(t, b.waitForFirstATX(context.Background()))
}

func TestBuilder_waitForFirstATX_nextEpoch(t *testing.T) {
	cdb := newCachedDB(t)
	atxHdlr := newAtxHandler(t, cdb)
	net.atxHdlr = atxHdlr
	cfg := Config{
		CoinbaseAccount: coinbase,
		GoldenATXID:     goldenATXID,
		LayersPerEpoch:  layersPerEpoch,
	}
	poetCfg := PoetConfig{
		PhaseShift:  5 * time.Millisecond,
		CycleGap:    2 * time.Millisecond,
		GracePeriod: time.Millisecond,
	}

	ctrl := gomock.NewController(t)
	mClock := NewMocklayerClock(ctrl)
	mockSyncer := NewMockSyncer(ctrl)

	b := NewBuilder(cfg, sig.NodeID(), sig, cdb, atxHdlr, net, nipostBuilderMock, &postSetupProviderMock{},
		mClock, mockSyncer, logtest.New(t).WithName("atxBuilder"),
		WithPoetConfig(poetCfg))
	b.initialPost = initialPost

	ch := make(chan struct{}, 1)
	close(ch)
	current := types.NewLayerID(layersPerEpoch * 2) // first layer of epoch 2
	next := types.NewLayerID(current.Value + layersPerEpoch)
	addPrevAtx(t, cdb, current.GetEpoch()-1)
	mClock.EXPECT().GetCurrentLayer().Return(current)
	mClock.EXPECT().LayerToTime(current).Return(time.Now().Add(-5 * time.Millisecond))
	mClock.EXPECT().LayerToTime(next).Return(time.Now().Add(100 * time.Millisecond))
	mClock.EXPECT().GetCurrentLayer().Return(current.Add(layersPerEpoch)).AnyTimes()
	require.True(t, b.waitForFirstATX(context.Background()))
}

func TestBuilder_waitForFirstATX_Genesis(t *testing.T) {
	cdb := newCachedDB(t)
	atxHdlr := newAtxHandler(t, cdb)
	b := newBuilder(t, cdb, atxHdlr)
	mClock := NewMocklayerClock(gomock.NewController(t))
	b.layerClock = mClock

	current := types.NewLayerID(0)
	mClock.EXPECT().GetCurrentLayer().Return(current)
	require.False(t, b.waitForFirstATX(context.Background()))
}

func TestBuilder_waitForFirstATX_NoWait(t *testing.T) {
	cdb := newCachedDB(t)
	atxHdlr := newAtxHandler(t, cdb)
	b := newBuilder(t, cdb, atxHdlr)
	mClock := NewMocklayerClock(gomock.NewController(t))
	b.layerClock = mClock

	current := types.NewLayerID(layersPerEpoch)
	addPrevAtx(t, cdb, current.GetEpoch())
	mClock.EXPECT().GetCurrentLayer().Return(current)
	require.False(t, b.waitForFirstATX(context.Background()))
}

func TestBuilder_StartSmeshingCoinbase(t *testing.T) {
	cdb := newCachedDB(t)
	atxHdlr := newAtxHandler(t, cdb)
	builder := newBuilder(t, cdb, atxHdlr)

	coinbase := types.Address{1, 1, 1}
	require.NoError(t, builder.StartSmeshing(coinbase, atypes.PostSetupOpts{}))
	t.Cleanup(func() { builder.StopSmeshing(true) })
	require.Equal(t, coinbase, builder.Coinbase())
}

func TestBuilder_StartSmeshingTwiceError(t *testing.T) {
	cdb := newCachedDB(t)
	atxHdlr := newAtxHandler(t, cdb)
	builder := newBuilder(t, cdb, atxHdlr)

	coinbase := types.Address{1, 1, 1}
	require.NoError(t, builder.StartSmeshing(coinbase, atypes.PostSetupOpts{}))
	require.ErrorContains(t, builder.StartSmeshing(coinbase, atypes.PostSetupOpts{}), "already started")
}

func TestBuilder_RestartSmeshing(t *testing.T) {
	getBuilder := func(t *testing.T) *Builder {
		cdb := newCachedDB(t)
		atxHdlr := newAtxHandler(t, cdb)
		net.atxHdlr = atxHdlr
		cfg := Config{
			CoinbaseAccount: coinbase,
			GoldenATXID:     goldenATXID,
			LayersPerEpoch:  layersPerEpoch,
		}

		ctrl := gomock.NewController(t)
		mockSyncer := NewMockSyncer(ctrl)
		mockSyncer.EXPECT().RegisterForATXSynced().DoAndReturn(func() chan struct{} {
			ch := make(chan struct{})
			close(ch)
			return ch
		})

		builder := NewBuilder(cfg, sig.NodeID(), sig, cdb, atxHdlr, net, nipostBuilderMock,
			&postSetupProviderMock{},
			layerClockMock, mockSyncer, logtest.New(t).WithName("atxBuilder"))
		builder.initialPost = initialPost
		return builder
	}

	t.Run("Single threaded", func(t *testing.T) {
		builder := getBuilder(t)
		for i := 0; i < 100; i++ {
			require.NoError(t, builder.StartSmeshing(types.Address{}, atypes.PostSetupOpts{}))
			require.Never(t, func() bool { return !builder.Smeshing() }, 400*time.Microsecond, 50*time.Microsecond, "failed on execution %d", i)
			require.Truef(t, builder.Smeshing(), "failed on execution %d", i)
			require.NoError(t, builder.StopSmeshing(true))
			require.Eventually(t, func() bool { return !builder.Smeshing() }, 100*time.Millisecond, time.Millisecond, "failed on execution %d", i)
		}
	})

	t.Run("Multi threaded", func(t *testing.T) {
		// Meant to be run with -race to detect races.
		// It cannot check `builder.Smeshing()` as Start/Stop is happening from many goroutines simultaneously.
		// Both Start and Stop can fail as it is not known if builder is smeshing or not.
		builder := getBuilder(t)
		eg, _ := errgroup.WithContext(context.Background())
		for worker := 0; worker < 10; worker += 1 {
			eg.Go(func() error {
				for i := 0; i < 100; i++ {
					builder.StartSmeshing(types.Address{}, atypes.PostSetupOpts{})
					builder.StopSmeshing(true)
				}
				return nil
			})
		}
		eg.Wait()
	})
}

func TestBuilder_StopSmeshing_failsWhenNotStarted(t *testing.T) {
	cdb := newCachedDB(t)
	atxHdlr := newAtxHandler(t, cdb)
	builder := newBuilder(t, cdb, atxHdlr)

	require.ErrorContains(t, builder.StopSmeshing(true), "not started")
}

func TestBuilder_StopSmeshing_doesNotStopOnPoSTError(t *testing.T) {
	ctrl := gomock.NewController(t)
	cdb := newCachedDB(t)
	atxHdlr := newAtxHandler(t, cdb)

	postSetupMock := NewMockPostSetupProvider(ctrl)
	postSetupMock.EXPECT().StartSession(gomock.Any(), gomock.Any(), gomock.Any()).Return(nil)
	postSetupMock.EXPECT().GenerateProof(gomock.Any(), gomock.Any()).Return(nil, nil, nil)
	postSetupMock.EXPECT().Reset().Return(errors.New("couldn't delete files"))

	net.atxHdlr = atxHdlr
	cfg := Config{
		CoinbaseAccount: coinbase,
		GoldenATXID:     goldenATXID,
		LayersPerEpoch:  layersPerEpoch,
	}

	mockSyncer := NewMockSyncer(ctrl)
	mockSyncer.EXPECT().RegisterForATXSynced().DoAndReturn(func() chan struct{} {
		ch := make(chan struct{})
		close(ch)
		return ch
	})

	b := NewBuilder(cfg, sig.NodeID(), sig, cdb, atxHdlr, net, nipostBuilderMock, postSetupMock,
		layerClockMock, mockSyncer, logtest.New(t).WithName("atxBuilder"))
	b.initialPost = initialPost

	coinbase := types.Address{1, 1, 1}
	require.NoError(t, b.StartSmeshing(coinbase, atypes.PostSetupOpts{}))
	require.Error(t, b.StopSmeshing(true))
	require.False(t, b.Smeshing())
}

func TestBuilder_findCommitmentAtx_UsesLatestAtx(t *testing.T) {
	cdb := newCachedDB(t)
	atxHdlr := newAtxHandler(t, cdb)
	builder := newBuilder(t, cdb, atxHdlr)

	latestAtx := addPrevAtx(t, cdb, 1)
	atx, err := builder.findCommitmentAtx()
	require.NoError(t, err)
	require.Equal(t, latestAtx.ID(), atx)
}

func TestBuilder_findCommitmentAtx_DefaultsToGoldenAtx(t *testing.T) {
	cdb := newCachedDB(t)
	atxHdlr := newAtxHandler(t, cdb)
	builder := newBuilder(t, cdb, atxHdlr)

	atx, err := builder.findCommitmentAtx()
	require.NoError(t, err)
	require.Equal(t, goldenATXID, atx)
}

func TestBuilder_getCommitmentAtx_storesCommitmentAtx(t *testing.T) {
	cdb := newCachedDB(t)
	atxHdlr := newAtxHandler(t, cdb)
	builder := newBuilder(t, cdb, atxHdlr)
	builder.commitmentAtx = nil

	atx, err := builder.getCommitmentAtx(context.Background())
	require.NoError(t, err)

	stored, err := kvstore.GetCommitmentATXForNode(cdb, builder.nodeID)
	require.NoError(t, err)

	require.Equal(t, *atx, stored)
}

func TestBuilder_getCommitmentAtx_getsStoredCommitmentAtx(t *testing.T) {
	cdb := newCachedDB(t)
	atxHdlr := newAtxHandler(t, cdb)
	builder := newBuilder(t, cdb, atxHdlr)
	builder.commitmentAtx = nil
	commitmentAtx := types.RandomATXID()

	// add a newer ATX by a different node
	newATX := addAtx(t, cdb, NewTestSigner(), &types.ActivationTx{
		InnerActivationTx: types.InnerActivationTx{
			NIPostChallenge: types.NIPostChallenge{
				PubLayerID: types.LayerID{Value: 1},
			},
		},
	})

	err := kvstore.AddCommitmentATXForNode(cdb, commitmentAtx, builder.nodeID)
	require.NoError(t, err)

	atx, err := builder.getCommitmentAtx(context.Background())
	require.NoError(t, err)
	require.Equal(t, commitmentAtx, *atx)
	require.NotEqual(t, newATX.ID(), atx)
}

func TestBuilder_getCommitmentAtx_getsCommitmentAtxFromInitialAtx(t *testing.T) {
	cdb := newCachedDB(t)
	atxHdlr := newAtxHandler(t, cdb)
	builder := newBuilder(t, cdb, atxHdlr)
	builder.commitmentAtx = nil
	commitmentAtx := types.RandomATXID()

	// add an atx by the same node
	newATX := addAtx(t, cdb, sig, &types.ActivationTx{
		InnerActivationTx: types.InnerActivationTx{
			NIPostChallenge: types.NIPostChallenge{
				PubLayerID:    types.LayerID{Value: 1},
				CommitmentATX: &commitmentAtx,
			},
		},
	})

	atx, err := builder.getCommitmentAtx(context.Background())
	require.NoError(t, err)
	require.Equal(t, commitmentAtx, *atx)
	require.NotEqual(t, newATX.ID(), atx)
}

func TestBuilder_PublishActivationTx_HappyFlow(t *testing.T) {
	r := require.New(t)

	// setup
	cdb := newCachedDB(t)
	atxHdlr := newAtxHandler(t, cdb)
	b := newBuilder(t, cdb, atxHdlr)

	challenge := newChallenge(1, prevAtxID, prevAtxID, postGenesisEpochLayer, nil)
	prevAtx := newAtx(t, challenge, sig, nipost, 2, coinbase)
	vPrevAtx, err := prevAtx.Verify(0, 1)
	r.NoError(err)
	require.NoError(t, atxHdlr.StoreAtx(context.Background(), vPrevAtx))

	// create and publish ATX
	published, _, err := publishAtx(t, b, postGenesisEpoch, layersPerEpoch)
	r.NoError(err)
	r.True(published)
	assertLastAtx(r, vPrevAtx, vPrevAtx, layersPerEpoch)

	// create and publish another ATX
	publishedAtx, err := types.BytesToAtx(net.lastTransmission)
	r.NoError(err)
	r.NoError(prevAtx.CalcAndSetID())
	vPublishedAtx, err := publishedAtx.Verify(0, 1)
	r.NoError(err)
	published, _, err = publishAtx(t, b, postGenesisEpoch+1, layersPerEpoch)
	r.NoError(err)
	r.True(published)
	assertLastAtx(r, vPublishedAtx, vPublishedAtx, layersPerEpoch)
}

func TestBuilder_PublishActivationTx_FaultyNet(t *testing.T) {
	r := require.New(t)

	// setup
	cdb := newCachedDB(t)
	atxHdlr := newAtxHandler(t, cdb)
	challenge := newChallenge(1, prevAtxID, prevAtxID, postGenesisEpochLayer, nil)
	prevAtx := newAtx(t, challenge, sig, nipost, 2, coinbase)
	vAtx, err := prevAtx.Verify(0, 1)
	r.NoError(err)
	require.NoError(t, atxHdlr.StoreAtx(context.Background(), vAtx))

	cfg := Config{
		CoinbaseAccount: coinbase,
		GoldenATXID:     goldenATXID,
		LayersPerEpoch:  layersPerEpoch,
	}

	ctrl := gomock.NewController(t)
	mockSyncer := NewMockSyncer(ctrl)
	mockSyncer.EXPECT().RegisterForATXSynced().DoAndReturn(func() chan struct{} {
		ch := make(chan struct{})
		close(ch)
		return ch
	}).AnyTimes()

	// create and attempt to publish ATX
	faultyNet := &FaultyNetMock{retErr: true}
	b := NewBuilder(cfg, sig.NodeID(), sig, cdb, atxHdlr, faultyNet, nipostBuilderMock, &postSetupProviderMock{}, layerClockMock, mockSyncer, logtest.New(t).WithName("atxBuilder"))
	b.commitmentAtx = &goldenATXID
	published, _, err := publishAtx(t, b, postGenesisEpoch, layersPerEpoch)
	r.EqualError(err, "broadcast: failed to broadcast ATX: faulty")
	r.False(published)

	// create and attempt to publish ATX
	faultyNet.retErr = false
	b = NewBuilder(cfg, sig.NodeID(), sig, cdb, atxHdlr, faultyNet, nipostBuilderMock, &postSetupProviderMock{}, layerClockMock, mockSyncer, logtest.New(t).WithName("atxBuilder"))
	b.commitmentAtx = &goldenATXID
	published, builtNipost, err := publishAtx(t, b, postGenesisEpoch, layersPerEpoch)
	r.ErrorIs(err, ErrATXChallengeExpired)
	r.False(published)
	r.True(builtNipost)

	// if the network works and we try to publish a new ATX, the timeout should result in a clean state (so a NIPost should be built)
	b.publisher = net
	net.atxHdlr = atxHdlr
	challenge = newChallenge(1, prevAtxID, prevAtxID, postGenesisEpochLayer.Add(layersPerEpoch+1), nil)
	posAtx := newAtx(t, challenge, sig, nipost, 2, coinbase)
	vPosAtx, err := posAtx.Verify(0, 1)
	r.NoError(err)
	require.NoError(t, atxHdlr.StoreAtx(context.Background(), vPosAtx))
	published, builtNipost, err = publishAtx(t, b, postGenesisEpoch+1, layersPerEpoch)
	r.NoError(err)
	r.True(published)
	r.True(builtNipost)
}

func TestBuilder_PublishActivationTx_RebuildNIPostWhenTargetEpochPassed(t *testing.T) {
	r := require.New(t)

	// setup
	cdb := newCachedDB(t)
	atxHdlr := newAtxHandler(t, cdb)
	challenge := newChallenge(1, prevAtxID, prevAtxID, postGenesisEpochLayer, nil)
	prevAtx := newAtx(t, challenge, sig, nipost, 2, coinbase)
	vAtx, err := prevAtx.Verify(0, 1)
	r.NoError(err)
	require.NoError(t, atxHdlr.StoreAtx(context.Background(), vAtx))

	cfg := Config{
		CoinbaseAccount: coinbase,
		GoldenATXID:     goldenATXID,
		LayersPerEpoch:  layersPerEpoch,
	}

	ctrl := gomock.NewController(t)
	mockSyncer := NewMockSyncer(ctrl)
	mockSyncer.EXPECT().RegisterForATXSynced().DoAndReturn(func() chan struct{} {
		ch := make(chan struct{})
		close(ch)
		return ch
	}).AnyTimes()

	// create and attempt to publish ATX
	faultyNet := &FaultyNetMock{retErr: true}
	b := NewBuilder(cfg, sig.NodeID(), sig, cdb, atxHdlr, faultyNet, nipostBuilderMock, &postSetupProviderMock{}, layerClockMock, mockSyncer, logtest.New(t).WithName("atxBuilder"))
	b.commitmentAtx = &goldenATXID
	published, builtNIPost, err := publishAtx(t, b, postGenesisEpoch, layersPerEpoch)
	r.EqualError(err, "broadcast: failed to broadcast ATX: faulty")
	r.False(published)
	r.True(builtNIPost)

	// We started building the NIPost in epoch 2, the publication epoch should have been 3. We should abort the ATX and
	// start over if the target epoch (4) has passed, so we'll start the ATX builder in epoch 5 and ensure it builds a
	// new NIPost.

	// if the network works - the ATX should be published
	b.publisher = net
	net.atxHdlr = atxHdlr
	challenge = newChallenge(1, prevAtxID, prevAtxID, postGenesisEpochLayer.Add(3*layersPerEpoch), nil)
	posAtx := newAtx(t, challenge, sig, nipost, 2, coinbase)
	vPosAtx, err := posAtx.Verify(0, 1)
	r.NoError(err)
	require.NoError(t, atxHdlr.StoreAtx(context.Background(), vPosAtx))
	published, builtNIPost, err = publishAtx(t, b, postGenesisEpoch+3, layersPerEpoch)
	r.NoError(err)
	r.True(published)
	r.True(builtNIPost)
}

func TestBuilder_PublishActivationTx_NoPrevATX(t *testing.T) {
	r := require.New(t)

	// setup
	cdb := newCachedDB(t)
	atxHdlr := newAtxHandler(t, cdb)
	b := newBuilder(t, cdb, atxHdlr)

	challenge := newChallenge(1, prevAtxID, prevAtxID, postGenesisEpochLayer, nil)
	posAtx := newAtx(t, challenge, otherSig, nipost, 2, coinbase)
	vPosAtx, err := posAtx.Verify(0, 1)
	r.NoError(err)
	require.NoError(t, atxHdlr.StoreAtx(context.Background(), vPosAtx))

	// create and publish ATX
	published, _, err := publishAtx(t, b, postGenesisEpoch, layersPerEpoch)
	r.NoError(err)
	r.True(published)
	assertLastAtx(r, vPosAtx, nil, layersPerEpoch)
}

func TestBuilder_PublishActivationTx_PrevATXWithoutPrevATX(t *testing.T) {
	r := require.New(t)

	// setup
	cdb := newCachedDB(t)
	atxHdlr := newAtxHandler(t, cdb)
	b := newBuilder(t, cdb, atxHdlr)
	lid := types.NewLayerID(1)
	challenge := newChallenge(1, prevAtxID, prevAtxID, lid.Add(layersPerEpoch), nil)
	posAtx := newAtx(t, challenge, otherSig, nipost, 2, coinbase)
	vPosAtx, err := posAtx.Verify(0, 1)
	r.NoError(err)
	require.NoError(t, atxHdlr.StoreAtx(context.Background(), vPosAtx))

	challenge = newChallenge(0, *types.EmptyATXID, posAtx.ID(), lid, nil)
	challenge.InitialPostIndices = initialPost.Indices
	prevAtx := newAtx(t, challenge, sig, nipost, 2, coinbase)
	prevAtx.InitialPost = initialPost
	vPrevAtx, err := prevAtx.Verify(0, 1)
	r.NoError(err)
	require.NoError(t, atxHdlr.StoreAtx(context.Background(), vPrevAtx))

	// create and publish ATX
	published, _, err := publishAtx(t, b, postGenesisEpoch, layersPerEpoch)
	r.NoError(err)
	r.True(published)
	assertLastAtx(r, vPosAtx, vPrevAtx, layersPerEpoch)
}

func TestBuilder_PublishActivationTx_TargetsEpochBasedOnPosAtx(t *testing.T) {
	r := require.New(t)

	// Arrange
	log := logtest.New(t)
	ctrl := gomock.NewController(t)
	cdb := datastore.NewCachedDB(sql.InMemory(), log.WithName("db"))

	currentLayer := postGenesisEpoch.FirstLayer().Add(3)
	posAtxLayer := postGenesisEpochLayer.Sub(layersPerEpoch)

	challenge := newChallenge(1, prevAtxID, prevAtxID, posAtxLayer, nil)
	posAtx := newAtx(t, challenge, otherSig, nipost, 2, coinbase)
	vPosAtx, err := posAtx.Verify(0, 1)
	r.NoError(err)
<<<<<<< HEAD
	atxs.Add(cdb, vPosAtx, time.Now())
=======
	require.NoError(t, atxHdlr.StoreAtx(context.Background(), vPosAtx))
>>>>>>> fd130a92

	builderCfg := Config{
		CoinbaseAccount: coinbase,
		GoldenATXID:     goldenATXID,
		LayersPerEpoch:  layersPerEpoch,
	}

	net := mocks.NewMockPublisher(ctrl)

	signer := signing.NewEdSigner()
	nodeId := types.BytesToNodeID(signer.PublicKey().Bytes())

	atxHdlr := NewMockAtxHandler(ctrl)
	nipostBuilderMock := NewMockNipostBuilder(ctrl)
	postSetupProviderMock := NewMockPostSetupProvider(ctrl)
	layerClockMock := NewMocklayerClock(ctrl)
	syncerMock := NewMockSyncer(ctrl)

	b := NewBuilder(builderCfg, nodeId, signer, cdb, atxHdlr, net, nipostBuilderMock, postSetupProviderMock, layerClockMock, syncerMock, log.WithName("atxBuilder"))
	b.initialPost = &types.Post{
		Nonce:   0,
		Indices: make([]byte, 10),
	}
	b.initialPostMeta = &types.PostMetadata{}
	b.commitmentAtx = &goldenATXID

	// Act & Assert
	syncerMock.EXPECT().RegisterForATXSynced().DoAndReturn(func() chan struct{} {
		ch := make(chan struct{})
		close(ch)
		return ch
	}).AnyTimes()

	layerClockMock.EXPECT().GetCurrentLayer().Return(currentLayer).AnyTimes()
	layerClockMock.EXPECT().LayerToTime(gomock.Any()).Return(time.Time{}).AnyTimes()
	layerClockMock.EXPECT().AwaitLayer(vPosAtx.PublishEpoch().FirstLayer().Add(layersPerEpoch)).DoAndReturn(func(types.LayerID) chan struct{} {
		ch := make(chan struct{})
		close(ch)
		return ch
	}).Times(1)

	layerClockMock.EXPECT().AwaitLayer(gomock.Not(vPosAtx.PublishEpoch().FirstLayer().Add(layersPerEpoch))).DoAndReturn(func(types.LayerID) chan struct{} {
		ch := make(chan struct{})
		return ch
	}).Times(1)

	atxHdlr.EXPECT().GetPosAtxID().Return(vPosAtx.ID(), nil)

	postSetupProviderMock.EXPECT().LastOpts().DoAndReturn(func() *atypes.PostSetupOpts {
		postSetupOpts = DefaultPostSetupOpts()
		postSetupOpts.DataDir, _ = os.MkdirTemp("", "post-test")
		postSetupOpts.NumUnits = postCfg.MinNumUnits
		postSetupOpts.ComputeProviderID = int(initialization.CPUProviderID())
		return &postSetupOpts
	}).AnyTimes()

	nipostBuilderMock.EXPECT().BuildNIPost(gomock.Any(), gomock.Any(), gomock.Any(), gomock.Any()).
		DoAndReturn(func(_ context.Context, challenge *types.PoetChallenge, _ types.ATXID, _ time.Time) (*types.NIPost, int, error) {
			currentLayer = currentLayer.Add(layersPerEpoch)
			hash, err := challenge.Hash()
			r.NoError(err)
			return newNIPostWithChallenge(hash, poetBytes), 0, nil
		})

	atxChan := make(chan struct{})
	atxHdlr.EXPECT().AwaitAtx(gomock.Any()).Return(atxChan)

	net.EXPECT().Publish(gomock.Any(), gomock.Any(), gomock.Any()).DoAndReturn(func(ctx context.Context, _ string, msg []byte) error {
		atx, err := types.BytesToAtx(msg)
		r.NoError(err)
		r.NoError(atx.CalcAndSetID())
		r.NoError(atx.CalcAndSetNodeID())
		r.Equal(nodeId, atx.NodeID())

		vAtx, err := atx.Verify(0, 1)
		r.NoError(err)

		r.NoError(atxs.Add(cdb, vAtx, time.Now()))

		r.Zero(atx.Sequence)
		r.Equal(*types.EmptyATXID, atx.PrevATXID)
		r.NotNil(atx.InitialPost)
		r.NotNil(atx.InitialPostIndices)

		r.Equal(posAtx.ID(), atx.PositioningATX)
		r.Equal(postGenesisEpochLayer, atx.PubLayerID)
		r.Equal(poetRef, atx.GetPoetProofRef())

		close(atxChan)
		return nil
	})

	atxHdlr.EXPECT().UnsubscribeAtx(gomock.Any())

	r.NoError(b.PublishActivationTx(context.Background()))
}

func TestBuilder_PublishActivationTx_DoesNotPublish2AtxsInSameEpoch(t *testing.T) {
	r := require.New(t)

	// setup
	cdb := newCachedDB(t)
	atxHdlr := newAtxHandler(t, cdb)
	b := newBuilder(t, cdb, atxHdlr)

	challenge := newChallenge(1, prevAtxID, prevAtxID, postGenesisEpochLayer, nil)
	prevAtx := newAtx(t, challenge, sig, nipost, 2, coinbase)
	vPrevAtx, err := prevAtx.Verify(0, 1)
	r.NoError(err)
	require.NoError(t, atxHdlr.StoreAtx(context.Background(), vPrevAtx))

	// create and publish ATX
	published, _, err := publishAtx(t, b, postGenesisEpoch, layersPerEpoch)
	r.NoError(err)
	r.True(published)
	assertLastAtx(r, vPrevAtx, vPrevAtx, layersPerEpoch)

	publishedAtx, err := types.BytesToAtx(net.lastTransmission)
	r.NoError(err)
	vAtx, err := publishedAtx.Verify(0, 1)
	r.NoError(err)

	// assert that the next ATX is in the next epoch
	published, _, err = publishAtx(t, b, postGenesisEpoch, layersPerEpoch) // 👀
	r.NoError(err)
	r.True(published)
	assertLastAtx(r, vAtx, vAtx, layersPerEpoch)

	publishedAtx2, err := types.BytesToAtx(net.lastTransmission)
	r.NoError(err)

	r.Equal(publishedAtx.PubLayerID.Add(layersPerEpoch), publishedAtx2.PubLayerID)
}

func TestBuilder_PublishActivationTx_FailsWhenNIPostBuilderFails(t *testing.T) {
	r := require.New(t)

	cfg := Config{
		CoinbaseAccount: coinbase,
		GoldenATXID:     goldenATXID,
		LayersPerEpoch:  layersPerEpoch,
	}

	cdb := newCachedDB(t)
	atxHdlr := newAtxHandler(t, cdb)

	ctrl := gomock.NewController(t)
	nipostBuilder := NewMockNipostBuilder(ctrl)
	nipostBuilder.EXPECT().BuildNIPost(gomock.Any(), gomock.Any(), gomock.Any(), gomock.Any()).DoAndReturn(func(context.Context, *types.PoetChallenge, types.ATXID, time.Time) (*types.NIPost, time.Duration, error) {
		return nil, 0, fmt.Errorf("NIPost builder error")
	})

	mockSyncer := NewMockSyncer(ctrl)
	mockSyncer.EXPECT().RegisterForATXSynced().DoAndReturn(func() chan struct{} {
		ch := make(chan struct{})
		close(ch)
		return ch
	}).AnyTimes()

	b := NewBuilder(cfg, sig.NodeID(), sig, cdb, atxHdlr, net, nipostBuilder, &postSetupProviderMock{}, layerClockMock, mockSyncer, logtest.New(t).WithName("atxBuilder"))
	b.initialPost = initialPost

	challenge := newChallenge(1, prevAtxID, prevAtxID, postGenesisEpochLayer, nil)
	posAtx := newAtx(t, challenge, otherSig, nipost, 2, coinbase)
	vPosAtx, err := posAtx.Verify(0, 1)
	r.NoError(err)
	require.NoError(t, atxHdlr.StoreAtx(context.Background(), vPosAtx))

	published, _, err := publishAtx(t, b, postGenesisEpoch, layersPerEpoch)
	r.EqualError(err, "create ATX: failed to build NIPost: NIPost builder error")
	r.False(published)
}

func TestBuilder_PublishActivationTx_Serialize(t *testing.T) {
	cdb := newCachedDB(t)
	atxHdlr := newAtxHandler(t, cdb)

	atx := newActivationTx(t, sig, 1, prevAtxID, prevAtxID, nil, types.NewLayerID(5), 1, 100, coinbase, 100, nipost)
	require.NoError(t, atxHdlr.StoreAtx(context.Background(), atx))

	act := newActivationTx(t, sig, 2, atx.ID(), atx.ID(), nil, atx.PubLayerID.Add(10), 0, 100, coinbase, 100, nipost)

	bt, err := codec.Encode(act)
	assert.NoError(t, err)

	a, err := types.BytesToAtx(bt)
	assert.NoError(t, err)

	bt2, err := codec.Encode(a)
	assert.NoError(t, err)

	assert.Equal(t, bt, bt2)
}

func TestBuilder_PublishActivationTx_PosAtxOnSameLayerAsPrevAtx(t *testing.T) {
	r := require.New(t)

	cdb := newCachedDB(t)
	atxHdlr := newAtxHandler(t, cdb)
	b := newBuilder(t, cdb, atxHdlr)

	for i := postGenesisEpochLayer; i.Before(postGenesisEpochLayer.Add(3)); i = i.Add(1) {
		challenge := newChallenge(1, prevAtxID, prevAtxID, i.Mul(layersPerEpoch), nil)
		atx := newAtx(t, challenge, sig, nipost, 2, coinbase)
		vAtx, err := atx.Verify(0, 1)
		r.NoError(err)
		require.NoError(t, atxHdlr.StoreAtx(context.Background(), vAtx))
	}

	challenge := newChallenge(1, prevAtxID, prevAtxID, postGenesisEpochLayer.Add(3).Mul(layersPerEpoch), nil)
	prevAtx := newAtx(t, challenge, sig, nipost, 2, coinbase)
	vPrevAtx, err := prevAtx.Verify(0, 1)
	r.NoError(err)
	require.NoError(t, atxHdlr.StoreAtx(context.Background(), vPrevAtx))

	published, _, err := publishAtx(t, b, postGenesisEpoch, layersPerEpoch)
	r.NoError(err)
	r.True(published)

	newAtx := lastTransmittedAtx(t)
	r.Equal(prevAtx.ID(), newAtx.PrevATXID)

	posAtx, err := cdb.GetFullAtx(newAtx.PositioningATX)
	r.NoError(err)

	assertLastAtx(r, posAtx, vPrevAtx, layersPerEpoch)

	t.Skip("proves https://github.com/spacemeshos/go-spacemesh/issues/1166")
	// check pos & prev has the same PubLayerID
	r.Equal(prevAtx.PubLayerID, posAtx.PubLayerID)
}

func TestBuilder_SignAtx(t *testing.T) {
	cfg := Config{
		CoinbaseAccount: coinbase,
		GoldenATXID:     goldenATXID,
		LayersPerEpoch:  layersPerEpoch,
	}

	sig := NewTestSigner()
	cdb := newCachedDB(t)
	ctrl := gomock.NewController(t)
<<<<<<< HEAD
	validator := NewMocknipostValidator(ctrl)
	receiver := NewMockatxReceiver(ctrl)
	mockSyncer := NewMockSyncer(ctrl)

	atxHdlr := NewHandler(cdb, nil, layersPerEpoch, testTickSize, goldenATXID, validator, receiver, logtest.New(t).WithName("atxDB1"))
	b := NewBuilder(cfg, sig.NodeID(), sig, cdb, atxHdlr, net, nipostBuilderMock, &postSetupProviderMock{}, layerClockMock, mockSyncer, logtest.New(t).WithName("atxBuilder"))
=======
	validator := mocks.NewMocknipostValidator(ctrl)
	receiver := mocks.NewMockatxReceiver(ctrl)
	atxHdlr := NewHandler(cdb, nil, layersPerEpoch, testTickSize, goldenATXID, validator, receiver, logtest.New(t).WithName("atxDB1"))
	b := NewBuilder(cfg, sig.NodeID(), sig, cdb, atxHdlr, net, nipostBuilderMock, &postSetupProviderMock{}, layerClockMock, &mockSyncer{}, logtest.New(t).WithName("atxBuilder"))
>>>>>>> fd130a92

	prevAtx := types.ATXID(types.HexToHash32("0x111"))
	challenge := newChallenge(1, prevAtx, prevAtx, types.NewLayerID(15), nil)
	atx := newAtx(t, challenge, sig, nipost, 100, coinbase)
	atxBytes, err := codec.Encode(&atx.InnerActivationTx)
	assert.NoError(t, err)
	err = b.SignAtx(atx)
	assert.NoError(t, err)

	pubkey, err := signing.ExtractPublicKey(atxBytes, atx.Sig)
	assert.NoError(t, err)
	assert.Equal(t, sig.NodeID().Bytes(), []byte(pubkey))
}

func TestBuilder_NIPostPublishRecovery(t *testing.T) {
	coinbase := types.GenerateAddress([]byte("0xaaa"))
	net := &NetMock{}
	nipostBuilder := &NIPostBuilderMock{}
	layersPerEpoch := uint32(10)

	sig := NewTestSigner()
	cdb := newCachedDB(t)
	ctrl := gomock.NewController(t)
<<<<<<< HEAD
	validator := NewMocknipostValidator(ctrl)
	receiver := NewMockatxReceiver(ctrl)
=======
	validator := mocks.NewMocknipostValidator(ctrl)
	receiver := mocks.NewMockatxReceiver(ctrl)
>>>>>>> fd130a92
	atxHdlr := NewHandler(cdb, nil, layersPerEpoch, testTickSize, goldenATXID, validator, receiver, logtest.New(t).WithName("atxDB1"))
	net.atxHdlr = atxHdlr

	cfg := Config{
		CoinbaseAccount: coinbase,
		GoldenATXID:     goldenATXID,
		LayersPerEpoch:  layersPerEpoch,
	}

	mockSyncer := NewMockSyncer(ctrl)
	mockSyncer.EXPECT().RegisterForATXSynced().DoAndReturn(func() chan struct{} {
		ch := make(chan struct{})
		close(ch)
		return ch
	}).AnyTimes()

	b := NewBuilder(cfg, sig.NodeID(), sig, cdb, atxHdlr, &FaultyNetMock{}, nipostBuilderMock, &postSetupProviderMock{}, layerClockMock, mockSyncer, logtest.New(t).WithName("atxBuilder"))
	b.commitmentAtx = &goldenATXID

	prevAtx := types.ATXID(types.HexToHash32("0x111"))
	chlng := types.HexToHash32("0x3333")
	poetRef := []byte{0xbe, 0xef}
	nipostBuilder.poetRef = poetRef
	npst := newNIPostWithChallenge(&chlng, poetRef)

	atx := newActivationTx(t, sig, 1, prevAtx, prevAtx, nil, types.NewLayerID(15), 1, 100, coinbase, 100, npst)

	err := atxHdlr.StoreAtx(context.Background(), atx)
	assert.NoError(t, err)

	challenge := types.NIPostChallenge{
		Sequence:       2,
		PrevATXID:      atx.ID(),
		PubLayerID:     atx.PubLayerID.Add(b.layersPerEpoch),
		PositioningATX: atx.ID(),
	}

	challengeHash, err := challenge.Hash()
	assert.NoError(t, err)
	npst2 := newNIPostWithChallenge(challengeHash, poetRef)
	layerClockMock.currentLayer = types.EpochID(1).FirstLayer().Add(3)
	err = b.PublishActivationTx(context.Background())
	assert.ErrorIs(t, err, ErrATXChallengeExpired)

	// test load in correct epoch
	b = NewBuilder(cfg, sig.NodeID(), sig, cdb, atxHdlr, net, nipostBuilder, &postSetupProviderMock{}, layerClockMock, mockSyncer, logtest.New(t).WithName("atxBuilder"))
	b.commitmentAtx = &goldenATXID
	err = b.PublishActivationTx(context.Background())
	assert.NoError(t, err)
	challenge = newChallenge(2, atx.ID(), atx.ID(), atx.PubLayerID.Add(10), nil)
	act := newAtx(t, challenge, sig, npst2, 0, coinbase)
	err = b.SignAtx(act)
	assert.NoError(t, err)

<<<<<<< HEAD
	b = NewBuilder(cfg, sig.NodeID(), sig, cdb, atxHdlr, &FaultyNetMock{}, nipostBuilder, &postSetupProviderMock{}, layerClockMock, mockSyncer, logtest.New(t).WithName("atxBuilder"))
=======
	b = NewBuilder(cfg, sig.NodeID(), sig, cdb, atxHdlr, &FaultyNetMock{}, nipostBuilder, &postSetupProviderMock{}, layerClockMock, &mockSyncer{}, logtest.New(t).WithName("atxBuilder"))
>>>>>>> fd130a92
	err = b.buildNIPostChallenge(context.Background())
	assert.NoError(t, err)
	got, err := kvstore.GetNIPostChallenge(cdb)
	require.NoError(t, err)
	require.NotEmpty(t, got)

	// test load challenge in later epoch - NIPost should be truncated
	b = NewBuilder(cfg, sig.NodeID(), sig, cdb, atxHdlr, &FaultyNetMock{}, nipostBuilder, &postSetupProviderMock{}, layerClockMock, mockSyncer, logtest.New(t).WithName("atxBuilder"))
	b.commitmentAtx = &goldenATXID
	err = b.loadChallenge()
	assert.NoError(t, err)
	layerClockMock.currentLayer = types.EpochID(4).FirstLayer().Add(3)
	err = b.PublishActivationTx(context.Background())
	// This 👇 ensures that handing of the challenge succeeded and the code moved on to the next part
	assert.ErrorIs(t, err, ErrATXChallengeExpired)
	got, err = kvstore.GetNIPostChallenge(cdb)
	require.ErrorIs(t, err, sql.ErrNotFound)
	require.Empty(t, got)
}

func TestBuilder_RetryPublishActivationTx(t *testing.T) {
	r := require.New(t)
	bc := Config{
		CoinbaseAccount: coinbase,
		GoldenATXID:     goldenATXID,
		LayersPerEpoch:  layersPerEpoch,
	}

	retryInterval := 10 * time.Microsecond
	expectedTries := 3

	cdb := newCachedDB(t)
	atxHdlr := newAtxHandler(t, cdb)
	nipostBuilder := &NIPostBuilderMock{}

	ctrl := gomock.NewController(t)
	mockSyncer := NewMockSyncer(ctrl)
	mockSyncer.EXPECT().RegisterForATXSynced().DoAndReturn(func() chan struct{} {
		ch := make(chan struct{})
		close(ch)
		return ch
	}).AnyTimes()

	b := NewBuilder(bc, sig.NodeID(), sig, cdb, atxHdlr, net,
		nipostBuilder, &postSetupProviderMock{}, layerClockMock,
		mockSyncer, logtest.New(t).WithName("atxBuilder"),
		WithPoetRetryInterval(retryInterval),
	)
	b.initialPost = initialPost

	challenge := newChallenge(1, prevAtxID, prevAtxID, postGenesisEpochLayer, nil)
	posAtx := newAtx(t, challenge, otherSig, nipost, 2, coinbase)
	vPosAtx, err := posAtx.Verify(0, 1)
	r.NoError(err)
	require.NoError(t, atxHdlr.StoreAtx(context.Background(), vPosAtx))

	net.lastTransmission = nil
	tries := 0
	builderConfirmation := make(chan struct{})

	// TODO(dshulyak) maybe measure time difference between attempts. It should be no less than retryInterval
	nipostBuilder.mu.Lock()
	nipostBuilder.buildNIPostFunc = func(challenge *types.PoetChallenge, commitmentAtx types.ATXID) (*types.NIPost, time.Duration, error) {
		tries++
		if tries == expectedTries {
			close(builderConfirmation)
		} else if tries < expectedTries {
			return nil, 0, ErrPoetServiceUnstable
		}
		hash, err := challenge.Hash()
		r.NoError(err)
		return newNIPostWithChallenge(hash, poetBytes), 0, nil
	}
	nipostBuilder.mu.Unlock()

	layerClockMock.mu.Lock()
	layerClockMock.currentLayer = types.EpochID(postGenesisEpoch).FirstLayer().Add(3)
<<<<<<< HEAD
	layerClockMock.mu.Unlock()

=======
>>>>>>> fd130a92
	ctx, cancel := context.WithCancel(context.Background())
	runnerExit := make(chan struct{})
	go func() {
		b.loop(ctx)
		close(runnerExit)
	}()
	t.Cleanup(func() {
		cancel()
		<-runnerExit
	})

	select {
	case <-builderConfirmation:
	case <-time.After(time.Second):
		require.FailNow(t, "failed waiting for required number of tries to occur")
	}
}

func TestBuilder_InitialProofGeneratedOnce(t *testing.T) {
	r := require.New(t)

	cdb := newCachedDB(t)
	atxHdlr := newAtxHandler(t, cdb)

	net.atxHdlr = atxHdlr
	cfg := Config{
		CoinbaseAccount: coinbase,
		GoldenATXID:     goldenATXID,
		LayersPerEpoch:  layersPerEpoch,
	}
	postSetupProvider := &postSetupProviderMock{}

	ctrl := gomock.NewController(t)
	mockSyncer := NewMockSyncer(ctrl)
	mockSyncer.EXPECT().RegisterForATXSynced().DoAndReturn(func() chan struct{} {
		ch := make(chan struct{})
		close(ch)
		return ch
	}).AnyTimes()

	b := NewBuilder(cfg, sig.NodeID(), sig, cdb, atxHdlr, net, nipostBuilderMock, postSetupProvider,
		layerClockMock, mockSyncer, logtest.New(t).WithName("atxBuilder"))

	require.NoError(t, b.generateProof(context.Background()))
	require.Equal(t, 1, postSetupProvider.called)

	challenge := newChallenge(1, prevAtxID, prevAtxID, postGenesisEpochLayer, nil)
	prevAtx := newAtx(t, challenge, sig, nipost, 2, coinbase)
	vPrevAtx, err := prevAtx.Verify(0, 1)
	r.NoError(err)
	require.NoError(t, atxHdlr.StoreAtx(context.Background(), vPrevAtx))

	published, _, err := publishAtx(t, b, postGenesisEpoch, layersPerEpoch)
	r.NoError(err)
	r.True(published)
	assertLastAtx(r, vPrevAtx, vPrevAtx, layersPerEpoch)

	require.NoError(t, b.generateProof(context.Background()))
	require.Equal(t, 1, postSetupProvider.called)
}

func TestBuilder_UpdatePoets(t *testing.T) {
	r := require.New(t)

	cdb := newCachedDB(t)
	atxHdlr := newAtxHandler(t, cdb)
	b := newBuilder(t, cdb, atxHdlr, WithPoETClientInitializer(func(string) PoetProvingServiceClient {
		poet := NewMockPoetProvingServiceClient(gomock.NewController(t))
		poet.EXPECT().PoetServiceID(gomock.Any()).Times(1).Return([]byte("poetid"), nil)
		return poet
	}))

	r.Nil(b.receivePendingPoetClients())

	err := b.UpdatePoETServers(context.Background(), []string{"poet0", "poet1"})
	r.NoError(err)

	clients := b.receivePendingPoetClients()
	r.NotNil(clients)
	r.Len(*clients, 2)
	r.Nil(b.receivePendingPoetClients())
}

func TestBuilder_UpdatePoetsUnstable(t *testing.T) {
	r := require.New(t)

	cdb := newCachedDB(t)
	atxHdlr := newAtxHandler(t, cdb)
	b := newBuilder(t, cdb, atxHdlr, WithPoETClientInitializer(func(string) PoetProvingServiceClient {
		poet := NewMockPoetProvingServiceClient(gomock.NewController(t))
		poet.EXPECT().PoetServiceID(gomock.Any()).Times(1).Return([]byte("poetid"), errors.New("ERROR"))
		return poet
	}))

	err := b.UpdatePoETServers(context.Background(), []string{"poet0", "poet1"})
	r.ErrorIs(err, ErrPoetServiceUnstable)
	r.Nil(b.receivePendingPoetClients())
}<|MERGE_RESOLUTION|>--- conflicted
+++ resolved
@@ -141,18 +141,6 @@
 }
 
 // TODO(mafa): use gomock instead of this.
-<<<<<<< HEAD
-=======
-type NIPostErrBuilderMock struct{}
-
-func (np *NIPostErrBuilderMock) updatePoETProvers([]PoetProvingServiceClient) {}
-
-func (np *NIPostErrBuilderMock) BuildNIPost(context.Context, *types.PoetChallenge, types.ATXID, time.Time) (*types.NIPost, time.Duration, error) {
-	return nil, 0, fmt.Errorf("NIPost builder error")
-}
-
-// TODO(mafa): use gomock instead of this.
->>>>>>> fd130a92
 type FaultyNetMock struct {
 	bt     []byte
 	retErr bool
@@ -174,13 +162,8 @@
 }
 
 func newAtxHandler(tb testing.TB, cdb *datastore.CachedDB) *Handler {
-<<<<<<< HEAD
 	receiver := NewMockatxReceiver(gomock.NewController(tb))
 	validator := NewMocknipostValidator(gomock.NewController(tb))
-=======
-	receiver := mocks.NewMockatxReceiver(gomock.NewController(tb))
-	validator := mocks.NewMocknipostValidator(gomock.NewController(tb))
->>>>>>> fd130a92
 	return NewHandler(cdb, nil, layersPerEpoch, testTickSize, goldenATXID, validator, receiver, logtest.New(tb).WithName("atxHandler"))
 }
 
@@ -317,15 +300,11 @@
 
 	layerClockMock.mu.Lock()
 	layerClockMock.currentLayer = clockEpoch.FirstLayer().Add(3)
-<<<<<<< HEAD
 	layerClockMock.mu.Unlock()
 
 	err = b.PublishActivationTx(context.Background())
 
 	nipostBuilderMock.mu.Lock()
-=======
-	err = b.PublishActivationTx(context.Background())
->>>>>>> fd130a92
 	nipostBuilderMock.buildNIPostFunc = nil
 	nipostBuilderMock.mu.Unlock()
 
@@ -857,11 +836,7 @@
 	posAtx := newAtx(t, challenge, otherSig, nipost, 2, coinbase)
 	vPosAtx, err := posAtx.Verify(0, 1)
 	r.NoError(err)
-<<<<<<< HEAD
-	atxs.Add(cdb, vPosAtx, time.Now())
-=======
-	require.NoError(t, atxHdlr.StoreAtx(context.Background(), vPosAtx))
->>>>>>> fd130a92
+	r.NoError(atxs.Add(cdb, vPosAtx, time.Now()))
 
 	builderCfg := Config{
 		CoinbaseAccount: coinbase,
@@ -1104,19 +1079,12 @@
 	sig := NewTestSigner()
 	cdb := newCachedDB(t)
 	ctrl := gomock.NewController(t)
-<<<<<<< HEAD
 	validator := NewMocknipostValidator(ctrl)
 	receiver := NewMockatxReceiver(ctrl)
 	mockSyncer := NewMockSyncer(ctrl)
 
 	atxHdlr := NewHandler(cdb, nil, layersPerEpoch, testTickSize, goldenATXID, validator, receiver, logtest.New(t).WithName("atxDB1"))
 	b := NewBuilder(cfg, sig.NodeID(), sig, cdb, atxHdlr, net, nipostBuilderMock, &postSetupProviderMock{}, layerClockMock, mockSyncer, logtest.New(t).WithName("atxBuilder"))
-=======
-	validator := mocks.NewMocknipostValidator(ctrl)
-	receiver := mocks.NewMockatxReceiver(ctrl)
-	atxHdlr := NewHandler(cdb, nil, layersPerEpoch, testTickSize, goldenATXID, validator, receiver, logtest.New(t).WithName("atxDB1"))
-	b := NewBuilder(cfg, sig.NodeID(), sig, cdb, atxHdlr, net, nipostBuilderMock, &postSetupProviderMock{}, layerClockMock, &mockSyncer{}, logtest.New(t).WithName("atxBuilder"))
->>>>>>> fd130a92
 
 	prevAtx := types.ATXID(types.HexToHash32("0x111"))
 	challenge := newChallenge(1, prevAtx, prevAtx, types.NewLayerID(15), nil)
@@ -1140,13 +1108,8 @@
 	sig := NewTestSigner()
 	cdb := newCachedDB(t)
 	ctrl := gomock.NewController(t)
-<<<<<<< HEAD
 	validator := NewMocknipostValidator(ctrl)
 	receiver := NewMockatxReceiver(ctrl)
-=======
-	validator := mocks.NewMocknipostValidator(ctrl)
-	receiver := mocks.NewMockatxReceiver(ctrl)
->>>>>>> fd130a92
 	atxHdlr := NewHandler(cdb, nil, layersPerEpoch, testTickSize, goldenATXID, validator, receiver, logtest.New(t).WithName("atxDB1"))
 	net.atxHdlr = atxHdlr
 
@@ -1201,11 +1164,7 @@
 	err = b.SignAtx(act)
 	assert.NoError(t, err)
 
-<<<<<<< HEAD
 	b = NewBuilder(cfg, sig.NodeID(), sig, cdb, atxHdlr, &FaultyNetMock{}, nipostBuilder, &postSetupProviderMock{}, layerClockMock, mockSyncer, logtest.New(t).WithName("atxBuilder"))
-=======
-	b = NewBuilder(cfg, sig.NodeID(), sig, cdb, atxHdlr, &FaultyNetMock{}, nipostBuilder, &postSetupProviderMock{}, layerClockMock, &mockSyncer{}, logtest.New(t).WithName("atxBuilder"))
->>>>>>> fd130a92
 	err = b.buildNIPostChallenge(context.Background())
 	assert.NoError(t, err)
 	got, err := kvstore.GetNIPostChallenge(cdb)
@@ -1283,11 +1242,8 @@
 
 	layerClockMock.mu.Lock()
 	layerClockMock.currentLayer = types.EpochID(postGenesisEpoch).FirstLayer().Add(3)
-<<<<<<< HEAD
 	layerClockMock.mu.Unlock()
 
-=======
->>>>>>> fd130a92
 	ctx, cancel := context.WithCancel(context.Background())
 	runnerExit := make(chan struct{})
 	go func() {
