package activation

import (
	"context"
	"errors"
	"fmt"
	"os"
	"testing"
	"time"

	"github.com/golang/mock/gomock"
	"github.com/stretchr/testify/require"
	"golang.org/x/sync/errgroup"

	"github.com/spacemeshos/go-spacemesh/codec"
	"github.com/spacemeshos/go-spacemesh/common/types"
	"github.com/spacemeshos/go-spacemesh/datastore"
	"github.com/spacemeshos/go-spacemesh/log/logtest"
	"github.com/spacemeshos/go-spacemesh/p2p/pubsub"
	"github.com/spacemeshos/go-spacemesh/p2p/pubsub/mocks"
	"github.com/spacemeshos/go-spacemesh/signing"
	"github.com/spacemeshos/go-spacemesh/sql"
	"github.com/spacemeshos/go-spacemesh/sql/atxs"
	"github.com/spacemeshos/go-spacemesh/sql/kvstore"
)

// ========== Vars / Consts ==========

const (
	layersPerEpoch                 = 10
	layerDuration                  = time.Second
	postGenesisEpoch types.EpochID = 2

	testTickSize = 1
)

func TestMain(m *testing.M) {
	types.SetLayersPerEpoch(layersPerEpoch)
	res := m.Run()
	os.Exit(res)
}

// ========== Helper functions ==========

func newChallenge(sequence uint64, prevAtxID, posAtxID types.ATXID, pubLayerID types.LayerID, cATX *types.ATXID) types.NIPostChallenge {
	return types.NIPostChallenge{
		Sequence:       sequence,
		PrevATXID:      prevAtxID,
		PubLayerID:     pubLayerID,
		PositioningATX: posAtxID,
		CommitmentATX:  cATX,
	}
}

func newAtx(t testing.TB, sig *signing.EdSigner, challenge types.NIPostChallenge, nipost *types.NIPost, numUnits uint32, coinbase types.Address) *types.ActivationTx {
	atx := types.NewActivationTx(challenge, coinbase, nipost, numUnits, nil, nil)
	atx.SetEffectiveNumUnits(numUnits)
	atx.SetReceived(time.Now())
	return atx
}

func newActivationTx(
	t testing.TB,
	sig *signing.EdSigner,
	sequence uint64,
	prevATX types.ATXID,
	positioningATX types.ATXID,
	cATX *types.ATXID,
	pubLayerID types.LayerID,
	startTick, numTicks uint64,
	coinbase types.Address,
	numUnits uint32,
	nipost *types.NIPost,
) *types.VerifiedActivationTx {
	challenge := newChallenge(sequence, prevATX, positioningATX, pubLayerID, cATX)
	atx := newAtx(t, sig, challenge, nipost, numUnits, coinbase)
	atx.SetEffectiveNumUnits(numUnits)
	atx.SetReceived(time.Now())
	require.NoError(t, SignAndFinalizeAtx(sig, atx))
	vAtx, err := atx.Verify(startTick, numTicks)
	require.NoError(t, err)
	return vAtx
}

type testAtxBuilder struct {
	*Builder
	cdb         *datastore.CachedDB
	sig         *signing.EdSigner
	nodeID      types.NodeID
	coinbase    types.Address
	goldenATXID types.ATXID

	mhdlr   *MockatxHandler
	mpub    *mocks.MockPublisher
	mnipost *MocknipostBuilder
	mpost   *MockpostSetupProvider
	mclock  *MocklayerClock
	msync   *Mocksyncer
}

func newTestBuilder(tb testing.TB, opts ...BuilderOption) *testAtxBuilder {
	lg := logtest.New(tb)
	edSigner, err := signing.NewEdSigner()
	require.NoError(tb, err)
	ctrl := gomock.NewController(tb)
	tab := &testAtxBuilder{
		cdb:         datastore.NewCachedDB(sql.InMemory(), lg),
		sig:         edSigner,
		nodeID:      edSigner.NodeID(),
		coinbase:    types.GenerateAddress([]byte("33333")),
		goldenATXID: types.ATXID(types.HexToHash32("77777")),
		mhdlr:       NewMockatxHandler(ctrl),
		mpub:        mocks.NewMockPublisher(ctrl),
		mnipost:     NewMocknipostBuilder(ctrl),
		mpost:       NewMockpostSetupProvider(ctrl),
		mclock:      NewMocklayerClock(ctrl),
		msync:       NewMocksyncer(ctrl),
	}

	cfg := Config{
		CoinbaseAccount: tab.coinbase,
		GoldenATXID:     tab.goldenATXID,
		LayersPerEpoch:  layersPerEpoch,
	}

	tab.msync.EXPECT().RegisterForATXSynced().DoAndReturn(func() chan struct{} {
		ch := make(chan struct{})
		close(ch)
		return ch
	}).AnyTimes()

	b := NewBuilder(cfg, tab.nodeID, tab.sig, tab.cdb, tab.mhdlr, tab.mpub, tab.mnipost, tab.mpost,
		tab.mclock, tab.msync, lg, opts...)
	b.initialPost = &types.Post{
		Nonce:   0,
		Indices: make([]byte, 10),
	}
	b.initialPostMeta = &types.PostMetadata{}
	tab.Builder = b
	return tab
}

func assertLastAtx(r *require.Assertions, nodeID types.NodeID, poetRef types.Hash32, newAtx *types.ActivationTx, posAtx, prevAtx *types.VerifiedActivationTx, layersPerEpoch uint32) {
	atx := newAtx
	r.Equal(nodeID, atx.SmesherID)
	if prevAtx != nil {
		r.Equal(prevAtx.Sequence+1, atx.Sequence)
		r.Equal(prevAtx.ID(), atx.PrevATXID)
		r.Nil(atx.InitialPost)
		r.Nil(atx.InitialPostIndices)
		r.Nil(atx.VRFNonce)
	} else {
		r.Zero(atx.Sequence)
		r.Equal(types.EmptyATXID, atx.PrevATXID)
		r.NotNil(atx.InitialPost)
		r.NotNil(atx.InitialPostIndices)
		r.NotNil(atx.VRFNonce)
	}
	r.Equal(posAtx.ID(), atx.PositioningATX)
	r.Equal(posAtx.PubLayerID.Add(layersPerEpoch), atx.PubLayerID)
	r.Equal(poetRef, atx.GetPoetProofRef())
}

func publishAtx(
	t *testing.T,
	tab *testAtxBuilder,
	posAtxId types.ATXID,
	posAtxLayer types.LayerID,
	currLayer *types.LayerID, // pointer to keep current layer consistent across calls
	buildNIPostLayerDuration uint32,
) (*types.ActivationTx, error) {
	t.Helper()

	publishEpoch := posAtxLayer.GetEpoch() + 1
	tab.mclock.EXPECT().CurrentLayer().Return(*currLayer).AnyTimes()
	tab.mhdlr.EXPECT().GetPosAtxID().Return(posAtxId, nil)
	tab.mclock.EXPECT().LayerToTime(gomock.Any()).DoAndReturn(
		func(got types.LayerID) time.Time {
			// time.Now() ~= currentLayer
			genesis := time.Now().Add(-time.Duration(*currLayer) * layerDuration)
			return genesis.Add(layerDuration * time.Duration(got))
		}).AnyTimes()
	lastOpts := DefaultPostSetupOpts()
	tab.mpost.EXPECT().LastOpts().Return(&lastOpts).AnyTimes()
	tab.mnipost.EXPECT().BuildNIPost(gomock.Any(), gomock.Any()).DoAndReturn(
		func(_ context.Context, challenge *types.NIPostChallenge) (*types.NIPost, time.Duration, error) {
			*currLayer = currLayer.Add(buildNIPostLayerDuration)
			return newNIPostWithChallenge(challenge.Hash(), []byte("66666")), 0, nil
		})
	ch := make(chan struct{})
	close(ch)
	tab.mclock.EXPECT().AwaitLayer(publishEpoch.FirstLayer()).DoAndReturn(
		func(got types.LayerID) chan struct{} {
			// advance to publish layer
			if currLayer.Before(got) {
				*currLayer = got
			}
			return ch
		})
	var built *types.ActivationTx
	tab.mpub.EXPECT().Publish(gomock.Any(), pubsub.AtxProtocol, gomock.Any()).DoAndReturn(
		func(_ context.Context, _ string, got []byte) error {
			var gotAtx types.ActivationTx
			require.NoError(t, codec.Decode(got, &gotAtx))
			gotAtx.SetReceived(time.Now().Local())
			built = &gotAtx
			require.NoError(t, built.Initialize())
			built.SetEffectiveNumUnits(gotAtx.NumUnits)
			vatx, err := built.Verify(0, 1)
			require.NoError(t, err)
			require.NoError(t, atxs.Add(tab.cdb, vatx))
			return nil
		})
	never := make(chan struct{})
	tab.mhdlr.EXPECT().AwaitAtx(gomock.Any()).Return(ch)
	tab.mclock.EXPECT().AwaitLayer((publishEpoch + 2).FirstLayer()).Return(never)
	tab.mhdlr.EXPECT().UnsubscribeAtx(gomock.Any()).Do(
		func(got types.ATXID) {
			require.Equal(t, built.ID(), got)
		})
	// create and publish ATX
	err := tab.PublishActivationTx(context.Background())
	return built, err
}

func addPrevAtx(t *testing.T, db sql.Executor, epoch types.EpochID, sig *signing.EdSigner) *types.VerifiedActivationTx {
	challenge := types.NIPostChallenge{
		PubLayerID: epoch.FirstLayer(),
	}
	atx := types.NewActivationTx(challenge, types.Address{}, nil, 2, nil, nil)
	atx.SetEffectiveNumUnits(2)
	return addAtx(t, db, sig, atx)
}

func addAtx(t *testing.T, db sql.Executor, sig *signing.EdSigner, atx *types.ActivationTx) *types.VerifiedActivationTx {
	require.NoError(t, SignAndFinalizeAtx(sig, atx))
	atx.SetEffectiveNumUnits(atx.NumUnits)
	atx.SetReceived(time.Now())
	vAtx, err := atx.Verify(0, 1)
	require.NoError(t, err)
	require.NoError(t, atxs.Add(db, vAtx))
	return vAtx
}

// ========== Tests ==========

func TestBuilder_waitForFirstATX(t *testing.T) {
	t.Run("genesis", func(t *testing.T) {
		tab := newTestBuilder(t)
		tab.mclock.EXPECT().CurrentLayer().Return(types.LayerID(0))
		require.False(t, tab.waitForFirstATX(context.Background()))
	})

	// previous ATX not for current epoch -> need to wait
	t.Run("new miner", func(t *testing.T) {
		tab := newTestBuilder(t)
<<<<<<< HEAD
		current := types.NewLayerID(layersPerEpoch * 2) // first layer of epoch 2
		addPrevAtx(t, tab.cdb, current.GetEpoch()-1, tab.sig)
=======
		current := types.LayerID(layersPerEpoch * 2) // first layer of epoch 2
		addPrevAtx(t, tab.cdb, current.GetEpoch()-1, tab.sig, &tab.nodeID)
>>>>>>> 67a21b55
		tab.mclock.EXPECT().CurrentLayer().Return(current).AnyTimes()
		tab.mclock.EXPECT().LayerToTime(current).Return(time.Now().Add(100 * time.Millisecond)).AnyTimes()
		require.True(t, tab.waitForFirstATX(context.Background()))
	})

	t.Run("new miner too late", func(t *testing.T) {
		poetCfg := PoetConfig{
			PhaseShift:  5 * time.Millisecond,
			CycleGap:    2 * time.Millisecond,
			GracePeriod: time.Millisecond,
		}
		tab := newTestBuilder(t, WithPoetConfig(poetCfg))
		current := types.LayerID(layersPerEpoch * 2) // first layer of epoch 2
		next := current.Add(layersPerEpoch)
		addPrevAtx(t, tab.cdb, current.GetEpoch()-1, tab.sig)
		tab.mclock.EXPECT().CurrentLayer().Return(current)
		tab.mclock.EXPECT().LayerToTime(current).Return(time.Now().Add(-5 * time.Millisecond))
		tab.mclock.EXPECT().LayerToTime(next).Return(time.Now().Add(100 * time.Millisecond))
		tab.mclock.EXPECT().CurrentLayer().Return(current.Add(layersPerEpoch)).AnyTimes()
		require.True(t, tab.waitForFirstATX(context.Background()))
	})

	// previous ATX for current epoch -> no wait
	t.Run("existing miner", func(t *testing.T) {
		tab := newTestBuilder(t)
		current := types.LayerID(layersPerEpoch * 2) // first layer of epoch 2
		tab.mclock.EXPECT().CurrentLayer().Return(current)
		addPrevAtx(t, tab.cdb, current.GetEpoch(), tab.sig)
		require.False(t, tab.waitForFirstATX(context.Background()))
	})
}

func TestBuilder_StartSmeshingCoinbase(t *testing.T) {
	tab := newTestBuilder(t)
	coinbase := types.Address{1, 1, 1}
	postSetupOpts := PostSetupOpts{}

	tab.mpost.EXPECT().StartSession(gomock.Any(), postSetupOpts).AnyTimes()
	tab.mpost.EXPECT().GenerateProof(gomock.Any(), gomock.Any()).AnyTimes()
	tab.mclock.EXPECT().AwaitLayer(gomock.Any()).Return(make(chan struct{})).AnyTimes()
	require.NoError(t, tab.StartSmeshing(coinbase, postSetupOpts))
	require.Equal(t, coinbase, tab.Coinbase())

	// calling StartSmeshing more than once before calling StopSmeshing is an error
	require.ErrorContains(t, tab.StartSmeshing(coinbase, postSetupOpts), "already started")

	tab.mpost.EXPECT().Reset()
	require.NoError(t, tab.StopSmeshing(true))
}

func TestBuilder_RestartSmeshing(t *testing.T) {
	getBuilder := func(t *testing.T) *Builder {
		tab := newTestBuilder(t)
		tab.mpost.EXPECT().StartSession(gomock.Any(), gomock.Any()).AnyTimes()
		tab.mpost.EXPECT().GenerateProof(gomock.Any(), gomock.Any()).AnyTimes()
		tab.mpost.EXPECT().Reset().AnyTimes()
		ch := make(chan struct{})
		close(ch)
		tab.mclock.EXPECT().AwaitLayer(gomock.Any()).Return(ch).AnyTimes()
		tab.mclock.EXPECT().CurrentLayer().Return(types.LayerID(0)).AnyTimes()
		tab.mhdlr.EXPECT().GetPosAtxID().Return(types.ATXID{1, 2, 3}, nil).AnyTimes()
		return tab.Builder
	}

	t.Run("Single threaded", func(t *testing.T) {
		builder := getBuilder(t)
		for i := 0; i < 100; i++ {
			require.NoError(t, builder.StartSmeshing(types.Address{}, PostSetupOpts{}))
			require.Never(t, func() bool { return !builder.Smeshing() }, 400*time.Microsecond, 50*time.Microsecond, "failed on execution %d", i)
			require.NoError(t, builder.StopSmeshing(true))
			require.Eventually(t, func() bool { return !builder.Smeshing() }, 100*time.Millisecond, time.Millisecond, "failed on execution %d", i)
		}
	})

	t.Run("Multi threaded", func(t *testing.T) {
		// Meant to be run with -race to detect races.
		// It cannot check `builder.Smeshing()` as Start/Stop is happening from many goroutines simultaneously.
		// Both Start and Stop can fail as it is not known if builder is smeshing or not.
		builder := getBuilder(t)
		var eg errgroup.Group
		for worker := 0; worker < 10; worker += 1 {
			eg.Go(func() error {
				for i := 0; i < 100; i++ {
					_ = builder.StartSmeshing(types.Address{}, PostSetupOpts{})
					_ = builder.StopSmeshing(true)
				}
				return nil
			})
		}
		require.NoError(t, eg.Wait())
	})
}

func TestBuilder_StopSmeshing_failsWhenNotStarted(t *testing.T) {
	tab := newTestBuilder(t)
	require.ErrorContains(t, tab.StopSmeshing(true), "not started")
}

func TestBuilder_StopSmeshing_OnPoSTError(t *testing.T) {
	tab := newTestBuilder(t)
	tab.mpost.EXPECT().StartSession(gomock.Any(), gomock.Any()).Return(nil).AnyTimes()
	tab.mpost.EXPECT().GenerateProof(gomock.Any(), gomock.Any()).Return(nil, nil, nil).AnyTimes()
	ch := make(chan struct{})
	close(ch)
	tab.mclock.EXPECT().AwaitLayer(gomock.Any()).Return(ch).AnyTimes()
	tab.mclock.EXPECT().CurrentLayer().Return(types.LayerID(0)).AnyTimes()
	tab.mhdlr.EXPECT().GetPosAtxID().Return(types.ATXID{1, 2, 3}, nil).AnyTimes()
	tab.msync.EXPECT().RegisterForATXSynced().Return(ch).AnyTimes()
	require.NoError(t, tab.StartSmeshing(tab.coinbase, PostSetupOpts{}))

	tab.mpost.EXPECT().Reset().Return(errors.New("couldn't delete files"))
	require.Error(t, tab.StopSmeshing(true))
	require.False(t, tab.Smeshing())
}

func TestBuilder_PublishActivationTx_HappyFlow(t *testing.T) {
	tab := newTestBuilder(t, WithPoetConfig(PoetConfig{PhaseShift: layerDuration * 4}))
	posAtxLayer := postGenesisEpoch.FirstLayer()
	currLayer := posAtxLayer
	challenge := newChallenge(1, types.ATXID{1, 2, 3}, types.ATXID{1, 2, 3}, posAtxLayer, nil)
	nipost := newNIPostWithChallenge(types.HexToHash32("55555"), []byte("66666"))
	prevAtx := newAtx(t, tab.sig, challenge, nipost, 2, types.Address{})
	SignAndFinalizeAtx(tab.sig, prevAtx)
	vPrevAtx, err := prevAtx.Verify(0, 1)
	require.NoError(t, err)
	require.NoError(t, atxs.Add(tab.cdb, vPrevAtx))

	// create and publish ATX
	atx1, err := publishAtx(t, tab, prevAtx.ID(), posAtxLayer, &currLayer, layersPerEpoch)
	require.NoError(t, err)
	require.NotNil(t, atx1)

	// create and publish another ATX
	currLayer = (posAtxLayer.GetEpoch() + 1).FirstLayer()
	atx2, err := publishAtx(t, tab, atx1.ID(), atx1.PubLayerID, &currLayer, layersPerEpoch)
	require.NoError(t, err)
	require.NotEqual(t, atx1, atx2)
	require.Equal(t, atx1.TargetEpoch()+1, atx2.TargetEpoch())
}

// TestBuilder_PublishActivationTx_StaleChallenge checks if
// Builder::PublishActivationTx properly detects that a challenge it constructed
// is stale and the poet round has already started.
func TestBuilder_PublishActivationTx_StaleChallenge(t *testing.T) {
	// Arrange
	tab := newTestBuilder(t, WithPoetConfig(PoetConfig{PhaseShift: layerDuration * 4}))
	posAtxLayer := postGenesisEpoch.FirstLayer()
	// current layer is too late to be able to build a nipost on time
	currLayer := (postGenesisEpoch + 1).FirstLayer()
	challenge := newChallenge(1, types.ATXID{1, 2, 3}, types.ATXID{1, 2, 3}, posAtxLayer, nil)
	nipost := newNIPostWithChallenge(types.HexToHash32("55555"), []byte("66666"))
	prevAtx := newAtx(t, tab.sig, challenge, nipost, 2, types.Address{})
	SignAndFinalizeAtx(tab.sig, prevAtx)
	vPrevAtx, err := prevAtx.Verify(0, 1)
	require.NoError(t, err)
	require.NoError(t, atxs.Add(tab.cdb, vPrevAtx))

	tab.mhdlr.EXPECT().GetPosAtxID().Return(prevAtx.ID(), nil)
	tab.mclock.EXPECT().CurrentLayer().Return(currLayer).AnyTimes()
	tab.mclock.EXPECT().LayerToTime(gomock.Any()).DoAndReturn(
		func(got types.LayerID) time.Time {
			// time.Now() ~= currentLayer
			genesis := time.Now().Add(-time.Duration(currLayer) * layerDuration)
			return genesis.Add(layerDuration * time.Duration(got))
		}).AnyTimes()

	// Act & Verify
	err = tab.PublishActivationTx(context.Background())
	require.ErrorIs(t, err, ErrATXChallengeExpired)
	require.ErrorContains(t, err, "poet round has already started")
}

// TestBuilder_Loop_WaitsOnStaleChallenge checks if loop waits between attempts
// failing with ErrATXChallengeExpired.
func TestBuilder_Loop_WaitsOnStaleChallenge(t *testing.T) {
	// Arrange
	tab := newTestBuilder(t, WithPoetConfig(PoetConfig{PhaseShift: layerDuration * 4}))
	posAtxLayer := postGenesisEpoch.FirstLayer()
	// current layer is too late to be able to build a nipost on time
	currLayer := (postGenesisEpoch + 1).FirstLayer()
	challenge := newChallenge(1, types.ATXID{1, 2, 3}, types.ATXID{1, 2, 3}, posAtxLayer, nil)
	nipost := newNIPostWithChallenge(types.HexToHash32("55555"), []byte("66666"))
	prevAtx := newAtx(t, tab.sig, challenge, nipost, 2, types.Address{})
	SignAndFinalizeAtx(tab.sig, prevAtx)
	vPrevAtx, err := prevAtx.Verify(0, 1)
	require.NoError(t, err)
	require.NoError(t, atxs.Add(tab.cdb, vPrevAtx))

	tab.mhdlr.EXPECT().GetPosAtxID().Return(prevAtx.ID(), nil)
	tab.mclock.EXPECT().CurrentLayer().Return(currLayer).AnyTimes()
	tab.mclock.EXPECT().LayerToTime(gomock.Any()).DoAndReturn(
		func(got types.LayerID) time.Time {
			// time.Now() ~= currentLayer
			genesis := time.Now().Add(-time.Duration(currLayer) * layerDuration)
			return genesis.Add(layerDuration * time.Duration(got))
		}).AnyTimes()

	ctx, cancel := context.WithCancel(context.Background())
	defer cancel()
	tab.mclock.EXPECT().AwaitLayer(currLayer.Add(1)).Do(func(got types.LayerID) { cancel() })

	// Act & Verify
	var eg errgroup.Group
	eg.Go(func() error {
		tab.loop(ctx)
		return nil
	})

	eg.Wait()
}

func TestBuilder_PublishActivationTx_FaultyNet(t *testing.T) {
	tab := newTestBuilder(t, WithPoetConfig(PoetConfig{PhaseShift: layerDuration * 4}))
	posAtxLayer := postGenesisEpoch.FirstLayer()
	currLayer := posAtxLayer
	challenge := newChallenge(1, types.ATXID{1, 2, 3}, types.ATXID{1, 2, 3}, posAtxLayer, nil)
	nipost := newNIPostWithChallenge(types.HexToHash32("55555"), []byte("66666"))
	prevAtx := newAtx(t, tab.sig, challenge, nipost, 2, types.Address{})
	SignAndFinalizeAtx(tab.sig, prevAtx)
	vPrevAtx, err := prevAtx.Verify(0, 1)
	require.NoError(t, err)
	require.NoError(t, atxs.Add(tab.cdb, vPrevAtx))

	publishEpoch := posAtxLayer.GetEpoch() + 1
	tab.mclock.EXPECT().CurrentLayer().DoAndReturn(func() types.LayerID { return currLayer }).AnyTimes()
	tab.mhdlr.EXPECT().GetPosAtxID().Return(prevAtx.ID(), nil)
	tab.mclock.EXPECT().LayerToTime(gomock.Any()).DoAndReturn(
		func(got types.LayerID) time.Time {
			// time.Now() ~= currentLayer
			genesis := time.Now().Add(-time.Duration(currLayer) * layerDuration)
			return genesis.Add(layerDuration * time.Duration(got))
		}).AnyTimes()
	lastOpts := DefaultPostSetupOpts()
	tab.mpost.EXPECT().LastOpts().Return(&lastOpts).AnyTimes()
	tab.mnipost.EXPECT().BuildNIPost(gomock.Any(), gomock.Any()).DoAndReturn(
		func(_ context.Context, challenge *types.NIPostChallenge) (*types.NIPost, time.Duration, error) {
			currLayer = currLayer.Add(layersPerEpoch)
			return newNIPostWithChallenge(challenge.Hash(), []byte("66666")), 0, nil
		})
	done := make(chan struct{})
	close(done)
	tab.mclock.EXPECT().AwaitLayer(publishEpoch.FirstLayer()).DoAndReturn(
		func(got types.LayerID) chan struct{} {
			// advance to publish layer
			if currLayer.Before(got) {
				currLayer = got
			}
			return done
		})
	var built *types.ActivationTx
	publishErr := errors.New("blah")
	tab.mpub.EXPECT().Publish(gomock.Any(), pubsub.AtxProtocol, gomock.Any()).DoAndReturn(
		func(_ context.Context, _ string, got []byte) error {
			var gotAtx types.ActivationTx
			require.NoError(t, codec.Decode(got, &gotAtx))
			gotAtx.SetReceived(time.Now().Local())
			built = &gotAtx
			require.NoError(t, built.Initialize())
			return publishErr
		})
	never := make(chan struct{})
	tab.mhdlr.EXPECT().AwaitAtx(gomock.Any()).Return(never)
	tab.mhdlr.EXPECT().UnsubscribeAtx(gomock.Any())
	// create and publish ATX
	err = tab.PublishActivationTx(context.Background())
	require.ErrorIs(t, err, publishErr)
	require.NotNil(t, built)

	// now causing it to publish again, it should use the same atx
	tab.mhdlr.EXPECT().AwaitAtx(gomock.Any()).Return(never)
	tab.mpub.EXPECT().Publish(gomock.Any(), pubsub.AtxProtocol, gomock.Any()).DoAndReturn(
		func(_ context.Context, _ string, got []byte) error {
			var gotAtx types.ActivationTx
			require.NoError(t, codec.Decode(got, &gotAtx))
			gotAtx.SetReceived(time.Now().Local())
			require.NoError(t, gotAtx.Initialize())
			built.SetReceived(gotAtx.Received())
			require.Equal(t, &gotAtx, built)
			return nil
		})
	expireEpoch := publishEpoch + 2
	tab.mclock.EXPECT().AwaitLayer(expireEpoch.FirstLayer()).Return(done)
	tab.mhdlr.EXPECT().UnsubscribeAtx(gomock.Any()).Do(
		func(got types.ATXID) {
			require.Equal(t, built.ID(), got)
		})
	require.ErrorIs(t, tab.PublishActivationTx(context.Background()), ErrATXChallengeExpired)

	// if the network works and we try to publish a new ATX, the timeout should result in a clean state (so a NIPost should be built)
	posAtxLayer = posAtxLayer.Add(layersPerEpoch + 1)
	challenge = newChallenge(1, types.ATXID{1, 2, 3}, types.ATXID{1, 2, 3}, posAtxLayer, nil)
	posAtx := newAtx(t, tab.sig, challenge, nipost, 2, types.Address{})
	SignAndFinalizeAtx(tab.sig, posAtx)
	vPosAtx, err := posAtx.Verify(0, 1)
	require.NoError(t, err)
	require.NoError(t, atxs.Add(tab.cdb, vPosAtx))
	built2, err := publishAtx(t, tab, posAtx.ID(), posAtxLayer, &currLayer, layersPerEpoch)
	require.NoError(t, err)
	require.NotNil(t, built2)
	require.NotEqual(t, built.NIPost, built2.NIPost)
	require.Equal(t, built.TargetEpoch()+1, built2.TargetEpoch())
}

func TestBuilder_PublishActivationTx_RebuildNIPostWhenTargetEpochPassed(t *testing.T) {
	tab := newTestBuilder(t, WithPoetConfig(PoetConfig{PhaseShift: layerDuration * 4}))
	posAtxLayer := types.EpochID(2).FirstLayer()
	currLayer := posAtxLayer
	challenge := newChallenge(1, types.ATXID{1, 2, 3}, types.ATXID{1, 2, 3}, posAtxLayer, nil)
	nipost := newNIPostWithChallenge(types.HexToHash32("55555"), []byte("66666"))
	prevAtx := newAtx(t, tab.sig, challenge, nipost, 2, types.Address{})
	SignAndFinalizeAtx(tab.sig, prevAtx)
	vPrevAtx, err := prevAtx.Verify(0, 1)
	require.NoError(t, err)
	require.NoError(t, atxs.Add(tab.cdb, vPrevAtx))

	publishEpoch := posAtxLayer.GetEpoch() + 1
	tab.mclock.EXPECT().CurrentLayer().DoAndReturn(
		func() types.LayerID {
			return currLayer
		}).AnyTimes()
	tab.mhdlr.EXPECT().GetPosAtxID().Return(prevAtx.ID(), nil)
	tab.mclock.EXPECT().LayerToTime(gomock.Any()).DoAndReturn(
		func(got types.LayerID) time.Time {
			// time.Now() ~= currentLayer
			genesis := time.Now().Add(-time.Duration(currLayer) * layerDuration)
			return genesis.Add(layerDuration * time.Duration(got))
		}).AnyTimes()
	lastOpts := DefaultPostSetupOpts()
	tab.mpost.EXPECT().LastOpts().Return(&lastOpts).AnyTimes()
	tab.mnipost.EXPECT().BuildNIPost(gomock.Any(), gomock.Any()).DoAndReturn(
		func(_ context.Context, challenge *types.NIPostChallenge) (*types.NIPost, time.Duration, error) {
			currLayer = currLayer.Add(layersPerEpoch)
			return newNIPostWithChallenge(challenge.Hash(), []byte("66666")), 0, nil
		})
	done := make(chan struct{})
	close(done)
	tab.mclock.EXPECT().AwaitLayer(publishEpoch.FirstLayer()).DoAndReturn(
		func(got types.LayerID) chan struct{} {
			// advance to publish layer
			if currLayer.Before(got) {
				currLayer = got
			}
			return done
		})
	var built *types.ActivationTx
	publishErr := errors.New("blah")
	tab.mpub.EXPECT().Publish(gomock.Any(), pubsub.AtxProtocol, gomock.Any()).DoAndReturn(
		func(_ context.Context, _ string, got []byte) error {
			var gotAtx types.ActivationTx
			require.NoError(t, codec.Decode(got, &gotAtx))
			gotAtx.SetReceived(time.Now().Local())
			built = &gotAtx
			require.NoError(t, built.Initialize())
			return publishErr
		})
	never := make(chan struct{})
	tab.mhdlr.EXPECT().AwaitAtx(gomock.Any()).Return(never)
	tab.mhdlr.EXPECT().UnsubscribeAtx(gomock.Any())
	// create and publish ATX
	err = tab.PublishActivationTx(context.Background())
	require.ErrorIs(t, err, publishErr)
	require.NotNil(t, built)

	// We started building the NIPost in epoch 2, the publication epoch should have been 3. We should abort the ATX and
	// start over if the target epoch (4) has passed, so we'll start the ATX builder in epoch 5 and ensure it discards
	// a stale challenge and builds a new NIPost.
	posAtxLayer = types.EpochID(5).FirstLayer()
	currLayer = posAtxLayer
	challenge = newChallenge(1, types.ATXID{1, 2, 3}, types.ATXID{1, 2, 3}, posAtxLayer, nil)
	posAtx := newAtx(t, tab.sig, challenge, nipost, 2, types.Address{})
	SignAndFinalizeAtx(tab.sig, posAtx)
	vPosAtx, err := posAtx.Verify(0, 1)
	require.NoError(t, err)
	require.NoError(t, atxs.Add(tab.cdb, vPosAtx))
	built2, err := publishAtx(t, tab, posAtx.ID(), posAtxLayer, &currLayer, layersPerEpoch)
	require.NoError(t, err)
	require.NotNil(t, built2)
	require.NotEqual(t, built.NIPost, built2.NIPost)
	require.Equal(t, built.TargetEpoch()+3, built2.TargetEpoch())
}

func TestBuilder_PublishActivationTx_NoPrevATX(t *testing.T) {
	tab := newTestBuilder(t, WithPoetConfig(PoetConfig{PhaseShift: layerDuration * 4}))
	posAtxLayer := postGenesisEpoch.FirstLayer()
	currLayer := posAtxLayer
	challenge := newChallenge(1, types.ATXID{1, 2, 3}, types.ATXID{1, 2, 3}, posAtxLayer, nil)
	nipost := newNIPostWithChallenge(types.HexToHash32("55555"), []byte("66666"))
	otherSigner, err := signing.NewEdSigner()
	require.NoError(t, err)
	posAtx := newAtx(t, otherSigner, challenge, nipost, 2, types.Address{})
	SignAndFinalizeAtx(otherSigner, posAtx)
	vPosAtx, err := posAtx.Verify(0, 1)
	require.NoError(t, err)
	require.NoError(t, atxs.Add(tab.cdb, vPosAtx))

	// create and publish ATX
	vrfNonce := types.VRFPostIndex(123)
	tab.mpost.EXPECT().VRFNonce().Return(&vrfNonce, nil)
	tab.mpost.EXPECT().CommitmentAtx().Return(types.RandomATXID(), nil)
	atx, err := publishAtx(t, tab, posAtx.ID(), posAtxLayer, &currLayer, layersPerEpoch)
	require.NoError(t, err)
	require.NotNil(t, atx)
}

func TestBuilder_PublishActivationTx_PrevATXWithoutPrevATX(t *testing.T) {
	r := require.New(t)

	// Arrange
	tab := newTestBuilder(t, WithPoetConfig(PoetConfig{PhaseShift: layerDuration * 4}))
	otherSigner, err := signing.NewEdSigner()
	r.NoError(err)

	initialPost := &types.Post{
		Nonce:   0,
		Indices: make([]byte, 10),
	}

	currentLayer := postGenesisEpoch.FirstLayer().Add(3)
	prevAtxPubLayer := postGenesisEpoch.FirstLayer()
	posAtxPubLayer := postGenesisEpoch.FirstLayer()

	challenge := newChallenge(1, types.ATXID{1, 2, 3}, types.ATXID{1, 2, 3}, posAtxPubLayer, nil)
	poetBytes := []byte("66666")
	nipost := newNIPostWithChallenge(types.HexToHash32("55555"), poetBytes)
	posAtx := newAtx(t, otherSigner, challenge, nipost, 2, types.Address{})
	SignAndFinalizeAtx(otherSigner, posAtx)
	vPosAtx, err := posAtx.Verify(0, 1)
	r.NoError(err)
	r.NoError(atxs.Add(tab.cdb, vPosAtx))

	challenge = newChallenge(0, types.EmptyATXID, posAtx.ID(), prevAtxPubLayer, nil)
	challenge.InitialPostIndices = initialPost.Indices
	prevAtx := newAtx(t, tab.sig, challenge, nipost, 2, types.Address{})
	prevAtx.InitialPost = initialPost
	SignAndFinalizeAtx(tab.sig, prevAtx)
	vPrevAtx, err := prevAtx.Verify(0, 1)
	r.NoError(err)
	r.NoError(atxs.Add(tab.cdb, vPrevAtx))

	// Act
	tab.msync.EXPECT().RegisterForATXSynced().DoAndReturn(func() chan struct{} {
		ch := make(chan struct{})
		close(ch)
		return ch
	}).AnyTimes()

	tab.mclock.EXPECT().CurrentLayer().Return(currentLayer).AnyTimes()
	tab.mclock.EXPECT().LayerToTime(gomock.Any()).DoAndReturn(
		func(layer types.LayerID) time.Time {
			// time.Now() ~= currentLayer
			genesis := time.Now().Add(-time.Duration(currentLayer) * layerDuration)
			return genesis.Add(layerDuration * time.Duration(layer))
		}).AnyTimes()
	tab.mclock.EXPECT().AwaitLayer(vPosAtx.PublishEpoch().FirstLayer().Add(layersPerEpoch)).DoAndReturn(func(layer types.LayerID) chan struct{} {
		ch := make(chan struct{})
		close(ch)
		return ch
	}).Times(1)

	tab.mclock.EXPECT().AwaitLayer(gomock.Not(vPosAtx.PublishEpoch().FirstLayer().Add(layersPerEpoch))).DoAndReturn(func(types.LayerID) chan struct{} {
		ch := make(chan struct{})
		return ch
	}).Times(1)

	lastOpts := DefaultPostSetupOpts()
	tab.mpost.EXPECT().LastOpts().Return(&lastOpts).AnyTimes()

	tab.mnipost.EXPECT().BuildNIPost(gomock.Any(), gomock.Any()).
		DoAndReturn(func(_ context.Context, challenge *types.NIPostChallenge) (*types.NIPost, int, error) {
			currentLayer = currentLayer.Add(5)
			return newNIPostWithChallenge(challenge.Hash(), poetBytes), 0, nil
		})

	atxChan := make(chan struct{})
	tab.mhdlr.EXPECT().AwaitAtx(gomock.Any()).Return(atxChan)
	tab.mhdlr.EXPECT().GetPosAtxID().Return(vPosAtx.ID(), nil)
	tab.mhdlr.EXPECT().UnsubscribeAtx(gomock.Any())

	tab.mpub.EXPECT().Publish(gomock.Any(), gomock.Any(), gomock.Any()).DoAndReturn(func(ctx context.Context, _ string, msg []byte) error {
		var atx types.ActivationTx
		require.NoError(t, codec.Decode(msg, &atx))
		atx.SetReceived(time.Now().Local())

		atx.SetEffectiveNumUnits(atx.NumUnits)
		vAtx, err := atx.Verify(0, 1)
		r.NoError(err)
		r.Equal(tab.nodeID, vAtx.SmesherID)

		r.NoError(atxs.Add(tab.cdb, vAtx))

		r.Equal(prevAtx.Sequence+1, atx.Sequence)
		r.Equal(prevAtx.ID(), atx.PrevATXID)
		r.Nil(atx.InitialPost)
		r.Nil(atx.InitialPostIndices)

		r.Equal(posAtx.ID(), atx.PositioningATX)
		r.Equal(posAtxPubLayer.Add(layersPerEpoch), atx.PubLayerID)
		r.Equal(types.BytesToHash(poetBytes), atx.GetPoetProofRef())

		close(atxChan)
		return nil
	})

	r.NoError(tab.PublishActivationTx(context.Background()))
}

func TestBuilder_PublishActivationTx_TargetsEpochBasedOnPosAtx(t *testing.T) {
	r := require.New(t)

	// Arrange
	tab := newTestBuilder(t, WithPoetConfig(PoetConfig{PhaseShift: layerDuration * 4}))
	otherSigner, err := signing.NewEdSigner()
	r.NoError(err)

	currentLayer := postGenesisEpoch.FirstLayer().Add(3)
	posAtxLayer := postGenesisEpoch.FirstLayer()
	challenge := newChallenge(1, types.ATXID{1, 2, 3}, types.ATXID{1, 2, 3}, posAtxLayer, nil)
	poetBytes := []byte("66666")
	nipost := newNIPostWithChallenge(types.HexToHash32("55555"), poetBytes)
	posAtx := newAtx(t, otherSigner, challenge, nipost, 2, types.Address{})
	SignAndFinalizeAtx(otherSigner, posAtx)
	vPosAtx, err := posAtx.Verify(0, 1)
	r.NoError(err)
	r.NoError(atxs.Add(tab.cdb, vPosAtx))

	// Act & Assert
	tab.msync.EXPECT().RegisterForATXSynced().DoAndReturn(func() chan struct{} {
		ch := make(chan struct{})
		close(ch)
		return ch
	}).AnyTimes()

	tab.mclock.EXPECT().CurrentLayer().Return(currentLayer).AnyTimes()
	tab.mclock.EXPECT().LayerToTime(gomock.Any()).DoAndReturn(
		func(layer types.LayerID) time.Time {
			// time.Now() ~= currentLayer
			genesis := time.Now().Add(-time.Duration(currentLayer) * layerDuration)
			return genesis.Add(layerDuration * time.Duration(layer))
		}).AnyTimes()
	tab.mclock.EXPECT().AwaitLayer(vPosAtx.PublishEpoch().FirstLayer().Add(layersPerEpoch)).DoAndReturn(func(types.LayerID) chan struct{} {
		ch := make(chan struct{})
		close(ch)
		return ch
	}).Times(1)

	tab.mclock.EXPECT().AwaitLayer(gomock.Not(vPosAtx.PublishEpoch().FirstLayer().Add(layersPerEpoch))).DoAndReturn(func(types.LayerID) chan struct{} {
		ch := make(chan struct{})
		return ch
	}).Times(1)

	lastOpts := DefaultPostSetupOpts()
	tab.mpost.EXPECT().LastOpts().Return(&lastOpts).AnyTimes()

	tab.mpost.EXPECT().CommitmentAtx().Return(types.RandomATXID(), nil).Times(1)
	tab.mpost.EXPECT().VRFNonce().Times(1)

	tab.mnipost.EXPECT().BuildNIPost(gomock.Any(), gomock.Any()).
		DoAndReturn(func(_ context.Context, challenge *types.NIPostChallenge) (*types.NIPost, int, error) {
			currentLayer = currentLayer.Add(layersPerEpoch)
			return newNIPostWithChallenge(challenge.Hash(), poetBytes), 0, nil
		})

	atxChan := make(chan struct{})
	tab.mhdlr.EXPECT().AwaitAtx(gomock.Any()).Return(atxChan)
	tab.mhdlr.EXPECT().GetPosAtxID().Return(vPosAtx.ID(), nil)
	tab.mhdlr.EXPECT().UnsubscribeAtx(gomock.Any())

	tab.mpub.EXPECT().Publish(gomock.Any(), gomock.Any(), gomock.Any()).DoAndReturn(func(ctx context.Context, _ string, msg []byte) error {
		var atx types.ActivationTx
		require.NoError(t, codec.Decode(msg, &atx))
		atx.SetReceived(time.Now().Local())

		atx.SetEffectiveNumUnits(atx.NumUnits)
		vAtx, err := atx.Verify(0, 1)
		r.NoError(err)
		r.Equal(tab.nodeID, vAtx.SmesherID)

		r.NoError(atxs.Add(tab.cdb, vAtx))

		r.Zero(atx.Sequence)
		r.Equal(types.EmptyATXID, atx.PrevATXID)
		r.NotNil(atx.InitialPost)
		r.NotNil(atx.InitialPostIndices)

		r.Equal(posAtx.ID(), atx.PositioningATX)
		r.Equal(posAtxLayer.Add(layersPerEpoch), atx.PubLayerID)
		r.Equal(types.BytesToHash(poetBytes), atx.GetPoetProofRef())

		close(atxChan)
		return nil
	})

	r.NoError(tab.PublishActivationTx(context.Background()))
}

func TestBuilder_PublishActivationTx_FailsWhenNIPostBuilderFails(t *testing.T) {
	tab := newTestBuilder(t, WithPoetConfig(PoetConfig{PhaseShift: layerDuration * 4}))
	posAtxLayer := postGenesisEpoch.FirstLayer()
	currLayer := posAtxLayer
	challenge := newChallenge(1, types.ATXID{1, 2, 3}, types.ATXID{1, 2, 3}, posAtxLayer, nil)
	nipost := newNIPostWithChallenge(types.HexToHash32("55555"), []byte("66666"))
	posAtx := newAtx(t, tab.sig, challenge, nipost, 2, types.Address{})
	SignAndFinalizeAtx(tab.sig, posAtx)
	vPosAtx, err := posAtx.Verify(0, 1)
	require.NoError(t, err)
	require.NoError(t, atxs.Add(tab.cdb, vPosAtx))

	tab.mclock.EXPECT().CurrentLayer().Return(posAtxLayer).AnyTimes()
	tab.mhdlr.EXPECT().GetPosAtxID().Return(vPosAtx.ID(), nil)
	tab.mclock.EXPECT().LayerToTime(gomock.Any()).DoAndReturn(
		func(got types.LayerID) time.Time {
			// time.Now() ~= currentLayer
			genesis := time.Now().Add(-time.Duration(currLayer) * layerDuration)
			return genesis.Add(layerDuration * time.Duration(got))
		}).AnyTimes()
	lastOpts := DefaultPostSetupOpts()
	tab.mpost.EXPECT().LastOpts().Return(&lastOpts).AnyTimes()
	nipostErr := fmt.Errorf("NIPost builder error")
	tab.mnipost.EXPECT().BuildNIPost(gomock.Any(), gomock.Any()).Return(nil, time.Duration(0), nipostErr)
	require.ErrorIs(t, tab.PublishActivationTx(context.Background()), nipostErr)
}

func TestBuilder_PublishActivationTx_Serialize(t *testing.T) {
	cdb := datastore.NewCachedDB(sql.InMemory(), logtest.New(t))
	sig, err := signing.NewEdSigner()
	require.NoError(t, err)

	nipost := newNIPostWithChallenge(types.HexToHash32("55555"), []byte("66666"))
	coinbase := types.Address{4, 5, 6}
<<<<<<< HEAD
	atx := newActivationTx(t, sig, 1, types.ATXID{1, 2, 3}, types.ATXID{1, 2, 3}, nil, types.NewLayerID(5), 1, 100, coinbase, 100, nipost)
=======
	atx := newActivationTx(t, sig, &nid, 1, types.ATXID{1, 2, 3}, types.ATXID{1, 2, 3}, nil, types.LayerID(5), 1, 100, coinbase, 100, nipost)
>>>>>>> 67a21b55
	require.NoError(t, atxs.Add(cdb, atx))

	act := newActivationTx(t, sig, 2, atx.ID(), atx.ID(), nil, atx.PubLayerID.Add(10), 0, 100, coinbase, 100, nipost)

	bt, err := codec.Encode(act)
	require.NoError(t, err)

	var a types.ActivationTx
	require.NoError(t, codec.Decode(bt, &a))
	a.SetReceived(time.Now().Local())

	bt2, err := codec.Encode(&a)
	require.NoError(t, err)

	require.Equal(t, bt, bt2)
}

func TestBuilder_SignAtx(t *testing.T) {
	tab := newTestBuilder(t)
	prevAtx := types.ATXID(types.HexToHash32("0x111"))
	challenge := newChallenge(1, prevAtx, prevAtx, types.LayerID(15), nil)
	nipost := newNIPostWithChallenge(types.HexToHash32("55555"), []byte("66666"))
	atx := newAtx(t, tab.sig, challenge, nipost, 100, types.Address{})
	atx.SetMetadata()
	atxBytes, err := codec.Encode(&atx.ATXMetadata)
	require.NoError(t, err)
	err = SignAndFinalizeAtx(tab.signer, atx)
	require.NoError(t, err)

	verifier, err := signing.NewEdVerifier()
	require.NoError(t, err)

	ok := verifier.Verify(signing.ATX, tab.nodeID, atxBytes, atx.Signature)
	require.True(t, ok)
	require.Equal(t, tab.nodeID, atx.SmesherID)
}

func TestBuilder_NIPostPublishRecovery(t *testing.T) {
	tab := newTestBuilder(t, WithPoetConfig(PoetConfig{PhaseShift: layerDuration * 4}))
	posAtxLayer := postGenesisEpoch.FirstLayer()
	currLayer := posAtxLayer
	challenge := newChallenge(1, types.ATXID{1, 2, 3}, types.ATXID{1, 2, 3}, posAtxLayer, nil)
	nipost := newNIPostWithChallenge(types.HexToHash32("55555"), []byte("66666"))
	prevAtx := newAtx(t, tab.sig, challenge, nipost, 2, types.Address{})
	SignAndFinalizeAtx(tab.sig, prevAtx)
	vPrevAtx, err := prevAtx.Verify(0, 1)
	require.NoError(t, err)
	require.NoError(t, atxs.Add(tab.cdb, vPrevAtx))

	publishEpoch := posAtxLayer.GetEpoch() + 1
	tab.mclock.EXPECT().CurrentLayer().DoAndReturn(func() types.LayerID { return currLayer }).AnyTimes()
	tab.mhdlr.EXPECT().GetPosAtxID().Return(prevAtx.ID(), nil)
	tab.mclock.EXPECT().LayerToTime(gomock.Any()).DoAndReturn(
		func(got types.LayerID) time.Time {
			// time.Now() ~= currentLayer
			genesis := time.Now().Add(-time.Duration(currLayer) * layerDuration)
			return genesis.Add(layerDuration * time.Duration(got))
		}).AnyTimes()
	lastOpts := DefaultPostSetupOpts()
	tab.mpost.EXPECT().LastOpts().Return(&lastOpts).AnyTimes()
	tab.mnipost.EXPECT().BuildNIPost(gomock.Any(), gomock.Any()).DoAndReturn(
		func(_ context.Context, challenge *types.NIPostChallenge) (*types.NIPost, time.Duration, error) {
			currLayer = currLayer.Add(layersPerEpoch)
			return newNIPostWithChallenge(challenge.Hash(), []byte("66666")), 0, nil
		})
	done := make(chan struct{})
	close(done)
	tab.mclock.EXPECT().AwaitLayer(publishEpoch.FirstLayer()).DoAndReturn(
		func(got types.LayerID) chan struct{} {
			// advance to publish layer
			if currLayer.Before(got) {
				currLayer = got
			}
			return done
		})
	var built *types.ActivationTx
	publishErr := errors.New("blah")
	tab.mpub.EXPECT().Publish(gomock.Any(), pubsub.AtxProtocol, gomock.Any()).DoAndReturn(
		func(_ context.Context, _ string, got []byte) error {
			var gotAtx types.ActivationTx
			require.NoError(t, codec.Decode(got, &gotAtx))
			gotAtx.SetReceived(time.Now().Local())
			built = &gotAtx
			require.NoError(t, built.Initialize())
			return publishErr
		})
	never := make(chan struct{})
	tab.mhdlr.EXPECT().AwaitAtx(gomock.Any()).Return(never)
	tab.mhdlr.EXPECT().UnsubscribeAtx(gomock.Any())
	// create and publish ATX
	err = tab.PublishActivationTx(context.Background())
	require.ErrorIs(t, err, publishErr)
	require.NotNil(t, built)

	// the challenge remains
	got, err := kvstore.GetNIPostChallenge(tab.cdb)
	require.NoError(t, err)
	require.NotEmpty(t, got)

	// now causing it to publish again, it should use the same atx
	tab.mhdlr.EXPECT().AwaitAtx(gomock.Any()).Return(never)
	tab.mpub.EXPECT().Publish(gomock.Any(), pubsub.AtxProtocol, gomock.Any()).DoAndReturn(
		func(_ context.Context, _ string, got []byte) error {
			var gotAtx types.ActivationTx
			require.NoError(t, codec.Decode(got, &gotAtx))
			gotAtx.SetReceived(time.Now().Local())
			require.NoError(t, gotAtx.Initialize())
			built.SetReceived(gotAtx.Received())
			require.Equal(t, &gotAtx, built)
			return nil
		})
	expireEpoch := publishEpoch + 2
	tab.mclock.EXPECT().AwaitLayer(expireEpoch.FirstLayer()).Return(done)
	tab.mhdlr.EXPECT().UnsubscribeAtx(gomock.Any()).Do(
		func(got types.ATXID) {
			require.Equal(t, built.ID(), got)
		})
	// This 👇 ensures that handing of the challenge succeeded and the code moved on to the next part
	require.ErrorIs(t, tab.PublishActivationTx(context.Background()), ErrATXChallengeExpired)
	got, err = kvstore.GetNIPostChallenge(tab.cdb)
	require.ErrorIs(t, err, sql.ErrNotFound)
	require.Empty(t, got)

	posAtxLayer = posAtxLayer.Add(layersPerEpoch + 1)
	challenge = newChallenge(1, types.ATXID{1, 2, 3}, types.ATXID{1, 2, 3}, posAtxLayer, nil)
	posAtx := newAtx(t, tab.sig, challenge, nipost, 2, types.Address{})
	SignAndFinalizeAtx(tab.sig, posAtx)
	vPosAtx, err := posAtx.Verify(0, 1)
	require.NoError(t, err)
	require.NoError(t, atxs.Add(tab.cdb, vPosAtx))
	built2, err := publishAtx(t, tab, posAtx.ID(), posAtxLayer, &currLayer, layersPerEpoch)
	require.NoError(t, err)
	require.NotNil(t, built2)
	require.NotEqual(t, built.NIPost, built2.NIPost)
	require.Equal(t, built.TargetEpoch()+1, built2.TargetEpoch())

	got, err = kvstore.GetNIPostChallenge(tab.cdb)
	require.ErrorIs(t, err, sql.ErrNotFound)
	require.Empty(t, got)
}

func TestBuilder_RetryPublishActivationTx(t *testing.T) {
	retryInterval := 10 * time.Microsecond
	tab := newTestBuilder(t, WithPoetConfig(PoetConfig{PhaseShift: layerDuration * 4}), WithPoetRetryInterval(retryInterval))
	posAtxLayer := (postGenesisEpoch + 1).FirstLayer()
	challenge := newChallenge(1, types.ATXID{1, 2, 3}, types.ATXID{1, 2, 3}, posAtxLayer, nil)
	poetBytes := []byte("66666")
	nipost := newNIPostWithChallenge(types.HexToHash32("55555"), poetBytes)
	prevAtx := newAtx(t, tab.sig, challenge, nipost, 2, types.Address{})
	SignAndFinalizeAtx(tab.sig, prevAtx)
	vPrevAtx, err := prevAtx.Verify(0, 1)
	require.NoError(t, err)
	require.NoError(t, atxs.Add(tab.cdb, vPrevAtx))

	currLayer := posAtxLayer.Add(1)
	tab.mclock.EXPECT().CurrentLayer().Return(currLayer).AnyTimes()
	tab.mhdlr.EXPECT().GetPosAtxID().Return(prevAtx.ID(), nil).AnyTimes()
	tab.mclock.EXPECT().LayerToTime(gomock.Any()).DoAndReturn(
		func(got types.LayerID) time.Time {
			// time.Now() ~= currentLayer
			genesis := time.Now().Add(-time.Duration(currLayer) * layerDuration)
			return genesis.Add(layerDuration * time.Duration(got))
		}).AnyTimes()
	lastOpts := DefaultPostSetupOpts()
	tab.mpost.EXPECT().LastOpts().Return(&lastOpts).AnyTimes()
	tab.mclock.EXPECT().AwaitLayer(gomock.Any()).Return(make(chan struct{})).AnyTimes()

	expectedTries := 3
	tries := 0
	builderConfirmation := make(chan struct{})
	// TODO(dshulyak) maybe measure time difference between attempts. It should be no less than retryInterval
	tab.mnipost.EXPECT().BuildNIPost(gomock.Any(), gomock.Any()).DoAndReturn(
		func(_ context.Context, challenge *types.NIPostChallenge) (*types.NIPost, time.Duration, error) {
			tries++
			if tries == expectedTries {
				close(builderConfirmation)
			} else if tries < expectedTries {
				return nil, 0, ErrPoetServiceUnstable
			}
			return newNIPostWithChallenge(challenge.Hash(), poetBytes), 0, nil
		}).Times(expectedTries)

	ctx, cancel := context.WithCancel(context.Background())
	runnerExit := make(chan struct{})
	go func() {
		tab.loop(ctx)
		close(runnerExit)
	}()
	t.Cleanup(func() {
		cancel()
		<-runnerExit
	})

	select {
	case <-builderConfirmation:
	case <-time.After(time.Second):
		require.FailNow(t, "failed waiting for required number of tries to occur")
	}
}

func TestBuilder_InitialProofGeneratedOnce(t *testing.T) {
	tab := newTestBuilder(t, WithPoetConfig(PoetConfig{PhaseShift: layerDuration * 4}))
	tab.mpost.EXPECT().GenerateProof(gomock.Any(), gomock.Any())
	require.NoError(t, tab.generateProof(context.Background()))

	posAtxLayer := (postGenesisEpoch + 1).FirstLayer()
	challenge := newChallenge(1, types.ATXID{1, 2, 3}, types.ATXID{1, 2, 3}, posAtxLayer, nil)
	poetByte := []byte("66666")
	nipost := newNIPostWithChallenge(types.HexToHash32("55555"), poetByte)
	prevAtx := newAtx(t, tab.sig, challenge, nipost, 2, types.Address{})
	SignAndFinalizeAtx(tab.sig, prevAtx)
	vPrevAtx, err := prevAtx.Verify(0, 1)
	require.NoError(t, err)
	require.NoError(t, atxs.Add(tab.cdb, vPrevAtx))

	currLayer := posAtxLayer.Add(1)
	atx, err := publishAtx(t, tab, prevAtx.ID(), posAtxLayer, &currLayer, layersPerEpoch)
	require.NoError(t, err)
	require.NotNil(t, atx)
	assertLastAtx(require.New(t), tab.nodeID, types.BytesToHash(poetByte), atx, vPrevAtx, vPrevAtx, layersPerEpoch)

	// GenerateProof() should not be called again
	require.NoError(t, tab.generateProof(context.Background()))
}

func TestBuilder_UpdatePoets(t *testing.T) {
	r := require.New(t)

	tab := newTestBuilder(t, WithPoETClientInitializer(func(string, PoetConfig) (PoetProvingServiceClient, error) {
		poet := NewMockPoetProvingServiceClient(gomock.NewController(t))
		poet.EXPECT().PoetServiceID(gomock.Any()).AnyTimes().Return(types.PoetServiceID{ServiceID: []byte("poetid")}, nil)
		return poet, nil
	}))

	r.Nil(tab.Builder.receivePendingPoetClients())

	err := tab.Builder.UpdatePoETServers(context.Background(), []string{"http://poet0", "http://poet1"})
	r.NoError(err)

	clients := tab.Builder.receivePendingPoetClients()
	r.NotNil(clients)
	r.Len(*clients, 2)
	r.Nil(tab.Builder.receivePendingPoetClients())
}

func TestBuilder_UpdatePoetsUnstable(t *testing.T) {
	r := require.New(t)

	tab := newTestBuilder(t, WithPoETClientInitializer(func(string, PoetConfig) (PoetProvingServiceClient, error) {
		poet := NewMockPoetProvingServiceClient(gomock.NewController(t))
		poet.EXPECT().PoetServiceID(gomock.Any()).AnyTimes().Return(types.PoetServiceID{ServiceID: []byte("poetid")}, errors.New("ERROR"))
		return poet, nil
	}))

	err := tab.Builder.UpdatePoETServers(context.Background(), []string{"http://poet0", "http://poet1"})
	r.ErrorIs(err, ErrPoetServiceUnstable)
	r.Nil(tab.receivePendingPoetClients())
}<|MERGE_RESOLUTION|>--- conflicted
+++ resolved
@@ -254,13 +254,8 @@
 	// previous ATX not for current epoch -> need to wait
 	t.Run("new miner", func(t *testing.T) {
 		tab := newTestBuilder(t)
-<<<<<<< HEAD
-		current := types.NewLayerID(layersPerEpoch * 2) // first layer of epoch 2
+		current := types.LayerID(layersPerEpoch * 2) // first layer of epoch 2
 		addPrevAtx(t, tab.cdb, current.GetEpoch()-1, tab.sig)
-=======
-		current := types.LayerID(layersPerEpoch * 2) // first layer of epoch 2
-		addPrevAtx(t, tab.cdb, current.GetEpoch()-1, tab.sig, &tab.nodeID)
->>>>>>> 67a21b55
 		tab.mclock.EXPECT().CurrentLayer().Return(current).AnyTimes()
 		tab.mclock.EXPECT().LayerToTime(current).Return(time.Now().Add(100 * time.Millisecond)).AnyTimes()
 		require.True(t, tab.waitForFirstATX(context.Background()))
@@ -890,11 +885,7 @@
 
 	nipost := newNIPostWithChallenge(types.HexToHash32("55555"), []byte("66666"))
 	coinbase := types.Address{4, 5, 6}
-<<<<<<< HEAD
-	atx := newActivationTx(t, sig, 1, types.ATXID{1, 2, 3}, types.ATXID{1, 2, 3}, nil, types.NewLayerID(5), 1, 100, coinbase, 100, nipost)
-=======
-	atx := newActivationTx(t, sig, &nid, 1, types.ATXID{1, 2, 3}, types.ATXID{1, 2, 3}, nil, types.LayerID(5), 1, 100, coinbase, 100, nipost)
->>>>>>> 67a21b55
+	atx := newActivationTx(t, sig, 1, types.ATXID{1, 2, 3}, types.ATXID{1, 2, 3}, nil, types.LayerID(5), 1, 100, coinbase, 100, nipost)
 	require.NoError(t, atxs.Add(cdb, atx))
 
 	act := newActivationTx(t, sig, 2, atx.ID(), atx.ID(), nil, atx.PubLayerID.Add(10), 0, 100, coinbase, 100, nipost)
