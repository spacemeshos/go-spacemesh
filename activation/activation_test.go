--- conflicted
+++ resolved
@@ -69,19 +69,11 @@
 
 func newTestBuilder(tb testing.TB, numSigners int, opts ...BuilderOption) *testAtxBuilder {
 	observer, observedLogs := observer.New(zapcore.DebugLevel)
-<<<<<<< HEAD
-	logger := zaptest.NewLogger(tb, zaptest.WrapOptions(
-		zap.WrapCore(func(core zapcore.Core) zapcore.Core {
-			return zapcore.NewTee(core, observer)
-		}),
-	))
-=======
 	logger := zaptest.NewLogger(tb, zaptest.WrapOptions(zap.WrapCore(
 		func(core zapcore.Core) zapcore.Core {
 			return zapcore.NewTee(core, observer)
 		},
 	)))
->>>>>>> 8dcd43d6
 
 	ctrl := gomock.NewController(tb)
 	tab := &testAtxBuilder{
@@ -1025,10 +1017,6 @@
 	prevAtx.Sign(sig)
 	require.NoError(t, atxs.Add(tab.db, toVerifiedAtx(t, prevAtx)))
 
-<<<<<<< HEAD
-=======
-	publishEpoch := prevAtx.PublishEpoch + 1
->>>>>>> 8dcd43d6
 	currLayer := prevAtx.PublishEpoch.FirstLayer()
 	tab.mclock.EXPECT().CurrentLayer().DoAndReturn(func() types.LayerID { return currLayer }).AnyTimes()
 	tab.mclock.EXPECT().LayerToTime(gomock.Any()).DoAndReturn(
@@ -1070,11 +1058,7 @@
 					return nil, ErrPoetServiceUnstable
 				}
 				close(builderConfirmation)
-<<<<<<< HEAD
-				return newNIPostWithPoet(t, []byte("poet")), nil
-=======
 				return newNIPostWithPoet(t, []byte("66666")), nil
->>>>>>> 8dcd43d6
 			},
 		)
 
@@ -1169,44 +1153,9 @@
 		nil,
 	)
 	tab.mValidator.EXPECT().Post(gomock.Any(), sig.NodeID(), post.CommitmentATX, initialPost, metadata, post.NumUnits)
-<<<<<<< HEAD
-
+	require.NoError(t, tab.buildInitialPost(context.Background(), sig.NodeID()))
+	// postClient.Proof() should not be called again
 	err := tab.buildInitialPost(context.Background(), sig.NodeID())
-	require.NoError(t, err)
-
-	posEpoch := postGenesisEpoch + 1
-	challenge := types.NIPostChallenge{
-		Sequence:       1,
-		PrevATXID:      types.EmptyATXID,
-		PublishEpoch:   posEpoch,
-		PositioningATX: tab.goldenATXID,
-		CommitmentATX:  &tab.goldenATXID,
-	}
-	prevAtx := newAtx(challenge, 2, types.Address{})
-	require.NoError(t, SignAndFinalizeAtx(sig, prevAtx))
-	vPrevAtx, err := prevAtx.Verify(0, 1)
-	require.NoError(t, err)
-	require.NoError(t, atxs.Add(tab.db, vPrevAtx))
-
-	currLayer := posEpoch.FirstLayer().Add(1)
-	tab.mclock.EXPECT().CurrentLayer().Return(currLayer).AnyTimes()
-	atx, err := publishAtx(t, tab, sig.NodeID(), posEpoch, &currLayer, layersPerEpoch)
-	require.NoError(t, err)
-	require.NotNil(t, atx)
-
-	require.Equal(t, sig.NodeID(), atx.SmesherID)
-	require.Equal(t, vPrevAtx.Sequence+1, atx.Sequence)
-	require.Equal(t, vPrevAtx.ID(), atx.PrevATXID)
-	require.Nil(t, atx.InitialPost)
-	require.Nil(t, atx.VRFNonce)
-	require.Equal(t, vPrevAtx.ID(), atx.PositioningATX)
-	require.Equal(t, vPrevAtx.PublishEpoch+1, atx.PublishEpoch)
-
-=======
-	require.NoError(t, tab.buildInitialPost(context.Background(), sig.NodeID()))
->>>>>>> 8dcd43d6
-	// postClient.Proof() should not be called again
-	err = tab.buildInitialPost(context.Background(), sig.NodeID())
 	require.NoError(t, err)
 }
 
