--- conflicted
+++ resolved
@@ -7,9 +7,6 @@
 	"time"
 
 	"github.com/spacemeshos/ed25519"
-	"github.com/stretchr/testify/assert"
-	"github.com/stretchr/testify/require"
-
 	"github.com/spacemeshos/post/config"
 	"github.com/stretchr/testify/assert"
 	"github.com/stretchr/testify/require"
@@ -45,7 +42,7 @@
 	goldenATXID = types.ATXID(types.HexToHash32("77777"))
 	prevAtxID   = types.ATXID(types.HexToHash32("44444"))
 	chlng       = types.HexToHash32("55555")
-	poetRef     = types.CalcHash32([]byte("66666"))
+	poetRef     = types.BytesToHash([]byte("66666"))
 	poetBytes   = []byte("66666")
 	block1      = types.NewExistingBlock(0, []byte("11111"), nil)
 	block2      = types.NewExistingBlock(0, []byte("22222"), nil)
@@ -124,28 +121,17 @@
 	SleepTime       int
 }
 
-<<<<<<< HEAD
-func (np *NIPoSTBuilderMock) BuildNIPoST(challenge *types.Hash32, _ chan struct{}, _ chan struct{}) (*types.NIPoST, error) {
+func (np *NIPoSTBuilderMock) BuildNIPoST(_ context.Context, challenge *types.Hash32, _ chan struct{}) (*types.NIPoST, error) {
 	if np.buildNipostFunc != nil {
 		return np.buildNipostFunc(challenge)
-=======
-func (np *NipstBuilderMock) BuildNIPST(_ context.Context, challenge *types.Hash32, _ chan struct{}) (*types.NIPST, error) {
-	if np.buildNipstFunc != nil {
-		return np.buildNipstFunc(challenge)
->>>>>>> 663ebe10
 	}
 	return NewNIPoSTWithChallenge(challenge, np.poetRef), nil
 }
 
 type NIPoSTErrBuilderMock struct{}
 
-<<<<<<< HEAD
-func (np *NIPoSTErrBuilderMock) BuildNIPoST(*types.Hash32, chan struct{}, chan struct{}) (*types.NIPoST, error) {
+func (np *NIPoSTErrBuilderMock) BuildNIPoST(context.Context, *types.Hash32, chan struct{}) (*types.NIPoST, error) {
 	return nil, fmt.Errorf("nipost builder error")
-=======
-func (np *NipstErrBuilderMock) BuildNIPST(context.Context, *types.Hash32, chan struct{}) (*types.NIPST, error) {
-	return nil, fmt.Errorf("nipst builder error")
->>>>>>> 663ebe10
 }
 
 type MockIDStore struct{}
@@ -383,15 +369,9 @@
 
 	// create and attempt to publish ATX
 	faultyNet.retErr = false
-<<<<<<< HEAD
 	b = NewBuilder(cfg, nodeID, 0, &MockSigning{}, activationDb, faultyNet, meshProviderMock, layersPerEpoch, nipostBuilderMock, &postProviderMock{}, layerClockMock, &mockSyncer{}, NewMockDB(), lg.WithName("atxBuilder"))
 	published, builtNipost, err := publishAtx(b, postGenesisEpochLayer+1, postGenesisEpoch, layersPerEpoch)
-	r.EqualError(err, "target epoch has passed")
-=======
-	b = NewBuilder(bc, nodeID, 0, &MockSigning{}, activationDb, faultyNet, meshProviderMock, layersPerEpoch, nipstBuilderMock, postProver, layerClockMock, &mockSyncer{}, NewMockDB(), lg.WithName("atxBuilder"))
-	published, builtNipst, err := publishAtx(b, postGenesisEpochLayer+1, postGenesisEpoch, layersPerEpoch)
 	r.ErrorIs(err, ErrATXChallengeExpired)
->>>>>>> 663ebe10
 	r.False(published)
 	r.True(builtNipost)
 
@@ -690,12 +670,7 @@
 
 	challengeHash, err := challenge.Hash()
 	assert.NoError(t, err)
-<<<<<<< HEAD
 	npst2 := NewNIPoSTWithChallenge(challengeHash, poetRef)
-=======
-	npst2 := NewNIPSTWithChallenge(challengeHash, poetRef)
->>>>>>> 663ebe10
-
 	layerClockMock.currentLayer = types.EpochID(1).FirstLayer() + 3
 	err = b.PublishActivationTx(context.TODO())
 	assert.ErrorIs(t, err, ErrATXChallengeExpired)
@@ -729,8 +704,6 @@
 	assert.True(t, db.hadNone)
 }
 
-<<<<<<< HEAD
-=======
 func TestBuilder_RetryPublishActivationTx(t *testing.T) {
 	r := require.New(t)
 	bc := Config{
@@ -869,7 +842,6 @@
 	assert.Equal(t, builder.commitment, execBuilder.commitment)
 }
 
->>>>>>> 663ebe10
 func genView() []types.BlockID {
 	l := rand.Int() % 100
 	var v []types.BlockID
