package activation

import (
	"context"
	"errors"
	"fmt"
	"os"
	"testing"
	"time"

	"github.com/golang/mock/gomock"
	"github.com/stretchr/testify/require"
	"golang.org/x/sync/errgroup"

	"github.com/spacemeshos/go-spacemesh/codec"
	"github.com/spacemeshos/go-spacemesh/common/types"
	"github.com/spacemeshos/go-spacemesh/datastore"
	"github.com/spacemeshos/go-spacemesh/log/logtest"
	"github.com/spacemeshos/go-spacemesh/p2p/pubsub"
	"github.com/spacemeshos/go-spacemesh/p2p/pubsub/mocks"
	"github.com/spacemeshos/go-spacemesh/signing"
	"github.com/spacemeshos/go-spacemesh/sql"
	"github.com/spacemeshos/go-spacemesh/sql/atxs"
	"github.com/spacemeshos/go-spacemesh/sql/kvstore"
)

// ========== Vars / Consts ==========

const (
	layersPerEpoch                 = 10
	layerDuration                  = time.Second
	postGenesisEpoch types.EpochID = 2

	testTickSize = 1
)

func TestMain(m *testing.M) {
	types.SetLayersPerEpoch(layersPerEpoch)
	res := m.Run()
	os.Exit(res)
}

// ========== Helper functions ==========

func newChallenge(sequence uint64, prevAtxID, posAtxID types.ATXID, PublishEpoch types.EpochID, cATX *types.ATXID) types.NIPostChallenge {
	return types.NIPostChallenge{
		Sequence:       sequence,
		PrevATXID:      prevAtxID,
		PublishEpoch:   PublishEpoch,
		PositioningATX: posAtxID,
		CommitmentATX:  cATX,
	}
}

func newAtx(t testing.TB, sig *signing.EdSigner, challenge types.NIPostChallenge, nipost *types.NIPost, numUnits uint32, coinbase types.Address) *types.ActivationTx {
	atx := types.NewActivationTx(challenge, coinbase, nipost, numUnits, nil, nil)
	atx.SetEffectiveNumUnits(numUnits)
	atx.SetReceived(time.Now())
	return atx
}

func newActivationTx(
	t testing.TB,
	sig *signing.EdSigner,
	sequence uint64,
	prevATX types.ATXID,
	positioningATX types.ATXID,
	cATX *types.ATXID,
	PublishEpoch types.EpochID,
	startTick, numTicks uint64,
	coinbase types.Address,
	numUnits uint32,
	nipost *types.NIPost,
) *types.VerifiedActivationTx {
	challenge := newChallenge(sequence, prevATX, positioningATX, PublishEpoch, cATX)
	atx := newAtx(t, sig, challenge, nipost, numUnits, coinbase)
	if sequence == 0 {
		nodeID := sig.NodeID()
		atx.NodeID = &nodeID
	}

	atx.SetEffectiveNumUnits(numUnits)
	atx.SetReceived(time.Now())
	require.NoError(t, SignAndFinalizeAtx(sig, atx))
	vAtx, err := atx.Verify(startTick, numTicks)
	require.NoError(t, err)
	return vAtx
}

type testAtxBuilder struct {
	*Builder
	cdb         *datastore.CachedDB
	sig         *signing.EdSigner
	nodeID      types.NodeID
	coinbase    types.Address
	goldenATXID types.ATXID

	mhdlr   *MockatxHandler
	mpub    *mocks.MockPublisher
	mnipost *MocknipostBuilder
	mpost   *MockpostSetupProvider
	mclock  *MocklayerClock
	msync   *Mocksyncer
}

func newTestBuilder(tb testing.TB, opts ...BuilderOption) *testAtxBuilder {
	lg := logtest.New(tb)
	edSigner, err := signing.NewEdSigner()
	require.NoError(tb, err)
	ctrl := gomock.NewController(tb)
	tab := &testAtxBuilder{
		cdb:         datastore.NewCachedDB(sql.InMemory(), lg),
		sig:         edSigner,
		nodeID:      edSigner.NodeID(),
		coinbase:    types.GenerateAddress([]byte("33333")),
		goldenATXID: types.ATXID(types.HexToHash32("77777")),
		mhdlr:       NewMockatxHandler(ctrl),
		mpub:        mocks.NewMockPublisher(ctrl),
		mnipost:     NewMocknipostBuilder(ctrl),
		mpost:       NewMockpostSetupProvider(ctrl),
		mclock:      NewMocklayerClock(ctrl),
		msync:       NewMocksyncer(ctrl),
	}

	cfg := Config{
		CoinbaseAccount: tab.coinbase,
		GoldenATXID:     tab.goldenATXID,
		LayersPerEpoch:  layersPerEpoch,
	}

	tab.msync.EXPECT().RegisterForATXSynced().DoAndReturn(func() chan struct{} {
		ch := make(chan struct{})
		close(ch)
		return ch
	}).AnyTimes()

	b := NewBuilder(cfg, tab.nodeID, tab.sig, tab.cdb, tab.mhdlr, tab.mpub, tab.mnipost, tab.mpost,
		tab.mclock, tab.msync, lg, opts...)
	b.initialPost = &types.Post{
		Nonce:   0,
		Indices: make([]byte, 10),
	}
	b.initialPostMeta = &types.PostMetadata{}
	tab.Builder = b
	return tab
}

func assertLastAtx(r *require.Assertions, nodeID types.NodeID, poetRef types.Hash32, newAtx *types.ActivationTx, posAtx, prevAtx *types.VerifiedActivationTx, layersPerEpoch uint32) {
	atx := newAtx
	r.Equal(nodeID, atx.SmesherID)
	if prevAtx != nil {
		r.Equal(prevAtx.Sequence+1, atx.Sequence)
		r.Equal(prevAtx.ID(), atx.PrevATXID)
		r.Nil(atx.InitialPost)
		r.Nil(atx.InitialPostIndices)
		r.Nil(atx.VRFNonce)
	} else {
		r.Zero(atx.Sequence)
		r.Equal(types.EmptyATXID, atx.PrevATXID)
		r.NotNil(atx.InitialPost)
		r.NotNil(atx.InitialPostIndices)
		r.NotNil(atx.VRFNonce)
	}
	r.Equal(posAtx.ID(), atx.PositioningATX)
	r.Equal(posAtx.PublishEpoch+1, atx.PublishEpoch)
	r.Equal(poetRef, atx.GetPoetProofRef())
}

func publishAtx(
	t *testing.T,
	tab *testAtxBuilder,
	posAtxId types.ATXID,
	posEpoch types.EpochID,
	currLayer *types.LayerID, // pointer to keep current layer consistent across calls
	buildNIPostLayerDuration uint32,
) (*types.ActivationTx, error) {
	t.Helper()

	publishEpoch := posEpoch + 1
	tab.mclock.EXPECT().CurrentLayer().Return(*currLayer).AnyTimes()
	tab.mhdlr.EXPECT().GetPosAtxID().Return(posAtxId, nil)
	tab.mclock.EXPECT().LayerToTime(gomock.Any()).DoAndReturn(
		func(got types.LayerID) time.Time {
			// time.Now() ~= currentLayer
			genesis := time.Now().Add(-time.Duration(*currLayer) * layerDuration)
			return genesis.Add(layerDuration * time.Duration(got))
		}).AnyTimes()
	lastOpts := DefaultPostSetupOpts()
	tab.mpost.EXPECT().LastOpts().Return(&lastOpts).AnyTimes()
	tab.mnipost.EXPECT().BuildNIPost(gomock.Any(), gomock.Any()).DoAndReturn(
		func(_ context.Context, challenge *types.NIPostChallenge) (*types.NIPost, time.Duration, error) {
			*currLayer = currLayer.Add(buildNIPostLayerDuration)
			return newNIPostWithChallenge(challenge.Hash(), []byte("66666")), 0, nil
		})
	ch := make(chan struct{})
	close(ch)
	tab.mclock.EXPECT().AwaitLayer(publishEpoch.FirstLayer()).DoAndReturn(
		func(got types.LayerID) chan struct{} {
			// advance to publish layer
			if currLayer.Before(got) {
				*currLayer = got
			}
			return ch
		})
	var built *types.ActivationTx
	tab.mpub.EXPECT().Publish(gomock.Any(), pubsub.AtxProtocol, gomock.Any()).DoAndReturn(
		func(_ context.Context, _ string, got []byte) error {
			var gotAtx types.ActivationTx
			require.NoError(t, codec.Decode(got, &gotAtx))
			gotAtx.SetReceived(time.Now().Local())
			built = &gotAtx
			require.NoError(t, built.Initialize())
			built.SetEffectiveNumUnits(gotAtx.NumUnits)
			vatx, err := built.Verify(0, 1)
			require.NoError(t, err)
			require.NoError(t, atxs.Add(tab.cdb, vatx))
			return nil
		})
	never := make(chan struct{})
	tab.mhdlr.EXPECT().AwaitAtx(gomock.Any()).Return(ch)
	tab.mclock.EXPECT().AwaitLayer((publishEpoch + 2).FirstLayer()).Return(never)
	tab.mhdlr.EXPECT().UnsubscribeAtx(gomock.Any()).Do(
		func(got types.ATXID) {
			require.Equal(t, built.ID(), got)
		})
	// create and publish ATX
	err := tab.PublishActivationTx(context.Background())
	return built, err
}

func addPrevAtx(t *testing.T, db sql.Executor, epoch types.EpochID, sig *signing.EdSigner) *types.VerifiedActivationTx {
	challenge := types.NIPostChallenge{
		PublishEpoch: epoch,
	}
	atx := types.NewActivationTx(challenge, types.Address{}, nil, 2, nil, nil)
	atx.SetEffectiveNumUnits(2)
	return addAtx(t, db, sig, atx)
}

func addAtx(t *testing.T, db sql.Executor, sig *signing.EdSigner, atx *types.ActivationTx) *types.VerifiedActivationTx {
	require.NoError(t, SignAndFinalizeAtx(sig, atx))
	atx.SetEffectiveNumUnits(atx.NumUnits)
	atx.SetReceived(time.Now())
	vAtx, err := atx.Verify(0, 1)
	require.NoError(t, err)
	require.NoError(t, atxs.Add(db, vAtx))
	return vAtx
}

// ========== Tests ==========

func TestBuilder_waitForFirstATX(t *testing.T) {
	t.Run("genesis", func(t *testing.T) {
		tab := newTestBuilder(t)
		tab.mclock.EXPECT().CurrentLayer().Return(types.LayerID(0))
		require.False(t, tab.waitForFirstATX(context.Background()))
	})

	// previous ATX not for current epoch -> need to wait
	t.Run("new miner", func(t *testing.T) {
		tab := newTestBuilder(t)
		current := types.LayerID(layersPerEpoch * 2) // first layer of epoch 2
		addPrevAtx(t, tab.cdb, current.GetEpoch()-1, tab.sig)
		tab.mclock.EXPECT().CurrentLayer().Return(current).AnyTimes()
		tab.mclock.EXPECT().LayerToTime(current).Return(time.Now().Add(100 * time.Millisecond)).AnyTimes()
		require.True(t, tab.waitForFirstATX(context.Background()))
	})

	t.Run("new miner too late", func(t *testing.T) {
		poetCfg := PoetConfig{
			PhaseShift:  5 * time.Millisecond,
			CycleGap:    2 * time.Millisecond,
			GracePeriod: time.Millisecond,
		}
		tab := newTestBuilder(t, WithPoetConfig(poetCfg))
		current := types.LayerID(layersPerEpoch * 2) // first layer of epoch 2
		next := current.Add(layersPerEpoch)
		addPrevAtx(t, tab.cdb, current.GetEpoch()-1, tab.sig)
		tab.mclock.EXPECT().CurrentLayer().Return(current)
		tab.mclock.EXPECT().LayerToTime(current).Return(time.Now().Add(-5 * time.Millisecond))
		tab.mclock.EXPECT().LayerToTime(next).Return(time.Now().Add(100 * time.Millisecond))
		tab.mclock.EXPECT().CurrentLayer().Return(current.Add(layersPerEpoch)).AnyTimes()
		require.True(t, tab.waitForFirstATX(context.Background()))
	})

	// previous ATX for current epoch -> no wait
	t.Run("existing miner", func(t *testing.T) {
		tab := newTestBuilder(t)
		current := types.LayerID(layersPerEpoch * 2) // first layer of epoch 2
		tab.mclock.EXPECT().CurrentLayer().Return(current)
		addPrevAtx(t, tab.cdb, current.GetEpoch(), tab.sig)
		require.False(t, tab.waitForFirstATX(context.Background()))
	})
}

func TestBuilder_StartSmeshingCoinbase(t *testing.T) {
	tab := newTestBuilder(t)
	coinbase := types.Address{1, 1, 1}
	postSetupOpts := PostSetupOpts{}

	tab.mpost.EXPECT().StartSession(gomock.Any(), postSetupOpts).AnyTimes()
	tab.mpost.EXPECT().GenerateProof(gomock.Any(), gomock.Any()).AnyTimes()
	tab.mclock.EXPECT().AwaitLayer(gomock.Any()).Return(make(chan struct{})).AnyTimes()
	require.NoError(t, tab.StartSmeshing(coinbase, postSetupOpts))
	require.Equal(t, coinbase, tab.Coinbase())

	// calling StartSmeshing more than once before calling StopSmeshing is an error
	require.ErrorContains(t, tab.StartSmeshing(coinbase, postSetupOpts), "already started")

	tab.mpost.EXPECT().Reset()
	require.NoError(t, tab.StopSmeshing(true))
}

func TestBuilder_RestartSmeshing(t *testing.T) {
	getBuilder := func(t *testing.T) *Builder {
		tab := newTestBuilder(t)
		tab.mpost.EXPECT().StartSession(gomock.Any(), gomock.Any()).AnyTimes()
		tab.mpost.EXPECT().GenerateProof(gomock.Any(), gomock.Any()).AnyTimes()
		tab.mpost.EXPECT().Reset().AnyTimes()
		ch := make(chan struct{})
		close(ch)
		tab.mclock.EXPECT().AwaitLayer(gomock.Any()).Return(ch).AnyTimes()
		tab.mclock.EXPECT().CurrentLayer().Return(types.LayerID(0)).AnyTimes()
		tab.mhdlr.EXPECT().GetPosAtxID().Return(types.ATXID{1, 2, 3}, nil).AnyTimes()
		return tab.Builder
	}

	t.Run("Single threaded", func(t *testing.T) {
		builder := getBuilder(t)
		for i := 0; i < 100; i++ {
			require.NoError(t, builder.StartSmeshing(types.Address{}, PostSetupOpts{}))
			require.Never(t, func() bool { return !builder.Smeshing() }, 400*time.Microsecond, 50*time.Microsecond, "failed on execution %d", i)
			require.NoError(t, builder.StopSmeshing(true))
			require.Eventually(t, func() bool { return !builder.Smeshing() }, 100*time.Millisecond, time.Millisecond, "failed on execution %d", i)
		}
	})

	t.Run("Multi threaded", func(t *testing.T) {
		// Meant to be run with -race to detect races.
		// It cannot check `builder.Smeshing()` as Start/Stop is happening from many goroutines simultaneously.
		// Both Start and Stop can fail as it is not known if builder is smeshing or not.
		builder := getBuilder(t)
		var eg errgroup.Group
		for worker := 0; worker < 10; worker += 1 {
			eg.Go(func() error {
				for i := 0; i < 100; i++ {
					_ = builder.StartSmeshing(types.Address{}, PostSetupOpts{})
					_ = builder.StopSmeshing(true)
				}
				return nil
			})
		}
		require.NoError(t, eg.Wait())
	})
}

func TestBuilder_StopSmeshing_failsWhenNotStarted(t *testing.T) {
	tab := newTestBuilder(t)
	require.ErrorContains(t, tab.StopSmeshing(true), "not started")
}

func TestBuilder_StopSmeshing_OnPoSTError(t *testing.T) {
	tab := newTestBuilder(t)
	tab.mpost.EXPECT().StartSession(gomock.Any(), gomock.Any()).Return(nil).AnyTimes()
	tab.mpost.EXPECT().GenerateProof(gomock.Any(), gomock.Any()).Return(nil, nil, nil).AnyTimes()
	ch := make(chan struct{})
	close(ch)
	tab.mclock.EXPECT().AwaitLayer(gomock.Any()).Return(ch).AnyTimes()
	tab.mclock.EXPECT().CurrentLayer().Return(types.LayerID(0)).AnyTimes()
	tab.mhdlr.EXPECT().GetPosAtxID().Return(types.ATXID{1, 2, 3}, nil).AnyTimes()
	tab.msync.EXPECT().RegisterForATXSynced().Return(ch).AnyTimes()
	require.NoError(t, tab.StartSmeshing(tab.coinbase, PostSetupOpts{}))

	tab.mpost.EXPECT().Reset().Return(errors.New("couldn't delete files"))
	require.Error(t, tab.StopSmeshing(true))
	require.False(t, tab.Smeshing())
}

func TestBuilder_PublishActivationTx_HappyFlow(t *testing.T) {
	tab := newTestBuilder(t, WithPoetConfig(PoetConfig{PhaseShift: layerDuration * 4}))
	posEpoch := postGenesisEpoch
	currLayer := posEpoch.FirstLayer()
	challenge := newChallenge(1, types.ATXID{1, 2, 3}, types.ATXID{1, 2, 3}, posEpoch, nil)
	nipost := newNIPostWithChallenge(types.HexToHash32("55555"), []byte("66666"))
	prevAtx := newAtx(t, tab.sig, challenge, nipost, 2, types.Address{})
	SignAndFinalizeAtx(tab.sig, prevAtx)
	vPrevAtx, err := prevAtx.Verify(0, 1)
	require.NoError(t, err)
	require.NoError(t, atxs.Add(tab.cdb, vPrevAtx))

	// create and publish ATX
	atx1, err := publishAtx(t, tab, prevAtx.ID(), posEpoch, &currLayer, layersPerEpoch)
	require.NoError(t, err)
	require.NotNil(t, atx1)

	// create and publish another ATX
	currLayer = (posEpoch + 1).FirstLayer()
	atx2, err := publishAtx(t, tab, atx1.ID(), atx1.PublishEpoch, &currLayer, layersPerEpoch)
	require.NoError(t, err)
	require.NotEqual(t, atx1, atx2)
	require.Equal(t, atx1.TargetEpoch()+1, atx2.TargetEpoch())
}

<<<<<<< HEAD
=======
// TestBuilder_PublishActivationTx_StaleChallenge checks if
// Builder::PublishActivationTx properly detects that a challenge it constructed
// is stale and the poet round has already started.
func TestBuilder_PublishActivationTx_StaleChallenge(t *testing.T) {
	// Arrange
	tab := newTestBuilder(t, WithPoetConfig(PoetConfig{PhaseShift: layerDuration * 4}))
	posEpoch := postGenesisEpoch
	// current layer is too late to be able to build a nipost on time
	currLayer := (postGenesisEpoch + 1).FirstLayer()
	challenge := newChallenge(1, types.ATXID{1, 2, 3}, types.ATXID{1, 2, 3}, posEpoch, nil)
	nipost := newNIPostWithChallenge(types.HexToHash32("55555"), []byte("66666"))
	prevAtx := newAtx(t, tab.sig, challenge, nipost, 2, types.Address{})
	SignAndFinalizeAtx(tab.sig, prevAtx)
	vPrevAtx, err := prevAtx.Verify(0, 1)
	require.NoError(t, err)
	require.NoError(t, atxs.Add(tab.cdb, vPrevAtx))

	tab.mhdlr.EXPECT().GetPosAtxID().Return(prevAtx.ID(), nil)
	tab.mclock.EXPECT().CurrentLayer().Return(currLayer).AnyTimes()
	tab.mclock.EXPECT().LayerToTime(gomock.Any()).DoAndReturn(
		func(got types.LayerID) time.Time {
			// time.Now() ~= currentLayer
			genesis := time.Now().Add(-time.Duration(currLayer) * layerDuration)
			return genesis.Add(layerDuration * time.Duration(got))
		}).AnyTimes()

	// Act & Verify
	err = tab.PublishActivationTx(context.Background())
	require.ErrorIs(t, err, ErrATXChallengeExpired)
	require.ErrorContains(t, err, "poet round has already started")
}

>>>>>>> e81a9c51
// TestBuilder_Loop_WaitsOnStaleChallenge checks if loop waits between attempts
// failing with ErrATXChallengeExpired.
func TestBuilder_Loop_WaitsOnStaleChallenge(t *testing.T) {
	// Arrange
	tab := newTestBuilder(t, WithPoetConfig(PoetConfig{PhaseShift: layerDuration * 4}))
	// current layer is too late to be able to build a nipost on time
	currLayer := (postGenesisEpoch + 1).FirstLayer()
	challenge := newChallenge(1, types.ATXID{1, 2, 3}, types.ATXID{1, 2, 3}, postGenesisEpoch, nil)
	nipost := newNIPostWithChallenge(types.HexToHash32("55555"), []byte("66666"))
	prevAtx := newAtx(t, tab.sig, challenge, nipost, 2, types.Address{})
	SignAndFinalizeAtx(tab.sig, prevAtx)
	vPrevAtx, err := prevAtx.Verify(0, 1)
	require.NoError(t, err)
	require.NoError(t, atxs.Add(tab.cdb, vPrevAtx))

	tab.mhdlr.EXPECT().GetPosAtxID().Return(prevAtx.ID(), nil)
	tab.mclock.EXPECT().CurrentLayer().Return(currLayer).AnyTimes()
	tab.mclock.EXPECT().LayerToTime(gomock.Any()).DoAndReturn(
		func(got types.LayerID) time.Time {
			// time.Now() ~= currentLayer
			genesis := time.Now().Add(-time.Duration(currLayer) * layerDuration)
			return genesis.Add(layerDuration * time.Duration(got))
		}).AnyTimes()
	tab.mnipost.EXPECT().BuildNIPost(gomock.Any(), gomock.Any()).Return(nil, time.Duration(0), ErrATXChallengeExpired)

	ctx, cancel := context.WithCancel(context.Background())
	defer cancel()
	tab.mclock.EXPECT().AwaitLayer(currLayer.Add(1)).Do(func(got types.LayerID) { cancel() })

	// Act & Verify
	var eg errgroup.Group
	eg.Go(func() error {
		tab.loop(ctx)
		return nil
	})

	eg.Wait()
}

func TestBuilder_PublishActivationTx_FaultyNet(t *testing.T) {
	tab := newTestBuilder(t, WithPoetConfig(PoetConfig{PhaseShift: layerDuration * 4}))
	posEpoch := postGenesisEpoch
	currLayer := postGenesisEpoch.FirstLayer()
	challenge := newChallenge(1, types.ATXID{1, 2, 3}, types.ATXID{1, 2, 3}, postGenesisEpoch, nil)
	nipost := newNIPostWithChallenge(types.HexToHash32("55555"), []byte("66666"))
	prevAtx := newAtx(t, tab.sig, challenge, nipost, 2, types.Address{})
	SignAndFinalizeAtx(tab.sig, prevAtx)
	vPrevAtx, err := prevAtx.Verify(0, 1)
	require.NoError(t, err)
	require.NoError(t, atxs.Add(tab.cdb, vPrevAtx))

	publishEpoch := posEpoch + 1
	tab.mclock.EXPECT().CurrentLayer().DoAndReturn(func() types.LayerID { return currLayer }).AnyTimes()
	tab.mhdlr.EXPECT().GetPosAtxID().Return(prevAtx.ID(), nil)
	tab.mclock.EXPECT().LayerToTime(gomock.Any()).DoAndReturn(
		func(got types.LayerID) time.Time {
			// time.Now() ~= currentLayer
			genesis := time.Now().Add(-time.Duration(currLayer) * layerDuration)
			return genesis.Add(layerDuration * time.Duration(got))
		}).AnyTimes()
	lastOpts := DefaultPostSetupOpts()
	tab.mpost.EXPECT().LastOpts().Return(&lastOpts).AnyTimes()
	tab.mnipost.EXPECT().BuildNIPost(gomock.Any(), gomock.Any()).DoAndReturn(
		func(_ context.Context, challenge *types.NIPostChallenge) (*types.NIPost, time.Duration, error) {
			currLayer = currLayer.Add(layersPerEpoch)
			return newNIPostWithChallenge(challenge.Hash(), []byte("66666")), 0, nil
		})
	done := make(chan struct{})
	close(done)
	tab.mclock.EXPECT().AwaitLayer(publishEpoch.FirstLayer()).DoAndReturn(
		func(got types.LayerID) chan struct{} {
			// advance to publish layer
			if currLayer.Before(got) {
				currLayer = got
			}
			return done
		})
	var built *types.ActivationTx
	publishErr := errors.New("blah")
	tab.mpub.EXPECT().Publish(gomock.Any(), pubsub.AtxProtocol, gomock.Any()).DoAndReturn(
		func(_ context.Context, _ string, got []byte) error {
			var gotAtx types.ActivationTx
			require.NoError(t, codec.Decode(got, &gotAtx))
			gotAtx.SetReceived(time.Now().Local())
			built = &gotAtx
			require.NoError(t, built.Initialize())
			return publishErr
		})
	never := make(chan struct{})
	tab.mhdlr.EXPECT().AwaitAtx(gomock.Any()).Return(never)
	tab.mhdlr.EXPECT().UnsubscribeAtx(gomock.Any())
	// create and publish ATX
	err = tab.PublishActivationTx(context.Background())
	require.ErrorIs(t, err, publishErr)
	require.NotNil(t, built)

	// now causing it to publish again, it should use the same atx
	tab.mhdlr.EXPECT().AwaitAtx(gomock.Any()).Return(never)
	tab.mpub.EXPECT().Publish(gomock.Any(), pubsub.AtxProtocol, gomock.Any()).DoAndReturn(
		func(_ context.Context, _ string, got []byte) error {
			var gotAtx types.ActivationTx
			require.NoError(t, codec.Decode(got, &gotAtx))
			gotAtx.SetReceived(time.Now().Local())
			require.NoError(t, gotAtx.Initialize())
			built.SetReceived(gotAtx.Received())
			require.Equal(t, &gotAtx, built)
			return nil
		})
	expireEpoch := publishEpoch + 2
	tab.mclock.EXPECT().AwaitLayer(expireEpoch.FirstLayer()).Return(done)
	tab.mhdlr.EXPECT().UnsubscribeAtx(gomock.Any()).Do(
		func(got types.ATXID) {
			require.Equal(t, built.ID(), got)
		})
	require.ErrorIs(t, tab.PublishActivationTx(context.Background()), ErrATXChallengeExpired)

	// if the network works and we try to publish a new ATX, the timeout should result in a clean state (so a NIPost should be built)
	posEpoch = posEpoch + 1
	challenge = newChallenge(1, types.ATXID{1, 2, 3}, types.ATXID{1, 2, 3}, posEpoch, nil)
	posAtx := newAtx(t, tab.sig, challenge, nipost, 2, types.Address{})
	SignAndFinalizeAtx(tab.sig, posAtx)
	vPosAtx, err := posAtx.Verify(0, 1)
	require.NoError(t, err)
	require.NoError(t, atxs.Add(tab.cdb, vPosAtx))
	built2, err := publishAtx(t, tab, posAtx.ID(), posEpoch, &currLayer, layersPerEpoch)
	require.NoError(t, err)
	require.NotNil(t, built2)
	require.NotEqual(t, built.NIPost, built2.NIPost)
	require.Equal(t, built.TargetEpoch()+1, built2.TargetEpoch())
}

func TestBuilder_PublishActivationTx_RebuildNIPostWhenTargetEpochPassed(t *testing.T) {
	tab := newTestBuilder(t, WithPoetConfig(PoetConfig{PhaseShift: layerDuration * 4}))
	posEpoch := types.EpochID(2)
	currLayer := posEpoch.FirstLayer()
	challenge := newChallenge(1, types.ATXID{1, 2, 3}, types.ATXID{1, 2, 3}, posEpoch, nil)
	nipost := newNIPostWithChallenge(types.HexToHash32("55555"), []byte("66666"))
	prevAtx := newAtx(t, tab.sig, challenge, nipost, 2, types.Address{})
	SignAndFinalizeAtx(tab.sig, prevAtx)
	vPrevAtx, err := prevAtx.Verify(0, 1)
	require.NoError(t, err)
	require.NoError(t, atxs.Add(tab.cdb, vPrevAtx))

	publishEpoch := posEpoch + 1
	tab.mclock.EXPECT().CurrentLayer().DoAndReturn(
		func() types.LayerID {
			return currLayer
		}).AnyTimes()
	tab.mhdlr.EXPECT().GetPosAtxID().Return(prevAtx.ID(), nil)
	tab.mclock.EXPECT().LayerToTime(gomock.Any()).DoAndReturn(
		func(got types.LayerID) time.Time {
			// time.Now() ~= currentLayer
			genesis := time.Now().Add(-time.Duration(currLayer) * layerDuration)
			return genesis.Add(layerDuration * time.Duration(got))
		}).AnyTimes()
	lastOpts := DefaultPostSetupOpts()
	tab.mpost.EXPECT().LastOpts().Return(&lastOpts).AnyTimes()
	tab.mnipost.EXPECT().BuildNIPost(gomock.Any(), gomock.Any()).DoAndReturn(
		func(_ context.Context, challenge *types.NIPostChallenge) (*types.NIPost, time.Duration, error) {
			currLayer = currLayer.Add(layersPerEpoch)
			return newNIPostWithChallenge(challenge.Hash(), []byte("66666")), 0, nil
		})
	done := make(chan struct{})
	close(done)
	tab.mclock.EXPECT().AwaitLayer(publishEpoch.FirstLayer()).DoAndReturn(
		func(got types.LayerID) chan struct{} {
			// advance to publish layer
			if currLayer.Before(got) {
				currLayer = got
			}
			return done
		})
	var built *types.ActivationTx
	publishErr := errors.New("blah")
	tab.mpub.EXPECT().Publish(gomock.Any(), pubsub.AtxProtocol, gomock.Any()).DoAndReturn(
		func(_ context.Context, _ string, got []byte) error {
			var gotAtx types.ActivationTx
			require.NoError(t, codec.Decode(got, &gotAtx))
			gotAtx.SetReceived(time.Now().Local())
			built = &gotAtx
			require.NoError(t, built.Initialize())
			return publishErr
		})
	never := make(chan struct{})
	tab.mhdlr.EXPECT().AwaitAtx(gomock.Any()).Return(never)
	tab.mhdlr.EXPECT().UnsubscribeAtx(gomock.Any())
	// create and publish ATX
	err = tab.PublishActivationTx(context.Background())
	require.ErrorIs(t, err, publishErr)
	require.NotNil(t, built)

	// We started building the NIPost in epoch 2, the publication epoch should have been 3. We should abort the ATX and
	// start over if the target epoch (4) has passed, so we'll start the ATX builder in epoch 5 and ensure it discards
	// a stale challenge and builds a new NIPost.
	posEpoch = types.EpochID(5)
	currLayer = posEpoch.FirstLayer()
	challenge = newChallenge(1, types.ATXID{1, 2, 3}, types.ATXID{1, 2, 3}, posEpoch, nil)
	posAtx := newAtx(t, tab.sig, challenge, nipost, 2, types.Address{})
	SignAndFinalizeAtx(tab.sig, posAtx)
	vPosAtx, err := posAtx.Verify(0, 1)
	require.NoError(t, err)
	require.NoError(t, atxs.Add(tab.cdb, vPosAtx))
	built2, err := publishAtx(t, tab, posAtx.ID(), posEpoch, &currLayer, layersPerEpoch)
	require.NoError(t, err)
	require.NotNil(t, built2)
	require.NotEqual(t, built.NIPost, built2.NIPost)
	require.Equal(t, built.TargetEpoch()+3, built2.TargetEpoch())
}

func TestBuilder_PublishActivationTx_NoPrevATX(t *testing.T) {
	tab := newTestBuilder(t, WithPoetConfig(PoetConfig{PhaseShift: layerDuration * 4}))
	posEpoch := postGenesisEpoch
	currLayer := posEpoch.FirstLayer()
	challenge := newChallenge(1, types.ATXID{1, 2, 3}, types.ATXID{1, 2, 3}, posEpoch, nil)
	nipost := newNIPostWithChallenge(types.HexToHash32("55555"), []byte("66666"))
	otherSigner, err := signing.NewEdSigner()
	require.NoError(t, err)
	posAtx := newAtx(t, otherSigner, challenge, nipost, 2, types.Address{})
	SignAndFinalizeAtx(otherSigner, posAtx)
	vPosAtx, err := posAtx.Verify(0, 1)
	require.NoError(t, err)
	require.NoError(t, atxs.Add(tab.cdb, vPosAtx))

	// create and publish ATX
	vrfNonce := types.VRFPostIndex(123)
	tab.mpost.EXPECT().VRFNonce().Return(&vrfNonce, nil)
	tab.mpost.EXPECT().CommitmentAtx().Return(types.RandomATXID(), nil)
	atx, err := publishAtx(t, tab, posAtx.ID(), posEpoch, &currLayer, layersPerEpoch)
	require.NoError(t, err)
	require.NotNil(t, atx)
}

func TestBuilder_PublishActivationTx_PrevATXWithoutPrevATX(t *testing.T) {
	r := require.New(t)

	// Arrange
	tab := newTestBuilder(t, WithPoetConfig(PoetConfig{PhaseShift: layerDuration * 4}))
	otherSigner, err := signing.NewEdSigner()
	r.NoError(err)

	initialPost := &types.Post{
		Nonce:   0,
		Indices: make([]byte, 10),
	}

	currentLayer := postGenesisEpoch.FirstLayer().Add(3)
	prevAtxPostEpoch := postGenesisEpoch
	postAtxPubEpoch := postGenesisEpoch

	challenge := newChallenge(1, types.ATXID{1, 2, 3}, types.ATXID{1, 2, 3}, postAtxPubEpoch, nil)
	poetBytes := []byte("66666")
	nipost := newNIPostWithChallenge(types.HexToHash32("55555"), poetBytes)
	posAtx := newAtx(t, otherSigner, challenge, nipost, 2, types.Address{})
	SignAndFinalizeAtx(otherSigner, posAtx)
	vPosAtx, err := posAtx.Verify(0, 1)
	r.NoError(err)
	r.NoError(atxs.Add(tab.cdb, vPosAtx))

	challenge = newChallenge(0, types.EmptyATXID, posAtx.ID(), prevAtxPostEpoch, nil)
	challenge.InitialPostIndices = initialPost.Indices
	prevAtx := newAtx(t, tab.sig, challenge, nipost, 2, types.Address{})
	prevAtx.InitialPost = initialPost
	SignAndFinalizeAtx(tab.sig, prevAtx)
	vPrevAtx, err := prevAtx.Verify(0, 1)
	r.NoError(err)
	r.NoError(atxs.Add(tab.cdb, vPrevAtx))

	// Act
	tab.msync.EXPECT().RegisterForATXSynced().DoAndReturn(func() chan struct{} {
		ch := make(chan struct{})
		close(ch)
		return ch
	}).AnyTimes()

	tab.mclock.EXPECT().CurrentLayer().Return(currentLayer).AnyTimes()
	tab.mclock.EXPECT().LayerToTime(gomock.Any()).DoAndReturn(
		func(layer types.LayerID) time.Time {
			// time.Now() ~= currentLayer
			genesis := time.Now().Add(-time.Duration(currentLayer) * layerDuration)
			return genesis.Add(layerDuration * time.Duration(layer))
		}).AnyTimes()
	tab.mclock.EXPECT().AwaitLayer(vPosAtx.PublishEpoch.FirstLayer().Add(layersPerEpoch)).DoAndReturn(func(layer types.LayerID) chan struct{} {
		ch := make(chan struct{})
		close(ch)
		return ch
	}).Times(1)

	tab.mclock.EXPECT().AwaitLayer(gomock.Not(vPosAtx.PublishEpoch.FirstLayer().Add(layersPerEpoch))).DoAndReturn(func(types.LayerID) chan struct{} {
		ch := make(chan struct{})
		return ch
	}).Times(1)

	lastOpts := DefaultPostSetupOpts()
	tab.mpost.EXPECT().LastOpts().Return(&lastOpts).AnyTimes()

	tab.mnipost.EXPECT().BuildNIPost(gomock.Any(), gomock.Any()).
		DoAndReturn(func(_ context.Context, challenge *types.NIPostChallenge) (*types.NIPost, int, error) {
			currentLayer = currentLayer.Add(5)
			return newNIPostWithChallenge(challenge.Hash(), poetBytes), 0, nil
		})

	atxChan := make(chan struct{})
	tab.mhdlr.EXPECT().AwaitAtx(gomock.Any()).Return(atxChan)
	tab.mhdlr.EXPECT().GetPosAtxID().Return(vPosAtx.ID(), nil)
	tab.mhdlr.EXPECT().UnsubscribeAtx(gomock.Any())

	tab.mpub.EXPECT().Publish(gomock.Any(), gomock.Any(), gomock.Any()).DoAndReturn(func(ctx context.Context, _ string, msg []byte) error {
		var atx types.ActivationTx
		require.NoError(t, codec.Decode(msg, &atx))
		atx.SetReceived(time.Now().Local())

		atx.SetEffectiveNumUnits(atx.NumUnits)
		vAtx, err := atx.Verify(0, 1)
		r.NoError(err)
		r.Equal(tab.nodeID, vAtx.SmesherID)

		r.NoError(atxs.Add(tab.cdb, vAtx))

		r.Equal(prevAtx.Sequence+1, atx.Sequence)
		r.Equal(prevAtx.ID(), atx.PrevATXID)
		r.Nil(atx.InitialPost)
		r.Nil(atx.InitialPostIndices)

		r.Equal(posAtx.ID(), atx.PositioningATX)
		r.Equal(postAtxPubEpoch+1, atx.PublishEpoch)
		r.Equal(types.BytesToHash(poetBytes), atx.GetPoetProofRef())

		close(atxChan)
		return nil
	})

	r.NoError(tab.PublishActivationTx(context.Background()))
}

func TestBuilder_PublishActivationTx_TargetsEpochBasedOnPosAtx(t *testing.T) {
	r := require.New(t)

	// Arrange
	tab := newTestBuilder(t, WithPoetConfig(PoetConfig{PhaseShift: layerDuration * 4}))
	otherSigner, err := signing.NewEdSigner()
	r.NoError(err)

	currentLayer := postGenesisEpoch.FirstLayer().Add(3)
	posEpoch := postGenesisEpoch
	challenge := newChallenge(1, types.ATXID{1, 2, 3}, types.ATXID{1, 2, 3}, posEpoch, nil)
	poetBytes := []byte("66666")
	nipost := newNIPostWithChallenge(types.HexToHash32("55555"), poetBytes)
	posAtx := newAtx(t, otherSigner, challenge, nipost, 2, types.Address{})
	SignAndFinalizeAtx(otherSigner, posAtx)
	vPosAtx, err := posAtx.Verify(0, 1)
	r.NoError(err)
	r.NoError(atxs.Add(tab.cdb, vPosAtx))

	// Act & Assert
	tab.msync.EXPECT().RegisterForATXSynced().DoAndReturn(func() chan struct{} {
		ch := make(chan struct{})
		close(ch)
		return ch
	}).AnyTimes()

	tab.mclock.EXPECT().CurrentLayer().Return(currentLayer).AnyTimes()
	tab.mclock.EXPECT().LayerToTime(gomock.Any()).DoAndReturn(
		func(layer types.LayerID) time.Time {
			// time.Now() ~= currentLayer
			genesis := time.Now().Add(-time.Duration(currentLayer) * layerDuration)
			return genesis.Add(layerDuration * time.Duration(layer))
		}).AnyTimes()
	tab.mclock.EXPECT().AwaitLayer(vPosAtx.PublishEpoch.FirstLayer().Add(layersPerEpoch)).DoAndReturn(func(types.LayerID) chan struct{} {
		ch := make(chan struct{})
		close(ch)
		return ch
	}).Times(1)

	tab.mclock.EXPECT().AwaitLayer(gomock.Not(vPosAtx.PublishEpoch.FirstLayer().Add(layersPerEpoch))).DoAndReturn(func(types.LayerID) chan struct{} {
		ch := make(chan struct{})
		return ch
	}).Times(1)

	lastOpts := DefaultPostSetupOpts()
	tab.mpost.EXPECT().LastOpts().Return(&lastOpts).AnyTimes()

	tab.mpost.EXPECT().CommitmentAtx().Return(types.RandomATXID(), nil).Times(1)
	tab.mpost.EXPECT().VRFNonce().Times(1)

	tab.mnipost.EXPECT().BuildNIPost(gomock.Any(), gomock.Any()).
		DoAndReturn(func(_ context.Context, challenge *types.NIPostChallenge) (*types.NIPost, int, error) {
			currentLayer = currentLayer.Add(layersPerEpoch)
			return newNIPostWithChallenge(challenge.Hash(), poetBytes), 0, nil
		})

	atxChan := make(chan struct{})
	tab.mhdlr.EXPECT().AwaitAtx(gomock.Any()).Return(atxChan)
	tab.mhdlr.EXPECT().GetPosAtxID().Return(vPosAtx.ID(), nil)
	tab.mhdlr.EXPECT().UnsubscribeAtx(gomock.Any())

	tab.mpub.EXPECT().Publish(gomock.Any(), gomock.Any(), gomock.Any()).DoAndReturn(func(ctx context.Context, _ string, msg []byte) error {
		var atx types.ActivationTx
		require.NoError(t, codec.Decode(msg, &atx))
		atx.SetReceived(time.Now().Local())

		atx.SetEffectiveNumUnits(atx.NumUnits)
		vAtx, err := atx.Verify(0, 1)
		r.NoError(err)
		r.Equal(tab.nodeID, vAtx.SmesherID)

		r.NoError(atxs.Add(tab.cdb, vAtx))

		r.Zero(atx.Sequence)
		r.Equal(types.EmptyATXID, atx.PrevATXID)
		r.NotNil(atx.InitialPost)
		r.NotNil(atx.InitialPostIndices)

		r.Equal(posAtx.ID(), atx.PositioningATX)
		r.Equal(posEpoch+1, atx.PublishEpoch)
		r.Equal(types.BytesToHash(poetBytes), atx.GetPoetProofRef())

		close(atxChan)
		return nil
	})

	r.NoError(tab.PublishActivationTx(context.Background()))
}

func TestBuilder_PublishActivationTx_FailsWhenNIPostBuilderFails(t *testing.T) {
	tab := newTestBuilder(t, WithPoetConfig(PoetConfig{PhaseShift: layerDuration * 4}))
	posEpoch := postGenesisEpoch
	currLayer := posEpoch.FirstLayer()
	challenge := newChallenge(1, types.ATXID{1, 2, 3}, types.ATXID{1, 2, 3}, posEpoch, nil)
	nipost := newNIPostWithChallenge(types.HexToHash32("55555"), []byte("66666"))
	posAtx := newAtx(t, tab.sig, challenge, nipost, 2, types.Address{})
	SignAndFinalizeAtx(tab.sig, posAtx)
	vPosAtx, err := posAtx.Verify(0, 1)
	require.NoError(t, err)
	require.NoError(t, atxs.Add(tab.cdb, vPosAtx))

	tab.mclock.EXPECT().CurrentLayer().Return(posEpoch.FirstLayer()).AnyTimes()
	tab.mhdlr.EXPECT().GetPosAtxID().Return(vPosAtx.ID(), nil)
	tab.mclock.EXPECT().LayerToTime(gomock.Any()).DoAndReturn(
		func(got types.LayerID) time.Time {
			// time.Now() ~= currentLayer
			genesis := time.Now().Add(-time.Duration(currLayer) * layerDuration)
			return genesis.Add(layerDuration * time.Duration(got))
		}).AnyTimes()
	lastOpts := DefaultPostSetupOpts()
	tab.mpost.EXPECT().LastOpts().Return(&lastOpts).AnyTimes()
	nipostErr := fmt.Errorf("NIPost builder error")
	tab.mnipost.EXPECT().BuildNIPost(gomock.Any(), gomock.Any()).Return(nil, time.Duration(0), nipostErr)
	require.ErrorIs(t, tab.PublishActivationTx(context.Background()), nipostErr)
}

func TestBuilder_PublishActivationTx_Serialize(t *testing.T) {
	cdb := datastore.NewCachedDB(sql.InMemory(), logtest.New(t))
	sig, err := signing.NewEdSigner()
	require.NoError(t, err)

	nipost := newNIPostWithChallenge(types.HexToHash32("55555"), []byte("66666"))
	coinbase := types.Address{4, 5, 6}
	atx := newActivationTx(t, sig, 1, types.ATXID{1, 2, 3}, types.ATXID{1, 2, 3}, nil, types.EpochID(5), 1, 100, coinbase, 100, nipost)
	require.NoError(t, atxs.Add(cdb, atx))

	act := newActivationTx(t, sig, 2, atx.ID(), atx.ID(), nil, atx.PublishEpoch.Add(10), 0, 100, coinbase, 100, nipost)

	bt, err := codec.Encode(act)
	require.NoError(t, err)

	var a types.ActivationTx
	require.NoError(t, codec.Decode(bt, &a))
	a.SetReceived(time.Now().Local())

	bt2, err := codec.Encode(&a)
	require.NoError(t, err)

	require.Equal(t, bt, bt2)
}

func TestBuilder_SignAtx(t *testing.T) {
	tab := newTestBuilder(t)
	prevAtx := types.ATXID(types.HexToHash32("0x111"))
	challenge := newChallenge(1, prevAtx, prevAtx, types.EpochID(15), nil)
	nipost := newNIPostWithChallenge(types.HexToHash32("55555"), []byte("66666"))
	atx := newAtx(t, tab.sig, challenge, nipost, 100, types.Address{})
	atx.SetMetadata()
	atxBytes, err := codec.Encode(&atx.ATXMetadata)
	require.NoError(t, err)
	err = SignAndFinalizeAtx(tab.signer, atx)
	require.NoError(t, err)

	verifier, err := signing.NewEdVerifier()
	require.NoError(t, err)

	ok := verifier.Verify(signing.ATX, tab.nodeID, atxBytes, atx.Signature)
	require.True(t, ok)
	require.Equal(t, tab.nodeID, atx.SmesherID)
}

func TestBuilder_NIPostPublishRecovery(t *testing.T) {
	tab := newTestBuilder(t, WithPoetConfig(PoetConfig{PhaseShift: layerDuration * 4}))
	posEpoch := postGenesisEpoch
	currLayer := posEpoch.FirstLayer()
	challenge := newChallenge(1, types.ATXID{1, 2, 3}, types.ATXID{1, 2, 3}, posEpoch, nil)
	nipost := newNIPostWithChallenge(types.HexToHash32("55555"), []byte("66666"))
	prevAtx := newAtx(t, tab.sig, challenge, nipost, 2, types.Address{})
	SignAndFinalizeAtx(tab.sig, prevAtx)
	vPrevAtx, err := prevAtx.Verify(0, 1)
	require.NoError(t, err)
	require.NoError(t, atxs.Add(tab.cdb, vPrevAtx))

	publishEpoch := posEpoch + 1
	tab.mclock.EXPECT().CurrentLayer().DoAndReturn(func() types.LayerID { return currLayer }).AnyTimes()
	tab.mhdlr.EXPECT().GetPosAtxID().Return(prevAtx.ID(), nil)
	tab.mclock.EXPECT().LayerToTime(gomock.Any()).DoAndReturn(
		func(got types.LayerID) time.Time {
			// time.Now() ~= currentLayer
			genesis := time.Now().Add(-time.Duration(currLayer) * layerDuration)
			return genesis.Add(layerDuration * time.Duration(got))
		}).AnyTimes()
	lastOpts := DefaultPostSetupOpts()
	tab.mpost.EXPECT().LastOpts().Return(&lastOpts).AnyTimes()
	tab.mnipost.EXPECT().BuildNIPost(gomock.Any(), gomock.Any()).DoAndReturn(
		func(_ context.Context, challenge *types.NIPostChallenge) (*types.NIPost, time.Duration, error) {
			currLayer = currLayer.Add(layersPerEpoch)
			return newNIPostWithChallenge(challenge.Hash(), []byte("66666")), 0, nil
		})
	done := make(chan struct{})
	close(done)
	tab.mclock.EXPECT().AwaitLayer(publishEpoch.FirstLayer()).DoAndReturn(
		func(got types.LayerID) chan struct{} {
			// advance to publish layer
			if currLayer.Before(got) {
				currLayer = got
			}
			return done
		})
	var built *types.ActivationTx
	publishErr := errors.New("blah")
	tab.mpub.EXPECT().Publish(gomock.Any(), pubsub.AtxProtocol, gomock.Any()).DoAndReturn(
		func(_ context.Context, _ string, got []byte) error {
			var gotAtx types.ActivationTx
			require.NoError(t, codec.Decode(got, &gotAtx))
			gotAtx.SetReceived(time.Now().Local())
			built = &gotAtx
			require.NoError(t, built.Initialize())
			return publishErr
		})
	never := make(chan struct{})
	tab.mhdlr.EXPECT().AwaitAtx(gomock.Any()).Return(never)
	tab.mhdlr.EXPECT().UnsubscribeAtx(gomock.Any())
	// create and publish ATX
	err = tab.PublishActivationTx(context.Background())
	require.ErrorIs(t, err, publishErr)
	require.NotNil(t, built)

	// the challenge remains
	got, err := kvstore.GetNIPostChallenge(tab.cdb)
	require.NoError(t, err)
	require.NotEmpty(t, got)

	// now causing it to publish again, it should use the same atx
	tab.mhdlr.EXPECT().AwaitAtx(gomock.Any()).Return(never)
	tab.mpub.EXPECT().Publish(gomock.Any(), pubsub.AtxProtocol, gomock.Any()).DoAndReturn(
		func(_ context.Context, _ string, got []byte) error {
			var gotAtx types.ActivationTx
			require.NoError(t, codec.Decode(got, &gotAtx))
			gotAtx.SetReceived(time.Now().Local())
			require.NoError(t, gotAtx.Initialize())
			built.SetReceived(gotAtx.Received())
			require.Equal(t, &gotAtx, built)
			return nil
		})
	expireEpoch := publishEpoch + 2
	tab.mclock.EXPECT().AwaitLayer(expireEpoch.FirstLayer()).Return(done)
	tab.mhdlr.EXPECT().UnsubscribeAtx(gomock.Any()).Do(
		func(got types.ATXID) {
			require.Equal(t, built.ID(), got)
		})
	// This 👇 ensures that handing of the challenge succeeded and the code moved on to the next part
	require.ErrorIs(t, tab.PublishActivationTx(context.Background()), ErrATXChallengeExpired)
	got, err = kvstore.GetNIPostChallenge(tab.cdb)
	require.ErrorIs(t, err, sql.ErrNotFound)
	require.Empty(t, got)

	posEpoch = posEpoch + 1
	challenge = newChallenge(1, types.ATXID{1, 2, 3}, types.ATXID{1, 2, 3}, posEpoch, nil)
	posAtx := newAtx(t, tab.sig, challenge, nipost, 2, types.Address{})
	SignAndFinalizeAtx(tab.sig, posAtx)
	vPosAtx, err := posAtx.Verify(0, 1)
	require.NoError(t, err)
	require.NoError(t, atxs.Add(tab.cdb, vPosAtx))
	built2, err := publishAtx(t, tab, posAtx.ID(), posEpoch, &currLayer, layersPerEpoch)
	require.NoError(t, err)
	require.NotNil(t, built2)
	require.NotEqual(t, built.NIPost, built2.NIPost)
	require.Equal(t, built.TargetEpoch()+1, built2.TargetEpoch())

	got, err = kvstore.GetNIPostChallenge(tab.cdb)
	require.ErrorIs(t, err, sql.ErrNotFound)
	require.Empty(t, got)
}

func TestBuilder_RetryPublishActivationTx(t *testing.T) {
	retryInterval := 10 * time.Microsecond
	tab := newTestBuilder(t, WithPoetConfig(PoetConfig{PhaseShift: layerDuration * 4}), WithPoetRetryInterval(retryInterval))
	posEpoch := postGenesisEpoch + 1
	challenge := newChallenge(1, types.ATXID{1, 2, 3}, types.ATXID{1, 2, 3}, posEpoch, nil)
	poetBytes := []byte("66666")
	nipost := newNIPostWithChallenge(types.HexToHash32("55555"), poetBytes)
	prevAtx := newAtx(t, tab.sig, challenge, nipost, 2, types.Address{})
	SignAndFinalizeAtx(tab.sig, prevAtx)
	vPrevAtx, err := prevAtx.Verify(0, 1)
	require.NoError(t, err)
	require.NoError(t, atxs.Add(tab.cdb, vPrevAtx))

	currLayer := posEpoch.FirstLayer().Add(1)
	tab.mclock.EXPECT().CurrentLayer().Return(currLayer).AnyTimes()
	tab.mhdlr.EXPECT().GetPosAtxID().Return(prevAtx.ID(), nil).AnyTimes()
	tab.mclock.EXPECT().LayerToTime(gomock.Any()).DoAndReturn(
		func(got types.LayerID) time.Time {
			// time.Now() ~= currentLayer
			genesis := time.Now().Add(-time.Duration(currLayer) * layerDuration)
			return genesis.Add(layerDuration * time.Duration(got))
		}).AnyTimes()
	lastOpts := DefaultPostSetupOpts()
	tab.mpost.EXPECT().LastOpts().Return(&lastOpts).AnyTimes()
	tab.mclock.EXPECT().AwaitLayer(gomock.Any()).Return(make(chan struct{})).AnyTimes()

	expectedTries := 3
	tries := 0
	builderConfirmation := make(chan struct{})
	// TODO(dshulyak) maybe measure time difference between attempts. It should be no less than retryInterval
	tab.mnipost.EXPECT().BuildNIPost(gomock.Any(), gomock.Any()).DoAndReturn(
		func(_ context.Context, challenge *types.NIPostChallenge) (*types.NIPost, time.Duration, error) {
			tries++
			if tries == expectedTries {
				close(builderConfirmation)
			} else if tries < expectedTries {
				return nil, 0, ErrPoetServiceUnstable
			}
			return newNIPostWithChallenge(challenge.Hash(), poetBytes), 0, nil
		}).Times(expectedTries)

	ctx, cancel := context.WithCancel(context.Background())
	runnerExit := make(chan struct{})
	go func() {
		tab.loop(ctx)
		close(runnerExit)
	}()
	t.Cleanup(func() {
		cancel()
		<-runnerExit
	})

	select {
	case <-builderConfirmation:
	case <-time.After(time.Second):
		require.FailNow(t, "failed waiting for required number of tries to occur")
	}
}

func TestBuilder_InitialProofGeneratedOnce(t *testing.T) {
	tab := newTestBuilder(t, WithPoetConfig(PoetConfig{PhaseShift: layerDuration * 4}))
	tab.mpost.EXPECT().GenerateProof(gomock.Any(), gomock.Any())
	require.NoError(t, tab.generateProof(context.Background()))

	posEpoch := postGenesisEpoch + 1
	challenge := newChallenge(1, types.ATXID{1, 2, 3}, types.ATXID{1, 2, 3}, posEpoch, nil)
	poetByte := []byte("66666")
	nipost := newNIPostWithChallenge(types.HexToHash32("55555"), poetByte)
	prevAtx := newAtx(t, tab.sig, challenge, nipost, 2, types.Address{})
	SignAndFinalizeAtx(tab.sig, prevAtx)
	vPrevAtx, err := prevAtx.Verify(0, 1)
	require.NoError(t, err)
	require.NoError(t, atxs.Add(tab.cdb, vPrevAtx))

	currLayer := posEpoch.FirstLayer().Add(1)
	atx, err := publishAtx(t, tab, prevAtx.ID(), posEpoch, &currLayer, layersPerEpoch)
	require.NoError(t, err)
	require.NotNil(t, atx)
	assertLastAtx(require.New(t), tab.nodeID, types.BytesToHash(poetByte), atx, vPrevAtx, vPrevAtx, layersPerEpoch)

	// GenerateProof() should not be called again
	require.NoError(t, tab.generateProof(context.Background()))
}

func TestBuilder_UpdatePoets(t *testing.T) {
	r := require.New(t)

	tab := newTestBuilder(t, WithPoETClientInitializer(func(string, PoetConfig) (PoetProvingServiceClient, error) {
		poet := NewMockPoetProvingServiceClient(gomock.NewController(t))
		poet.EXPECT().PoetServiceID(gomock.Any()).AnyTimes().Return(types.PoetServiceID{ServiceID: []byte("poetid")}, nil)
		return poet, nil
	}))

	r.Nil(tab.Builder.receivePendingPoetClients())

	err := tab.Builder.UpdatePoETServers(context.Background(), []string{"http://poet0", "http://poet1"})
	r.NoError(err)

	clients := tab.Builder.receivePendingPoetClients()
	r.NotNil(clients)
	r.Len(*clients, 2)
	r.Nil(tab.Builder.receivePendingPoetClients())
}

func TestBuilder_UpdatePoetsUnstable(t *testing.T) {
	r := require.New(t)

	tab := newTestBuilder(t, WithPoETClientInitializer(func(string, PoetConfig) (PoetProvingServiceClient, error) {
		poet := NewMockPoetProvingServiceClient(gomock.NewController(t))
		poet.EXPECT().PoetServiceID(gomock.Any()).AnyTimes().Return(types.PoetServiceID{ServiceID: []byte("poetid")}, errors.New("ERROR"))
		return poet, nil
	}))

	err := tab.Builder.UpdatePoETServers(context.Background(), []string{"http://poet0", "http://poet1"})
	r.ErrorIs(err, ErrPoetServiceUnstable)
	r.Nil(tab.receivePendingPoetClients())
}<|MERGE_RESOLUTION|>--- conflicted
+++ resolved
@@ -401,41 +401,6 @@
 	require.Equal(t, atx1.TargetEpoch()+1, atx2.TargetEpoch())
 }
 
-<<<<<<< HEAD
-=======
-// TestBuilder_PublishActivationTx_StaleChallenge checks if
-// Builder::PublishActivationTx properly detects that a challenge it constructed
-// is stale and the poet round has already started.
-func TestBuilder_PublishActivationTx_StaleChallenge(t *testing.T) {
-	// Arrange
-	tab := newTestBuilder(t, WithPoetConfig(PoetConfig{PhaseShift: layerDuration * 4}))
-	posEpoch := postGenesisEpoch
-	// current layer is too late to be able to build a nipost on time
-	currLayer := (postGenesisEpoch + 1).FirstLayer()
-	challenge := newChallenge(1, types.ATXID{1, 2, 3}, types.ATXID{1, 2, 3}, posEpoch, nil)
-	nipost := newNIPostWithChallenge(types.HexToHash32("55555"), []byte("66666"))
-	prevAtx := newAtx(t, tab.sig, challenge, nipost, 2, types.Address{})
-	SignAndFinalizeAtx(tab.sig, prevAtx)
-	vPrevAtx, err := prevAtx.Verify(0, 1)
-	require.NoError(t, err)
-	require.NoError(t, atxs.Add(tab.cdb, vPrevAtx))
-
-	tab.mhdlr.EXPECT().GetPosAtxID().Return(prevAtx.ID(), nil)
-	tab.mclock.EXPECT().CurrentLayer().Return(currLayer).AnyTimes()
-	tab.mclock.EXPECT().LayerToTime(gomock.Any()).DoAndReturn(
-		func(got types.LayerID) time.Time {
-			// time.Now() ~= currentLayer
-			genesis := time.Now().Add(-time.Duration(currLayer) * layerDuration)
-			return genesis.Add(layerDuration * time.Duration(got))
-		}).AnyTimes()
-
-	// Act & Verify
-	err = tab.PublishActivationTx(context.Background())
-	require.ErrorIs(t, err, ErrATXChallengeExpired)
-	require.ErrorContains(t, err, "poet round has already started")
-}
-
->>>>>>> e81a9c51
 // TestBuilder_Loop_WaitsOnStaleChallenge checks if loop waits between attempts
 // failing with ErrATXChallengeExpired.
 func TestBuilder_Loop_WaitsOnStaleChallenge(t *testing.T) {
