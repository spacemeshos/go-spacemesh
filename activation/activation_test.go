--- conflicted
+++ resolved
@@ -8,11 +8,6 @@
 	"github.com/spacemeshos/go-spacemesh/database"
 	"github.com/spacemeshos/go-spacemesh/log"
 	"github.com/spacemeshos/go-spacemesh/mesh"
-<<<<<<< HEAD
-=======
-	"github.com/spacemeshos/go-spacemesh/nipst"
-	"github.com/spacemeshos/go-spacemesh/signing"
->>>>>>> 8568568f
 	"github.com/spacemeshos/post/config"
 	"github.com/stretchr/testify/assert"
 	"github.com/stretchr/testify/require"
@@ -84,9 +79,6 @@
 	return nil
 }
 
-<<<<<<< HEAD
-//type postProverClientMock struct{}
-=======
 type MockSigning struct {
 }
 
@@ -95,7 +87,6 @@
 }
 
 type postProverClientMock struct{}
->>>>>>> 8568568f
 
 // A compile time check to ensure that postProverClientMock fully implements PostProverClient.
 var _ PostProverClient = (*postProverClientMock)(nil)
@@ -584,13 +575,8 @@
 	err = b.PublishActivationTx(1)
 	assert.Error(t, err)
 	db.hadNone = false
-<<<<<<< HEAD
 	//test load challenge in later epoch - Nipst should be truncated
-	b = NewBuilder(id, coinbase, activationDb, &FaultyNetMock{}, layers, layersPerEpoch, nipstBuilder, postProver, nil, func() bool { return true }, db, lg.WithName("atxBuilder"))
-=======
-	//test load challenge in later epoch - nipst should be truncated
 	b = NewBuilder(id, coinbase, &MockSigning{}, activationDb, &FaultyNetMock{}, layers, layersPerEpoch, nipstBuilder, postProver, nil, func() bool { return true }, db, lg.WithName("atxBuilder"))
->>>>>>> 8568568f
 	assert.Error(t, err)
 	err = b.loadChallenge()
 	assert.NoError(t, err)
