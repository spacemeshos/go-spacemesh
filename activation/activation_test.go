--- conflicted
+++ resolved
@@ -247,11 +247,7 @@
 }
 
 func assertLastAtx(r *require.Assertions, posAtx, prevAtx *types.ActivationTxHeader, layersPerEpoch uint16) {
-<<<<<<< HEAD
 	sigAtx, err := types.BytesAsSignedAtx(net.lastTransmission)
-=======
-	atx, err := types.BytesAsAtx(net.lastTransmission, *types.EmptyAtxId)
->>>>>>> 5bba3bff
 	r.NoError(err)
 
 	atx := sigAtx.ActivationTx
@@ -531,13 +527,8 @@
 	db := NewMockDB()
 	sig := &MockSigning{}
 	activationDb := NewActivationDb(database.NewMemDatabase(), &MockIdStore{}, mesh.NewMemMeshDB(lg.WithName("meshDB")), layersPerEpoch, &ValidatorMock{}, lg.WithName("atxDB1"))
-<<<<<<< HEAD
 	b := NewBuilder(id, coinbase, sig, activationDb, &FaultyNetMock{}, layers, layersPerEpoch, nipstBuilder, postProver, nil, func() bool { return true }, db, lg.WithName("atxBuilder"))
-	prevAtx := types.AtxId{Hash32: types.HexToHash32("0x111")}
-=======
-	b := NewBuilder(id, coinbase, activationDb, &FaultyNetMock{}, layers, layersPerEpoch, nipstBuilder, postProver, nil, func() bool { return true }, db, lg.WithName("atxBuilder"))
 	prevAtx := types.AtxId(types.HexToHash32("0x111"))
->>>>>>> 5bba3bff
 	chlng := types.HexToHash32("0x3333")
 	poetRef := []byte{0xbe, 0xef}
 	nipstBuilder.poetRef = poetRef
