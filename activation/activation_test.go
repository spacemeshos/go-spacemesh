--- conflicted
+++ resolved
@@ -137,7 +137,6 @@
 	return nil
 }
 
-<<<<<<< HEAD
 type mockBlocksProvider struct {
 	mp map[types.BlockID]struct{}
 }
@@ -148,7 +147,8 @@
 	}
 
 	return mbp.mp, nil
-=======
+}
+
 func NewMockDB() *MockDB {
 	return &MockDB{
 		make(map[string][]byte),
@@ -180,7 +180,6 @@
 func (n *FaultyNetMock) Broadcast(id string, d []byte) error {
 	n.bt = d
 	return fmt.Errorf(" I'm faulty")
->>>>>>> 03755b58
 }
 
 // ========== Helper functions ==========
@@ -494,7 +493,7 @@
 	layersPerEpoch := uint16(10)
 	lg := log.NewDefault(id.Key[:5])
 	db := NewMockDB()
-	activationDb := NewActivationDb(database.NewMemDatabase(), database.NewMemDatabase(), &MockIdStore{}, mesh.NewMemMeshDB(lg.WithName("meshDB")), layersPerEpoch, &ValidatorMock{}, lg.WithName("atxDB1"))
+	activationDb := NewActivationDb(database.NewMemDatabase(), database.NewMemDatabase(), &MockIdStore{}, mesh.NewMemMeshDB(lg.WithName("meshDB")), layersPerEpoch, &mockBlocksProvider{}, &ValidatorMock{}, lg.WithName("atxDB1"))
 	b := NewBuilder(id, coinbase, activationDb, &FaultyNetMock{}, &ActiveSetProviderMock{}, layers, layersPerEpoch, nipstBuilder, nil, func() bool { return true }, db, lg.WithName("atxBuilder"))
 	prevAtx := types.AtxId{Hash: common.HexToHash("0x111")}
 	chlng := common.HexToHash("0x3333")
