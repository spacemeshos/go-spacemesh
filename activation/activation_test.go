package activation

import (
	"context"
	"errors"
	"fmt"
	"os"
	"testing"
	"time"

	"github.com/golang/mock/gomock"
	"github.com/stretchr/testify/assert"
	"github.com/stretchr/testify/require"

	"github.com/spacemeshos/go-spacemesh/activation/mocks"
	atypes "github.com/spacemeshos/go-spacemesh/activation/types"
	"github.com/spacemeshos/go-spacemesh/codec"
	"github.com/spacemeshos/go-spacemesh/common/types"
	"github.com/spacemeshos/go-spacemesh/datastore"
	"github.com/spacemeshos/go-spacemesh/log/logtest"
	"github.com/spacemeshos/go-spacemesh/signing"
	"github.com/spacemeshos/go-spacemesh/sql"
	"github.com/spacemeshos/go-spacemesh/sql/atxs"
<<<<<<< HEAD
	"github.com/spacemeshos/go-spacemesh/sql/store"
=======
	"github.com/spacemeshos/go-spacemesh/sql/kvstore"
>>>>>>> 2792a70b
)

// ========== Vars / Consts ==========

const (
	layersPerEpoch   = 10
	postGenesisEpoch = 2

	testTickSize = 1
)

func TestMain(m *testing.M) {
	types.SetLayersPerEpoch(layersPerEpoch)

	res := m.Run()
	os.Exit(res)
}

var (
	sig         = NewMockSigner()
	otherSig    = NewMockSigner()
	coinbase    = types.GenerateAddress([]byte("33333"))
	goldenATXID = types.ATXID(types.HexToHash32("77777"))
	prevAtxID   = types.ATXID(types.HexToHash32("44444"))
	chlng       = types.HexToHash32("55555")
	poetRef     = types.BytesToHash([]byte("66666"))
	poetBytes   = []byte("66666")

	postGenesisEpochLayer = types.NewLayerID(22)

	net               = &NetMock{}
	layerClockMock    = &LayerClockMock{}
	nipostBuilderMock = &NIPostBuilderMock{}
	nipost            = newNIPostWithChallenge(&chlng, poetBytes)
	initialPost       = &types.Post{
		Nonce:   0,
		Indices: make([]byte, 10),
	}
)

// ========== Mocks ==========

type NetMock struct {
	lastTransmission []byte
	atxHdlr          atxHandler
}

func (n *NetMock) Publish(_ context.Context, _ string, d []byte) error {
	n.lastTransmission = d
	go n.hookToAtxPool(d)
	return nil
}

func (n *NetMock) hookToAtxPool(transmission []byte) {
	if atx, err := types.BytesToAtx(transmission); err == nil {
		if err := atx.CalcAndSetID(); err != nil {
			panic(err)
		}
		if err := atx.CalcAndSetNodeID(); err != nil {
			panic(err)
		}

		if n.atxHdlr != nil {
			if atxDb, ok := n.atxHdlr.(*Handler); ok {
				vAtx, err := atx.Verify(0, 1)
				if err != nil {
					panic(err)
				}
				if err := atxDb.StoreAtx(context.TODO(), vAtx); err != nil {
					panic(err)
				}
			}
		}
	}
}

func NewMockSigner() *MockSigning {
	return &MockSigning{signing.NewEdSigner()}
}

// TODO(mafa): replace this mock with the generated mock from "github.com/spacemeshos/go-spacemesh/signing/mocks".
type MockSigning struct {
	signer *signing.EdSigner
}

func (ms *MockSigning) NodeID() types.NodeID {
	return types.BytesToNodeID(ms.signer.PublicKey().Bytes())
}

func (ms *MockSigning) Sign(m []byte) []byte {
	return ms.signer.Sign(m)
}

type NIPostBuilderMock struct {
	poetRef         []byte
	buildNIPostFunc func(challenge *types.Hash32, commitmentAtx types.ATXID) (*types.NIPost, error)
	SleepTime       int
}

func (np NIPostBuilderMock) updatePoETProver(PoetProvingServiceClient) {}

func (np *NIPostBuilderMock) BuildNIPost(_ context.Context, challenge *types.Hash32, commitmentAtx types.ATXID, _ chan struct{}) (*types.NIPost, error) {
	if np.buildNIPostFunc != nil {
		return np.buildNIPostFunc(challenge, commitmentAtx)
	}
	return newNIPostWithChallenge(challenge, np.poetRef), nil
}

// TODO(mafa): use gomock instead of this.
type NIPostErrBuilderMock struct{}

func (np *NIPostErrBuilderMock) updatePoETProver(PoetProvingServiceClient) {}

func (np *NIPostErrBuilderMock) BuildNIPost(context.Context, *types.Hash32, types.ATXID, chan struct{}) (*types.NIPost, error) {
	return nil, fmt.Errorf("NIPost builder error")
}

// TODO(mafa): use gomock instead of this; see handler_test.go for examples.
type ValidatorMock struct{}

func (*ValidatorMock) Validate([]byte, *types.NIPost, types.Hash32, uint) (uint64, error) {
	return 1, nil
}

func (*ValidatorMock) ValidatePost([]byte, *types.Post, *types.PostMetadata, uint) error {
	return nil
}

// TODO(mafa): use gomock instead of this.
type FaultyNetMock struct {
	bt     []byte
	retErr bool
}

func (n *FaultyNetMock) Publish(_ context.Context, _ string, d []byte) error {
	n.bt = d
	if n.retErr {
		return fmt.Errorf("faulty")
	}
	// not calling `go hookToAtxPool(d)`
	return nil
}

// ========== Helper functions ==========

func newCachedDB(tb testing.TB) *datastore.CachedDB {
	return datastore.NewCachedDB(sql.InMemory(), logtest.New(tb))
}

func newAtxHandler(tb testing.TB, cdb *datastore.CachedDB) *Handler {
	return NewHandler(cdb, nil, layersPerEpoch, testTickSize, goldenATXID, &ValidatorMock{}, logtest.New(tb).WithName("atxHandler"))
}

func newChallenge(sequence uint64, prevAtxID, posAtxID types.ATXID, pubLayerID types.LayerID, cATX *types.ATXID) types.NIPostChallenge {
	return types.NIPostChallenge{
		Sequence:       sequence,
		PrevATXID:      prevAtxID,
		PubLayerID:     pubLayerID,
		PositioningATX: posAtxID,
		CommitmentATX:  cATX,
	}
}

func newAtx(t testing.TB, challenge types.NIPostChallenge, sig *MockSigning, nipost *types.NIPost, numUnits uint, coinbase types.Address) *types.ActivationTx {
	atx := types.NewActivationTx(challenge, coinbase, nipost, numUnits, nil)
	require.NoError(t, SignAtx(sig, atx))
	require.NoError(t, atx.CalcAndSetID())
	require.NoError(t, atx.CalcAndSetNodeID())
	return atx
}

func newActivationTx(
	t testing.TB,
	sig *MockSigning,
	sequence uint64,
	prevATX types.ATXID,
	positioningATX types.ATXID,
	cATX *types.ATXID,
	pubLayerID types.LayerID,
	startTick, numTicks uint64,
	coinbase types.Address,
	numUnits uint,
	nipost *types.NIPost,
) *types.VerifiedActivationTx {
	challenge := newChallenge(sequence, prevATX, positioningATX, pubLayerID, cATX)
	atx := newAtx(t, challenge, sig, nipost, numUnits, coinbase)
	vAtx, err := atx.Verify(startTick, numTicks)
	require.NoError(t, err)
	return vAtx
}

type LayerClockMock struct {
	currentLayer types.LayerID
}

func (l *LayerClockMock) LayerToTime(types.LayerID) time.Time {
	return time.Time{}
}

func (l *LayerClockMock) GetCurrentLayer() types.LayerID {
	return l.currentLayer
}

func (l *LayerClockMock) AwaitLayer(types.LayerID) chan struct{} {
	ch := make(chan struct{})
	go func() {
		time.Sleep(500 * time.Millisecond)
		close(ch)
	}()
	return ch
}

// TODO(mafa): replace this mock a generated one.
type mockSyncer struct{}

func (m *mockSyncer) RegisterForATXSynced() chan struct{} {
	ch := make(chan struct{})
	close(ch)
	return ch
}

func newBuilder(tb testing.TB, cdb *datastore.CachedDB, hdlr atxHandler) *Builder {
	net.atxHdlr = hdlr
	cfg := Config{
		CoinbaseAccount: coinbase,
		GoldenATXID:     goldenATXID,
		LayersPerEpoch:  layersPerEpoch,
	}
	b := NewBuilder(cfg, sig.NodeID(), sig, cdb, hdlr, net, nipostBuilderMock, &postSetupProviderMock{},
		layerClockMock, &mockSyncer{}, logtest.New(tb).WithName("atxBuilder"))
	b.initialPost = initialPost
	return b
}

func lastTransmittedAtx(t *testing.T) types.ActivationTx {
	var signedAtx types.ActivationTx
	err := codec.Decode(net.lastTransmission, &signedAtx)
	require.NoError(t, err)
	return signedAtx
}

func assertLastAtx(r *require.Assertions, posAtx, prevAtx *types.VerifiedActivationTx, layersPerEpoch uint32) {
	sigAtx, err := types.BytesToAtx(net.lastTransmission)
	r.NoError(err)
	r.NoError(sigAtx.CalcAndSetNodeID())

	atx := sigAtx
	r.Equal(sig.NodeID(), atx.NodeID())
	if prevAtx != nil {
		r.Equal(prevAtx.Sequence+1, atx.Sequence)
		r.Equal(prevAtx.ID(), atx.PrevATXID)
		r.Nil(atx.InitialPost)
		r.Nil(atx.InitialPostIndices)
	} else {
		r.Zero(atx.Sequence)
		r.Equal(*types.EmptyATXID, atx.PrevATXID)
		r.NotNil(atx.InitialPost)
		r.NotNil(atx.InitialPostIndices)
	}
	r.Equal(posAtx.ID(), atx.PositioningATX)
	r.Equal(posAtx.PubLayerID.Add(layersPerEpoch), atx.PubLayerID)
	r.Equal(poetRef, atx.GetPoetProofRef())
}

func publishAtx(b *Builder, clockEpoch types.EpochID, buildNIPostLayerDuration uint32) (published, builtNIPost bool, err error) {
	net.lastTransmission = nil
	nipostBuilderMock.buildNIPostFunc = func(challenge *types.Hash32, commitmentAtx types.ATXID) (*types.NIPost, error) {
		builtNIPost = true
		layerClockMock.currentLayer = layerClockMock.currentLayer.Add(buildNIPostLayerDuration)
		return newNIPostWithChallenge(challenge, poetBytes), nil
	}
	layerClockMock.currentLayer = clockEpoch.FirstLayer().Add(3)
	err = b.PublishActivationTx(context.TODO())
	nipostBuilderMock.buildNIPostFunc = nil
	return net.lastTransmission != nil, builtNIPost, err
}

func addPrevAtx(t *testing.T, db sql.Executor, epoch types.EpochID) *types.VerifiedActivationTx {
	prevAtx := &types.ActivationTx{
		InnerActivationTx: types.InnerActivationTx{
			NIPostChallenge: types.NIPostChallenge{
				PubLayerID: epoch.FirstLayer(),
			},
		},
	}
	require.NoError(t, SignAtx(sig, prevAtx))
	vAtx, err := prevAtx.Verify(0, 1)
	require.NoError(t, err)
	require.NoError(t, atxs.Add(db, vAtx, time.Now()))
	return vAtx
}

// ========== Tests ==========

func TestBuilder_waitForFirstATX(t *testing.T) {
	cdb := newCachedDB(t)
	atxHdlr := newAtxHandler(t, cdb)
	net.atxHdlr = atxHdlr
	cfg := Config{
		CoinbaseAccount: coinbase,
		GoldenATXID:     goldenATXID,
		LayersPerEpoch:  layersPerEpoch,
	}
	poetCfg := PoetConfig{
		PhaseShift:  5 * time.Millisecond,
		CycleGap:    2 * time.Millisecond,
		GracePeriod: time.Millisecond,
	}
	mClock := mocks.NewMocklayerClock(gomock.NewController(t))
	b := NewBuilder(cfg, sig.NodeID(), sig, cdb, atxHdlr, net, nipostBuilderMock, &postSetupProviderMock{},
		mClock, &mockSyncer{}, logtest.New(t).WithName("atxBuilder"),
		WithPoetConfig(poetCfg))
	b.initialPost = initialPost

	ch := make(chan struct{}, 1)
	close(ch)
	current := types.NewLayerID(layersPerEpoch * 2) // first layer of epoch 2
	addPrevAtx(t, cdb, current.GetEpoch()-1)
	mClock.EXPECT().GetCurrentLayer().Return(current).AnyTimes()
	mClock.EXPECT().LayerToTime(current).Return(time.Now().Add(100 * time.Millisecond))
	require.True(t, b.waitForFirstATX(context.TODO()))
}

func TestBuilder_waitForFirstATX_nextEpoch(t *testing.T) {
	cdb := newCachedDB(t)
	atxHdlr := newAtxHandler(t, cdb)
	net.atxHdlr = atxHdlr
	cfg := Config{
		CoinbaseAccount: coinbase,
		GoldenATXID:     goldenATXID,
		LayersPerEpoch:  layersPerEpoch,
	}
	poetCfg := PoetConfig{
		PhaseShift:  5 * time.Millisecond,
		CycleGap:    2 * time.Millisecond,
		GracePeriod: time.Millisecond,
	}
	mClock := mocks.NewMocklayerClock(gomock.NewController(t))
	b := NewBuilder(cfg, sig.NodeID(), sig, cdb, atxHdlr, net, nipostBuilderMock, &postSetupProviderMock{},
		mClock, &mockSyncer{}, logtest.New(t).WithName("atxBuilder"),
		WithPoetConfig(poetCfg))
	b.initialPost = initialPost

	ch := make(chan struct{}, 1)
	close(ch)
	current := types.NewLayerID(layersPerEpoch * 2) // first layer of epoch 2
	addPrevAtx(t, cdb, current.GetEpoch()-1)
	mClock.EXPECT().GetCurrentLayer().Return(current)
	mClock.EXPECT().LayerToTime(current).Return(time.Now().Add(-5 * time.Millisecond))
	mClock.EXPECT().AwaitLayer(current.Add(layersPerEpoch)).Return(ch)
	mClock.EXPECT().GetCurrentLayer().Return(current.Add(layersPerEpoch)).AnyTimes()
	require.True(t, b.waitForFirstATX(context.TODO()))
}

func TestBuilder_waitForFirstATX_Genesis(t *testing.T) {
	cdb := newCachedDB(t)
	atxHdlr := newAtxHandler(t, cdb)
	b := newBuilder(t, cdb, atxHdlr)
	mClock := mocks.NewMocklayerClock(gomock.NewController(t))
	b.layerClock = mClock

	current := types.NewLayerID(0)
	mClock.EXPECT().GetCurrentLayer().Return(current)
	require.False(t, b.waitForFirstATX(context.TODO()))
}

func TestBuilder_waitForFirstATX_NoWait(t *testing.T) {
	cdb := newCachedDB(t)
	atxHdlr := newAtxHandler(t, cdb)
	b := newBuilder(t, cdb, atxHdlr)
	mClock := mocks.NewMocklayerClock(gomock.NewController(t))
	b.layerClock = mClock

	current := types.NewLayerID(layersPerEpoch)
	addPrevAtx(t, cdb, current.GetEpoch())
	mClock.EXPECT().GetCurrentLayer().Return(current)
	require.False(t, b.waitForFirstATX(context.TODO()))
}

func TestBuilder_StartSmeshingCoinbase(t *testing.T) {
	cdb := newCachedDB(t)
	atxHdlr := newAtxHandler(t, cdb)
	builder := newBuilder(t, cdb, atxHdlr)

	coinbase := types.Address{1, 1, 1}
	require.NoError(t, builder.StartSmeshing(coinbase, atypes.PostSetupOpts{}))
	t.Cleanup(func() { builder.StopSmeshing(true) })
	require.Equal(t, coinbase, builder.Coinbase())
}

func TestBuilder_StartSmeshingTwiceError(t *testing.T) {
	cdb := newCachedDB(t)
	atxHdlr := newAtxHandler(t, cdb)
	builder := newBuilder(t, cdb, atxHdlr)

	coinbase := types.Address{1, 1, 1}
	require.NoError(t, builder.StartSmeshing(coinbase, atypes.PostSetupOpts{}))
	require.ErrorContains(t, builder.StartSmeshing(coinbase, atypes.PostSetupOpts{}), "already started")
}

func TestBuilder_StartSmeshingAfterError(t *testing.T) {
	ctrl := gomock.NewController(t)
	cdb := newCachedDB(t)
	atxHdlr := newAtxHandler(t, cdb)

	postSetupMock := mocks.NewMockPostSetupProvider(ctrl)
	postSetupMock.EXPECT().StartSession(gomock.Any(), gomock.Any()).Times(1).Return(nil, errors.New("couldn't start session"))
	postSetupMock.EXPECT().StartSession(gomock.Any(), gomock.Any()).Return(make(chan struct{}), nil)

	net.atxHdlr = atxHdlr
	cfg := Config{
		CoinbaseAccount: coinbase,
		GoldenATXID:     goldenATXID,
		LayersPerEpoch:  layersPerEpoch,
	}

	b := NewBuilder(cfg, sig.NodeID(), sig, cdb, atxHdlr, net, nipostBuilderMock, postSetupMock,
		layerClockMock, &mockSyncer{}, logtest.New(t).WithName("atxBuilder"))
	b.initialPost = initialPost

	coinbase := types.Address{1, 1, 1}
	require.ErrorContains(t, b.StartSmeshing(coinbase, atypes.PostSetupOpts{}), "couldn't start session")
	require.NoError(t, b.StartSmeshing(coinbase, atypes.PostSetupOpts{}))
}

func TestBuilder_RestartSmeshing(t *testing.T) {
	cdb := newCachedDB(t)
	atxHdlr := newAtxHandler(t, cdb)
	net.atxHdlr = atxHdlr
	cfg := Config{
		CoinbaseAccount: coinbase,
		GoldenATXID:     goldenATXID,
		LayersPerEpoch:  layersPerEpoch,
	}
	sessionChan := make(chan struct{})
	close(sessionChan)
	builder := NewBuilder(cfg, sig.NodeID(), sig, cdb, atxHdlr, net, nipostBuilderMock,
		&postSetupProviderMock{sessionChan: sessionChan},
		layerClockMock, &mockSyncer{}, logtest.New(t).WithName("atxBuilder"))
	builder.initialPost = initialPost

	for i := 0; i < 100; i++ {
		require.NoError(t, builder.StartSmeshing(types.Address{}, atypes.PostSetupOpts{}))
		// NOTE(dshulyak) this is a poor way to test that smeshing started and didn't exit immediately,
		// but proper test requires adding quite a lot of additional mocking and general refactoring.
		time.Sleep(400 * time.Microsecond)
		require.True(t, builder.Smeshing())
		require.NoError(t, builder.StopSmeshing(true))
		require.False(t, builder.Smeshing())
	}
}

func TestBuilder_StopSmeshing_failsWhenNotStarted(t *testing.T) {
	cdb := newCachedDB(t)
	atxHdlr := newAtxHandler(t, cdb)
	builder := newBuilder(t, cdb, atxHdlr)

	require.ErrorContains(t, builder.StopSmeshing(true), "not started")
}

func TestBuilder_StopSmeshing_doesNotStopOnPoSTError(t *testing.T) {
	ctrl := gomock.NewController(t)
	cdb := newCachedDB(t)
	atxHdlr := newAtxHandler(t, cdb)

	postSetupMock := mocks.NewMockPostSetupProvider(ctrl)
	postSetupMock.EXPECT().StartSession(gomock.Any(), gomock.Any()).Return(make(chan struct{}), nil)
	postSetupMock.EXPECT().StopSession(gomock.Any()).Return(errors.New("couldn't stop session"))

	net.atxHdlr = atxHdlr
	cfg := Config{
		CoinbaseAccount: coinbase,
		GoldenATXID:     goldenATXID,
		LayersPerEpoch:  layersPerEpoch,
	}

	b := NewBuilder(cfg, sig.NodeID(), sig, cdb, atxHdlr, net, nipostBuilderMock, postSetupMock,
		layerClockMock, &mockSyncer{}, logtest.New(t).WithName("atxBuilder"))
	b.initialPost = initialPost

	coinbase := types.Address{1, 1, 1}
	require.NoError(t, b.StartSmeshing(coinbase, atypes.PostSetupOpts{}))
	require.Error(t, b.StopSmeshing(true))
	require.True(t, b.Smeshing())
	require.NotNil(t, b.exited)

	select {
	case <-b.exited:
		require.Fail(t, "smeshing should not exit")
	default:
	}
}

func TestBuilder_findCommitmentAtx_UsesLatestAtx(t *testing.T) {
	cdb := newCachedDB(t)
	atxHdlr := newAtxHandler(t, cdb)
	builder := newBuilder(t, cdb, atxHdlr)

	latestAtx := addPrevAtx(t, cdb, 1)
	atx, err := builder.findCommitmentAtx()
	require.NoError(t, err)
	require.Equal(t, latestAtx.ID(), atx)
}

func TestBuilder_findCommitmentAtx_DefaultsToGoldenAtx(t *testing.T) {
	cdb := newCachedDB(t)
	atxHdlr := newAtxHandler(t, cdb)
	builder := newBuilder(t, cdb, atxHdlr)

	atx, err := builder.findCommitmentAtx()
	require.NoError(t, err)
	require.Equal(t, goldenATXID, atx)
}

func TestBuilder_getCommitmentAtx_storesCommitmentAtx(t *testing.T) {
	cdb := newCachedDB(t)
	atxHdlr := newAtxHandler(t, cdb)
	builder := newBuilder(t, cdb, atxHdlr)

	atx, err := builder.getCommitmentAtx(context.TODO())
	require.NoError(t, err)

	stored, err := store.GetCommitmentATX(cdb)
	require.NoError(t, err)

	require.Equal(t, *atx, stored)
}

func TestBuilder_getCommitmentAtx_getsStoredCommitmentAtx(t *testing.T) {
	cdb := newCachedDB(t)
	atxHdlr := newAtxHandler(t, cdb)
	builder := newBuilder(t, cdb, atxHdlr)

	newATX := addPrevAtx(t, cdb, 1) // add a newer ATX

	err := store.AddCommitmentATX(cdb, goldenATXID)
	require.NoError(t, err)

	atx, err := builder.getCommitmentAtx(context.TODO())
	require.NoError(t, err)
	require.Equal(t, goldenATXID, *atx)
	require.NotEqual(t, newATX.ID(), atx)
}

func TestBuilder_PublishActivationTx_HappyFlow(t *testing.T) {
	r := require.New(t)

	// setup
	cdb := newCachedDB(t)
	atxHdlr := newAtxHandler(t, cdb)
	b := newBuilder(t, cdb, atxHdlr)

	challenge := newChallenge(1, prevAtxID, prevAtxID, postGenesisEpochLayer, nil)
	prevAtx := newAtx(t, challenge, sig, nipost, 2, coinbase)
	vPrevAtx, err := prevAtx.Verify(0, 1)
	r.NoError(err)
	require.NoError(t, atxHdlr.StoreAtx(context.TODO(), vPrevAtx))

	// create and publish ATX
	published, _, err := publishAtx(b, postGenesisEpoch, layersPerEpoch)
	r.NoError(err)
	r.True(published)
	assertLastAtx(r, vPrevAtx, vPrevAtx, layersPerEpoch)

	// create and publish another ATX
	publishedAtx, err := types.BytesToAtx(net.lastTransmission)
	r.NoError(err)
	r.NoError(prevAtx.CalcAndSetID())
	vPublishedAtx, err := publishedAtx.Verify(0, 1)
	r.NoError(err)
	published, _, err = publishAtx(b, postGenesisEpoch+1, layersPerEpoch)
	r.NoError(err)
	r.True(published)
	assertLastAtx(r, vPublishedAtx, vPublishedAtx, layersPerEpoch)
}

func TestBuilder_PublishActivationTx_FaultyNet(t *testing.T) {
	r := require.New(t)

	// setup
	cdb := newCachedDB(t)
	atxHdlr := newAtxHandler(t, cdb)
	challenge := newChallenge(1, prevAtxID, prevAtxID, postGenesisEpochLayer, nil)
	prevAtx := newAtx(t, challenge, sig, nipost, 2, coinbase)
	vAtx, err := prevAtx.Verify(0, 1)
	r.NoError(err)
	require.NoError(t, atxHdlr.StoreAtx(context.TODO(), vAtx))

	cfg := Config{
		CoinbaseAccount: coinbase,
		GoldenATXID:     goldenATXID,
		LayersPerEpoch:  layersPerEpoch,
	}

	// create and attempt to publish ATX
	faultyNet := &FaultyNetMock{retErr: true}
	b := NewBuilder(cfg, sig.NodeID(), sig, cdb, atxHdlr, faultyNet, nipostBuilderMock, &postSetupProviderMock{}, layerClockMock, &mockSyncer{}, logtest.New(t).WithName("atxBuilder"))
	published, _, err := publishAtx(b, postGenesisEpoch, layersPerEpoch)
	r.EqualError(err, "broadcast: failed to broadcast ATX: faulty")
	r.False(published)

	// create and attempt to publish ATX
	faultyNet.retErr = false
	b = NewBuilder(cfg, sig.NodeID(), sig, cdb, atxHdlr, faultyNet, nipostBuilderMock, &postSetupProviderMock{}, layerClockMock, &mockSyncer{}, logtest.New(t).WithName("atxBuilder"))
	published, builtNipost, err := publishAtx(b, postGenesisEpoch, layersPerEpoch)
	r.ErrorIs(err, ErrATXChallengeExpired)
	r.False(published)
	r.True(builtNipost)

	// if the network works and we try to publish a new ATX, the timeout should result in a clean state (so a NIPost should be built)
	b.publisher = net
	net.atxHdlr = atxHdlr
	challenge = newChallenge(1, prevAtxID, prevAtxID, postGenesisEpochLayer.Add(layersPerEpoch+1), nil)
	posAtx := newAtx(t, challenge, sig, nipost, 2, coinbase)
	vPosAtx, err := posAtx.Verify(0, 1)
	r.NoError(err)
	require.NoError(t, atxHdlr.StoreAtx(context.TODO(), vPosAtx))
	published, builtNipost, err = publishAtx(b, postGenesisEpoch+1, layersPerEpoch)
	r.NoError(err)
	r.True(published)
	r.True(builtNipost)
}

func TestBuilder_PublishActivationTx_RebuildNIPostWhenTargetEpochPassed(t *testing.T) {
	r := require.New(t)

	// setup
	cdb := newCachedDB(t)
	atxHdlr := newAtxHandler(t, cdb)
	challenge := newChallenge(1, prevAtxID, prevAtxID, postGenesisEpochLayer, nil)
	prevAtx := newAtx(t, challenge, sig, nipost, 2, coinbase)
	vAtx, err := prevAtx.Verify(0, 1)
	r.NoError(err)
	require.NoError(t, atxHdlr.StoreAtx(context.TODO(), vAtx))

	cfg := Config{
		CoinbaseAccount: coinbase,
		GoldenATXID:     goldenATXID,
		LayersPerEpoch:  layersPerEpoch,
	}

	// create and attempt to publish ATX
	faultyNet := &FaultyNetMock{retErr: true}
	b := NewBuilder(cfg, sig.NodeID(), sig, cdb, atxHdlr, faultyNet, nipostBuilderMock, &postSetupProviderMock{}, layerClockMock, &mockSyncer{}, logtest.New(t).WithName("atxBuilder"))
	published, builtNIPost, err := publishAtx(b, postGenesisEpoch, layersPerEpoch)
	r.EqualError(err, "broadcast: failed to broadcast ATX: faulty")
	r.False(published)
	r.True(builtNIPost)

	// We started building the NIPost in epoch 2, the publication epoch should have been 3. We should abort the ATX and
	// start over if the target epoch (4) has passed, so we'll start the ATX builder in epoch 5 and ensure it builds a
	// new NIPost.

	// if the network works - the ATX should be published
	b.publisher = net
	net.atxHdlr = atxHdlr
	challenge = newChallenge(1, prevAtxID, prevAtxID, postGenesisEpochLayer.Add(3*layersPerEpoch), nil)
	posAtx := newAtx(t, challenge, sig, nipost, 2, coinbase)
	vPosAtx, err := posAtx.Verify(0, 1)
	r.NoError(err)
	require.NoError(t, atxHdlr.StoreAtx(context.TODO(), vPosAtx))
	published, builtNIPost, err = publishAtx(b, postGenesisEpoch+3, layersPerEpoch)
	r.NoError(err)
	r.True(published)
	r.True(builtNIPost)
}

func TestBuilder_PublishActivationTx_NoPrevATX(t *testing.T) {
	r := require.New(t)

	// setup
	cdb := newCachedDB(t)
	atxHdlr := newAtxHandler(t, cdb)
	b := newBuilder(t, cdb, atxHdlr)

	challenge := newChallenge(1, prevAtxID, prevAtxID, postGenesisEpochLayer, nil)
	posAtx := newAtx(t, challenge, otherSig, nipost, 2, coinbase)
	vPosAtx, err := posAtx.Verify(0, 1)
	r.NoError(err)
	require.NoError(t, atxHdlr.StoreAtx(context.TODO(), vPosAtx))

	// create and publish ATX
	published, _, err := publishAtx(b, postGenesisEpoch, layersPerEpoch)
	r.NoError(err)
	r.True(published)
	assertLastAtx(r, vPosAtx, nil, layersPerEpoch)
}

func TestBuilder_PublishActivationTx_PrevATXWithoutPrevATX(t *testing.T) {
	r := require.New(t)

	// setup
	cdb := newCachedDB(t)
	atxHdlr := newAtxHandler(t, cdb)
	b := newBuilder(t, cdb, atxHdlr)
	lid := types.NewLayerID(1)
	challenge := newChallenge(1, prevAtxID, prevAtxID, lid.Add(layersPerEpoch), nil)
	posAtx := newAtx(t, challenge, otherSig, nipost, 2, coinbase)
	vPosAtx, err := posAtx.Verify(0, 1)
	r.NoError(err)
	require.NoError(t, atxHdlr.StoreAtx(context.TODO(), vPosAtx))

	challenge = newChallenge(0, *types.EmptyATXID, posAtx.ID(), lid, nil)
	challenge.InitialPostIndices = initialPost.Indices
	prevAtx := newAtx(t, challenge, sig, nipost, 2, coinbase)
	prevAtx.InitialPost = initialPost
	vPrevAtx, err := prevAtx.Verify(0, 1)
	r.NoError(err)
	require.NoError(t, atxHdlr.StoreAtx(context.TODO(), vPrevAtx))

	// create and publish ATX
	published, _, err := publishAtx(b, postGenesisEpoch, layersPerEpoch)
	r.NoError(err)
	r.True(published)
	assertLastAtx(r, vPosAtx, vPrevAtx, layersPerEpoch)
}

func TestBuilder_PublishActivationTx_TargetsEpochBasedOnPosAtx(t *testing.T) {
	r := require.New(t)

	// setup
	cdb := newCachedDB(t)
	atxHdlr := newAtxHandler(t, cdb)
	b := newBuilder(t, cdb, atxHdlr)

	challenge := newChallenge(1, prevAtxID, prevAtxID, postGenesisEpochLayer.Sub(layersPerEpoch), nil)
	posAtx := newAtx(t, challenge, otherSig, nipost, 2, coinbase)
	vPosAtx, err := posAtx.Verify(0, 1)
	r.NoError(err)
	require.NoError(t, atxHdlr.StoreAtx(context.TODO(), vPosAtx))

	// create and publish ATX based on the best available posAtx, as long as the node is synced
	published, _, err := publishAtx(b, postGenesisEpoch, layersPerEpoch)
	r.NoError(err)
	r.True(published)
	assertLastAtx(r, vPosAtx, nil, layersPerEpoch)
}

func TestBuilder_PublishActivationTx_DoesNotPublish2AtxsInSameEpoch(t *testing.T) {
	r := require.New(t)

	// setup
	cdb := newCachedDB(t)
	atxHdlr := newAtxHandler(t, cdb)
	b := newBuilder(t, cdb, atxHdlr)

	challenge := newChallenge(1, prevAtxID, prevAtxID, postGenesisEpochLayer, nil)
	prevAtx := newAtx(t, challenge, sig, nipost, 2, coinbase)
	vPrevAtx, err := prevAtx.Verify(0, 1)
	r.NoError(err)
	require.NoError(t, atxHdlr.StoreAtx(context.TODO(), vPrevAtx))

	// create and publish ATX
	published, _, err := publishAtx(b, postGenesisEpoch, layersPerEpoch)
	r.NoError(err)
	r.True(published)
	assertLastAtx(r, vPrevAtx, vPrevAtx, layersPerEpoch)

	publishedAtx, err := types.BytesToAtx(net.lastTransmission)
	r.NoError(err)
	vAtx, err := publishedAtx.Verify(0, 1)
	r.NoError(err)

	// assert that the next ATX is in the next epoch
	published, _, err = publishAtx(b, postGenesisEpoch, layersPerEpoch) // 👀
	r.NoError(err)
	r.True(published)
	assertLastAtx(r, vAtx, vAtx, layersPerEpoch)

	publishedAtx2, err := types.BytesToAtx(net.lastTransmission)
	r.NoError(err)

	r.Equal(publishedAtx.PubLayerID.Add(layersPerEpoch), publishedAtx2.PubLayerID)
}

func TestBuilder_PublishActivationTx_FailsWhenNIPostBuilderFails(t *testing.T) {
	r := require.New(t)

	cfg := Config{
		CoinbaseAccount: coinbase,
		GoldenATXID:     goldenATXID,
		LayersPerEpoch:  layersPerEpoch,
	}

	cdb := newCachedDB(t)
	atxHdlr := newAtxHandler(t, cdb)
	nipostBuilder := &NIPostErrBuilderMock{} // 👀 mock that returns error from BuildNIPost()
	b := NewBuilder(cfg, sig.NodeID(), sig, cdb, atxHdlr, net, nipostBuilder, &postSetupProviderMock{}, layerClockMock, &mockSyncer{}, logtest.New(t).WithName("atxBuilder"))
	b.initialPost = initialPost

	challenge := newChallenge(1, prevAtxID, prevAtxID, postGenesisEpochLayer, nil)
	posAtx := newAtx(t, challenge, otherSig, nipost, 2, coinbase)
	vPosAtx, err := posAtx.Verify(0, 1)
	r.NoError(err)
	require.NoError(t, atxHdlr.StoreAtx(context.TODO(), vPosAtx))

	published, _, err := publishAtx(b, postGenesisEpoch, layersPerEpoch)
	r.EqualError(err, "create ATX: failed to build NIPost: NIPost builder error")
	r.False(published)
}

func TestBuilder_PublishActivationTx_Serialize(t *testing.T) {
	cdb := newCachedDB(t)
	atxHdlr := newAtxHandler(t, cdb)

	atx := newActivationTx(t, sig, 1, prevAtxID, prevAtxID, nil, types.NewLayerID(5), 1, 100, coinbase, 100, nipost)
	require.NoError(t, atxHdlr.StoreAtx(context.TODO(), atx))

	act := newActivationTx(t, sig, 2, atx.ID(), atx.ID(), nil, atx.PubLayerID.Add(10), 0, 100, coinbase, 100, nipost)

	bt, err := codec.Encode(act)
	assert.NoError(t, err)

	a, err := types.BytesToAtx(bt)
	assert.NoError(t, err)

	bt2, err := codec.Encode(a)
	assert.NoError(t, err)

	assert.Equal(t, bt, bt2)
}

func TestBuilder_PublishActivationTx_PosAtxOnSameLayerAsPrevAtx(t *testing.T) {
	r := require.New(t)

	cdb := newCachedDB(t)
	atxHdlr := newAtxHandler(t, cdb)
	b := newBuilder(t, cdb, atxHdlr)

	for i := postGenesisEpochLayer; i.Before(postGenesisEpochLayer.Add(3)); i = i.Add(1) {
		challenge := newChallenge(1, prevAtxID, prevAtxID, i.Mul(layersPerEpoch), nil)
		atx := newAtx(t, challenge, sig, nipost, 2, coinbase)
		vAtx, err := atx.Verify(0, 1)
		r.NoError(err)
		require.NoError(t, atxHdlr.StoreAtx(context.TODO(), vAtx))
	}

	challenge := newChallenge(1, prevAtxID, prevAtxID, postGenesisEpochLayer.Add(3).Mul(layersPerEpoch), nil)
	prevAtx := newAtx(t, challenge, sig, nipost, 2, coinbase)
	vPrevAtx, err := prevAtx.Verify(0, 1)
	r.NoError(err)
	require.NoError(t, atxHdlr.StoreAtx(context.TODO(), vPrevAtx))

	published, _, err := publishAtx(b, postGenesisEpoch, layersPerEpoch)
	r.NoError(err)
	r.True(published)

	newAtx := lastTransmittedAtx(t)
	r.Equal(prevAtx.ID(), newAtx.PrevATXID)

	posAtx, err := cdb.GetFullAtx(newAtx.PositioningATX)
	r.NoError(err)

	assertLastAtx(r, posAtx, vPrevAtx, layersPerEpoch)

	t.Skip("proves https://github.com/spacemeshos/go-spacemesh/issues/1166")
	// check pos & prev has the same PubLayerID
	r.Equal(prevAtx.PubLayerID, posAtx.PubLayerID)
}

func TestBuilder_SignAtx(t *testing.T) {
	cfg := Config{
		CoinbaseAccount: coinbase,
		GoldenATXID:     goldenATXID,
		LayersPerEpoch:  layersPerEpoch,
	}

	sig := NewMockSigner()
	cdb := newCachedDB(t)
	atxHdlr := NewHandler(cdb, nil, layersPerEpoch, testTickSize, goldenATXID, &ValidatorMock{}, logtest.New(t).WithName("atxDB1"))
	b := NewBuilder(cfg, sig.NodeID(), sig, cdb, atxHdlr, net, nipostBuilderMock, &postSetupProviderMock{}, layerClockMock, &mockSyncer{}, logtest.New(t).WithName("atxBuilder"))

	prevAtx := types.ATXID(types.HexToHash32("0x111"))
	challenge := newChallenge(1, prevAtx, prevAtx, types.NewLayerID(15), nil)
	atx := newAtx(t, challenge, sig, nipost, 100, coinbase)
	atxBytes, err := codec.Encode(&atx.InnerActivationTx)
	assert.NoError(t, err)
	err = b.SignAtx(atx)
	assert.NoError(t, err)

	pubkey, err := signing.ExtractPublicKey(atxBytes, atx.Sig)
	assert.NoError(t, err)
	assert.Equal(t, sig.NodeID().ToBytes(), []byte(pubkey))
}

func TestBuilder_NIPostPublishRecovery(t *testing.T) {
	coinbase := types.GenerateAddress([]byte("0xaaa"))
	net := &NetMock{}
	nipostBuilder := &NIPostBuilderMock{}
	layersPerEpoch := uint32(10)
	sig := NewMockSigner()
	cdb := newCachedDB(t)
	atxHdlr := NewHandler(cdb, nil, layersPerEpoch, testTickSize, goldenATXID, &ValidatorMock{}, logtest.New(t).WithName("atxDB1"))
	net.atxHdlr = atxHdlr

	cfg := Config{
		CoinbaseAccount: coinbase,
		GoldenATXID:     goldenATXID,
		LayersPerEpoch:  layersPerEpoch,
	}

	b := NewBuilder(cfg, sig.NodeID(), sig, cdb, atxHdlr, &FaultyNetMock{}, nipostBuilderMock, &postSetupProviderMock{}, layerClockMock, &mockSyncer{}, logtest.New(t).WithName("atxBuilder"))

	prevAtx := types.ATXID(types.HexToHash32("0x111"))
	chlng := types.HexToHash32("0x3333")
	poetRef := []byte{0xbe, 0xef}
	nipostBuilder.poetRef = poetRef
	npst := newNIPostWithChallenge(&chlng, poetRef)

	atx := newActivationTx(t, sig, 1, prevAtx, prevAtx, nil, types.NewLayerID(15), 1, 100, coinbase, 100, npst)

	err := atxHdlr.StoreAtx(context.TODO(), atx)
	assert.NoError(t, err)

	challenge := types.NIPostChallenge{
		Sequence:       2,
		PrevATXID:      atx.ID(),
		PubLayerID:     atx.PubLayerID.Add(b.layersPerEpoch),
		PositioningATX: atx.ID(),
	}

	challengeHash, err := challenge.Hash()
	assert.NoError(t, err)
	npst2 := newNIPostWithChallenge(challengeHash, poetRef)
	layerClockMock.currentLayer = types.EpochID(1).FirstLayer().Add(3)
	err = b.PublishActivationTx(context.TODO())
	assert.ErrorIs(t, err, ErrATXChallengeExpired)

	// test load in correct epoch
	b = NewBuilder(cfg, sig.NodeID(), sig, cdb, atxHdlr, net, nipostBuilder, &postSetupProviderMock{}, layerClockMock, &mockSyncer{}, logtest.New(t).WithName("atxBuilder"))
	err = b.PublishActivationTx(context.TODO())
	assert.NoError(t, err)
	challenge = newChallenge(2, atx.ID(), atx.ID(), atx.PubLayerID.Add(10), nil)
	act := newAtx(t, challenge, sig, npst2, 0, coinbase)
	err = b.SignAtx(act)
	assert.NoError(t, err)

	b = NewBuilder(cfg, sig.NodeID(), sig, cdb, atxHdlr, &FaultyNetMock{}, nipostBuilder, &postSetupProviderMock{}, layerClockMock, &mockSyncer{}, logtest.New(t).WithName("atxBuilder"))
	err = b.buildNIPostChallenge(context.TODO())
	assert.NoError(t, err)
<<<<<<< HEAD
	got, err := store.GetNIPostChallenge(cdb)
=======
	got, err := kvstore.GetNIPostChallenge(cdb)
>>>>>>> 2792a70b
	require.NoError(t, err)
	require.NotEmpty(t, got)

	// test load challenge in later epoch - NIPost should be truncated
	b = NewBuilder(cfg, sig.NodeID(), sig, cdb, atxHdlr, &FaultyNetMock{}, nipostBuilder, &postSetupProviderMock{}, layerClockMock, &mockSyncer{}, logtest.New(t).WithName("atxBuilder"))
	err = b.loadChallenge()
	assert.NoError(t, err)
	layerClockMock.currentLayer = types.EpochID(4).FirstLayer().Add(3)
	err = b.PublishActivationTx(context.TODO())
	// This 👇 ensures that handing of the challenge succeeded and the code moved on to the next part
	assert.ErrorIs(t, err, ErrATXChallengeExpired)
<<<<<<< HEAD
	got, err = store.GetNIPostChallenge(cdb)
=======
	got, err = kvstore.GetNIPostChallenge(cdb)
>>>>>>> 2792a70b
	require.ErrorIs(t, err, sql.ErrNotFound)
	require.Empty(t, got)
}

func TestBuilder_RetryPublishActivationTx(t *testing.T) {
	r := require.New(t)
	bc := Config{
		CoinbaseAccount: coinbase,
		GoldenATXID:     goldenATXID,
		LayersPerEpoch:  layersPerEpoch,
	}

	retryInterval := 10 * time.Microsecond
	expectedTries := 3

	cdb := newCachedDB(t)
	atxHdlr := newAtxHandler(t, cdb)
	nipostBuilder := &NIPostBuilderMock{}
	b := NewBuilder(bc, sig.NodeID(), sig, cdb, atxHdlr, net,
		nipostBuilder, &postSetupProviderMock{}, layerClockMock,
		&mockSyncer{}, logtest.New(t).WithName("atxBuilder"),
		WithPoetRetryInterval(retryInterval),
	)
	b.initialPost = initialPost

	challenge := newChallenge(1, prevAtxID, prevAtxID, postGenesisEpochLayer, nil)
	posAtx := newAtx(t, challenge, otherSig, nipost, 2, coinbase)
	vPosAtx, err := posAtx.Verify(0, 1)
	r.NoError(err)
	require.NoError(t, atxHdlr.StoreAtx(context.TODO(), vPosAtx))

	net.lastTransmission = nil
	tries := 0
	builderConfirmation := make(chan struct{})
	// TODO(dshulyak) maybe measure time difference between attempts. It should be no less than retryInterval
	nipostBuilder.buildNIPostFunc = func(challenge *types.Hash32, commitmentAtx types.ATXID) (*types.NIPost, error) {
		tries++
		if tries == expectedTries {
			close(builderConfirmation)
		} else if tries < expectedTries {
			return nil, ErrPoetServiceUnstable
		}
		return newNIPostWithChallenge(challenge, poetBytes), nil
	}
	layerClockMock.currentLayer = types.EpochID(postGenesisEpoch).FirstLayer().Add(3)
	ctx, cancel := context.WithCancel(context.TODO())
	runnerExit := make(chan struct{})
	go func() {
		b.loop(ctx)
		close(runnerExit)
	}()
	t.Cleanup(func() {
		cancel()
		<-runnerExit
	})

	select {
	case <-builderConfirmation:
	case <-time.After(time.Second):
		require.FailNow(t, "failed waiting for required number of tries to occur")
	}
}

func TestBuilder_InitialProofGeneratedOnce(t *testing.T) {
	r := require.New(t)

	cdb := newCachedDB(t)
	atxHdlr := newAtxHandler(t, cdb)

	net.atxHdlr = atxHdlr
	cfg := Config{
		CoinbaseAccount: coinbase,
		GoldenATXID:     goldenATXID,
		LayersPerEpoch:  layersPerEpoch,
	}
	postSetupProvider := &postSetupProviderMock{}
	b := NewBuilder(cfg, sig.NodeID(), sig, cdb, atxHdlr, net, nipostBuilderMock, postSetupProvider,
		layerClockMock, &mockSyncer{}, logtest.New(t).WithName("atxBuilder"))

	require.NoError(t, b.generateProof(context.TODO()))
	require.Equal(t, 1, postSetupProvider.called)

	challenge := newChallenge(1, prevAtxID, prevAtxID, postGenesisEpochLayer, nil)
	prevAtx := newAtx(t, challenge, sig, nipost, 2, coinbase)
	vPrevAtx, err := prevAtx.Verify(0, 1)
	r.NoError(err)
	require.NoError(t, atxHdlr.StoreAtx(context.TODO(), vPrevAtx))

	published, _, err := publishAtx(b, postGenesisEpoch, layersPerEpoch)
	r.NoError(err)
	r.True(published)
	assertLastAtx(r, vPrevAtx, vPrevAtx, layersPerEpoch)

	require.NoError(t, b.generateProof(context.TODO()))
	require.Equal(t, 1, postSetupProvider.called)
}<|MERGE_RESOLUTION|>--- conflicted
+++ resolved
@@ -21,11 +21,7 @@
 	"github.com/spacemeshos/go-spacemesh/signing"
 	"github.com/spacemeshos/go-spacemesh/sql"
 	"github.com/spacemeshos/go-spacemesh/sql/atxs"
-<<<<<<< HEAD
-	"github.com/spacemeshos/go-spacemesh/sql/store"
-=======
 	"github.com/spacemeshos/go-spacemesh/sql/kvstore"
->>>>>>> 2792a70b
 )
 
 // ========== Vars / Consts ==========
@@ -548,7 +544,7 @@
 	atx, err := builder.getCommitmentAtx(context.TODO())
 	require.NoError(t, err)
 
-	stored, err := store.GetCommitmentATX(cdb)
+	stored, err := kvstore.GetCommitmentATX(cdb)
 	require.NoError(t, err)
 
 	require.Equal(t, *atx, stored)
@@ -561,7 +557,7 @@
 
 	newATX := addPrevAtx(t, cdb, 1) // add a newer ATX
 
-	err := store.AddCommitmentATX(cdb, goldenATXID)
+	err := kvstore.AddCommitmentATX(cdb, goldenATXID)
 	require.NoError(t, err)
 
 	atx, err := builder.getCommitmentAtx(context.TODO())
@@ -966,11 +962,7 @@
 	b = NewBuilder(cfg, sig.NodeID(), sig, cdb, atxHdlr, &FaultyNetMock{}, nipostBuilder, &postSetupProviderMock{}, layerClockMock, &mockSyncer{}, logtest.New(t).WithName("atxBuilder"))
 	err = b.buildNIPostChallenge(context.TODO())
 	assert.NoError(t, err)
-<<<<<<< HEAD
-	got, err := store.GetNIPostChallenge(cdb)
-=======
 	got, err := kvstore.GetNIPostChallenge(cdb)
->>>>>>> 2792a70b
 	require.NoError(t, err)
 	require.NotEmpty(t, got)
 
@@ -982,11 +974,7 @@
 	err = b.PublishActivationTx(context.TODO())
 	// This 👇 ensures that handing of the challenge succeeded and the code moved on to the next part
 	assert.ErrorIs(t, err, ErrATXChallengeExpired)
-<<<<<<< HEAD
-	got, err = store.GetNIPostChallenge(cdb)
-=======
 	got, err = kvstore.GetNIPostChallenge(cdb)
->>>>>>> 2792a70b
 	require.ErrorIs(t, err, sql.ErrNotFound)
 	require.Empty(t, got)
 }
