--- conflicted
+++ resolved
@@ -111,22 +111,11 @@
 	minerID    []byte
 	postProver PostProverClient
 	poetProver PoetProvingServiceClient
-<<<<<<< HEAD
 	poetDB     poetDbAPI
 	errChan    chan error
 	state      *builderState
-	store      BytesStore
+	store      bytesStore
 	log        log.Log
-=======
-	poetDb     PoetDbApi
-
-	stop    bool
-	stopM   sync.Mutex
-	errChan chan error
-	state   *builderState
-	store   bytesStore
-	log     log.Log
->>>>>>> b22fcb35
 }
 
 type poetDbAPI interface {
@@ -135,32 +124,15 @@
 	UnsubscribeFromProofRef(poetID []byte, roundID string)
 }
 
-<<<<<<< HEAD
 // NewNIPSTBuilder returns a NIPSTBuilder.
-func NewNIPSTBuilder(minerID []byte, postProver PostProverClient, poetProver PoetProvingServiceClient, poetDB poetDbAPI,
-	store BytesStore, log log.Log) *NIPSTBuilder {
-
-=======
-func NewNIPSTBuilder(id []byte, postProver PostProverClient, poetProver PoetProvingServiceClient, poetDb PoetDbApi, store bytesStore, log log.Log) *NIPSTBuilder {
-	return newNIPSTBuilder(
-		id,
-		postProver,
-		poetProver,
-		poetDb,
-		store,
-		log,
-	)
-}
-
-func newNIPSTBuilder(
-	id []byte,
+func NewNIPSTBuilder(
+	minerID []byte,
 	postProver PostProverClient,
 	poetProver PoetProvingServiceClient,
-	poetDb PoetDbApi,
+	poetDB poetDbAPI,
 	store bytesStore,
 	log log.Log,
 ) *NIPSTBuilder {
->>>>>>> b22fcb35
 	return &NIPSTBuilder{
 		minerID:    minerID,
 		postProver: postProver,
