package activation

import (
	"context"
	"errors"
	"math"
	"slices"
	"testing"
	"time"

	"github.com/libp2p/go-libp2p/core/peer"
	"github.com/spacemeshos/post/shared"
	"github.com/spacemeshos/post/verifying"
	"github.com/stretchr/testify/require"
	"go.uber.org/mock/gomock"
	"go.uber.org/zap/zaptest"

	"github.com/spacemeshos/go-spacemesh/activation/wire"
	"github.com/spacemeshos/go-spacemesh/atxsdata"
	"github.com/spacemeshos/go-spacemesh/codec"
	"github.com/spacemeshos/go-spacemesh/common/types"
	"github.com/spacemeshos/go-spacemesh/datastore"
	"github.com/spacemeshos/go-spacemesh/fetch"
	"github.com/spacemeshos/go-spacemesh/p2p/pubsub"
	"github.com/spacemeshos/go-spacemesh/signing"
	"github.com/spacemeshos/go-spacemesh/sql"
	"github.com/spacemeshos/go-spacemesh/sql/atxs"
	"github.com/spacemeshos/go-spacemesh/sql/identities"
)

type v2TestHandler struct {
	*HandlerV2

	handlerMocks
}

type marriedId struct {
	signer *signing.EdSigner
	refAtx *wire.ActivationTxV2
}

const (
	tickSize   = 20
	poetLeaves = 200
)

func newV2TestHandler(tb testing.TB, golden types.ATXID) *v2TestHandler {
	lg := zaptest.NewLogger(tb)
	cdb := datastore.NewCachedDB(sql.InMemory(), lg)
	mocks := newTestHandlerMocks(tb, golden)
	return &v2TestHandler{
		HandlerV2: &HandlerV2{
			local:           "localID",
			cdb:             cdb,
			atxsdata:        atxsdata.New(),
			edVerifier:      signing.NewEdVerifier(),
			clock:           mocks.mclock,
			tickSize:        tickSize,
			goldenATXID:     golden,
			nipostValidator: mocks.mValidator,
			logger:          lg,
			fetcher:         mocks.mockFetch,
			beacon:          mocks.mbeacon,
			tortoise:        mocks.mtortoise,
			malPublisher:    mocks.mMalPublish,
		},
		handlerMocks: mocks,
	}
}

func (h *handlerMocks) expectFetchDeps(atx *wire.ActivationTxV2) {
	h.mockFetch.EXPECT().RegisterPeerHashes(gomock.Any(), gomock.Any())
	h.mockFetch.EXPECT().GetPoetProof(gomock.Any(), atx.NiPosts[0].Challenge)
	_, atxDeps := (&HandlerV2{goldenATXID: h.goldenATXID}).collectAtxDeps(atx)
	if len(atxDeps) != 0 {
		h.mockFetch.EXPECT().GetAtxs(gomock.Any(), gomock.InAnyOrder(atxDeps), gomock.Any())
	}
}

func (h *handlerMocks) expectVerifyNIPoST(atx *wire.ActivationTxV2) {
	h.mValidator.EXPECT().PostV2(
		gomock.Any(),
		atx.SmesherID,
		gomock.Any(),
		wire.PostFromWireV1(&atx.NiPosts[0].Posts[0].Post),
		atx.NiPosts[0].Challenge.Bytes(),
		atx.NiPosts[0].Posts[0].NumUnits,
		gomock.Any(),
	)
	h.mValidator.EXPECT().PoetMembership(
		gomock.Any(),
		gomock.Any(),
		atx.NiPosts[0].Challenge,
		gomock.Any(),
	).Return(poetLeaves, nil)
}

func (h *handlerMocks) expectVerifyNIPoSTs(
	atx *wire.ActivationTxV2,
	equivocationSet []types.NodeID,
	poetLeaves []uint64,
) {
	for i, nipost := range atx.NiPosts {
		for _, post := range nipost.Posts {
			h.mValidator.EXPECT().PostV2(
				gomock.Any(),
				equivocationSet[post.MarriageIndex],
				gomock.Any(),
				wire.PostFromWireV1(&post.Post),
				nipost.Challenge.Bytes(),
				post.NumUnits,
				gomock.Any(),
			)
		}
		h.mValidator.EXPECT().PoetMembership(
			gomock.Any(),
			gomock.Any(),
			nipost.Challenge,
			gomock.Any(),
		).Return(poetLeaves[i], nil)
	}
}

func (h *handlerMocks) expectStoreAtxV2(atx *wire.ActivationTxV2) {
	h.mbeacon.EXPECT().OnAtx(gomock.Cond(func(a any) bool { return a.(*types.ActivationTx).ID() == atx.ID() }))
	h.mtortoise.EXPECT().OnAtx(atx.PublishEpoch+1, atx.ID(), gomock.Any())
	h.mValidator.EXPECT().IsVerifyingFullPost().Return(false)
}

func (h *handlerMocks) expectInitialAtxV2(atx *wire.ActivationTxV2) {
	h.mclock.EXPECT().CurrentLayer().Return(postGenesisEpoch.FirstLayer())
	h.mValidator.EXPECT().VRFNonceV2(
		atx.SmesherID,
		atx.Initial.CommitmentATX,
		atx.VRFNonce,
		atx.NiPosts[0].Posts[0].NumUnits,
	)
	h.mValidator.EXPECT().PostV2(
		gomock.Any(),
		atx.SmesherID,
		atx.Initial.CommitmentATX,
		wire.PostFromWireV1(&atx.Initial.Post),
		shared.ZeroChallenge,
		atx.NiPosts[0].Posts[0].NumUnits,
		gomock.Any(),
	)

	h.expectFetchDeps(atx)
	h.expectVerifyNIPoST(atx)
	h.expectStoreAtxV2(atx)
}

func (h *handlerMocks) expectAtxV2(atx *wire.ActivationTxV2) {
	h.mclock.EXPECT().CurrentLayer().Return(atx.PublishEpoch.FirstLayer())
	h.mValidator.EXPECT().VRFNonceV2(
		atx.SmesherID,
		gomock.Any(),
		atx.VRFNonce,
		atx.NiPosts[0].Posts[0].NumUnits,
	)
	h.expectFetchDeps(atx)
	h.expectVerifyNIPoST(atx)
	h.expectStoreAtxV2(atx)
}

func (h *handlerMocks) expectMergedAtxV2(
	atx *wire.ActivationTxV2,
	equivocationSet []types.NodeID,
	poetLeaves []uint64,
) {
	h.mclock.EXPECT().CurrentLayer().Return(postGenesisEpoch.FirstLayer())
	h.expectFetchDeps(atx)
	h.mValidator.EXPECT().VRFNonceV2(
		atx.SmesherID,
		gomock.Any(),
		atx.VRFNonce,
		atx.TotalNumUnits(),
	)
	h.expectVerifyNIPoSTs(atx, equivocationSet, poetLeaves)
	h.expectStoreAtxV2(atx)
}

func (h *v2TestHandler) createAndProcessInitial(t testing.TB, sig *signing.EdSigner) *wire.ActivationTxV2 {
	t.Helper()
	atx := newInitialATXv2(t, h.handlerMocks.goldenATXID)
	atx.Sign(sig)
	err := h.processInitial(t, atx)
	require.NoError(t, err)
	return atx
}

func (h *v2TestHandler) processInitial(t testing.TB, atx *wire.ActivationTxV2) error {
	t.Helper()
	h.expectInitialAtxV2(atx)
	return h.processATX(context.Background(), peer.ID("peer"), atx, time.Now())
}

func (h *v2TestHandler) processSoloAtx(t testing.TB, atx *wire.ActivationTxV2) error {
	t.Helper()
	h.expectAtxV2(atx)
	return h.processATX(context.Background(), peer.ID("peer"), atx, time.Now())
}

func TestHandlerV2_SyntacticallyValidate(t *testing.T) {
	t.Parallel()
	golden := types.RandomATXID()
	sig, err := signing.NewEdSigner()
	require.NoError(t, err)
	t.Run("rejects invalid signature", func(t *testing.T) {
		t.Parallel()
		atx := newInitialATXv2(t, golden)

		atxHandler := newV2TestHandler(t, golden)
		err := atxHandler.syntacticallyValidate(context.Background(), atx)
		require.ErrorContains(t, err, "signature")
	})
	t.Run("rejects from future", func(t *testing.T) {
		t.Parallel()
		atx := newInitialATXv2(t, golden)
		atx.PublishEpoch = 100
		atx.Sign(sig)

		atxHandler := newV2TestHandler(t, golden)
		atxHandler.mclock.EXPECT().CurrentLayer().Return(0)
		err := atxHandler.syntacticallyValidate(context.Background(), atx)
		require.ErrorContains(t, err, "atx publish epoch is too far in the future")
	})
	t.Run("rejects empty positioning ATX", func(t *testing.T) {
		t.Parallel()
		atx := newInitialATXv2(t, golden)
		atx.PositioningATX = types.EmptyATXID
		atx.Sign(sig)

		atxHandler := newV2TestHandler(t, golden)
		err := atxHandler.syntacticallyValidate(context.Background(), atx)
		require.ErrorContains(t, err, "empty positioning atx")
	})
	t.Run("reject golden previous ATX", func(t *testing.T) {
		t.Parallel()
		atx := newSoloATXv2(t, 0, golden, golden)
		atx.Sign(sig)

		atxHandler := newV2TestHandler(t, golden)
		atxHandler.mclock.EXPECT().CurrentLayer()
		err := atxHandler.syntacticallyValidate(context.Background(), atx)
		require.ErrorContains(t, err, "previous atx[0] is the golden ATX")
	})
	t.Run("reject empty previous ATX", func(t *testing.T) {
		t.Parallel()
		atx := newSoloATXv2(t, 0, types.EmptyATXID, golden)
		atx.PreviousATXs = append(atx.PreviousATXs, types.EmptyATXID)
		atx.Sign(sig)

		atxHandler := newV2TestHandler(t, golden)
		atxHandler.mclock.EXPECT().CurrentLayer()
		err := atxHandler.syntacticallyValidate(context.Background(), atx)
		require.ErrorContains(t, err, "previous atx[0] is empty")
	})
}

func TestHandlerV2_SyntacticallyValidate_InitialAtx(t *testing.T) {
	t.Parallel()
	golden := types.RandomATXID()
	sig, err := signing.NewEdSigner()
	require.NoError(t, err)

	t.Run("valid", func(t *testing.T) {
		t.Parallel()
		atx := newInitialATXv2(t, golden)
		atx.Sign(sig)

		atxHandler := newV2TestHandler(t, golden)
		atxHandler.mclock.EXPECT().CurrentLayer()
		atxHandler.mValidator.EXPECT().VRFNonceV2(
			sig.NodeID(),
			atx.Initial.CommitmentATX,
			atx.VRFNonce,
			atx.NiPosts[0].Posts[0].NumUnits,
		)
		atxHandler.mValidator.EXPECT().PostV2(
			context.Background(),
			sig.NodeID(),
			atx.Initial.CommitmentATX,
			wire.PostFromWireV1(&atx.Initial.Post),
			shared.ZeroChallenge,
			atx.NiPosts[0].Posts[0].NumUnits,
		)
		require.NoError(t, atxHandler.syntacticallyValidate(context.Background(), atx))
	})
	t.Run("rejects previous ATXs", func(t *testing.T) {
		t.Parallel()
		atx := newInitialATXv2(t, golden)
		atx.PreviousATXs = []types.ATXID{types.RandomATXID()}
		atx.Sign(sig)

		atxHandler := newV2TestHandler(t, golden)
		atxHandler.mclock.EXPECT().CurrentLayer()
		err := atxHandler.syntacticallyValidate(context.Background(), atx)
		require.ErrorContains(t, err, "initial atx must not have previous atxs")

		atx.PreviousATXs = []types.ATXID{types.EmptyATXID}
		atx.Sign(sig)

		atxHandler.mclock.EXPECT().CurrentLayer()
		err = atxHandler.syntacticallyValidate(context.Background(), atx)
		require.ErrorContains(t, err, "initial atx must not have previous atxs")
	})
	t.Run("rejects when marriage ATX ref is set", func(t *testing.T) {
		t.Parallel()
		atx := newInitialATXv2(t, golden)
		atx.MarriageATX = &golden
		atx.Sign(sig)

		atxHandler := newV2TestHandler(t, golden)
		atxHandler.mclock.EXPECT().CurrentLayer()
		err := atxHandler.syntacticallyValidate(context.Background(), atx)
		require.ErrorContains(t, err, "initial atx cannot reference a marriage atx")
	})
	t.Run("rejects when commitment ATX is missing", func(t *testing.T) {
		t.Parallel()
		atx := newInitialATXv2(t, golden)
		atx.Initial.CommitmentATX = types.EmptyATXID
		atx.Sign(sig)

		atxHandler := newV2TestHandler(t, golden)
		atxHandler.mclock.EXPECT().CurrentLayer()
		err := atxHandler.syntacticallyValidate(context.Background(), atx)
		require.ErrorContains(t, err, "initial atx missing commitment atx")
	})
	t.Run("invalid VRF nonce", func(t *testing.T) {
		t.Parallel()
		atx := newInitialATXv2(t, golden)
		atx.Sign(sig)

		atxHandler := newV2TestHandler(t, golden)
		atxHandler.mclock.EXPECT().CurrentLayer()
		atxHandler.mValidator.EXPECT().
			VRFNonceV2(
				sig.NodeID(),
				atx.Initial.CommitmentATX,
				atx.VRFNonce,
				atx.NiPosts[0].Posts[0].NumUnits,
			).
			Return(errors.New("invalid nonce"))

		require.ErrorContains(t, atxHandler.syntacticallyValidate(context.Background(), atx), "invalid nonce")
	})
	t.Run("invalid initial PoST", func(t *testing.T) {
		t.Parallel()
		atx := newInitialATXv2(t, golden)
		atx.Sign(sig)

		atxHandler := newV2TestHandler(t, golden)
		atxHandler.mclock.EXPECT().CurrentLayer()
		atxHandler.mValidator.EXPECT().VRFNonceV2(
			sig.NodeID(),
			atx.Initial.CommitmentATX,
			atx.VRFNonce,
			atx.NiPosts[0].Posts[0].NumUnits,
		)
		atxHandler.mValidator.EXPECT().
			PostV2(
				context.Background(),
				sig.NodeID(),
				atx.Initial.CommitmentATX,
				wire.PostFromWireV1(&atx.Initial.Post),
				shared.ZeroChallenge,
				atx.NiPosts[0].Posts[0].NumUnits,
			).
			Return(errors.New("invalid post"))
		require.ErrorContains(t, atxHandler.syntacticallyValidate(context.Background(), atx), "invalid post")
	})
}

func TestHandlerV2_SyntacticallyValidate_SoloAtx(t *testing.T) {
	t.Parallel()
	golden := types.RandomATXID()
	atxHandler := newV2TestHandler(t, golden)
	sig, err := signing.NewEdSigner()
	require.NoError(t, err)

	t.Run("valid", func(t *testing.T) {
		atx := newSoloATXv2(t, 0, types.RandomATXID(), types.RandomATXID())
		atx.Sign(sig)

		atxHandler.mclock.EXPECT().CurrentLayer()
		err := atxHandler.syntacticallyValidate(context.Background(), atx)
		require.NoError(t, err)
	})
	t.Run("must have 1 previous ATX", func(t *testing.T) {
		atx := newSoloATXv2(t, 0, types.RandomATXID(), types.RandomATXID())
		atx.PreviousATXs = append(atx.PreviousATXs, types.RandomATXID())
		atx.Sign(sig)

		atxHandler.mclock.EXPECT().CurrentLayer()
		err := atxHandler.syntacticallyValidate(context.Background(), atx)
		require.ErrorContains(t, err, "solo atx must have one previous atx")
	})
	t.Run("rejects when len(NIPoSTs) != 1", func(t *testing.T) {
		t.Parallel()
		atx := newInitialATXv2(t, golden)
		atx.NiPosts = append(atx.NiPosts, wire.NiPostsV2{})
		atx.Sign(sig)

		atxHandler.mclock.EXPECT().CurrentLayer()
		err := atxHandler.syntacticallyValidate(context.Background(), atx)
		require.ErrorContains(t, err, "solo atx must have one nipost")
	})
	t.Run("rejects when contains more than 1 ID", func(t *testing.T) {
		t.Parallel()
		atx := newInitialATXv2(t, golden)
		atx.NiPosts[0].Posts = append(atx.NiPosts[0].Posts, wire.SubPostV2{})
		atx.Sign(sig)

		atxHandler.mclock.EXPECT().CurrentLayer()
		err := atxHandler.syntacticallyValidate(context.Background(), atx)
		require.ErrorContains(t, err, "solo atx must have one post")
	})
	t.Run("rejects when PrevATXIndex != 0", func(t *testing.T) {
		t.Parallel()
		atx := newInitialATXv2(t, golden)
		atx.NiPosts[0].Posts[0].PrevATXIndex = 1
		atx.Sign(sig)

		atxHandler.mclock.EXPECT().CurrentLayer()
		err := atxHandler.syntacticallyValidate(context.Background(), atx)
		require.ErrorContains(t, err, "solo atx post must have prevATXIndex 0")
	})
}

func TestHandlerV2_SyntacticallyValidate_MergedAtx(t *testing.T) {
	t.Parallel()
	golden := types.RandomATXID()
	atxHandler := newV2TestHandler(t, golden)
	sig, err := signing.NewEdSigner()
	require.NoError(t, err)

	t.Run("cannot have marriage", func(t *testing.T) {
		t.Parallel()

		atx := newSoloATXv2(t, 0, types.RandomATXID(), types.RandomATXID())
		atx.MarriageATX = &golden
		atx.Marriages = []wire.MarriageCertificate{{
			Signature: sig.Sign(signing.MARRIAGE, sig.NodeID().Bytes()),
		}}
		atx.Sign(sig)

		atxHandler.mclock.EXPECT().CurrentLayer()
		err = atxHandler.syntacticallyValidate(context.Background(), atx)
		require.ErrorContains(t, err, "merged atx cannot have marriages")
	})
}

func TestHandlerV2_ProcessSoloATX(t *testing.T) {
	t.Parallel()
	golden := types.RandomATXID()
	peer := peer.ID("other")
	sig, err := signing.NewEdSigner()
	require.NoError(t, err)

	t.Run("initial ATX", func(t *testing.T) {
		t.Parallel()
		atx := newInitialATXv2(t, golden)
		atx.Sign(sig)

		atxHandler := newV2TestHandler(t, golden)
		atxHandler.tickSize = tickSize
		atxHandler.expectInitialAtxV2(atx)

		err := atxHandler.processATX(context.Background(), peer, atx, time.Now())
		require.NoError(t, err)

		atxFromDb, err := atxs.Get(atxHandler.cdb, atx.ID())
		require.NoError(t, err)
		require.NotNil(t, atx)
		require.Equal(t, atx.ID(), atxFromDb.ID())
		require.Equal(t, atx.Coinbase, atxFromDb.Coinbase)
		require.EqualValues(t, poetLeaves/tickSize, atxFromDb.TickCount)
		require.EqualValues(t, 0+atxFromDb.TickCount, atxFromDb.TickHeight()) // positioning is golden
		require.Equal(t, atx.NiPosts[0].Posts[0].NumUnits, atxFromDb.NumUnits)
		require.EqualValues(t, atx.NiPosts[0].Posts[0].NumUnits*poetLeaves/tickSize, atxFromDb.Weight)

		// processing ATX for the second time should skip checks
		err = atxHandler.processATX(context.Background(), peer, atx, time.Now())
		require.NoError(t, err)
	})
	t.Run("second ATX", func(t *testing.T) {
		t.Parallel()
		atxHandler := newV2TestHandler(t, golden)

		prev := atxHandler.createAndProcessInitial(t, sig)

		atx := newSoloATXv2(t, prev.PublishEpoch+1, prev.ID(), prev.ID())
		atx.Sign(sig)

		atxHandler.expectAtxV2(atx)
		err := atxHandler.processATX(context.Background(), peer, atx, time.Now())
		require.NoError(t, err)

		prevAtx, err := atxs.Get(atxHandler.cdb, prev.ID())
		require.NoError(t, err)
		atxFromDb, err := atxs.Get(atxHandler.cdb, atx.ID())
		require.NoError(t, err)
		require.EqualValues(t, poetLeaves/tickSize, atxFromDb.TickCount)
		require.EqualValues(t, prevAtx.TickHeight(), atxFromDb.BaseTickHeight)
		require.EqualValues(t, prevAtx.TickHeight()+atxFromDb.TickCount, atxFromDb.TickHeight())
		require.Equal(t, atx.NiPosts[0].Posts[0].NumUnits, atxFromDb.NumUnits)
		require.EqualValues(t, atx.NiPosts[0].Posts[0].NumUnits*poetLeaves/tickSize, atxFromDb.Weight)
	})
	t.Run("second ATX, previous checkpointed", func(t *testing.T) {
		t.Parallel()
		atxHandler := newV2TestHandler(t, golden)

		prev := atxs.CheckpointAtx{
			ID:            types.RandomATXID(),
			CommitmentATX: types.RandomATXID(),
			SmesherID:     sig.NodeID(),
			NumUnits:      100,
			Units:         map[types.NodeID]uint32{sig.NodeID(): 100},
		}
		require.NoError(t, atxs.AddCheckpointed(atxHandler.cdb, &prev))

		atx := newSoloATXv2(t, prev.Epoch+1, prev.ID, golden)
		atx.Sign(sig)
		atxHandler.expectAtxV2(atx)
		err := atxHandler.processATX(context.Background(), peer, atx, time.Now())
		require.NoError(t, err)

		atxFromDb, err := atxs.Get(atxHandler.cdb, atx.ID())
		require.NoError(t, err)
		require.Equal(t, atx.TotalNumUnits(), atxFromDb.NumUnits)
	})
	t.Run("second ATX, increases space (nonce valid)", func(t *testing.T) {
		t.Parallel()
		atxHandler := newV2TestHandler(t, golden)
		prev := atxHandler.createAndProcessInitial(t, sig)

		atx := newSoloATXv2(t, prev.PublishEpoch+1, prev.ID(), golden)
		atx.NiPosts[0].Posts[0].NumUnits = prev.TotalNumUnits() * 10
		atx.VRFNonce = 7779989
		atx.Sign(sig)
		atxHandler.expectAtxV2(atx)

		err := atxHandler.processATX(context.Background(), peer, atx, time.Now())
		require.NoError(t, err)

		atxFromDb, err := atxs.Get(atxHandler.cdb, atx.ID())
		require.NoError(t, err)
		require.EqualValues(t, atx.VRFNonce, atxFromDb.VRFNonce)
		require.Equal(t, min(prev.TotalNumUnits(), atx.TotalNumUnits()), atxFromDb.NumUnits)
	})
	t.Run("second ATX, increases space (nonce invalid)", func(t *testing.T) {
		t.Parallel()
		atxHandler := newV2TestHandler(t, golden)
		prev := atxHandler.createAndProcessInitial(t, sig)

		atx := newSoloATXv2(t, prev.PublishEpoch+1, prev.ID(), golden)
		atx.NiPosts[0].Posts[0].NumUnits = prev.TotalNumUnits() * 10
		atx.VRFNonce = 7779989
		atx.Sign(sig)
		atxHandler.mclock.EXPECT().CurrentLayer().Return(postGenesisEpoch.FirstLayer())
		atxHandler.expectFetchDeps(atx)
		atxHandler.expectVerifyNIPoST(atx)
		atxHandler.mValidator.EXPECT().VRFNonceV2(
			sig.NodeID(),
			prev.Initial.CommitmentATX,
			atx.VRFNonce,
			atx.TotalNumUnits(),
		).Return(errors.New("vrf nonce is not valid"))

		err = atxHandler.processATX(context.Background(), peer, atx, time.Now())
		require.ErrorContains(t, err, "vrf nonce is not valid")
		require.ErrorIs(t, err, pubsub.ErrValidationReject)

		_, err = atxs.Get(atxHandler.cdb, atx.ID())
		require.ErrorIs(t, err, sql.ErrNotFound)
	})
	t.Run("second ATX, decreases space", func(t *testing.T) {
		t.Parallel()
		atxHandler := newV2TestHandler(t, golden)
		prev := atxHandler.createAndProcessInitial(t, sig)

		atx := newSoloATXv2(t, prev.PublishEpoch+1, prev.ID(), golden)
		atx.VRFNonce = uint64(123)
		atx.NiPosts[0].Posts[0].NumUnits = prev.TotalNumUnits() - 1
		atx.Sign(sig)
		atxHandler.expectAtxV2(atx)

		err := atxHandler.processATX(context.Background(), peer, atx, time.Now())
		require.NoError(t, err)

		// verify that the ATX was added to the DB and it has the lower effective num units
		atxFromDb, err := atxs.Get(atxHandler.cdb, atx.ID())
		require.NoError(t, err)
		require.Equal(t, min(prev.TotalNumUnits(), atx.TotalNumUnits()), atxFromDb.NumUnits)
		require.EqualValues(t, atx.VRFNonce, atxFromDb.VRFNonce)
	})
	t.Run("can't find positioning ATX", func(t *testing.T) {
		t.Parallel()
		atxHandler := newV2TestHandler(t, golden)
		atx := newSoloATXv2(t, 0, types.RandomATXID(), types.RandomATXID())
		atx.Sign(sig)

		atxHandler.mclock.EXPECT().CurrentLayer()
		atxHandler.expectFetchDeps(atx)
		err := atxHandler.processATX(context.Background(), peer, atx, time.Now())
		require.ErrorContains(t, err, "validating positioning atx")
		require.ErrorIs(t, err, pubsub.ErrValidationReject)

		_, err = atxs.Get(atxHandler.cdb, atx.ID())
		require.ErrorIs(t, err, sql.ErrNotFound)
	})
}

func marryIDs(
	t testing.TB,
	atxHandler *v2TestHandler,
	signers []*signing.EdSigner,
	golden types.ATXID,
) (marriage *wire.ActivationTxV2, other []*wire.ActivationTxV2) {
	sig := signers[0]
	mATX := newInitialATXv2(t, golden)
	mATX.Marriages = []wire.MarriageCertificate{{
		Signature: sig.Sign(signing.MARRIAGE, sig.NodeID().Bytes()),
	}}

	for _, signer := range signers[1:] {
		atx := atxHandler.createAndProcessInitial(t, signer)
		other = append(other, atx)
		mATX.Marriages = append(mATX.Marriages, wire.MarriageCertificate{
			ReferenceAtx: atx.ID(),
			Signature:    signer.Sign(signing.MARRIAGE, sig.NodeID().Bytes()),
		})
	}

	mATX.Sign(sig)
	atxHandler.expectInitialAtxV2(mATX)
	err := atxHandler.processATX(context.Background(), "", mATX, time.Now())
	require.NoError(t, err)

	return mATX, other
}

func TestHandlerV2_ProcessMergedATX(t *testing.T) {
	t.Parallel()
	var (
		golden          = types.RandomATXID()
		signers         []*signing.EdSigner
		equivocationSet []types.NodeID
	)
	for range 4 {
		sig, err := signing.NewEdSigner()
		require.NoError(t, err)
		signers = append(signers, sig)
		equivocationSet = append(equivocationSet, sig.NodeID())
	}
	sig := signers[0]

	t.Run("happy case", func(t *testing.T) {
		atxHandler := newV2TestHandler(t, golden)

		// Marry IDs
		mATX, otherATXs := marryIDs(t, atxHandler, signers, golden)
		previousATXs := []types.ATXID{mATX.ID()}
		for _, atx := range otherATXs {
			previousATXs = append(previousATXs, atx.ID())
		}

		// Process a merged ATX
		merged := newSoloATXv2(t, mATX.PublishEpoch+2, mATX.ID(), mATX.ID())
		totalNumUnits := merged.NiPosts[0].Posts[0].NumUnits
		for i, atx := range otherATXs {
			post := wire.SubPostV2{
				MarriageIndex: uint32(i + 1),
				NumUnits:      atx.TotalNumUnits(),
				PrevATXIndex:  uint32(i + 1),
			}
			totalNumUnits += post.NumUnits
			merged.NiPosts[0].Posts = append(merged.NiPosts[0].Posts, post)
		}
		mATXID := mATX.ID()
		merged.MarriageATX = &mATXID

		merged.PreviousATXs = previousATXs
		merged.Sign(sig)

		atxHandler.expectMergedAtxV2(merged, equivocationSet, []uint64{poetLeaves})
		err := atxHandler.processATX(context.Background(), "", merged, time.Now())
		require.NoError(t, err)

		atx, err := atxs.Get(atxHandler.cdb, merged.ID())
		require.NoError(t, err)
		require.Equal(t, totalNumUnits, atx.NumUnits)
		require.Equal(t, sig.NodeID(), atx.SmesherID)
		require.EqualValues(t, totalNumUnits*poetLeaves/tickSize, atx.Weight)
	})
	t.Run("merged IDs on 2 poets", func(t *testing.T) {
		const tickSize = 33
		atxHandler := newV2TestHandler(t, golden)
		atxHandler.tickSize = tickSize

		// Marry IDs
		mATX, otherATXs := marryIDs(t, atxHandler, signers, golden)
		previousATXs := []types.ATXID{mATX.ID()}
		for _, atx := range otherATXs {
			previousATXs = append(previousATXs, atx.ID())
		}

		// Process a merged ATX
		merged := &wire.ActivationTxV2{
			PublishEpoch:   mATX.PublishEpoch + 2,
			PreviousATXs:   previousATXs,
			PositioningATX: mATX.ID(),
			Coinbase:       types.GenerateAddress([]byte("aaaa")),
			VRFNonce:       uint64(999),
			NiPosts:        make([]wire.NiPostsV2, 2),
		}
		atxsPerPoet := [][]*wire.ActivationTxV2{
			append([]*wire.ActivationTxV2{mATX}, otherATXs[:2]...),
			otherATXs[2:],
		}
		var totalNumUnits uint32
		unitsPerPoet := make([]uint32, 2)
		var idx uint32
		for nipostId := range 2 {
			for _, atx := range atxsPerPoet[nipostId] {
				post := wire.SubPostV2{
					MarriageIndex: idx,
					NumUnits:      atx.TotalNumUnits(),
					PrevATXIndex:  idx,
				}
				unitsPerPoet[nipostId] += post.NumUnits
				totalNumUnits += post.NumUnits
				merged.NiPosts[nipostId].Posts = append(merged.NiPosts[nipostId].Posts, post)
				idx++
			}
		}

		mATXID := mATX.ID()
		merged.MarriageATX = &mATXID

		merged.PreviousATXs = previousATXs
		merged.Sign(sig)

		poetLeaves := []uint64{100, 500}
		minPoetLeaves := slices.Min(poetLeaves)

		atxHandler.expectMergedAtxV2(merged, equivocationSet, poetLeaves)
		err := atxHandler.processATX(context.Background(), "", merged, time.Now())
		require.NoError(t, err)

		marriageATX, err := atxs.Get(atxHandler.cdb, mATX.ID())
		require.NoError(t, err)
		atx, err := atxs.Get(atxHandler.cdb, merged.ID())
		require.NoError(t, err)
		require.Equal(t, totalNumUnits, atx.NumUnits)
		require.Equal(t, sig.NodeID(), atx.SmesherID)
		require.Equal(t, minPoetLeaves/tickSize, atx.TickCount)
		require.Equal(t, marriageATX.TickHeight()+atx.TickCount, atx.TickHeight())
		// the total weight is summed weight on each poet
		var weight uint64
		for i := range unitsPerPoet {
			ticks := poetLeaves[i] / tickSize
			weight += uint64(unitsPerPoet[i]) * ticks
		}
		require.EqualValues(t, weight, atx.Weight)
	})
	t.Run("signer must be included merged ATX", func(t *testing.T) {
		atxHandler := newV2TestHandler(t, golden)

		// Marry IDs
		mATX, otherATXs := marryIDs(t, atxHandler, signers, golden)
		previousATXs := []types.ATXID{}
		for _, atx := range otherATXs {
			previousATXs = append(previousATXs, atx.ID())
		}

		// Process a merged ATX
		merged := newSoloATXv2(t, mATX.PublishEpoch+2, mATX.ID(), mATX.ID())
		merged.NiPosts[0].Posts = []wire.SubPostV2{} // remove signer's PoST
		for i, atx := range otherATXs {
			post := wire.SubPostV2{
				MarriageIndex: uint32(i + 1),
				NumUnits:      atx.TotalNumUnits(),
				PrevATXIndex:  uint32(i),
			}
			merged.NiPosts[0].Posts = append(merged.NiPosts[0].Posts, post)
		}
		mATXID := mATX.ID()
		merged.MarriageATX = &mATXID

		merged.PreviousATXs = previousATXs
		merged.Sign(sig)

		atxHandler.mclock.EXPECT().CurrentLayer().Return(merged.PublishEpoch.FirstLayer())
		atxHandler.expectFetchDeps(merged)
		atxHandler.expectVerifyNIPoSTs(merged, equivocationSet, []uint64{200})

		err := atxHandler.processATX(context.Background(), "", merged, time.Now())
		require.ErrorContains(t, err, "ATX signer not present in merged ATX")
		require.ErrorIs(t, err, pubsub.ErrValidationReject)
	})
	t.Run("ID must be present max 1 times", func(t *testing.T) {
		atxHandler := newV2TestHandler(t, golden)

		// Marry IDs
		mATX, otherATXs := marryIDs(t, atxHandler, signers[:2], golden)
		previousATXs := []types.ATXID{mATX.ID()}
		for _, atx := range otherATXs {
			previousATXs = append(previousATXs, atx.ID())
		}

		// Process a merged ATX
		merged := newSoloATXv2(t, mATX.PublishEpoch+2, mATX.ID(), mATX.ID())
		// Insert the same ID twice
		for range 2 {
			post := wire.SubPostV2{
				MarriageIndex: 1,
				PrevATXIndex:  1,
				NumUnits:      otherATXs[0].TotalNumUnits(),
			}
			merged.NiPosts[0].Posts = append(merged.NiPosts[0].Posts, post)
		}
		mATXID := mATX.ID()
		merged.MarriageATX = &mATXID

		merged.PreviousATXs = previousATXs
		merged.Sign(sig)

		atxHandler.mclock.EXPECT().CurrentLayer().Return(merged.PublishEpoch.FirstLayer())
		err := atxHandler.processATX(context.Background(), "", merged, time.Now())
		require.ErrorContains(t, err, "ID present twice (duplicated marriage index)")
		require.ErrorIs(t, err, pubsub.ErrValidationReject)
	})
	t.Run("ID must use previous ATX containing itself", func(t *testing.T) {
		atxHandler := newV2TestHandler(t, golden)

		// Marry IDs
		mATX, otherATXs := marryIDs(t, atxHandler, signers[:2], golden)
		previousATXs := []types.ATXID{mATX.ID()}
		for _, atx := range otherATXs {
			previousATXs = append(previousATXs, atx.ID())
		}

		// Process a merged ATX
		merged := newSoloATXv2(t, mATX.PublishEpoch+2, mATX.ID(), mATX.ID())
		post := wire.SubPostV2{
			MarriageIndex: 1,
			PrevATXIndex:  0, // use wrong previous ATX
			NumUnits:      otherATXs[0].TotalNumUnits(),
		}
		merged.NiPosts[0].Posts = append(merged.NiPosts[0].Posts, post)

		mATXID := mATX.ID()
		merged.MarriageATX = &mATXID

		merged.PreviousATXs = previousATXs
		merged.Sign(sig)

		atxHandler.mclock.EXPECT().CurrentLayer().Return(merged.PublishEpoch.FirstLayer())
		atxHandler.expectFetchDeps(merged)
		err := atxHandler.processATX(context.Background(), "", merged, time.Now())
		require.ErrorIs(t, err, pubsub.ErrValidationReject)
	})
	t.Run("previous checkpointed ATX must include every ID", func(t *testing.T) {
		atxHandler := newV2TestHandler(t, golden)

		// Marry IDs
		mATX, _ := marryIDs(t, atxHandler, signers, golden)

		prev := atxs.CheckpointAtx{
			Epoch:         mATX.PublishEpoch + 1,
			ID:            types.RandomATXID(),
			CommitmentATX: types.RandomATXID(),
			SmesherID:     sig.NodeID(),
			NumUnits:      10,
			Units:         make(map[types.NodeID]uint32),
		}
		for _, id := range equivocationSet {
			prev.Units[id] = 10
		}
		require.NoError(t, atxs.AddCheckpointed(atxHandler.cdb, &prev))

		// Process a merged ATX
		merged := newSoloATXv2(t, prev.Epoch+1, prev.ID, golden)
		merged.NiPosts[0].Posts = []wire.SubPostV2{}
		for marriageIdx := range equivocationSet {
			post := wire.SubPostV2{
				MarriageIndex: uint32(marriageIdx),
				NumUnits:      7,
			}
			merged.NiPosts[0].Posts = append(merged.NiPosts[0].Posts, post)
		}

		mATXID := mATX.ID()
		merged.MarriageATX = &mATXID
		merged.Sign(sig)

		atxHandler.expectMergedAtxV2(merged, equivocationSet, []uint64{100})
		err := atxHandler.processATX(context.Background(), "", merged, time.Now())
		require.NoError(t, err)

		// checkpoint again but not include one of the IDs
		prev.ID = types.RandomATXID()
		prev.Epoch = merged.PublishEpoch + 1
		clear(prev.Units)
		for _, id := range equivocationSet[:1] {
			prev.Units[id] = 10
		}
		require.NoError(t, atxs.AddCheckpointed(atxHandler.cdb, &prev))

		merged = newSoloATXv2(t, prev.Epoch+1, prev.ID, golden)
		merged.NiPosts[0].Posts = []wire.SubPostV2{}
		for marriageIdx := range equivocationSet {
			post := wire.SubPostV2{
				MarriageIndex: uint32(marriageIdx),
				NumUnits:      7,
			}
			merged.NiPosts[0].Posts = append(merged.NiPosts[0].Posts, post)
		}
		merged.MarriageATX = &mATXID
		merged.Sign(sig)

		atxHandler.mclock.EXPECT().CurrentLayer().Return(merged.PublishEpoch.FirstLayer())
		atxHandler.expectFetchDeps(merged)
		err = atxHandler.processATX(context.Background(), "", merged, time.Now())
		require.ErrorIs(t, err, pubsub.ErrValidationReject)
	})
	t.Run("publishing two merged ATXs from one marriage set is malfeasance", func(t *testing.T) {
		atxHandler := newV2TestHandler(t, golden)

		// Marry 4 IDs
		mATX, otherATXs := marryIDs(t, atxHandler, signers, golden)
		previousATXs := []types.ATXID{mATX.ID()}
		for _, atx := range otherATXs {
			previousATXs = append(previousATXs, atx.ID())
		}

		// Process a merged ATX for 2 IDs
		merged := newSoloATXv2(t, mATX.PublishEpoch+2, mATX.ID(), mATX.ID())
		merged.NiPosts[0].Posts = []wire.SubPostV2{}
		for i := range equivocationSet[:2] {
			post := wire.SubPostV2{
				MarriageIndex: uint32(i),
				PrevATXIndex:  uint32(i),
				NumUnits:      4,
			}
			merged.NiPosts[0].Posts = append(merged.NiPosts[0].Posts, post)
		}

		mATXID := mATX.ID()

		merged.MarriageATX = &mATXID
		merged.PreviousATXs = []types.ATXID{mATX.ID(), otherATXs[0].ID()}
		merged.Sign(sig)

		atxHandler.expectMergedAtxV2(merged, equivocationSet, []uint64{100})
		err := atxHandler.processATX(context.Background(), "", merged, time.Now())
		require.NoError(t, err)

		// Process a second merged ATX for the same equivocation set, but different IDs
		merged = newSoloATXv2(t, mATX.PublishEpoch+2, mATX.ID(), mATX.ID())
		merged.NiPosts[0].Posts = []wire.SubPostV2{}
		for i := range equivocationSet[:2] {
			post := wire.SubPostV2{
				MarriageIndex: uint32(i + 2),
				PrevATXIndex:  uint32(i),
				NumUnits:      4,
			}
			merged.NiPosts[0].Posts = append(merged.NiPosts[0].Posts, post)
		}

		mATXID = mATX.ID()
		merged.MarriageATX = &mATXID
		merged.PreviousATXs = []types.ATXID{otherATXs[1].ID(), otherATXs[2].ID()}
		merged.Sign(signers[2])

		atxHandler.expectMergedAtxV2(merged, equivocationSet, []uint64{100})
		atxHandler.mMalPublish.EXPECT().Publish(gomock.Any(), merged.SmesherID, gomock.Any())
		err = atxHandler.processATX(context.Background(), "", merged, time.Now())
		require.NoError(t, err)
	})
	t.Run("publishing two merged ATXs (one checkpointed)", func(t *testing.T) {
		atxHandler := newV2TestHandler(t, golden)

		mATX, otherATXs := marryIDs(t, atxHandler, signers, golden)
		mATXID := mATX.ID()

		// Insert checkpointed merged ATX
		checkpointedATX := &atxs.CheckpointAtx{
			Epoch:       mATX.PublishEpoch + 2,
			ID:          types.RandomATXID(),
			SmesherID:   signers[0].NodeID(),
			MarriageATX: &mATXID,
		}
		require.NoError(t, atxs.AddCheckpointed(atxHandler.cdb, checkpointedATX))

		// create and process another merged ATX
		merged := newSoloATXv2(t, checkpointedATX.Epoch, mATX.ID(), golden)
		merged.NiPosts[0].Posts = []wire.SubPostV2{}
		for i := range equivocationSet[2:] {
			post := wire.SubPostV2{
				MarriageIndex: uint32(i + 2),
				PrevATXIndex:  uint32(i),
				NumUnits:      4,
			}
			merged.NiPosts[0].Posts = append(merged.NiPosts[0].Posts, post)
		}

		merged.MarriageATX = &mATXID
		merged.PreviousATXs = []types.ATXID{otherATXs[1].ID(), otherATXs[2].ID()}
		merged.Sign(signers[2])
		atxHandler.expectMergedAtxV2(merged, equivocationSet, []uint64{100})
		// TODO: this could be syntactically validated as all nodes in the network
		// should already have the checkpointed merged ATX.
		atxHandler.mMalPublish.EXPECT().Publish(gomock.Any(), merged.SmesherID, gomock.Any())
		err := atxHandler.processATX(context.Background(), "", merged, time.Now())
		require.NoError(t, err)
	})
}

func TestCollectDeps_AtxV2(t *testing.T) {
	goldenATX := types.RandomATXID()
	prev0 := types.RandomATXID()
	prev1 := types.RandomATXID()
	positioning := types.RandomATXID()
	commitment := types.RandomATXID()
	marriage := types.RandomATXID()
	ref0 := types.RandomATXID()
	ref1 := types.RandomATXID()
	poetA := types.RandomHash()
	poetB := types.RandomHash()

	atxHandler := newV2TestHandler(t, goldenATX)

	t.Run("all unique deps", func(t *testing.T) {
		t.Parallel()
		atx := wire.ActivationTxV2{
			PreviousATXs:   []types.ATXID{prev0, prev1},
			PositioningATX: positioning,
			Initial:        &wire.InitialAtxPartsV2{CommitmentATX: commitment},
			MarriageATX:    &marriage,
			NiPosts: []wire.NiPostsV2{
				{Challenge: poetA},
				{Challenge: poetB},
			},
			Marriages: []wire.MarriageCertificate{
				{ReferenceAtx: types.EmptyATXID},
				{ReferenceAtx: ref0},
				{ReferenceAtx: ref1},
			},
		}
		poetDeps, atxIDs := atxHandler.collectAtxDeps(&atx)
		require.ElementsMatch(t, []types.Hash32{poetA, poetB}, poetDeps)
		require.ElementsMatch(t, []types.ATXID{prev0, prev1, positioning, commitment, marriage, ref0, ref1}, atxIDs)
	})
	t.Run("eliminates duplicates", func(t *testing.T) {
		t.Parallel()
		atxA := types.RandomATXID()
		atx := wire.ActivationTxV2{
			PreviousATXs:   []types.ATXID{atxA, atxA},
			PositioningATX: atxA,
			Initial:        &wire.InitialAtxPartsV2{CommitmentATX: atxA},
			MarriageATX:    &atxA,
			NiPosts: []wire.NiPostsV2{
				{Challenge: poetA},
				{Challenge: poetA},
			},
		}
		poetDeps, atxIDs := atxHandler.collectAtxDeps(&atx)
		require.ElementsMatch(t, []types.Hash32{poetA}, poetDeps)
		require.ElementsMatch(t, []types.ATXID{atxA}, atxIDs)
	})
	t.Run("nil commitment ATX", func(t *testing.T) {
		t.Parallel()
		atx := wire.ActivationTxV2{
			PreviousATXs:   []types.ATXID{prev0, prev1},
			PositioningATX: positioning,
			MarriageATX:    &marriage,
			NiPosts: []wire.NiPostsV2{
				{Challenge: poetA},
				{Challenge: poetB},
			},
		}
		poetDeps, atxIDs := atxHandler.collectAtxDeps(&atx)
		require.ElementsMatch(t, []types.Hash32{poetA, poetB}, poetDeps)
		require.ElementsMatch(t, []types.ATXID{prev0, prev1, positioning, marriage}, atxIDs)
	})
	t.Run("filters out golden ATX and empty ATX", func(t *testing.T) {
		t.Parallel()
		atx := wire.ActivationTxV2{
			PreviousATXs:   []types.ATXID{types.EmptyATXID, goldenATX},
			Initial:        &wire.InitialAtxPartsV2{CommitmentATX: goldenATX},
			PositioningATX: goldenATX,
		}
		poetDeps, atxIDs := atxHandler.collectAtxDeps(&atx)
		require.Empty(t, poetDeps)
		require.Empty(t, atxIDs)
	})
}

func TestHandlerV2_RegisterReferences(t *testing.T) {
	atxHdlr := newV2TestHandler(t, types.RandomATXID())

	poets := []types.Hash32{types.RandomHash(), types.RandomHash()}
	atxs := []types.ATXID{types.RandomATXID(), types.RandomATXID()}
	expectedHashes := poets
	for _, atx := range atxs {
		expectedHashes = append(expectedHashes, atx.Hash32())
	}

	atxHdlr.mockFetch.EXPECT().RegisterPeerHashes(atxHdlr.local, gomock.InAnyOrder(expectedHashes))
	atxHdlr.registerHashes(atxHdlr.local, poets, atxs)
}

func TestHandlerV2_FetchesReferences(t *testing.T) {
	golden := types.RandomATXID()
	t.Run("fetch poet and atxs", func(t *testing.T) {
		t.Parallel()
		atxHdlr := newV2TestHandler(t, golden)

		poets := []types.Hash32{types.RandomHash(), types.RandomHash()}
		atxs := []types.ATXID{types.RandomATXID(), types.RandomATXID()}

		atxHdlr.mockFetch.EXPECT().GetPoetProof(gomock.Any(), poets[0])
		atxHdlr.mockFetch.EXPECT().GetPoetProof(gomock.Any(), poets[1])
		atxHdlr.mockFetch.EXPECT().GetAtxs(gomock.Any(), atxs, gomock.Any())
		require.NoError(t, atxHdlr.fetchReferences(context.Background(), poets, atxs))
	})

	t.Run("failed to fetch poet proof", func(t *testing.T) {
		t.Parallel()
		atxHdlr := newV2TestHandler(t, golden)

		poets := []types.Hash32{types.RandomHash(), types.RandomHash()}

		atxHdlr.mockFetch.EXPECT().GetPoetProof(gomock.Any(), poets[0])
		atxHdlr.mockFetch.EXPECT().GetPoetProof(gomock.Any(), poets[1]).Return(errors.New("pooh"))
		require.Error(t, atxHdlr.fetchReferences(context.Background(), poets, nil))
	})
	t.Run("reject ATX when dependency poet proof is rejected", func(t *testing.T) {
		t.Parallel()
		atxHdlr := newV2TestHandler(t, golden)

		poets := []types.Hash32{types.RandomHash()}
		atxs := []types.ATXID{types.RandomATXID()}
		var batchErr fetch.BatchError
		batchErr.Add(atxs[0].Hash32(), pubsub.ErrValidationReject)

		atxHdlr.mockFetch.EXPECT().GetPoetProof(gomock.Any(), poets[0]).Return(&batchErr)
		atxHdlr.mockFetch.EXPECT().GetAtxs(gomock.Any(), atxs, gomock.Any())

		require.ErrorIs(t, atxHdlr.fetchReferences(context.Background(), poets, atxs), pubsub.ErrValidationReject)
	})

	t.Run("failed to fetch atxs", func(t *testing.T) {
		t.Parallel()
		atxHdlr := newV2TestHandler(t, golden)

		poets := []types.Hash32{types.RandomHash(), types.RandomHash()}
		atxs := []types.ATXID{types.RandomATXID(), types.RandomATXID()}

		atxHdlr.mockFetch.EXPECT().GetPoetProof(gomock.Any(), poets[0])
		atxHdlr.mockFetch.EXPECT().GetPoetProof(gomock.Any(), poets[1])
		atxHdlr.mockFetch.EXPECT().GetAtxs(gomock.Any(), atxs, gomock.Any()).Return(errors.New("oh"))
		require.Error(t, atxHdlr.fetchReferences(context.Background(), poets, atxs))
	})
	t.Run("reject ATX when dependency ATX is rejected", func(t *testing.T) {
		t.Parallel()
		atxHdlr := newV2TestHandler(t, golden)

		poets := []types.Hash32{types.RandomHash()}
		atxs := []types.ATXID{types.RandomATXID(), types.RandomATXID()}
		var batchErr fetch.BatchError
		batchErr.Add(atxs[0].Hash32(), pubsub.ErrValidationReject)

		atxHdlr.mockFetch.EXPECT().GetPoetProof(gomock.Any(), poets[0])
		atxHdlr.mockFetch.EXPECT().GetAtxs(gomock.Any(), atxs, gomock.Any()).Return(&batchErr)

		require.ErrorIs(t, atxHdlr.fetchReferences(context.Background(), poets, atxs), pubsub.ErrValidationReject)
	})
	t.Run("no atxs to fetch", func(t *testing.T) {
		t.Parallel()
		atxHdlr := newV2TestHandler(t, golden)

		poets := []types.Hash32{types.RandomHash()}

		atxHdlr.mockFetch.EXPECT().GetPoetProof(gomock.Any(), poets[0])
		require.NoError(t, atxHdlr.fetchReferences(context.Background(), poets, nil))
	})
}

func Test_ValidatePositioningAtx(t *testing.T) {
	t.Parallel()
	golden := types.RandomATXID()

	t.Run("not found", func(t *testing.T) {
		atxHandler := newV2TestHandler(t, golden)
		_, err := atxHandler.validatePositioningAtx(1, golden, types.RandomATXID())
		require.ErrorContains(t, err, "not found")
	})
	t.Run("golden", func(t *testing.T) {
		t.Parallel()
		atxHandler := newV2TestHandler(t, golden)
		height, err := atxHandler.validatePositioningAtx(0, golden, golden)
		require.NoError(t, err)
		require.Zero(t, height)
	})
	t.Run("non-golden", func(t *testing.T) {
		t.Parallel()
		atxHandler := newV2TestHandler(t, golden)

		positioningAtx := &types.ActivationTx{
			BaseTickHeight: 100,
		}
		positioningAtx.SetID(types.RandomATXID())
		atxs.Add(atxHandler.cdb, positioningAtx, types.AtxBlob{})

		height, err := atxHandler.validatePositioningAtx(1, golden, positioningAtx.ID())
		require.NoError(t, err)
		require.Equal(t, positioningAtx.TickHeight(), height)
	})
	t.Run("reject pos ATX from the same epoch", func(t *testing.T) {
		t.Parallel()
		atxHandler := newV2TestHandler(t, golden)

		positioningAtx := &types.ActivationTx{
			PublishEpoch: 1,
		}
		positioningAtx.SetID(types.RandomATXID())
		atxs.Add(atxHandler.cdb, positioningAtx, types.AtxBlob{})

		_, err := atxHandler.validatePositioningAtx(1, golden, positioningAtx.ID())
		require.Error(t, err)
	})
	t.Run("reject pos ATX from a future epoch", func(t *testing.T) {
		t.Parallel()
		atxHandler := newV2TestHandler(t, golden)

		positioningAtx := &types.ActivationTx{
			PublishEpoch: 2,
		}
		positioningAtx.SetID(types.RandomATXID())
		atxs.Add(atxHandler.cdb, positioningAtx, types.AtxBlob{})

		_, err := atxHandler.validatePositioningAtx(1, golden, positioningAtx.ID())
		require.Error(t, err)
	})
}

func Test_ValidateMarriages(t *testing.T) {
	t.Parallel()
	golden := types.RandomATXID()
	sig, err := signing.NewEdSigner()
	require.NoError(t, err)

	t.Run("marriage ATX not set (solo ATX)", func(t *testing.T) {
		t.Parallel()
		atxHandler := newV2TestHandler(t, golden)
		atx := newInitialATXv2(t, golden)
		atx.Sign(sig)

		set, err := atxHandler.equivocationSet(atx)
		require.NoError(t, err)
		require.Equal(t, []types.NodeID{atx.SmesherID}, set)
	})
	t.Run("smesher is not married", func(t *testing.T) {
		t.Parallel()
		atxHandler := newV2TestHandler(t, golden)
		atx := newSoloATXv2(t, 0, types.RandomATXID(), golden)
		atx.MarriageATX = &golden
		atx.Sign(sig)

		_, err := atxHandler.equivocationSet(atx)
		require.ErrorContains(t, err, "smesher is not married")
	})
	t.Run("marriage ATX must be published 2 epochs prior merging IDs", func(t *testing.T) {
		t.Parallel()
		atxHandler := newV2TestHandler(t, golden)
		otherSigner, err := signing.NewEdSigner()
		require.NoError(t, err)
		otherAtx := atxHandler.createAndProcessInitial(t, otherSigner)

		marriage := newInitialATXv2(t, golden)
		marriage.PublishEpoch = 1
		marriage.Marriages = []wire.MarriageCertificate{
			{
				Signature: sig.Sign(signing.MARRIAGE, sig.NodeID().Bytes()),
			},
			{
				ReferenceAtx: otherAtx.ID(),
				Signature:    otherSigner.Sign(signing.MARRIAGE, sig.NodeID().Bytes()),
			},
		}
		marriage.Sign(sig)

		atxHandler.expectInitialAtxV2(marriage)
		err = atxHandler.processATX(context.Background(), "", marriage, time.Now())
		require.NoError(t, err)

		atx := newSoloATXv2(t, marriage.PublishEpoch+1, types.RandomATXID(), golden)
		marriageATXID := marriage.ID()
		atx.MarriageATX = &marriageATXID
		atx.Sign(sig)

		_, err = atxHandler.equivocationSet(atx)
		require.ErrorContains(t, err, "marriage atx must be published at least 2 epochs before")
	})
	t.Run("can't use somebody else's marriage ATX", func(t *testing.T) {
		t.Parallel()
		atxHandler := newV2TestHandler(t, golden)

		otherSigner, err := signing.NewEdSigner()
		require.NoError(t, err)
		otherAtx := atxHandler.createAndProcessInitial(t, otherSigner)

		marriage := newInitialATXv2(t, golden)
		marriage.PublishEpoch = 1
		marriage.Marriages = []wire.MarriageCertificate{
			{
				Signature: sig.Sign(signing.MARRIAGE, sig.NodeID().Bytes()),
			},
			{
				ReferenceAtx: otherAtx.ID(),
				Signature:    otherSigner.Sign(signing.MARRIAGE, sig.NodeID().Bytes()),
			},
		}
		marriage.Sign(sig)

		atxHandler.expectInitialAtxV2(marriage)
		err = atxHandler.processATX(context.Background(), "", marriage, time.Now())
		require.NoError(t, err)

		atx := newSoloATXv2(t, marriage.PublishEpoch+1, types.RandomATXID(), golden)
		marriageATXID := types.RandomATXID()
		atx.MarriageATX = &marriageATXID
		atx.Sign(sig)

		_, err = atxHandler.equivocationSet(atx)
		require.ErrorContains(t, err, "smesher's marriage ATX ID mismatch")
	})
	t.Run("smesher is married", func(t *testing.T) {
		t.Parallel()
		atxHandler := newV2TestHandler(t, golden)
		marriage := newInitialATXv2(t, golden)
		marriage.Marriages = []wire.MarriageCertificate{{
			Signature: sig.Sign(signing.MARRIAGE, sig.NodeID().Bytes()),
		}}

		var otherIds []marriedId
		for range 5 {
			signer, err := signing.NewEdSigner()
			require.NoError(t, err)
			atx := atxHandler.createAndProcessInitial(t, signer)
			otherIds = append(otherIds, marriedId{signer, atx})
		}

		expectedSet := []types.NodeID{sig.NodeID()}

		for _, id := range otherIds {
			cert := wire.MarriageCertificate{
				ReferenceAtx: id.refAtx.ID(),
				Signature:    id.signer.Sign(signing.MARRIAGE, sig.NodeID().Bytes()),
			}
			marriage.Marriages = append(marriage.Marriages, cert)
			expectedSet = append(expectedSet, id.signer.NodeID())
		}
		marriage.Sign(sig)

		err := atxHandler.processInitial(t, marriage)
		require.NoError(t, err)

		atx := newSoloATXv2(t, 0, marriage.ID(), golden)
		atx.PublishEpoch = marriage.PublishEpoch + 2
		marriageATXID := marriage.ID()
		atx.MarriageATX = &marriageATXID
		atx.Sign(sig)

		set, err := atxHandler.equivocationSet(atx)
		require.NoError(t, err)
		require.Equal(t, expectedSet, set)
	})
}

func Test_ValidateCommitmentAtx(t *testing.T) {
	t.Parallel()
	golden := types.RandomATXID()

	t.Run("golden is fine", func(t *testing.T) {
		t.Parallel()
		atxHandler := newV2TestHandler(t, golden)
		err := atxHandler.validateCommitmentAtx(golden, golden, 0)
		require.NoError(t, err)
	})
	t.Run("valid", func(t *testing.T) {
		t.Parallel()
		atxHandler := newV2TestHandler(t, golden)
		commitment := &types.ActivationTx{PublishEpoch: 3}
		commitment.SetID(types.RandomATXID())
		require.NoError(t, atxs.Add(atxHandler.cdb, commitment, types.AtxBlob{}))
		err := atxHandler.validateCommitmentAtx(golden, commitment.ID(), 4)
		require.NoError(t, err)
	})
	t.Run("too new", func(t *testing.T) {
		t.Parallel()
		atxHandler := newV2TestHandler(t, golden)
		commitment := &types.ActivationTx{PublishEpoch: 3}
		commitment.SetID(types.RandomATXID())
		require.NoError(t, atxs.Add(atxHandler.cdb, commitment, types.AtxBlob{}))
		err := atxHandler.validateCommitmentAtx(golden, commitment.ID(), 3)
		require.ErrorContains(t, err, "must be after commitment atx")
		err = atxHandler.validateCommitmentAtx(golden, commitment.ID(), 2)
		require.ErrorContains(t, err, "must be after commitment atx")
	})
	t.Run("not found", func(t *testing.T) {
		atxHandler := newV2TestHandler(t, golden)
		err := atxHandler.validateCommitmentAtx(golden, types.RandomATXID(), 3)
		require.ErrorContains(t, err, "not found")
	})
}

func Test_ValidatePreviousATX(t *testing.T) {
	t.Parallel()
	golden := types.RandomATXID()
	atxHandler := newV2TestHandler(t, golden)
	t.Run("out of range", func(t *testing.T) {
		t.Parallel()
		post := &wire.SubPostV2{
			PrevATXIndex: 1,
		}
		_, err := atxHandler.validatePreviousAtx(types.RandomNodeID(), post, nil)
		require.ErrorContains(t, err, "out of bounds")
	})
	t.Run("smesher ID not present", func(t *testing.T) {
		t.Parallel()
		prev := &types.ActivationTx{}
		prev.SetID(types.RandomATXID())
		require.NoError(t, atxs.SetUnits(atxHandler.cdb, prev.ID(), types.RandomNodeID(), 13))

		_, err := atxHandler.validatePreviousAtx(types.RandomNodeID(), &wire.SubPostV2{}, []*types.ActivationTx{prev})
		require.Error(t, err)
	})
	t.Run("effective units is min(previous, atx) for given smesher", func(t *testing.T) {
		t.Parallel()
		id := types.RandomNodeID()
		other := types.RandomNodeID()
		prev := &types.ActivationTx{}
		prev.SetID(types.RandomATXID())
		require.NoError(t, atxs.SetUnits(atxHandler.cdb, prev.ID(), id, 7))
		require.NoError(t, atxs.SetUnits(atxHandler.cdb, prev.ID(), other, 13))

		units, err := atxHandler.validatePreviousAtx(id, &wire.SubPostV2{NumUnits: 100}, []*types.ActivationTx{prev})
		require.NoError(t, err)
		require.EqualValues(t, 7, units)

		units, err = atxHandler.validatePreviousAtx(other, &wire.SubPostV2{NumUnits: 100}, []*types.ActivationTx{prev})
		require.NoError(t, err)
		require.EqualValues(t, 13, units)

		units, err = atxHandler.validatePreviousAtx(id, &wire.SubPostV2{NumUnits: 2}, []*types.ActivationTx{prev})
		require.NoError(t, err)
		require.EqualValues(t, 2, units)
	})
	t.Run("previous merged, doesn't contain ID", func(t *testing.T) {
		t.Parallel()
		id := types.RandomNodeID()
		other := types.RandomNodeID()
		prev := &types.ActivationTx{}
		prev.SetID(types.RandomATXID())
		require.NoError(t, atxs.SetUnits(atxHandler.cdb, prev.ID(), other, 13))

		_, err := atxHandler.validatePreviousAtx(id, &wire.SubPostV2{NumUnits: 100}, []*types.ActivationTx{prev})
		require.Error(t, err)
	})
}

func TestHandlerV2_SyntacticallyValidateDeps(t *testing.T) {
	t.Parallel()
	golden := types.RandomATXID()
	sig, err := signing.NewEdSigner()
	require.NoError(t, err)

	t.Run("invalid commitment ATX in initial ATX", func(t *testing.T) {
		atxHandler := newV2TestHandler(t, golden)

		atx := newInitialATXv2(t, golden)
		atx.Initial.CommitmentATX = types.RandomATXID()
		atx.Sign(sig)

		_, err := atxHandler.syntacticallyValidateDeps(context.Background(), atx)
		require.ErrorContains(t, err, "verifying commitment ATX")
	})
	t.Run("can't find previous ATX", func(t *testing.T) {
		atxHandler := newV2TestHandler(t, golden)

		atx := newSoloATXv2(t, 0, types.RandomATXID(), golden)
		atx.Sign(sig)

		_, err := atxHandler.syntacticallyValidateDeps(context.Background(), atx)
		require.ErrorContains(t, err, "fetching previous atx")
	})
	t.Run("previous ATX too new", func(t *testing.T) {
		atxHandler := newV2TestHandler(t, golden)

		prev := atxHandler.createAndProcessInitial(t, sig)

		atx := newSoloATXv2(t, 0, prev.ID(), golden)
		atx.Sign(sig)

		_, err := atxHandler.syntacticallyValidateDeps(context.Background(), atx)
		require.ErrorContains(t, err, "previous atx is too new")
	})
	t.Run("previous ATX by different smesher", func(t *testing.T) {
		atxHandler := newV2TestHandler(t, golden)

		otherSig, err := signing.NewEdSigner()
		require.NoError(t, err)
		prev := atxHandler.createAndProcessInitial(t, otherSig)

		atx := newSoloATXv2(t, 2, prev.ID(), golden)
		atx.Sign(sig)

		_, err = atxHandler.syntacticallyValidateDeps(context.Background(), atx)
		require.Error(t, err)
	})
	t.Run("invalid PoST", func(t *testing.T) {
		atxHandler := newV2TestHandler(t, golden)

		atx := newInitialATXv2(t, golden)
		atx.Sign(sig)

		atxHandler.mValidator.EXPECT().PoetMembership(gomock.Any(), gomock.Any(), gomock.Any(), gomock.Any())
		atxHandler.mValidator.EXPECT().
			PostV2(
				gomock.Any(),
				sig.NodeID(),
				golden,
				wire.PostFromWireV1(&atx.NiPosts[0].Posts[0].Post),
				atx.NiPosts[0].Challenge.Bytes(),
				atx.TotalNumUnits(),
				gomock.Any(),
			).
			Return(errors.New("post failure"))
		_, err := atxHandler.syntacticallyValidateDeps(context.Background(), atx)
		require.ErrorContains(t, err, "post failure")
	})
	t.Run("invalid PoST index - generates a malfeasance proof", func(t *testing.T) {
		atxHandler := newV2TestHandler(t, golden)

		atx := newInitialATXv2(t, golden)
		atx.Sign(sig)

		atxHandler.mValidator.EXPECT().PoetMembership(gomock.Any(), gomock.Any(), gomock.Any(), gomock.Any())
		atxHandler.mValidator.EXPECT().
			PostV2(
				gomock.Any(),
				sig.NodeID(),
				golden,
				wire.PostFromWireV1(&atx.NiPosts[0].Posts[0].Post),
				atx.NiPosts[0].Challenge.Bytes(),
				atx.TotalNumUnits(),
				gomock.Any(),
			).
			Return(verifying.ErrInvalidIndex{Index: 7})
		atxHandler.mMalPublish.EXPECT().Publish(gomock.Any(), sig.NodeID(), gomock.Any())
		_, err := atxHandler.syntacticallyValidateDeps(context.Background(), atx)
		vErr := &verifying.ErrInvalidIndex{}
		require.ErrorAs(t, err, vErr)
		require.Equal(t, 7, vErr.Index)
	})
	t.Run("invalid PoET membership proof", func(t *testing.T) {
		atxHandler := newV2TestHandler(t, golden)

		atx := newInitialATXv2(t, golden)
		atx.Sign(sig)

		atxHandler.mValidator.EXPECT().
			PoetMembership(gomock.Any(), gomock.Any(), atx.NiPosts[0].Challenge, gomock.Any()).
			Return(0, errors.New("poet failure"))
		_, err := atxHandler.syntacticallyValidateDeps(context.Background(), atx)
		require.ErrorContains(t, err, "poet failure")
	})
}

func Test_Marriages(t *testing.T) {
	t.Parallel()
	golden := types.RandomATXID()
	sig, err := signing.NewEdSigner()
	require.NoError(t, err)
	t.Run("invalid marriage signature", func(t *testing.T) {
		t.Parallel()
		atxHandler := newV2TestHandler(t, golden)

		atx := newInitialATXv2(t, golden)
		atx.Marriages = []wire.MarriageCertificate{{
			Signature: types.RandomEdSignature(),
		}}

		_, err = atxHandler.validateMarriages(atx)
		require.ErrorContains(t, err, "invalid marriage[0] signature")
	})
	t.Run("valid marriage", func(t *testing.T) {
		t.Parallel()
		atxHandler := newV2TestHandler(t, golden)

		otherSig, err := signing.NewEdSigner()
		require.NoError(t, err)
		othersAtx := atxHandler.createAndProcessInitial(t, otherSig)

		atx := newInitialATXv2(t, golden)
		atx.Marriages = []wire.MarriageCertificate{
			{
				Signature: sig.Sign(signing.MARRIAGE, sig.NodeID().Bytes()),
			},
			{
				ReferenceAtx: othersAtx.ID(),
				Signature:    otherSig.Sign(signing.MARRIAGE, sig.NodeID().Bytes()),
			},
		}
		atx.Sign(sig)

		err = atxHandler.processInitial(t, atx)
		require.NoError(t, err)

		mAtx, err := identities.MarriageATX(atxHandler.cdb, sig.NodeID())
		require.NoError(t, err)
		require.Equal(t, atx.ID(), mAtx)

		mAtx, err = identities.MarriageATX(atxHandler.cdb, otherSig.NodeID())
		require.NoError(t, err)
		require.Equal(t, atx.ID(), mAtx)

		set, err := identities.EquivocationSet(atxHandler.cdb, sig.NodeID())
		require.NoError(t, err)
		require.ElementsMatch(t, []types.NodeID{sig.NodeID(), otherSig.NodeID()}, set)
	})
	t.Run("can't marry twice in the same marriage ATX", func(t *testing.T) {
		t.Parallel()
		atxHandler := newV2TestHandler(t, golden)

		otherSig, err := signing.NewEdSigner()
		require.NoError(t, err)
		othersAtx := atxHandler.createAndProcessInitial(t, otherSig)

		othersSecondAtx := newSoloATXv2(t, othersAtx.PublishEpoch+1, othersAtx.ID(), othersAtx.ID())
		othersSecondAtx.Sign(otherSig)
		err = atxHandler.processSoloAtx(t, othersSecondAtx)
		require.NoError(t, err)

		atx := newInitialATXv2(t, golden)
		atx.Marriages = []wire.MarriageCertificate{
			{
				Signature: sig.Sign(signing.MARRIAGE, sig.NodeID().Bytes()),
			},
			{
				ReferenceAtx: othersAtx.ID(),
				Signature:    otherSig.Sign(signing.MARRIAGE, sig.NodeID().Bytes()),
			},
			{
				ReferenceAtx: othersSecondAtx.ID(),
				Signature:    otherSig.Sign(signing.MARRIAGE, sig.NodeID().Bytes()),
			},
		}
		atx.Sign(sig)

		_, err = atxHandler.validateMarriages(atx)
		require.ErrorContains(t, err, "more than 1 marriage certificate for ID")
	})
	t.Run("can't marry twice (separate marriages)", func(t *testing.T) {
		t.Parallel()
		atxHandler := newV2TestHandler(t, golden)

		otherSig, err := signing.NewEdSigner()
		require.NoError(t, err)
		othersAtx := atxHandler.createAndProcessInitial(t, otherSig)

		atx := newInitialATXv2(t, golden)
		atx.Marriages = []wire.MarriageCertificate{
			{
				Signature: sig.Sign(signing.MARRIAGE, sig.NodeID().Bytes()),
			},
			{
				ReferenceAtx: othersAtx.ID(),
				Signature:    otherSig.Sign(signing.MARRIAGE, sig.NodeID().Bytes()),
			},
		}
		atx.Sign(sig)

		atxHandler.expectInitialAtxV2(atx)
		err = atxHandler.processATX(context.Background(), "", atx, time.Now())
		require.NoError(t, err)

		// otherSig2 cannot marry sig, trying to extend its set.
		otherSig2, err := signing.NewEdSigner()
		require.NoError(t, err)
		others2Atx := atxHandler.createAndProcessInitial(t, otherSig2)
		atx2 := newSoloATXv2(t, atx.PublishEpoch+1, atx.ID(), atx.ID())
		atx2.Marriages = []wire.MarriageCertificate{
			{
				Signature: sig.Sign(signing.MARRIAGE, sig.NodeID().Bytes()),
			},
			{
				ReferenceAtx: others2Atx.ID(),
				Signature:    otherSig2.Sign(signing.MARRIAGE, sig.NodeID().Bytes()),
			},
		}
		atx2.Sign(sig)
		atxHandler.expectAtxV2(atx2)
<<<<<<< HEAD
		atxHandler.mMalPublish.EXPECT().Publish(gomock.Any(), sig.NodeID(), gomock.Any()).
			DoAndReturn(func(ctx context.Context, id types.NodeID, proof *wire.ATXProof) error {
				require.Equal(t, wire.ProofVersion(0), proof.Version)
				require.Equal(t, wire.DoubleMarry, proof.ProofType)
				doubleMarryProof := &wire.ProofDoubleMarry{}
				codec.MustDecode(proof.Proof, doubleMarryProof)

				nodeID, err := doubleMarryProof.Valid(atxHandler.edVerifier)
				require.NoError(t, err)
				require.Equal(t, sig.NodeID(), nodeID)
				return nil
			})
=======
		atxHandler.mMalPublish.EXPECT().Publish(
			gomock.Any(),
			sig.NodeID(),
			gomock.Cond(func(data any) bool {
				_, ok := data.(*wire.ProofDoubleMarry)
				return ok
			}),
		).DoAndReturn(func(ctx context.Context, id types.NodeID, proof wire.Proof) error {
			malProof := proof.(*wire.ProofDoubleMarry)
			nId, err := malProof.Valid(atxHandler.edVerifier)
			require.NoError(t, err)
			require.Equal(t, sig.NodeID(), nId)
			b := codec.MustEncode(malProof)
			_ = b
			return nil
		})
>>>>>>> 83b04992
		err = atxHandler.processATX(context.Background(), "", atx2, time.Now())
		require.NoError(t, err)

		// The equivocation set of sig and otherSig didn't grow
		equiv, err := identities.EquivocationSet(atxHandler.cdb, sig.NodeID())
		require.NoError(t, err)
		require.ElementsMatch(t, []types.NodeID{sig.NodeID(), otherSig.NodeID()}, equiv)
	})
	t.Run("signer must marry self", func(t *testing.T) {
		t.Parallel()
		atxHandler := newV2TestHandler(t, golden)

		otherSig, err := signing.NewEdSigner()
		require.NoError(t, err)
		othersAtx := atxHandler.createAndProcessInitial(t, otherSig)

		atx := newInitialATXv2(t, golden)
		atx.Marriages = []wire.MarriageCertificate{
			{
				ReferenceAtx: othersAtx.ID(),
				Signature:    otherSig.Sign(signing.MARRIAGE, sig.NodeID().Bytes()),
			},
		}
		atx.Sign(sig)

		atxHandler.mclock.EXPECT().CurrentLayer().AnyTimes()
		err = atxHandler.processATX(context.Background(), "", atx, time.Now())
		require.ErrorContains(t, err, "signer must marry itself")
		require.ErrorIs(t, err, pubsub.ErrValidationReject)
	})
}

func Test_MarryingMalicious(t *testing.T) {
	t.Parallel()
	golden := types.RandomATXID()
	sig, err := signing.NewEdSigner()
	require.NoError(t, err)
	otherSig, err := signing.NewEdSigner()
	require.NoError(t, err)

	tt := []struct {
		name      string
		malicious types.NodeID
	}{
		{
			name:      "owner is malicious",
			malicious: sig.NodeID(),
		}, {
			name:      "other is malicious",
			malicious: otherSig.NodeID(),
		},
	}

	for _, tc := range tt {
		t.Run(tc.name, func(t *testing.T) {
			atxHandler := newV2TestHandler(t, golden)

			othersAtx := atxHandler.createAndProcessInitial(t, otherSig)

			atx := newInitialATXv2(t, golden)
			atx.Marriages = []wire.MarriageCertificate{
				{
					Signature: sig.Sign(signing.MARRIAGE, sig.NodeID().Bytes()),
				}, {
					ReferenceAtx: othersAtx.ID(),
					Signature:    otherSig.Sign(signing.MARRIAGE, sig.NodeID().Bytes()),
				},
			}
			atx.Sign(sig)
			require.NoError(t, identities.SetMalicious(atxHandler.cdb, tc.malicious, []byte("proof"), time.Now()))

			atxHandler.expectInitialAtxV2(atx)
			err := atxHandler.processATX(context.Background(), "", atx, time.Now())
			require.NoError(t, err)

			equiv, err := identities.EquivocationSet(atxHandler.cdb, sig.NodeID())
			require.NoError(t, err)
			require.ElementsMatch(t, []types.NodeID{sig.NodeID(), otherSig.NodeID()}, equiv)

			for _, id := range []types.NodeID{sig.NodeID(), otherSig.NodeID()} {
				m, err := identities.IsMalicious(atxHandler.cdb, id)
				require.NoError(t, err)
				require.True(t, m)
			}
		})
	}
}

func TestContextualValidation_DoublePost(t *testing.T) {
	t.Parallel()
	golden := types.RandomATXID()
	sig, err := signing.NewEdSigner()
	require.NoError(t, err)

	atxHandler := newV2TestHandler(t, golden)

	// marry
	otherSig, err := signing.NewEdSigner()
	require.NoError(t, err)
	othersAtx := atxHandler.createAndProcessInitial(t, otherSig)

	mATX := newInitialATXv2(t, golden)
	mATX.Marriages = []wire.MarriageCertificate{
		{
			Signature: sig.Sign(signing.MARRIAGE, sig.NodeID().Bytes()),
		},
		{
			ReferenceAtx: othersAtx.ID(),
			Signature:    otherSig.Sign(signing.MARRIAGE, sig.NodeID().Bytes()),
		},
	}
	mATX.Sign(sig)

	atxHandler.expectInitialAtxV2(mATX)
	err = atxHandler.processATX(context.Background(), "", mATX, time.Now())
	require.NoError(t, err)

	// publish merged
	merged := newSoloATXv2(t, mATX.PublishEpoch+2, mATX.ID(), mATX.ID())
	post := wire.SubPostV2{
		MarriageIndex: 1,
		NumUnits:      othersAtx.TotalNumUnits(),
		PrevATXIndex:  1,
	}
	merged.NiPosts[0].Posts = append(merged.NiPosts[0].Posts, post)

	mATXID := mATX.ID()
	merged.MarriageATX = &mATXID

	merged.PreviousATXs = []types.ATXID{mATX.ID(), othersAtx.ID()}
	merged.Sign(sig)

	atxHandler.expectMergedAtxV2(merged, []types.NodeID{sig.NodeID(), otherSig.NodeID()}, []uint64{poetLeaves})
	err = atxHandler.processATX(context.Background(), "", merged, time.Now())
	require.NoError(t, err)

	// The otherSig tries to publish alone in the same epoch.
	// This is malfeasance as it tries include his PoST twice.
	doubled := newSoloATXv2(t, merged.PublishEpoch, othersAtx.ID(), othersAtx.ID())
	doubled.Sign(otherSig)
	atxHandler.expectAtxV2(doubled)
	atxHandler.mMalPublish.EXPECT().Publish(gomock.Any(), otherSig.NodeID(), gomock.Any())
	err = atxHandler.processATX(context.Background(), "", doubled, time.Now())
	require.NoError(t, err)
}

func Test_CalculatingUnits(t *testing.T) {
	t.Parallel()
	t.Run("units on 1 nipost must not overflow", func(t *testing.T) {
		t.Parallel()
		ns := nipostSize{}
		require.NoError(t, ns.addUnits(1))
		require.EqualValues(t, 1, ns.units)
		require.Error(t, ns.addUnits(math.MaxUint32))
	})
	t.Run("total units on all niposts must not overflow", func(t *testing.T) {
		t.Parallel()
		ns := make(nipostSizes, 0)
		ns = append(ns, &nipostSize{units: 11}, &nipostSize{units: math.MaxUint32 - 10})
		_, _, err := ns.sumUp()
		require.Error(t, err)
	})
	t.Run("units = sum of units on every nipost", func(t *testing.T) {
		t.Parallel()
		ns := make(nipostSizes, 0)
		ns = append(ns, &nipostSize{units: 1}, &nipostSize{units: 10})
		u, _, err := ns.sumUp()
		require.NoError(t, err)
		require.EqualValues(t, 1+10, u)
	})
}

func Test_CalculatingWeight(t *testing.T) {
	t.Parallel()
	t.Run("total weight must not overflow uint64", func(t *testing.T) {
		t.Parallel()
		ns := make(nipostSizes, 0)
		ns = append(ns, &nipostSize{units: 1, ticks: 100}, &nipostSize{units: 10, ticks: math.MaxUint64})
		_, _, err := ns.sumUp()
		require.Error(t, err)
	})
	t.Run("weight = sum of weight on every nipost", func(t *testing.T) {
		t.Parallel()
		ns := make(nipostSizes, 0)
		ns = append(ns, &nipostSize{units: 1, ticks: 100}, &nipostSize{units: 10, ticks: 1000})
		_, w, err := ns.sumUp()
		require.NoError(t, err)
		require.EqualValues(t, 1*100+10*1000, w)
	})
}

func Test_CalculatingTicks(t *testing.T) {
	ns := make(nipostSizes, 0)
	ns = append(ns, &nipostSize{units: 1, ticks: 100}, &nipostSize{units: 10, ticks: 1000})
	require.EqualValues(t, 100, ns.minTicks())
}

func newInitialATXv2(t testing.TB, golden types.ATXID) *wire.ActivationTxV2 {
	t.Helper()
	atx := &wire.ActivationTxV2{
		PositioningATX: golden,
		Initial:        &wire.InitialAtxPartsV2{CommitmentATX: golden},
		NiPosts: []wire.NiPostsV2{
			{
				Challenge: types.RandomHash(),
				Posts: []wire.SubPostV2{
					{
						NumUnits: 4,
					},
				},
			},
		},
		Coinbase: types.GenerateAddress([]byte("aaaa")),
		VRFNonce: uint64(999),
	}

	return atx
}

func newSoloATXv2(t testing.TB, publish types.EpochID, prev, pos types.ATXID) *wire.ActivationTxV2 {
	t.Helper()

	atx := &wire.ActivationTxV2{
		PublishEpoch:   publish,
		PreviousATXs:   []types.ATXID{prev},
		PositioningATX: pos,
		NiPosts: []wire.NiPostsV2{
			{
				Challenge: types.RandomHash(),
				Posts: []wire.SubPostV2{
					{
						NumUnits: 4,
					},
				},
			},
		},
		Coinbase: types.GenerateAddress([]byte("aaaa")),
		VRFNonce: uint64(999),
	}

	return atx
}<|MERGE_RESOLUTION|>--- conflicted
+++ resolved
@@ -17,7 +17,6 @@
 
 	"github.com/spacemeshos/go-spacemesh/activation/wire"
 	"github.com/spacemeshos/go-spacemesh/atxsdata"
-	"github.com/spacemeshos/go-spacemesh/codec"
 	"github.com/spacemeshos/go-spacemesh/common/types"
 	"github.com/spacemeshos/go-spacemesh/datastore"
 	"github.com/spacemeshos/go-spacemesh/fetch"
@@ -1706,20 +1705,6 @@
 		}
 		atx2.Sign(sig)
 		atxHandler.expectAtxV2(atx2)
-<<<<<<< HEAD
-		atxHandler.mMalPublish.EXPECT().Publish(gomock.Any(), sig.NodeID(), gomock.Any()).
-			DoAndReturn(func(ctx context.Context, id types.NodeID, proof *wire.ATXProof) error {
-				require.Equal(t, wire.ProofVersion(0), proof.Version)
-				require.Equal(t, wire.DoubleMarry, proof.ProofType)
-				doubleMarryProof := &wire.ProofDoubleMarry{}
-				codec.MustDecode(proof.Proof, doubleMarryProof)
-
-				nodeID, err := doubleMarryProof.Valid(atxHandler.edVerifier)
-				require.NoError(t, err)
-				require.Equal(t, sig.NodeID(), nodeID)
-				return nil
-			})
-=======
 		atxHandler.mMalPublish.EXPECT().Publish(
 			gomock.Any(),
 			sig.NodeID(),
@@ -1732,11 +1717,8 @@
 			nId, err := malProof.Valid(atxHandler.edVerifier)
 			require.NoError(t, err)
 			require.Equal(t, sig.NodeID(), nId)
-			b := codec.MustEncode(malProof)
-			_ = b
 			return nil
 		})
->>>>>>> 83b04992
 		err = atxHandler.processATX(context.Background(), "", atx2, time.Now())
 		require.NoError(t, err)
 
