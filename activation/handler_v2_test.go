package activation

import (
	"context"
	"errors"
	"math"
	"slices"
	"testing"
	"time"

	"github.com/libp2p/go-libp2p/core/peer"
	"github.com/spacemeshos/post/shared"
	"github.com/spacemeshos/post/verifying"
	"github.com/stretchr/testify/require"
	"go.uber.org/mock/gomock"
	"go.uber.org/zap/zaptest"

	"github.com/spacemeshos/go-spacemesh/activation/wire"
	"github.com/spacemeshos/go-spacemesh/atxsdata"
	"github.com/spacemeshos/go-spacemesh/common/types"
	"github.com/spacemeshos/go-spacemesh/datastore"
	"github.com/spacemeshos/go-spacemesh/fetch"
	"github.com/spacemeshos/go-spacemesh/p2p/pubsub"
	"github.com/spacemeshos/go-spacemesh/signing"
	"github.com/spacemeshos/go-spacemesh/sql"
	"github.com/spacemeshos/go-spacemesh/sql/atxs"
	"github.com/spacemeshos/go-spacemesh/sql/identities"
)

type v2TestHandler struct {
	*HandlerV2

	handlerMocks
}

type marriedId struct {
	signer *signing.EdSigner
	refAtx *wire.ActivationTxV2
}

const (
	tickSize   = 20
	poetLeaves = 200
)

func newV2TestHandler(tb testing.TB, golden types.ATXID) *v2TestHandler {
	lg := zaptest.NewLogger(tb)
	cdb := datastore.NewCachedDB(sql.InMemory(), lg)
	mocks := newTestHandlerMocks(tb, golden)
	return &v2TestHandler{
		HandlerV2: &HandlerV2{
			local:           "localID",
			cdb:             cdb,
			atxsdata:        atxsdata.New(),
			edVerifier:      signing.NewEdVerifier(),
			clock:           mocks.mclock,
			tickSize:        tickSize,
			goldenATXID:     golden,
			nipostValidator: mocks.mValidator,
			logger:          lg,
			fetcher:         mocks.mockFetch,
			beacon:          mocks.mbeacon,
			tortoise:        mocks.mtortoise,
			malPublisher:    mocks.mMalPublish,
		},
		handlerMocks: mocks,
	}
}

func (h *handlerMocks) expectFetchDeps(atx *wire.ActivationTxV2) {
	h.mockFetch.EXPECT().RegisterPeerHashes(gomock.Any(), gomock.Any())
	h.mockFetch.EXPECT().GetPoetProof(gomock.Any(), atx.NiPosts[0].Challenge)
	_, atxDeps := (&HandlerV2{goldenATXID: h.goldenATXID}).collectAtxDeps(atx)
	if len(atxDeps) != 0 {
		h.mockFetch.EXPECT().GetAtxs(gomock.Any(), gomock.InAnyOrder(atxDeps), gomock.Any())
	}
}

func (h *handlerMocks) expectVerifyNIPoST(atx *wire.ActivationTxV2) {
	h.mValidator.EXPECT().PostV2(
		gomock.Any(),
		atx.SmesherID,
		gomock.Any(),
		wire.PostFromWireV1(&atx.NiPosts[0].Posts[0].Post),
		atx.NiPosts[0].Challenge.Bytes(),
		atx.NiPosts[0].Posts[0].NumUnits,
		gomock.Any(),
	)
	h.mValidator.EXPECT().PoetMembership(
		gomock.Any(),
		gomock.Any(),
		atx.NiPosts[0].Challenge,
		gomock.Any(),
	).Return(poetLeaves, nil)
}

func (h *handlerMocks) expectVerifyNIPoSTs(
	atx *wire.ActivationTxV2,
	equivocationSet []types.NodeID,
	poetLeaves []uint64,
) {
	for i, nipost := range atx.NiPosts {
		for _, post := range nipost.Posts {
			h.mValidator.EXPECT().PostV2(
				gomock.Any(),
				equivocationSet[post.MarriageIndex],
				gomock.Any(),
				wire.PostFromWireV1(&post.Post),
				nipost.Challenge.Bytes(),
				post.NumUnits,
				gomock.Any(),
			)
		}
		h.mValidator.EXPECT().PoetMembership(
			gomock.Any(),
			gomock.Any(),
			nipost.Challenge,
			gomock.Any(),
		).Return(poetLeaves[i], nil)
	}
}

func (h *handlerMocks) expectStoreAtxV2(atx *wire.ActivationTxV2) {
	h.mbeacon.EXPECT().OnAtx(gomock.Cond(func(a any) bool { return a.(*types.ActivationTx).ID() == atx.ID() }))
	h.mtortoise.EXPECT().OnAtx(atx.PublishEpoch+1, atx.ID(), gomock.Any())
	h.mValidator.EXPECT().IsVerifyingFullPost().Return(false)
}

func (h *handlerMocks) expectInitialAtxV2(atx *wire.ActivationTxV2) {
	h.mclock.EXPECT().CurrentLayer().Return(postGenesisEpoch.FirstLayer())
	h.mValidator.EXPECT().VRFNonceV2(
		atx.SmesherID,
		atx.Initial.CommitmentATX,
		atx.VRFNonce,
		atx.NiPosts[0].Posts[0].NumUnits,
	)
	h.mValidator.EXPECT().PostV2(
		gomock.Any(),
		atx.SmesherID,
		atx.Initial.CommitmentATX,
		wire.PostFromWireV1(&atx.Initial.Post),
		shared.ZeroChallenge,
		atx.NiPosts[0].Posts[0].NumUnits,
		gomock.Any(),
	)

	h.expectFetchDeps(atx)
	h.expectVerifyNIPoST(atx)
	h.expectStoreAtxV2(atx)
}

func (h *handlerMocks) expectAtxV2(atx *wire.ActivationTxV2) {
	h.mclock.EXPECT().CurrentLayer().Return(atx.PublishEpoch.FirstLayer())
	h.mValidator.EXPECT().VRFNonceV2(
		atx.SmesherID,
		gomock.Any(),
		atx.VRFNonce,
		atx.NiPosts[0].Posts[0].NumUnits,
	)
	h.expectFetchDeps(atx)
	h.expectVerifyNIPoST(atx)
	h.expectStoreAtxV2(atx)
}

func (h *handlerMocks) expectMergedAtxV2(
	atx *wire.ActivationTxV2,
	equivocationSet []types.NodeID,
	poetLeaves []uint64,
) {
	h.mclock.EXPECT().CurrentLayer().Return(postGenesisEpoch.FirstLayer())
	h.expectFetchDeps(atx)
	h.mValidator.EXPECT().VRFNonceV2(
		atx.SmesherID,
		gomock.Any(),
		atx.VRFNonce,
		atx.TotalNumUnits(),
	)
	h.expectVerifyNIPoSTs(atx, equivocationSet, poetLeaves)
	h.expectStoreAtxV2(atx)
}

func (h *v2TestHandler) createAndProcessInitial(t testing.TB, sig *signing.EdSigner) *wire.ActivationTxV2 {
	t.Helper()
	atx := newInitialATXv2(t, h.handlerMocks.goldenATXID)
	atx.Sign(sig)
	err := h.processInitial(t, atx)
	require.NoError(t, err)
	return atx
}

func (h *v2TestHandler) processInitial(t testing.TB, atx *wire.ActivationTxV2) error {
	t.Helper()
	h.expectInitialAtxV2(atx)
	return h.processATX(context.Background(), peer.ID("peer"), atx, time.Now())
}

func (h *v2TestHandler) processSoloAtx(t testing.TB, atx *wire.ActivationTxV2) error {
	t.Helper()
	h.expectAtxV2(atx)
	return h.processATX(context.Background(), peer.ID("peer"), atx, time.Now())
}

func TestHandlerV2_SyntacticallyValidate(t *testing.T) {
	t.Parallel()
	golden := types.RandomATXID()
	sig, err := signing.NewEdSigner()
	require.NoError(t, err)
	t.Run("rejects invalid signature", func(t *testing.T) {
		t.Parallel()
		atx := newInitialATXv2(t, golden)

		atxHandler := newV2TestHandler(t, golden)
		err := atxHandler.syntacticallyValidate(context.Background(), atx)
		require.ErrorContains(t, err, "signature")
	})
	t.Run("rejects from future", func(t *testing.T) {
		t.Parallel()
		atx := newInitialATXv2(t, golden)
		atx.PublishEpoch = 100
		atx.Sign(sig)

		atxHandler := newV2TestHandler(t, golden)
		atxHandler.mclock.EXPECT().CurrentLayer().Return(0)
		err := atxHandler.syntacticallyValidate(context.Background(), atx)
		require.ErrorContains(t, err, "atx publish epoch is too far in the future")
	})
	t.Run("rejects empty positioning ATX", func(t *testing.T) {
		t.Parallel()
		atx := newInitialATXv2(t, golden)
		atx.PositioningATX = types.EmptyATXID
		atx.Sign(sig)

		atxHandler := newV2TestHandler(t, golden)
		err := atxHandler.syntacticallyValidate(context.Background(), atx)
		require.ErrorContains(t, err, "empty positioning atx")
	})
	t.Run("reject golden previous ATX", func(t *testing.T) {
		t.Parallel()
		atx := newSoloATXv2(t, 0, golden, golden)
		atx.Sign(sig)

		atxHandler := newV2TestHandler(t, golden)
		atxHandler.mclock.EXPECT().CurrentLayer()
		err := atxHandler.syntacticallyValidate(context.Background(), atx)
		require.ErrorContains(t, err, "previous atx[0] is the golden ATX")
	})
	t.Run("reject empty previous ATX", func(t *testing.T) {
		t.Parallel()
		atx := newSoloATXv2(t, 0, types.EmptyATXID, golden)
		atx.PreviousATXs = append(atx.PreviousATXs, types.EmptyATXID)
		atx.Sign(sig)

		atxHandler := newV2TestHandler(t, golden)
		atxHandler.mclock.EXPECT().CurrentLayer()
		err := atxHandler.syntacticallyValidate(context.Background(), atx)
		require.ErrorContains(t, err, "previous atx[0] is empty")
	})
}

func TestHandlerV2_SyntacticallyValidate_InitialAtx(t *testing.T) {
	t.Parallel()
	golden := types.RandomATXID()
	sig, err := signing.NewEdSigner()
	require.NoError(t, err)

	t.Run("valid", func(t *testing.T) {
		t.Parallel()
		atx := newInitialATXv2(t, golden)
		atx.Sign(sig)

		atxHandler := newV2TestHandler(t, golden)
		atxHandler.mclock.EXPECT().CurrentLayer()
		atxHandler.mValidator.EXPECT().VRFNonceV2(
			sig.NodeID(),
			atx.Initial.CommitmentATX,
			atx.VRFNonce,
			atx.NiPosts[0].Posts[0].NumUnits,
		)
		atxHandler.mValidator.EXPECT().PostV2(
			context.Background(),
			sig.NodeID(),
			atx.Initial.CommitmentATX,
			wire.PostFromWireV1(&atx.Initial.Post),
			shared.ZeroChallenge,
			atx.NiPosts[0].Posts[0].NumUnits,
		)
		require.NoError(t, atxHandler.syntacticallyValidate(context.Background(), atx))
	})
	t.Run("rejects previous ATXs", func(t *testing.T) {
		t.Parallel()
		atx := newInitialATXv2(t, golden)
		atx.PreviousATXs = []types.ATXID{types.RandomATXID()}
		atx.Sign(sig)

		atxHandler := newV2TestHandler(t, golden)
		atxHandler.mclock.EXPECT().CurrentLayer()
		err := atxHandler.syntacticallyValidate(context.Background(), atx)
		require.ErrorContains(t, err, "initial atx must not have previous atxs")

		atx.PreviousATXs = []types.ATXID{types.EmptyATXID}
		atx.Sign(sig)

		atxHandler.mclock.EXPECT().CurrentLayer()
		err = atxHandler.syntacticallyValidate(context.Background(), atx)
		require.ErrorContains(t, err, "initial atx must not have previous atxs")
	})
	t.Run("rejects when marriage ATX ref is set", func(t *testing.T) {
		t.Parallel()
		atx := newInitialATXv2(t, golden)
		atx.MarriageATX = &golden
		atx.Sign(sig)

		atxHandler := newV2TestHandler(t, golden)
		atxHandler.mclock.EXPECT().CurrentLayer()
		err := atxHandler.syntacticallyValidate(context.Background(), atx)
		require.ErrorContains(t, err, "initial atx cannot reference a marriage atx")
	})
	t.Run("rejects when commitment ATX is missing", func(t *testing.T) {
		t.Parallel()
		atx := newInitialATXv2(t, golden)
		atx.Initial.CommitmentATX = types.EmptyATXID
		atx.Sign(sig)

		atxHandler := newV2TestHandler(t, golden)
		atxHandler.mclock.EXPECT().CurrentLayer()
		err := atxHandler.syntacticallyValidate(context.Background(), atx)
		require.ErrorContains(t, err, "initial atx missing commitment atx")
	})
	t.Run("invalid VRF nonce", func(t *testing.T) {
		t.Parallel()
		atx := newInitialATXv2(t, golden)
		atx.Sign(sig)

		atxHandler := newV2TestHandler(t, golden)
		atxHandler.mclock.EXPECT().CurrentLayer()
		atxHandler.mValidator.EXPECT().
			VRFNonceV2(
				sig.NodeID(),
				atx.Initial.CommitmentATX,
				atx.VRFNonce,
				atx.NiPosts[0].Posts[0].NumUnits,
			).
			Return(errors.New("invalid nonce"))

		require.ErrorContains(t, atxHandler.syntacticallyValidate(context.Background(), atx), "invalid nonce")
	})
	t.Run("invalid initial PoST", func(t *testing.T) {
		t.Parallel()
		atx := newInitialATXv2(t, golden)
		atx.Sign(sig)

		atxHandler := newV2TestHandler(t, golden)
		atxHandler.mclock.EXPECT().CurrentLayer()
		atxHandler.mValidator.EXPECT().VRFNonceV2(
			sig.NodeID(),
			atx.Initial.CommitmentATX,
			atx.VRFNonce,
			atx.NiPosts[0].Posts[0].NumUnits,
		)
		atxHandler.mValidator.EXPECT().
			PostV2(
				context.Background(),
				sig.NodeID(),
				atx.Initial.CommitmentATX,
				wire.PostFromWireV1(&atx.Initial.Post),
				shared.ZeroChallenge,
				atx.NiPosts[0].Posts[0].NumUnits,
			).
			Return(errors.New("invalid post"))
		require.ErrorContains(t, atxHandler.syntacticallyValidate(context.Background(), atx), "invalid post")
	})
}

func TestHandlerV2_SyntacticallyValidate_SoloAtx(t *testing.T) {
	t.Parallel()
	golden := types.RandomATXID()
	atxHandler := newV2TestHandler(t, golden)
	sig, err := signing.NewEdSigner()
	require.NoError(t, err)

	t.Run("valid", func(t *testing.T) {
		atx := newSoloATXv2(t, 0, types.RandomATXID(), types.RandomATXID())
		atx.Sign(sig)

		atxHandler.mclock.EXPECT().CurrentLayer()
		err := atxHandler.syntacticallyValidate(context.Background(), atx)
		require.NoError(t, err)
	})
	t.Run("must have 1 previous ATX", func(t *testing.T) {
		atx := newSoloATXv2(t, 0, types.RandomATXID(), types.RandomATXID())
		atx.PreviousATXs = append(atx.PreviousATXs, types.RandomATXID())
		atx.Sign(sig)

		atxHandler.mclock.EXPECT().CurrentLayer()
		err := atxHandler.syntacticallyValidate(context.Background(), atx)
		require.ErrorContains(t, err, "solo atx must have one previous atx")
	})
	t.Run("rejects when len(NIPoSTs) != 1", func(t *testing.T) {
		t.Parallel()
		atx := newInitialATXv2(t, golden)
		atx.NiPosts = append(atx.NiPosts, wire.NiPostsV2{})
		atx.Sign(sig)

		atxHandler.mclock.EXPECT().CurrentLayer()
		err := atxHandler.syntacticallyValidate(context.Background(), atx)
		require.ErrorContains(t, err, "solo atx must have one nipost")
	})
	t.Run("rejects when contains more than 1 ID", func(t *testing.T) {
		t.Parallel()
		atx := newInitialATXv2(t, golden)
		atx.NiPosts[0].Posts = append(atx.NiPosts[0].Posts, wire.SubPostV2{})
		atx.Sign(sig)

		atxHandler.mclock.EXPECT().CurrentLayer()
		err := atxHandler.syntacticallyValidate(context.Background(), atx)
		require.ErrorContains(t, err, "solo atx must have one post")
	})
	t.Run("rejects when PrevATXIndex != 0", func(t *testing.T) {
		t.Parallel()
		atx := newInitialATXv2(t, golden)
		atx.NiPosts[0].Posts[0].PrevATXIndex = 1
		atx.Sign(sig)

		atxHandler.mclock.EXPECT().CurrentLayer()
		err := atxHandler.syntacticallyValidate(context.Background(), atx)
		require.ErrorContains(t, err, "solo atx post must have prevATXIndex 0")
	})
}

func TestHandlerV2_SyntacticallyValidate_MergedAtx(t *testing.T) {
	t.Parallel()
	golden := types.RandomATXID()
	atxHandler := newV2TestHandler(t, golden)
	sig, err := signing.NewEdSigner()
	require.NoError(t, err)

	t.Run("cannot have marriage", func(t *testing.T) {
		t.Parallel()

		atx := newSoloATXv2(t, 0, types.RandomATXID(), types.RandomATXID())
		atx.MarriageATX = &golden
		atx.Marriages = []wire.MarriageCertificate{{
			Signature: sig.Sign(signing.MARRIAGE, sig.NodeID().Bytes()),
		}}
		atx.Sign(sig)

		atxHandler.mclock.EXPECT().CurrentLayer()
		err = atxHandler.syntacticallyValidate(context.Background(), atx)
		require.ErrorContains(t, err, "merged atx cannot have marriages")
	})
}

func TestHandlerV2_ProcessSoloATX(t *testing.T) {
	t.Parallel()
	golden := types.RandomATXID()
	peer := peer.ID("other")
	sig, err := signing.NewEdSigner()
	require.NoError(t, err)

	t.Run("initial ATX", func(t *testing.T) {
		t.Parallel()
		atx := newInitialATXv2(t, golden)
		atx.Sign(sig)

		atxHandler := newV2TestHandler(t, golden)
		atxHandler.tickSize = tickSize
		atxHandler.expectInitialAtxV2(atx)

		err := atxHandler.processATX(context.Background(), peer, atx, time.Now())
		require.NoError(t, err)

		atxFromDb, err := atxs.Get(atxHandler.cdb, atx.ID())
		require.NoError(t, err)
		require.NotNil(t, atx)
		require.Equal(t, atx.ID(), atxFromDb.ID())
		require.Equal(t, atx.Coinbase, atxFromDb.Coinbase)
		require.EqualValues(t, poetLeaves/tickSize, atxFromDb.TickCount)
		require.EqualValues(t, 0+atxFromDb.TickCount, atxFromDb.TickHeight()) // positioning is golden
		require.Equal(t, atx.NiPosts[0].Posts[0].NumUnits, atxFromDb.NumUnits)
		require.EqualValues(t, atx.NiPosts[0].Posts[0].NumUnits*poetLeaves/tickSize, atxFromDb.Weight)

		// processing ATX for the second time should skip checks
		err = atxHandler.processATX(context.Background(), peer, atx, time.Now())
		require.NoError(t, err)
	})
	t.Run("second ATX", func(t *testing.T) {
		t.Parallel()
		atxHandler := newV2TestHandler(t, golden)

		prev := atxHandler.createAndProcessInitial(t, sig)

		atx := newSoloATXv2(t, prev.PublishEpoch+1, prev.ID(), prev.ID())
		atx.Sign(sig)

		atxHandler.expectAtxV2(atx)
		err := atxHandler.processATX(context.Background(), peer, atx, time.Now())
		require.NoError(t, err)

		prevAtx, err := atxs.Get(atxHandler.cdb, prev.ID())
		require.NoError(t, err)
		atxFromDb, err := atxs.Get(atxHandler.cdb, atx.ID())
		require.NoError(t, err)
		require.EqualValues(t, poetLeaves/tickSize, atxFromDb.TickCount)
		require.EqualValues(t, prevAtx.TickHeight(), atxFromDb.BaseTickHeight)
		require.EqualValues(t, prevAtx.TickHeight()+atxFromDb.TickCount, atxFromDb.TickHeight())
		require.Equal(t, atx.NiPosts[0].Posts[0].NumUnits, atxFromDb.NumUnits)
		require.EqualValues(t, atx.NiPosts[0].Posts[0].NumUnits*poetLeaves/tickSize, atxFromDb.Weight)
	})
	t.Run("second ATX, previous checkpointed", func(t *testing.T) {
		t.Parallel()
		atxHandler := newV2TestHandler(t, golden)

		prev := atxs.CheckpointAtx{
			ID:            types.RandomATXID(),
			CommitmentATX: types.RandomATXID(),
			SmesherID:     sig.NodeID(),
			NumUnits:      100,
			Units:         map[types.NodeID]uint32{sig.NodeID(): 100},
		}
		require.NoError(t, atxs.AddCheckpointed(atxHandler.cdb, &prev))

		atx := newSoloATXv2(t, prev.Epoch+1, prev.ID, golden)
		atx.Sign(sig)
		atxHandler.expectAtxV2(atx)
		err := atxHandler.processATX(context.Background(), peer, atx, time.Now())
		require.NoError(t, err)

		atxFromDb, err := atxs.Get(atxHandler.cdb, atx.ID())
		require.NoError(t, err)
		require.Equal(t, atx.TotalNumUnits(), atxFromDb.NumUnits)
	})
	t.Run("second ATX, increases space (nonce valid)", func(t *testing.T) {
		t.Parallel()
		atxHandler := newV2TestHandler(t, golden)
		prev := atxHandler.createAndProcessInitial(t, sig)

		atx := newSoloATXv2(t, prev.PublishEpoch+1, prev.ID(), golden)
		atx.NiPosts[0].Posts[0].NumUnits = prev.TotalNumUnits() * 10
		atx.VRFNonce = 7779989
		atx.Sign(sig)
		atxHandler.expectAtxV2(atx)

		err := atxHandler.processATX(context.Background(), peer, atx, time.Now())
		require.NoError(t, err)

		atxFromDb, err := atxs.Get(atxHandler.cdb, atx.ID())
		require.NoError(t, err)
		require.EqualValues(t, atx.VRFNonce, atxFromDb.VRFNonce)
		require.Equal(t, min(prev.TotalNumUnits(), atx.TotalNumUnits()), atxFromDb.NumUnits)
	})
	t.Run("second ATX, increases space (nonce invalid)", func(t *testing.T) {
		t.Parallel()
		atxHandler := newV2TestHandler(t, golden)
		prev := atxHandler.createAndProcessInitial(t, sig)

		atx := newSoloATXv2(t, prev.PublishEpoch+1, prev.ID(), golden)
		atx.NiPosts[0].Posts[0].NumUnits = prev.TotalNumUnits() * 10
		atx.VRFNonce = 7779989
		atx.Sign(sig)
		atxHandler.mclock.EXPECT().CurrentLayer().Return(postGenesisEpoch.FirstLayer())
		atxHandler.expectFetchDeps(atx)
		atxHandler.expectVerifyNIPoST(atx)
		atxHandler.mValidator.EXPECT().VRFNonceV2(
			sig.NodeID(),
			prev.Initial.CommitmentATX,
			atx.VRFNonce,
			atx.TotalNumUnits(),
		).Return(errors.New("vrf nonce is not valid"))

		err = atxHandler.processATX(context.Background(), peer, atx, time.Now())
		require.ErrorContains(t, err, "vrf nonce is not valid")
		require.ErrorIs(t, err, pubsub.ErrValidationReject)

		_, err = atxs.Get(atxHandler.cdb, atx.ID())
		require.ErrorIs(t, err, sql.ErrNotFound)
	})
	t.Run("second ATX, decreases space", func(t *testing.T) {
		t.Parallel()
		atxHandler := newV2TestHandler(t, golden)
		prev := atxHandler.createAndProcessInitial(t, sig)

		atx := newSoloATXv2(t, prev.PublishEpoch+1, prev.ID(), golden)
		atx.VRFNonce = uint64(123)
		atx.NiPosts[0].Posts[0].NumUnits = prev.TotalNumUnits() - 1
		atx.Sign(sig)
		atxHandler.expectAtxV2(atx)

		err := atxHandler.processATX(context.Background(), peer, atx, time.Now())
		require.NoError(t, err)

		// verify that the ATX was added to the DB and it has the lower effective num units
		atxFromDb, err := atxs.Get(atxHandler.cdb, atx.ID())
		require.NoError(t, err)
		require.Equal(t, min(prev.TotalNumUnits(), atx.TotalNumUnits()), atxFromDb.NumUnits)
		require.EqualValues(t, atx.VRFNonce, atxFromDb.VRFNonce)
	})
	t.Run("can't find positioning ATX", func(t *testing.T) {
		t.Parallel()
		atxHandler := newV2TestHandler(t, golden)
		atx := newSoloATXv2(t, 0, types.RandomATXID(), types.RandomATXID())
		atx.Sign(sig)

		atxHandler.mclock.EXPECT().CurrentLayer()
		atxHandler.expectFetchDeps(atx)
		err := atxHandler.processATX(context.Background(), peer, atx, time.Now())
		require.ErrorContains(t, err, "validating positioning atx")
		require.ErrorIs(t, err, pubsub.ErrValidationReject)

		_, err = atxs.Get(atxHandler.cdb, atx.ID())
		require.ErrorIs(t, err, sql.ErrNotFound)
	})
}

func marryIDs(
	t testing.TB,
	atxHandler *v2TestHandler,
	sig *signing.EdSigner,
	golden types.ATXID,
	num int,
) (marriage *wire.ActivationTxV2, other []*wire.ActivationTxV2) {
	mATX := newInitialATXv2(t, golden)
	mATX.Marriages = []wire.MarriageCertificate{{
		Signature: sig.Sign(signing.MARRIAGE, sig.NodeID().Bytes()),
	}}

	for range num {
		signer, err := signing.NewEdSigner()
		require.NoError(t, err)
		atx := atxHandler.createAndProcessInitial(t, signer)
		other = append(other, atx)
		mATX.Marriages = append(mATX.Marriages, wire.MarriageCertificate{
			ReferenceAtx: atx.ID(),
			Signature:    signer.Sign(signing.MARRIAGE, sig.NodeID().Bytes()),
		})
	}

	mATX.Sign(sig)
	atxHandler.expectInitialAtxV2(mATX)
	err := atxHandler.processATX(context.Background(), "", mATX, time.Now())
	require.NoError(t, err)

	return mATX, other
}

func TestHandlerV2_ProcessMergedATX(t *testing.T) {
	t.Parallel()
	golden := types.RandomATXID()
	sig, err := signing.NewEdSigner()
	require.NoError(t, err)

	t.Run("happy case", func(t *testing.T) {
		atxHandler := newV2TestHandler(t, golden)

		// Marry IDs
		mATX, otherATXs := marryIDs(t, atxHandler, sig, golden, 2)
		previousATXs := []types.ATXID{mATX.ID()}
		equivocationSet := []types.NodeID{sig.NodeID()}
		for _, atx := range otherATXs {
			previousATXs = append(previousATXs, atx.ID())
			equivocationSet = append(equivocationSet, atx.SmesherID)
		}

		// Process a merged ATX
		merged := newSoloATXv2(t, mATX.PublishEpoch+2, mATX.ID(), mATX.ID())
		totalNumUnits := merged.NiPosts[0].Posts[0].NumUnits
		for i, atx := range otherATXs {
			post := wire.SubPostV2{
				MarriageIndex: uint32(i + 1),
				NumUnits:      atx.TotalNumUnits(),
				PrevATXIndex:  uint32(i + 1),
			}
			totalNumUnits += post.NumUnits
			merged.NiPosts[0].Posts = append(merged.NiPosts[0].Posts, post)
		}
		mATXID := mATX.ID()
		merged.MarriageATX = &mATXID

		merged.PreviousATXs = previousATXs
		merged.Sign(sig)

		atxHandler.expectMergedAtxV2(merged, equivocationSet, []uint64{poetLeaves})
		err := atxHandler.processATX(context.Background(), "", merged, time.Now())
		require.NoError(t, err)

		atx, err := atxs.Get(atxHandler.cdb, merged.ID())
		require.NoError(t, err)
		require.Equal(t, totalNumUnits, atx.NumUnits)
		require.Equal(t, sig.NodeID(), atx.SmesherID)
		require.EqualValues(t, totalNumUnits*poetLeaves/tickSize, atx.Weight)
	})
	t.Run("merged IDs on 2 poets", func(t *testing.T) {
		const tickSize = 33
		atxHandler := newV2TestHandler(t, golden)
		atxHandler.tickSize = tickSize

		// Marry IDs
		mATX, otherATXs := marryIDs(t, atxHandler, sig, golden, 4)
		previousATXs := []types.ATXID{mATX.ID()}
		equivocationSet := []types.NodeID{sig.NodeID()}
		for _, atx := range otherATXs {
			previousATXs = append(previousATXs, atx.ID())
			equivocationSet = append(equivocationSet, atx.SmesherID)
		}

		// Process a merged ATX
		merged := &wire.ActivationTxV2{
			PublishEpoch:   mATX.PublishEpoch + 2,
			PreviousATXs:   previousATXs,
			PositioningATX: mATX.ID(),
			Coinbase:       types.GenerateAddress([]byte("aaaa")),
			VRFNonce:       uint64(999),
			NiPosts:        make([]wire.NiPostsV2, 2),
		}
		atxsPerPoet := [][]*wire.ActivationTxV2{
			append([]*wire.ActivationTxV2{mATX}, otherATXs[:2]...),
			otherATXs[2:],
		}
		var totalNumUnits uint32
		unitsPerPoet := make([]uint32, 2)
		var idx uint32
		for nipostId := range 2 {
			for _, atx := range atxsPerPoet[nipostId] {
				post := wire.SubPostV2{
					MarriageIndex: idx,
					NumUnits:      atx.TotalNumUnits(),
					PrevATXIndex:  idx,
				}
				unitsPerPoet[nipostId] += post.NumUnits
				totalNumUnits += post.NumUnits
				merged.NiPosts[nipostId].Posts = append(merged.NiPosts[nipostId].Posts, post)
				idx++
			}
		}

		mATXID := mATX.ID()
		merged.MarriageATX = &mATXID

		merged.PreviousATXs = previousATXs
		merged.Sign(sig)

		poetLeaves := []uint64{100, 500}
		minPoetLeaves := slices.Min(poetLeaves)

		atxHandler.expectMergedAtxV2(merged, equivocationSet, poetLeaves)
		err := atxHandler.processATX(context.Background(), "", merged, time.Now())
		require.NoError(t, err)

		marriageATX, err := atxs.Get(atxHandler.cdb, mATX.ID())
		require.NoError(t, err)
		atx, err := atxs.Get(atxHandler.cdb, merged.ID())
		require.NoError(t, err)
		require.Equal(t, totalNumUnits, atx.NumUnits)
		require.Equal(t, sig.NodeID(), atx.SmesherID)
		require.Equal(t, minPoetLeaves/tickSize, atx.TickCount)
		require.Equal(t, marriageATX.TickHeight()+atx.TickCount, atx.TickHeight())
		// the total weight is summed weight on each poet
		var weight uint64
		for i := range unitsPerPoet {
			ticks := poetLeaves[i] / tickSize
			weight += uint64(unitsPerPoet[i]) * ticks
		}
		require.EqualValues(t, weight, atx.Weight)
	})
	t.Run("signer must be included merged ATX", func(t *testing.T) {
		atxHandler := newV2TestHandler(t, golden)

		// Marry IDs
		mATX, otherATXs := marryIDs(t, atxHandler, sig, golden, 2)
		previousATXs := []types.ATXID{}
		equivocationSet := []types.NodeID{sig.NodeID()}
		for _, atx := range otherATXs {
			previousATXs = append(previousATXs, atx.ID())
			equivocationSet = append(equivocationSet, atx.SmesherID)
		}

		// Process a merged ATX
		merged := newSoloATXv2(t, mATX.PublishEpoch+2, mATX.ID(), mATX.ID())
		merged.NiPosts[0].Posts = []wire.SubPostV2{} // remove signer's PoST
		for i, atx := range otherATXs {
			post := wire.SubPostV2{
				MarriageIndex: uint32(i + 1),
				NumUnits:      atx.TotalNumUnits(),
				PrevATXIndex:  uint32(i),
			}
			merged.NiPosts[0].Posts = append(merged.NiPosts[0].Posts, post)
		}
		mATXID := mATX.ID()
		merged.MarriageATX = &mATXID

		merged.PreviousATXs = previousATXs
		merged.Sign(sig)

		atxHandler.mclock.EXPECT().CurrentLayer().Return(merged.PublishEpoch.FirstLayer())
		atxHandler.expectFetchDeps(merged)
		atxHandler.expectVerifyNIPoSTs(merged, equivocationSet, []uint64{200})

		err := atxHandler.processATX(context.Background(), "", merged, time.Now())
		require.ErrorContains(t, err, "ATX signer not present in merged ATX")
		require.ErrorIs(t, err, pubsub.ErrValidationReject)
	})
	t.Run("ID must be present max 1 times", func(t *testing.T) {
		atxHandler := newV2TestHandler(t, golden)

		// Marry IDs
		mATX, otherATXs := marryIDs(t, atxHandler, sig, golden, 1)
		previousATXs := []types.ATXID{mATX.ID()}
		equivocationSet := []types.NodeID{sig.NodeID()}
		for _, atx := range otherATXs {
			previousATXs = append(previousATXs, atx.ID())
			equivocationSet = append(equivocationSet, atx.SmesherID)
		}

		// Process a merged ATX
		merged := newSoloATXv2(t, mATX.PublishEpoch+2, mATX.ID(), mATX.ID())
		// Insert the same ID twice
		for range 2 {
			post := wire.SubPostV2{
				MarriageIndex: 1,
				PrevATXIndex:  1,
				NumUnits:      otherATXs[0].TotalNumUnits(),
			}
			merged.NiPosts[0].Posts = append(merged.NiPosts[0].Posts, post)
		}
		mATXID := mATX.ID()
		merged.MarriageATX = &mATXID

		merged.PreviousATXs = previousATXs
		merged.Sign(sig)

		atxHandler.mclock.EXPECT().CurrentLayer().Return(merged.PublishEpoch.FirstLayer())
		err := atxHandler.processATX(context.Background(), "", merged, time.Now())
		require.ErrorContains(t, err, "ID present twice (duplicated marriage index)")
		require.ErrorIs(t, err, pubsub.ErrValidationReject)
	})
	t.Run("ID must use previous ATX containing itself", func(t *testing.T) {
		atxHandler := newV2TestHandler(t, golden)

		// Marry IDs
		mATX, otherATXs := marryIDs(t, atxHandler, sig, golden, 1)
		previousATXs := []types.ATXID{mATX.ID()}
		equivocationSet := []types.NodeID{sig.NodeID()}
		for _, atx := range otherATXs {
			previousATXs = append(previousATXs, atx.ID())
			equivocationSet = append(equivocationSet, atx.SmesherID)
		}

		// Process a merged ATX
		merged := newSoloATXv2(t, mATX.PublishEpoch+2, mATX.ID(), mATX.ID())
		post := wire.SubPostV2{
			MarriageIndex: 1,
			PrevATXIndex:  0, // use wrong previous ATX
			NumUnits:      otherATXs[0].TotalNumUnits(),
		}
		merged.NiPosts[0].Posts = append(merged.NiPosts[0].Posts, post)

		mATXID := mATX.ID()
		merged.MarriageATX = &mATXID

		merged.PreviousATXs = previousATXs
		merged.Sign(sig)

		atxHandler.mclock.EXPECT().CurrentLayer().Return(merged.PublishEpoch.FirstLayer())
		atxHandler.expectFetchDeps(merged)
		err := atxHandler.processATX(context.Background(), "", merged, time.Now())
		require.ErrorIs(t, err, pubsub.ErrValidationReject)
	})
	t.Run("previous checkpointed ATX must include every ID", func(t *testing.T) {
		atxHandler := newV2TestHandler(t, golden)

		// Marry IDs
		mATX, otherATXs := marryIDs(t, atxHandler, sig, golden, 1)
		equivocationSet := []types.NodeID{sig.NodeID()}
		for _, atx := range otherATXs {
			equivocationSet = append(equivocationSet, atx.SmesherID)
		}

		prev := atxs.CheckpointAtx{
			Epoch:         mATX.PublishEpoch + 1,
			ID:            types.RandomATXID(),
			CommitmentATX: types.RandomATXID(),
			SmesherID:     sig.NodeID(),
			NumUnits:      10,
			Units:         make(map[types.NodeID]uint32),
		}
		for _, id := range equivocationSet {
			prev.Units[id] = 10
		}
		require.NoError(t, atxs.AddCheckpointed(atxHandler.cdb, &prev))

		// Process a merged ATX
		merged := newSoloATXv2(t, prev.Epoch+1, prev.ID, golden)
		merged.NiPosts[0].Posts = []wire.SubPostV2{}
		for marriageIdx := range equivocationSet {
			post := wire.SubPostV2{
				MarriageIndex: uint32(marriageIdx),
				NumUnits:      7,
			}
			merged.NiPosts[0].Posts = append(merged.NiPosts[0].Posts, post)
		}

		mATXID := mATX.ID()
		merged.MarriageATX = &mATXID
		merged.Sign(sig)

		atxHandler.expectMergedAtxV2(merged, equivocationSet, []uint64{100})
		err := atxHandler.processATX(context.Background(), "", merged, time.Now())
		require.NoError(t, err)

		// checkpoint again but not include one of the IDs
		prev.ID = types.RandomATXID()
		prev.Epoch = merged.PublishEpoch + 1
		clear(prev.Units)
		for _, id := range equivocationSet[:1] {
			prev.Units[id] = 10
		}
		require.NoError(t, atxs.AddCheckpointed(atxHandler.cdb, &prev))

		merged = newSoloATXv2(t, prev.Epoch+1, prev.ID, golden)
		merged.NiPosts[0].Posts = []wire.SubPostV2{}
		for marriageIdx := range equivocationSet {
			post := wire.SubPostV2{
				MarriageIndex: uint32(marriageIdx),
				NumUnits:      7,
			}
			merged.NiPosts[0].Posts = append(merged.NiPosts[0].Posts, post)
		}
		merged.MarriageATX = &mATXID
		merged.Sign(sig)

		atxHandler.mclock.EXPECT().CurrentLayer().Return(merged.PublishEpoch.FirstLayer())
		atxHandler.expectFetchDeps(merged)
		err = atxHandler.processATX(context.Background(), "", merged, time.Now())
		require.ErrorIs(t, err, pubsub.ErrValidationReject)
	})
}

func TestCollectDeps_AtxV2(t *testing.T) {
	goldenATX := types.RandomATXID()
	prev0 := types.RandomATXID()
	prev1 := types.RandomATXID()
	positioning := types.RandomATXID()
	commitment := types.RandomATXID()
	marriage := types.RandomATXID()
	ref0 := types.RandomATXID()
	ref1 := types.RandomATXID()
	poetA := types.RandomHash()
	poetB := types.RandomHash()

	atxHandler := newV2TestHandler(t, goldenATX)

	t.Run("all unique deps", func(t *testing.T) {
		t.Parallel()
		atx := wire.ActivationTxV2{
			PreviousATXs:   []types.ATXID{prev0, prev1},
			PositioningATX: positioning,
			Initial:        &wire.InitialAtxPartsV2{CommitmentATX: commitment},
			MarriageATX:    &marriage,
			NiPosts: []wire.NiPostsV2{
				{Challenge: poetA},
				{Challenge: poetB},
			},
			Marriages: []wire.MarriageCertificate{
				{ReferenceAtx: types.EmptyATXID},
				{ReferenceAtx: ref0},
				{ReferenceAtx: ref1},
			},
		}
		poetDeps, atxIDs := atxHandler.collectAtxDeps(&atx)
		require.ElementsMatch(t, []types.Hash32{poetA, poetB}, poetDeps)
		require.ElementsMatch(t, []types.ATXID{prev0, prev1, positioning, commitment, marriage, ref0, ref1}, atxIDs)
	})
	t.Run("eliminates duplicates", func(t *testing.T) {
		t.Parallel()
		atxA := types.RandomATXID()
		atx := wire.ActivationTxV2{
			PreviousATXs:   []types.ATXID{atxA, atxA},
			PositioningATX: atxA,
			Initial:        &wire.InitialAtxPartsV2{CommitmentATX: atxA},
			MarriageATX:    &atxA,
			NiPosts: []wire.NiPostsV2{
				{Challenge: poetA},
				{Challenge: poetA},
			},
		}
		poetDeps, atxIDs := atxHandler.collectAtxDeps(&atx)
		require.ElementsMatch(t, []types.Hash32{poetA}, poetDeps)
		require.ElementsMatch(t, []types.ATXID{atxA}, atxIDs)
	})
	t.Run("nil commitment ATX", func(t *testing.T) {
		t.Parallel()
		atx := wire.ActivationTxV2{
			PreviousATXs:   []types.ATXID{prev0, prev1},
			PositioningATX: positioning,
			MarriageATX:    &marriage,
			NiPosts: []wire.NiPostsV2{
				{Challenge: poetA},
				{Challenge: poetB},
			},
		}
		poetDeps, atxIDs := atxHandler.collectAtxDeps(&atx)
		require.ElementsMatch(t, []types.Hash32{poetA, poetB}, poetDeps)
		require.ElementsMatch(t, []types.ATXID{prev0, prev1, positioning, marriage}, atxIDs)
	})
	t.Run("filters out golden ATX and empty ATX", func(t *testing.T) {
		t.Parallel()
		atx := wire.ActivationTxV2{
			PreviousATXs:   []types.ATXID{types.EmptyATXID, goldenATX},
			Initial:        &wire.InitialAtxPartsV2{CommitmentATX: goldenATX},
			PositioningATX: goldenATX,
		}
		poetDeps, atxIDs := atxHandler.collectAtxDeps(&atx)
		require.Empty(t, poetDeps)
		require.Empty(t, atxIDs)
	})
}

func TestHandlerV2_RegisterReferences(t *testing.T) {
	atxHdlr := newV2TestHandler(t, types.RandomATXID())

	poets := []types.Hash32{types.RandomHash(), types.RandomHash()}
	atxs := []types.ATXID{types.RandomATXID(), types.RandomATXID()}
	expectedHashes := poets
	for _, atx := range atxs {
		expectedHashes = append(expectedHashes, atx.Hash32())
	}

	atxHdlr.mockFetch.EXPECT().RegisterPeerHashes(atxHdlr.local, gomock.InAnyOrder(expectedHashes))
	atxHdlr.registerHashes(atxHdlr.local, poets, atxs)
}

func TestHandlerV2_FetchesReferences(t *testing.T) {
	golden := types.RandomATXID()
	t.Run("fetch poet and atxs", func(t *testing.T) {
		t.Parallel()
		atxHdlr := newV2TestHandler(t, golden)

		poets := []types.Hash32{types.RandomHash(), types.RandomHash()}
		atxs := []types.ATXID{types.RandomATXID(), types.RandomATXID()}

		atxHdlr.mockFetch.EXPECT().GetPoetProof(gomock.Any(), poets[0])
		atxHdlr.mockFetch.EXPECT().GetPoetProof(gomock.Any(), poets[1])
		atxHdlr.mockFetch.EXPECT().GetAtxs(gomock.Any(), atxs, gomock.Any())
		require.NoError(t, atxHdlr.fetchReferences(context.Background(), poets, atxs))
	})

	t.Run("failed to fetch poet proof", func(t *testing.T) {
		t.Parallel()
		atxHdlr := newV2TestHandler(t, golden)

		poets := []types.Hash32{types.RandomHash(), types.RandomHash()}

		atxHdlr.mockFetch.EXPECT().GetPoetProof(gomock.Any(), poets[0])
		atxHdlr.mockFetch.EXPECT().GetPoetProof(gomock.Any(), poets[1]).Return(errors.New("pooh"))
		require.Error(t, atxHdlr.fetchReferences(context.Background(), poets, nil))
	})
	t.Run("reject ATX when dependency poet proof is rejected", func(t *testing.T) {
		t.Parallel()
		atxHdlr := newV2TestHandler(t, golden)

		poets := []types.Hash32{types.RandomHash()}
		atxs := []types.ATXID{types.RandomATXID()}
		var batchErr fetch.BatchError
		batchErr.Add(atxs[0].Hash32(), pubsub.ErrValidationReject)

		atxHdlr.mockFetch.EXPECT().GetPoetProof(gomock.Any(), poets[0]).Return(&batchErr)
		atxHdlr.mockFetch.EXPECT().GetAtxs(gomock.Any(), atxs, gomock.Any())

		require.ErrorIs(t, atxHdlr.fetchReferences(context.Background(), poets, atxs), pubsub.ErrValidationReject)
	})

	t.Run("failed to fetch atxs", func(t *testing.T) {
		t.Parallel()
		atxHdlr := newV2TestHandler(t, golden)

		poets := []types.Hash32{types.RandomHash(), types.RandomHash()}
		atxs := []types.ATXID{types.RandomATXID(), types.RandomATXID()}

		atxHdlr.mockFetch.EXPECT().GetPoetProof(gomock.Any(), poets[0])
		atxHdlr.mockFetch.EXPECT().GetPoetProof(gomock.Any(), poets[1])
		atxHdlr.mockFetch.EXPECT().GetAtxs(gomock.Any(), atxs, gomock.Any()).Return(errors.New("oh"))
		require.Error(t, atxHdlr.fetchReferences(context.Background(), poets, atxs))
	})
	t.Run("reject ATX when dependency ATX is rejected", func(t *testing.T) {
		t.Parallel()
		atxHdlr := newV2TestHandler(t, golden)

		poets := []types.Hash32{types.RandomHash()}
		atxs := []types.ATXID{types.RandomATXID(), types.RandomATXID()}
		var batchErr fetch.BatchError
		batchErr.Add(atxs[0].Hash32(), pubsub.ErrValidationReject)

		atxHdlr.mockFetch.EXPECT().GetPoetProof(gomock.Any(), poets[0])
		atxHdlr.mockFetch.EXPECT().GetAtxs(gomock.Any(), atxs, gomock.Any()).Return(&batchErr)

		require.ErrorIs(t, atxHdlr.fetchReferences(context.Background(), poets, atxs), pubsub.ErrValidationReject)
	})
	t.Run("no atxs to fetch", func(t *testing.T) {
		t.Parallel()
		atxHdlr := newV2TestHandler(t, golden)

		poets := []types.Hash32{types.RandomHash()}

		atxHdlr.mockFetch.EXPECT().GetPoetProof(gomock.Any(), poets[0])
		require.NoError(t, atxHdlr.fetchReferences(context.Background(), poets, nil))
	})
}

func Test_ValidatePositioningAtx(t *testing.T) {
	t.Parallel()
	golden := types.RandomATXID()

	t.Run("not found", func(t *testing.T) {
		atxHandler := newV2TestHandler(t, golden)
		_, err := atxHandler.validatePositioningAtx(1, golden, types.RandomATXID())
		require.ErrorContains(t, err, "not found")
	})
	t.Run("golden", func(t *testing.T) {
		t.Parallel()
		atxHandler := newV2TestHandler(t, golden)
		height, err := atxHandler.validatePositioningAtx(0, golden, golden)
		require.NoError(t, err)
		require.Zero(t, height)
	})
	t.Run("non-golden", func(t *testing.T) {
		t.Parallel()
		atxHandler := newV2TestHandler(t, golden)

		positioningAtx := &types.ActivationTx{
			BaseTickHeight: 100,
		}
		positioningAtx.SetID(types.RandomATXID())
		atxs.Add(atxHandler.cdb, positioningAtx, types.AtxBlob{})

		height, err := atxHandler.validatePositioningAtx(1, golden, positioningAtx.ID())
		require.NoError(t, err)
		require.Equal(t, positioningAtx.TickHeight(), height)
	})
	t.Run("reject pos ATX from the same epoch", func(t *testing.T) {
		t.Parallel()
		atxHandler := newV2TestHandler(t, golden)

		positioningAtx := &types.ActivationTx{
			PublishEpoch: 1,
		}
		positioningAtx.SetID(types.RandomATXID())
		atxs.Add(atxHandler.cdb, positioningAtx, types.AtxBlob{})

		_, err := atxHandler.validatePositioningAtx(1, golden, positioningAtx.ID())
		require.Error(t, err)
	})
	t.Run("reject pos ATX from a future epoch", func(t *testing.T) {
		t.Parallel()
		atxHandler := newV2TestHandler(t, golden)

		positioningAtx := &types.ActivationTx{
			PublishEpoch: 2,
		}
		positioningAtx.SetID(types.RandomATXID())
		atxs.Add(atxHandler.cdb, positioningAtx, types.AtxBlob{})

		_, err := atxHandler.validatePositioningAtx(1, golden, positioningAtx.ID())
		require.Error(t, err)
	})
}

func Test_ValidateMarriages(t *testing.T) {
	t.Parallel()
	golden := types.RandomATXID()
	sig, err := signing.NewEdSigner()
	require.NoError(t, err)

	t.Run("marriage ATX not set (solo ATX)", func(t *testing.T) {
		t.Parallel()
		atxHandler := newV2TestHandler(t, golden)
		atx := newInitialATXv2(t, golden)
		atx.Sign(sig)

		set, err := atxHandler.equivocationSet(atx)
		require.NoError(t, err)
		require.Equal(t, []types.NodeID{atx.SmesherID}, set)
	})
	t.Run("smesher is not married", func(t *testing.T) {
		t.Parallel()
		atxHandler := newV2TestHandler(t, golden)
		atx := newSoloATXv2(t, 0, types.RandomATXID(), golden)
		atx.MarriageATX = &golden
		atx.Sign(sig)

		_, err := atxHandler.equivocationSet(atx)
		require.ErrorContains(t, err, "smesher is not married")
	})
	t.Run("marriage ATX must be published 2 epochs prior merging IDs", func(t *testing.T) {
		t.Parallel()
		atxHandler := newV2TestHandler(t, golden)
		otherSigner, err := signing.NewEdSigner()
		require.NoError(t, err)
		otherAtx := atxHandler.createAndProcessInitial(t, otherSigner)

		marriage := newInitialATXv2(t, golden)
		marriage.PublishEpoch = 1
		marriage.Marriages = []wire.MarriageCertificate{
			{
				Signature: sig.Sign(signing.MARRIAGE, sig.NodeID().Bytes()),
			},
			{
				ReferenceAtx: otherAtx.ID(),
				Signature:    otherSigner.Sign(signing.MARRIAGE, sig.NodeID().Bytes()),
			},
		}
		marriage.Sign(sig)

		atxHandler.expectInitialAtxV2(marriage)
		err = atxHandler.processATX(context.Background(), "", marriage, time.Now())
		require.NoError(t, err)

		atx := newSoloATXv2(t, marriage.PublishEpoch+1, types.RandomATXID(), golden)
		marriageATXID := marriage.ID()
		atx.MarriageATX = &marriageATXID
		atx.Sign(sig)

		_, err = atxHandler.equivocationSet(atx)
		require.ErrorContains(t, err, "marriage atx must be published at least 2 epochs before")
	})
	t.Run("can't use somebody else's marriage ATX", func(t *testing.T) {
		t.Parallel()
		atxHandler := newV2TestHandler(t, golden)

		otherSigner, err := signing.NewEdSigner()
		require.NoError(t, err)
		otherAtx := atxHandler.createAndProcessInitial(t, otherSigner)

		marriage := newInitialATXv2(t, golden)
		marriage.PublishEpoch = 1
		marriage.Marriages = []wire.MarriageCertificate{
			{
				Signature: sig.Sign(signing.MARRIAGE, sig.NodeID().Bytes()),
			},
			{
				ReferenceAtx: otherAtx.ID(),
				Signature:    otherSigner.Sign(signing.MARRIAGE, sig.NodeID().Bytes()),
			},
		}
		marriage.Sign(sig)

		atxHandler.expectInitialAtxV2(marriage)
		err = atxHandler.processATX(context.Background(), "", marriage, time.Now())
		require.NoError(t, err)

		atx := newSoloATXv2(t, marriage.PublishEpoch+1, types.RandomATXID(), golden)
		marriageATXID := types.RandomATXID()
		atx.MarriageATX = &marriageATXID
		atx.Sign(sig)

		_, err = atxHandler.equivocationSet(atx)
		require.ErrorContains(t, err, "smesher's marriage ATX ID mismatch")
	})
	t.Run("smesher is married", func(t *testing.T) {
		t.Parallel()
		atxHandler := newV2TestHandler(t, golden)
		marriage := newInitialATXv2(t, golden)
		marriage.Marriages = []wire.MarriageCertificate{{
			Signature: sig.Sign(signing.MARRIAGE, sig.NodeID().Bytes()),
		}}

		var otherIds []marriedId
		for range 5 {
			signer, err := signing.NewEdSigner()
			require.NoError(t, err)
			atx := atxHandler.createAndProcessInitial(t, signer)
			otherIds = append(otherIds, marriedId{signer, atx})
		}

		expectedSet := []types.NodeID{sig.NodeID()}

		for _, id := range otherIds {
			cert := wire.MarriageCertificate{
				ReferenceAtx: id.refAtx.ID(),
				Signature:    id.signer.Sign(signing.MARRIAGE, sig.NodeID().Bytes()),
			}
			marriage.Marriages = append(marriage.Marriages, cert)
			expectedSet = append(expectedSet, id.signer.NodeID())
		}
		marriage.Sign(sig)

		err := atxHandler.processInitial(t, marriage)
		require.NoError(t, err)

		atx := newSoloATXv2(t, 0, marriage.ID(), golden)
		atx.PublishEpoch = marriage.PublishEpoch + 2
		marriageATXID := marriage.ID()
		atx.MarriageATX = &marriageATXID
		atx.Sign(sig)

		set, err := atxHandler.equivocationSet(atx)
		require.NoError(t, err)
		require.Equal(t, expectedSet, set)
	})
}

func Test_ValidateCommitmentAtx(t *testing.T) {
	t.Parallel()
	golden := types.RandomATXID()

	t.Run("golden is fine", func(t *testing.T) {
		t.Parallel()
		atxHandler := newV2TestHandler(t, golden)
		err := atxHandler.validateCommitmentAtx(golden, golden, 0)
		require.NoError(t, err)
	})
	t.Run("valid", func(t *testing.T) {
		t.Parallel()
		atxHandler := newV2TestHandler(t, golden)
		commitment := &types.ActivationTx{PublishEpoch: 3}
		commitment.SetID(types.RandomATXID())
		require.NoError(t, atxs.Add(atxHandler.cdb, commitment, types.AtxBlob{}))
		err := atxHandler.validateCommitmentAtx(golden, commitment.ID(), 4)
		require.NoError(t, err)
	})
	t.Run("too new", func(t *testing.T) {
		t.Parallel()
		atxHandler := newV2TestHandler(t, golden)
		commitment := &types.ActivationTx{PublishEpoch: 3}
		commitment.SetID(types.RandomATXID())
		require.NoError(t, atxs.Add(atxHandler.cdb, commitment, types.AtxBlob{}))
		err := atxHandler.validateCommitmentAtx(golden, commitment.ID(), 3)
		require.ErrorContains(t, err, "must be after commitment atx")
		err = atxHandler.validateCommitmentAtx(golden, commitment.ID(), 2)
		require.ErrorContains(t, err, "must be after commitment atx")
	})
	t.Run("not found", func(t *testing.T) {
		atxHandler := newV2TestHandler(t, golden)
		err := atxHandler.validateCommitmentAtx(golden, types.RandomATXID(), 3)
		require.ErrorContains(t, err, "not found")
	})
}

func Test_ValidatePreviousATX(t *testing.T) {
	t.Parallel()
	golden := types.RandomATXID()
	atxHandler := newV2TestHandler(t, golden)
	t.Run("out of range", func(t *testing.T) {
		t.Parallel()
		post := &wire.SubPostV2{
			PrevATXIndex: 1,
		}
		_, err := atxHandler.validatePreviousAtx(types.RandomNodeID(), post, nil)
		require.ErrorContains(t, err, "out of bounds")
	})
	t.Run("smesher ID not present", func(t *testing.T) {
		t.Parallel()
		prev := &types.ActivationTx{}
		prev.SetID(types.RandomATXID())
		require.NoError(t, atxs.SetUnits(atxHandler.cdb, prev.ID(), types.RandomNodeID(), 13))

		_, err := atxHandler.validatePreviousAtx(types.RandomNodeID(), &wire.SubPostV2{}, []*types.ActivationTx{prev})
		require.Error(t, err)
	})
	t.Run("effective units is min(previous, atx) for given smesher", func(t *testing.T) {
		t.Parallel()
		id := types.RandomNodeID()
		other := types.RandomNodeID()
		prev := &types.ActivationTx{}
		prev.SetID(types.RandomATXID())
		require.NoError(t, atxs.SetUnits(atxHandler.cdb, prev.ID(), id, 7))
		require.NoError(t, atxs.SetUnits(atxHandler.cdb, prev.ID(), other, 13))

		units, err := atxHandler.validatePreviousAtx(id, &wire.SubPostV2{NumUnits: 100}, []*types.ActivationTx{prev})
		require.NoError(t, err)
		require.EqualValues(t, 7, units)

		units, err = atxHandler.validatePreviousAtx(other, &wire.SubPostV2{NumUnits: 100}, []*types.ActivationTx{prev})
		require.NoError(t, err)
		require.EqualValues(t, 13, units)

		units, err = atxHandler.validatePreviousAtx(id, &wire.SubPostV2{NumUnits: 2}, []*types.ActivationTx{prev})
		require.NoError(t, err)
		require.EqualValues(t, 2, units)
	})
	t.Run("previous merged, doesn't contain ID", func(t *testing.T) {
		t.Parallel()
		id := types.RandomNodeID()
		other := types.RandomNodeID()
		prev := &types.ActivationTx{}
		prev.SetID(types.RandomATXID())
		require.NoError(t, atxs.SetUnits(atxHandler.cdb, prev.ID(), other, 13))

		_, err := atxHandler.validatePreviousAtx(id, &wire.SubPostV2{NumUnits: 100}, []*types.ActivationTx{prev})
		require.Error(t, err)
	})
}

func TestHandlerV2_SyntacticallyValidateDeps(t *testing.T) {
	t.Parallel()
	golden := types.RandomATXID()
	sig, err := signing.NewEdSigner()
	require.NoError(t, err)

	t.Run("invalid commitment ATX in initial ATX", func(t *testing.T) {
		atxHandler := newV2TestHandler(t, golden)

		atx := newInitialATXv2(t, golden)
		atx.Initial.CommitmentATX = types.RandomATXID()
		atx.Sign(sig)

		_, err := atxHandler.syntacticallyValidateDeps(context.Background(), atx)
		require.ErrorContains(t, err, "verifying commitment ATX")
	})
	t.Run("can't find previous ATX", func(t *testing.T) {
		atxHandler := newV2TestHandler(t, golden)

		atx := newSoloATXv2(t, 0, types.RandomATXID(), golden)
		atx.Sign(sig)

		_, err := atxHandler.syntacticallyValidateDeps(context.Background(), atx)
		require.ErrorContains(t, err, "fetching previous atx")
	})
	t.Run("previous ATX too new", func(t *testing.T) {
		atxHandler := newV2TestHandler(t, golden)

		prev := atxHandler.createAndProcessInitial(t, sig)

		atx := newSoloATXv2(t, 0, prev.ID(), golden)
		atx.Sign(sig)

		_, err := atxHandler.syntacticallyValidateDeps(context.Background(), atx)
		require.ErrorContains(t, err, "previous atx is too new")
	})
	t.Run("previous ATX by different smesher", func(t *testing.T) {
		atxHandler := newV2TestHandler(t, golden)

		otherSig, err := signing.NewEdSigner()
		require.NoError(t, err)
		prev := atxHandler.createAndProcessInitial(t, otherSig)

		atx := newSoloATXv2(t, 2, prev.ID(), golden)
		atx.Sign(sig)

		_, err = atxHandler.syntacticallyValidateDeps(context.Background(), atx)
		require.Error(t, err)
	})
	t.Run("invalid PoST", func(t *testing.T) {
		atxHandler := newV2TestHandler(t, golden)

		atx := newInitialATXv2(t, golden)
		atx.Sign(sig)

		atxHandler.mValidator.EXPECT().PoetMembership(gomock.Any(), gomock.Any(), gomock.Any(), gomock.Any())
		atxHandler.mValidator.EXPECT().
			PostV2(
				gomock.Any(),
				sig.NodeID(),
				golden,
				wire.PostFromWireV1(&atx.NiPosts[0].Posts[0].Post),
				atx.NiPosts[0].Challenge.Bytes(),
				atx.TotalNumUnits(),
				gomock.Any(),
			).
			Return(errors.New("post failure"))
		_, err := atxHandler.syntacticallyValidateDeps(context.Background(), atx)
		require.ErrorContains(t, err, "post failure")
	})
	t.Run("invalid PoST index - generates a malfeasance proof", func(t *testing.T) {
		atxHandler := newV2TestHandler(t, golden)

		atx := newInitialATXv2(t, golden)
		atx.Sign(sig)

		atxHandler.mValidator.EXPECT().PoetMembership(gomock.Any(), gomock.Any(), gomock.Any(), gomock.Any())
		atxHandler.mValidator.EXPECT().
			PostV2(
				gomock.Any(),
				sig.NodeID(),
				golden,
				wire.PostFromWireV1(&atx.NiPosts[0].Posts[0].Post),
				atx.NiPosts[0].Challenge.Bytes(),
				atx.TotalNumUnits(),
				gomock.Any(),
			).
			Return(verifying.ErrInvalidIndex{Index: 7})
<<<<<<< HEAD
		_, err := atxHandler.syntacticallyValidateDeps(context.Background(), atx)
		require.ErrorContains(t, err, "invalid post")
		require.NotNil(t, proof)
=======
		atxHandler.mMalPublish.EXPECT().Publish(
			gomock.Any(),
			sig.NodeID(),
			gomock.Cond(func(data any) bool {
				proof, ok := data.(*wire.ATXProof)
				if !ok {
					return false
				}
				return proof.ProofType == wire.InvalidPost
			}),
		)
		_, err := atxHandler.syntacticallyValidateDeps(context.Background(), atx)
		vErr := &verifying.ErrInvalidIndex{}
		require.ErrorAs(t, err, vErr)
		require.Equal(t, 7, vErr.Index)
>>>>>>> 3285524f
	})
	t.Run("invalid PoET membership proof", func(t *testing.T) {
		atxHandler := newV2TestHandler(t, golden)

		atx := newInitialATXv2(t, golden)
		atx.Sign(sig)

		atxHandler.mValidator.EXPECT().
			PoetMembership(gomock.Any(), gomock.Any(), atx.NiPosts[0].Challenge, gomock.Any()).
			Return(0, errors.New("poet failure"))
		_, err := atxHandler.syntacticallyValidateDeps(context.Background(), atx)
		require.ErrorContains(t, err, "poet failure")
	})
}

func Test_Marriages(t *testing.T) {
	t.Parallel()
	golden := types.RandomATXID()
	sig, err := signing.NewEdSigner()
	require.NoError(t, err)
	t.Run("invalid marriage signature", func(t *testing.T) {
		t.Parallel()
		atxHandler := newV2TestHandler(t, golden)

		atx := newInitialATXv2(t, golden)
		atx.Marriages = []wire.MarriageCertificate{{
			Signature: types.RandomEdSignature(),
		}}

		_, err = atxHandler.validateMarriages(atx)
		require.ErrorContains(t, err, "invalid marriage[0] signature")
	})
	t.Run("valid marriage", func(t *testing.T) {
		t.Parallel()
		atxHandler := newV2TestHandler(t, golden)

		otherSig, err := signing.NewEdSigner()
		require.NoError(t, err)
		othersAtx := atxHandler.createAndProcessInitial(t, otherSig)

		atx := newInitialATXv2(t, golden)
		atx.Marriages = []wire.MarriageCertificate{
			{
				Signature: sig.Sign(signing.MARRIAGE, sig.NodeID().Bytes()),
			},
			{
				ReferenceAtx: othersAtx.ID(),
				Signature:    otherSig.Sign(signing.MARRIAGE, sig.NodeID().Bytes()),
			},
		}
		atx.Sign(sig)

		err = atxHandler.processInitial(t, atx)
		require.NoError(t, err)

		mAtx, err := identities.MarriageATX(atxHandler.cdb, sig.NodeID())
		require.NoError(t, err)
		require.Equal(t, atx.ID(), mAtx)

		mAtx, err = identities.MarriageATX(atxHandler.cdb, otherSig.NodeID())
		require.NoError(t, err)
		require.Equal(t, atx.ID(), mAtx)

		set, err := identities.EquivocationSet(atxHandler.cdb, sig.NodeID())
		require.NoError(t, err)
		require.ElementsMatch(t, []types.NodeID{sig.NodeID(), otherSig.NodeID()}, set)
	})
	t.Run("can't marry twice in the same marriage ATX", func(t *testing.T) {
		t.Parallel()
		atxHandler := newV2TestHandler(t, golden)

		otherSig, err := signing.NewEdSigner()
		require.NoError(t, err)
		othersAtx := atxHandler.createAndProcessInitial(t, otherSig)

		othersSecondAtx := newSoloATXv2(t, othersAtx.PublishEpoch+1, othersAtx.ID(), othersAtx.ID())
		othersSecondAtx.Sign(otherSig)
		err = atxHandler.processSoloAtx(t, othersSecondAtx)
		require.NoError(t, err)

		atx := newInitialATXv2(t, golden)
		atx.Marriages = []wire.MarriageCertificate{
			{
				Signature: sig.Sign(signing.MARRIAGE, sig.NodeID().Bytes()),
			},
			{
				ReferenceAtx: othersAtx.ID(),
				Signature:    otherSig.Sign(signing.MARRIAGE, sig.NodeID().Bytes()),
			},
			{
				ReferenceAtx: othersSecondAtx.ID(),
				Signature:    otherSig.Sign(signing.MARRIAGE, sig.NodeID().Bytes()),
			},
		}
		atx.Sign(sig)

		_, err = atxHandler.validateMarriages(atx)
		require.ErrorContains(t, err, "more than 1 marriage certificate for ID")
	})
	t.Run("can't marry twice (separate marriages)", func(t *testing.T) {
		t.Parallel()
		atxHandler := newV2TestHandler(t, golden)

		otherSig, err := signing.NewEdSigner()
		require.NoError(t, err)
		othersAtx := atxHandler.createAndProcessInitial(t, otherSig)

		atx := newInitialATXv2(t, golden)
		atx.Marriages = []wire.MarriageCertificate{
			{
				Signature: sig.Sign(signing.MARRIAGE, sig.NodeID().Bytes()),
			},
			{
				ReferenceAtx: othersAtx.ID(),
				Signature:    otherSig.Sign(signing.MARRIAGE, sig.NodeID().Bytes()),
			},
		}
		atx.Sign(sig)

		atxHandler.expectInitialAtxV2(atx)
		err = atxHandler.processATX(context.Background(), "", atx, time.Now())
		require.NoError(t, err)

		// otherSig2 cannot marry sig, trying to extend its set.
		otherSig2, err := signing.NewEdSigner()
		require.NoError(t, err)
		others2Atx := atxHandler.createAndProcessInitial(t, otherSig2)
		atx2 := newSoloATXv2(t, atx.PublishEpoch+1, atx.ID(), atx.ID())
		atx2.Marriages = []wire.MarriageCertificate{
			{
				Signature: sig.Sign(signing.MARRIAGE, sig.NodeID().Bytes()),
			},
			{
				ReferenceAtx: others2Atx.ID(),
				Signature:    otherSig2.Sign(signing.MARRIAGE, sig.NodeID().Bytes()),
			},
		}
		atx2.Sign(sig)
		atxHandler.expectAtxV2(atx2)
<<<<<<< HEAD
		// TODO (mafa): change this check to assert that `publishProof` was called instead
		// ids := []types.NodeID{sig.NodeID(), otherSig.NodeID(), otherSig2.NodeID()}
		// for _, id := range ids {
		// 	atxHandler.mtortoise.EXPECT().OnMalfeasance(id)
		// }
		err = atxHandler.processATX(context.Background(), "", atx2, time.Now())
		require.NoError(t, err)
		// TODO (mafa): check that publish proof was called on malfeasance publisher

		// All 3 IDs are marked as malicious
		// TODO (mafa): re-enable this check
		// for _, id := range ids {
		// 	malicious, err := identities.IsMalicious(atxHandler.cdb, id)
		// 	require.NoError(t, err)
		// 	require.True(t, malicious)
		// }
=======
		atxHandler.mMalPublish.EXPECT().Publish(
			gomock.Any(),
			sig.NodeID(),
			gomock.Cond(func(data any) bool {
				proof, ok := data.(*wire.ATXProof)
				if !ok {
					return false
				}
				return proof.ProofType == wire.DoubleMarry
			}),
		)
		err = atxHandler.processATX(context.Background(), "", atx2, time.Now())
		require.NoError(t, err)
>>>>>>> 3285524f

		// The equivocation set of sig and otherSig didn't grow
		equiv, err := identities.EquivocationSet(atxHandler.cdb, sig.NodeID())
		require.NoError(t, err)
		require.ElementsMatch(t, []types.NodeID{sig.NodeID(), otherSig.NodeID()}, equiv)
	})
	t.Run("signer must marry self", func(t *testing.T) {
		t.Parallel()
		atxHandler := newV2TestHandler(t, golden)

		otherSig, err := signing.NewEdSigner()
		require.NoError(t, err)
		othersAtx := atxHandler.createAndProcessInitial(t, otherSig)

		atx := newInitialATXv2(t, golden)
		atx.Marriages = []wire.MarriageCertificate{
			{
				ReferenceAtx: othersAtx.ID(),
				Signature:    otherSig.Sign(signing.MARRIAGE, sig.NodeID().Bytes()),
			},
		}
		atx.Sign(sig)

		atxHandler.mclock.EXPECT().CurrentLayer().AnyTimes()
		err = atxHandler.processATX(context.Background(), "", atx, time.Now())
		require.ErrorContains(t, err, "signer must marry itself")
		require.ErrorIs(t, err, pubsub.ErrValidationReject)
	})
}

func Test_MarryingMalicious(t *testing.T) {
	t.Parallel()
	golden := types.RandomATXID()
	sig, err := signing.NewEdSigner()
	require.NoError(t, err)
	otherSig, err := signing.NewEdSigner()
	require.NoError(t, err)

	tt := []struct {
		name      string
		malicious types.NodeID
	}{
		{
			name:      "owner is malicious",
			malicious: sig.NodeID(),
		}, {
			name:      "other is malicious",
			malicious: otherSig.NodeID(),
		},
	}

	for _, tc := range tt {
		t.Run(tc.name, func(t *testing.T) {
			atxHandler := newV2TestHandler(t, golden)

			othersAtx := atxHandler.createAndProcessInitial(t, otherSig)

			atx := newInitialATXv2(t, golden)
			atx.Marriages = []wire.MarriageCertificate{
				{
					Signature: sig.Sign(signing.MARRIAGE, sig.NodeID().Bytes()),
				}, {
					ReferenceAtx: othersAtx.ID(),
					Signature:    otherSig.Sign(signing.MARRIAGE, sig.NodeID().Bytes()),
				},
			}
			atx.Sign(sig)
			require.NoError(t, identities.SetMalicious(atxHandler.cdb, tc.malicious, []byte("proof"), time.Now()))

			atxHandler.expectInitialAtxV2(atx)
<<<<<<< HEAD
			// TODO(mafa): test needs to be updated to assert that `publishProof` was called instead
			// atxHandler.mtortoise.EXPECT().OnMalfeasance(sig.NodeID())
			// atxHandler.mtortoise.EXPECT().OnMalfeasance(otherSig.NodeID())

=======
>>>>>>> 3285524f
			err := atxHandler.processATX(context.Background(), "", atx, time.Now())
			require.NoError(t, err)

			equiv, err := identities.EquivocationSet(atxHandler.cdb, sig.NodeID())
			require.NoError(t, err)
			require.ElementsMatch(t, []types.NodeID{sig.NodeID(), otherSig.NodeID()}, equiv)

			for _, id := range []types.NodeID{sig.NodeID(), otherSig.NodeID()} {
				m, err := identities.IsMalicious(atxHandler.cdb, id)
				require.NoError(t, err)
				require.True(t, m)
			}
		})
	}
}

func Test_CalculatingUnits(t *testing.T) {
	t.Parallel()
	t.Run("units on 1 nipost must not overflow", func(t *testing.T) {
		t.Parallel()
		ns := nipostSize{}
		require.NoError(t, ns.addUnits(1))
		require.EqualValues(t, 1, ns.units)
		require.Error(t, ns.addUnits(math.MaxUint32))
	})
	t.Run("total units on all niposts must not overflow", func(t *testing.T) {
		t.Parallel()
		ns := make(nipostSizes, 0)
		ns = append(ns, &nipostSize{units: 11}, &nipostSize{units: math.MaxUint32 - 10})
		_, _, err := ns.sumUp()
		require.Error(t, err)
	})
	t.Run("units = sum of units on every nipost", func(t *testing.T) {
		t.Parallel()
		ns := make(nipostSizes, 0)
		ns = append(ns, &nipostSize{units: 1}, &nipostSize{units: 10})
		u, _, err := ns.sumUp()
		require.NoError(t, err)
		require.EqualValues(t, 1+10, u)
	})
}

func Test_CalculatingWeight(t *testing.T) {
	t.Parallel()
	t.Run("total weight must not overflow uint64", func(t *testing.T) {
		t.Parallel()
		ns := make(nipostSizes, 0)
		ns = append(ns, &nipostSize{units: 1, ticks: 100}, &nipostSize{units: 10, ticks: math.MaxUint64})
		_, _, err := ns.sumUp()
		require.Error(t, err)
	})
	t.Run("weight = sum of weight on every nipost", func(t *testing.T) {
		t.Parallel()
		ns := make(nipostSizes, 0)
		ns = append(ns, &nipostSize{units: 1, ticks: 100}, &nipostSize{units: 10, ticks: 1000})
		_, w, err := ns.sumUp()
		require.NoError(t, err)
		require.EqualValues(t, 1*100+10*1000, w)
	})
}

func Test_CalculatingTicks(t *testing.T) {
	ns := make(nipostSizes, 0)
	ns = append(ns, &nipostSize{units: 1, ticks: 100}, &nipostSize{units: 10, ticks: 1000})
	require.EqualValues(t, 100, ns.minTicks())
}

func newInitialATXv2(t testing.TB, golden types.ATXID) *wire.ActivationTxV2 {
	t.Helper()
	atx := &wire.ActivationTxV2{
		PositioningATX: golden,
		Initial:        &wire.InitialAtxPartsV2{CommitmentATX: golden},
		NiPosts: []wire.NiPostsV2{
			{
				Challenge: types.RandomHash(),
				Posts: []wire.SubPostV2{
					{
						NumUnits: 4,
					},
				},
			},
		},
		Coinbase: types.GenerateAddress([]byte("aaaa")),
		VRFNonce: uint64(999),
	}

	return atx
}

func newSoloATXv2(t testing.TB, publish types.EpochID, prev, pos types.ATXID) *wire.ActivationTxV2 {
	t.Helper()

	atx := &wire.ActivationTxV2{
		PublishEpoch:   publish,
		PreviousATXs:   []types.ATXID{prev},
		PositioningATX: pos,
		NiPosts: []wire.NiPostsV2{
			{
				Challenge: types.RandomHash(),
				Posts: []wire.SubPostV2{
					{
						NumUnits: 4,
					},
				},
			},
		},
		Coinbase: types.GenerateAddress([]byte("aaaa")),
		VRFNonce: uint64(999),
	}

	return atx
}<|MERGE_RESOLUTION|>--- conflicted
+++ resolved
@@ -1477,11 +1477,6 @@
 				gomock.Any(),
 			).
 			Return(verifying.ErrInvalidIndex{Index: 7})
-<<<<<<< HEAD
-		_, err := atxHandler.syntacticallyValidateDeps(context.Background(), atx)
-		require.ErrorContains(t, err, "invalid post")
-		require.NotNil(t, proof)
-=======
 		atxHandler.mMalPublish.EXPECT().Publish(
 			gomock.Any(),
 			sig.NodeID(),
@@ -1497,7 +1492,6 @@
 		vErr := &verifying.ErrInvalidIndex{}
 		require.ErrorAs(t, err, vErr)
 		require.Equal(t, 7, vErr.Index)
->>>>>>> 3285524f
 	})
 	t.Run("invalid PoET membership proof", func(t *testing.T) {
 		atxHandler := newV2TestHandler(t, golden)
@@ -1637,24 +1631,6 @@
 		}
 		atx2.Sign(sig)
 		atxHandler.expectAtxV2(atx2)
-<<<<<<< HEAD
-		// TODO (mafa): change this check to assert that `publishProof` was called instead
-		// ids := []types.NodeID{sig.NodeID(), otherSig.NodeID(), otherSig2.NodeID()}
-		// for _, id := range ids {
-		// 	atxHandler.mtortoise.EXPECT().OnMalfeasance(id)
-		// }
-		err = atxHandler.processATX(context.Background(), "", atx2, time.Now())
-		require.NoError(t, err)
-		// TODO (mafa): check that publish proof was called on malfeasance publisher
-
-		// All 3 IDs are marked as malicious
-		// TODO (mafa): re-enable this check
-		// for _, id := range ids {
-		// 	malicious, err := identities.IsMalicious(atxHandler.cdb, id)
-		// 	require.NoError(t, err)
-		// 	require.True(t, malicious)
-		// }
-=======
 		atxHandler.mMalPublish.EXPECT().Publish(
 			gomock.Any(),
 			sig.NodeID(),
@@ -1668,7 +1644,6 @@
 		)
 		err = atxHandler.processATX(context.Background(), "", atx2, time.Now())
 		require.NoError(t, err)
->>>>>>> 3285524f
 
 		// The equivocation set of sig and otherSig didn't grow
 		equiv, err := identities.EquivocationSet(atxHandler.cdb, sig.NodeID())
@@ -1739,13 +1714,6 @@
 			require.NoError(t, identities.SetMalicious(atxHandler.cdb, tc.malicious, []byte("proof"), time.Now()))
 
 			atxHandler.expectInitialAtxV2(atx)
-<<<<<<< HEAD
-			// TODO(mafa): test needs to be updated to assert that `publishProof` was called instead
-			// atxHandler.mtortoise.EXPECT().OnMalfeasance(sig.NodeID())
-			// atxHandler.mtortoise.EXPECT().OnMalfeasance(otherSig.NodeID())
-
-=======
->>>>>>> 3285524f
 			err := atxHandler.processATX(context.Background(), "", atx, time.Now())
 			require.NoError(t, err)
 
