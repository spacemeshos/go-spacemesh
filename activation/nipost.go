package activation

import (
	"bytes"
	"context"
	"errors"
	"fmt"
	"math/rand"
	"time"

	"github.com/spacemeshos/merkle-tree"
	"github.com/spacemeshos/poet/shared"
	"go.uber.org/zap"
	"golang.org/x/sync/errgroup"

	"github.com/spacemeshos/go-spacemesh/activation/metrics"
	"github.com/spacemeshos/go-spacemesh/common/types"
	"github.com/spacemeshos/go-spacemesh/events"
	"github.com/spacemeshos/go-spacemesh/log"
	"github.com/spacemeshos/go-spacemesh/metrics/public"
	"github.com/spacemeshos/go-spacemesh/signing"
	"github.com/spacemeshos/go-spacemesh/sql"
	"github.com/spacemeshos/go-spacemesh/sql/localsql"
	"github.com/spacemeshos/go-spacemesh/sql/localsql/nipost"
)

const (
	// Jitter values to avoid all nodes querying the poet at the same time.
	// Note: the jitter values are represented as a percentage of cycle gap.
	//  mainnet cycle-gap: 12h
	//  systest cycle-gap: 30s

	// Minimum jitter value before querying for the proof.
	// Gives the poet service time to generate proof after a round ends (~8s on mainnet).
	//  mainnet -> 8.64s
	//  systest -> 0.36s
	minPoetGetProofJitter = 0.02

	// The maximum jitter value before querying for the proof.
	//  mainnet -> 17.28s
	//  systest -> 0.72s
	maxPoetGetProofJitter = 0.04
)

// NIPostBuilder holds the required state and dependencies to create Non-Interactive Proofs of Space-Time (NIPost).
type NIPostBuilder struct {
<<<<<<< HEAD
	dataDir     string
	poetProvers map[string]PoetClient
=======
	localDB *localsql.Database
	signer  *signing.EdSigner

	poetProvers map[string]poetClient
>>>>>>> dd5afe53
	poetDB      poetDbAPI
	postService postService
	log         *zap.Logger
	poetCfg     PoetConfig
	layerClock  layerClock
}

type NIPostBuilderOption func(*NIPostBuilder)

func WithPoetClients(clients ...PoetClient) NIPostBuilderOption {
	return func(nb *NIPostBuilder) {
		nb.poetProvers = make(map[string]PoetClient, len(clients))
		for _, client := range clients {
			nb.poetProvers[client.Address()] = client
		}
	}
}

// NewNIPostBuilder returns a NIPostBuilder.
func NewNIPostBuilder(
	db *localsql.Database,
	poetDB poetDbAPI,
	postService postService,
<<<<<<< HEAD
	dataDir string,
=======
	poetServers []types.PoetServer,
>>>>>>> dd5afe53
	lg *zap.Logger,
	signer *signing.EdSigner,
	poetCfg PoetConfig,
	layerClock layerClock,
	opts ...NIPostBuilderOption,
) (*NIPostBuilder, error) {
<<<<<<< HEAD
	b := &NIPostBuilder{
=======
	poetClients := make(map[string]poetClient, len(poetServers))
	for _, server := range poetServers {
		client, err := NewHTTPPoetClient(server, poetCfg, WithLogger(lg.Named("poet")))
		if err != nil {
			return nil, fmt.Errorf("cannot create poet client: %w", err)
		}
		poetClients[client.Address()] = client
	}

	b := &NIPostBuilder{
		localDB: db,
		signer:  signer,

		poetProvers: poetClients,
>>>>>>> dd5afe53
		poetDB:      poetDB,
		postService: postService,
		log:         lg,
		poetCfg:     poetCfg,
		layerClock:  layerClock,
	}

	for _, opt := range opts {
		opt(b)
	}
	return b, nil
}

func (nb *NIPostBuilder) ResetState() error {
	if err := nipost.ClearPoetRegistrations(nb.localDB, nb.signer.NodeID()); err != nil {
		return fmt.Errorf("clear poet registrations: %w", err)
	}
	if err := nipost.RemoveNIPost(nb.localDB, nb.signer.NodeID()); err != nil {
		return fmt.Errorf("remove nipost: %w", err)
	}
	return nil
}

func (nb *NIPostBuilder) proof(ctx context.Context, challenge []byte) (*types.Post, *types.PostInfo, error) {
	client, err := nb.postService.Client(nb.signer.NodeID())
	if err != nil {
		return nil, nil, err
	}

	return client.Proof(ctx, challenge)
}

<<<<<<< HEAD
// UpdatePoETProvers updates poetProver reference. It should not be executed concurrently with BuildNIPoST.
func (nb *NIPostBuilder) UpdatePoETProvers(poetProvers []PoetClient) {
	// TODO(mafa): this seems incorrect - this makes it impossible for the node to fetch a submitted challenge
	// thereby skipping an epoch they could have published an ATX for

	// reset the state for safety to avoid accidental erroneous wait in Phase 1.
	nb.state = &types.NIPostBuilderState{
		NIPost: &types.NIPost{},
	}
	nb.poetProvers = make(map[string]PoetClient, len(poetProvers))
	for _, poetProver := range poetProvers {
		nb.poetProvers[poetProver.Address()] = poetProver
	}
	nb.log.Info("updated poet proof service clients", zap.Int("count", len(nb.poetProvers)))
}

=======
>>>>>>> dd5afe53
// BuildNIPost uses the given challenge to build a NIPost.
// The process can take considerable time, because it includes waiting for the poet service to
// publish a proof - a process that takes about an epoch.
func (nb *NIPostBuilder) BuildNIPost(
	ctx context.Context,
	challenge *types.NIPostChallenge,
<<<<<<< HEAD
	certifier certifierService,
) (*types.NIPost, error) {
=======
) (*nipost.NIPostState, error) {
>>>>>>> dd5afe53
	logger := nb.log.With(log.ZContext(ctx))
	// Note: to avoid missing next PoET round, we need to publish the ATX before the next PoET round starts.
	//   We can still publish an ATX late (i.e. within publish epoch) and receive rewards, but we will miss one
	//   epoch because we didn't submit the challenge to PoET in time for next round.
	//                                 PoST
	//         ┌─────────────────────┐  ┌┐┌─────────────────────┐
	//         │     POET ROUND      │  │││   NEXT POET ROUND   │
	// ┌────▲──┴──────────────────┬──▲──┴┴┴─────────────────▲┬──┴─────────────► time
	// │    │      EPOCH          │  │   PUBLISH EPOCH      ││  TARGET EPOCH
	// └────┼─────────────────────┴──┼──────────────────────┼┴────────────────
	//      │                        │                      │
	//  WE ARE HERE            PROOF BECOMES         ATX PUBLICATION
	//                           AVAILABLE               DEADLINE

	publishEpoch := challenge.PublishEpoch
	poetRoundStart := nb.layerClock.LayerToTime((publishEpoch - 1).FirstLayer()).Add(nb.poetCfg.PhaseShift)
	poetRoundEnd := nb.layerClock.LayerToTime(publishEpoch.FirstLayer()).
		Add(nb.poetCfg.PhaseShift).
		Add(-nb.poetCfg.CycleGap)

	// we want to publish before the publish epoch ends or we won't receive rewards
	publishEpochEnd := nb.layerClock.LayerToTime((publishEpoch + 1).FirstLayer())

	// we want to fetch the PoET proof latest 1 CycleGap before the publish epoch ends
	// so that a node that is setup correctly (i.e. can generate a PoST proof within the cycle gap)
	// has enough time left to generate a post proof and publish
	poetProofDeadline := publishEpochEnd.Add(-nb.poetCfg.CycleGap)

	logger.Info("building nipost",
		zap.Time("poet round start", poetRoundStart),
		zap.Time("poet round end", poetRoundEnd),
		zap.Stringer("publish epoch", publishEpoch),
		zap.Time("publish epoch end", publishEpochEnd),
		zap.Stringer("target epoch", challenge.TargetEpoch()),
	)

	// Phase 0: Submit challenge to PoET services.
	count, err := nipost.PoetRegistrationCount(nb.localDB, nb.signer.NodeID()) // TODO(mafa): when are these cleared?
	if err != nil {
		return nil, fmt.Errorf("failed to get poet registration count: %w", err)
	}
	if count == 0 {
		now := time.Now()
		// Deadline: start of PoET round for publish epoch. PoET won't accept registrations after that.
		if poetRoundStart.Before(now) {
			return nil, fmt.Errorf(
				"%w: poet round has already started at %s (now: %s)",
				ErrATXChallengeExpired,
				poetRoundStart,
				now,
			)
		}

		submitCtx, cancel := context.WithDeadline(ctx, poetRoundStart)
		defer cancel()
<<<<<<< HEAD

		poetRequests, err := nb.submitPoetChallenges(submitCtx, poetProofDeadline, challengeHash.Bytes(), certifier)
		if err != nil {
=======
		if err := nb.submitPoetChallenges(submitCtx, poetProofDeadline, challenge.Hash().Bytes()); err != nil {
>>>>>>> dd5afe53
			return nil, fmt.Errorf("submitting to poets: %w", err)
		}
		count, err := nipost.PoetRegistrationCount(nb.localDB, nb.signer.NodeID())
		if err != nil {
			return nil, fmt.Errorf("failed to get poet registration count: %w", err)
		}
		if count == 0 {
			return nil, &PoetSvcUnstableError{msg: "failed to submit challenge to any PoET", source: submitCtx.Err()}
		}
	}

	// Phase 1: query PoET services for proofs
	poetProofRef, membership, err := nipost.PoetProofRef(nb.localDB, nb.signer.NodeID())
	if err != nil && !errors.Is(err, sql.ErrNotFound) {
		nb.log.Warn("cannot get poet proof ref", zap.Error(err))
	}
	if poetProofRef == types.EmptyPoetProofRef {
		now := time.Now()
		// Deadline: the end of the publish epoch minus the cycle gap. A node that is setup correctly (i.e. can
		// generate a PoST proof within the cycle gap) has enough time left to generate a post proof and publish.
		if poetProofDeadline.Before(now) {
			return nil, fmt.Errorf(
				"%w: deadline to query poet proof for pub epoch %d exceeded (deadline: %s, now: %s)",
				ErrATXChallengeExpired,
				challenge.PublishEpoch,
				poetProofDeadline,
				now,
			)
		}

		events.EmitPoetWaitProof(challenge.PublishEpoch, challenge.TargetEpoch(), time.Until(poetRoundEnd))
		poetProofRef, membership, err = nb.getBestProof(ctx, challenge.Hash(), challenge.PublishEpoch)
		if err != nil {
			return nil, &PoetSvcUnstableError{msg: "getBestProof failed", source: err}
		}
		if poetProofRef == types.EmptyPoetProofRef {
			return nil, &PoetSvcUnstableError{source: ErrPoetProofNotReceived}
		}
		if err := nipost.UpdatePoetProofRef(nb.localDB, nb.signer.NodeID(), poetProofRef, membership); err != nil {
			nb.log.Warn("cannot persist poet proof ref", zap.Error(err))
		}
	}

	// Phase 2: Post execution.
	nipostState, err := nipost.NIPost(nb.localDB, nb.signer.NodeID())
	if err != nil && !errors.Is(err, sql.ErrNotFound) {
		nb.log.Warn("cannot get nipost", zap.Error(err))
	}
	if nipostState == nil {
		now := time.Now()
		// Deadline: the end of the publish epoch. If we do not publish within
		// the publish epoch we won't receive any rewards in the target epoch.
		if publishEpochEnd.Before(now) {
			return nil, fmt.Errorf(
				"%w: deadline to publish ATX for pub epoch %d exceeded (deadline: %s, now: %s)",
				ErrATXChallengeExpired,
				challenge.PublishEpoch,
				publishEpochEnd,
				now,
			)
		}
		postCtx, cancel := context.WithDeadline(ctx, publishEpochEnd)
		defer cancel()

		nb.log.Info("starting post execution", zap.Binary("challenge", poetProofRef[:]))
		startTime := time.Now()
		events.EmitPostStart(poetProofRef[:])

		proof, postInfo, err := nb.proof(postCtx, poetProofRef[:])
		if err != nil {
			events.EmitPostFailure()
			return nil, fmt.Errorf("failed to generate Post: %w", err)
		}
		events.EmitPostComplete(poetProofRef[:])
		postGenDuration := time.Since(startTime)
		nb.log.Info("finished post execution", zap.Duration("duration", postGenDuration))
		metrics.PostDuration.Set(float64(postGenDuration.Nanoseconds()))
		public.PostSeconds.Set(postGenDuration.Seconds())

		nipostState = &nipost.NIPostState{
			NIPost: &types.NIPost{
				Post:       proof,
				Membership: *membership,
				PostMetadata: &types.PostMetadata{
					Challenge:     poetProofRef[:],
					LabelsPerUnit: postInfo.LabelsPerUnit,
				},
			},
			NumUnits: postInfo.NumUnits,
			VRFNonce: *postInfo.Nonce,
		}
		if err := nipost.AddNIPost(nb.localDB, nb.signer.NodeID(), nipostState); err != nil {
			nb.log.Warn("cannot persist nipost state", zap.Error(err))
		}
	}

	nb.log.Info("finished nipost construction")
	return nipostState, nil
}

// withConditionalTimeout returns a context.WithTimeout if the timeout is greater than 0, otherwise it returns
// the original context.
func withConditionalTimeout(ctx context.Context, timeout time.Duration) (context.Context, context.CancelFunc) {
	if timeout > 0 {
		return context.WithTimeout(ctx, timeout)
	}
	return ctx, func() {}
}

// Submit the challenge to a single PoET.
func (nb *NIPostBuilder) submitPoetChallenge(
	ctx context.Context,
	deadline time.Time,
	client PoetClient,
	prefix, challenge []byte,
	signature types.EdSignature,
<<<<<<< HEAD
	certifier certifierService,
) (*types.PoetRequest, error) {
	poetServiceID, err := client.PoetServiceID(ctx)
	if err != nil {
		return nil, &PoetSvcUnstableError{msg: "failed to get PoET service ID", source: err}
	}
	logger := nb.log.With(log.ZContext(ctx), zap.String("poet", client.Address()))

	// FIXME: remove support for deprecated poet PoW
	auth := PoetAuth{
		PoetCert: certifier.GetCertificate(client.Address()),
	}
	if auth.PoetCert == nil {
		logger.Info("missing poet cert - falling back to PoW")
		powCtx, cancel := withConditionalTimeout(ctx, nb.poetCfg.RequestTimeout)
		defer cancel()
		powParams, err := client.PowParams(powCtx)
		if err != nil {
			return nil, &PoetSvcUnstableError{msg: "failed to get PoW params", source: err}
		}
		logger.Debug("doing pow with params", zap.Any("pow_params", powParams))
		startTime := time.Now()
		nonce, err := shared.FindSubmitPowNonce(
			ctx,
			powParams.Challenge,
			challenge,
			nb.signer.NodeID().Bytes(),
			powParams.Difficulty,
		)
		metrics.PoetPowDuration.Set(float64(time.Since(startTime).Nanoseconds()))
		if err != nil {
			return nil, fmt.Errorf("running poet PoW: %w", err)
		}
		auth.PoetPoW = &PoetPoW{
			Nonce:  nonce,
			Params: *powParams,
		}
	} else {
		logger.Info("registering with a certificate", zap.Binary("cert", auth.PoetCert))
=======
) error {
	logger := nb.log.With(log.ZContext(ctx), zap.String("poet", client.Address()))

	logger.Debug("querying for poet pow parameters")
	powCtx, cancel := withConditionalTimeout(ctx, nb.poetCfg.RequestTimeout)
	defer cancel()
	powParams, err := client.PowParams(powCtx)
	if err != nil {
		return &PoetSvcUnstableError{msg: "failed to get PoW params", source: err}
	}

	logger.Debug("doing pow with params", zap.Any("pow_params", powParams))
	startTime := time.Now()
	nonce, err := shared.FindSubmitPowNonce(
		ctx,
		powParams.Challenge,
		challenge,
		nb.signer.NodeID().Bytes(),
		powParams.Difficulty,
	)
	metrics.PoetPowDuration.Set(float64(time.Since(startTime).Nanoseconds()))
	if err != nil {
		return fmt.Errorf("running poet PoW: %w", err)
>>>>>>> dd5afe53
	}

	logger.Debug("submitting challenge to poet proving service")

	submitCtx, cancel := withConditionalTimeout(ctx, nb.poetCfg.RequestTimeout)
	defer cancel()
<<<<<<< HEAD
	var round *types.PoetRound
=======
	round, err := client.Submit(submitCtx, deadline, prefix, challenge, signature, nb.signer.NodeID(), PoetPoW{
		Nonce:  nonce,
		Params: *powParams,
	})
	if err != nil {
		return &PoetSvcUnstableError{msg: "failed to submit challenge to poet service", source: err}
	}
>>>>>>> dd5afe53

	for try := 0; try < 2; try++ {
		round, err = client.Submit(submitCtx, deadline, prefix, challenge, signature, nb.signer.NodeID(), auth)
		if err == nil {
			break
		}
		if errors.Is(err, ErrUnathorized) && try == 0 {
			logger.Warn("failed to submit challenge as unathorized - recertifying", zap.Error(err))
			auth.PoetCert, err = certifier.Recertify(ctx, client)
			if err != nil {
				return nil, &PoetSvcUnstableError{msg: "failed to regenerate poet certificate", source: err}
			}
		} else {
			return nil, &PoetSvcUnstableError{msg: "failed to submit challenge to poet service", source: err}
		}
	}
	logger.Info("challenge submitted to poet proving service", zap.String("round", round.ID))
	return nipost.AddPoetRegistration(nb.localDB, nb.signer.NodeID(), nipost.PoETRegistration{
		ChallengeHash: types.Hash32(challenge),
		Address:       client.Address(),
		RoundID:       round.ID,
		RoundEnd:      round.End.IntoTime(),
	})
}

// Submit the challenge to all registered PoETs.
func (nb *NIPostBuilder) submitPoetChallenges(
	ctx context.Context,
	deadline time.Time,
	challenge []byte,
<<<<<<< HEAD
	certifier certifierService,
) ([]types.PoetRequest, error) {
=======
) error {
>>>>>>> dd5afe53
	signature := nb.signer.Sign(signing.POET, challenge)
	prefix := bytes.Join([][]byte{nb.signer.Prefix(), {byte(signing.POET)}}, nil)

	g, ctx := errgroup.WithContext(ctx)
<<<<<<< HEAD
	type submitResult struct {
		request *types.PoetRequest
		err     error
	}
	poetRequestsChannel := make(chan submitResult, len(nb.poetProvers))
	for _, poet := range nb.poetProvers {
		poet := poet
		g.Go(func() error {
			poetRequest, err := nb.submitPoetChallenge(ctx, deadline, poet, prefix, challenge, signature, certifier)
			poetRequestsChannel <- submitResult{
				request: poetRequest,
				err:     err,
			}
=======
	errChan := make(chan error, len(nb.poetProvers))
	for _, poetClient := range nb.poetProvers {
		client := poetClient
		g.Go(func() error {
			errChan <- nb.submitPoetChallenge(ctx, deadline, client, prefix, challenge, signature)
>>>>>>> dd5afe53
			return nil
		})
	}
	g.Wait()
	close(errChan)

	allInvalid := true
	for err := range errChan {
		if err == nil {
			allInvalid = false
			continue
		}

		nb.log.Warn("failed to submit challenge to poet", zap.Error(err))
		if !errors.Is(err, ErrInvalidRequest) {
			allInvalid = false
		}
	}
	if allInvalid {
		nb.log.Warn("all poet submits were too late. ATX challenge expires")
		return ErrATXChallengeExpired
	}
	return nil
}

<<<<<<< HEAD
func (nb *NIPostBuilder) getPoetClient(ctx context.Context, id types.PoetServiceID) PoetClient {
=======
func (nb *NIPostBuilder) getPoetClient(ctx context.Context, address string) poetClient {
>>>>>>> dd5afe53
	for _, client := range nb.poetProvers {
		if address == client.Address() {
			return client
		}
	}
	return nil
}

// membersContainChallenge verifies that the challenge is included in proof's members.
func membersContainChallenge(members []types.Member, challenge types.Hash32) (uint64, error) {
	for id, member := range members {
		if bytes.Equal(member[:], challenge.Bytes()) {
			return uint64(id), nil
		}
	}
	return 0, fmt.Errorf("challenge is not a member of the proof")
}

func (nb *NIPostBuilder) getBestProof(
	ctx context.Context,
	challenge types.Hash32,
	publishEpoch types.EpochID,
) (types.PoetProofRef, *types.MerkleProof, error) {
	type poetProof struct {
		poet       *types.PoetProofMessage
		membership *types.MerkleProof
	}
	registrations, err := nipost.PoetRegistrations(nb.localDB, nb.signer.NodeID())
	if err != nil {
		return types.PoetProofRef{}, nil, fmt.Errorf("getting poet registrations: %w", err)
	}
	proofs := make(chan *poetProof, len(registrations))

	var eg errgroup.Group
	for _, r := range registrations {
		logger := nb.log.With(
			log.ZContext(ctx),
			zap.String("poet_address", r.Address),
			zap.String("round", r.RoundID),
		)
		client := nb.getPoetClient(ctx, r.Address)
		if client == nil {
			logger.Warn("poet client not found")
			continue
		}
		round := r.RoundID
		waitDeadline := proofDeadline(r.RoundEnd, nb.poetCfg.CycleGap)
		eg.Go(func() error {
			logger.Info("waiting until poet round end", zap.Duration("wait time", time.Until(waitDeadline)))
			select {
			case <-ctx.Done():
				return fmt.Errorf("waiting to query proof: %w", ctx.Err())
			case <-time.After(time.Until(waitDeadline)):
			}

			getProofsCtx, cancel := withConditionalTimeout(ctx, nb.poetCfg.RequestTimeout)
			defer cancel()
			proof, members, err := client.Proof(getProofsCtx, round)
			if err != nil {
				logger.Warn("failed to get proof from poet", zap.Error(err))
				return nil
			}

			if err := nb.poetDB.ValidateAndStore(ctx, proof); err != nil && !errors.Is(err, ErrObjectExists) {
				logger.Warn("failed to validate and store proof", zap.Error(err), zap.Object("proof", proof))
				return nil
			}

			membership, err := constructMerkleProof(challenge, members)
			if err != nil {
				logger.Warn("failed to construct merkle proof", zap.Error(err))
				return nil
			}

			proofs <- &poetProof{
				poet:       proof,
				membership: membership,
			}
			return nil
		})
	}
	if err := eg.Wait(); err != nil {
		return types.PoetProofRef{}, nil, fmt.Errorf("querying for proofs: %w", err)
	}
	close(proofs)

	var bestProof *poetProof
	for proof := range proofs {
		nb.log.Info("got poet proof", zap.Uint64("leaf count", proof.poet.LeafCount))
		if bestProof == nil || bestProof.poet.LeafCount < proof.poet.LeafCount {
			bestProof = proof
		}
	}

	if bestProof != nil {
		ref, err := bestProof.poet.Ref()
		if err != nil {
			return types.PoetProofRef{}, nil, err
		}
		nb.log.Info("selected the best proof", zap.Uint64("leafCount", bestProof.poet.LeafCount), zap.Binary("ref", ref[:]))
		return ref, bestProof.membership, nil
	}

	return types.PoetProofRef{}, nil, ErrPoetProofNotReceived
}

func constructMerkleProof(challenge types.Hash32, members []types.Member) (*types.MerkleProof, error) {
	// We are interested only in proofs that we are members of
	id, err := membersContainChallenge(members, challenge)
	if err != nil {
		return nil, err
	}

	tree, err := merkle.NewTreeBuilder().
		WithLeavesToProve(map[uint64]bool{id: true}).
		WithHashFunc(shared.HashMembershipTreeNode).
		Build()
	if err != nil {
		return nil, fmt.Errorf("creating Merkle Tree: %w", err)
	}
	for _, member := range members {
		if err := tree.AddLeaf(member[:]); err != nil {
			return nil, fmt.Errorf("adding leaf to Merkle Tree: %w", err)
		}
	}
	nodes := tree.Proof()
	nodesH32 := make([]types.Hash32, 0, len(nodes))
	for _, n := range nodes {
		nodesH32 = append(nodesH32, types.BytesToHash(n))
	}
	return &types.MerkleProof{
		LeafIndex: id,
		Nodes:     nodesH32,
	}, nil
}

func randomDurationInRange(min, max time.Duration) time.Duration {
	return min + time.Duration(rand.Int63n(int64(max-min+1)))
}

// Calculate the time to wait before querying for the proof
// We add a jitter to avoid all nodes querying for the proof at the same time.
func proofDeadline(roundEnd time.Time, cycleGap time.Duration) (waitTime time.Time) {
	minJitter := time.Duration(float64(cycleGap) * minPoetGetProofJitter / 100.0)
	maxJitter := time.Duration(float64(cycleGap) * maxPoetGetProofJitter / 100.0)
	jitter := randomDurationInRange(minJitter, maxJitter)
	return roundEnd.Add(jitter)
}<|MERGE_RESOLUTION|>--- conflicted
+++ resolved
@@ -44,15 +44,10 @@
 
 // NIPostBuilder holds the required state and dependencies to create Non-Interactive Proofs of Space-Time (NIPost).
 type NIPostBuilder struct {
-<<<<<<< HEAD
-	dataDir     string
-	poetProvers map[string]PoetClient
-=======
 	localDB *localsql.Database
 	signer  *signing.EdSigner
 
-	poetProvers map[string]poetClient
->>>>>>> dd5afe53
+	poetProvers map[string]PoetClient
 	poetDB      poetDbAPI
 	postService postService
 	log         *zap.Logger
@@ -76,35 +71,16 @@
 	db *localsql.Database,
 	poetDB poetDbAPI,
 	postService postService,
-<<<<<<< HEAD
-	dataDir string,
-=======
-	poetServers []types.PoetServer,
->>>>>>> dd5afe53
 	lg *zap.Logger,
 	signer *signing.EdSigner,
 	poetCfg PoetConfig,
 	layerClock layerClock,
 	opts ...NIPostBuilderOption,
 ) (*NIPostBuilder, error) {
-<<<<<<< HEAD
-	b := &NIPostBuilder{
-=======
-	poetClients := make(map[string]poetClient, len(poetServers))
-	for _, server := range poetServers {
-		client, err := NewHTTPPoetClient(server, poetCfg, WithLogger(lg.Named("poet")))
-		if err != nil {
-			return nil, fmt.Errorf("cannot create poet client: %w", err)
-		}
-		poetClients[client.Address()] = client
-	}
-
 	b := &NIPostBuilder{
 		localDB: db,
 		signer:  signer,
 
-		poetProvers: poetClients,
->>>>>>> dd5afe53
 		poetDB:      poetDB,
 		postService: postService,
 		log:         lg,
@@ -137,37 +113,14 @@
 	return client.Proof(ctx, challenge)
 }
 
-<<<<<<< HEAD
-// UpdatePoETProvers updates poetProver reference. It should not be executed concurrently with BuildNIPoST.
-func (nb *NIPostBuilder) UpdatePoETProvers(poetProvers []PoetClient) {
-	// TODO(mafa): this seems incorrect - this makes it impossible for the node to fetch a submitted challenge
-	// thereby skipping an epoch they could have published an ATX for
-
-	// reset the state for safety to avoid accidental erroneous wait in Phase 1.
-	nb.state = &types.NIPostBuilderState{
-		NIPost: &types.NIPost{},
-	}
-	nb.poetProvers = make(map[string]PoetClient, len(poetProvers))
-	for _, poetProver := range poetProvers {
-		nb.poetProvers[poetProver.Address()] = poetProver
-	}
-	nb.log.Info("updated poet proof service clients", zap.Int("count", len(nb.poetProvers)))
-}
-
-=======
->>>>>>> dd5afe53
 // BuildNIPost uses the given challenge to build a NIPost.
 // The process can take considerable time, because it includes waiting for the poet service to
 // publish a proof - a process that takes about an epoch.
 func (nb *NIPostBuilder) BuildNIPost(
 	ctx context.Context,
 	challenge *types.NIPostChallenge,
-<<<<<<< HEAD
 	certifier certifierService,
-) (*types.NIPost, error) {
-=======
 ) (*nipost.NIPostState, error) {
->>>>>>> dd5afe53
 	logger := nb.log.With(log.ZContext(ctx))
 	// Note: to avoid missing next PoET round, we need to publish the ATX before the next PoET round starts.
 	//   We can still publish an ATX late (i.e. within publish epoch) and receive rewards, but we will miss one
@@ -223,13 +176,8 @@
 
 		submitCtx, cancel := context.WithDeadline(ctx, poetRoundStart)
 		defer cancel()
-<<<<<<< HEAD
-
-		poetRequests, err := nb.submitPoetChallenges(submitCtx, poetProofDeadline, challengeHash.Bytes(), certifier)
-		if err != nil {
-=======
-		if err := nb.submitPoetChallenges(submitCtx, poetProofDeadline, challenge.Hash().Bytes()); err != nil {
->>>>>>> dd5afe53
+
+		if err := nb.submitPoetChallenges(submitCtx, poetProofDeadline, challenge.Hash().Bytes(), certifier); err != nil {
 			return nil, fmt.Errorf("submitting to poets: %w", err)
 		}
 		count, err := nipost.PoetRegistrationCount(nb.localDB, nb.signer.NodeID())
@@ -346,13 +294,8 @@
 	client PoetClient,
 	prefix, challenge []byte,
 	signature types.EdSignature,
-<<<<<<< HEAD
 	certifier certifierService,
-) (*types.PoetRequest, error) {
-	poetServiceID, err := client.PoetServiceID(ctx)
-	if err != nil {
-		return nil, &PoetSvcUnstableError{msg: "failed to get PoET service ID", source: err}
-	}
+) error {
 	logger := nb.log.With(log.ZContext(ctx), zap.String("poet", client.Address()))
 
 	// FIXME: remove support for deprecated poet PoW
@@ -365,7 +308,7 @@
 		defer cancel()
 		powParams, err := client.PowParams(powCtx)
 		if err != nil {
-			return nil, &PoetSvcUnstableError{msg: "failed to get PoW params", source: err}
+			return &PoetSvcUnstableError{msg: "failed to get PoW params", source: err}
 		}
 		logger.Debug("doing pow with params", zap.Any("pow_params", powParams))
 		startTime := time.Now()
@@ -378,7 +321,7 @@
 		)
 		metrics.PoetPowDuration.Set(float64(time.Since(startTime).Nanoseconds()))
 		if err != nil {
-			return nil, fmt.Errorf("running poet PoW: %w", err)
+			return fmt.Errorf("running poet PoW: %w", err)
 		}
 		auth.PoetPoW = &PoetPoW{
 			Nonce:  nonce,
@@ -386,48 +329,16 @@
 		}
 	} else {
 		logger.Info("registering with a certificate", zap.Binary("cert", auth.PoetCert))
-=======
-) error {
-	logger := nb.log.With(log.ZContext(ctx), zap.String("poet", client.Address()))
-
-	logger.Debug("querying for poet pow parameters")
-	powCtx, cancel := withConditionalTimeout(ctx, nb.poetCfg.RequestTimeout)
-	defer cancel()
-	powParams, err := client.PowParams(powCtx)
-	if err != nil {
-		return &PoetSvcUnstableError{msg: "failed to get PoW params", source: err}
-	}
-
-	logger.Debug("doing pow with params", zap.Any("pow_params", powParams))
-	startTime := time.Now()
-	nonce, err := shared.FindSubmitPowNonce(
-		ctx,
-		powParams.Challenge,
-		challenge,
-		nb.signer.NodeID().Bytes(),
-		powParams.Difficulty,
-	)
-	metrics.PoetPowDuration.Set(float64(time.Since(startTime).Nanoseconds()))
-	if err != nil {
-		return fmt.Errorf("running poet PoW: %w", err)
->>>>>>> dd5afe53
 	}
 
 	logger.Debug("submitting challenge to poet proving service")
 
 	submitCtx, cancel := withConditionalTimeout(ctx, nb.poetCfg.RequestTimeout)
 	defer cancel()
-<<<<<<< HEAD
-	var round *types.PoetRound
-=======
-	round, err := client.Submit(submitCtx, deadline, prefix, challenge, signature, nb.signer.NodeID(), PoetPoW{
-		Nonce:  nonce,
-		Params: *powParams,
-	})
-	if err != nil {
-		return &PoetSvcUnstableError{msg: "failed to submit challenge to poet service", source: err}
-	}
->>>>>>> dd5afe53
+	var (
+		round *types.PoetRound
+		err   error
+	)
 
 	for try := 0; try < 2; try++ {
 		round, err = client.Submit(submitCtx, deadline, prefix, challenge, signature, nb.signer.NodeID(), auth)
@@ -438,10 +349,10 @@
 			logger.Warn("failed to submit challenge as unathorized - recertifying", zap.Error(err))
 			auth.PoetCert, err = certifier.Recertify(ctx, client)
 			if err != nil {
-				return nil, &PoetSvcUnstableError{msg: "failed to regenerate poet certificate", source: err}
+				return &PoetSvcUnstableError{msg: "failed to regenerate poet certificate", source: err}
 			}
 		} else {
-			return nil, &PoetSvcUnstableError{msg: "failed to submit challenge to poet service", source: err}
+			return &PoetSvcUnstableError{msg: "failed to submit challenge to poet service", source: err}
 		}
 	}
 	logger.Info("challenge submitted to poet proving service", zap.String("round", round.ID))
@@ -458,37 +369,17 @@
 	ctx context.Context,
 	deadline time.Time,
 	challenge []byte,
-<<<<<<< HEAD
 	certifier certifierService,
-) ([]types.PoetRequest, error) {
-=======
 ) error {
->>>>>>> dd5afe53
 	signature := nb.signer.Sign(signing.POET, challenge)
 	prefix := bytes.Join([][]byte{nb.signer.Prefix(), {byte(signing.POET)}}, nil)
 
 	g, ctx := errgroup.WithContext(ctx)
-<<<<<<< HEAD
-	type submitResult struct {
-		request *types.PoetRequest
-		err     error
-	}
-	poetRequestsChannel := make(chan submitResult, len(nb.poetProvers))
-	for _, poet := range nb.poetProvers {
-		poet := poet
-		g.Go(func() error {
-			poetRequest, err := nb.submitPoetChallenge(ctx, deadline, poet, prefix, challenge, signature, certifier)
-			poetRequestsChannel <- submitResult{
-				request: poetRequest,
-				err:     err,
-			}
-=======
 	errChan := make(chan error, len(nb.poetProvers))
 	for _, poetClient := range nb.poetProvers {
 		client := poetClient
 		g.Go(func() error {
-			errChan <- nb.submitPoetChallenge(ctx, deadline, client, prefix, challenge, signature)
->>>>>>> dd5afe53
+			errChan <- nb.submitPoetChallenge(ctx, deadline, client, prefix, challenge, signature, certifier)
 			return nil
 		})
 	}
@@ -514,11 +405,7 @@
 	return nil
 }
 
-<<<<<<< HEAD
-func (nb *NIPostBuilder) getPoetClient(ctx context.Context, id types.PoetServiceID) PoetClient {
-=======
-func (nb *NIPostBuilder) getPoetClient(ctx context.Context, address string) poetClient {
->>>>>>> dd5afe53
+func (nb *NIPostBuilder) getPoetClient(ctx context.Context, address string) PoetClient {
 	for _, client := range nb.poetProvers {
 		if address == client.Address() {
 			return client
