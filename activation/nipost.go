--- conflicted
+++ resolved
@@ -46,12 +46,7 @@
 type NIPostBuilder struct {
 	localDB *localsql.Database
 
-<<<<<<< HEAD
 	poetProvers map[string]PoetClient
-	poetDB      poetDbAPI
-=======
-	poetProvers map[string]poetClient
->>>>>>> cb224ffb
 	postService postService
 	log         *zap.Logger
 	poetCfg     PoetConfig
@@ -93,26 +88,9 @@
 	layerClock layerClock,
 	opts ...NIPostBuilderOption,
 ) (*NIPostBuilder, error) {
-<<<<<<< HEAD
 	b := &NIPostBuilder{
 		localDB: db,
 
-		poetDB:      poetDB,
-=======
-	poetClients := make(map[string]poetClient, len(poetServers))
-	for _, server := range poetServers {
-		client, err := newPoetClient(poetDB, server, poetCfg, lg.Named("poet"))
-		if err != nil {
-			return nil, fmt.Errorf("cannot create poet client: %w", err)
-		}
-		poetClients[client.Address()] = client
-	}
-
-	b := &NIPostBuilder{
-		localDB: db,
-
-		poetProvers: poetClients,
->>>>>>> cb224ffb
 		postService: postService,
 		log:         lg,
 		poetCfg:     poetCfg,
@@ -372,7 +350,6 @@
 		log.ZShortStringer("smesherID", nodeID),
 	)
 
-<<<<<<< HEAD
 	// FIXME: remove support for deprecated poet PoW
 	auth := PoetAuth{
 		PoetCert: nb.certifier.Certificate(nodeID, client.Address()),
@@ -428,10 +405,6 @@
 			return &PoetSvcUnstableError{msg: "failed to regenerate poet certificate", source: err}
 		}
 	case err != nil:
-=======
-	round, err := client.Submit(ctx, deadline, prefix, challenge, signature, nodeID)
-	if err != nil {
->>>>>>> cb224ffb
 		return &PoetSvcUnstableError{msg: "failed to submit challenge to poet service", source: err}
 	default: // err == nil
 	}
