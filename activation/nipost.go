package activation

import (
	"context"
	"errors"
	"fmt"
	"time"

	atypes "github.com/spacemeshos/go-spacemesh/activation/types"
	"github.com/spacemeshos/go-spacemesh/common/types"
	"github.com/spacemeshos/go-spacemesh/common/util"
	"github.com/spacemeshos/go-spacemesh/log"
	"github.com/spacemeshos/go-spacemesh/sql"
	"github.com/spacemeshos/go-spacemesh/sql/kvstore"
)

//go:generate mockgen -package=mocks -destination=./mocks/nipost.go -source=./nipost.go PoetProvingServiceClient

// PoetProvingServiceClient provides a gateway to a trust-less public proving service, which may serve many PoET
// proving clients, and thus enormously reduce the cost-per-proof for PoET since each additional proof adds only
// a small number of hash evaluations to the total cost.
type PoetProvingServiceClient interface {
	// Submit registers a challenge in the proving service current open round.
	Submit(ctx context.Context, challenge types.Hash32) (*types.PoetRound, error)

	// PoetServiceID returns the public key of the PoET proving service.
	PoetServiceID(context.Context) ([]byte, error)
}

func (nb *NIPostBuilder) load(challenge types.Hash32) {
	state, err := kvstore.GetNIPostBuilderState(nb.db)
	if err != nil {
		nb.log.With().Warning("cannot load nipost state", log.Err(err))
		return
	}
	if state.Challenge == challenge {
		nb.state = state
	} else {
		nb.state = &types.NIPostBuilderState{Challenge: challenge, NIPost: &types.NIPost{}}
	}
}

func (nb *NIPostBuilder) persist() {
	if err := kvstore.AddNIPostBuilderState(nb.db, nb.state); err != nil {
		nb.log.With().Warning("cannot store nipost state", log.Err(err))
	}
}

// NIPostBuilder holds the required state and dependencies to create Non-Interactive Proofs of Space-Time (NIPost).
type NIPostBuilder struct {
	minerID           []byte
	db                *sql.Database
	postSetupProvider PostSetupProvider
	poetProver        PoetProvingServiceClient
	poetDB            poetDbAPI
	state             *types.NIPostBuilderState
	log               log.Log
}

type poetDbAPI interface {
	SubscribeToProofRef(poetID []byte, roundID string) chan types.PoetProofRef
	GetMembershipMap(proofRef types.PoetProofRef) (map[types.Hash32]bool, error)
	GetProof(types.PoetProofRef) (*types.PoetProof, error)
	UnsubscribeFromProofRef(poetID []byte, roundID string)
}

// NewNIPostBuilder returns a NIPostBuilder.
func NewNIPostBuilder(
	minerID types.NodeID,
	postSetupProvider PostSetupProvider,
	poetProver PoetProvingServiceClient,
	poetDB poetDbAPI,
	db *sql.Database,
	log log.Log,
) *NIPostBuilder {
	return &NIPostBuilder{
		minerID:           minerID.ToBytes(),
		postSetupProvider: postSetupProvider,
		poetProver:        poetProver,
		poetDB:            poetDB,
		state:             &types.NIPostBuilderState{NIPost: &types.NIPost{}},
		db:                db,
		log:               log,
	}
}

// updatePoETProver updates poetProver reference. It should not be executed concurrently with BuildNIPoST.
func (nb *NIPostBuilder) updatePoETProver(poetProver PoetProvingServiceClient) {
	// reset the state for safety to avoid accidental erroneous wait in Phase 1.
	nb.state = &types.NIPostBuilderState{
		NIPost: &types.NIPost{},
	}
	nb.poetProver = poetProver
	nb.log.With().Info("updated poet proof service client")
}

// BuildNIPost uses the given challenge to build a NIPost. "atxExpired" and "stop" are channels for early termination of
// the building process. The process can take considerable time, because it includes waiting for the poet service to
// publish a proof - a process that takes about an epoch.
<<<<<<< HEAD
func (nb *NIPostBuilder) BuildNIPost(ctx context.Context, challenge *types.Hash32) (*types.NIPost, error) {
=======
func (nb *NIPostBuilder) BuildNIPost(ctx context.Context, challenge *types.Hash32, commitmentAtx types.ATXID, atxExpired chan struct{}) (*types.NIPost, error) {
>>>>>>> 71afeea1
	nb.load(*challenge)

	if s := nb.postSetupProvider.Status(); s.State != atypes.PostSetupStateComplete {
		return nil, errors.New("post setup not complete")
	}

	nipost := nb.state.NIPost

	// Phase 0: Submit challenge to PoET service.
	if nb.state.PoetRound == nil {
		poetServiceID, err := nb.poetProver.PoetServiceID(ctx)
		if err != nil {
			return nil, fmt.Errorf("%w: failed to get PoET service ID: %v", ErrPoetServiceUnstable, err)
		}
		nb.state.PoetServiceID = poetServiceID

		poetChallenge := challenge
		nb.state.Challenge = *challenge

		nb.log.With().Debug("submitting challenge to poet proving service",
			log.String("poet_id", util.Bytes2Hex(nb.state.PoetServiceID)),
			log.Stringer("challenge", poetChallenge))

		round, err := nb.poetProver.Submit(ctx, *poetChallenge)
		if err != nil {
			nb.log.With().Error("failed to submit challenge to poet proving service",
				log.String("poet_id", util.Bytes2Hex(nb.state.PoetServiceID)),
				log.Stringer("challenge", poetChallenge),
				log.Err(err))
			return nil, fmt.Errorf("%w: failed to submit challenge to poet service: %v", ErrPoetServiceUnstable, err)
		}

		nb.log.With().Info("challenge submitted to poet proving service",
			log.String("poet_id", util.Bytes2Hex(nb.state.PoetServiceID)),
			log.String("round_id", round.ID),
			log.Stringer("challenge", poetChallenge))

		nipost.Challenge = poetChallenge
		nb.state.PoetRound = round
		nb.persist()
	}

	// Phase 1: receive proofs from PoET service
	if nb.state.PoetProofRef == nil {
		var poetProofRef []byte
		select {
		case poetProofRef = <-nb.poetDB.SubscribeToProofRef(nb.state.PoetServiceID, nb.state.PoetRound.ID):
		case <-ctx.Done():
			nb.poetDB.UnsubscribeFromProofRef(nb.state.PoetServiceID, nb.state.PoetRound.ID)
			return nil, ctx.Err()
		}

		membership, err := nb.poetDB.GetMembershipMap(poetProofRef)
		if err != nil {
			nb.log.With().Panic("failed to fetch membership for poet proof",
				log.Binary("challenge", nb.state.PoetProofRef)) // TODO: handle inconsistent state
		}
		if !membership[*nipost.Challenge] {
			round := nb.state.PoetRound
			nb.state.PoetRound = nil // no point in waiting in Phase 1 since we are already received a proof
			return nil, fmt.Errorf("%w not a member of this round (poetId: %x, roundId: %s, challenge: %x, num of members: %d)", ErrPoetServiceUnstable,
				nb.state.PoetServiceID, round.ID, *nipost.Challenge, len(membership)) // TODO(noamnelke): handle this case!
		}
		nb.state.PoetProofRef = poetProofRef
		nb.persist()
	}

	// Phase 2: Post execution.
	if nipost.Post == nil {
		nb.log.With().Info("starting post execution",
			log.Binary("challenge", nb.state.PoetProofRef))
		startTime := time.Now()
		proof, proofMetadata, err := nb.postSetupProvider.GenerateProof(nb.state.PoetProofRef, commitmentAtx)
		if err != nil {
			return nil, fmt.Errorf("failed to execute Post: %v", err)
		}

		nb.log.With().Info("finished post execution",
			log.Duration("duration", time.Since(startTime)))

		nipost.Post = proof
		nipost.PostMetadata = proofMetadata

		nb.persist()
	}

	nb.log.Info("finished nipost construction")

	nb.state = &types.NIPostBuilderState{
		NIPost: &types.NIPost{},
	}
	nb.persist()
	return nipost, nil
}<|MERGE_RESOLUTION|>--- conflicted
+++ resolved
@@ -97,11 +97,7 @@
 // BuildNIPost uses the given challenge to build a NIPost. "atxExpired" and "stop" are channels for early termination of
 // the building process. The process can take considerable time, because it includes waiting for the poet service to
 // publish a proof - a process that takes about an epoch.
-<<<<<<< HEAD
-func (nb *NIPostBuilder) BuildNIPost(ctx context.Context, challenge *types.Hash32) (*types.NIPost, error) {
-=======
-func (nb *NIPostBuilder) BuildNIPost(ctx context.Context, challenge *types.Hash32, commitmentAtx types.ATXID, atxExpired chan struct{}) (*types.NIPost, error) {
->>>>>>> 71afeea1
+func (nb *NIPostBuilder) BuildNIPost(ctx context.Context, challenge *types.Hash32, commitmentAtx types.ATXID) (*types.NIPost, error) {
 	nb.load(*challenge)
 
 	if s := nb.postSetupProvider.Status(); s.State != atypes.PostSetupStateComplete {
