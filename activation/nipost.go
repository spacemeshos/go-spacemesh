package activation

import (
	"context"
	"errors"
	"fmt"
	"time"

	"golang.org/x/sync/errgroup"

	atypes "github.com/spacemeshos/go-spacemesh/activation/types"
	"github.com/spacemeshos/go-spacemesh/common/types"
	"github.com/spacemeshos/go-spacemesh/common/util"
	"github.com/spacemeshos/go-spacemesh/log"
	"github.com/spacemeshos/go-spacemesh/sql"
	"github.com/spacemeshos/go-spacemesh/sql/kvstore"
)

//go:generate mockgen -package=mocks -destination=./mocks/nipost.go -source=./nipost.go PoetProvingServiceClient

// PoetProvingServiceClient provides a gateway to a trust-less public proving service, which may serve many PoET
// proving clients, and thus enormously reduce the cost-per-proof for PoET since each additional proof adds only
// a small number of hash evaluations to the total cost.
type PoetProvingServiceClient interface {
	// Submit registers a challenge in the proving service current open round.
	Submit(ctx context.Context, challenge types.Hash32) (*types.PoetRound, error)

	// PoetServiceID returns the public key of the PoET proving service.
	PoetServiceID(context.Context) ([]byte, error)
}

<<<<<<< HEAD
//go:generate scalegen -types BuilderState,PoetRequest

type PoetRequest struct {
	// PoetRound is the round of the PoET proving service in which the PoET challenge was included in.
	PoetRound *types.PoetRound
	// PoetServiceID returns the public key of the PoET proving service.
	PoetServiceID []byte
}

// BuilderState is a builder state.
type BuilderState struct {
	Challenge types.Hash32

	NIPost *types.NIPost

	PoetRequests []PoetRequest

	// PoetProofRef is the root of the proof received from the PoET service.
	PoetProofRef types.PoetProofRef
}

func nipostBuildStateKey() []byte {
	return []byte("nipstate")
}

=======
>>>>>>> 2792a70b
func (nb *NIPostBuilder) load(challenge types.Hash32) {
	state, err := kvstore.GetNIPostBuilderState(nb.db)
	if err != nil {
		nb.log.With().Warning("cannot load nipost state", log.Err(err))
		return
	}

	if state.Challenge == challenge {
		nb.state = state
	} else {
		nb.state = &types.NIPostBuilderState{Challenge: challenge, NIPost: &types.NIPost{}}
	}
}

func (nb *NIPostBuilder) persist() {
	if err := kvstore.AddNIPostBuilderState(nb.db, nb.state); err != nil {
		nb.log.With().Warning("cannot store nipost state", log.Err(err))
	}
}

// NIPostBuilder holds the required state and dependencies to create Non-Interactive Proofs of Space-Time (NIPost).
type NIPostBuilder struct {
	minerID           []byte
	db                *sql.Database
	postSetupProvider PostSetupProvider
	poetProvers       []PoetProvingServiceClient
	poetDB            poetDbAPI
	state             *types.NIPostBuilderState
	log               log.Log
}

// A compile time check to ensure that `NIPostBuilder` fully implements the `nipostBuilder` interface.
var _ nipostBuilder = (*NIPostBuilder)(nil)

type poetDbAPI interface {
	SubscribeToProofRef(poetID []byte, roundID string) chan types.PoetProofRef
	GetMembershipMap(proofRef types.PoetProofRef) (map[types.Hash32]bool, error)
	GetProof(types.PoetProofRef) (*types.PoetProof, error)
	UnsubscribeFromProofRef(poetID []byte, roundID string)
}

// NewNIPostBuilder returns a NIPostBuilder.
func NewNIPostBuilder(
	minerID []byte,
	postSetupProvider PostSetupProvider,
	poetProvers []PoetProvingServiceClient,
	poetDB poetDbAPI,
	db *sql.Database,
	log log.Log,
) *NIPostBuilder {
	return &NIPostBuilder{
		minerID:           minerID,
		postSetupProvider: postSetupProvider,
		poetProvers:       poetProvers,
		poetDB:            poetDB,
		state:             &types.NIPostBuilderState{NIPost: &types.NIPost{}},
		db:                db,
		log:               log,
	}
}

// updatePoETProver updates poetProver reference. It should not be executed concurently with BuildNIPST.
func (nb *NIPostBuilder) updatePoETProvers(poetProvers []PoetProvingServiceClient) {
	// reset the state for safety to avoid accidental erroneous wait in Phase 1.
	nb.state = &types.NIPostBuilderState{
		NIPost: &types.NIPost{},
	}
	nb.poetProvers = poetProvers
	nb.log.With().Info("updated poet proof service clients", log.Int("count", len(nb.poetProvers)))
}

// BuildNIPost uses the given challenge to build a NIPost. "deadline" is a channel for early termination of
// the building process. The process can take considerable time, because it includes waiting for the poet service to
// publish a proof - a process that takes about an epoch.
func (nb *NIPostBuilder) BuildNIPost(ctx context.Context, challenge *types.Hash32, deadline chan struct{}) (*types.NIPost, time.Duration, error) {
	nb.load(*challenge)

	if s := nb.postSetupProvider.Status(); s.State != atypes.PostSetupStateComplete {
		return nil, 0, errors.New("post setup not complete")
	}

	nipost := nb.state.NIPost

	// Phase 0: Submit challenge to PoET services.
	if nb.state.PoetRequests == nil {
		poetRequests := nb.submitPoetChallenges(ctx, challenge)
		if len(poetRequests) == 0 {
			return nil, 0, fmt.Errorf("%w: failed to submit challenge to any PoET", ErrPoetServiceUnstable)
		}
		nipost.Challenge = challenge
		nb.state.Challenge = *challenge
		nb.state.PoetRequests = poetRequests
		nb.persist()
	}

	// Phase 1: receive proofs from PoET services
	if nb.state.PoetProofRef == nil {
		poetProofRef, err := nb.awaitPoetProof(ctx, challenge, deadline)
		if err != nil {
			return nil, 0, fmt.Errorf("%v: %w", ErrPoetServiceUnstable, err)
		}
		if poetProofRef == nil {
			return nil, 0, fmt.Errorf("%w: haven't received any PoET proof", ErrPoetServiceUnstable)
		}
		nb.state.PoetProofRef = poetProofRef
		nb.persist()
	}

	// Phase 2: Post execution.
	var postGenDuration time.Duration = 0
	if nipost.Post == nil {
		nb.log.With().Info("starting post execution",
			log.Binary("challenge", nb.state.PoetProofRef))
		startTime := time.Now()
		proof, proofMetadata, err := nb.postSetupProvider.GenerateProof(nb.state.PoetProofRef)
		if err != nil {
			return nil, 0, fmt.Errorf("failed to execute Post: %v", err)
		}

		postGenDuration = time.Since(startTime)
		nb.log.With().Info("finished post execution", log.Duration("duration", postGenDuration))

		nipost.Post = proof
		nipost.PostMetadata = proofMetadata

		nb.persist()
	}

	nb.log.Info("finished nipost construction")

	nb.state = &types.NIPostBuilderState{
		NIPost: &types.NIPost{},
	}
	nb.persist()
	return nipost, postGenDuration, nil
}

// Submit the challenge to a single PoET.
func submitPoetChallenge(ctx context.Context, logger log.Log, poet PoetProvingServiceClient, challenge *types.Hash32) (*PoetRequest, error) {
	poetServiceID, err := poet.PoetServiceID(ctx)
	if err != nil {
		return nil, fmt.Errorf("%w: failed to get PoET service ID: %v", ErrPoetServiceUnstable, err)
	}

	logger.With().Debug("submitting challenge to poet proving service",
		log.String("poet_id", util.Bytes2Hex(poetServiceID)),
		log.Stringer("challenge", *challenge))

	round, err := poet.Submit(ctx, *challenge)
	if err != nil {
		logger.With().Error("failed to submit challenge to poet proving service",
			log.String("poet_id", util.Bytes2Hex(poetServiceID)),
			log.Stringer("challenge", *challenge),
			log.Err(err))
		return nil, fmt.Errorf("%w: failed to submit challenge to poet service: %v", ErrPoetServiceUnstable, err)
	}

	logger.With().Info("challenge submitted to poet proving service",
		log.String("poet_id", util.Bytes2Hex(poetServiceID)),
		log.String("round_id", round.ID),
		log.Stringer("challenge", *challenge))

	return &PoetRequest{
		PoetRound:     round,
		PoetServiceID: poetServiceID,
	}, nil
}

// Submit the challenge to all registered PoETs.
func (nb *NIPostBuilder) submitPoetChallenges(ctx context.Context, challenge *types.Hash32) []PoetRequest {
	g, ctx := errgroup.WithContext(ctx)
	poetRequestsChannel := make(chan PoetRequest, len(nb.poetProvers))
	for _, poetProver := range nb.poetProvers {
		poet := poetProver
		g.Go(func() error {
			if poetRequest, err := submitPoetChallenge(ctx, nb.log, poet, challenge); err == nil {
				poetRequestsChannel <- *poetRequest
			} else {
				nb.log.With().Warning("failed to submit challenge to PoET", log.Err(err))
			}
			return nil
		})
	}
	g.Wait()
	close(poetRequestsChannel)

	poetRequests := make([]PoetRequest, 0, len(nb.poetProvers))
	for request := range poetRequestsChannel {
		poetRequests = append(poetRequests, request)
	}
	return poetRequests
}

// awaitPoetProof concurrently waits for proofs from all PoET services that a challenge was submitted to
// until it gets proofs from all PoETs or the `deadline` channel is closed.
// The best proof is returned or `nil` if proof was not received at all within the deadline.
func (nb *NIPostBuilder) awaitPoetProof(ctx context.Context, challenge *types.Hash32, deadline chan struct{}) (types.PoetProofRef, error) {
	incomingPoetProofRefs := make(chan types.PoetProofRef, len(nb.state.PoetRequests))
	g, ctx := errgroup.WithContext(ctx)

	// Spawn workers to concurrently wait for PoET proofs
	for _, poetService := range nb.state.PoetRequests {
		svc := poetService
		g.Go(func() error {
			proofSubscription := nb.poetDB.SubscribeToProofRef(svc.PoetServiceID, svc.PoetRound.ID)
			defer nb.poetDB.UnsubscribeFromProofRef(svc.PoetServiceID, svc.PoetRound.ID)
			select {
			case ref := <-proofSubscription:
				nb.log.With().Debug("Worker got a new PoET proof",
					log.String("poet_id", util.Bytes2Hex(svc.PoetServiceID)),
					log.String("round_id", svc.PoetRound.ID),
					log.Binary("ref", ref),
				)
				// We are interested only in proofs that we are members of
				membership, err := nb.poetDB.GetMembershipMap(ref)
				if err != nil {
					nb.log.With().Panic("failed to fetch membership for poet proof",
						log.Binary("challenge", challenge[:]))
				}
				if membership[*challenge] {
					incomingPoetProofRefs <- ref
				}
			case <-deadline:
				return ErrATXChallengeExpired
			case <-ctx.Done():
				return ErrStopRequested
			}
			return nil
		})
	}

	result := make(chan types.PoetProofRef)

	// Spawn consumer processing received proofs
	go func() {
		type poetProof struct {
			ref       types.PoetProofRef
			leafCount uint64
		}
		var bestProof *poetProof
		for ref := range incomingPoetProofRefs {
			proof, err := nb.poetDB.GetProof(ref)
			if err != nil {
				nb.log.Panic("Inconsistent state of poetDB. Received poetProofRef which doesn't exist in poetDB.")
			}
			nb.log.With().Info("Got a new PoET proof", log.Uint64("leafCount", proof.LeafCount), log.Binary("ref", ref))

			if bestProof == nil || bestProof.leafCount < proof.LeafCount {
				bestProof = &poetProof{
					ref:       ref,
					leafCount: proof.LeafCount,
				}
			}
		}
		// Send the best proof (if any) and close the channel.
		if bestProof != nil {
			nb.log.With().Debug("Selected the best PoET proof",
				log.Uint64("leafCount", bestProof.leafCount),
				log.Binary("ref", bestProof.ref))
			result <- bestProof.ref
		}
		close(result)
	}()

	// Close the workers -> consumer channel after all workers finished
	err := g.Wait()
	close(incomingPoetProofRefs)
	proofRef := <-result
	if errors.Is(err, ErrATXChallengeExpired) && proofRef != nil {
		// Deadline was reached but we managed to get a proof, so return it
		// but swallow the error because this situation is fine.
		return proofRef, nil
	}
	return proofRef, err
}<|MERGE_RESOLUTION|>--- conflicted
+++ resolved
@@ -29,34 +29,6 @@
 	PoetServiceID(context.Context) ([]byte, error)
 }
 
-<<<<<<< HEAD
-//go:generate scalegen -types BuilderState,PoetRequest
-
-type PoetRequest struct {
-	// PoetRound is the round of the PoET proving service in which the PoET challenge was included in.
-	PoetRound *types.PoetRound
-	// PoetServiceID returns the public key of the PoET proving service.
-	PoetServiceID []byte
-}
-
-// BuilderState is a builder state.
-type BuilderState struct {
-	Challenge types.Hash32
-
-	NIPost *types.NIPost
-
-	PoetRequests []PoetRequest
-
-	// PoetProofRef is the root of the proof received from the PoET service.
-	PoetProofRef types.PoetProofRef
-}
-
-func nipostBuildStateKey() []byte {
-	return []byte("nipstate")
-}
-
-=======
->>>>>>> 2792a70b
 func (nb *NIPostBuilder) load(challenge types.Hash32) {
 	state, err := kvstore.GetNIPostBuilderState(nb.db)
 	if err != nil {
@@ -195,7 +167,7 @@
 }
 
 // Submit the challenge to a single PoET.
-func submitPoetChallenge(ctx context.Context, logger log.Log, poet PoetProvingServiceClient, challenge *types.Hash32) (*PoetRequest, error) {
+func submitPoetChallenge(ctx context.Context, logger log.Log, poet PoetProvingServiceClient, challenge *types.Hash32) (*types.PoetRequest, error) {
 	poetServiceID, err := poet.PoetServiceID(ctx)
 	if err != nil {
 		return nil, fmt.Errorf("%w: failed to get PoET service ID: %v", ErrPoetServiceUnstable, err)
@@ -219,16 +191,16 @@
 		log.String("round_id", round.ID),
 		log.Stringer("challenge", *challenge))
 
-	return &PoetRequest{
+	return &types.PoetRequest{
 		PoetRound:     round,
 		PoetServiceID: poetServiceID,
 	}, nil
 }
 
 // Submit the challenge to all registered PoETs.
-func (nb *NIPostBuilder) submitPoetChallenges(ctx context.Context, challenge *types.Hash32) []PoetRequest {
+func (nb *NIPostBuilder) submitPoetChallenges(ctx context.Context, challenge *types.Hash32) []types.PoetRequest {
 	g, ctx := errgroup.WithContext(ctx)
-	poetRequestsChannel := make(chan PoetRequest, len(nb.poetProvers))
+	poetRequestsChannel := make(chan types.PoetRequest, len(nb.poetProvers))
 	for _, poetProver := range nb.poetProvers {
 		poet := poetProver
 		g.Go(func() error {
@@ -243,7 +215,7 @@
 	g.Wait()
 	close(poetRequestsChannel)
 
-	poetRequests := make([]PoetRequest, 0, len(nb.poetProvers))
+	poetRequests := make([]types.PoetRequest, 0, len(nb.poetProvers))
 	for request := range poetRequestsChannel {
 		poetRequests = append(poetRequests, request)
 	}
