--- conflicted
+++ resolved
@@ -166,13 +166,9 @@
 func (nb *NIPostBuilder) BuildNIPost(
 	ctx context.Context,
 	signer *signing.EdSigner,
-<<<<<<< HEAD
-	challenge *types.NIPostChallenge,
-	certifier certifierService,
-=======
 	publishEpoch types.EpochID,
 	challenge types.Hash32,
->>>>>>> 019b595c
+	certifier certifierService,
 ) (*nipost.NIPostState, error) {
 	logger := nb.log.With(log.ZContext(ctx), log.ZShortStringer("smesherID", signer.NodeID()))
 	// Note: to avoid missing next PoET round, we need to publish the ATX before the next PoET round starts.
@@ -227,13 +223,8 @@
 
 		submitCtx, cancel := context.WithDeadline(ctx, poetRoundStart)
 		defer cancel()
-<<<<<<< HEAD
-
-		ch := challenge.Hash().Bytes()
-		if err := nb.submitPoetChallenges(submitCtx, signer, poetProofDeadline, ch, certifier); err != nil {
-=======
-		if err := nb.submitPoetChallenges(submitCtx, signer, poetProofDeadline, challenge.Bytes()); err != nil {
->>>>>>> 019b595c
+		err := nb.submitPoetChallenges(submitCtx, signer, poetProofDeadline, challenge.Bytes(), certifier)
+		if err != nil {
 			return nil, fmt.Errorf("submitting to poets: %w", err)
 		}
 		count, err := nipost.PoetRegistrationCount(nb.localDB, signer.NodeID())
