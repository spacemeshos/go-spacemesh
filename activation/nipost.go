package activation

import (
	"bytes"
	"context"
	"errors"
	"fmt"
	"math/rand/v2"
	"time"

	"github.com/spacemeshos/merkle-tree"
	"github.com/spacemeshos/poet/shared"
	"go.uber.org/zap"
	"golang.org/x/sync/errgroup"

	"github.com/spacemeshos/go-spacemesh/activation/metrics"
	"github.com/spacemeshos/go-spacemesh/activation/wire"
	"github.com/spacemeshos/go-spacemesh/common/types"
	"github.com/spacemeshos/go-spacemesh/events"
	"github.com/spacemeshos/go-spacemesh/log"
	"github.com/spacemeshos/go-spacemesh/metrics/public"
	"github.com/spacemeshos/go-spacemesh/signing"
	"github.com/spacemeshos/go-spacemesh/sql"
	"github.com/spacemeshos/go-spacemesh/sql/localsql"
	"github.com/spacemeshos/go-spacemesh/sql/localsql/nipost"
)

const (
	// Jitter values to avoid all nodes querying the poet at the same time.
	// Note: the jitter values are represented as a percentage of cycle gap.
	//  mainnet cycle-gap: 12h
	//  systest cycle-gap: 30s

	// Minimum jitter value before querying for the proof.
	// Gives the poet service time to generate proof after a round ends (~8s on mainnet).
	//  mainnet -> 8.64s
	//  systest -> 0.36s
	minPoetGetProofJitter = 0.02

	// The maximum jitter value before querying for the proof.
	//  mainnet -> 17.28s
	//  systest -> 0.72s
	maxPoetGetProofJitter = 0.04
)

// NIPostBuilder holds the required state and dependencies to create Non-Interactive Proofs of Space-Time (NIPost).
type NIPostBuilder struct {
	localDB *localsql.Database

	poetProvers map[string]poetClient
	poetDB      poetDbAPI
	postService postService
	log         *zap.Logger
	poetCfg     PoetConfig
	layerClock  layerClock
	postStates  PostStates
}

type NIPostBuilderOption func(*NIPostBuilder)

// withPoetClients allows to pass in clients directly (for testing purposes).
func withPoetClients(clients []poetClient) NIPostBuilderOption {
	return func(nb *NIPostBuilder) {
		nb.poetProvers = make(map[string]poetClient, len(clients))
		for _, client := range clients {
			nb.poetProvers[client.Address()] = client
		}
	}
}

func NipostbuilderWithPostStates(ps PostStates) NIPostBuilderOption {
	return func(nb *NIPostBuilder) {
		nb.postStates = ps
	}
}

// NewNIPostBuilder returns a NIPostBuilder.
func NewNIPostBuilder(
	db *localsql.Database,
	poetDB poetDbAPI,
	postService postService,
	poetServers []types.PoetServer,
	lg *zap.Logger,
	poetCfg PoetConfig,
	layerClock layerClock,
	opts ...NIPostBuilderOption,
) (*NIPostBuilder, error) {
	poetClients := make(map[string]poetClient, len(poetServers))
	for _, server := range poetServers {
		client, err := NewHTTPPoetClient(server, poetCfg, WithLogger(lg.Named("poet")))
		if err != nil {
			return nil, fmt.Errorf("cannot create poet client: %w", err)
		}
		poetClients[client.Address()] = client
	}

	b := &NIPostBuilder{
		localDB: db,

		poetProvers: poetClients,
		poetDB:      poetDB,
		postService: postService,
		log:         lg,
		poetCfg:     poetCfg,
		layerClock:  layerClock,
		postStates:  NewPostStates(lg),
	}

	for _, opt := range opts {
		opt(b)
	}
	return b, nil
}

func (nb *NIPostBuilder) ResetState(nodeId types.NodeID) error {
	if err := nipost.ClearPoetRegistrations(nb.localDB, nodeId); err != nil {
		return fmt.Errorf("clear poet registrations: %w", err)
	}
	if err := nipost.RemoveNIPost(nb.localDB, nodeId); err != nil {
		return fmt.Errorf("remove nipost: %w", err)
	}
	return nil
}

func (nb *NIPostBuilder) Proof(
	ctx context.Context,
	nodeID types.NodeID,
	challenge []byte,
) (*types.Post, *types.PostInfo, error) {
	nb.postStates.Set(nodeID, types.PostStateProving)
	started := false
	retries := 0
	for {
		client, err := nb.postService.Client(nodeID)
		if err != nil {
			select {
			case <-ctx.Done():
				if started {
					events.EmitPostFailure(nodeID)
				}
				return nil, nil, ctx.Err()
			case <-time.After(2 * time.Second): // Wait a few seconds and try connecting again
				retries++
				if retries%10 == 0 { // every 20 seconds inform user about lost connection (for remote post service)
					// TODO(mafa): emit event warning user about lost connection
					nb.log.Warn("post service not connected - waiting for reconnection",
						zap.Stringer("smesherID", nodeID),
						zap.Error(err),
					)
				}
				continue
			}
		}
		if !started {
			events.EmitPostStart(nodeID, challenge)
			started = true
		}

		retries = 0
		post, postInfo, err := client.Proof(ctx, challenge)
		switch {
		case errors.Is(err, ErrPostClientClosed):
			continue
		case err != nil:
			// We don't set the state to idle here, because we will retry up the stack.
			events.EmitPostFailure(nodeID)
			return nil, nil, err
		default: // err == nil
			events.EmitPostComplete(nodeID, challenge)
			nb.postStates.Set(nodeID, types.PostStateIdle)
			return post, postInfo, err
		}
	}
}

// BuildNIPost uses the given challenge to build a NIPost.
// The process can take considerable time, because it includes waiting for the poet service to
// publish a proof - a process that takes about an epoch.
func (nb *NIPostBuilder) BuildNIPost(
	ctx context.Context,
	signer *signing.EdSigner,
	publishEpoch types.EpochID,
	challenge types.Hash32,
) (*nipost.NIPostState, error) {
	logger := nb.log.With(log.ZContext(ctx), log.ZShortStringer("smesherID", signer.NodeID()))
	// Note: to avoid missing next PoET round, we need to publish the ATX before the next PoET round starts.
	//   We can still publish an ATX late (i.e. within publish epoch) and receive rewards, but we will miss one
	//   epoch because we didn't submit the challenge to PoET in time for next round.
	//                                 PoST
	//         ┌─────────────────────┐  ┌┐┌─────────────────────┐
	//         │     POET ROUND      │  │││   NEXT POET ROUND   │
	// ┌────▲──┴──────────────────┬──▲──┴┴┴─────────────────▲┬──┴─────────────► time
	// │    │      EPOCH          │  │   PUBLISH EPOCH      ││  TARGET EPOCH
	// └────┼─────────────────────┴──┼──────────────────────┼┴────────────────
	//      │                        │                      │
	//  WE ARE HERE            PROOF BECOMES         ATX PUBLICATION
	//                           AVAILABLE               DEADLINE

	poetRoundStart := nb.layerClock.LayerToTime((publishEpoch - 1).FirstLayer()).Add(nb.poetCfg.PhaseShift)
	poetRoundEnd := nb.layerClock.LayerToTime(publishEpoch.FirstLayer()).
		Add(nb.poetCfg.PhaseShift).
		Add(-nb.poetCfg.CycleGap)

	// we want to publish before the publish epoch ends or we won't receive rewards
	publishEpochEnd := nb.layerClock.LayerToTime((publishEpoch + 1).FirstLayer())

	// we want to fetch the PoET proof latest 1 CycleGap before the publish epoch ends
	// so that a node that is setup correctly (i.e. can generate a PoST proof within the cycle gap)
	// has enough time left to generate a post proof and publish
	poetProofDeadline := publishEpochEnd.Add(-nb.poetCfg.CycleGap)

	logger.Info("building nipost",
		zap.Time("poet round start", poetRoundStart),
		zap.Time("poet round end", poetRoundEnd),
		zap.Time("publish epoch end", publishEpochEnd),
		zap.Uint32("publish epoch", publishEpoch.Uint32()),
	)

	// Phase 0: Submit challenge to PoET services.
	count, err := nipost.PoetRegistrationCount(nb.localDB, signer.NodeID())
	if err != nil {
		return nil, fmt.Errorf("failed to get poet registration count: %w", err)
	}
	if count == 0 {
		now := time.Now()
		// Deadline: start of PoET round for publish epoch. PoET won't accept registrations after that.
		if poetRoundStart.Before(now) {
			return nil, fmt.Errorf(
				"%w: poet round has already started at %s (now: %s)",
				ErrATXChallengeExpired,
				poetRoundStart,
				now,
			)
		}

		submitCtx, cancel := context.WithDeadline(ctx, poetRoundStart)
		defer cancel()
<<<<<<< HEAD
		if err := nb.submitPoetChallenges(submitCtx, signer, poetProofDeadline, wire.NIPostChallengeToWireV1(challenge).Hash().Bytes()); err != nil {
=======
		if err := nb.submitPoetChallenges(submitCtx, signer, poetProofDeadline, challenge.Bytes()); err != nil {
>>>>>>> 4cd82fd6
			return nil, fmt.Errorf("submitting to poets: %w", err)
		}
		count, err := nipost.PoetRegistrationCount(nb.localDB, signer.NodeID())
		if err != nil {
			return nil, fmt.Errorf("failed to get poet registration count: %w", err)
		}
		if count == 0 {
			return nil, &PoetSvcUnstableError{msg: "failed to submit challenge to any PoET", source: submitCtx.Err()}
		}
	}

	// Phase 1: query PoET services for proofs
	poetProofRef, membership, err := nipost.PoetProofRef(nb.localDB, signer.NodeID())
	if err != nil && !errors.Is(err, sql.ErrNotFound) {
		nb.log.Warn("cannot get poet proof ref", zap.Error(err))
	}
	if poetProofRef == types.EmptyPoetProofRef {
		now := time.Now()
		// Deadline: the end of the publish epoch minus the cycle gap. A node that is setup correctly (i.e. can
		// generate a PoST proof within the cycle gap) has enough time left to generate a post proof and publish.
		if poetProofDeadline.Before(now) {
			return nil, fmt.Errorf(
				"%w: deadline to query poet proof for pub epoch %d exceeded (deadline: %s, now: %s)",
				ErrATXChallengeExpired,
				publishEpoch,
				poetProofDeadline,
				now,
			)
		}

<<<<<<< HEAD
		events.EmitPoetWaitProof(signer.NodeID(), challenge.PublishEpoch, challenge.TargetEpoch(), poetRoundEnd)
		poetProofRef, membership, err = nb.getBestProof(ctx, signer.NodeID(), wire.NIPostChallengeToWireV1(challenge).Hash(), challenge.PublishEpoch)
=======
		events.EmitPoetWaitProof(signer.NodeID(), publishEpoch, poetRoundEnd)
		poetProofRef, membership, err = nb.getBestProof(ctx, signer.NodeID(), challenge, publishEpoch)
>>>>>>> 4cd82fd6
		if err != nil {
			return nil, &PoetSvcUnstableError{msg: "getBestProof failed", source: err}
		}
		if poetProofRef == types.EmptyPoetProofRef {
			return nil, &PoetSvcUnstableError{source: ErrPoetProofNotReceived}
		}
		if err := nipost.UpdatePoetProofRef(nb.localDB, signer.NodeID(), poetProofRef, membership); err != nil {
			nb.log.Warn("cannot persist poet proof ref", zap.Error(err))
		}
	}

	// Phase 2: Post execution.
	nipostState, err := nipost.NIPost(nb.localDB, signer.NodeID())
	if err != nil && !errors.Is(err, sql.ErrNotFound) {
		nb.log.Warn("cannot get nipost", zap.Error(err))
	}
	if nipostState == nil {
		now := time.Now()
		// Deadline: the end of the publish epoch. If we do not publish within
		// the publish epoch we won't receive any rewards in the target epoch.
		if publishEpochEnd.Before(now) {
			return nil, fmt.Errorf(
				"%w: deadline to publish ATX for pub epoch %d exceeded (deadline: %s, now: %s)",
				ErrATXChallengeExpired,
				publishEpoch,
				publishEpochEnd,
				now,
			)
		}
		postCtx, cancel := context.WithDeadline(ctx, publishEpochEnd)
		defer cancel()

		nb.log.Info("starting post execution", zap.Binary("challenge", poetProofRef[:]))
		startTime := time.Now()
		proof, postInfo, err := nb.Proof(postCtx, signer.NodeID(), poetProofRef[:])
		if err != nil {
			return nil, fmt.Errorf("failed to generate Post: %w", err)
		}
		postGenDuration := time.Since(startTime)
		nb.log.Info("finished post execution", zap.Duration("duration", postGenDuration))
		metrics.PostDuration.Set(float64(postGenDuration.Nanoseconds()))
		public.PostSeconds.Set(postGenDuration.Seconds())

		nipostState = &nipost.NIPostState{
			NIPost: &types.NIPost{
				Post:       proof,
				Membership: *membership,
				PostMetadata: &types.PostMetadata{
					Challenge:     poetProofRef[:],
					LabelsPerUnit: postInfo.LabelsPerUnit,
				},
			},
			NumUnits: postInfo.NumUnits,
			VRFNonce: *postInfo.Nonce,
		}
		if err := nipost.AddNIPost(nb.localDB, signer.NodeID(), nipostState); err != nil {
			nb.log.Warn("cannot persist nipost state", zap.Error(err))
		}
	}

	nb.log.Info("finished nipost construction")
	return nipostState, nil
}

// withConditionalTimeout returns a context.WithTimeout if the timeout is greater than 0, otherwise it returns
// the original context.
func withConditionalTimeout(ctx context.Context, timeout time.Duration) (context.Context, context.CancelFunc) {
	if timeout > 0 {
		return context.WithTimeout(ctx, timeout)
	}
	return ctx, func() {}
}

// Submit the challenge to a single PoET.
func (nb *NIPostBuilder) submitPoetChallenge(
	ctx context.Context,
	nodeID types.NodeID,
	deadline time.Time,
	client poetClient,
	prefix, challenge []byte,
	signature types.EdSignature,
) error {
	logger := nb.log.With(
		log.ZContext(ctx),
		zap.String("poet", client.Address()),
		log.ZShortStringer("smesherID", nodeID),
	)

	logger.Debug("querying for poet pow parameters")
	powCtx, cancel := withConditionalTimeout(ctx, nb.poetCfg.RequestTimeout)
	defer cancel()
	powParams, err := client.PowParams(powCtx)
	if err != nil {
		return &PoetSvcUnstableError{msg: "failed to get PoW params", source: err}
	}

	logger.Debug("doing pow with params", zap.Any("pow_params", powParams))
	startTime := time.Now()
	nonce, err := shared.FindSubmitPowNonce(
		ctx,
		powParams.Challenge,
		challenge,
		nodeID.Bytes(),
		powParams.Difficulty,
	)
	metrics.PoetPowDuration.Set(float64(time.Since(startTime).Nanoseconds()))
	if err != nil {
		return fmt.Errorf("running poet PoW: %w", err)
	}

	logger.Debug("submitting challenge to poet proving service")

	submitCtx, cancel := withConditionalTimeout(ctx, nb.poetCfg.RequestTimeout)
	defer cancel()
	round, err := client.Submit(submitCtx, deadline, prefix, challenge, signature, nodeID, PoetPoW{
		Nonce:  nonce,
		Params: *powParams,
	})
	if err != nil {
		return &PoetSvcUnstableError{msg: "failed to submit challenge to poet service", source: err}
	}

	logger.Info("challenge submitted to poet proving service", zap.String("round", round.ID))
	return nipost.AddPoetRegistration(nb.localDB, nodeID, nipost.PoETRegistration{
		ChallengeHash: types.Hash32(challenge),
		Address:       client.Address(),
		RoundID:       round.ID,
		RoundEnd:      round.End.IntoTime(),
	})
}

// Submit the challenge to all registered PoETs.
func (nb *NIPostBuilder) submitPoetChallenges(
	ctx context.Context,
	signer *signing.EdSigner,
	deadline time.Time,
	challenge []byte,
) error {
	signature := signer.Sign(signing.POET, challenge)
	prefix := bytes.Join([][]byte{signer.Prefix(), {byte(signing.POET)}}, nil)
	nodeID := signer.NodeID()
	g, ctx := errgroup.WithContext(ctx)
	errChan := make(chan error, len(nb.poetProvers))
	for _, client := range nb.poetProvers {
		g.Go(func() error {
			errChan <- nb.submitPoetChallenge(ctx, nodeID, deadline, client, prefix, challenge, signature)
			return nil
		})
	}
	g.Wait()
	close(errChan)

	allInvalid := true
	for err := range errChan {
		if err == nil {
			allInvalid = false
			continue
		}

		nb.log.Warn("failed to submit challenge to poet", zap.Error(err), log.ZShortStringer("smesherID", nodeID))
		if !errors.Is(err, ErrInvalidRequest) {
			allInvalid = false
		}
	}
	if allInvalid {
		nb.log.Warn("all poet submits were too late. ATX challenge expires", log.ZShortStringer("smesherID", nodeID))
		return ErrATXChallengeExpired
	}
	return nil
}

func (nb *NIPostBuilder) getPoetClient(ctx context.Context, address string) poetClient {
	for _, client := range nb.poetProvers {
		if address == client.Address() {
			return client
		}
	}
	return nil
}

// membersContainChallenge verifies that the challenge is included in proof's members.
func membersContainChallenge(members []types.Member, challenge types.Hash32) (uint64, error) {
	for id, member := range members {
		if bytes.Equal(member[:], challenge.Bytes()) {
			return uint64(id), nil
		}
	}
	return 0, errors.New("challenge is not a member of the proof")
}

func (nb *NIPostBuilder) getBestProof(
	ctx context.Context,
	nodeID types.NodeID,
	challenge types.Hash32,
	publishEpoch types.EpochID,
) (types.PoetProofRef, *types.MerkleProof, error) {
	type poetProof struct {
		poet       *types.PoetProofMessage
		membership *types.MerkleProof
	}
	registrations, err := nipost.PoetRegistrations(nb.localDB, nodeID)
	if err != nil {
		return types.PoetProofRef{}, nil, fmt.Errorf("getting poet registrations: %w", err)
	}
	proofs := make(chan *poetProof, len(registrations))

	var eg errgroup.Group
	for _, r := range registrations {
		logger := nb.log.With(
			log.ZContext(ctx),
			log.ZShortStringer("smesherID", nodeID),
			zap.String("poet_address", r.Address),
			zap.String("round", r.RoundID),
		)
		client := nb.getPoetClient(ctx, r.Address)
		if client == nil {
			logger.Warn("poet client not found")
			continue
		}
		round := r.RoundID
		waitDeadline := proofDeadline(r.RoundEnd, nb.poetCfg.CycleGap)
		eg.Go(func() error {
			logger.Info("waiting until poet round end", zap.Duration("wait time", time.Until(waitDeadline)))
			select {
			case <-ctx.Done():
				return fmt.Errorf("waiting to query proof: %w", ctx.Err())
			case <-time.After(time.Until(waitDeadline)):
			}

			getProofsCtx, cancel := withConditionalTimeout(ctx, nb.poetCfg.RequestTimeout)
			defer cancel()
			proof, members, err := client.Proof(getProofsCtx, round)
			if err != nil {
				logger.Warn("failed to get proof from poet", zap.Error(err))
				return nil
			}

			if err := nb.poetDB.ValidateAndStore(ctx, proof); err != nil && !errors.Is(err, ErrObjectExists) {
				logger.Warn("failed to validate and store proof", zap.Error(err), zap.Object("proof", proof))
				return nil
			}

			membership, err := constructMerkleProof(challenge, members)
			if err != nil {
				logger.Warn("failed to construct merkle proof", zap.Error(err))
				return nil
			}

			proofs <- &poetProof{
				poet:       proof,
				membership: membership,
			}
			return nil
		})
	}
	if err := eg.Wait(); err != nil {
		return types.PoetProofRef{}, nil, fmt.Errorf("querying for proofs: %w", err)
	}
	close(proofs)

	var bestProof *poetProof
	for proof := range proofs {
		nb.log.Info(
			"got poet proof",
			zap.Uint64("leaf count", proof.poet.LeafCount),
			log.ZShortStringer("smesherID", nodeID),
		)
		if bestProof == nil || bestProof.poet.LeafCount < proof.poet.LeafCount {
			bestProof = proof
		}
	}

	if bestProof != nil {
		ref, err := bestProof.poet.Ref()
		if err != nil {
			return types.PoetProofRef{}, nil, err
		}
		nb.log.Info(
			"selected the best proof",
			zap.Uint64("leafCount", bestProof.poet.LeafCount),
			zap.Binary("ref", ref[:]),
			log.ZShortStringer("smesherID", nodeID),
		)
		return ref, bestProof.membership, nil
	}

	return types.PoetProofRef{}, nil, ErrPoetProofNotReceived
}

func constructMerkleProof(challenge types.Hash32, members []types.Member) (*types.MerkleProof, error) {
	// We are interested only in proofs that we are members of
	id, err := membersContainChallenge(members, challenge)
	if err != nil {
		return nil, err
	}

	tree, err := merkle.NewTreeBuilder().
		WithLeavesToProve(map[uint64]bool{id: true}).
		WithHashFunc(shared.HashMembershipTreeNode).
		Build()
	if err != nil {
		return nil, fmt.Errorf("creating Merkle Tree: %w", err)
	}
	for _, member := range members {
		if err := tree.AddLeaf(member[:]); err != nil {
			return nil, fmt.Errorf("adding leaf to Merkle Tree: %w", err)
		}
	}
	nodes := tree.Proof()
	nodesH32 := make([]types.Hash32, 0, len(nodes))
	for _, n := range nodes {
		nodesH32 = append(nodesH32, types.BytesToHash(n))
	}
	return &types.MerkleProof{
		LeafIndex: id,
		Nodes:     nodesH32,
	}, nil
}

func randomDurationInRange(min, max time.Duration) time.Duration {
	return min + rand.N(max-min+1)
}

// Calculate the time to wait before querying for the proof
// We add a jitter to avoid all nodes querying for the proof at the same time.
func proofDeadline(roundEnd time.Time, cycleGap time.Duration) (waitTime time.Time) {
	minJitter := time.Duration(float64(cycleGap) * minPoetGetProofJitter / 100.0)
	maxJitter := time.Duration(float64(cycleGap) * maxPoetGetProofJitter / 100.0)
	jitter := randomDurationInRange(minJitter, maxJitter)
	return roundEnd.Add(jitter)
}<|MERGE_RESOLUTION|>--- conflicted
+++ resolved
@@ -14,7 +14,6 @@
 	"golang.org/x/sync/errgroup"
 
 	"github.com/spacemeshos/go-spacemesh/activation/metrics"
-	"github.com/spacemeshos/go-spacemesh/activation/wire"
 	"github.com/spacemeshos/go-spacemesh/common/types"
 	"github.com/spacemeshos/go-spacemesh/events"
 	"github.com/spacemeshos/go-spacemesh/log"
@@ -235,11 +234,7 @@
 
 		submitCtx, cancel := context.WithDeadline(ctx, poetRoundStart)
 		defer cancel()
-<<<<<<< HEAD
-		if err := nb.submitPoetChallenges(submitCtx, signer, poetProofDeadline, wire.NIPostChallengeToWireV1(challenge).Hash().Bytes()); err != nil {
-=======
 		if err := nb.submitPoetChallenges(submitCtx, signer, poetProofDeadline, challenge.Bytes()); err != nil {
->>>>>>> 4cd82fd6
 			return nil, fmt.Errorf("submitting to poets: %w", err)
 		}
 		count, err := nipost.PoetRegistrationCount(nb.localDB, signer.NodeID())
@@ -270,13 +265,8 @@
 			)
 		}
 
-<<<<<<< HEAD
-		events.EmitPoetWaitProof(signer.NodeID(), challenge.PublishEpoch, challenge.TargetEpoch(), poetRoundEnd)
-		poetProofRef, membership, err = nb.getBestProof(ctx, signer.NodeID(), wire.NIPostChallengeToWireV1(challenge).Hash(), challenge.PublishEpoch)
-=======
 		events.EmitPoetWaitProof(signer.NodeID(), publishEpoch, poetRoundEnd)
 		poetProofRef, membership, err = nb.getBestProof(ctx, signer.NodeID(), challenge, publishEpoch)
->>>>>>> 4cd82fd6
 		if err != nil {
 			return nil, &PoetSvcUnstableError{msg: "getBestProof failed", source: err}
 		}
