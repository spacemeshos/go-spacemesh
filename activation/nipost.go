package activation

import (
	"bytes"
	"context"
	"errors"
	"fmt"
	"math/rand"
	"time"

	"github.com/spacemeshos/merkle-tree"
	"github.com/spacemeshos/poet/shared"
	"go.uber.org/zap"
	"golang.org/x/sync/errgroup"

	"github.com/spacemeshos/go-spacemesh/activation/metrics"
	"github.com/spacemeshos/go-spacemesh/common/types"
	"github.com/spacemeshos/go-spacemesh/events"
	"github.com/spacemeshos/go-spacemesh/log"
	"github.com/spacemeshos/go-spacemesh/metrics/public"
	"github.com/spacemeshos/go-spacemesh/signing"
	"github.com/spacemeshos/go-spacemesh/sql"
	"github.com/spacemeshos/go-spacemesh/sql/localsql"
	"github.com/spacemeshos/go-spacemesh/sql/localsql/nipost"
)

const (
	// Jitter values to avoid all nodes querying the poet at the same time.
	// Note: the jitter values are represented as a percentage of cycle gap.
	//  mainnet cycle-gap: 12h
	//  systest cycle-gap: 30s

	// Minimum jitter value before querying for the proof.
	// Gives the poet service time to generate proof after a round ends (~8s on mainnet).
	//  mainnet -> 8.64s
	//  systest -> 0.36s
	minPoetGetProofJitter = 0.02

	// The maximum jitter value before querying for the proof.
	//  mainnet -> 17.28s
	//  systest -> 0.72s
	maxPoetGetProofJitter = 0.04
)

// NIPostBuilder holds the required state and dependencies to create Non-Interactive Proofs of Space-Time (NIPost).
type NIPostBuilder struct {
	localDB *localsql.Database
	signer  *signing.EdSigner

	poetProvers map[string]poetClient
	poetDB      poetDbAPI
	postService postService
	log         *zap.Logger
	poetCfg     PoetConfig
	layerClock  layerClock
}

type NIPostBuilderOption func(*NIPostBuilder)

// withPoetClients allows to pass in clients directly (for testing purposes).
func withPoetClients(clients []poetClient) NIPostBuilderOption {
	return func(nb *NIPostBuilder) {
		nb.poetProvers = make(map[string]poetClient, len(clients))
		for _, client := range clients {
			nb.poetProvers[client.Address()] = client
		}
	}
}

// NewNIPostBuilder returns a NIPostBuilder.
func NewNIPostBuilder(
	db *localsql.Database,
	poetDB poetDbAPI,
	postService postService,
<<<<<<< HEAD
	poetServers []string,
=======
	poetServers []types.PoetServer,
	dataDir string,
>>>>>>> 2e7d09e5
	lg *zap.Logger,
	signer *signing.EdSigner,
	poetCfg PoetConfig,
	layerClock layerClock,
	opts ...NIPostBuilderOption,
) (*NIPostBuilder, error) {
	poetClients := make(map[string]poetClient, len(poetServers))
	for _, server := range poetServers {
		client, err := NewHTTPPoetClient(server, poetCfg, WithLogger(lg.Named("poet")))
		if err != nil {
			return nil, fmt.Errorf("cannot create poet client: %w", err)
		}
		poetClients[client.Address()] = client
	}

	b := &NIPostBuilder{
		localDB: db,
		signer:  signer,

		poetProvers: poetClients,
		poetDB:      poetDB,
		postService: postService,
		log:         lg,
		poetCfg:     poetCfg,
		layerClock:  layerClock,
	}

	for _, opt := range opts {
		opt(b)
	}
	return b, nil
}

func (nb *NIPostBuilder) ResetState() error {
	if err := nipost.ClearPoetRegistrations(nb.localDB, nb.signer.NodeID()); err != nil {
		return fmt.Errorf("clear poet registrations: %w", err)
	}
	if err := nipost.RemoveNIPost(nb.localDB, nb.signer.NodeID()); err != nil {
		return fmt.Errorf("remove nipost: %w", err)
	}
	return nil
}

func (nb *NIPostBuilder) proof(ctx context.Context, challenge []byte) (*types.Post, *types.PostInfo, error) {
	client, err := nb.postService.Client(nb.signer.NodeID())
	if err != nil {
		return nil, nil, err
	}

	return client.Proof(ctx, challenge)
}

// BuildNIPost uses the given challenge to build a NIPost.
// The process can take considerable time, because it includes waiting for the poet service to
// publish a proof - a process that takes about an epoch.
func (nb *NIPostBuilder) BuildNIPost(
	ctx context.Context,
	challenge *types.NIPostChallenge,
) (*nipost.NIPostState, error) {
	logger := nb.log.With(log.ZContext(ctx))
	// Note: to avoid missing next PoET round, we need to publish the ATX before the next PoET round starts.
	//   We can still publish an ATX late (i.e. within publish epoch) and receive rewards, but we will miss one
	//   epoch because we didn't submit the challenge to PoET in time for next round.
	//                                 PoST
	//         ┌─────────────────────┐  ┌┐┌─────────────────────┐
	//         │     POET ROUND      │  │││   NEXT POET ROUND   │
	// ┌────▲──┴──────────────────┬──▲──┴┴┴─────────────────▲┬──┴─────────────► time
	// │    │      EPOCH          │  │   PUBLISH EPOCH      ││  TARGET EPOCH
	// └────┼─────────────────────┴──┼──────────────────────┼┴────────────────
	//      │                        │                      │
	//  WE ARE HERE            PROOF BECOMES         ATX PUBLICATION
	//                           AVAILABLE               DEADLINE

	publishEpoch := challenge.PublishEpoch
	poetRoundStart := nb.layerClock.LayerToTime((publishEpoch - 1).FirstLayer()).Add(nb.poetCfg.PhaseShift)
	poetRoundEnd := nb.layerClock.LayerToTime(publishEpoch.FirstLayer()).
		Add(nb.poetCfg.PhaseShift).
		Add(-nb.poetCfg.CycleGap)

	// we want to publish before the publish epoch ends or we won't receive rewards
	publishEpochEnd := nb.layerClock.LayerToTime((publishEpoch + 1).FirstLayer())

	// we want to fetch the PoET proof latest 1 CycleGap before the publish epoch ends
	// so that a node that is setup correctly (i.e. can generate a PoST proof within the cycle gap)
	// has enough time left to generate a post proof and publish
	poetProofDeadline := publishEpochEnd.Add(-nb.poetCfg.CycleGap)

	logger.Info("building nipost",
		zap.Time("poet round start", poetRoundStart),
		zap.Time("poet round end", poetRoundEnd),
		zap.Stringer("publish epoch", publishEpoch),
		zap.Time("publish epoch end", publishEpochEnd),
		zap.Stringer("target epoch", challenge.TargetEpoch()),
	)

	// Phase 0: Submit challenge to PoET services.
	count, err := nipost.PoetRegistrationCount(nb.localDB, nb.signer.NodeID())
	if err != nil {
		return nil, fmt.Errorf("failed to get poet registration count: %w", err)
	}
	if count == 0 {
		now := time.Now()
		// Deadline: start of PoET round for publish epoch. PoET won't accept registrations after that.
		if poetRoundStart.Before(now) {
			return nil, fmt.Errorf(
				"%w: poet round has already started at %s (now: %s)",
				ErrATXChallengeExpired,
				poetRoundStart,
				now,
			)
		}

		submitCtx, cancel := context.WithDeadline(ctx, poetRoundStart)
		defer cancel()
		if err := nb.submitPoetChallenges(submitCtx, poetProofDeadline, challenge.Hash().Bytes()); err != nil {
			return nil, fmt.Errorf("submitting to poets: %w", err)
		}
		count, err := nipost.PoetRegistrationCount(nb.localDB, nb.signer.NodeID())
		if err != nil {
			return nil, fmt.Errorf("failed to get poet registration count: %w", err)
		}
		if count == 0 {
			return nil, &PoetSvcUnstableError{msg: "failed to submit challenge to any PoET", source: submitCtx.Err()}
		}
	}

	// Phase 1: query PoET services for proofs
	poetProofRef, membership, err := nipost.PoetProofRef(nb.localDB, nb.signer.NodeID())
	if err != nil && !errors.Is(err, sql.ErrNotFound) {
		nb.log.Warn("cannot get poet proof ref", zap.Error(err))
	}
	if poetProofRef == types.EmptyPoetProofRef {
		now := time.Now()
		// Deadline: the end of the publish epoch minus the cycle gap. A node that is setup correctly (i.e. can
		// generate a PoST proof within the cycle gap) has enough time left to generate a post proof and publish.
		if poetProofDeadline.Before(now) {
			return nil, fmt.Errorf(
				"%w: deadline to query poet proof for pub epoch %d exceeded (deadline: %s, now: %s)",
				ErrATXChallengeExpired,
				challenge.PublishEpoch,
				poetProofDeadline,
				now,
			)
		}

		events.EmitPoetWaitProof(challenge.PublishEpoch, challenge.TargetEpoch(), time.Until(poetRoundEnd))
		poetProofRef, membership, err = nb.getBestProof(ctx, challenge.Hash(), challenge.PublishEpoch)
		if err != nil {
			return nil, &PoetSvcUnstableError{msg: "getBestProof failed", source: err}
		}
		if poetProofRef == types.EmptyPoetProofRef {
			return nil, &PoetSvcUnstableError{source: ErrPoetProofNotReceived}
		}
		if err := nipost.UpdatePoetProofRef(nb.localDB, nb.signer.NodeID(), poetProofRef, membership); err != nil {
			nb.log.Warn("cannot persist poet proof ref", zap.Error(err))
		}
	}

	// Phase 2: Post execution.
	nipostState, err := nipost.NIPost(nb.localDB, nb.signer.NodeID())
	if err != nil && !errors.Is(err, sql.ErrNotFound) {
		nb.log.Warn("cannot get nipost", zap.Error(err))
	}
	if nipostState == nil {
		now := time.Now()
		// Deadline: the end of the publish epoch. If we do not publish within
		// the publish epoch we won't receive any rewards in the target epoch.
		if publishEpochEnd.Before(now) {
			return nil, fmt.Errorf(
				"%w: deadline to publish ATX for pub epoch %d exceeded (deadline: %s, now: %s)",
				ErrATXChallengeExpired,
				challenge.PublishEpoch,
				publishEpochEnd,
				now,
			)
		}
		postCtx, cancel := context.WithDeadline(ctx, publishEpochEnd)
		defer cancel()

		nb.log.Info("starting post execution", zap.Binary("challenge", poetProofRef[:]))
		startTime := time.Now()
		events.EmitPostStart(poetProofRef[:])

		proof, postInfo, err := nb.proof(postCtx, poetProofRef[:])
		if err != nil {
			events.EmitPostFailure()
			return nil, fmt.Errorf("failed to generate Post: %w", err)
		}
		events.EmitPostComplete(poetProofRef[:])
		postGenDuration := time.Since(startTime)
		nb.log.Info("finished post execution", zap.Duration("duration", postGenDuration))
		metrics.PostDuration.Set(float64(postGenDuration.Nanoseconds()))
		public.PostSeconds.Set(postGenDuration.Seconds())

		nipostState = &nipost.NIPostState{
			NIPost: &types.NIPost{
				Post:       proof,
				Membership: *membership,
				PostMetadata: &types.PostMetadata{
					Challenge:     poetProofRef[:],
					LabelsPerUnit: postInfo.LabelsPerUnit,
				},
			},
			NumUnits: postInfo.NumUnits,
			VRFNonce: *postInfo.Nonce,
		}
		if err := nipost.AddNIPost(nb.localDB, nb.signer.NodeID(), nipostState); err != nil {
			nb.log.Warn("cannot persist nipost state", zap.Error(err))
		}
	}

	nb.log.Info("finished nipost construction")
	return nipostState, nil
}

// withConditionalTimeout returns a context.WithTimeout if the timeout is greater than 0, otherwise it returns
// the original context.
func withConditionalTimeout(ctx context.Context, timeout time.Duration) (context.Context, context.CancelFunc) {
	if timeout > 0 {
		return context.WithTimeout(ctx, timeout)
	}
	return ctx, func() {}
}

// Submit the challenge to a single PoET.
func (nb *NIPostBuilder) submitPoetChallenge(
	ctx context.Context,
	deadline time.Time,
	client poetClient,
	prefix, challenge []byte,
	signature types.EdSignature,
<<<<<<< HEAD
) error {
=======
) (*types.PoetRequest, error) {
	poetServiceID := client.PoetServiceID(ctx)
>>>>>>> 2e7d09e5
	logger := nb.log.With(log.ZContext(ctx), zap.String("poet", client.Address()))

	logger.Debug("querying for poet pow parameters")
	powCtx, cancel := withConditionalTimeout(ctx, nb.poetCfg.RequestTimeout)
	defer cancel()
	powParams, err := client.PowParams(powCtx)
	if err != nil {
		return &PoetSvcUnstableError{msg: "failed to get PoW params", source: err}
	}

	logger.Debug("doing pow with params", zap.Any("pow_params", powParams))
	startTime := time.Now()
	nonce, err := shared.FindSubmitPowNonce(
		ctx,
		powParams.Challenge,
		challenge,
		nb.signer.NodeID().Bytes(),
		powParams.Difficulty,
	)
	metrics.PoetPowDuration.Set(float64(time.Since(startTime).Nanoseconds()))
	if err != nil {
		return fmt.Errorf("running poet PoW: %w", err)
	}

	logger.Debug("submitting challenge to poet proving service")

	submitCtx, cancel := withConditionalTimeout(ctx, nb.poetCfg.RequestTimeout)
	defer cancel()
	round, err := client.Submit(submitCtx, deadline, prefix, challenge, signature, nb.signer.NodeID(), PoetPoW{
		Nonce:  nonce,
		Params: *powParams,
	})
	if err != nil {
		return &PoetSvcUnstableError{msg: "failed to submit challenge to poet service", source: err}
	}

	logger.Info("challenge submitted to poet proving service", zap.String("round", round.ID))
	return nipost.AddPoetRegistration(nb.localDB, nb.signer.NodeID(), nipost.PoETRegistration{
		ChallengeHash: types.Hash32(challenge),
		Address:       client.Address(),
		RoundID:       round.ID,
		RoundEnd:      round.End.IntoTime(),
	})
}

// Submit the challenge to all registered PoETs.
func (nb *NIPostBuilder) submitPoetChallenges(
	ctx context.Context,
	deadline time.Time,
	challenge []byte,
) error {
	signature := nb.signer.Sign(signing.POET, challenge)
	prefix := bytes.Join([][]byte{nb.signer.Prefix(), {byte(signing.POET)}}, nil)

	g, ctx := errgroup.WithContext(ctx)
	errChan := make(chan error, len(nb.poetProvers))
	for _, poetClient := range nb.poetProvers {
		client := poetClient
		g.Go(func() error {
			errChan <- nb.submitPoetChallenge(ctx, deadline, client, prefix, challenge, signature)
			return nil
		})
	}
	g.Wait()
	close(errChan)

	allInvalid := true
	for err := range errChan {
		if err == nil {
			allInvalid = false
			continue
		}

		nb.log.Warn("failed to submit challenge to poet", zap.Error(err))
		if !errors.Is(err, ErrInvalidRequest) {
			allInvalid = false
		}
	}
	if allInvalid {
		nb.log.Warn("all poet submits were too late. ATX challenge expires")
		return ErrATXChallengeExpired
	}
	return nil
}

func (nb *NIPostBuilder) getPoetClient(ctx context.Context, address string) poetClient {
	for _, client := range nb.poetProvers {
<<<<<<< HEAD
		if address == client.Address() {
=======
		if clientId := client.PoetServiceID(ctx); bytes.Equal(id.ServiceID, clientId.ServiceID) {
>>>>>>> 2e7d09e5
			return client
		}
	}
	return nil
}

// membersContainChallenge verifies that the challenge is included in proof's members.
func membersContainChallenge(members []types.Member, challenge types.Hash32) (uint64, error) {
	for id, member := range members {
		if bytes.Equal(member[:], challenge.Bytes()) {
			return uint64(id), nil
		}
	}
	return 0, fmt.Errorf("challenge is not a member of the proof")
}

<<<<<<< HEAD
=======
// addPoETMitigation adds a mitigation if one of the PoETs crashed and was restored with the member list of a
// different PoET; for an example see: https://github.com/spacemeshos/go-spacemesh/pull/5031

//
//lint:ignore U1000 we keep this method in case we need it for a future mitigation
func (nb *NIPostBuilder) addPoETMitigation(
	ctx context.Context,
	from, to string,
	pubEpoch types.EpochID,
) error { //nolint:unused
	clientTo, ok := nb.poetProvers[to]
	if !ok {
		// Target PoET is not in the list, no action necessary
		return nil
	}

	clientFrom, ok := nb.poetProvers[from]
	if !ok {
		// Source PoET is not in the list, cannot apply mitigation
		return nil
	}

	nb.log.Info("poet mitigation: target and source are in the list of PoETs, applying mitigation",
		zap.String("state_from", from),
		zap.String("target_poet", to),
		zap.Uint32("pub_epoch", pubEpoch.Uint32()),
	)

	idFrom := clientFrom.PoetServiceID(ctx)
	idTo := clientTo.PoetServiceID(ctx)

	if slices.IndexFunc(
		nb.state.PoetRequests,
		func(r types.PoetRequest) bool { return bytes.Equal(r.PoetServiceID.ServiceID, idTo.ServiceID) },
	) != -1 {
		nb.log.Info("PoET 111 is already in the state, no action necessary")
		return nil
	}

	poetFromIdx := slices.IndexFunc(nb.state.PoetRequests, func(r types.PoetRequest) bool {
		return bytes.Equal(r.PoetServiceID.ServiceID, idFrom.ServiceID)
	})
	if poetFromIdx == -1 {
		return fmt.Errorf("poet 110 is not in the state, cannot add poet 111")
	}

	poetToReq := nb.state.PoetRequests[poetFromIdx]
	poetToReq.PoetServiceID.ServiceID = idTo.ServiceID
	nb.state.PoetRequests = append(nb.state.PoetRequests, poetToReq)
	nb.persistState()
	nb.log.Info("poet mitigation: target PoET added to the state",
		zap.String("target_poet", to),
		zap.Uint32("pub_epoch", pubEpoch.Uint32()),
	)
	return nil
}

>>>>>>> 2e7d09e5
func (nb *NIPostBuilder) getBestProof(
	ctx context.Context,
	challenge types.Hash32,
	publishEpoch types.EpochID,
) (types.PoetProofRef, *types.MerkleProof, error) {
	type poetProof struct {
		poet       *types.PoetProofMessage
		membership *types.MerkleProof
	}
	registrations, err := nipost.PoetRegistrations(nb.localDB, nb.signer.NodeID())
	if err != nil {
		return types.PoetProofRef{}, nil, fmt.Errorf("getting poet registrations: %w", err)
	}
	proofs := make(chan *poetProof, len(registrations))

	var eg errgroup.Group
	for _, r := range registrations {
		logger := nb.log.With(
			log.ZContext(ctx),
			zap.String("poet_address", r.Address),
			zap.String("round", r.RoundID),
		)
		client := nb.getPoetClient(ctx, r.Address)
		if client == nil {
			logger.Warn("poet client not found")
			continue
		}
		round := r.RoundID
		waitDeadline := proofDeadline(r.RoundEnd, nb.poetCfg.CycleGap)
		eg.Go(func() error {
			logger.Info("waiting until poet round end", zap.Duration("wait time", time.Until(waitDeadline)))
			select {
			case <-ctx.Done():
				return fmt.Errorf("waiting to query proof: %w", ctx.Err())
			case <-time.After(time.Until(waitDeadline)):
			}

			getProofsCtx, cancel := withConditionalTimeout(ctx, nb.poetCfg.RequestTimeout)
			defer cancel()
			proof, members, err := client.Proof(getProofsCtx, round)
			if err != nil {
				logger.Warn("failed to get proof from poet", zap.Error(err))
				return nil
			}

			if err := nb.poetDB.ValidateAndStore(ctx, proof); err != nil && !errors.Is(err, ErrObjectExists) {
				logger.Warn("failed to validate and store proof", zap.Error(err), zap.Object("proof", proof))
				return nil
			}

			membership, err := constructMerkleProof(challenge, members)
			if err != nil {
				logger.Warn("failed to construct merkle proof", zap.Error(err))
				return nil
			}

			proofs <- &poetProof{
				poet:       proof,
				membership: membership,
			}
			return nil
		})
	}
	if err := eg.Wait(); err != nil {
		return types.PoetProofRef{}, nil, fmt.Errorf("querying for proofs: %w", err)
	}
	close(proofs)

	var bestProof *poetProof
	for proof := range proofs {
		nb.log.Info("got poet proof", zap.Uint64("leaf count", proof.poet.LeafCount))
		if bestProof == nil || bestProof.poet.LeafCount < proof.poet.LeafCount {
			bestProof = proof
		}
	}

	if bestProof != nil {
		ref, err := bestProof.poet.Ref()
		if err != nil {
			return types.PoetProofRef{}, nil, err
		}
		nb.log.Info("selected the best proof", zap.Uint64("leafCount", bestProof.poet.LeafCount), zap.Binary("ref", ref[:]))
		return ref, bestProof.membership, nil
	}

	return types.PoetProofRef{}, nil, ErrPoetProofNotReceived
}

func constructMerkleProof(challenge types.Hash32, members []types.Member) (*types.MerkleProof, error) {
	// We are interested only in proofs that we are members of
	id, err := membersContainChallenge(members, challenge)
	if err != nil {
		return nil, err
	}

	tree, err := merkle.NewTreeBuilder().
		WithLeavesToProve(map[uint64]bool{id: true}).
		WithHashFunc(shared.HashMembershipTreeNode).
		Build()
	if err != nil {
		return nil, fmt.Errorf("creating Merkle Tree: %w", err)
	}
	for _, member := range members {
		if err := tree.AddLeaf(member[:]); err != nil {
			return nil, fmt.Errorf("adding leaf to Merkle Tree: %w", err)
		}
	}
	nodes := tree.Proof()
	nodesH32 := make([]types.Hash32, 0, len(nodes))
	for _, n := range nodes {
		nodesH32 = append(nodesH32, types.BytesToHash(n))
	}
	return &types.MerkleProof{
		LeafIndex: id,
		Nodes:     nodesH32,
	}, nil
}

func randomDurationInRange(min, max time.Duration) time.Duration {
	return min + time.Duration(rand.Int63n(int64(max-min+1)))
}

// Calculate the time to wait before querying for the proof
// We add a jitter to avoid all nodes querying for the proof at the same time.
func proofDeadline(roundEnd time.Time, cycleGap time.Duration) (waitTime time.Time) {
	minJitter := time.Duration(float64(cycleGap) * minPoetGetProofJitter / 100.0)
	maxJitter := time.Duration(float64(cycleGap) * maxPoetGetProofJitter / 100.0)
	jitter := randomDurationInRange(minJitter, maxJitter)
	return roundEnd.Add(jitter)
}<|MERGE_RESOLUTION|>--- conflicted
+++ resolved
@@ -72,12 +72,7 @@
 	db *localsql.Database,
 	poetDB poetDbAPI,
 	postService postService,
-<<<<<<< HEAD
-	poetServers []string,
-=======
 	poetServers []types.PoetServer,
-	dataDir string,
->>>>>>> 2e7d09e5
 	lg *zap.Logger,
 	signer *signing.EdSigner,
 	poetCfg PoetConfig,
@@ -309,12 +304,7 @@
 	client poetClient,
 	prefix, challenge []byte,
 	signature types.EdSignature,
-<<<<<<< HEAD
 ) error {
-=======
-) (*types.PoetRequest, error) {
-	poetServiceID := client.PoetServiceID(ctx)
->>>>>>> 2e7d09e5
 	logger := nb.log.With(log.ZContext(ctx), zap.String("poet", client.Address()))
 
 	logger.Debug("querying for poet pow parameters")
@@ -402,11 +392,7 @@
 
 func (nb *NIPostBuilder) getPoetClient(ctx context.Context, address string) poetClient {
 	for _, client := range nb.poetProvers {
-<<<<<<< HEAD
 		if address == client.Address() {
-=======
-		if clientId := client.PoetServiceID(ctx); bytes.Equal(id.ServiceID, clientId.ServiceID) {
->>>>>>> 2e7d09e5
 			return client
 		}
 	}
@@ -423,66 +409,6 @@
 	return 0, fmt.Errorf("challenge is not a member of the proof")
 }
 
-<<<<<<< HEAD
-=======
-// addPoETMitigation adds a mitigation if one of the PoETs crashed and was restored with the member list of a
-// different PoET; for an example see: https://github.com/spacemeshos/go-spacemesh/pull/5031
-
-//
-//lint:ignore U1000 we keep this method in case we need it for a future mitigation
-func (nb *NIPostBuilder) addPoETMitigation(
-	ctx context.Context,
-	from, to string,
-	pubEpoch types.EpochID,
-) error { //nolint:unused
-	clientTo, ok := nb.poetProvers[to]
-	if !ok {
-		// Target PoET is not in the list, no action necessary
-		return nil
-	}
-
-	clientFrom, ok := nb.poetProvers[from]
-	if !ok {
-		// Source PoET is not in the list, cannot apply mitigation
-		return nil
-	}
-
-	nb.log.Info("poet mitigation: target and source are in the list of PoETs, applying mitigation",
-		zap.String("state_from", from),
-		zap.String("target_poet", to),
-		zap.Uint32("pub_epoch", pubEpoch.Uint32()),
-	)
-
-	idFrom := clientFrom.PoetServiceID(ctx)
-	idTo := clientTo.PoetServiceID(ctx)
-
-	if slices.IndexFunc(
-		nb.state.PoetRequests,
-		func(r types.PoetRequest) bool { return bytes.Equal(r.PoetServiceID.ServiceID, idTo.ServiceID) },
-	) != -1 {
-		nb.log.Info("PoET 111 is already in the state, no action necessary")
-		return nil
-	}
-
-	poetFromIdx := slices.IndexFunc(nb.state.PoetRequests, func(r types.PoetRequest) bool {
-		return bytes.Equal(r.PoetServiceID.ServiceID, idFrom.ServiceID)
-	})
-	if poetFromIdx == -1 {
-		return fmt.Errorf("poet 110 is not in the state, cannot add poet 111")
-	}
-
-	poetToReq := nb.state.PoetRequests[poetFromIdx]
-	poetToReq.PoetServiceID.ServiceID = idTo.ServiceID
-	nb.state.PoetRequests = append(nb.state.PoetRequests, poetToReq)
-	nb.persistState()
-	nb.log.Info("poet mitigation: target PoET added to the state",
-		zap.String("target_poet", to),
-		zap.Uint32("pub_epoch", pubEpoch.Uint32()),
-	)
-	return nil
-}
-
->>>>>>> 2e7d09e5
 func (nb *NIPostBuilder) getBestProof(
 	ctx context.Context,
 	challenge types.Hash32,
