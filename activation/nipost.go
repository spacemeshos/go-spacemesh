--- conflicted
+++ resolved
@@ -25,11 +25,7 @@
 // a small number of hash evaluations to the total cost.
 type PoetProvingServiceClient interface {
 	// Submit registers a challenge in the proving service current open round.
-<<<<<<< HEAD
 	Submit(context.Context, []byte, types.EdSignature) (*types.PoetRound, error)
-=======
-	Submit(ctx context.Context, challenge []byte, signature types.EdSignature) (*types.PoetRound, error)
->>>>>>> d783a22d
 
 	// PoetServiceID returns the public key of the PoET proving service.
 	PoetServiceID(context.Context) (types.PoetServiceID, error)
