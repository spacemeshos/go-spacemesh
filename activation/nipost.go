--- conflicted
+++ resolved
@@ -270,13 +270,8 @@
 			)
 		}
 
-<<<<<<< HEAD
-		events.EmitPoetWaitProof(signer.NodeID(), postChallenge.PublishEpoch, poetRoundEnd)
-		poetProofRef, membership, err = nb.getBestProof(ctx, signer.NodeID(), challenge)
-=======
 		events.EmitPoetWaitProof(signer.NodeID(), postChallenge.PublishEpoch, curPoetRoundEnd)
 		poetProofRef, membership, err = nb.getBestProof(ctx, signer.NodeID(), challenge, submittedRegistrations)
->>>>>>> 16d8ac91
 		if err != nil {
 			return nil, &PoetSvcUnstableError{msg: "getBestProof failed", source: err}
 		}
@@ -526,10 +521,7 @@
 	ctx context.Context,
 	nodeID types.NodeID,
 	challenge types.Hash32,
-<<<<<<< HEAD
-=======
 	registrations []nipost.PoETRegistration,
->>>>>>> 16d8ac91
 ) (types.PoetProofRef, *types.MerkleProof, error) {
 	type poetProof struct {
 		poet       *types.PoetProof
