package activation

import (
	"bytes"
	"context"
	"errors"
	"io"
	"net/http"
	"net/http/httptest"
	"net/url"
	"sync/atomic"
	"testing"
	"time"

	rpcapi "github.com/spacemeshos/poet/release/proto/go/rpc/api/v1"
	"github.com/spacemeshos/poet/server"
	"github.com/stretchr/testify/require"
	"go.uber.org/mock/gomock"
	"go.uber.org/zap"
	"go.uber.org/zap/zaptest"
	"golang.org/x/sync/errgroup"
	"google.golang.org/protobuf/encoding/protojson"

	"github.com/spacemeshos/go-spacemesh/common/types"
	"github.com/spacemeshos/go-spacemesh/signing"
	"github.com/spacemeshos/go-spacemesh/sql/localsql/certifier"
	"github.com/spacemeshos/go-spacemesh/sql/statesql"
)

func Test_HTTPPoetClient_ParsesURL(t *testing.T) {
	cfg := server.DefaultRoundConfig()

	t.Run("add http if missing", func(t *testing.T) {
		t.Parallel()
		client, err := NewHTTPPoetClient(types.PoetServer{Address: "bla"}, PoetConfig{
			PhaseShift: cfg.PhaseShift,
			CycleGap:   cfg.CycleGap,
		})
		require.NoError(t, err)
		require.Equal(t, "http://bla", client.baseURL.String())
	})

	t.Run("do not change scheme if present", func(t *testing.T) {
		t.Parallel()
		client, err := NewHTTPPoetClient(types.PoetServer{Address: "https://bla"}, PoetConfig{
			PhaseShift: cfg.PhaseShift,
			CycleGap:   cfg.CycleGap,
		})
		require.NoError(t, err)
		require.Equal(t, "https://bla", client.baseURL.String())
	})
}

func Test_HTTPPoetClient_Submit(t *testing.T) {
	mux := http.NewServeMux()
	mux.HandleFunc("POST /v1/submit", func(w http.ResponseWriter, r *http.Request) {
		resp, err := protojson.Marshal(&rpcapi.SubmitResponse{})
		if err != nil {
			http.Error(w, err.Error(), http.StatusInternalServerError)
			return
		}
		w.Write(resp)
	})
	ts := httptest.NewServer(mux)
	defer ts.Close()

	cfg := server.DefaultRoundConfig()
	client, err := NewHTTPPoetClient(types.PoetServer{Address: ts.URL}, PoetConfig{
		PhaseShift: cfg.PhaseShift,
		CycleGap:   cfg.CycleGap,
	}, withCustomHttpClient(ts.Client()))
	require.NoError(t, err)

	_, err = client.Submit(
		context.Background(),
		time.Time{},
		nil,
		nil,
		types.EmptyEdSignature,
		types.NodeID{},
		PoetAuth{},
	)
	require.NoError(t, err)
}

func Test_HTTPPoetClient_SubmitTillCtxCanceled(t *testing.T) {
	t.Parallel()
	ctx, cancel := context.WithCancel(context.Background())
	defer cancel()
	tries := 0
	mux := http.NewServeMux()
	mux.HandleFunc("POST /v1/submit", func(w http.ResponseWriter, r *http.Request) {
		tries += 1
		if tries == 3 {
			cancel()
		}
		http.Error(w, "some_error", http.StatusInternalServerError)
	})
	ts := httptest.NewServer(mux)
	defer ts.Close()
	cfg := server.DefaultRoundConfig()
	client, err := NewHTTPPoetClient(types.PoetServer{Address: ts.URL}, PoetConfig{
		PhaseShift:        cfg.PhaseShift,
		CycleGap:          cfg.CycleGap,
		MaxRequestRetries: 1,
	}, withCustomHttpClient(ts.Client()))
	require.NoError(t, err)
	_, err = client.Submit(
		ctx,
		time.Time{},
		nil,
		nil,
		types.EmptyEdSignature,
		types.NodeID{},
		PoetAuth{},
	)
	require.ErrorIs(t, err, context.Canceled)
	require.Equal(t, 3, tries)
}

func Test_HTTPPoetClient_Address(t *testing.T) {
	t.Run("with scheme", func(t *testing.T) {
		t.Parallel()
		client, err := NewHTTPPoetClient(types.PoetServer{Address: "https://poet-address"}, PoetConfig{})
		require.NoError(t, err)

		require.Equal(t, "https://poet-address", client.Address())
	})
	t.Run("appends 'http://' scheme if not present", func(t *testing.T) {
		t.Parallel()
		client, err := NewHTTPPoetClient(types.PoetServer{Address: "poet-address"}, PoetConfig{})
		require.NoError(t, err)

		require.Equal(t, "http://poet-address", client.Address())
	})
}

func Test_HTTPPoetClient_Address_Mainnet(t *testing.T) {
	poetCfg := server.DefaultRoundConfig()

	poETServers := []string{
		"https://mainnet-poet-0.spacemesh.network",
		"https://mainnet-poet-1.spacemesh.network",
		"https://poet-110.spacemesh.network",
		"https://poet-111.spacemesh.network",
	}

	for _, url := range poETServers {
		t.Run(url, func(t *testing.T) {
			client, err := NewHTTPPoetClient(types.PoetServer{Address: url}, PoetConfig{
				PhaseShift: poetCfg.PhaseShift,
				CycleGap:   poetCfg.CycleGap,
			})
			require.NoError(t, err)
			require.Equal(t, url, client.Address())
		})
	}
}

func Test_HTTPPoetClient_Proof(t *testing.T) {
	mux := http.NewServeMux()
	mux.HandleFunc("GET /v1/proofs/1", func(w http.ResponseWriter, r *http.Request) {
		resp, err := protojson.Marshal(&rpcapi.ProofResponse{})
		if err != nil {
			http.Error(w, err.Error(), http.StatusInternalServerError)
			return
		}
		w.Write(resp)
	})
	ts := httptest.NewServer(mux)
	defer ts.Close()

	cfg := server.DefaultRoundConfig()
	client, err := NewHTTPPoetClient(types.PoetServer{Address: ts.URL}, PoetConfig{
		PhaseShift: cfg.PhaseShift,
		CycleGap:   cfg.CycleGap,
	}, withCustomHttpClient(ts.Client()))
	require.NoError(t, err)

	_, _, err = client.Proof(context.Background(), "1")
	require.NoError(t, err)
}

func TestPoetClient_CachesProof(t *testing.T) {
	var proofsCalled atomic.Uint64
	mux := http.NewServeMux()
	mux.HandleFunc("GET /v1/proofs/", func(w http.ResponseWriter, r *http.Request) {
		proofsCalled.Add(1)
		resp, err := protojson.Marshal(&rpcapi.ProofResponse{})
		if err != nil {
			http.Error(w, err.Error(), http.StatusInternalServerError)
			return
		}
		w.Write(resp)
	})
	ts := httptest.NewServer(mux)
	defer ts.Close()

	server := types.PoetServer{
		Address: ts.URL,
		Pubkey:  types.NewBase64Enc([]byte("pubkey")),
	}
	ctx := context.Background()
	db := NewMockpoetDbAPI(gomock.NewController(t))
	db.EXPECT().ValidateAndStore(ctx, gomock.Any())
	db.EXPECT().ProofForRound(server.Pubkey.Bytes(), "1").Times(19)

	client, err := NewHTTPPoetClient(server, DefaultPoetConfig(), withCustomHttpClient(ts.Client()))
	require.NoError(t, err)
	poet := NewPoetServiceWithClient(db, client, DefaultPoetConfig(), zaptest.NewLogger(t))

	eg := errgroup.Group{}
	for range 20 {
		eg.Go(func() error {
			_, _, err := poet.Proof(ctx, "1")
			return err
		})
	}
	require.NoError(t, eg.Wait())
	require.Equal(t, uint64(1), proofsCalled.Load())

	db.EXPECT().ValidateAndStore(ctx, gomock.Any())
	_, _, err = poet.Proof(ctx, "2")
	require.NoError(t, err)
	require.Equal(t, uint64(2), proofsCalled.Load())
}

func TestPoetClient_QueryProofTimeout(t *testing.T) {
	cfg := PoetConfig{
		RequestTimeout: time.Millisecond * 100,
		PhaseShift:     10 * time.Second,
	}
	client := NewMockPoetClient(gomock.NewController(t))
	// first call on info returns the expected value
	client.EXPECT().Info(gomock.Any()).Return(&types.PoetInfo{
		PhaseShift: cfg.PhaseShift,
	}, nil)
	poet := NewPoetServiceWithClient(nil, client, cfg, zaptest.NewLogger(t))

	// any additional call on Info will block
	client.EXPECT().Proof(gomock.Any(), "1").DoAndReturn(
		func(ctx context.Context, _ string) (*types.PoetProofMessage, []types.Hash32, error) {
			<-ctx.Done()
			return nil, nil, ctx.Err()
		},
	).AnyTimes()

	start := time.Now()
	var eg errgroup.Group
	for range 50 {
		eg.Go(func() error {
			_, _, err := poet.Proof(context.Background(), "1")
			require.ErrorIs(t, err, context.DeadlineExceeded)
			return nil
		})
	}
	eg.Wait()
	require.WithinDuration(t, start.Add(cfg.RequestTimeout), time.Now(), time.Millisecond*300)
}

func TestPoetClient_Certify(t *testing.T) {
	t.Parallel()

	sig, err := signing.NewEdSigner()
	require.NoError(t, err)

	cfg := PoetConfig{RequestTimeout: time.Millisecond * 100}

	t.Run("poet supports certificate", func(t *testing.T) {
		certifierAddress := &url.URL{Scheme: "http", Host: "certifier"}
		certifierPubKey := []byte("certifier-pubkey")

		infoResp, err := protojson.Marshal(&rpcapi.InfoResponse{
			ServicePubkey: []byte("pubkey"),
			Certifier: &rpcapi.InfoResponse_Cerifier{
				Url:    certifierAddress.String(),
				Pubkey: certifierPubKey,
			},
		})
		require.NoError(t, err)

		mux := http.NewServeMux()
		mux.HandleFunc("GET /v1/info", func(w http.ResponseWriter, r *http.Request) { w.Write(infoResp) })
		ts := httptest.NewServer(mux)
		defer ts.Close()

		server := types.PoetServer{
			Address: ts.URL,
			Pubkey:  types.NewBase64Enc([]byte("pubkey")),
		}

		cert := certifier.PoetCert{Data: []byte("abc")}

		ctrl := gomock.NewController(t)
		mCertifier := NewMockcertifierService(ctrl)
		mCertifier.EXPECT().
			Certificate(gomock.Any(), sig.NodeID(), certifierAddress, certifierPubKey).
			Return(&cert, nil)

		client, err := NewHTTPPoetClient(server, cfg, withCustomHttpClient(ts.Client()))
		require.NoError(t, err)
		poet := NewPoetServiceWithClient(nil, client, cfg, zaptest.NewLogger(t), WithCertifier(mCertifier))

		got, err := poet.Certify(context.Background(), sig.NodeID())
		require.NoError(t, err)
		require.Equal(t, cert, *got)
	})

	t.Run("poet does not support certificate", func(t *testing.T) {
		infoResp, err := protojson.Marshal(&rpcapi.InfoResponse{
			ServicePubkey: []byte("pubkey"),
		})
		require.NoError(t, err)

		mux := http.NewServeMux()
		mux.HandleFunc("GET /v1/info", func(w http.ResponseWriter, r *http.Request) { w.Write(infoResp) })
		ts := httptest.NewServer(mux)
		defer ts.Close()

		server := types.PoetServer{
			Address: ts.URL,
			Pubkey:  types.NewBase64Enc([]byte("pubkey")),
		}

		ctrl := gomock.NewController(t)
		mCertifier := NewMockcertifierService(ctrl)

		client, err := NewHTTPPoetClient(server, cfg, withCustomHttpClient(ts.Client()))
		require.NoError(t, err)

		poet := NewPoetServiceWithClient(nil, client, cfg, zaptest.NewLogger(t), WithCertifier(mCertifier))
		_, err = poet.Certify(context.Background(), sig.NodeID())
		require.ErrorIs(t, err, ErrCertificatesNotSupported)
	})
}

func TestPoetClient_ObtainsCertOnSubmit(t *testing.T) {
	sig, err := signing.NewEdSigner()
	require.NoError(t, err)

	certifierAddress := &url.URL{Scheme: "http", Host: "certifier"}
	certifierPubKey := []byte("certifier-pubkey")
	mux := http.NewServeMux()
	infoResp, err := protojson.Marshal(&rpcapi.InfoResponse{
		ServicePubkey: []byte("pubkey"),
		Certifier: &rpcapi.InfoResponse_Cerifier{
			Url:    certifierAddress.String(),
			Pubkey: certifierPubKey,
		},
	})
	require.NoError(t, err)
	mux.HandleFunc("GET /v1/info", func(w http.ResponseWriter, r *http.Request) { w.Write(infoResp) })

	submitResp, err := protojson.Marshal(&rpcapi.SubmitResponse{})
	require.NoError(t, err)
	mux.HandleFunc("POST /v1/submit", func(w http.ResponseWriter, r *http.Request) { w.Write(submitResp) })
	ts := httptest.NewServer(mux)
	defer ts.Close()

	server := types.PoetServer{
		Address: ts.URL,
		Pubkey:  types.NewBase64Enc([]byte("pubkey")),
	}
	cfg := PoetConfig{RequestTimeout: time.Millisecond * 100}
	cert := certifier.PoetCert{Data: []byte("abc")}
	ctrl := gomock.NewController(t)
	mCertifier := NewMockcertifierService(ctrl)
	mCertifier.EXPECT().
		Certificate(gomock.Any(), sig.NodeID(), certifierAddress, certifierPubKey).
		Return(&cert, nil)

	client, err := NewHTTPPoetClient(server, cfg, withCustomHttpClient(ts.Client()))
	require.NoError(t, err)
	poet := NewPoetServiceWithClient(nil, client, cfg, zaptest.NewLogger(t), WithCertifier(mCertifier))

	_, err = poet.Submit(context.Background(), time.Time{}, nil, nil, types.RandomEdSignature(), sig.NodeID())
	require.NoError(t, err)
}

func TestPoetClient_RecertifiesOnAuthFailure(t *testing.T) {
	sig, err := signing.NewEdSigner()
	require.NoError(t, err)

	certifierAddress := &url.URL{Scheme: "http", Host: "certifier"}
	certifierPubKey := []byte("certifier-pubkey")
	submitCount := 0
	certs := make(chan []byte, 2)

	mux := http.NewServeMux()
	infoResp, err := protojson.Marshal(&rpcapi.InfoResponse{
		ServicePubkey: []byte("pubkey"),
		Certifier: &rpcapi.InfoResponse_Cerifier{
			Url:    certifierAddress.String(),
			Pubkey: certifierPubKey,
		},
	})
	require.NoError(t, err)
	mux.HandleFunc("GET /v1/info", func(w http.ResponseWriter, r *http.Request) { w.Write(infoResp) })

	submitResp, err := protojson.Marshal(&rpcapi.SubmitResponse{})
	require.NoError(t, err)
	mux.HandleFunc("POST /v1/submit", func(w http.ResponseWriter, r *http.Request) {
		req := rpcapi.SubmitRequest{}
		body, _ := io.ReadAll(r.Body)
		protojson.Unmarshal(body, &req)
		certs <- req.Certificate.Data
		if submitCount == 0 {
			w.WriteHeader(http.StatusUnauthorized)
		} else {
			w.Write(submitResp)
		}
		submitCount++
	})
	ts := httptest.NewServer(mux)
	defer ts.Close()

	server := types.PoetServer{
		Address: ts.URL,
		Pubkey:  types.NewBase64Enc([]byte("pubkey")),
	}
	cfg := PoetConfig{RequestTimeout: time.Millisecond * 100}

	ctrl := gomock.NewController(t)
	mCertifier := NewMockcertifierService(ctrl)
	gomock.InOrder(
		mCertifier.EXPECT().
			Certificate(gomock.Any(), sig.NodeID(), certifierAddress, certifierPubKey).
			Return(&certifier.PoetCert{Data: []byte("first")}, nil),
		mCertifier.EXPECT().DeleteCertificate(sig.NodeID(), certifierPubKey),
		mCertifier.EXPECT().
			Certificate(gomock.Any(), sig.NodeID(), certifierAddress, certifierPubKey).
			Return(&certifier.PoetCert{Data: []byte("second")}, nil),
	)

	client, err := NewHTTPPoetClient(server, cfg, withCustomHttpClient(ts.Client()))
	require.NoError(t, err)
	poet := NewPoetServiceWithClient(nil, client, cfg, zaptest.NewLogger(t), WithCertifier(mCertifier))

	_, err = poet.Submit(context.Background(), time.Time{}, nil, nil, types.RandomEdSignature(), sig.NodeID())
	require.NoError(t, err)
	require.Equal(t, 2, submitCount)
	require.EqualValues(t, "first", <-certs)
	require.EqualValues(t, "second", <-certs)
}

func TestPoetClient_FallbacksToPowWhenCannotRecertify(t *testing.T) {
	sig, err := signing.NewEdSigner()
	require.NoError(t, err)

	certifierAddress := &url.URL{Scheme: "http", Host: "certifier"}
	certifierPubKey := []byte("certifier-pubkey")

	mux := http.NewServeMux()
	infoResp, err := protojson.Marshal(&rpcapi.InfoResponse{
		ServicePubkey: []byte("pubkey"),
		Certifier: &rpcapi.InfoResponse_Cerifier{
			Url:    certifierAddress.String(),
			Pubkey: certifierPubKey,
		},
	})
	require.NoError(t, err)
	mux.HandleFunc("GET /v1/info", func(w http.ResponseWriter, r *http.Request) { w.Write(infoResp) })

	powChallenge := []byte("challenge")
	powResp, err := protojson.Marshal(&rpcapi.PowParamsResponse{PowParams: &rpcapi.PowParams{Challenge: powChallenge}})
	require.NoError(t, err)
	mux.HandleFunc("GET /v1/pow_params", func(w http.ResponseWriter, r *http.Request) { w.Write(powResp) })

	submitResp, err := protojson.Marshal(&rpcapi.SubmitResponse{})
	require.NoError(t, err)
	submitCount := 0
	mux.HandleFunc("POST /v1/submit", func(w http.ResponseWriter, r *http.Request) {
		req := rpcapi.SubmitRequest{}
		body, _ := io.ReadAll(r.Body)
		protojson.Unmarshal(body, &req)

		switch {
		case submitCount == 0:
			w.WriteHeader(http.StatusUnauthorized)
		case submitCount == 1 && req.Certificate == nil && bytes.Equal(req.PowParams.Challenge, powChallenge):
			w.Write(submitResp)
		default:
			w.WriteHeader(http.StatusUnauthorized)
		}
		submitCount++
	})

	ts := httptest.NewServer(mux)
	defer ts.Close()

	server := types.PoetServer{
		Address: ts.URL,
		Pubkey:  types.NewBase64Enc([]byte("pubkey")),
	}
	cfg := PoetConfig{InfoCacheTTL: time.Hour}

	ctrl := gomock.NewController(t)
	mCertifier := NewMockcertifierService(ctrl)
	gomock.InOrder(
		mCertifier.EXPECT().
			Certificate(gomock.Any(), sig.NodeID(), certifierAddress, certifierPubKey).
			Return(&certifier.PoetCert{Data: []byte("first")}, nil),
		mCertifier.EXPECT().DeleteCertificate(sig.NodeID(), certifierPubKey),
		mCertifier.EXPECT().
			Certificate(gomock.Any(), sig.NodeID(), certifierAddress, certifierPubKey).
			Return(nil, errors.New("cannot recertify")),
	)

	client, err := NewHTTPPoetClient(server, cfg, withCustomHttpClient(ts.Client()))
	require.NoError(t, err)

	poet := NewPoetServiceWithClient(nil, client, cfg, zaptest.NewLogger(t), WithCertifier(mCertifier))

	_, err = poet.Submit(context.Background(), time.Time{}, nil, nil, types.RandomEdSignature(), sig.NodeID())
	require.NoError(t, err)
	require.Equal(t, 2, submitCount)
}

func TestPoetService_CachesCertifierInfo(t *testing.T) {
	type test struct {
		name string
		ttl  time.Duration
	}
	for _, tc := range []test{
		{name: "cache enabled", ttl: time.Hour},
		{name: "cache disabled"},
	} {
		t.Run(tc.name, func(t *testing.T) {
			t.Parallel()

			cfg := DefaultPoetConfig()
<<<<<<< HEAD
			cfg.InfoCacheTTL = tc.ttl
			db := NewPoetDb(sql.InMemory(), zaptest.NewLogger(t))
=======
			cfg.CertifierInfoCacheTTL = tc.ttl
			client := NewMockPoetClient(gomock.NewController(t))
			db := NewPoetDb(statesql.InMemory(), zaptest.NewLogger(t))
>>>>>>> a070f079

			url := &url.URL{Host: "certifier.hello"}
			pubkey := []byte("pubkey")
			poetInfoResp := &types.PoetInfo{Certifier: &types.CertifierInfo{Url: url, Pubkey: pubkey}}

			client := NewMockPoetClient(gomock.NewController(t))
			client.EXPECT().Address().Return("some_addr").AnyTimes()
			client.EXPECT().Info(gomock.Any()).Return(poetInfoResp, nil)

			poet := NewPoetServiceWithClient(db, client, cfg, zaptest.NewLogger(t))

			if tc.ttl == 0 {
				client.EXPECT().Info(gomock.Any()).Times(5).Return(poetInfoResp, nil)
			}

			for range 5 {
				info, err := poet.getInfo(context.Background())
				require.NoError(t, err)
				require.Equal(t, url, info.Certifier.Url)
				require.Equal(t, pubkey, info.Certifier.Pubkey)
			}
		})
	}
}

func TestPoetService_CachesPowParams(t *testing.T) {
	type test struct {
		name string
		ttl  time.Duration
	}
	for _, tc := range []test{
		{name: "cache enabled", ttl: time.Hour},
		{name: "cache disabled"},
	} {
		t.Run(tc.name, func(t *testing.T) {
			t.Parallel()
			cfg := DefaultPoetConfig()
			cfg.PowParamsCacheTTL = tc.ttl
			client := NewMockPoetClient(gomock.NewController(t))

			client.EXPECT().Info(gomock.Any()).Return(&types.PoetInfo{}, nil)
			client.EXPECT().Address().Return("some_address").AnyTimes()

			poet := NewPoetServiceWithClient(nil, client, cfg, zaptest.NewLogger(t))

			params := PoetPowParams{
				Challenge:  types.RandomBytes(10),
				Difficulty: 8,
			}
			exp := client.EXPECT().PowParams(gomock.Any()).Return(&params, nil)
			if tc.ttl == 0 {
				exp.Times(5)
			}
			for range 5 {
				got, err := poet.powParams(context.Background())
				require.NoError(t, err)
				require.Equal(t, params, *got)
			}
		})
	}
}

func TestPoetService_FetchPoetPhaseShift(t *testing.T) {
	t.Parallel()
	const phaseShift = time.Second

	t.Run("poet service created: expected and fetched phase shift are matching",
		func(t *testing.T) {
			cfg := DefaultPoetConfig()
			cfg.PhaseShift = phaseShift

			client := NewMockPoetClient(gomock.NewController(t))
			client.EXPECT().Address().Return("some_addr").AnyTimes()
			client.EXPECT().Info(gomock.Any()).Return(&types.PoetInfo{
				PhaseShift: phaseShift,
			}, nil)

			NewPoetServiceWithClient(nil, client, cfg, zaptest.NewLogger(t))
		})

	t.Run("poet service created: phase shift is not fetched",
		func(t *testing.T) {
			cfg := DefaultPoetConfig()
			cfg.PhaseShift = phaseShift

			client := NewMockPoetClient(gomock.NewController(t))
			client.EXPECT().Address().Return("some_addr").AnyTimes()
			client.EXPECT().Info(gomock.Any()).Return(nil, errors.New("some error"))

			NewPoetServiceWithClient(nil, client, cfg, zaptest.NewLogger(t))
		})

	t.Run("poet service creation failed: expected and fetched phase shift are not matching",
		func(t *testing.T) {
			cfg := DefaultPoetConfig()
			cfg.PhaseShift = phaseShift

			client := NewMockPoetClient(gomock.NewController(t))
			client.EXPECT().Address().Return("some_addr").AnyTimes()
			client.EXPECT().Info(gomock.Any()).Return(&types.PoetInfo{
				PhaseShift: phaseShift * 2,
			}, nil)

			log := zaptest.NewLogger(t).WithOptions(zap.WithFatalHook(calledFatal(t)))
			NewPoetServiceWithClient(nil, client, cfg, log)
		})

	t.Run("fetch phase shift before submitting challenge: success",
		func(t *testing.T) {
			cfg := DefaultPoetConfig()
			cfg.PhaseShift = phaseShift

			client := NewMockPoetClient(gomock.NewController(t))
			client.EXPECT().Address().Return("some_addr").AnyTimes()
			client.EXPECT().Info(gomock.Any()).Return(nil, errors.New("some error"))

			poet := NewPoetServiceWithClient(nil, client, cfg, zaptest.NewLogger(t))
			sig, err := signing.NewEdSigner()
			require.NoError(t, err)

			client.EXPECT().Info(gomock.Any()).Return(&types.PoetInfo{PhaseShift: phaseShift}, nil)
			client.EXPECT().PowParams(gomock.Any()).Return(&PoetPowParams{}, nil)
			client.EXPECT().
				Submit(
					gomock.Any(), gomock.Any(), gomock.Any(), gomock.Any(),
					gomock.Any(), gomock.Any(), gomock.Any()).
				Return(&types.PoetRound{}, nil)

			_, err = poet.Submit(context.Background(), time.Time{}, nil, nil, types.RandomEdSignature(), sig.NodeID())
			require.NoError(t, err)
		})

	t.Run("fetch phase shift before submitting challenge: failed to fetch poet info",
		func(t *testing.T) {
			cfg := DefaultPoetConfig()
			cfg.PhaseShift = phaseShift

			client := NewMockPoetClient(gomock.NewController(t))
			client.EXPECT().Address().Return("some_addr").AnyTimes()
			client.EXPECT().Info(gomock.Any()).Return(nil, errors.New("some error"))

			poet := NewPoetServiceWithClient(nil, client, cfg, zaptest.NewLogger(t))
			sig, err := signing.NewEdSigner()
			require.NoError(t, err)

			expectedErr := errors.New("some error")
			client.EXPECT().Info(gomock.Any()).Return(nil, expectedErr)

			_, err = poet.Submit(context.Background(), time.Time{}, nil, nil, types.RandomEdSignature(), sig.NodeID())
			require.ErrorIs(t, err, expectedErr)
		})

	t.Run("fetch phase shift before submitting challenge: fetched and expected phase shift do not match",
		func(t *testing.T) {
			cfg := DefaultPoetConfig()
			cfg.PhaseShift = phaseShift

			client := NewMockPoetClient(gomock.NewController(t))
			client.EXPECT().Address().Return("some_addr").AnyTimes()
			client.EXPECT().Info(gomock.Any()).Return(nil, errors.New("some error"))

			log := zaptest.NewLogger(t).WithOptions(zap.WithFatalHook(calledFatal(t)))
			poet := NewPoetServiceWithClient(nil, client, cfg, log)
			sig, err := signing.NewEdSigner()
			require.NoError(t, err)

			client.EXPECT().Info(gomock.Any()).Return(&types.PoetInfo{
				PhaseShift: phaseShift * 2,
			}, nil)

			poet.Submit(context.Background(), time.Time{}, nil, nil, types.RandomEdSignature(), sig.NodeID())
		})
}<|MERGE_RESOLUTION|>--- conflicted
+++ resolved
@@ -529,14 +529,8 @@
 			t.Parallel()
 
 			cfg := DefaultPoetConfig()
-<<<<<<< HEAD
 			cfg.InfoCacheTTL = tc.ttl
-			db := NewPoetDb(sql.InMemory(), zaptest.NewLogger(t))
-=======
-			cfg.CertifierInfoCacheTTL = tc.ttl
-			client := NewMockPoetClient(gomock.NewController(t))
 			db := NewPoetDb(statesql.InMemory(), zaptest.NewLogger(t))
->>>>>>> a070f079
 
 			url := &url.URL{Host: "certifier.hello"}
 			pubkey := []byte("pubkey")
