--- conflicted
+++ resolved
@@ -378,7 +378,8 @@
 	_, err = poet.Submit(context.Background(), time.Time{}, nil, nil, types.RandomEdSignature(), sig.NodeID())
 	require.NoError(t, err)
 	require.Equal(t, 2, submitCount)
-<<<<<<< HEAD
+	require.EqualValues(t, "first", <-certs)
+	require.EqualValues(t, "second", <-certs)
 }
 
 func TestPoetService_CachesCertifierInfo(t *testing.T) {
@@ -412,8 +413,4 @@
 			}
 		})
 	}
-=======
-	require.EqualValues(t, "first", <-certs)
-	require.EqualValues(t, "second", <-certs)
->>>>>>> 0e1bd2c5
 }