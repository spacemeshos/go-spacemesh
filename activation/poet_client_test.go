package activation

import (
	"bytes"
	"context"
	"errors"
	"io"
	"net/http"
	"net/http/httptest"
	"net/url"
	"sync/atomic"
	"testing"
	"time"

	rpcapi "github.com/spacemeshos/poet/release/proto/go/rpc/api/v1"
	"github.com/spacemeshos/poet/server"
	"github.com/stretchr/testify/require"
	"go.uber.org/mock/gomock"
	"go.uber.org/zap"
	"go.uber.org/zap/zaptest"
	"golang.org/x/sync/errgroup"
	"google.golang.org/protobuf/encoding/protojson"

	"github.com/spacemeshos/go-spacemesh/common/types"
	"github.com/spacemeshos/go-spacemesh/signing"
	"github.com/spacemeshos/go-spacemesh/sql"
	"github.com/spacemeshos/go-spacemesh/sql/localsql/certifier"
)

func Test_HTTPPoetClient_ParsesURL(t *testing.T) {
	cfg := server.DefaultRoundConfig()

	t.Run("add http if missing", func(t *testing.T) {
		t.Parallel()
		client, err := NewHTTPPoetClient(types.PoetServer{Address: "bla"}, PoetConfig{
			PhaseShift: cfg.PhaseShift,
			CycleGap:   cfg.CycleGap,
		})
		require.NoError(t, err)
		require.Equal(t, "http://bla", client.baseURL.String())
	})

	t.Run("do not change scheme if present", func(t *testing.T) {
		t.Parallel()
		client, err := NewHTTPPoetClient(types.PoetServer{Address: "https://bla"}, PoetConfig{
			PhaseShift: cfg.PhaseShift,
			CycleGap:   cfg.CycleGap,
		})
		require.NoError(t, err)
		require.Equal(t, "https://bla", client.baseURL.String())
	})
}

func Test_HTTPPoetClient_Submit(t *testing.T) {
	mux := http.NewServeMux()
	mux.HandleFunc("POST /v1/submit", func(w http.ResponseWriter, r *http.Request) {
		resp, err := protojson.Marshal(&rpcapi.SubmitResponse{})
		if err != nil {
			http.Error(w, err.Error(), http.StatusInternalServerError)
			return
		}
		w.Write(resp)
	})
	ts := httptest.NewServer(mux)
	defer ts.Close()

	cfg := server.DefaultRoundConfig()
	client, err := NewHTTPPoetClient(types.PoetServer{Address: ts.URL}, PoetConfig{
		PhaseShift: cfg.PhaseShift,
		CycleGap:   cfg.CycleGap,
	}, withCustomHttpClient(ts.Client()))
	require.NoError(t, err)

	_, err = client.Submit(
		context.Background(),
		time.Time{},
		nil,
		nil,
		types.EmptyEdSignature,
		types.NodeID{},
		PoetAuth{},
	)
	require.NoError(t, err)
}

func Test_HTTPPoetClient_Address(t *testing.T) {
	t.Run("with scheme", func(t *testing.T) {
		t.Parallel()
		client, err := NewHTTPPoetClient(types.PoetServer{Address: "https://poet-address"}, PoetConfig{})
		require.NoError(t, err)

		require.Equal(t, "https://poet-address", client.Address())
	})
	t.Run("appends 'http://' scheme if not present", func(t *testing.T) {
		t.Parallel()
		client, err := NewHTTPPoetClient(types.PoetServer{Address: "poet-address"}, PoetConfig{})
		require.NoError(t, err)

		require.Equal(t, "http://poet-address", client.Address())
	})
}

func Test_HTTPPoetClient_Address_Mainnet(t *testing.T) {
	poetCfg := server.DefaultRoundConfig()

	poETServers := []string{
		"https://mainnet-poet-0.spacemesh.network",
		"https://mainnet-poet-1.spacemesh.network",
		"https://poet-110.spacemesh.network",
		"https://poet-111.spacemesh.network",
	}

	for _, url := range poETServers {
		t.Run(url, func(t *testing.T) {
			client, err := NewHTTPPoetClient(types.PoetServer{Address: url}, PoetConfig{
				PhaseShift: poetCfg.PhaseShift,
				CycleGap:   poetCfg.CycleGap,
			})
			require.NoError(t, err)
			require.Equal(t, url, client.Address())
		})
	}
}

func Test_HTTPPoetClient_Proof(t *testing.T) {
	mux := http.NewServeMux()
	mux.HandleFunc("GET /v1/proofs/1", func(w http.ResponseWriter, r *http.Request) {
		resp, err := protojson.Marshal(&rpcapi.ProofResponse{})
		if err != nil {
			http.Error(w, err.Error(), http.StatusInternalServerError)
			return
		}
		w.Write(resp)
	})
	ts := httptest.NewServer(mux)
	defer ts.Close()

	cfg := server.DefaultRoundConfig()
	client, err := NewHTTPPoetClient(types.PoetServer{Address: ts.URL}, PoetConfig{
		PhaseShift: cfg.PhaseShift,
		CycleGap:   cfg.CycleGap,
	}, withCustomHttpClient(ts.Client()))
	require.NoError(t, err)

	_, _, err = client.Proof(context.Background(), "1")
	require.NoError(t, err)
}

func TestPoetClient_CachesProof(t *testing.T) {
	var proofsCalled atomic.Uint64
	mux := http.NewServeMux()
	mux.HandleFunc("GET /v1/proofs/", func(w http.ResponseWriter, r *http.Request) {
		proofsCalled.Add(1)
		resp, err := protojson.Marshal(&rpcapi.ProofResponse{})
		if err != nil {
			http.Error(w, err.Error(), http.StatusInternalServerError)
			return
		}
		w.Write(resp)
	})
	ts := httptest.NewServer(mux)
	defer ts.Close()

	server := types.PoetServer{
		Address: ts.URL,
		Pubkey:  types.NewBase64Enc([]byte("pubkey")),
	}
	ctx := context.Background()
	db := NewMockpoetDbAPI(gomock.NewController(t))
	db.EXPECT().ValidateAndStore(ctx, gomock.Any())
	db.EXPECT().ProofForRound(server.Pubkey.Bytes(), "1").Times(19)

	client, err := NewHTTPPoetClient(server, DefaultPoetConfig(), withCustomHttpClient(ts.Client()))
	require.NoError(t, err)
	poet := NewPoetServiceWithClient(db, client, DefaultPoetConfig(), zaptest.NewLogger(t))

	eg := errgroup.Group{}
	for range 20 {
		eg.Go(func() error {
			_, _, err := poet.Proof(ctx, "1")
			return err
		})
	}
	require.NoError(t, eg.Wait())
	require.Equal(t, uint64(1), proofsCalled.Load())

	db.EXPECT().ValidateAndStore(ctx, gomock.Any())
	_, _, err = poet.Proof(ctx, "2")
	require.NoError(t, err)
	require.Equal(t, uint64(2), proofsCalled.Load())
}

func TestPoetClient_QueryProofTimeout(t *testing.T) {
<<<<<<< HEAD
	block := make(chan struct{})
	ts := httptest.NewServer(http.HandlerFunc(func(w http.ResponseWriter, r *http.Request) {
		<-block
	}))
	defer ts.Close()
	defer close(block)

	server := types.PoetServer{
		Address: ts.URL,
		Pubkey:  types.NewBase64Enc([]byte("pubkey")),
	}
=======
	t.Parallel()

>>>>>>> 5ac3af2e
	cfg := PoetConfig{
		RequestTimeout: time.Millisecond * 100,
		PhaseShift:     10 * time.Second,
	}
	client := NewMockPoetClient(gomock.NewController(t))
	// first call on info returns the expected value
	client.EXPECT().Info(gomock.Any()).Return(&types.PoetInfo{
		PhaseShift: cfg.PhaseShift,
	}, nil)
	poet := NewPoetServiceWithClient(nil, client, cfg, zaptest.NewLogger(t))

	// any additional call on Info will block
	client.EXPECT().Proof(gomock.Any(), "1").DoAndReturn(
		func(ctx context.Context, _ string) (*types.PoetProofMessage, []types.Hash32, error) {
			<-ctx.Done()
			return nil, nil, ctx.Err()
		},
	).AnyTimes()

	start := time.Now()
	var eg errgroup.Group
	for range 50 {
		eg.Go(func() error {
			_, _, err := poet.Proof(context.Background(), "1")
			require.ErrorIs(t, err, context.DeadlineExceeded)
			return nil
		})
	}
	eg.Wait()
	require.WithinDuration(t, start.Add(cfg.RequestTimeout), time.Now(), time.Millisecond*300)
}

func TestPoetClient_Certify(t *testing.T) {
	sig, err := signing.NewEdSigner()
	require.NoError(t, err)

	certifierAddress := &url.URL{Scheme: "http", Host: "certifier"}
	certifierPubKey := []byte("certifier-pubkey")
	mux := http.NewServeMux()
	infoResp, err := protojson.Marshal(&rpcapi.InfoResponse{
		ServicePubkey: []byte("pubkey"),
		Certifier: &rpcapi.InfoResponse_Cerifier{
			Url:    certifierAddress.String(),
			Pubkey: certifierPubKey,
		},
	})
	require.NoError(t, err)
	mux.HandleFunc("GET /v1/info", func(w http.ResponseWriter, r *http.Request) { w.Write(infoResp) })
	ts := httptest.NewServer(mux)
	defer ts.Close()

	server := types.PoetServer{
		Address: ts.URL,
		Pubkey:  types.NewBase64Enc([]byte("pubkey")),
	}
	cfg := PoetConfig{RequestTimeout: time.Millisecond * 100}
	cert := certifier.PoetCert{Data: []byte("abc")}
	ctrl := gomock.NewController(t)
	mCertifier := NewMockcertifierService(ctrl)
	mCertifier.EXPECT().
		Certificate(gomock.Any(), sig.NodeID(), certifierAddress, certifierPubKey).
		Return(&cert, nil)

	client, err := NewHTTPPoetClient(server, cfg, withCustomHttpClient(ts.Client()))
	require.NoError(t, err)
	poet := NewPoetServiceWithClient(nil, client, cfg, zaptest.NewLogger(t), WithCertifier(mCertifier))

	got, err := poet.Certify(context.Background(), sig.NodeID())
	require.NoError(t, err)
	require.Equal(t, cert, *got)
}

func TestPoetClient_ObtainsCertOnSubmit(t *testing.T) {
	sig, err := signing.NewEdSigner()
	require.NoError(t, err)

	certifierAddress := &url.URL{Scheme: "http", Host: "certifier"}
	certifierPubKey := []byte("certifier-pubkey")
	mux := http.NewServeMux()
	infoResp, err := protojson.Marshal(&rpcapi.InfoResponse{
		ServicePubkey: []byte("pubkey"),
		Certifier: &rpcapi.InfoResponse_Cerifier{
			Url:    certifierAddress.String(),
			Pubkey: certifierPubKey,
		},
	})
	require.NoError(t, err)
	mux.HandleFunc("GET /v1/info", func(w http.ResponseWriter, r *http.Request) { w.Write(infoResp) })

	submitResp, err := protojson.Marshal(&rpcapi.SubmitResponse{})
	require.NoError(t, err)
	mux.HandleFunc("POST /v1/submit", func(w http.ResponseWriter, r *http.Request) { w.Write(submitResp) })
	ts := httptest.NewServer(mux)
	defer ts.Close()

	server := types.PoetServer{
		Address: ts.URL,
		Pubkey:  types.NewBase64Enc([]byte("pubkey")),
	}
	cfg := PoetConfig{RequestTimeout: time.Millisecond * 100}
	cert := certifier.PoetCert{Data: []byte("abc")}
	ctrl := gomock.NewController(t)
	mCertifier := NewMockcertifierService(ctrl)
	mCertifier.EXPECT().
		Certificate(gomock.Any(), sig.NodeID(), certifierAddress, certifierPubKey).
		Return(&cert, nil)

	client, err := NewHTTPPoetClient(server, cfg, withCustomHttpClient(ts.Client()))
	require.NoError(t, err)
	poet := NewPoetServiceWithClient(nil, client, cfg, zaptest.NewLogger(t), WithCertifier(mCertifier))

	_, err = poet.Submit(context.Background(), time.Time{}, nil, nil, types.RandomEdSignature(), sig.NodeID())
	require.NoError(t, err)
}

func TestPoetClient_RecertifiesOnAuthFailure(t *testing.T) {
	sig, err := signing.NewEdSigner()
	require.NoError(t, err)

	certifierAddress := &url.URL{Scheme: "http", Host: "certifier"}
	certifierPubKey := []byte("certifier-pubkey")
	submitCount := 0
	certs := make(chan []byte, 2)

	mux := http.NewServeMux()
	infoResp, err := protojson.Marshal(&rpcapi.InfoResponse{
		ServicePubkey: []byte("pubkey"),
		Certifier: &rpcapi.InfoResponse_Cerifier{
			Url:    certifierAddress.String(),
			Pubkey: certifierPubKey,
		},
	})
	require.NoError(t, err)
	mux.HandleFunc("GET /v1/info", func(w http.ResponseWriter, r *http.Request) { w.Write(infoResp) })

	submitResp, err := protojson.Marshal(&rpcapi.SubmitResponse{})
	require.NoError(t, err)
	mux.HandleFunc("POST /v1/submit", func(w http.ResponseWriter, r *http.Request) {
		req := rpcapi.SubmitRequest{}
		body, _ := io.ReadAll(r.Body)
		protojson.Unmarshal(body, &req)
		certs <- req.Certificate.Data
		if submitCount == 0 {
			w.WriteHeader(http.StatusUnauthorized)
		} else {
			w.Write(submitResp)
		}
		submitCount++
	})
	ts := httptest.NewServer(mux)
	defer ts.Close()

	server := types.PoetServer{
		Address: ts.URL,
		Pubkey:  types.NewBase64Enc([]byte("pubkey")),
	}
	cfg := PoetConfig{RequestTimeout: time.Millisecond * 100}

	ctrl := gomock.NewController(t)
	mCertifier := NewMockcertifierService(ctrl)
	gomock.InOrder(
		mCertifier.EXPECT().
			Certificate(gomock.Any(), sig.NodeID(), certifierAddress, certifierPubKey).
			Return(&certifier.PoetCert{Data: []byte("first")}, nil),
		mCertifier.EXPECT().DeleteCertificate(sig.NodeID(), certifierPubKey),
		mCertifier.EXPECT().
			Certificate(gomock.Any(), sig.NodeID(), certifierAddress, certifierPubKey).
			Return(&certifier.PoetCert{Data: []byte("second")}, nil),
	)

	client, err := NewHTTPPoetClient(server, cfg, withCustomHttpClient(ts.Client()))
	require.NoError(t, err)
	poet := NewPoetServiceWithClient(nil, client, cfg, zaptest.NewLogger(t), WithCertifier(mCertifier))

	_, err = poet.Submit(context.Background(), time.Time{}, nil, nil, types.RandomEdSignature(), sig.NodeID())
	require.NoError(t, err)
	require.Equal(t, 2, submitCount)
	require.EqualValues(t, "first", <-certs)
	require.EqualValues(t, "second", <-certs)
}

func TestPoetClient_FallbacksToPowWhenCannotRecertify(t *testing.T) {
	sig, err := signing.NewEdSigner()
	require.NoError(t, err)

	certifierAddress := &url.URL{Scheme: "http", Host: "certifier"}
	certifierPubKey := []byte("certifier-pubkey")

	mux := http.NewServeMux()
	infoResp, err := protojson.Marshal(&rpcapi.InfoResponse{
		ServicePubkey: []byte("pubkey"),
		Certifier: &rpcapi.InfoResponse_Cerifier{
			Url:    certifierAddress.String(),
			Pubkey: certifierPubKey,
		},
	})
	require.NoError(t, err)
	mux.HandleFunc("GET /v1/info", func(w http.ResponseWriter, r *http.Request) { w.Write(infoResp) })

	powChallenge := []byte("challenge")
	powResp, err := protojson.Marshal(&rpcapi.PowParamsResponse{PowParams: &rpcapi.PowParams{Challenge: powChallenge}})
	require.NoError(t, err)
	mux.HandleFunc("GET /v1/pow_params", func(w http.ResponseWriter, r *http.Request) { w.Write(powResp) })

	submitResp, err := protojson.Marshal(&rpcapi.SubmitResponse{})
	require.NoError(t, err)
	submitCount := 0
	mux.HandleFunc("POST /v1/submit", func(w http.ResponseWriter, r *http.Request) {
		req := rpcapi.SubmitRequest{}
		body, _ := io.ReadAll(r.Body)
		protojson.Unmarshal(body, &req)

		switch {
		case submitCount == 0:
			w.WriteHeader(http.StatusUnauthorized)
		case submitCount == 1 && req.Certificate == nil && bytes.Equal(req.PowParams.Challenge, powChallenge):
			w.Write(submitResp)
		default:
			w.WriteHeader(http.StatusUnauthorized)
		}
		submitCount++
	})

	ts := httptest.NewServer(mux)
	defer ts.Close()

	server := types.PoetServer{
		Address: ts.URL,
		Pubkey:  types.NewBase64Enc([]byte("pubkey")),
	}
	cfg := PoetConfig{CertifierInfoCacheTTL: time.Hour}

	ctrl := gomock.NewController(t)
	mCertifier := NewMockcertifierService(ctrl)
	gomock.InOrder(
		mCertifier.EXPECT().
			Certificate(gomock.Any(), sig.NodeID(), certifierAddress, certifierPubKey).
			Return(&certifier.PoetCert{Data: []byte("first")}, nil),
		mCertifier.EXPECT().DeleteCertificate(sig.NodeID(), certifierPubKey),
		mCertifier.EXPECT().
			Certificate(gomock.Any(), sig.NodeID(), certifierAddress, certifierPubKey).
			Return(nil, errors.New("cannot recertify")),
	)

	client, err := NewHTTPPoetClient(server, cfg, withCustomHttpClient(ts.Client()))
	require.NoError(t, err)

	poet := NewPoetServiceWithClient(nil, client, cfg, zaptest.NewLogger(t), WithCertifier(mCertifier))

	_, err = poet.Submit(context.Background(), time.Time{}, nil, nil, types.RandomEdSignature(), sig.NodeID())
	require.NoError(t, err)
	require.Equal(t, 2, submitCount)
}

func TestPoetService_CachesCertifierInfo(t *testing.T) {
	type test struct {
		name string
		ttl  time.Duration
	}
	for _, tc := range []test{
		{name: "cache enabled", ttl: time.Hour},
		{name: "cache disabled"},
	} {
		t.Run(tc.name, func(t *testing.T) {
			t.Parallel()
			cfg := DefaultPoetConfig()
			cfg.CertifierInfoCacheTTL = tc.ttl
			client := NewMockPoetClient(gomock.NewController(t))
			db := NewPoetDb(sql.InMemory(), zaptest.NewLogger(t))

			client.EXPECT().Address().Return("some_addr").AnyTimes()
			client.EXPECT().Info(gomock.Any()).Return(&types.PoetInfo{}, nil)

			poet := NewPoetServiceWithClient(db, client, cfg, zaptest.NewLogger(t))

			url := &url.URL{Host: "certifier.hello"}
			pubkey := []byte("pubkey")
			exp := client.EXPECT().CertifierInfo(gomock.Any()).
				Return(&types.CertifierInfo{Url: url, Pubkey: pubkey}, nil)
			if tc.ttl == 0 {
				exp.Times(5)
			}
			for range 5 {
				info, err := poet.getCertifierInfo(context.Background())
				require.NoError(t, err)
				require.Equal(t, url, info.Url)
				require.Equal(t, pubkey, info.Pubkey)
			}
		})
	}
}

func TestPoetService_CachesPowParams(t *testing.T) {
	type test struct {
		name string
		ttl  time.Duration
	}
	for _, tc := range []test{
		{name: "cache enabled", ttl: time.Hour},
		{name: "cache disabled"},
	} {
		t.Run(tc.name, func(t *testing.T) {
			t.Parallel()
			cfg := DefaultPoetConfig()
			cfg.PowParamsCacheTTL = tc.ttl
			client := NewMockPoetClient(gomock.NewController(t))

			client.EXPECT().Info(gomock.Any()).Return(&types.PoetInfo{}, nil)
			client.EXPECT().Address().Return("some_address").AnyTimes()

			poet := NewPoetServiceWithClient(nil, client, cfg, zaptest.NewLogger(t))

			params := PoetPowParams{
				Challenge:  types.RandomBytes(10),
				Difficulty: 8,
			}
			exp := client.EXPECT().PowParams(gomock.Any()).Return(&params, nil)
			if tc.ttl == 0 {
				exp.Times(5)
			}
			for range 5 {
				got, err := poet.powParams(context.Background())
				require.NoError(t, err)
				require.Equal(t, params, *got)
			}
		})
	}
}

func TestPoetService_FetchPoetPhaseShift(t *testing.T) {
	t.Parallel()
	const phaseShift = time.Second

	t.Run("poet service created: expected and fetched phase shift are matching",
		func(t *testing.T) {
			cfg := DefaultPoetConfig()
			cfg.PhaseShift = phaseShift

			client := NewMockPoetClient(gomock.NewController(t))
			client.EXPECT().Address().Return("some_addr").AnyTimes()
			client.EXPECT().Info(gomock.Any()).Return(&types.PoetInfo{
				PhaseShift: phaseShift,
			}, nil)

			NewPoetServiceWithClient(nil, client, cfg, zaptest.NewLogger(t))
		})

	t.Run("poet service created: phase shift is not fetched",
		func(t *testing.T) {
			cfg := DefaultPoetConfig()
			cfg.PhaseShift = phaseShift

			client := NewMockPoetClient(gomock.NewController(t))
			client.EXPECT().Address().Return("some_addr").AnyTimes()
			client.EXPECT().Info(gomock.Any()).Return(nil, errors.New("some error"))

			NewPoetServiceWithClient(nil, client, cfg, zaptest.NewLogger(t))
		})

	t.Run("poet service creation failed: expected and fetched phase shift are not matching",
		func(t *testing.T) {
			cfg := DefaultPoetConfig()
			cfg.PhaseShift = phaseShift

			client := NewMockPoetClient(gomock.NewController(t))
			client.EXPECT().Address().Return("some_addr").AnyTimes()
			client.EXPECT().Info(gomock.Any()).Return(&types.PoetInfo{
				PhaseShift: phaseShift * 2,
			}, nil)

			log := zaptest.NewLogger(t).WithOptions(zap.WithFatalHook(calledFatal(t)))
			NewPoetServiceWithClient(nil, client, cfg, log)
		})

	t.Run("fetch phase shift before submitting challenge: success",
		func(t *testing.T) {
			cfg := DefaultPoetConfig()
			cfg.PhaseShift = phaseShift

			client := NewMockPoetClient(gomock.NewController(t))
			client.EXPECT().Address().Return("some_addr").AnyTimes()
			client.EXPECT().Info(gomock.Any()).Return(nil, errors.New("some error"))

			poet := NewPoetServiceWithClient(nil, client, cfg, zaptest.NewLogger(t))
			sig, err := signing.NewEdSigner()
			require.NoError(t, err)

			client.EXPECT().Info(gomock.Any()).Return(&types.PoetInfo{PhaseShift: phaseShift}, nil)
			client.EXPECT().PowParams(gomock.Any()).Return(&PoetPowParams{}, nil)
			client.EXPECT().
				Submit(
					gomock.Any(), gomock.Any(), gomock.Any(), gomock.Any(),
					gomock.Any(), gomock.Any(), gomock.Any()).
				Return(&types.PoetRound{}, nil)

			_, err = poet.Submit(context.Background(), time.Time{}, nil, nil, types.RandomEdSignature(), sig.NodeID())
			require.NoError(t, err)
		})

	t.Run("fetch phase shift before submitting challenge: failed to fetch poet info",
		func(t *testing.T) {
			cfg := DefaultPoetConfig()
			cfg.PhaseShift = phaseShift

			client := NewMockPoetClient(gomock.NewController(t))
			client.EXPECT().Address().Return("some_addr").AnyTimes()
			client.EXPECT().Info(gomock.Any()).Return(nil, errors.New("some error"))

			poet := NewPoetServiceWithClient(nil, client, cfg, zaptest.NewLogger(t))
			sig, err := signing.NewEdSigner()
			require.NoError(t, err)

			expectedErr := errors.New("some error")
			client.EXPECT().Info(gomock.Any()).Return(nil, expectedErr)

			_, err = poet.Submit(context.Background(), time.Time{}, nil, nil, types.RandomEdSignature(), sig.NodeID())
			require.ErrorIs(t, err, expectedErr)
		})

	t.Run("fetch phase shift before submitting challenge: fetched and expected phase shift do not match",
		func(t *testing.T) {
			cfg := DefaultPoetConfig()
			cfg.PhaseShift = phaseShift

			client := NewMockPoetClient(gomock.NewController(t))
			client.EXPECT().Address().Return("some_addr").AnyTimes()
			client.EXPECT().Info(gomock.Any()).Return(nil, errors.New("some error"))

			log := zaptest.NewLogger(t).WithOptions(zap.WithFatalHook(calledFatal(t)))
			poet := NewPoetServiceWithClient(nil, client, cfg, log)
			sig, err := signing.NewEdSigner()
			require.NoError(t, err)

			client.EXPECT().Info(gomock.Any()).Return(&types.PoetInfo{
				PhaseShift: phaseShift * 2,
			}, nil)

			poet.Submit(context.Background(), time.Time{}, nil, nil, types.RandomEdSignature(), sig.NodeID())
		})
}<|MERGE_RESOLUTION|>--- conflicted
+++ resolved
@@ -191,22 +191,6 @@
 }
 
 func TestPoetClient_QueryProofTimeout(t *testing.T) {
-<<<<<<< HEAD
-	block := make(chan struct{})
-	ts := httptest.NewServer(http.HandlerFunc(func(w http.ResponseWriter, r *http.Request) {
-		<-block
-	}))
-	defer ts.Close()
-	defer close(block)
-
-	server := types.PoetServer{
-		Address: ts.URL,
-		Pubkey:  types.NewBase64Enc([]byte("pubkey")),
-	}
-=======
-	t.Parallel()
-
->>>>>>> 5ac3af2e
 	cfg := PoetConfig{
 		RequestTimeout: time.Millisecond * 100,
 		PhaseShift:     10 * time.Second,
