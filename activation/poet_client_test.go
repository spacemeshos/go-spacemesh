--- conflicted
+++ resolved
@@ -459,15 +459,11 @@
 			cfg := DefaultPoetConfig()
 			cfg.CertifierInfoCacheTTL = tc.ttl
 			client := NewMockPoetClient(gomock.NewController(t))
-<<<<<<< HEAD
 			db := NewPoetDb(statesql.InMemory(), zaptest.NewLogger(t))
-=======
-			db := NewPoetDb(sql.InMemory(), zaptest.NewLogger(t))
 
 			client.EXPECT().Address().Return("some_addr").AnyTimes()
 			client.EXPECT().Info(gomock.Any()).Return(&types.PoetInfo{}, nil)
 
->>>>>>> f8354c52
 			poet := NewPoetServiceWithClient(db, client, cfg, zaptest.NewLogger(t))
 
 			url := &url.URL{Host: "certifier.hello"}
