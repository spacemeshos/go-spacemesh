package activation

import (
	"context"
	"errors"
	"fmt"
	"sort"
	"testing"
	"testing/quick"
	"time"

	"github.com/spacemeshos/merkle-tree"
	poetShared "github.com/spacemeshos/poet/shared"
	"github.com/spacemeshos/post/verifying"
	"github.com/stretchr/testify/require"
	"go.uber.org/mock/gomock"
	"golang.org/x/sync/errgroup"

	"github.com/spacemeshos/go-spacemesh/activation/wire"
	"github.com/spacemeshos/go-spacemesh/atxsdata"
	"github.com/spacemeshos/go-spacemesh/codec"
	"github.com/spacemeshos/go-spacemesh/common/types"
	"github.com/spacemeshos/go-spacemesh/datastore"
	"github.com/spacemeshos/go-spacemesh/log/logtest"
	"github.com/spacemeshos/go-spacemesh/malfeasance"
	mwire "github.com/spacemeshos/go-spacemesh/malfeasance/wire"
	"github.com/spacemeshos/go-spacemesh/p2p"
	"github.com/spacemeshos/go-spacemesh/p2p/pubsub"
	pubsubmocks "github.com/spacemeshos/go-spacemesh/p2p/pubsub/mocks"
	"github.com/spacemeshos/go-spacemesh/signing"
	"github.com/spacemeshos/go-spacemesh/sql"
	"github.com/spacemeshos/go-spacemesh/sql/atxs"
	"github.com/spacemeshos/go-spacemesh/sql/identities"
	"github.com/spacemeshos/go-spacemesh/sql/localsql/nipost"
	"github.com/spacemeshos/go-spacemesh/system/mocks"
)

const layersPerEpochBig = 1000

func newMerkleProof(t testing.TB, leafs []types.Hash32) (types.MerkleProof, types.Hash32) {
	t.Helper()
	tree, err := merkle.NewTreeBuilder().
		WithHashFunc(poetShared.HashMembershipTreeNode).
		WithLeavesToProve(map[uint64]bool{0: true}).
		Build()
	require.NoError(t, err)
	for _, m := range leafs {
		require.NoError(t, tree.AddLeaf(m[:]))
	}
	root, nodes := tree.RootAndProof()
	nodesH32 := make([]types.Hash32, 0, len(nodes))
	for _, n := range nodes {
		nodesH32 = append(nodesH32, types.BytesToHash(n))
	}
	return types.MerkleProof{
		Nodes: nodesH32,
	}, types.BytesToHash(root)
}

func newNIPostWithPoet(t testing.TB, poetRef []byte) *nipost.NIPostState {
	t.Helper()
	proof, _ := newMerkleProof(t, []types.Hash32{
		types.BytesToHash([]byte("challenge")),
		types.BytesToHash([]byte("leaf2")),
		types.BytesToHash([]byte("leaf3")),
		types.BytesToHash([]byte("leaf4")),
	})

	return &nipost.NIPostState{
		NIPost: &types.NIPost{
			Membership: proof,
			Post: &types.Post{
				Nonce:   0,
				Indices: []byte{1, 2, 3},
				Pow:     0,
			},
			PostMetadata: &types.PostMetadata{
				Challenge: poetRef,
			},
		},
		NumUnits: 16,
		VRFNonce: 123,
	}
}

func newNIPosV1tWithPoet(t testing.TB, poetRef []byte) *wire.NIPostV1 {
	t.Helper()
	proof, _ := newMerkleProof(t, []types.Hash32{
		types.BytesToHash([]byte("challenge")),
		types.BytesToHash([]byte("leaf2")),
		types.BytesToHash([]byte("leaf3")),
		types.BytesToHash([]byte("leaf4")),
	})

	return &wire.NIPostV1{
		Membership: wire.MerkleProofV1{
			Nodes:     proof.Nodes,
			LeafIndex: 0,
		},
		Post: &wire.PostV1{
			Nonce:   0,
			Indices: []byte{1, 2, 3},
			Pow:     0,
		},
		PostMetadata: &wire.PostMetadataV1{
			Challenge: poetRef,
		},
	}
}

func toAtx(t testing.TB, watx *wire.ActivationTxV1) *types.ActivationTx {
	t.Helper()
	atx := wire.ActivationTxFromWireV1(watx)
	atx.SetReceived(time.Now())
	atx.TickCount = 1
	return atx
}

type handlerMocks struct {
	goldenATXID types.ATXID

	mclock     *MocklayerClock
	mpub       *pubsubmocks.MockPublisher
	mockFetch  *mocks.MockFetcher
	mValidator *MocknipostValidator
	mbeacon    *MockAtxReceiver
	mtortoise  *mocks.MockTortoise
}

type testHandler struct {
	*Handler

	cdb        *datastore.CachedDB
	edVerifier *signing.EdVerifier

	handlerMocks
}

type atxHandleOpts struct {
	postVerificationDuration time.Duration
	poetLeaves               uint64
	distributedPost          bool
}

func (h *handlerMocks) expectAtxV1(atx *wire.ActivationTxV1, nodeId types.NodeID, opts ...func(*atxHandleOpts)) {
	settings := atxHandleOpts{}
	for _, opt := range opts {
		opt(&settings)
	}
	h.mclock.EXPECT().CurrentLayer().Return(atx.PublishEpoch.FirstLayer())

	if atx.VRFNonce != nil {
		h.mValidator.EXPECT().
			VRFNonce(nodeId, h.goldenATXID, *atx.VRFNonce, atx.NIPost.PostMetadata.LabelsPerUnit, atx.NumUnits)
	}
	h.mockFetch.EXPECT().RegisterPeerHashes(gomock.Any(), gomock.Any())
	h.mockFetch.EXPECT().GetPoetProof(gomock.Any(), types.BytesToHash(atx.NIPost.PostMetadata.Challenge))
	if atx.PrevATXID == types.EmptyATXID {
		h.mValidator.EXPECT().InitialNIPostChallengeV1(gomock.Any(), gomock.Any(), h.goldenATXID)
		h.mValidator.EXPECT().
			Post(gomock.Any(), nodeId, h.goldenATXID, gomock.Any(), gomock.Any(), atx.NumUnits, gomock.Any()).
			DoAndReturn(func(
				_ context.Context, _ types.NodeID, _ types.ATXID, _ *types.Post,
				_ *types.PostMetadata, _ uint32, _ ...validatorOption,
			) error {
				time.Sleep(settings.postVerificationDuration)
				return nil
			})
	} else {
		h.mValidator.EXPECT().NIPostChallengeV1(gomock.Any(), gomock.Any(), nodeId)
	}
	h.mValidator.EXPECT().PositioningAtx(atx.PositioningATXID, gomock.Any(), h.goldenATXID, atx.PublishEpoch)
	h.mValidator.EXPECT().
		NIPost(gomock.Any(), nodeId, h.goldenATXID, gomock.Any(), gomock.Any(), atx.NumUnits, gomock.Any()).
		Return(settings.poetLeaves, nil)
	h.mValidator.EXPECT().IsVerifyingFullPost().Return(!settings.distributedPost)
	h.mbeacon.EXPECT().OnAtx(gomock.Any())
	h.mtortoise.EXPECT().OnAtx(gomock.Any(), gomock.Any(), gomock.Any())
}

<<<<<<< HEAD
func TestHandler_ProcessAtx(t *testing.T) {
	// Arrange
	goldenATXID := types.ATXID{2, 3, 4}
	atxHdlr := newTestHandler(t, goldenATXID)

	sig, err := signing.NewEdSigner()
	require.NoError(t, err)

	coinbase := types.GenerateAddress([]byte("aaaa"))

	// Act & Assert
	atx1 := newActivationTx(
		t,
		sig,
		0,
		types.EmptyATXID,
		types.EmptyATXID,
		nil,
		types.EpochID(2),
		0,
		100,
		coinbase,
		100,
		&types.NIPost{PostMetadata: &types.PostMetadata{}},
		withVrfNonce(7),
	)
	atxHdlr.mbeacon.EXPECT().OnAtx(gomock.Any())
	atxHdlr.mtortoise.EXPECT().OnAtx(gomock.Any(), gomock.Any(), gomock.Any())
	proof, err := atxHdlr.processVerifiedATX(context.Background(), atx1)
	require.NoError(t, err)
	require.Nil(t, proof)

	// processing an already stored ATX returns no error
	proof, err = atxHdlr.processVerifiedATX(context.Background(), atx1)
	require.NoError(t, err)
	require.Nil(t, proof)
}

func TestHandler_ProcessAtx_maliciousIdentity(t *testing.T) {
	// Arrange
	goldenATXID := types.ATXID{2, 3, 4}
	atxHdlr := newTestHandler(t, goldenATXID)

	sig, err := signing.NewEdSigner()
	require.NoError(t, err)
	require.NoError(t, identities.SetMalicious(atxHdlr.cdb, sig.NodeID(), types.RandomBytes(10), time.Now()))

	coinbase := types.GenerateAddress([]byte("aaaa"))

	// Act & Assert
	atx1 := newActivationTx(
		t,
		sig,
		0,
		types.EmptyATXID,
		types.EmptyATXID,
		nil,
		types.EpochID(2),
		0,
		100,
		coinbase,
		100,
		&types.NIPost{PostMetadata: &types.PostMetadata{}},
		withVrfNonce(7),
	)
	atxHdlr.mbeacon.EXPECT().OnAtx(gomock.Any())
	atxHdlr.mtortoise.EXPECT().OnAtx(gomock.Any(), gomock.Any(), gomock.Any())
	proof, err := atxHdlr.processVerifiedATX(context.Background(), atx1)
	require.NoError(t, err)
	require.Nil(t, proof)
}

func TestHandler_ProcessAtx_SamePubEpoch(t *testing.T) {
	// Arrange
	goldenATXID := types.ATXID{2, 3, 4}
	atxHdlr := newTestHandler(t, goldenATXID)

	sig, err := signing.NewEdSigner()
	require.NoError(t, err)

	coinbase := types.GenerateAddress([]byte("aaaa"))

	// Act & Assert
	atx1 := newActivationTx(
		t,
		sig,
		0,
		types.EmptyATXID,
		types.EmptyATXID,
		nil,
		types.EpochID(2),
		0,
		100,
		coinbase,
		100,
		&types.NIPost{PostMetadata: &types.PostMetadata{}},
		withVrfNonce(7),
	)
	atxHdlr.mbeacon.EXPECT().OnAtx(gomock.Any())
	atxHdlr.mtortoise.EXPECT().OnAtx(gomock.Any(), gomock.Any(), gomock.Any())
	proof, err := atxHdlr.processVerifiedATX(context.Background(), atx1)
	require.NoError(t, err)
	require.Nil(t, proof)

	// another atx for the same epoch is considered malicious
	atx2 := newActivationTx(
		t,
		sig,
		1,
		atx1.ID(),
		atx1.ID(),
		nil,
		types.EpochID(2),
		0,
		100,
		coinbase,
		100,
		&types.NIPost{PostMetadata: &types.PostMetadata{}},
		withVrfNonce(7),
	)
	atxHdlr.mbeacon.EXPECT().OnAtx(gomock.Any())
	atxHdlr.mtortoise.EXPECT().OnAtx(gomock.Any(), gomock.Any(), gomock.Any())
	atxHdlr.mtortoise.EXPECT().OnMalfeasance(gomock.Any())
	proof, err = atxHdlr.processVerifiedATX(context.Background(), atx2)
	require.NoError(t, err)
	proof.SetReceived(time.Time{})
	nodeID, err := malfeasance.Validate(
		context.Background(),
		atxHdlr.log,
		atxHdlr.cdb,
		atxHdlr.edVerifier,
		nil,
		&mwire.MalfeasanceGossip{
			MalfeasanceProof: *proof,
		},
	)
	require.NoError(t, err)
	require.Equal(t, sig.NodeID(), nodeID)
}

func TestHandler_ProcessAtx_SamePubEpoch_NoSelfIncrimination(t *testing.T) {
	// Arrange
	goldenATXID := types.ATXID{2, 3, 4}
	atxHdlr := newTestHandler(t, goldenATXID)

	sig, err := signing.NewEdSigner()
	require.NoError(t, err)
	atxHdlr.Register(sig)

	coinbase := types.GenerateAddress([]byte("aaaa"))

	// Act & Assert
	atx1 := newActivationTx(
		t,
		sig,
		0,
		types.EmptyATXID,
		types.EmptyATXID,
		nil,
		types.EpochID(2),
		0,
		100,
		coinbase,
		100,
		&types.NIPost{PostMetadata: &types.PostMetadata{}},
		withVrfNonce(7),
=======
func newTestHandlerMocks(tb testing.TB, golden types.ATXID) handlerMocks {
	ctrl := gomock.NewController(tb)
	return handlerMocks{
		goldenATXID: golden,
		mclock:      NewMocklayerClock(ctrl),
		mpub:        pubsubmocks.NewMockPublisher(ctrl),
		mockFetch:   mocks.NewMockFetcher(ctrl),
		mValidator:  NewMocknipostValidator(ctrl),
		mbeacon:     NewMockAtxReceiver(ctrl),
		mtortoise:   mocks.NewMockTortoise(ctrl),
	}
}

func newTestHandler(tb testing.TB, goldenATXID types.ATXID, opts ...HandlerOption) *testHandler {
	lg := logtest.New(tb)
	cdb := datastore.NewCachedDB(sql.InMemory(), lg)
	edVerifier := signing.NewEdVerifier()

	mocks := newTestHandlerMocks(tb, goldenATXID)
	atxHdlr := NewHandler(
		"localID",
		cdb,
		atxsdata.New(),
		edVerifier,
		mocks.mclock,
		mocks.mpub,
		mocks.mockFetch,
		goldenATXID,
		mocks.mValidator,
		mocks.mbeacon,
		mocks.mtortoise,
		lg,
		opts...,
>>>>>>> 6798b5e5
	)
	return &testHandler{
		Handler:    atxHdlr,
		cdb:        cdb,
		edVerifier: edVerifier,

<<<<<<< HEAD
	// processing an already stored ATX returns no error
	proof, err = atxHdlr.processVerifiedATX(context.Background(), atx1)
	require.NoError(t, err)
	require.Nil(t, proof)

	// another atx for the same epoch is considered malicious
	atx2 := newActivationTx(
		t,
		sig,
		1,
		atx1.ID(),
		atx1.ID(),
		nil,
		types.EpochID(2),
		0,
		100,
		coinbase,
		100,
		&types.NIPost{PostMetadata: &types.PostMetadata{}},
	)
	proof, err = atxHdlr.processVerifiedATX(context.Background(), atx2)
	require.ErrorContains(t,
		err,
		fmt.Sprintf("%s already published an ATX", sig.NodeID().ShortString()),
	)
	require.Nil(t, proof) // no proof against oneself
}

func TestHandler_ProcessAtx_SamePrevATX(t *testing.T) {
	// Arrange
	goldenATXID := types.ATXID{2, 3, 4}
	atxHdlr := newTestHandler(t, goldenATXID)

	sig, err := signing.NewEdSigner()
	require.NoError(t, err)

	coinbase := types.GenerateAddress([]byte("aaaa"))

	// Act & Assert
	prevATX := newActivationTx(
		t,
		sig,
		0,
		types.EmptyATXID,
		goldenATXID,
		nil,
		types.EpochID(2),
		0,
		100,
		coinbase,
		100,
		&types.NIPost{PostMetadata: &types.PostMetadata{}},
		withVrfNonce(7),
	)
	atxHdlr.mbeacon.EXPECT().OnAtx(gomock.Any())
	atxHdlr.mtortoise.EXPECT().OnAtx(gomock.Any(), gomock.Any(), gomock.Any())
	proof, err := atxHdlr.processVerifiedATX(context.Background(), prevATX)
	require.NoError(t, err)
	require.Nil(t, proof)

	// valid first non-initial ATX
	atx1 := newActivationTx(
		t,
		sig,
		1,
		prevATX.ID(),
		prevATX.ID(),
		nil,
		types.EpochID(3),
		0,
		100,
		coinbase,
		100,
		&types.NIPost{PostMetadata: &types.PostMetadata{}},
	)
	atxHdlr.mbeacon.EXPECT().OnAtx(gomock.Any())
	atxHdlr.mtortoise.EXPECT().OnAtx(gomock.Any(), gomock.Any(), gomock.Any())
	proof, err = atxHdlr.processVerifiedATX(context.Background(), atx1)
	require.NoError(t, err)
	require.Nil(t, proof)

	// valid first non-initial ATX
	atx2 := newActivationTx(
		t,
		sig,
		1,
		atx1.ID(),
		atx1.ID(),
		nil,
		types.EpochID(4),
		0,
		100,
		coinbase,
		100,
		&types.NIPost{PostMetadata: &types.PostMetadata{}},
	)
	atxHdlr.mbeacon.EXPECT().OnAtx(gomock.Any())
	atxHdlr.mtortoise.EXPECT().OnAtx(gomock.Any(), gomock.Any(), gomock.Any())
	proof, err = atxHdlr.processVerifiedATX(context.Background(), atx2)
	require.NoError(t, err)
	require.Nil(t, proof)

	// second non-initial ATX references prevATX as prevATX
	atx3 := newActivationTx(
		t,
		sig,
		2,
		prevATX.ID(),
		atx1.ID(),
		nil,
		types.EpochID(5),
		0,
		100,
		coinbase,
		100,
		&types.NIPost{PostMetadata: &types.PostMetadata{}},
	)
	atxHdlr.mbeacon.EXPECT().OnAtx(gomock.Any())
	atxHdlr.mtortoise.EXPECT().OnAtx(gomock.Any(), gomock.Any(), gomock.Any())
	atxHdlr.mtortoise.EXPECT().OnMalfeasance(gomock.Any())
	atxHdlr.mclock.EXPECT().CurrentLayer().Return(types.EpochID(5).FirstLayer())
	proof, err = atxHdlr.processVerifiedATX(context.Background(), atx3)
	require.NoError(t, err)
	proof.SetReceived(time.Time{})
	nodeID, err := malfeasance.Validate(
		context.Background(),
		atxHdlr.log,
		atxHdlr.cdb,
		atxHdlr.edVerifier,
		nil,
		&mwire.MalfeasanceGossip{
			MalfeasanceProof: *proof,
		},
	)
	require.NoError(t, err)
	require.Equal(t, sig.NodeID(), nodeID)
=======
		handlerMocks: mocks,
	}
>>>>>>> 6798b5e5
}

func TestHandler_ProcessAtx_SamePrevATX_NewInitial(t *testing.T) {
	// Arrange
	goldenATXID := types.ATXID{2, 3, 4}
	atxHdlr := newTestHandler(t, goldenATXID)

	sig, err := signing.NewEdSigner()
	require.NoError(t, err)

<<<<<<< HEAD
	coinbase := types.GenerateAddress([]byte("aaaa"))

	// Act & Assert
	prevATX := newActivationTx(
		t,
		sig,
		0,
		types.EmptyATXID,
		goldenATXID,
		nil,
		types.EpochID(2),
		0,
		100,
		coinbase,
		100,
		&types.NIPost{PostMetadata: &types.PostMetadata{}},
		withVrfNonce(7),
	)
	atxHdlr.mbeacon.EXPECT().OnAtx(gomock.Any())
	atxHdlr.mtortoise.EXPECT().OnAtx(gomock.Any(), gomock.Any(), gomock.Any())
	proof, err := atxHdlr.processVerifiedATX(context.Background(), prevATX)
	require.NoError(t, err)
	require.Nil(t, proof)

	// valid first non-initial ATX
	atx1 := newActivationTx(
		t,
		sig,
		1,
		prevATX.ID(),
		prevATX.ID(),
		nil,
		types.EpochID(3),
		0,
		100,
		coinbase,
		100,
		&types.NIPost{PostMetadata: &types.PostMetadata{}},
	)
	atxHdlr.mbeacon.EXPECT().OnAtx(gomock.Any())
	atxHdlr.mtortoise.EXPECT().OnAtx(gomock.Any(), gomock.Any(), gomock.Any())
	proof, err = atxHdlr.processVerifiedATX(context.Background(), atx1)
	require.NoError(t, err)
	require.Nil(t, proof)

	// second non-initial ATX references empty as prevATX
	atx2 := newActivationTx(
		t,
		sig,
		2,
		types.EmptyATXID,
		atx1.ID(),
		nil,
		types.EpochID(4),
		0,
		100,
		coinbase,
		100,
		&types.NIPost{PostMetadata: &types.PostMetadata{}},
		withVrfNonce(7),
	)
	atxHdlr.mbeacon.EXPECT().OnAtx(gomock.Any())
	atxHdlr.mtortoise.EXPECT().OnAtx(gomock.Any(), gomock.Any(), gomock.Any())
	atxHdlr.mtortoise.EXPECT().OnMalfeasance(gomock.Any())
	proof, err = atxHdlr.processVerifiedATX(context.Background(), atx2)
	require.NoError(t, err)
	proof.SetReceived(time.Time{})
	nodeID, err := malfeasance.Validate(
		context.Background(),
		atxHdlr.log,
		atxHdlr.cdb,
		atxHdlr.edVerifier,
		nil,
		&mwire.MalfeasanceGossip{
			MalfeasanceProof: *proof,
		},
	)
	require.NoError(t, err)
	require.Equal(t, sig.NodeID(), nodeID)
}

func TestHandler_ProcessAtx_SamePrevATX_NoSelfIncrimination(t *testing.T) {
	// Arrange
	goldenATXID := types.ATXID{2, 3, 4}
	atxHdlr := newTestHandler(t, goldenATXID)

	sig, err := signing.NewEdSigner()
	require.NoError(t, err)
	atxHdlr.Register(sig)

	coinbase := types.GenerateAddress([]byte("aaaa"))

	// Act & Assert
	prevATX := newActivationTx(
		t,
		sig,
		0,
		types.EmptyATXID,
		types.EmptyATXID,
		nil,
		types.EpochID(2),
		0,
		100,
		coinbase,
		100,
		&types.NIPost{PostMetadata: &types.PostMetadata{}},
		withVrfNonce(7),
	)
	atxHdlr.mbeacon.EXPECT().OnAtx(gomock.Any())
	atxHdlr.mtortoise.EXPECT().OnAtx(gomock.Any(), gomock.Any(), gomock.Any())
	proof, err := atxHdlr.processVerifiedATX(context.Background(), prevATX)
	require.NoError(t, err)
	require.Nil(t, proof)

	// valid first non-initial ATX
	atx1 := newActivationTx(
		t,
		sig,
		1,
		prevATX.ID(),
		prevATX.ID(),
		nil,
		types.EpochID(3),
		0,
		100,
		coinbase,
		100,
		&types.NIPost{PostMetadata: &types.PostMetadata{}},
	)
	atxHdlr.mbeacon.EXPECT().OnAtx(gomock.Any())
	atxHdlr.mtortoise.EXPECT().OnAtx(gomock.Any(), gomock.Any(), gomock.Any())
	proof, err = atxHdlr.processVerifiedATX(context.Background(), atx1)
	require.NoError(t, err)
	require.Nil(t, proof)

	// second non-initial ATX references prevATX as prevATX
	atx2 := newActivationTx(
		t,
		sig,
		2,
		prevATX.ID(),
		atx1.ID(),
		nil,
		types.EpochID(4),
		0,
		100,
		coinbase,
		100,
		&types.NIPost{PostMetadata: &types.PostMetadata{}},
	)
	proof, err = atxHdlr.processVerifiedATX(context.Background(), atx2)
	require.ErrorContains(t,
		err,
		fmt.Sprintf("%s referenced incorrect previous ATX", sig.NodeID().ShortString()),
	)
	require.Nil(t, proof) // no proof against oneself
}

func testHandler_PostMalfeasanceProofs(t *testing.T, synced bool) {
	goldenATXID := types.ATXID{2, 3, 4}
	atxHdlr := newTestHandler(t, goldenATXID)

	sig, err := signing.NewEdSigner()
	require.NoError(t, err)
	nodeID := sig.NodeID()

	initialCh := types.NIPostChallenge{
		Sequence:       0,
		PrevATXID:      types.EmptyATXID,
		PublishEpoch:   1,
		PositioningATX: goldenATXID,
		CommitmentATX:  &goldenATXID,
		InitialPost:    &types.Post{},
	}
	initialNipost := newNIPostWithPoet(t, []byte{0x76, 0x45})

	initialAtx := newAtx(initialCh, initialNipost.NIPost, 100, types.GenerateAddress([]byte("aaaa")))
	initialAtx.NodeID = &nodeID
	vrfNonce := types.VRFPostIndex(0)
	initialAtx.VRFNonce = &vrfNonce
	initialAtx.SetEffectiveNumUnits(100)
	initialAtx.SetReceived(time.Now())
	require.NoError(t, SignAndFinalizeAtx(sig, initialAtx))
	vAtx, err := initialAtx.Verify(0, 100)
	require.NoError(t, err)
	require.NoError(t, atxs.Add(atxHdlr.cdb, vAtx))

	proof, err := identities.GetMalfeasanceProof(atxHdlr.cdb, nodeID)
	require.ErrorIs(t, err, sql.ErrNotFound)
	require.Nil(t, proof)

	ch := types.NIPostChallenge{
		Sequence:       1,
		PrevATXID:      initialAtx.ID(),
		PublishEpoch:   3,
		PositioningATX: initialAtx.ID(),
	}
	nipost := newNIPostWithPoet(t, []byte{0x76, 0x45})

	atx := newAtx(ch, nipost.NIPost, 100, types.GenerateAddress([]byte("aaaa")))
	atx.SetEffectiveNumUnits(100)
	atx.SetReceived(time.Now())
	require.NoError(t, SignAndFinalizeAtx(sig, atx))
	_, err = atx.Verify(0, 100)
	require.NoError(t, err)

	var got mwire.MalfeasanceGossip
	atxHdlr.mclock.EXPECT().CurrentLayer().Return(atx.PublishEpoch.FirstLayer())
	atxHdlr.mockFetch.EXPECT().RegisterPeerHashes(gomock.Any(), gomock.Any())
	atxHdlr.mockFetch.EXPECT().GetPoetProof(gomock.Any(), atx.GetPoetProofRef())
	atxHdlr.mockFetch.EXPECT().GetAtxs(gomock.Any(), gomock.Any(), gomock.Any()).Return(nil)
	atxHdlr.mValidator.EXPECT().NIPostChallenge(&atx.NIPostChallenge, gomock.Any(), sig.NodeID())
	atxHdlr.mValidator.EXPECT().PositioningAtx(initialAtx.ID(), gomock.Any(), goldenATXID, atx.PublishEpoch)
=======
	_, err = identities.GetMalfeasanceProof(atxHdlr.cdb, nodeID)
	require.ErrorIs(t, err, sql.ErrNotFound)

	atx := newInitialATXv1(t, goldenATXID)
	atx.Sign(sig)

	var got mwire.MalfeasanceGossip
	atxHdlr.mclock.EXPECT().CurrentLayer().Return(atx.PublishEpoch.FirstLayer())
	atxHdlr.mValidator.EXPECT().VRFNonce(atx.SmesherID, goldenATXID, *atx.VRFNonce, gomock.Any(), atx.NumUnits)
	atxHdlr.mValidator.EXPECT().
		Post(gomock.Any(), gomock.Any(), *atx.CommitmentATXID, gomock.Any(), gomock.Any(), atx.NumUnits)
	atxHdlr.mockFetch.EXPECT().RegisterPeerHashes(gomock.Any(), gomock.Any())
	atxHdlr.mockFetch.EXPECT().GetPoetProof(gomock.Any(), gomock.Any())
	atxHdlr.mValidator.EXPECT().InitialNIPostChallengeV1(gomock.Any(), gomock.Any(), goldenATXID)
	atxHdlr.mValidator.EXPECT().PositioningAtx(atx.PositioningATXID, gomock.Any(), goldenATXID, atx.PublishEpoch)
>>>>>>> 6798b5e5
	atxHdlr.mValidator.EXPECT().
		NIPost(gomock.Any(), atx.SmesherID, goldenATXID, gomock.Any(), gomock.Any(), atx.NumUnits, gomock.Any()).
		Return(0, &verifying.ErrInvalidIndex{Index: 2})
	atxHdlr.mtortoise.EXPECT().OnMalfeasance(gomock.Any())

	msg := codec.MustEncode(atx)
	if synced {
		require.NoError(t, atxHdlr.HandleSyncedAtx(context.Background(), types.Hash32{}, p2p.NoPeer, msg))
	} else {
		atxHdlr.mpub.EXPECT().Publish(gomock.Any(), pubsub.MalfeasanceProof, gomock.Any()).DoAndReturn(
			func(_ context.Context, _ string, data []byte) error {
				require.NoError(t, codec.Decode(data, &got))
				postVerifier := NewMockPostVerifier(gomock.NewController(t))
				postVerifier.EXPECT().Verify(gomock.Any(), gomock.Any(), gomock.Any(), gomock.Any()).
					Return(errors.New("invalid"))
				nodeID, err := malfeasance.Validate(
					context.Background(),
					atxHdlr.log,
					atxHdlr.cdb,
					atxHdlr.edVerifier,
					postVerifier,
					&got,
				)
				require.NoError(t, err)
				require.Equal(t, sig.NodeID(), nodeID)
				require.Equal(t, mwire.InvalidPostIndex, got.Proof.Type)
				p, ok := got.Proof.Data.(*mwire.InvalidPostIndexProof)
				require.True(t, ok)
				require.EqualValues(t, 2, p.InvalidIdx)
				return nil
			})
		require.ErrorIs(t, atxHdlr.HandleGossipAtx(context.Background(), p2p.NoPeer, msg), errMaliciousATX)
	}

	proof, err := identities.GetMalfeasanceProof(atxHdlr.cdb, atx.SmesherID)
	require.NoError(t, err)
	require.NotNil(t, proof.Received())
	proof.SetReceived(time.Time{})
	if !synced {
		require.Equal(t, got.MalfeasanceProof, *proof)
		require.Equal(t, atx.PublishEpoch.FirstLayer(), got.MalfeasanceProof.Layer)
	}
}

func TestHandler_PostMalfeasanceProofs(t *testing.T) {
	t.Run("produced but not published during sync", func(t *testing.T) {
		testHandler_PostMalfeasanceProofs(t, true)
	})

	t.Run("produced and published during gossip", func(t *testing.T) {
		testHandler_PostMalfeasanceProofs(t, false)
	})
}

func TestHandler_ProcessAtxStoresNewVRFNonce(t *testing.T) {
	goldenATXID := types.RandomATXID()
	atxHdlr := newTestHandler(t, goldenATXID)

	sig, err := signing.NewEdSigner()
	require.NoError(t, err)

<<<<<<< HEAD
	coinbase := types.GenerateAddress([]byte("aaaa"))

	// Act & Assert
	atx1 := newActivationTx(
		t,
		sig,
		0,
		types.EmptyATXID,
		types.EmptyATXID,
		nil,
		types.EpochID(2),
		0,
		100,
		coinbase,
		100,
		&types.NIPost{PostMetadata: &types.PostMetadata{}},
	)
	nonce1 := types.VRFPostIndex(123)
	atx1.VRFNonce = &nonce1
	atxHdlr.mbeacon.EXPECT().OnAtx(gomock.Any())
	atxHdlr.mtortoise.EXPECT().OnAtx(gomock.Any(), gomock.Any(), gomock.Any())
	proof, err := atxHdlr.processVerifiedATX(context.Background(), atx1)
	require.NoError(t, err)
	require.Nil(t, proof)
=======
	atx1 := newInitialATXv1(t, goldenATXID)
	atx1.Sign(sig)
	atxHdlr.expectAtxV1(atx1, sig.NodeID())
	require.NoError(t, atxHdlr.HandleGossipAtx(context.Background(), "", codec.MustEncode(atx1)))
>>>>>>> 6798b5e5

	got, err := atxs.VRFNonce(atxHdlr.cdb, sig.NodeID(), atx1.PublishEpoch+1)
	require.NoError(t, err)
<<<<<<< HEAD
	require.Equal(t, nonce1, got)

	// another atx for the same epoch is considered malicious
	atx2 := newActivationTx(
		t,
		sig,
		1,
		atx1.ID(),
		atx1.ID(),
		nil,
		types.EpochID(3),
		0,
		100,
		coinbase,
		100,
		&types.NIPost{PostMetadata: &types.PostMetadata{}},
	)
=======
	require.Equal(t, types.VRFPostIndex(*atx1.VRFNonce), got)

	atx2 := newChainedActivationTxV1(t, goldenATXID, atx1, atx1.ID())
>>>>>>> 6798b5e5
	nonce2 := types.VRFPostIndex(456)
	atx2.VRFNonce = (*uint64)(&nonce2)
	atx2.Sign(sig)
	atxHdlr.expectAtxV1(atx2, sig.NodeID())
	atxHdlr.mockFetch.EXPECT().GetAtxs(gomock.Any(), gomock.Any(), gomock.Any())
	require.NoError(t, atxHdlr.HandleGossipAtx(context.Background(), "", codec.MustEncode(atx2)))

	got, err = atxs.VRFNonce(atxHdlr.cdb, sig.NodeID(), atx2.PublishEpoch+1)
	require.NoError(t, err)
	require.Equal(t, nonce2, got)
}

<<<<<<< HEAD
func BenchmarkNewActivationDb(b *testing.B) {
	r := require.New(b)

	goldenATXID := types.ATXID{2, 3, 4}
	atxHdlr := newTestHandler(b, goldenATXID)
	atxHdlr.mbeacon.EXPECT().OnAtx(gomock.Any()).AnyTimes()
	atxHdlr.mtortoise.EXPECT().OnAtx(gomock.Any(), gomock.Any(), gomock.Any()).AnyTimes()

	const (
		numOfMiners = 300
		batchSize   = 15
		numOfEpochs = 10 * batchSize
	)
	prevAtxs := make([]types.ATXID, numOfMiners)
	pPrevAtxs := make([]types.ATXID, numOfMiners)
	posAtx := types.ATXID{2, 3, 4}
	var atx *types.ActivationTx
	layer := types.LayerID(22)
	poetBytes := []byte("66666")
	coinbase := types.Address{2, 4, 5}
	sigs := make([]*signing.EdSigner, 0, numOfMiners)
	for range numOfMiners {
		sig, err := signing.NewEdSigner()
		r.NoError(err)
		sigs = append(sigs, sig)
	}
	r.Len(sigs, numOfMiners)

	start := time.Now()
	eStart := time.Now()
	for epoch := postGenesisEpoch; epoch < postGenesisEpoch+numOfEpochs; epoch++ {
		for i := range numOfMiners {
			challenge := types.NIPostChallenge{
				Sequence:       1,
				PrevATXID:      prevAtxs[i],
				PublishEpoch:   epoch,
				PositioningATX: posAtx,
				CommitmentATX:  nil,
			}
			npst := newNIPostWithPoet(b, poetBytes)
			atx = newAtx(challenge, npst.NIPost, npst.NumUnits, coinbase)
			atx.VRFNonce = new(types.VRFPostIndex)
			*atx.VRFNonce = types.VRFPostIndex(7)
			SignAndFinalizeAtx(sigs[i], atx)
			vAtx, err := atx.Verify(0, 1)
			r.NoError(err)
			proof, err := atxHdlr.processVerifiedATX(context.Background(), vAtx)
			require.NoError(b, err)
			require.Nil(b, proof)
			prevAtxs[i] = atx.ID()
		}
		posAtx = atx.ID()
		layer = layer.Add(layersPerEpoch)
		if epoch%batchSize == batchSize-1 {
			b.Logf("epoch %3d-%3d took %v\t", epoch-(batchSize-1), epoch, time.Since(eStart))
			eStart = time.Now()

			for miner := 0; miner < numOfMiners; miner++ {
				atx, err := atxHdlr.cdb.GetAtxHeader(prevAtxs[miner])
				r.NoError(err)
				r.NotNil(atx)
				atx, err = atxHdlr.cdb.GetAtxHeader(pPrevAtxs[miner])
				r.NoError(err)
				r.NotNil(atx)
			}
			b.Logf("reading last and previous epoch 100 times took %v\n", time.Since(eStart))
			eStart = time.Now()
		}
		copy(pPrevAtxs, prevAtxs)
	}
	b.Logf("\n>>> Total time: %v\n\n", time.Since(start))
}

=======
>>>>>>> 6798b5e5
func TestHandler_HandleGossipAtx(t *testing.T) {
	goldenATXID := types.ATXID{2, 3, 4}
	atxHdlr := newTestHandler(t, goldenATXID)

	sig, err := signing.NewEdSigner()
	require.NoError(t, err)
	first := newInitialATXv1(t, goldenATXID)
	first.Sign(sig)

	second := newChainedActivationTxV1(t, goldenATXID, first, first.ID())
	second.Sign(sig)

	// the poet is missing
	atxHdlr.mclock.EXPECT().CurrentLayer().Return(second.PublishEpoch.FirstLayer())
	atxHdlr.mockFetch.EXPECT().RegisterPeerHashes(
		p2p.NoPeer,
		[]types.Hash32{first.ID().Hash32(), types.Hash32(second.NIPost.PostMetadata.Challenge)},
	)
	atxHdlr.mockFetch.EXPECT().
		GetPoetProof(gomock.Any(), types.Hash32(second.NIPost.PostMetadata.Challenge)).
		Return(errors.New("missing poet proof"))

	err = atxHdlr.HandleGossipAtx(context.Background(), "", codec.MustEncode(second))
	require.ErrorContains(t, err, "missing poet proof")

	// deps (prevATX, posATX, commitmentATX) are missing
	atxHdlr.mclock.EXPECT().CurrentLayer().Return(second.PublishEpoch.FirstLayer())
	atxHdlr.mockFetch.EXPECT().RegisterPeerHashes(
		p2p.NoPeer,
		[]types.Hash32{first.ID().Hash32(), types.Hash32(second.NIPost.PostMetadata.Challenge)},
	)
	atxHdlr.mockFetch.EXPECT().GetPoetProof(gomock.Any(), types.Hash32(second.NIPost.PostMetadata.Challenge))
	atxHdlr.mockFetch.EXPECT().GetAtxs(gomock.Any(), []types.ATXID{second.PrevATXID}, gomock.Any())
	err = atxHdlr.HandleGossipAtx(context.Background(), "", codec.MustEncode(second))
	require.ErrorContains(t, err, "syntactically invalid based on deps")

	// valid first comes in
	atxHdlr.expectAtxV1(first, sig.NodeID())
	require.NoError(t, atxHdlr.HandleGossipAtx(context.Background(), "", codec.MustEncode(first)))

	// second is now valid (deps are in)
	atxHdlr.expectAtxV1(second, sig.NodeID())
	atxHdlr.mockFetch.EXPECT().GetAtxs(gomock.Any(), []types.ATXID{second.PrevATXID}, gomock.Any())
	require.NoError(t, atxHdlr.HandleGossipAtx(context.Background(), "", codec.MustEncode(second)))
}

func TestHandler_HandleParallelGossipAtxV1(t *testing.T) {
	goldenATXID := types.ATXID{2, 3, 4}
	atxHdlr := newTestHandler(t, goldenATXID)

	sig, err := signing.NewEdSigner()
	require.NoError(t, err)

	atx1 := newInitialATXv1(t, goldenATXID)
	atx1.Sign(sig)
	atxHdlr.expectAtxV1(
		atx1,
		sig.NodeID(),
		func(o *atxHandleOpts) { o.postVerificationDuration = time.Millisecond * 100 },
	)

	var eg errgroup.Group
	for range 10 {
		eg.Go(func() error {
			return atxHdlr.HandleGossipAtx(context.Background(), "", codec.MustEncode(atx1))
		})
	}

	require.NoError(t, eg.Wait())
}

func testHandler_HandleMaliciousAtx(t *testing.T, synced bool) {
	t.Parallel()
	goldenATXID := types.ATXID{2, 3, 4}
	sig, err := signing.NewEdSigner()
	require.NoError(t, err)
	hdlr := newTestHandler(t, goldenATXID)

	atx1 := newInitialATXv1(t, goldenATXID)
	atx1.Sign(sig)
	hdlr.expectAtxV1(atx1, sig.NodeID())
	require.NoError(t, hdlr.HandleGossipAtx(context.Background(), "", codec.MustEncode(atx1)))

	atx2 := newInitialATXv1(t, goldenATXID, func(a *wire.ActivationTxV1) { a.NumUnits = atx1.NumUnits + 1 })
	atx2.Sign(sig)
	hdlr.expectAtxV1(atx2, sig.NodeID())
	hdlr.mtortoise.EXPECT().OnMalfeasance(sig.NodeID())

	msg := codec.MustEncode(atx2)
	var got mwire.MalfeasanceGossip
	if synced {
		require.NoError(t, hdlr.HandleSyncedAtx(context.Background(), types.Hash32{}, "", msg))
	} else {
		hdlr.mpub.EXPECT().Publish(gomock.Any(), pubsub.MalfeasanceProof, gomock.Any()).DoAndReturn(
			func(_ context.Context, _ string, data []byte) error {
				require.NoError(t, codec.Decode(data, &got))
				nodeID, err := malfeasance.Validate(
					context.Background(),
					hdlr.log,
					hdlr.cdb,
					hdlr.edVerifier,
					nil,
					&got,
				)
				require.NoError(t, err)
				require.Equal(t, sig.NodeID(), nodeID)
				return nil
			})
		require.ErrorIs(t, hdlr.HandleGossipAtx(context.Background(), p2p.NoPeer, msg), errMaliciousATX)
	}

	proof, err := identities.GetMalfeasanceProof(hdlr.cdb, sig.NodeID())
	require.NoError(t, err)
	require.NotNil(t, proof)
	if !synced {
		proof.SetReceived(time.Time{})
		require.Equal(t, got.MalfeasanceProof, *proof)
	}
}

func TestHandler_HandleMaliciousAtx(t *testing.T) {
	t.Run("produced but not published during sync", func(t *testing.T) {
		testHandler_HandleMaliciousAtx(t, true)
	})

	t.Run("produced and published during gossip", func(t *testing.T) {
		testHandler_HandleMaliciousAtx(t, false)
	})
}

func TestHandler_HandleSyncedAtx(t *testing.T) {
	goldenATXID := types.RandomATXID()
	sig, err := signing.NewEdSigner()
	require.NoError(t, err)

	t.Run("missing nipost", func(t *testing.T) {
		t.Parallel()

		atx := newInitialATXv1(t, goldenATXID, func(a *wire.ActivationTxV1) { a.NIPost = nil })
		atx.Sign(sig)
		buf := codec.MustEncode(atx)

		atxHdlr := newTestHandler(t, goldenATXID)
		require.ErrorContains(
			t,
			atxHdlr.HandleSyncedAtx(context.Background(), atx.ID().Hash32(), p2p.NoPeer, buf),
			fmt.Sprintf("nil nipost for atx %v", atx.ID()),
		)
	})

	t.Run("known atx is ignored by HandleSyncedAtx", func(t *testing.T) {
		t.Parallel()

		atx := newInitialATXv1(t, goldenATXID)
		atx.Sign(sig)
		buf := codec.MustEncode(atx)

		atxHdlr := newTestHandler(t, goldenATXID)
		atxHdlr.expectAtxV1(atx, sig.NodeID())

		require.NoError(t, atxHdlr.HandleGossipAtx(context.Background(), "", buf))
		require.ErrorIs(t, atxHdlr.HandleGossipAtx(context.Background(), "", buf), errKnownAtx)
		require.NoError(t, atxHdlr.HandleSyncedAtx(context.Background(), atx.ID().Hash32(), p2p.NoPeer, buf))
	})

	t.Run("known atx from local id is allowed", func(t *testing.T) {
		t.Parallel()

		atx := newInitialATXv1(t, goldenATXID)
		atx.Sign(sig)
		buf := codec.MustEncode(atx)

		atxHdlr := newTestHandler(t, goldenATXID)
		atxHdlr.expectAtxV1(atx, sig.NodeID())

		require.NoError(t, atxHdlr.HandleGossipAtx(context.Background(), p2p.NoPeer, buf))
		require.NoError(t, atxHdlr.HandleGossipAtx(context.Background(), atxHdlr.local, buf))
		require.NoError(t, atxHdlr.HandleSyncedAtx(context.Background(), atx.ID().Hash32(), p2p.NoPeer, buf))
		require.NoError(t, atxHdlr.HandleSyncedAtx(context.Background(), atx.ID().Hash32(), atxHdlr.local, buf))
	})

	t.Run("atx with invalid signature", func(t *testing.T) {
		t.Parallel()

		atx := newInitialATXv1(t, goldenATXID)
		atx.Sign(sig)
		atx.Signature = types.RandomEdSignature()
		buf := codec.MustEncode(atx)

		atxHdlr := newTestHandler(t, goldenATXID)
		err := atxHdlr.HandleSyncedAtx(context.Background(), atx.ID().Hash32(), p2p.NoPeer, buf)
		require.ErrorIs(t, err, errMalformedData)
		require.ErrorContains(t, err, "invalid atx signature")
	})
}

<<<<<<< HEAD
func BenchmarkGetAtxHeaderWithConcurrentProcessAtx(b *testing.B) {
	goldenATXID := types.ATXID{2, 3, 4}
	atxHdlr := newTestHandler(b, goldenATXID)
	atxHdlr.mbeacon.EXPECT().OnAtx(gomock.Any()).AnyTimes()
	atxHdlr.mtortoise.EXPECT().OnAtx(gomock.Any(), gomock.Any(), gomock.Any()).AnyTimes()

	var (
		stop uint64
		wg   sync.WaitGroup
	)
	for range runtime.NumCPU() / 2 {
		wg.Add(1)
		//nolint:testifylint
		go func() {
			defer wg.Done()
			for i := 0; ; i++ {
				challenge := types.NIPostChallenge{
					Sequence:       uint64(i),
					PrevATXID:      types.EmptyATXID,
					PublishEpoch:   0,
					PositioningATX: goldenATXID,
					CommitmentATX:  nil,
				}
				sig, err := signing.NewEdSigner()
				require.NoError(b, err)
				atx := newAtx(challenge, nil, 1, types.Address{})
				atx.VRFNonce = new(types.VRFPostIndex)
				*atx.VRFNonce = types.VRFPostIndex(7)
				require.NoError(b, SignAndFinalizeAtx(sig, atx))
				vAtx, err := atx.Verify(0, 1)
				if !assert.NoError(b, err) {
					return
				}
				proof, err := atxHdlr.processVerifiedATX(context.Background(), vAtx)
				if !assert.NoError(b, err) {
					return
				}
				if !assert.Nil(b, proof) {
					return
				}
				if atomic.LoadUint64(&stop) == 1 {
					return
				}
			}
		}()
	}
	b.ResetTimer()
	for range b.N {
		_, err := atxHdlr.cdb.GetAtxHeader(types.ATXID{1, 1, 1})
		require.ErrorIs(b, err, sql.ErrNotFound)
	}
	atomic.StoreUint64(&stop, 1)
	wg.Wait()
}

=======
>>>>>>> 6798b5e5
func TestCollectDeps(t *testing.T) {
	goldenATX := types.RandomATXID()
	atxA := types.RandomATXID()
	atxB := types.RandomATXID()
	atxC := types.RandomATXID()
	poet := types.RandomHash()

	t.Run("all unique deps", func(t *testing.T) {
		t.Parallel()
		atx := wire.ActivationTxV1{
			InnerActivationTxV1: wire.InnerActivationTxV1{
				NIPostChallengeV1: wire.NIPostChallengeV1{
					PrevATXID:        atxA,
					PositioningATXID: atxB,
					CommitmentATXID:  &atxC,
				},
				NIPost: &wire.NIPostV1{
					PostMetadata: &wire.PostMetadataV1{
						Challenge: poet[:],
					},
				},
			},
		}
		poetDep, atxIDs := collectAtxDeps(goldenATX, &atx)
		require.Equal(t, poet, poetDep)
		require.ElementsMatch(t, []types.ATXID{atxA, atxB, atxC}, atxIDs)
	})
	t.Run("eliminates duplicates", func(t *testing.T) {
		t.Parallel()
		atx := wire.ActivationTxV1{
			InnerActivationTxV1: wire.InnerActivationTxV1{
				NIPostChallengeV1: wire.NIPostChallengeV1{
					PrevATXID:        atxA,
					PositioningATXID: atxA,
					CommitmentATXID:  &atxA,
				},
				NIPost: &wire.NIPostV1{
					PostMetadata: &wire.PostMetadataV1{
						Challenge: poet[:],
					},
				},
			},
		}
		poetDep, atxIDs := collectAtxDeps(goldenATX, &atx)
		require.Equal(t, poet, poetDep)
		require.ElementsMatch(t, []types.ATXID{atxA}, atxIDs)
	})
	t.Run("nil commitment ATX", func(t *testing.T) {
		t.Parallel()
		atx := wire.ActivationTxV1{
			InnerActivationTxV1: wire.InnerActivationTxV1{
				NIPostChallengeV1: wire.NIPostChallengeV1{
					PrevATXID:        atxA,
					PositioningATXID: atxB,
				},
				NIPost: &wire.NIPostV1{
					PostMetadata: &wire.PostMetadataV1{
						Challenge: poet[:],
					},
				},
			},
		}
		poetDep, atxIDs := collectAtxDeps(goldenATX, &atx)
		require.Equal(t, poet, poetDep)
		require.ElementsMatch(t, []types.ATXID{atxA, atxB}, atxIDs)
	})
	t.Run("filters out golden ATX and empty ATX", func(t *testing.T) {
		t.Parallel()
		atx := wire.ActivationTxV1{
			InnerActivationTxV1: wire.InnerActivationTxV1{
				NIPostChallengeV1: wire.NIPostChallengeV1{
					PrevATXID:        types.EmptyATXID,
					PositioningATXID: goldenATX,
				},
				NIPost: &wire.NIPostV1{
					PostMetadata: &wire.PostMetadataV1{
						Challenge: poet[:],
					},
				},
			},
		}
		poetDep, atxIDs := collectAtxDeps(goldenATX, &atx)
		require.Equal(t, poet, poetDep)
		require.Empty(t, atxIDs)
	})
}

func TestHandler_AtxWeight(t *testing.T) {
	const (
		peer     = p2p.Peer("buddy")
		tickSize = 3
		units    = 4
		leaves   = uint64(11)
	)

	goldenATXID := types.ATXID{2, 3, 4}
	atxHdlr := newTestHandler(t, goldenATXID, WithTickSize(tickSize))

	sig, err := signing.NewEdSigner()
	require.NoError(t, err)

	atx1 := newInitialATXv1(t, goldenATXID)
	atx1.NumUnits = units
	atx1.Sign(sig)
	buf := codec.MustEncode(atx1)

	atxHdlr.expectAtxV1(atx1, sig.NodeID(), func(o *atxHandleOpts) { o.poetLeaves = leaves })
	require.NoError(t, atxHdlr.HandleSyncedAtx(context.Background(), atx1.ID().Hash32(), peer, buf))

	stored1, err := atxHdlr.cdb.GetAtx(atx1.ID())
	require.NoError(t, err)
	require.Equal(t, uint64(0), stored1.BaseTickHeight)
	require.Equal(t, leaves/tickSize, stored1.TickCount)
	require.Equal(t, leaves/tickSize, stored1.TickHeight())
	require.Equal(t, (leaves/tickSize)*units, stored1.GetWeight())

	atx2 := newChainedActivationTxV1(t, goldenATXID, atx1, atx1.ID())
	atx2.Sign(sig)
	buf = codec.MustEncode(atx2)

	atxHdlr.expectAtxV1(atx2, sig.NodeID(), func(o *atxHandleOpts) { o.poetLeaves = leaves })
	atxHdlr.mockFetch.EXPECT().GetAtxs(gomock.Any(), []types.ATXID{atx1.ID()}, gomock.Any())
	require.NoError(t, atxHdlr.HandleSyncedAtx(context.Background(), atx2.ID().Hash32(), peer, buf))

	stored2, err := atxHdlr.cdb.GetAtx(atx2.ID())
	require.NoError(t, err)
	require.Equal(t, stored1.TickHeight(), stored2.BaseTickHeight)
	require.Equal(t, leaves/tickSize, stored2.TickCount)
	require.Equal(t, stored1.TickHeight()+leaves/tickSize, stored2.TickHeight())
	require.Equal(t, int(leaves/tickSize)*units, int(stored2.GetWeight()))
}

func TestHandler_WrongHash(t *testing.T) {
	goldenATXID := types.RandomATXID()
	atxHdlr := newTestHandler(t, goldenATXID)

	sig, err := signing.NewEdSigner()
	require.NoError(t, err)

	atx := newInitialATXv1(t, goldenATXID)
	atx.Sign(sig)

	err = atxHdlr.HandleSyncedAtx(context.Background(), types.RandomHash(), "", codec.MustEncode(atx))
	require.ErrorIs(t, err, errWrongHash)
	require.ErrorIs(t, err, pubsub.ErrValidationReject)
}

func TestHandler_MarksAtxValid(t *testing.T) {
	t.Parallel()
	goldenATXID := types.RandomATXID()
	sig, err := signing.NewEdSigner()
	require.NoError(t, err)

	t.Run("post verified fully", func(t *testing.T) {
		t.Parallel()

		atx := newInitialATXv1(t, goldenATXID)
		atx.Sign(sig)

		atxHdlr := newTestHandler(t, goldenATXID)
		atxHdlr.expectAtxV1(atx, sig.NodeID(), func(o *atxHandleOpts) { o.distributedPost = false })
		err := atxHdlr.HandleGossipAtx(context.Background(), "", codec.MustEncode(atx))
		require.NoError(t, err)

		vatx, err := atxs.Get(atxHdlr.cdb, atx.ID())
		require.NoError(t, err)
		require.Equal(t, types.Valid, vatx.Validity())
	})
	t.Run("post not verified fully (distributed post)", func(t *testing.T) {
		t.Parallel()

		atx := newInitialATXv1(t, goldenATXID)
		atx.Sign(sig)

		atxHdlr := newTestHandler(t, goldenATXID)
		atxHdlr.expectAtxV1(atx, sig.NodeID(), func(o *atxHandleOpts) { o.distributedPost = true })
		err := atxHdlr.HandleGossipAtx(context.Background(), "", codec.MustEncode(atx))
		require.NoError(t, err)

		vatx, err := atxs.Get(atxHdlr.cdb, atx.ID())
		require.NoError(t, err)
		require.Equal(t, types.Unknown, vatx.Validity())
	})
	require.NoError(t, err)
}

func newInitialATXv1(
	t testing.TB,
	goldenATXID types.ATXID,
	opts ...func(*wire.ActivationTxV1),
) *wire.ActivationTxV1 {
	t.Helper()
	nonce := uint64(999)
	poetRef := types.RandomHash()
	atx := &wire.ActivationTxV1{
		InnerActivationTxV1: wire.InnerActivationTxV1{
			NIPostChallengeV1: wire.NIPostChallengeV1{
				PrevATXID:        types.EmptyATXID,
				PublishEpoch:     postGenesisEpoch,
				PositioningATXID: goldenATXID,
				CommitmentATXID:  &goldenATXID,
				InitialPost:      &wire.PostV1{},
			},
			NIPost:   newNIPosV1tWithPoet(t, poetRef.Bytes()),
			VRFNonce: &nonce,
			Coinbase: types.GenerateAddress([]byte("aaaa")),
			NumUnits: 100,
		},
	}
	for _, opt := range opts {
		opt(atx)
	}
	return atx
}

func newChainedActivationTxV1(
	t testing.TB,
	goldenATXID types.ATXID,
	prev *wire.ActivationTxV1,
	pos types.ATXID,
) *wire.ActivationTxV1 {
	t.Helper()
	poetRef := types.RandomHash()
	return &wire.ActivationTxV1{
		InnerActivationTxV1: wire.InnerActivationTxV1{
			NIPostChallengeV1: wire.NIPostChallengeV1{
				PrevATXID:        prev.ID(),
				PublishEpoch:     prev.PublishEpoch + 1,
				PositioningATXID: prev.ID(),
			},
			NIPost:   newNIPosV1tWithPoet(t, poetRef.Bytes()),
			Coinbase: prev.Coinbase,
			NumUnits: prev.NumUnits,
		},
	}
}

func TestHandler_DeterminesAtxVersion(t *testing.T) {
	t.Parallel()

	goldenATXID := types.RandomATXID()

	t.Run("v1", func(t *testing.T) {
		t.Parallel()

		atxHdlr := newTestHandler(t, goldenATXID)

		atx := newInitialATXv1(t, goldenATXID)
		atx.PublishEpoch = 2

		version, err := atxHdlr.determineVersion(codec.MustEncode(atx))
		require.NoError(t, err)
		require.Equal(t, types.AtxV1, *version)

		atx.PublishEpoch = 10
		version, err = atxHdlr.determineVersion(codec.MustEncode(atx))
		require.NoError(t, err)
		require.Equal(t, types.AtxV1, *version)
	})
	t.Run("v2", func(t *testing.T) {
		t.Parallel()

		atxHdlr := newTestHandler(t, goldenATXID, WithAtxVersions(map[types.EpochID]types.AtxVersion{10: types.AtxV2}))

		version, err := atxHdlr.determineVersion(codec.MustEncode(types.EpochID(2)))
		require.NoError(t, err)
		require.Equal(t, types.AtxV1, *version)

		version, err = atxHdlr.determineVersion(codec.MustEncode(types.EpochID(10)))
		require.NoError(t, err)
		require.Equal(t, types.AtxV2, *version)

		version, err = atxHdlr.determineVersion(codec.MustEncode(types.EpochID(11)))
		require.NoError(t, err)
		require.Equal(t, types.AtxV2, *version)
	})
	t.Run("v2 since epoch 0", func(t *testing.T) {
		t.Parallel()

		atxHdlr := newTestHandler(t, goldenATXID, WithAtxVersions(map[types.EpochID]types.AtxVersion{0: types.AtxV2}))
		version, err := atxHdlr.determineVersion(codec.MustEncode(types.EpochID(0)))
		require.NoError(t, err)
		require.Equal(t, types.AtxV2, *version)
	})
}

func Test_ValidateAtxVersions(t *testing.T) {
	t.Parallel()
	t.Run("valid 1", func(t *testing.T) {
		t.Parallel()
		versions := AtxVersions(map[types.EpochID]types.AtxVersion{0: types.AtxV1})
		require.NoError(t, versions.Validate())
	})
	t.Run("valid 2", func(t *testing.T) {
		t.Parallel()
		versions := AtxVersions(map[types.EpochID]types.AtxVersion{0: types.AtxV1, 1: types.AtxV2})
		require.NoError(t, versions.Validate())
	})
	t.Run("cannot decrease version", func(t *testing.T) {
		t.Parallel()
		versions := AtxVersions(map[types.EpochID]types.AtxVersion{10: types.AtxV1, 9: types.AtxV2})
		require.Error(t, versions.Validate())
	})
	t.Run("out of range", func(t *testing.T) {
		t.Parallel()

		require.Error(t, AtxVersions(map[types.EpochID]types.AtxVersion{0: types.AtxVMAX + 1}).Validate())
		require.Error(t, AtxVersions(map[types.EpochID]types.AtxVersion{0: 0}).Validate())
	})
}

func TestAtxVersions_SortsVersions(t *testing.T) {
	t.Parallel()

	err := quick.Check(func(v AtxVersions) bool {
		return sort.SliceIsSorted(v.asSlice(), func(i, j int) bool {
			return v.asSlice()[i].publish < v.asSlice()[j].publish
		})
	}, nil)
	require.NoError(t, err)
}

func TestHandler_DecodeATX(t *testing.T) {
	t.Parallel()

	t.Run("malformed publish epoch", func(t *testing.T) {
		t.Parallel()
		atxHdlr := newTestHandler(t, types.RandomATXID())
		_, err := atxHdlr.decodeATX(nil)
		require.ErrorIs(t, err, errMalformedData)
	})
	t.Run("malformed atx", func(t *testing.T) {
		t.Parallel()
		atxHdlr := newTestHandler(t, types.RandomATXID())
		_, err := atxHdlr.decodeATX([]byte("malformed"))
		require.ErrorIs(t, err, errMalformedData)
	})
	t.Run("v1", func(t *testing.T) {
		t.Parallel()
		atxHdlr := newTestHandler(t, types.RandomATXID())

		atx := newInitialATXv1(t, atxHdlr.goldenATXID)
		decoded, err := atxHdlr.decodeATX(codec.MustEncode(atx))
		require.NoError(t, err)
		require.Equal(t, atx, decoded)
	})
	t.Run("v2 not supported", func(t *testing.T) {
		// TODO: change this test when v2 is supported
		t.Parallel()
		versions := map[types.EpochID]types.AtxVersion{10: types.AtxV2}
		atxHdlr := newTestHandler(t, types.RandomATXID(), WithAtxVersions(versions))

		_, err := atxHdlr.decodeATX(codec.MustEncode(types.EpochID(20)))
		require.ErrorContains(t, err, "unsupported ATX version")
	})
}<|MERGE_RESOLUTION|>--- conflicted
+++ resolved
@@ -178,174 +178,6 @@
 	h.mtortoise.EXPECT().OnAtx(gomock.Any(), gomock.Any(), gomock.Any())
 }
 
-<<<<<<< HEAD
-func TestHandler_ProcessAtx(t *testing.T) {
-	// Arrange
-	goldenATXID := types.ATXID{2, 3, 4}
-	atxHdlr := newTestHandler(t, goldenATXID)
-
-	sig, err := signing.NewEdSigner()
-	require.NoError(t, err)
-
-	coinbase := types.GenerateAddress([]byte("aaaa"))
-
-	// Act & Assert
-	atx1 := newActivationTx(
-		t,
-		sig,
-		0,
-		types.EmptyATXID,
-		types.EmptyATXID,
-		nil,
-		types.EpochID(2),
-		0,
-		100,
-		coinbase,
-		100,
-		&types.NIPost{PostMetadata: &types.PostMetadata{}},
-		withVrfNonce(7),
-	)
-	atxHdlr.mbeacon.EXPECT().OnAtx(gomock.Any())
-	atxHdlr.mtortoise.EXPECT().OnAtx(gomock.Any(), gomock.Any(), gomock.Any())
-	proof, err := atxHdlr.processVerifiedATX(context.Background(), atx1)
-	require.NoError(t, err)
-	require.Nil(t, proof)
-
-	// processing an already stored ATX returns no error
-	proof, err = atxHdlr.processVerifiedATX(context.Background(), atx1)
-	require.NoError(t, err)
-	require.Nil(t, proof)
-}
-
-func TestHandler_ProcessAtx_maliciousIdentity(t *testing.T) {
-	// Arrange
-	goldenATXID := types.ATXID{2, 3, 4}
-	atxHdlr := newTestHandler(t, goldenATXID)
-
-	sig, err := signing.NewEdSigner()
-	require.NoError(t, err)
-	require.NoError(t, identities.SetMalicious(atxHdlr.cdb, sig.NodeID(), types.RandomBytes(10), time.Now()))
-
-	coinbase := types.GenerateAddress([]byte("aaaa"))
-
-	// Act & Assert
-	atx1 := newActivationTx(
-		t,
-		sig,
-		0,
-		types.EmptyATXID,
-		types.EmptyATXID,
-		nil,
-		types.EpochID(2),
-		0,
-		100,
-		coinbase,
-		100,
-		&types.NIPost{PostMetadata: &types.PostMetadata{}},
-		withVrfNonce(7),
-	)
-	atxHdlr.mbeacon.EXPECT().OnAtx(gomock.Any())
-	atxHdlr.mtortoise.EXPECT().OnAtx(gomock.Any(), gomock.Any(), gomock.Any())
-	proof, err := atxHdlr.processVerifiedATX(context.Background(), atx1)
-	require.NoError(t, err)
-	require.Nil(t, proof)
-}
-
-func TestHandler_ProcessAtx_SamePubEpoch(t *testing.T) {
-	// Arrange
-	goldenATXID := types.ATXID{2, 3, 4}
-	atxHdlr := newTestHandler(t, goldenATXID)
-
-	sig, err := signing.NewEdSigner()
-	require.NoError(t, err)
-
-	coinbase := types.GenerateAddress([]byte("aaaa"))
-
-	// Act & Assert
-	atx1 := newActivationTx(
-		t,
-		sig,
-		0,
-		types.EmptyATXID,
-		types.EmptyATXID,
-		nil,
-		types.EpochID(2),
-		0,
-		100,
-		coinbase,
-		100,
-		&types.NIPost{PostMetadata: &types.PostMetadata{}},
-		withVrfNonce(7),
-	)
-	atxHdlr.mbeacon.EXPECT().OnAtx(gomock.Any())
-	atxHdlr.mtortoise.EXPECT().OnAtx(gomock.Any(), gomock.Any(), gomock.Any())
-	proof, err := atxHdlr.processVerifiedATX(context.Background(), atx1)
-	require.NoError(t, err)
-	require.Nil(t, proof)
-
-	// another atx for the same epoch is considered malicious
-	atx2 := newActivationTx(
-		t,
-		sig,
-		1,
-		atx1.ID(),
-		atx1.ID(),
-		nil,
-		types.EpochID(2),
-		0,
-		100,
-		coinbase,
-		100,
-		&types.NIPost{PostMetadata: &types.PostMetadata{}},
-		withVrfNonce(7),
-	)
-	atxHdlr.mbeacon.EXPECT().OnAtx(gomock.Any())
-	atxHdlr.mtortoise.EXPECT().OnAtx(gomock.Any(), gomock.Any(), gomock.Any())
-	atxHdlr.mtortoise.EXPECT().OnMalfeasance(gomock.Any())
-	proof, err = atxHdlr.processVerifiedATX(context.Background(), atx2)
-	require.NoError(t, err)
-	proof.SetReceived(time.Time{})
-	nodeID, err := malfeasance.Validate(
-		context.Background(),
-		atxHdlr.log,
-		atxHdlr.cdb,
-		atxHdlr.edVerifier,
-		nil,
-		&mwire.MalfeasanceGossip{
-			MalfeasanceProof: *proof,
-		},
-	)
-	require.NoError(t, err)
-	require.Equal(t, sig.NodeID(), nodeID)
-}
-
-func TestHandler_ProcessAtx_SamePubEpoch_NoSelfIncrimination(t *testing.T) {
-	// Arrange
-	goldenATXID := types.ATXID{2, 3, 4}
-	atxHdlr := newTestHandler(t, goldenATXID)
-
-	sig, err := signing.NewEdSigner()
-	require.NoError(t, err)
-	atxHdlr.Register(sig)
-
-	coinbase := types.GenerateAddress([]byte("aaaa"))
-
-	// Act & Assert
-	atx1 := newActivationTx(
-		t,
-		sig,
-		0,
-		types.EmptyATXID,
-		types.EmptyATXID,
-		nil,
-		types.EpochID(2),
-		0,
-		100,
-		coinbase,
-		100,
-		&types.NIPost{PostMetadata: &types.PostMetadata{}},
-		withVrfNonce(7),
-=======
 func newTestHandlerMocks(tb testing.TB, golden types.ATXID) handlerMocks {
 	ctrl := gomock.NewController(tb)
 	return handlerMocks{
@@ -379,321 +211,14 @@
 		mocks.mtortoise,
 		lg,
 		opts...,
->>>>>>> 6798b5e5
 	)
 	return &testHandler{
 		Handler:    atxHdlr,
 		cdb:        cdb,
 		edVerifier: edVerifier,
 
-<<<<<<< HEAD
-	// processing an already stored ATX returns no error
-	proof, err = atxHdlr.processVerifiedATX(context.Background(), atx1)
-	require.NoError(t, err)
-	require.Nil(t, proof)
-
-	// another atx for the same epoch is considered malicious
-	atx2 := newActivationTx(
-		t,
-		sig,
-		1,
-		atx1.ID(),
-		atx1.ID(),
-		nil,
-		types.EpochID(2),
-		0,
-		100,
-		coinbase,
-		100,
-		&types.NIPost{PostMetadata: &types.PostMetadata{}},
-	)
-	proof, err = atxHdlr.processVerifiedATX(context.Background(), atx2)
-	require.ErrorContains(t,
-		err,
-		fmt.Sprintf("%s already published an ATX", sig.NodeID().ShortString()),
-	)
-	require.Nil(t, proof) // no proof against oneself
-}
-
-func TestHandler_ProcessAtx_SamePrevATX(t *testing.T) {
-	// Arrange
-	goldenATXID := types.ATXID{2, 3, 4}
-	atxHdlr := newTestHandler(t, goldenATXID)
-
-	sig, err := signing.NewEdSigner()
-	require.NoError(t, err)
-
-	coinbase := types.GenerateAddress([]byte("aaaa"))
-
-	// Act & Assert
-	prevATX := newActivationTx(
-		t,
-		sig,
-		0,
-		types.EmptyATXID,
-		goldenATXID,
-		nil,
-		types.EpochID(2),
-		0,
-		100,
-		coinbase,
-		100,
-		&types.NIPost{PostMetadata: &types.PostMetadata{}},
-		withVrfNonce(7),
-	)
-	atxHdlr.mbeacon.EXPECT().OnAtx(gomock.Any())
-	atxHdlr.mtortoise.EXPECT().OnAtx(gomock.Any(), gomock.Any(), gomock.Any())
-	proof, err := atxHdlr.processVerifiedATX(context.Background(), prevATX)
-	require.NoError(t, err)
-	require.Nil(t, proof)
-
-	// valid first non-initial ATX
-	atx1 := newActivationTx(
-		t,
-		sig,
-		1,
-		prevATX.ID(),
-		prevATX.ID(),
-		nil,
-		types.EpochID(3),
-		0,
-		100,
-		coinbase,
-		100,
-		&types.NIPost{PostMetadata: &types.PostMetadata{}},
-	)
-	atxHdlr.mbeacon.EXPECT().OnAtx(gomock.Any())
-	atxHdlr.mtortoise.EXPECT().OnAtx(gomock.Any(), gomock.Any(), gomock.Any())
-	proof, err = atxHdlr.processVerifiedATX(context.Background(), atx1)
-	require.NoError(t, err)
-	require.Nil(t, proof)
-
-	// valid first non-initial ATX
-	atx2 := newActivationTx(
-		t,
-		sig,
-		1,
-		atx1.ID(),
-		atx1.ID(),
-		nil,
-		types.EpochID(4),
-		0,
-		100,
-		coinbase,
-		100,
-		&types.NIPost{PostMetadata: &types.PostMetadata{}},
-	)
-	atxHdlr.mbeacon.EXPECT().OnAtx(gomock.Any())
-	atxHdlr.mtortoise.EXPECT().OnAtx(gomock.Any(), gomock.Any(), gomock.Any())
-	proof, err = atxHdlr.processVerifiedATX(context.Background(), atx2)
-	require.NoError(t, err)
-	require.Nil(t, proof)
-
-	// second non-initial ATX references prevATX as prevATX
-	atx3 := newActivationTx(
-		t,
-		sig,
-		2,
-		prevATX.ID(),
-		atx1.ID(),
-		nil,
-		types.EpochID(5),
-		0,
-		100,
-		coinbase,
-		100,
-		&types.NIPost{PostMetadata: &types.PostMetadata{}},
-	)
-	atxHdlr.mbeacon.EXPECT().OnAtx(gomock.Any())
-	atxHdlr.mtortoise.EXPECT().OnAtx(gomock.Any(), gomock.Any(), gomock.Any())
-	atxHdlr.mtortoise.EXPECT().OnMalfeasance(gomock.Any())
-	atxHdlr.mclock.EXPECT().CurrentLayer().Return(types.EpochID(5).FirstLayer())
-	proof, err = atxHdlr.processVerifiedATX(context.Background(), atx3)
-	require.NoError(t, err)
-	proof.SetReceived(time.Time{})
-	nodeID, err := malfeasance.Validate(
-		context.Background(),
-		atxHdlr.log,
-		atxHdlr.cdb,
-		atxHdlr.edVerifier,
-		nil,
-		&mwire.MalfeasanceGossip{
-			MalfeasanceProof: *proof,
-		},
-	)
-	require.NoError(t, err)
-	require.Equal(t, sig.NodeID(), nodeID)
-=======
 		handlerMocks: mocks,
 	}
->>>>>>> 6798b5e5
-}
-
-func TestHandler_ProcessAtx_SamePrevATX_NewInitial(t *testing.T) {
-	// Arrange
-	goldenATXID := types.ATXID{2, 3, 4}
-	atxHdlr := newTestHandler(t, goldenATXID)
-
-	sig, err := signing.NewEdSigner()
-	require.NoError(t, err)
-
-<<<<<<< HEAD
-	coinbase := types.GenerateAddress([]byte("aaaa"))
-
-	// Act & Assert
-	prevATX := newActivationTx(
-		t,
-		sig,
-		0,
-		types.EmptyATXID,
-		goldenATXID,
-		nil,
-		types.EpochID(2),
-		0,
-		100,
-		coinbase,
-		100,
-		&types.NIPost{PostMetadata: &types.PostMetadata{}},
-		withVrfNonce(7),
-	)
-	atxHdlr.mbeacon.EXPECT().OnAtx(gomock.Any())
-	atxHdlr.mtortoise.EXPECT().OnAtx(gomock.Any(), gomock.Any(), gomock.Any())
-	proof, err := atxHdlr.processVerifiedATX(context.Background(), prevATX)
-	require.NoError(t, err)
-	require.Nil(t, proof)
-
-	// valid first non-initial ATX
-	atx1 := newActivationTx(
-		t,
-		sig,
-		1,
-		prevATX.ID(),
-		prevATX.ID(),
-		nil,
-		types.EpochID(3),
-		0,
-		100,
-		coinbase,
-		100,
-		&types.NIPost{PostMetadata: &types.PostMetadata{}},
-	)
-	atxHdlr.mbeacon.EXPECT().OnAtx(gomock.Any())
-	atxHdlr.mtortoise.EXPECT().OnAtx(gomock.Any(), gomock.Any(), gomock.Any())
-	proof, err = atxHdlr.processVerifiedATX(context.Background(), atx1)
-	require.NoError(t, err)
-	require.Nil(t, proof)
-
-	// second non-initial ATX references empty as prevATX
-	atx2 := newActivationTx(
-		t,
-		sig,
-		2,
-		types.EmptyATXID,
-		atx1.ID(),
-		nil,
-		types.EpochID(4),
-		0,
-		100,
-		coinbase,
-		100,
-		&types.NIPost{PostMetadata: &types.PostMetadata{}},
-		withVrfNonce(7),
-	)
-	atxHdlr.mbeacon.EXPECT().OnAtx(gomock.Any())
-	atxHdlr.mtortoise.EXPECT().OnAtx(gomock.Any(), gomock.Any(), gomock.Any())
-	atxHdlr.mtortoise.EXPECT().OnMalfeasance(gomock.Any())
-	proof, err = atxHdlr.processVerifiedATX(context.Background(), atx2)
-	require.NoError(t, err)
-	proof.SetReceived(time.Time{})
-	nodeID, err := malfeasance.Validate(
-		context.Background(),
-		atxHdlr.log,
-		atxHdlr.cdb,
-		atxHdlr.edVerifier,
-		nil,
-		&mwire.MalfeasanceGossip{
-			MalfeasanceProof: *proof,
-		},
-	)
-	require.NoError(t, err)
-	require.Equal(t, sig.NodeID(), nodeID)
-}
-
-func TestHandler_ProcessAtx_SamePrevATX_NoSelfIncrimination(t *testing.T) {
-	// Arrange
-	goldenATXID := types.ATXID{2, 3, 4}
-	atxHdlr := newTestHandler(t, goldenATXID)
-
-	sig, err := signing.NewEdSigner()
-	require.NoError(t, err)
-	atxHdlr.Register(sig)
-
-	coinbase := types.GenerateAddress([]byte("aaaa"))
-
-	// Act & Assert
-	prevATX := newActivationTx(
-		t,
-		sig,
-		0,
-		types.EmptyATXID,
-		types.EmptyATXID,
-		nil,
-		types.EpochID(2),
-		0,
-		100,
-		coinbase,
-		100,
-		&types.NIPost{PostMetadata: &types.PostMetadata{}},
-		withVrfNonce(7),
-	)
-	atxHdlr.mbeacon.EXPECT().OnAtx(gomock.Any())
-	atxHdlr.mtortoise.EXPECT().OnAtx(gomock.Any(), gomock.Any(), gomock.Any())
-	proof, err := atxHdlr.processVerifiedATX(context.Background(), prevATX)
-	require.NoError(t, err)
-	require.Nil(t, proof)
-
-	// valid first non-initial ATX
-	atx1 := newActivationTx(
-		t,
-		sig,
-		1,
-		prevATX.ID(),
-		prevATX.ID(),
-		nil,
-		types.EpochID(3),
-		0,
-		100,
-		coinbase,
-		100,
-		&types.NIPost{PostMetadata: &types.PostMetadata{}},
-	)
-	atxHdlr.mbeacon.EXPECT().OnAtx(gomock.Any())
-	atxHdlr.mtortoise.EXPECT().OnAtx(gomock.Any(), gomock.Any(), gomock.Any())
-	proof, err = atxHdlr.processVerifiedATX(context.Background(), atx1)
-	require.NoError(t, err)
-	require.Nil(t, proof)
-
-	// second non-initial ATX references prevATX as prevATX
-	atx2 := newActivationTx(
-		t,
-		sig,
-		2,
-		prevATX.ID(),
-		atx1.ID(),
-		nil,
-		types.EpochID(4),
-		0,
-		100,
-		coinbase,
-		100,
-		&types.NIPost{PostMetadata: &types.PostMetadata{}},
-	)
-	proof, err = atxHdlr.processVerifiedATX(context.Background(), atx2)
-	require.ErrorContains(t,
-		err,
-		fmt.Sprintf("%s referenced incorrect previous ATX", sig.NodeID().ShortString()),
-	)
-	require.Nil(t, proof) // no proof against oneself
 }
 
 func testHandler_PostMalfeasanceProofs(t *testing.T, synced bool) {
@@ -704,54 +229,6 @@
 	require.NoError(t, err)
 	nodeID := sig.NodeID()
 
-	initialCh := types.NIPostChallenge{
-		Sequence:       0,
-		PrevATXID:      types.EmptyATXID,
-		PublishEpoch:   1,
-		PositioningATX: goldenATXID,
-		CommitmentATX:  &goldenATXID,
-		InitialPost:    &types.Post{},
-	}
-	initialNipost := newNIPostWithPoet(t, []byte{0x76, 0x45})
-
-	initialAtx := newAtx(initialCh, initialNipost.NIPost, 100, types.GenerateAddress([]byte("aaaa")))
-	initialAtx.NodeID = &nodeID
-	vrfNonce := types.VRFPostIndex(0)
-	initialAtx.VRFNonce = &vrfNonce
-	initialAtx.SetEffectiveNumUnits(100)
-	initialAtx.SetReceived(time.Now())
-	require.NoError(t, SignAndFinalizeAtx(sig, initialAtx))
-	vAtx, err := initialAtx.Verify(0, 100)
-	require.NoError(t, err)
-	require.NoError(t, atxs.Add(atxHdlr.cdb, vAtx))
-
-	proof, err := identities.GetMalfeasanceProof(atxHdlr.cdb, nodeID)
-	require.ErrorIs(t, err, sql.ErrNotFound)
-	require.Nil(t, proof)
-
-	ch := types.NIPostChallenge{
-		Sequence:       1,
-		PrevATXID:      initialAtx.ID(),
-		PublishEpoch:   3,
-		PositioningATX: initialAtx.ID(),
-	}
-	nipost := newNIPostWithPoet(t, []byte{0x76, 0x45})
-
-	atx := newAtx(ch, nipost.NIPost, 100, types.GenerateAddress([]byte("aaaa")))
-	atx.SetEffectiveNumUnits(100)
-	atx.SetReceived(time.Now())
-	require.NoError(t, SignAndFinalizeAtx(sig, atx))
-	_, err = atx.Verify(0, 100)
-	require.NoError(t, err)
-
-	var got mwire.MalfeasanceGossip
-	atxHdlr.mclock.EXPECT().CurrentLayer().Return(atx.PublishEpoch.FirstLayer())
-	atxHdlr.mockFetch.EXPECT().RegisterPeerHashes(gomock.Any(), gomock.Any())
-	atxHdlr.mockFetch.EXPECT().GetPoetProof(gomock.Any(), atx.GetPoetProofRef())
-	atxHdlr.mockFetch.EXPECT().GetAtxs(gomock.Any(), gomock.Any(), gomock.Any()).Return(nil)
-	atxHdlr.mValidator.EXPECT().NIPostChallenge(&atx.NIPostChallenge, gomock.Any(), sig.NodeID())
-	atxHdlr.mValidator.EXPECT().PositioningAtx(initialAtx.ID(), gomock.Any(), goldenATXID, atx.PublishEpoch)
-=======
 	_, err = identities.GetMalfeasanceProof(atxHdlr.cdb, nodeID)
 	require.ErrorIs(t, err, sql.ErrNotFound)
 
@@ -767,7 +244,6 @@
 	atxHdlr.mockFetch.EXPECT().GetPoetProof(gomock.Any(), gomock.Any())
 	atxHdlr.mValidator.EXPECT().InitialNIPostChallengeV1(gomock.Any(), gomock.Any(), goldenATXID)
 	atxHdlr.mValidator.EXPECT().PositioningAtx(atx.PositioningATXID, gomock.Any(), goldenATXID, atx.PublishEpoch)
->>>>>>> 6798b5e5
 	atxHdlr.mValidator.EXPECT().
 		NIPost(gomock.Any(), atx.SmesherID, goldenATXID, gomock.Any(), gomock.Any(), atx.NumUnits, gomock.Any()).
 		Return(0, &verifying.ErrInvalidIndex{Index: 2})
@@ -829,63 +305,16 @@
 	sig, err := signing.NewEdSigner()
 	require.NoError(t, err)
 
-<<<<<<< HEAD
-	coinbase := types.GenerateAddress([]byte("aaaa"))
-
-	// Act & Assert
-	atx1 := newActivationTx(
-		t,
-		sig,
-		0,
-		types.EmptyATXID,
-		types.EmptyATXID,
-		nil,
-		types.EpochID(2),
-		0,
-		100,
-		coinbase,
-		100,
-		&types.NIPost{PostMetadata: &types.PostMetadata{}},
-	)
-	nonce1 := types.VRFPostIndex(123)
-	atx1.VRFNonce = &nonce1
-	atxHdlr.mbeacon.EXPECT().OnAtx(gomock.Any())
-	atxHdlr.mtortoise.EXPECT().OnAtx(gomock.Any(), gomock.Any(), gomock.Any())
-	proof, err := atxHdlr.processVerifiedATX(context.Background(), atx1)
-	require.NoError(t, err)
-	require.Nil(t, proof)
-=======
 	atx1 := newInitialATXv1(t, goldenATXID)
 	atx1.Sign(sig)
 	atxHdlr.expectAtxV1(atx1, sig.NodeID())
 	require.NoError(t, atxHdlr.HandleGossipAtx(context.Background(), "", codec.MustEncode(atx1)))
->>>>>>> 6798b5e5
 
 	got, err := atxs.VRFNonce(atxHdlr.cdb, sig.NodeID(), atx1.PublishEpoch+1)
 	require.NoError(t, err)
-<<<<<<< HEAD
-	require.Equal(t, nonce1, got)
-
-	// another atx for the same epoch is considered malicious
-	atx2 := newActivationTx(
-		t,
-		sig,
-		1,
-		atx1.ID(),
-		atx1.ID(),
-		nil,
-		types.EpochID(3),
-		0,
-		100,
-		coinbase,
-		100,
-		&types.NIPost{PostMetadata: &types.PostMetadata{}},
-	)
-=======
 	require.Equal(t, types.VRFPostIndex(*atx1.VRFNonce), got)
 
 	atx2 := newChainedActivationTxV1(t, goldenATXID, atx1, atx1.ID())
->>>>>>> 6798b5e5
 	nonce2 := types.VRFPostIndex(456)
 	atx2.VRFNonce = (*uint64)(&nonce2)
 	atx2.Sign(sig)
@@ -898,82 +327,6 @@
 	require.Equal(t, nonce2, got)
 }
 
-<<<<<<< HEAD
-func BenchmarkNewActivationDb(b *testing.B) {
-	r := require.New(b)
-
-	goldenATXID := types.ATXID{2, 3, 4}
-	atxHdlr := newTestHandler(b, goldenATXID)
-	atxHdlr.mbeacon.EXPECT().OnAtx(gomock.Any()).AnyTimes()
-	atxHdlr.mtortoise.EXPECT().OnAtx(gomock.Any(), gomock.Any(), gomock.Any()).AnyTimes()
-
-	const (
-		numOfMiners = 300
-		batchSize   = 15
-		numOfEpochs = 10 * batchSize
-	)
-	prevAtxs := make([]types.ATXID, numOfMiners)
-	pPrevAtxs := make([]types.ATXID, numOfMiners)
-	posAtx := types.ATXID{2, 3, 4}
-	var atx *types.ActivationTx
-	layer := types.LayerID(22)
-	poetBytes := []byte("66666")
-	coinbase := types.Address{2, 4, 5}
-	sigs := make([]*signing.EdSigner, 0, numOfMiners)
-	for range numOfMiners {
-		sig, err := signing.NewEdSigner()
-		r.NoError(err)
-		sigs = append(sigs, sig)
-	}
-	r.Len(sigs, numOfMiners)
-
-	start := time.Now()
-	eStart := time.Now()
-	for epoch := postGenesisEpoch; epoch < postGenesisEpoch+numOfEpochs; epoch++ {
-		for i := range numOfMiners {
-			challenge := types.NIPostChallenge{
-				Sequence:       1,
-				PrevATXID:      prevAtxs[i],
-				PublishEpoch:   epoch,
-				PositioningATX: posAtx,
-				CommitmentATX:  nil,
-			}
-			npst := newNIPostWithPoet(b, poetBytes)
-			atx = newAtx(challenge, npst.NIPost, npst.NumUnits, coinbase)
-			atx.VRFNonce = new(types.VRFPostIndex)
-			*atx.VRFNonce = types.VRFPostIndex(7)
-			SignAndFinalizeAtx(sigs[i], atx)
-			vAtx, err := atx.Verify(0, 1)
-			r.NoError(err)
-			proof, err := atxHdlr.processVerifiedATX(context.Background(), vAtx)
-			require.NoError(b, err)
-			require.Nil(b, proof)
-			prevAtxs[i] = atx.ID()
-		}
-		posAtx = atx.ID()
-		layer = layer.Add(layersPerEpoch)
-		if epoch%batchSize == batchSize-1 {
-			b.Logf("epoch %3d-%3d took %v\t", epoch-(batchSize-1), epoch, time.Since(eStart))
-			eStart = time.Now()
-
-			for miner := 0; miner < numOfMiners; miner++ {
-				atx, err := atxHdlr.cdb.GetAtxHeader(prevAtxs[miner])
-				r.NoError(err)
-				r.NotNil(atx)
-				atx, err = atxHdlr.cdb.GetAtxHeader(pPrevAtxs[miner])
-				r.NoError(err)
-				r.NotNil(atx)
-			}
-			b.Logf("reading last and previous epoch 100 times took %v\n", time.Since(eStart))
-			eStart = time.Now()
-		}
-		copy(pPrevAtxs, prevAtxs)
-	}
-	b.Logf("\n>>> Total time: %v\n\n", time.Since(start))
-}
-
-=======
->>>>>>> 6798b5e5
 func TestHandler_HandleGossipAtx(t *testing.T) {
 	goldenATXID := types.ATXID{2, 3, 4}
 	atxHdlr := newTestHandler(t, goldenATXID)
@@ -1170,64 +523,6 @@
 	})
 }
 
-<<<<<<< HEAD
-func BenchmarkGetAtxHeaderWithConcurrentProcessAtx(b *testing.B) {
-	goldenATXID := types.ATXID{2, 3, 4}
-	atxHdlr := newTestHandler(b, goldenATXID)
-	atxHdlr.mbeacon.EXPECT().OnAtx(gomock.Any()).AnyTimes()
-	atxHdlr.mtortoise.EXPECT().OnAtx(gomock.Any(), gomock.Any(), gomock.Any()).AnyTimes()
-
-	var (
-		stop uint64
-		wg   sync.WaitGroup
-	)
-	for range runtime.NumCPU() / 2 {
-		wg.Add(1)
-		//nolint:testifylint
-		go func() {
-			defer wg.Done()
-			for i := 0; ; i++ {
-				challenge := types.NIPostChallenge{
-					Sequence:       uint64(i),
-					PrevATXID:      types.EmptyATXID,
-					PublishEpoch:   0,
-					PositioningATX: goldenATXID,
-					CommitmentATX:  nil,
-				}
-				sig, err := signing.NewEdSigner()
-				require.NoError(b, err)
-				atx := newAtx(challenge, nil, 1, types.Address{})
-				atx.VRFNonce = new(types.VRFPostIndex)
-				*atx.VRFNonce = types.VRFPostIndex(7)
-				require.NoError(b, SignAndFinalizeAtx(sig, atx))
-				vAtx, err := atx.Verify(0, 1)
-				if !assert.NoError(b, err) {
-					return
-				}
-				proof, err := atxHdlr.processVerifiedATX(context.Background(), vAtx)
-				if !assert.NoError(b, err) {
-					return
-				}
-				if !assert.Nil(b, proof) {
-					return
-				}
-				if atomic.LoadUint64(&stop) == 1 {
-					return
-				}
-			}
-		}()
-	}
-	b.ResetTimer()
-	for range b.N {
-		_, err := atxHdlr.cdb.GetAtxHeader(types.ATXID{1, 1, 1})
-		require.ErrorIs(b, err, sql.ErrNotFound)
-	}
-	atomic.StoreUint64(&stop, 1)
-	wg.Wait()
-}
-
-=======
->>>>>>> 6798b5e5
 func TestCollectDeps(t *testing.T) {
 	goldenATX := types.RandomATXID()
 	atxA := types.RandomATXID()
