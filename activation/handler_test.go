package activation

import (
	"context"
	"errors"
	"fmt"
	"runtime"
	"sync"
	"sync/atomic"
	"testing"
	"time"

	"github.com/spacemeshos/merkle-tree"
	poetShared "github.com/spacemeshos/poet/shared"
	"github.com/stretchr/testify/assert"
	"github.com/stretchr/testify/require"
	"go.uber.org/mock/gomock"

	"github.com/spacemeshos/go-spacemesh/atxsdata"
	"github.com/spacemeshos/go-spacemesh/codec"
	"github.com/spacemeshos/go-spacemesh/common/types"
	"github.com/spacemeshos/go-spacemesh/datastore"
	"github.com/spacemeshos/go-spacemesh/log/logtest"
	"github.com/spacemeshos/go-spacemesh/malfeasance"
	"github.com/spacemeshos/go-spacemesh/p2p"
	"github.com/spacemeshos/go-spacemesh/p2p/pubsub"
	pubsubmocks "github.com/spacemeshos/go-spacemesh/p2p/pubsub/mocks"
	"github.com/spacemeshos/go-spacemesh/signing"
	"github.com/spacemeshos/go-spacemesh/sql"
	"github.com/spacemeshos/go-spacemesh/sql/atxs"
	"github.com/spacemeshos/go-spacemesh/sql/identities"
	"github.com/spacemeshos/go-spacemesh/system/mocks"
)

const (
	layersPerEpochBig = 1000
	localID           = "local"
)

func newMerkleProof(t testing.TB, challenge types.Hash32, otherLeafs []types.Hash32) (types.MerkleProof, types.Hash32) {
	t.Helper()
	tree, err := merkle.NewTreeBuilder().
		WithHashFunc(poetShared.HashMembershipTreeNode).
		WithLeavesToProve(map[uint64]bool{0: true}).
		Build()
	require.NoError(t, err)
	require.NoError(t, tree.AddLeaf(challenge[:]))
	for _, m := range otherLeafs {
		require.NoError(t, tree.AddLeaf(m[:]))
	}
	root, nodes := tree.RootAndProof()
	nodesH32 := make([]types.Hash32, 0, len(nodes))
	for _, n := range nodes {
		nodesH32 = append(nodesH32, types.BytesToHash(n))
	}
	return types.MerkleProof{
		Nodes: nodesH32,
	}, types.BytesToHash(root)
}

func newNIPostWithChallenge(t testing.TB, challenge types.Hash32, poetRef []byte) *types.NIPost {
	t.Helper()
	proof, _ := newMerkleProof(t, challenge, []types.Hash32{
		types.BytesToHash([]byte("leaf2")),
		types.BytesToHash([]byte("leaf3")),
		types.BytesToHash([]byte("leaf4")),
	})

	return &types.NIPost{
		Membership: proof,
		Post: &types.Post{
			Nonce:   0,
			Indices: []byte(nil),
		},
		PostMetadata: &types.PostMetadata{
			Challenge: poetRef,
		},
	}
}

type testHandler struct {
	*Handler

	mclock     *MocklayerClock
	mpub       *pubsubmocks.MockPublisher
	mockFetch  *mocks.MockFetcher
	mValidator *MocknipostValidator
	mbeacon    *MockAtxReceiver
	mtortoise  *mocks.MockTortoise
}

func newTestHandler(tb testing.TB, goldenATXID types.ATXID) *testHandler {
	lg := logtest.New(tb)
	cdb := datastore.NewCachedDB(sql.InMemory(), lg)
	ctrl := gomock.NewController(tb)
	mclock := NewMocklayerClock(ctrl)
	mpub := pubsubmocks.NewMockPublisher(ctrl)
	mockFetch := mocks.NewMockFetcher(ctrl)
	mValidator := NewMocknipostValidator(ctrl)

	mbeacon := NewMockAtxReceiver(ctrl)
	mtortoise := mocks.NewMockTortoise(ctrl)

	atxHdlr := NewHandler(
		localID,
		cdb,
<<<<<<< HEAD
=======
		atxsdata.New(),
>>>>>>> ba3b4b51
		signing.NewEdVerifier(),
		mclock,
		mpub,
		mockFetch,
		1,
		goldenATXID,
		mValidator,
		mbeacon,
		mtortoise,
		lg,
		PoetConfig{},
	)
	return &testHandler{
		Handler: atxHdlr,

		mclock:     mclock,
		mpub:       mpub,
		mockFetch:  mockFetch,
		mValidator: mValidator,
		mbeacon:    mbeacon,
		mtortoise:  mtortoise,
	}
}

func TestHandler_processBlockATXs(t *testing.T) {
	// Arrange
	r := require.New(t)

	layers := types.GetLayersPerEpoch()
	types.SetLayersPerEpoch(layersPerEpochBig)
	t.Cleanup(func() { types.SetLayersPerEpoch(layers) })

	goldenATXID := types.ATXID{2, 3, 4}
	atxHdlr := newTestHandler(t, goldenATXID)
	atxHdlr.mbeacon.EXPECT().OnAtx(gomock.Any()).AnyTimes()
	atxHdlr.mtortoise.EXPECT().OnAtx(gomock.Any()).AnyTimes()

	sig, err := signing.NewEdSigner()
	r.NoError(err)
	sig1, err := signing.NewEdSigner()
	r.NoError(err)
	sig2, err := signing.NewEdSigner()
	r.NoError(err)
	sig3, err := signing.NewEdSigner()
	r.NoError(err)

	coinbase1 := types.GenerateAddress([]byte("aaaa"))
	coinbase2 := types.GenerateAddress([]byte("bbbb"))
	coinbase3 := types.GenerateAddress([]byte("cccc"))
	chlng := types.HexToHash32("0x3333")
	poetRef := []byte{0x76, 0x45}
	numTicks := uint64(100)
	numUnits := uint32(100)

	npst := newNIPostWithChallenge(t, chlng, poetRef)
	posATX := newActivationTx(
		t,
		sig,
		0,
		types.EmptyATXID,
		types.EmptyATXID,
		nil,
		types.LayerID(1000).GetEpoch(),
		0,
		numTicks,
		coinbase1,
		numUnits,
		npst,
	)
	r.NoError(atxs.Add(atxHdlr.cdb, posATX))

	// Act
	atxList := []*types.VerifiedActivationTx{
		newActivationTx(
			t,
			sig1,
			0,
			types.EmptyATXID,
			posATX.ID(),
			nil,
			types.LayerID(1012).GetEpoch(),
			0,
			numTicks,
			coinbase1,
			numUnits,
			&types.NIPost{},
		),
		newActivationTx(
			t,
			sig2,
			0,
			types.EmptyATXID,
			posATX.ID(),
			nil,
			types.LayerID(1300).GetEpoch(),
			0,
			numTicks,
			coinbase2,
			numUnits,
			&types.NIPost{},
		),
		newActivationTx(
			t,
			sig3,
			0,
			types.EmptyATXID,
			posATX.ID(),
			nil,
			types.LayerID(1435).GetEpoch(),
			0,
			numTicks,
			coinbase3,
			numUnits,
			&types.NIPost{},
		),
	}
	for _, atx := range atxList {
		atx.NIPost = newNIPostWithChallenge(t, atx.NIPostChallenge.Hash(), poetRef)
		r.NoError(atxHdlr.ProcessAtx(context.Background(), atx))
	}

	// check that further atxList don't affect current epoch count
	atxList2 := []*types.VerifiedActivationTx{
		newActivationTx(
			t,
			sig1,
			1,
			atxList[0].ID(),
			atxList[0].ID(),
			nil,
			types.LayerID(2012).GetEpoch(),
			0,
			numTicks,
			coinbase1,
			numUnits,
			&types.NIPost{},
		),
		newActivationTx(
			t,
			sig2,
			1,
			atxList[1].ID(),
			atxList[1].ID(),
			nil,
			types.LayerID(2300).GetEpoch(),
			0,
			numTicks,
			coinbase2,
			numUnits,
			&types.NIPost{},
		),
		newActivationTx(
			t,
			sig3,
			1,
			atxList[2].ID(),
			atxList[2].ID(),
			nil,
			types.LayerID(2435).GetEpoch(),
			0,
			numTicks,
			coinbase3,
			numUnits,
			&types.NIPost{},
		),
	}
	for _, atx := range atxList2 {
		atx.NIPost = newNIPostWithChallenge(t, atx.NIPostChallenge.Hash(), poetRef)
		r.NoError(atxHdlr.ProcessAtx(context.Background(), atx))
	}

	// Assert
	// 1 posATX + 3 atx from `atxList`; weight = 4 * numTicks * numUnit
	epochWeight, _, err := atxHdlr.cdb.GetEpochWeight(2)
	r.NoError(err)
	r.Equal(4*numTicks*uint64(numUnits), epochWeight)

	// 3 atx from `atxList2`; weight = 3 * numTicks * numUnit
	epochWeight, _, err = atxHdlr.cdb.GetEpochWeight(3)
	r.NoError(err)
	r.Equal(3*numTicks*uint64(numUnits), epochWeight)
}

func TestHandler_SyntacticallyValidateAtx(t *testing.T) {
	// Arrange
	layers := types.GetLayersPerEpoch()
	types.SetLayersPerEpoch(layersPerEpochBig)
	t.Cleanup(func() { types.SetLayersPerEpoch(layers) })

	sig, err := signing.NewEdSigner()
	require.NoError(t, err)
	otherSig, err := signing.NewEdSigner()
	require.NoError(t, err)

	goldenATXID := types.ATXID{2, 3, 4}
	currentLayer := types.LayerID(1012)

	chlng := types.HexToHash32("0x3333")
	poetRef := []byte{0xba, 0xbe}
	npst := newNIPostWithChallenge(t, chlng, poetRef)
	prevAtx := newActivationTx(
		t,
		sig,
		0,
		types.EmptyATXID,
		types.EmptyATXID,
		&goldenATXID,
		currentLayer.GetEpoch()-1,
		0,
		100,
		types.GenerateAddress([]byte("aaaa")),
		100,
		npst,
	)
	nonce := types.VRFPostIndex(1)
	prevAtx.VRFNonce = &nonce
	posAtx := newActivationTx(
		t,
		otherSig,
		0,
		types.EmptyATXID,
		types.EmptyATXID,
		&goldenATXID,
		currentLayer.GetEpoch()-1,
		0,
		100,
		types.GenerateAddress([]byte("bbbb")),
		100,
		npst,
	)

	// Act & Assert
	t.Run("valid atx", func(t *testing.T) {
		t.Parallel()

		atxHdlr := newTestHandler(t, goldenATXID)
		require.NoError(t, atxs.Add(atxHdlr.cdb, prevAtx))

		challenge := newChallenge(prevAtx.Sequence+1, prevAtx.ID(), prevAtx.ID(), currentLayer.GetEpoch(), nil)
		atx := newAtx(t, sig, challenge, &types.NIPost{}, 100, types.GenerateAddress([]byte("aaaa")))
		atx.NIPost = newNIPostWithChallenge(t, atx.NIPostChallenge.Hash(), poetRef)
		require.NoError(t, SignAndFinalizeAtx(sig, atx))

		atxHdlr.mclock.EXPECT().CurrentLayer().Return(currentLayer)
		require.NoError(t, atxHdlr.SyntacticallyValidate(context.Background(), atx))
		atxHdlr.mValidator.EXPECT().
			NIPost(gomock.Any(), gomock.Any(), gomock.Any(), gomock.Any(), gomock.Any(), gomock.Any()).
			Return(uint64(1), nil)
		atxHdlr.mValidator.EXPECT().NIPostChallenge(gomock.Any(), gomock.Any(), gomock.Any()).Return(nil)
		atxHdlr.mValidator.EXPECT().PositioningAtx(gomock.Any(), gomock.Any(), gomock.Any(), gomock.Any()).Return(nil)
		_, err := atxHdlr.SyntacticallyValidateDeps(context.Background(), atx)
		require.NoError(t, err)
	})

	t.Run("valid atx with new VRF nonce", func(t *testing.T) {
		t.Parallel()

		atxHdlr := newTestHandler(t, goldenATXID)
		require.NoError(t, atxs.Add(atxHdlr.cdb, prevAtx))

		challenge := newChallenge(prevAtx.Sequence+1, prevAtx.ID(), prevAtx.ID(), currentLayer.GetEpoch(), nil)
		nonce := types.VRFPostIndex(999)
		atx := newAtx(t, sig, challenge, &types.NIPost{}, 100, types.GenerateAddress([]byte("aaaa")))
		atx.NIPost = newNIPostWithChallenge(t, atx.NIPostChallenge.Hash(), poetRef)
		atx.VRFNonce = &nonce
		require.NoError(t, SignAndFinalizeAtx(sig, atx))

		atxHdlr.mclock.EXPECT().CurrentLayer().Return(currentLayer)

		require.NoError(t, atxHdlr.SyntacticallyValidate(context.Background(), atx))
		atxHdlr.mValidator.EXPECT().
			NIPost(gomock.Any(), gomock.Any(), gomock.Any(), gomock.Any(), gomock.Any(), gomock.Any()).
			Return(uint64(1), nil)
		atxHdlr.mValidator.EXPECT().NIPostChallenge(gomock.Any(), gomock.Any(), gomock.Any()).Return(nil)
		atxHdlr.mValidator.EXPECT().PositioningAtx(gomock.Any(), gomock.Any(), gomock.Any(), gomock.Any()).Return(nil)
		atxHdlr.mValidator.EXPECT().
			VRFNonce(gomock.Any(), gomock.Any(), gomock.Any(), gomock.Any(), gomock.Any()).
			Return(nil)
		_, err := atxHdlr.SyntacticallyValidateDeps(context.Background(), atx)
		require.NoError(t, err)
	})

	t.Run("valid atx with decreasing num units", func(t *testing.T) {
		t.Parallel()

		atxHdlr := newTestHandler(t, goldenATXID)
		require.NoError(t, atxs.Add(atxHdlr.cdb, prevAtx))

		challenge := newChallenge(prevAtx.Sequence+1, prevAtx.ID(), prevAtx.ID(), currentLayer.GetEpoch(), nil)
		atx := newAtx(
			t,
			sig,
			challenge,
			&types.NIPost{},
			90,
			types.GenerateAddress([]byte("aaaa")),
		) // numunits decreased from 100 to 90 between atx and prevAtx
		atx.NIPost = newNIPostWithChallenge(t, atx.NIPostChallenge.Hash(), poetRef)
		require.NoError(t, SignAndFinalizeAtx(sig, atx))

		atxHdlr.mclock.EXPECT().CurrentLayer().Return(currentLayer)
		require.NoError(t, atxHdlr.SyntacticallyValidate(context.Background(), atx))
		atxHdlr.mValidator.EXPECT().
			NIPost(gomock.Any(), gomock.Any(), gomock.Any(), gomock.Any(), gomock.Any(), gomock.Any()).
			Return(uint64(1), nil)
		atxHdlr.mValidator.EXPECT().NIPostChallenge(gomock.Any(), gomock.Any(), gomock.Any()).Return(nil)
		atxHdlr.mValidator.EXPECT().PositioningAtx(gomock.Any(), gomock.Any(), gomock.Any(), gomock.Any()).Return(nil)
		vAtx, err := atxHdlr.SyntacticallyValidateDeps(context.Background(), atx)
		require.NoError(t, err)
		require.Equal(t, uint32(90), vAtx.NumUnits)
		require.Equal(t, uint32(90), vAtx.EffectiveNumUnits())
	})

	t.Run("atx with increasing num units, no new VRF, old valid", func(t *testing.T) {
		t.Parallel()

		atxHdlr := newTestHandler(t, goldenATXID)
		require.NoError(t, atxs.Add(atxHdlr.cdb, prevAtx))

		challenge := newChallenge(prevAtx.Sequence+1, prevAtx.ID(), prevAtx.ID(), currentLayer.GetEpoch(), nil)
		atx := newAtx(
			t,
			sig,
			challenge,
			&types.NIPost{},
			110,
			types.GenerateAddress([]byte("aaaa")),
		) // numunits increased from 100 to 110 between atx and prevAtx
		atx.NIPost = newNIPostWithChallenge(t, atx.NIPostChallenge.Hash(), poetRef)
		require.NoError(t, SignAndFinalizeAtx(sig, atx))

		atxHdlr.mclock.EXPECT().CurrentLayer().Return(currentLayer)
		require.NoError(t, atxHdlr.SyntacticallyValidate(context.Background(), atx))
		atxHdlr.mValidator.EXPECT().
			NIPost(gomock.Any(), gomock.Any(), gomock.Any(), gomock.Any(), gomock.Any(), gomock.Any()).
			Return(uint64(1), nil)
		atxHdlr.mValidator.EXPECT().NIPostChallenge(gomock.Any(), gomock.Any(), gomock.Any()).Return(nil)
		atxHdlr.mValidator.EXPECT().PositioningAtx(gomock.Any(), gomock.Any(), gomock.Any(), gomock.Any()).Return(nil)
		atxHdlr.mValidator.EXPECT().
			VRFNonce(gomock.Any(), gomock.Any(), gomock.Any(), gomock.Any(), gomock.Any()).
			Return(nil)
		vAtx, err := atxHdlr.SyntacticallyValidateDeps(context.Background(), atx)
		require.NoError(t, err)
		require.Equal(t, uint32(110), vAtx.NumUnits)
		require.Equal(t, uint32(100), vAtx.EffectiveNumUnits())
	})

	t.Run("atx with increasing num units, no new VRF, old invalid for new size", func(t *testing.T) {
		t.Parallel()

		atxHdlr := newTestHandler(t, goldenATXID)
		require.NoError(t, atxs.Add(atxHdlr.cdb, prevAtx))

		challenge := newChallenge(prevAtx.Sequence+1, prevAtx.ID(), prevAtx.ID(), currentLayer.GetEpoch(), nil)
		atx := newAtx(
			t,
			sig,
			challenge,
			&types.NIPost{},
			110,
			types.GenerateAddress([]byte("aaaa")),
		) // numunits increased from 100 to 110 between atx and prevAtx
		atx.NIPost = newNIPostWithChallenge(t, atx.NIPostChallenge.Hash(), poetRef)
		require.NoError(t, SignAndFinalizeAtx(sig, atx))

		atxHdlr.mclock.EXPECT().CurrentLayer().Return(currentLayer)
		require.NoError(t, atxHdlr.SyntacticallyValidate(context.Background(), atx))
		atxHdlr.mValidator.EXPECT().NIPostChallenge(gomock.Any(), gomock.Any(), gomock.Any()).Return(nil)
		atxHdlr.mValidator.EXPECT().
			VRFNonce(gomock.Any(), gomock.Any(), gomock.Any(), gomock.Any(), gomock.Any()).
			Return(errors.New("invalid VRF"))
		_, err := atxHdlr.SyntacticallyValidateDeps(context.Background(), atx)
		require.ErrorContains(t, err, "invalid vrf nonce")
	})

	t.Run("valid initial atx", func(t *testing.T) {
		t.Parallel()

		atxHdlr := newTestHandler(t, goldenATXID)
		require.NoError(t, atxs.Add(atxHdlr.cdb, posAtx))

		ctxID := posAtx.ID()
		challenge := newChallenge(0, types.EmptyATXID, posAtx.ID(), currentLayer.GetEpoch(), &ctxID)
		atx := newAtx(t, sig, challenge, &types.NIPost{}, 100, types.GenerateAddress([]byte("aaaa")))
		atx.InitialPost = &types.Post{
			Nonce:   0,
			Indices: make([]byte, 10),
		}
		atx.VRFNonce = new(types.VRFPostIndex)
		*atx.VRFNonce = 1
		atx.InnerActivationTx.NodeID = new(types.NodeID)
		*atx.InnerActivationTx.NodeID = sig.NodeID()
		atx.NIPost = newNIPostWithChallenge(t, atx.NIPostChallenge.Hash(), poetRef)
		require.NoError(t, SignAndFinalizeAtx(sig, atx))

		atxHdlr.mclock.EXPECT().CurrentLayer().Return(currentLayer)
		atxHdlr.mValidator.EXPECT().
			Post(gomock.Any(), gomock.Any(), gomock.Any(), gomock.Any(), gomock.Any(), gomock.Any()).
			Return(nil)
		atxHdlr.mValidator.EXPECT().
			VRFNonce(gomock.Any(), gomock.Any(), gomock.Any(), gomock.Any(), gomock.Any()).
			Return(nil)
		require.NoError(t, atxHdlr.SyntacticallyValidate(context.Background(), atx))
		atxHdlr.mValidator.EXPECT().InitialNIPostChallenge(gomock.Any(), gomock.Any(), gomock.Any()).Return(nil)
		atxHdlr.mValidator.EXPECT().
			NIPost(gomock.Any(), gomock.Any(), gomock.Any(), gomock.Any(), gomock.Any(), gomock.Any()).
			Return(uint64(1), nil)
		atxHdlr.mValidator.EXPECT().PositioningAtx(gomock.Any(), gomock.Any(), gomock.Any(), gomock.Any()).Return(nil)
		_, err := atxHdlr.SyntacticallyValidateDeps(context.Background(), atx)
		require.NoError(t, err)
	})

	t.Run("atx targeting wrong publish epoch", func(t *testing.T) {
		t.Parallel()

		atxHdlr := newTestHandler(t, goldenATXID)

		challenge := newChallenge(prevAtx.Sequence+1, prevAtx.ID(), prevAtx.ID(), currentLayer.GetEpoch().Add(2), nil)
		atx := newAtx(t, sig, challenge, &types.NIPost{}, 100, types.GenerateAddress([]byte("aaaa")))
		atx.NIPost = newNIPostWithChallenge(t, atx.NIPostChallenge.Hash(), poetRef)
		require.NoError(t, SignAndFinalizeAtx(sig, atx))

		atxHdlr.mclock.EXPECT().CurrentLayer().Return(currentLayer)
		err := atxHdlr.SyntacticallyValidate(context.Background(), atx)
		require.ErrorContains(t, err, "atx publish epoch is too far in the future")
	})

	t.Run("failing nipost challenge validation", func(t *testing.T) {
		t.Parallel()

		atxHdlr := newTestHandler(t, goldenATXID)
		require.NoError(t, atxs.Add(atxHdlr.cdb, prevAtx))

		challenge := newChallenge(prevAtx.Sequence+1, prevAtx.ID(), prevAtx.ID(), currentLayer.GetEpoch(), nil)
		atx := newAtx(t, sig, challenge, &types.NIPost{}, 100, types.GenerateAddress([]byte("aaaa")))
		require.NoError(t, SignAndFinalizeAtx(sig, atx))

		atxHdlr.mclock.EXPECT().CurrentLayer().Return(currentLayer)
		require.NoError(t, atxHdlr.SyntacticallyValidate(context.Background(), atx))
		atxHdlr.mValidator.EXPECT().
			NIPostChallenge(gomock.Any(), gomock.Any(), gomock.Any()).
			Return(errors.New("nipost error"))
		_, err := atxHdlr.SyntacticallyValidateDeps(context.Background(), atx)
		require.EqualError(t, err, "nipost error")
	})

	t.Run("failing positioning atx validation", func(t *testing.T) {
		t.Parallel()

		atxHdlr := newTestHandler(t, goldenATXID)
		require.NoError(t, atxs.Add(atxHdlr.cdb, prevAtx))

		challenge := newChallenge(prevAtx.Sequence+1, prevAtx.ID(), prevAtx.ID(), currentLayer.GetEpoch(), nil)
		atx := newAtx(t, sig, challenge, &types.NIPost{}, 100, types.GenerateAddress([]byte("aaaa")))
		require.NoError(t, SignAndFinalizeAtx(sig, atx))

		atxHdlr.mclock.EXPECT().CurrentLayer().Return(currentLayer)
		require.NoError(t, atxHdlr.SyntacticallyValidate(context.Background(), atx))
		atxHdlr.mValidator.EXPECT().NIPostChallenge(gomock.Any(), gomock.Any(), gomock.Any()).Return(nil)
		atxHdlr.mValidator.EXPECT().
			PositioningAtx(gomock.Any(), gomock.Any(), gomock.Any(), gomock.Any()).
			Return(errors.New("bad positioning atx"))
		_, err := atxHdlr.SyntacticallyValidateDeps(context.Background(), atx)
		require.EqualError(t, err, "bad positioning atx")
	})

	t.Run("bad initial nipost challenge", func(t *testing.T) {
		t.Parallel()

		atxHdlr := newTestHandler(t, goldenATXID)

		cATX := posAtx.ID()
		challenge := newChallenge(0, types.EmptyATXID, posAtx.ID(), currentLayer.GetEpoch(), &cATX)
		atx := newAtx(t, sig, challenge, npst, 100, types.GenerateAddress([]byte("aaaa")))
		atx.InitialPost = &types.Post{
			Nonce:   0,
			Indices: make([]byte, 10),
		}
		atx.InnerActivationTx.NodeID = new(types.NodeID)
		*atx.InnerActivationTx.NodeID = sig.NodeID()
		vrfNonce := types.VRFPostIndex(11)
		atx.VRFNonce = &vrfNonce
		atx.SmesherID = sig.NodeID()

		atxHdlr.mclock.EXPECT().CurrentLayer().Return(currentLayer)
		atxHdlr.mValidator.EXPECT().Post(gomock.Any(), sig.NodeID(), cATX, atx.InitialPost, gomock.Any(), atx.NumUnits)
		atxHdlr.mValidator.EXPECT().VRFNonce(sig.NodeID(), cATX, &vrfNonce, gomock.Any(), atx.NumUnits)
		require.NoError(t, atxHdlr.SyntacticallyValidate(context.Background(), atx))
		atxHdlr.mValidator.EXPECT().
			InitialNIPostChallenge(gomock.Any(), gomock.Any(), gomock.Any()).
			Return(errors.New("bad initial nipost"))
		_, err := atxHdlr.SyntacticallyValidateDeps(context.Background(), atx)
		require.EqualError(t, err, "bad initial nipost")
	})

	t.Run("missing NodeID in initial atx", func(t *testing.T) {
		t.Parallel()

		atxHdlr := newTestHandler(t, goldenATXID)

		ctxID := posAtx.ID()
		challenge := newChallenge(0, types.EmptyATXID, posAtx.ID(), currentLayer.GetEpoch(), &ctxID)
		atx := newAtx(t, sig, challenge, &types.NIPost{}, 100, types.GenerateAddress([]byte("aaaa")))
		atx.InitialPost = &types.Post{
			Nonce:   0,
			Indices: make([]byte, 10),
		}

		atxHdlr.mclock.EXPECT().CurrentLayer().Return(currentLayer)
		err := atxHdlr.SyntacticallyValidate(context.Background(), atx)
		require.ErrorContains(t, err, "node id is missing")
	})

	t.Run("missing VRF nonce in initial atx", func(t *testing.T) {
		t.Parallel()
		atxHdlr := newTestHandler(t, goldenATXID)

		cATX := posAtx.ID()
		challenge := newChallenge(0, types.EmptyATXID, posAtx.ID(), currentLayer.GetEpoch(), &cATX)
		atx := newAtx(t, sig, challenge, npst, 100, types.GenerateAddress([]byte("aaaa")))
		atx.InitialPost = &types.Post{
			Nonce:   0,
			Indices: make([]byte, 10),
		}
		nodeID := sig.NodeID()
		atx.InnerActivationTx.NodeID = &nodeID

		atxHdlr.mclock.EXPECT().CurrentLayer().Return(currentLayer)
		err := atxHdlr.SyntacticallyValidate(context.Background(), atx)
		require.ErrorContains(t, err, "vrf nonce is missing")
	})

	t.Run("invalid VRF nonce in initial atx", func(t *testing.T) {
		t.Parallel()

		atxHdlr := newTestHandler(t, goldenATXID)

		ctxID := posAtx.ID()
		challenge := newChallenge(0, types.EmptyATXID, posAtx.ID(), currentLayer.GetEpoch(), &ctxID)
		atx := newAtx(t, sig, challenge, &types.NIPost{}, 100, types.GenerateAddress([]byte("aaaa")))
		atx.InitialPost = &types.Post{
			Nonce:   0,
			Indices: make([]byte, 10),
		}
		atx.VRFNonce = new(types.VRFPostIndex)
		*atx.VRFNonce = 1
		atx.InnerActivationTx.NodeID = new(types.NodeID)
		*atx.InnerActivationTx.NodeID = sig.NodeID()
		atx.NIPost = newNIPostWithChallenge(t, atx.NIPostChallenge.Hash(), poetRef)
		require.NoError(t, SignAndFinalizeAtx(sig, atx))

		atxHdlr.mclock.EXPECT().CurrentLayer().Return(currentLayer)
		atxHdlr.mValidator.EXPECT().
			VRFNonce(gomock.Any(), gomock.Any(), gomock.Any(), gomock.Any(), gomock.Any()).
			Return(errors.New("invalid VRF nonce"))
		err := atxHdlr.SyntacticallyValidate(context.Background(), atx)
		require.ErrorContains(t, err, "invalid VRF nonce")
	})

	t.Run("prevAtx not declared but initial Post not included", func(t *testing.T) {
		t.Parallel()

		atxHdlr := newTestHandler(t, goldenATXID)

		challenge := newChallenge(0, types.EmptyATXID, posAtx.ID(), currentLayer.GetEpoch(), nil)
		atx := newAtx(t, sig, challenge, &types.NIPost{}, 100, types.GenerateAddress([]byte("aaaa")))
		atx.CommitmentATX = &goldenATXID

		atxHdlr.mclock.EXPECT().CurrentLayer().Return(currentLayer)
		err = atxHdlr.SyntacticallyValidate(context.Background(), atx)
		require.EqualError(t, err, "no prev atx declared, but initial post is not included")
	})

	t.Run("prevAtx not declared but validation of initial post fails", func(t *testing.T) {
		t.Parallel()

		atxHdlr := newTestHandler(t, goldenATXID)

		cATX := posAtx.ID()
		challenge := newChallenge(0, types.EmptyATXID, posAtx.ID(), currentLayer.GetEpoch(), &cATX)
		atx := newAtx(t, sig, challenge, npst, 100, types.GenerateAddress([]byte("aaaa")))
		atx.InitialPost = &types.Post{
			Nonce:   0,
			Indices: make([]byte, 10),
		}
		atx.VRFNonce = new(types.VRFPostIndex)
		*atx.VRFNonce = 1
		atx.InnerActivationTx.NodeID = new(types.NodeID)
		*atx.InnerActivationTx.NodeID = sig.NodeID()

		atxHdlr.mclock.EXPECT().CurrentLayer().Return(currentLayer)
		atxHdlr.mValidator.EXPECT().VRFNonce(gomock.Any(), gomock.Any(), gomock.Any(), gomock.Any(), gomock.Any())
		atxHdlr.mValidator.EXPECT().
			Post(gomock.Any(), gomock.Any(), gomock.Any(), gomock.Any(), gomock.Any(), gomock.Any()).
			Return(errors.New("failed post validation"))
		err := atxHdlr.SyntacticallyValidate(context.Background(), atx)
		require.ErrorContains(t, err, "failed post validation")
	})

	t.Run("prevAtx declared but initial Post is included", func(t *testing.T) {
		t.Parallel()

		atxHdlr := newTestHandler(t, goldenATXID)
		require.NoError(t, atxs.Add(atxHdlr.cdb, prevAtx))

		challenge := newChallenge(1, prevAtx.ID(), prevAtx.ID(), currentLayer.GetEpoch(), nil)
		atx := newAtx(t, sig, challenge, &types.NIPost{}, 100, types.GenerateAddress([]byte("aaaa")))
		atx.InitialPost = &types.Post{
			Nonce:   0,
			Indices: make([]byte, 10),
		}
		require.NoError(t, SignAndFinalizeAtx(sig, atx))

		atxHdlr.mclock.EXPECT().CurrentLayer().Return(currentLayer)
		err := atxHdlr.SyntacticallyValidate(context.Background(), atx)
		require.EqualError(t, err, "prev atx declared, but initial post is included")
	})

	t.Run("prevAtx declared but NodeID is included", func(t *testing.T) {
		t.Parallel()

		atxHdlr := newTestHandler(t, goldenATXID)
		require.NoError(t, atxs.Add(atxHdlr.cdb, prevAtx))

		challenge := newChallenge(1, prevAtx.ID(), prevAtx.ID(), currentLayer.GetEpoch(), nil)
		atx := newAtx(t, sig, challenge, &types.NIPost{}, 100, types.GenerateAddress([]byte("aaaa")))
		atx.NIPost = newNIPostWithChallenge(t, atx.NIPostChallenge.Hash(), poetRef)
		atx.InnerActivationTx.NodeID = new(types.NodeID)
		*atx.InnerActivationTx.NodeID = sig.NodeID()
		require.NoError(t, SignAndFinalizeAtx(sig, atx))

		atxHdlr.mclock.EXPECT().CurrentLayer().Return(currentLayer)
		err := atxHdlr.SyntacticallyValidate(context.Background(), atx)
		require.EqualError(t, err, "prev atx declared, but node id is included")
	})
}

func TestHandler_ContextuallyValidateAtx(t *testing.T) {
	// Arrange
	layers := types.GetLayersPerEpoch()
	types.SetLayersPerEpoch(layersPerEpochBig)
	t.Cleanup(func() { types.SetLayersPerEpoch(layers) })

	goldenATXID := types.ATXID{2, 3, 4}
	currentLayer := types.LayerID(1012)

	sig, err := signing.NewEdSigner()
	require.NoError(t, err)

	coinbase := types.GenerateAddress([]byte("aaaa"))
	chlng := types.HexToHash32("0x3333")
	poetRef := []byte{0x56, 0xbe}
	npst := newNIPostWithChallenge(t, chlng, poetRef)
	prevAtx := newActivationTx(
		t,
		sig,
		0,
		types.EmptyATXID,
		types.EmptyATXID,
		nil,
		currentLayer.GetEpoch()-1,
		0,
		100,
		coinbase,
		100,
		npst,
	)

	// Act & Assert

	t.Run("valid atx", func(t *testing.T) {
		t.Parallel()

		atxHdlr := newTestHandler(t, goldenATXID)

		challenge := newChallenge(1, types.EmptyATXID, goldenATXID, 0, nil)
		atx := newAtx(t, sig, challenge, nil, 2, types.Address{})
		require.NoError(t, SignAndFinalizeAtx(sig, atx))

		vAtx, err := atx.Verify(0, 1)
		require.NoError(t, err)
		require.NoError(t, atxHdlr.ContextuallyValidateAtx(vAtx))
	})

	t.Run("atx already exists", func(t *testing.T) {
		t.Parallel()

		atxHdlr := newTestHandler(t, goldenATXID)
		require.NoError(t, atxs.Add(atxHdlr.cdb, prevAtx))

		challenge := newChallenge(1, types.EmptyATXID, goldenATXID, currentLayer.GetEpoch(), nil)
		atx := newAtx(t, sig, challenge, &types.NIPost{}, 100, coinbase)
		require.NoError(t, SignAndFinalizeAtx(sig, atx))
		vAtx, err := atx.Verify(0, 1)
		require.NoError(t, err)
		require.NoError(t, atxs.Add(atxHdlr.cdb, vAtx))

		challenge = newChallenge(1, prevAtx.ID(), goldenATXID, currentLayer.GetEpoch()-1, nil)
		atx = newAtx(t, sig, challenge, &types.NIPost{}, 100, coinbase)
		require.NoError(t, SignAndFinalizeAtx(sig, atx))
		vAtx, err = atx.Verify(0, 1)
		require.NoError(t, err)

		err = atxHdlr.ContextuallyValidateAtx(vAtx)
		require.EqualError(t, err, "last atx is not the one referenced")
	})

	t.Run("missing prevAtx", func(t *testing.T) {
		t.Parallel()

		atxHdlr := newTestHandler(t, goldenATXID)

		challenge := newChallenge(1, types.RandomATXID(), prevAtx.ID(), 0, nil)
		atx := newAtx(t, sig, challenge, nil, 2, types.Address{})
		require.NoError(t, SignAndFinalizeAtx(sig, atx))
		vAtx, err := atx.Verify(0, 1)
		require.NoError(t, err)

		err = atxHdlr.ContextuallyValidateAtx(vAtx)
		require.ErrorIs(t, err, sql.ErrNotFound)
	})

	t.Run("wrong previous atx by same node", func(t *testing.T) {
		t.Parallel()

		atxHdlr := newTestHandler(t, goldenATXID)
		require.NoError(t, atxs.Add(atxHdlr.cdb, prevAtx))

		vAtx := newActivationTx(
			t,
			sig,
			prevAtx.Sequence+1,
			prevAtx.ID(),
			prevAtx.ID(),
			nil,
			currentLayer.GetEpoch(),
			0,
			100,
			coinbase,
			100,
			&types.NIPost{},
		)
		require.NoError(t, atxs.Add(atxHdlr.cdb, vAtx))

		vAtx2 := newActivationTx(
			t,
			sig,
			vAtx.Sequence+1,
			prevAtx.ID(),
			prevAtx.ID(),
			nil,
			vAtx.PublishEpoch+1,
			0,
			100,
			coinbase,
			100,
			&types.NIPost{},
		)
		require.EqualError(t, atxHdlr.ContextuallyValidateAtx(vAtx2), "last atx is not the one referenced")

		id, err := atxs.GetLastIDByNodeID(atxHdlr.cdb, sig.NodeID())
		require.NoError(t, err)
		require.Equal(t, vAtx.ID(), id)
		_, err = atxHdlr.cdb.GetAtxHeader(vAtx2.ID())
		require.ErrorIs(t, err, sql.ErrNotFound)
	})

	t.Run("wrong previous atx from different node", func(t *testing.T) {
		t.Parallel()

		atxHdlr := newTestHandler(t, goldenATXID)
		require.NoError(t, atxs.Add(atxHdlr.cdb, prevAtx))

		otherSig, err := signing.NewEdSigner()
		require.NoError(t, err)

		otherAtx := newActivationTx(
			t,
			otherSig,
			0,
			types.EmptyATXID,
			types.EmptyATXID,
			nil,
			currentLayer.GetEpoch()-1,
			0,
			100,
			coinbase,
			100,
			npst,
		)
		require.NoError(t, atxs.Add(atxHdlr.cdb, otherAtx))

		vAtx := newActivationTx(
			t,
			sig,
			2,
			otherAtx.ID(),
			otherAtx.ID(),
			nil,
			currentLayer.GetEpoch(),
			0,
			100,
			coinbase,
			100,
			&types.NIPost{},
		)
		require.EqualError(t, atxHdlr.ContextuallyValidateAtx(vAtx), "last atx is not the one referenced")

		id, err := atxs.GetLastIDByNodeID(atxHdlr.cdb, sig.NodeID())
		require.NoError(t, err)
		require.Equal(t, prevAtx.ID(), id)
		_, err = atxHdlr.cdb.GetAtxHeader(vAtx.ID())
		require.ErrorIs(t, err, sql.ErrNotFound)
	})
}

func TestHandler_ProcessAtx(t *testing.T) {
	// Arrange
	goldenATXID := types.ATXID{2, 3, 4}
	atxHdlr := newTestHandler(t, goldenATXID)

	sig, err := signing.NewEdSigner()
	require.NoError(t, err)

	coinbase := types.GenerateAddress([]byte("aaaa"))

	// Act & Assert
	atx1 := newActivationTx(
		t,
		sig,
		0,
		types.EmptyATXID,
		types.EmptyATXID,
		nil,
		types.LayerID(layersPerEpoch).GetEpoch(),
		0,
		100,
		coinbase,
		100,
		&types.NIPost{},
	)
	atxHdlr.mbeacon.EXPECT().OnAtx(gomock.Any())
	atxHdlr.mtortoise.EXPECT().OnAtx(gomock.Any())
	require.NoError(t, atxHdlr.ProcessAtx(context.Background(), atx1))

	// processing an already stored ATX returns no error
	require.NoError(t, atxHdlr.ProcessAtx(context.Background(), atx1))
	proof, err := identities.GetMalfeasanceProof(atxHdlr.cdb, sig.NodeID())
	require.ErrorIs(t, err, sql.ErrNotFound)
	require.Nil(t, proof)

	// another atx for the same epoch is considered malicious
	atx2 := newActivationTx(
		t,
		sig,
		1,
		atx1.ID(),
		atx1.ID(),
		nil,
		types.LayerID(layersPerEpoch+1).GetEpoch(),
		0,
		100,
		coinbase,
		100,
		&types.NIPost{},
	)
	var got types.MalfeasanceGossip
	atxHdlr.mbeacon.EXPECT().OnAtx(gomock.Any())
	atxHdlr.mtortoise.EXPECT().OnAtx(gomock.Any())
	atxHdlr.mtortoise.EXPECT().OnMalfeasance(gomock.Any())
	atxHdlr.mpub.EXPECT().Publish(gomock.Any(), pubsub.MalfeasanceProof, gomock.Any()).DoAndReturn(
		func(_ context.Context, _ string, data []byte) error {
			require.NoError(t, codec.Decode(data, &got))
			nodeID, err := malfeasance.Validate(
				context.Background(),
				atxHdlr.log,
				atxHdlr.cdb,
				atxHdlr.edVerifier,
				nil,
				&got,
			)
			require.NoError(t, err)
			require.Equal(t, sig.NodeID(), nodeID)
			return nil
		})
	require.ErrorIs(t, atxHdlr.ProcessAtx(context.Background(), atx2), errMaliciousATX)
	proof, err = identities.GetMalfeasanceProof(atxHdlr.cdb, sig.NodeID())
	require.NoError(t, err)
	require.NotNil(t, proof.Received())
	proof.SetReceived(time.Time{})
	require.Equal(t, got.MalfeasanceProof, *proof)
	require.Equal(t, atx2.PublishEpoch.FirstLayer(), got.MalfeasanceProof.Layer)
}

func TestHandler_ProcessAtxStoresNewVRFNonce(t *testing.T) {
	// Arrange
	goldenATXID := types.ATXID{2, 3, 4}
	atxHdlr := newTestHandler(t, goldenATXID)

	sig, err := signing.NewEdSigner()
	require.NoError(t, err)

	coinbase := types.GenerateAddress([]byte("aaaa"))

	// Act & Assert
	atx1 := newActivationTx(
		t,
		sig,
		0,
		types.EmptyATXID,
		types.EmptyATXID,
		nil,
		types.LayerID(layersPerEpoch).GetEpoch(),
		0,
		100,
		coinbase,
		100,
		&types.NIPost{},
	)
	nonce1 := types.VRFPostIndex(123)
	atx1.VRFNonce = &nonce1
	atxHdlr.mbeacon.EXPECT().OnAtx(gomock.Any())
	atxHdlr.mtortoise.EXPECT().OnAtx(gomock.Any())
	require.NoError(t, atxHdlr.ProcessAtx(context.Background(), atx1))

	got, err := atxs.VRFNonce(atxHdlr.cdb, sig.NodeID(), atx1.TargetEpoch())
	require.NoError(t, err)
	require.Equal(t, nonce1, got)

	// another atx for the same epoch is considered malicious
	atx2 := newActivationTx(
		t,
		sig,
		1,
		atx1.ID(),
		atx1.ID(),
		nil,
		types.LayerID(2*layersPerEpoch).GetEpoch(),
		0,
		100,
		coinbase,
		100,
		&types.NIPost{},
	)
	nonce2 := types.VRFPostIndex(456)
	atx2.VRFNonce = &nonce2
	atxHdlr.mbeacon.EXPECT().OnAtx(gomock.Any())
	atxHdlr.mtortoise.EXPECT().OnAtx(gomock.Any())
	require.NoError(t, atxHdlr.ProcessAtx(context.Background(), atx2))

	got, err = atxs.VRFNonce(atxHdlr.cdb, sig.NodeID(), atx2.TargetEpoch())
	require.NoError(t, err)
	require.Equal(t, nonce2, got)
}

func BenchmarkNewActivationDb(b *testing.B) {
	r := require.New(b)

	goldenATXID := types.ATXID{2, 3, 4}
	atxHdlr := newTestHandler(b, goldenATXID)
	atxHdlr.mbeacon.EXPECT().OnAtx(gomock.Any())
	atxHdlr.mtortoise.EXPECT().OnAtx(gomock.Any())

	const (
		numOfMiners = 300
		batchSize   = 15
		numOfEpochs = 10 * batchSize
	)
	prevAtxs := make([]types.ATXID, numOfMiners)
	pPrevAtxs := make([]types.ATXID, numOfMiners)
	posAtx := types.ATXID{2, 3, 4}
	var atx *types.ActivationTx
	layer := types.LayerID(22)
	poetBytes := []byte("66666")
	coinbase := types.Address{2, 4, 5}
	sigs := make([]*signing.EdSigner, 0, numOfMiners)
	for i := 0; i < numOfMiners; i++ {
		sig, err := signing.NewEdSigner()
		r.NoError(err)
		sigs = append(sigs, sig)
	}

	start := time.Now()
	eStart := time.Now()
	for epoch := postGenesisEpoch; epoch < postGenesisEpoch+numOfEpochs; epoch++ {
		for i := 0; i < numOfMiners; i++ {
			challenge := newChallenge(1, prevAtxs[i], posAtx, epoch, nil)
			npst := newNIPostWithChallenge(b, challenge.Hash(), poetBytes)
			atx = newAtx(b, sigs[i], challenge, npst, 2, coinbase)
			SignAndFinalizeAtx(sigs[i], atx)
			vAtx, err := atx.Verify(0, 1)
			r.NoError(err)
			require.NoError(b, atxHdlr.ProcessAtx(context.Background(), vAtx))
			prevAtxs[i] = atx.ID()
		}
		posAtx = atx.ID()
		layer = layer.Add(layersPerEpoch)
		if epoch%batchSize == batchSize-1 {
			b.Logf("epoch %3d-%3d took %v\t", epoch-(batchSize-1), epoch, time.Since(eStart))
			eStart = time.Now()

			for miner := 0; miner < numOfMiners; miner++ {
				atx, err := atxHdlr.cdb.GetAtxHeader(prevAtxs[miner])
				r.NoError(err)
				r.NotNil(atx)
				atx, err = atxHdlr.cdb.GetAtxHeader(pPrevAtxs[miner])
				r.NoError(err)
				r.NotNil(atx)
			}
			b.Logf("reading last and previous epoch 100 times took %v\n", time.Since(eStart))
			eStart = time.Now()
		}
		copy(pPrevAtxs, prevAtxs)
	}
	b.Logf("\n>>> Total time: %v\n\n", time.Since(start))
}

func TestHandler_HandleGossipAtx(t *testing.T) {
	goldenATXID := types.ATXID{2, 3, 4}
	atxHdlr := newTestHandler(t, goldenATXID)

	sig1, err := signing.NewEdSigner()
	require.NoError(t, err)
	nodeID1 := sig1.NodeID()
	nipost := newNIPostWithChallenge(t, types.HexToHash32("0x3333"), []byte{0xba, 0xbe})
	vrfNonce := types.VRFPostIndex(12345)
	first := &types.ActivationTx{
		InnerActivationTx: types.InnerActivationTx{
			NIPostChallenge: types.NIPostChallenge{
				PublishEpoch:   1,
				Sequence:       0,
				PrevATXID:      types.EmptyATXID,
				PositioningATX: goldenATXID,
				CommitmentATX:  &goldenATXID,
				InitialPost:    nipost.Post,
			},
			Coinbase: types.Address{2, 3, 4},
			NumUnits: 2,
			NIPost:   nipost,
			NodeID:   &nodeID1,
			VRFNonce: &vrfNonce,
		},
		SmesherID: nodeID1,
	}
	first.Signature = sig1.Sign(signing.ATX, first.SignedBytes())
	first.SetEffectiveNumUnits(first.NumUnits)
	first.SetReceived(time.Now())
	_, err = first.Verify(0, 2)
	require.NoError(t, err)

	second := &types.ActivationTx{
		InnerActivationTx: types.InnerActivationTx{
			NIPostChallenge: types.NIPostChallenge{
				PublishEpoch:   2,
				Sequence:       1,
				PrevATXID:      first.ID(),
				PositioningATX: first.ID(),
			},
			Coinbase: types.Address{2, 3, 4},
			NumUnits: 2,
			NIPost:   nipost,
		},
		SmesherID: nodeID1,
	}
	second.Signature = sig1.Sign(signing.ATX, second.SignedBytes())
	secondData, err := codec.Encode(second)
	require.NoError(t, err)

	atxHdlr.mclock.EXPECT().CurrentLayer().Return(second.PublishEpoch.FirstLayer())
	atxHdlr.mockFetch.EXPECT().RegisterPeerHashes(gomock.Any(), gomock.Any())
	atxHdlr.mockFetch.EXPECT().GetPoetProof(gomock.Any(), second.GetPoetProofRef()).Return(errors.New("woof"))
	err = atxHdlr.HandleGossipAtx(context.Background(), "", secondData)
	require.Error(t, err)
	require.ErrorContains(t, err, "missing poet proof")

	atxHdlr.mclock.EXPECT().CurrentLayer().Return(second.PublishEpoch.FirstLayer())
	atxHdlr.mockFetch.EXPECT().RegisterPeerHashes(gomock.Any(), gomock.Any())
	atxHdlr.mockFetch.EXPECT().GetPoetProof(gomock.Any(), second.GetPoetProofRef())
	atxHdlr.mockFetch.EXPECT().GetAtxs(gomock.Any(), gomock.Any()).DoAndReturn(
		func(_ context.Context, ids []types.ATXID) error {
			require.ElementsMatch(t, []types.ATXID{first.ID()}, ids)
			data, err := codec.Encode(first)
			require.NoError(t, err)
			atxHdlr.mclock.EXPECT().CurrentLayer().Return(first.PublishEpoch.FirstLayer())
			atxHdlr.mValidator.EXPECT().
				Post(gomock.Any(), nodeID1, goldenATXID, first.InitialPost, gomock.Any(), first.NumUnits)
			atxHdlr.mValidator.EXPECT().VRFNonce(nodeID1, goldenATXID, &vrfNonce, gomock.Any(), first.NumUnits)
			atxHdlr.mockFetch.EXPECT().RegisterPeerHashes(gomock.Any(), gomock.Any())
			atxHdlr.mockFetch.EXPECT().GetPoetProof(gomock.Any(), first.GetPoetProofRef())
			atxHdlr.mValidator.EXPECT().InitialNIPostChallenge(&first.NIPostChallenge, gomock.Any(), goldenATXID)
			atxHdlr.mValidator.EXPECT().PositioningAtx(goldenATXID, gomock.Any(), goldenATXID, first.PublishEpoch)
			atxHdlr.mValidator.EXPECT().
				NIPost(gomock.Any(), nodeID1, goldenATXID, second.NIPost, gomock.Any(), second.NumUnits)
			atxHdlr.mbeacon.EXPECT().OnAtx(gomock.Any())
			atxHdlr.mtortoise.EXPECT().OnAtx(gomock.Any())
			require.NoError(t, atxHdlr.HandleGossipAtx(context.Background(), "", data))
			return nil
		},
	)
	atxHdlr.mValidator.EXPECT().NIPostChallenge(&second.NIPostChallenge, gomock.Any(), nodeID1)
	atxHdlr.mValidator.EXPECT().NIPost(gomock.Any(), nodeID1, goldenATXID, second.NIPost, gomock.Any(), second.NumUnits)
	atxHdlr.mValidator.EXPECT().PositioningAtx(second.PositioningATX, gomock.Any(), goldenATXID, second.PublishEpoch)
	atxHdlr.mbeacon.EXPECT().OnAtx(gomock.Any())
	atxHdlr.mtortoise.EXPECT().OnAtx(gomock.Any())
	require.NoError(t, atxHdlr.HandleGossipAtx(context.Background(), "", secondData))
}

func TestHandler_HandleSyncedAtx(t *testing.T) {
	// Arrange
	goldenATXID := types.ATXID{2, 3, 4}

	sig, err := signing.NewEdSigner()
	require.NoError(t, err)

	// Act & Assert

	t.Run("missing nipost", func(t *testing.T) {
		t.Parallel()

		atxHdlr := newTestHandler(t, goldenATXID)

		atx := newActivationTx(
			t,
			sig,
			0,
			types.EmptyATXID,
			types.EmptyATXID,
			nil,
			0,
			0,
			0,
			types.Address{2, 4, 5},
			2,
			nil,
		)
		buf, err := codec.Encode(atx)
		require.NoError(t, err)

		require.ErrorContains(
			t,
			atxHdlr.HandleSyncedAtx(context.Background(), atx.ID().Hash32(), p2p.NoPeer, buf),
			fmt.Sprintf("nil nipst for atx %v", atx.ID()),
		)
	})

	t.Run("known atx is ignored by handleAtxData", func(t *testing.T) {
		t.Parallel()

		atxHdlr := newTestHandler(t, goldenATXID)

		atx := newActivationTx(
			t,
			sig,
			0,
			types.EmptyATXID,
			types.EmptyATXID,
			nil,
			0,
			0,
			0,
			types.Address{2, 4, 5},
			2,
			nil,
		)

		atxHdlr.mbeacon.EXPECT().OnAtx(gomock.Any())
		atxHdlr.mtortoise.EXPECT().OnAtx(gomock.Any())
		require.NoError(t, atxHdlr.ProcessAtx(context.Background(), atx))

		buf, err := codec.Encode(atx)
		require.NoError(t, err)

		require.NoError(t, atxHdlr.HandleSyncedAtx(context.Background(), atx.ID().Hash32(), p2p.NoPeer, buf))

		require.Error(t, atxHdlr.HandleGossipAtx(context.Background(), "", buf))
	})
	t.Run("known atx from local id is allowed", func(t *testing.T) {
		t.Parallel()

		atxHdlr := newTestHandler(t, goldenATXID)

		atx := newActivationTx(
			t,
			sig,
			0,
			types.EmptyATXID,
			types.EmptyATXID,
			nil,
			0,
			0,
			0,
			types.Address{2, 4, 5},
			2,
			nil,
		)

		atxHdlr.mbeacon.EXPECT().OnAtx(gomock.Any())
		atxHdlr.mtortoise.EXPECT().OnAtx(gomock.Any())
		require.NoError(t, atxHdlr.ProcessAtx(context.Background(), atx))

		buf, err := codec.Encode(atx)
		require.NoError(t, err)
		require.NoError(t, atxHdlr.HandleSyncedAtx(context.Background(), atx.ID().Hash32(), p2p.NoPeer, buf))
		require.NoError(t, atxHdlr.HandleGossipAtx(context.Background(), localID, buf))
	})

	t.Run("atx with invalid signature", func(t *testing.T) {
		t.Parallel()

		atxHdlr := newTestHandler(t, goldenATXID)

		atx := newActivationTx(
			t,
			sig,
			0,
			types.EmptyATXID,
			types.EmptyATXID,
			nil,
			0,
			0,
			0,
			types.Address{2, 4, 5},
			2,
			nil,
		)
		atx.Signature[0] = ^atx.Signature[0] // fip first 8 bits
		buf, err := codec.Encode(atx)
		require.NoError(t, err)

		require.ErrorContains(
			t,
			atxHdlr.HandleSyncedAtx(context.Background(), atx.ID().Hash32(), p2p.NoPeer, buf),
			"failed to verify atx signature",
		)
	})
}

func BenchmarkGetAtxHeaderWithConcurrentProcessAtx(b *testing.B) {
	goldenATXID := types.ATXID{2, 3, 4}
	atxHdlr := newTestHandler(b, goldenATXID)
	atxHdlr.mbeacon.EXPECT().OnAtx(gomock.Any())
	atxHdlr.mtortoise.EXPECT().OnAtx(gomock.Any())

	var (
		stop uint64
		wg   sync.WaitGroup
	)
	for i := 0; i < runtime.NumCPU()/2; i++ {
		wg.Add(1)
		go func() {
			defer wg.Done()
			for i := 0; ; i++ {
				challenge := newChallenge(uint64(i), types.EmptyATXID, goldenATXID, 0, nil)
				sig, err := signing.NewEdSigner()
				require.NoError(b, err)
				atx := newAtx(b, sig, challenge, nil, 1, types.Address{})
				require.NoError(b, SignAndFinalizeAtx(sig, atx))
				vAtx, err := atx.Verify(0, 1)
				if !assert.NoError(b, err) {
					return
				}
				if !assert.NoError(b, atxHdlr.ProcessAtx(context.Background(), vAtx)) {
					return
				}
				if atomic.LoadUint64(&stop) == 1 {
					return
				}
			}
		}()
	}
	b.ResetTimer()
	for i := 0; i < b.N; i++ {
		_, err := atxHdlr.cdb.GetAtxHeader(types.ATXID{1, 1, 1})
		require.ErrorIs(b, err, sql.ErrNotFound)
	}
	atomic.StoreUint64(&stop, 1)
	wg.Wait()
}

// Check that we're not trying to sync an ATX that references the golden ATX or an empty ATX
// (i.e. not adding it to the sync queue).
func TestHandler_FetchReferences(t *testing.T) {
	goldenATXID := types.ATXID{2, 3, 4}

	sig, err := signing.NewEdSigner()
	require.NoError(t, err)

	posATX := types.ATXID{1, 2, 3}
	prevATX := types.ATXID{4, 5, 6}
	commitATX := types.ATXID{7, 8, 9}

	t.Run("valid prev and pos ATX", func(t *testing.T) {
		t.Parallel()
		atxHdlr := newTestHandler(t, goldenATXID)

		coinbase := types.Address{2, 4, 5}
		challenge := newChallenge(1, prevATX, posATX, types.LayerID(22).GetEpoch(), nil)
		nipost := newNIPostWithChallenge(t, types.HexToHash32("55555"), []byte("66666"))
		atx := newAtx(t, sig, challenge, nipost, 2, coinbase)

		atxHdlr.mockFetch.EXPECT().GetPoetProof(gomock.Any(), atx.GetPoetProofRef())
		atxHdlr.mockFetch.EXPECT().
			GetAtxs(gomock.Any(), gomock.InAnyOrder([]types.ATXID{atx.PositioningATX, atx.PrevATXID})).
			Return(nil)
		require.NoError(t, atxHdlr.FetchReferences(context.Background(), atx))
	})

	t.Run("valid prev ATX and golden pos ATX", func(t *testing.T) {
		t.Parallel()
		atxHdlr := newTestHandler(t, goldenATXID)

		coinbase := types.Address{2, 4, 5}
		challenge := newChallenge(1, prevATX, goldenATXID, types.LayerID(22).GetEpoch(), nil)
		nipost := newNIPostWithChallenge(t, types.HexToHash32("55555"), []byte("66666"))
		atx := newAtx(t, sig, challenge, nipost, 2, coinbase)

		atxHdlr.mockFetch.EXPECT().GetPoetProof(gomock.Any(), atx.GetPoetProofRef())
		atxHdlr.mockFetch.EXPECT().GetAtxs(gomock.Any(), []types.ATXID{atx.PrevATXID}).Return(nil)
		require.NoError(t, atxHdlr.FetchReferences(context.Background(), atx))
	})

	t.Run("valid prev ATX and empty pos ATX", func(t *testing.T) {
		t.Parallel()
		atxHdlr := newTestHandler(t, goldenATXID)

		coinbase := types.Address{2, 4, 5}
		challenge := newChallenge(1, prevATX, types.EmptyATXID, types.LayerID(22).GetEpoch(), nil)
		nipost := newNIPostWithChallenge(t, types.HexToHash32("55555"), []byte("66666"))
		atx := newAtx(t, sig, challenge, nipost, 2, coinbase)

		atxHdlr.mockFetch.EXPECT().GetPoetProof(gomock.Any(), atx.GetPoetProofRef())
		atxHdlr.mockFetch.EXPECT().GetAtxs(gomock.Any(), []types.ATXID{atx.PrevATXID}).Return(nil)
		require.NoError(t, atxHdlr.FetchReferences(context.Background(), atx))
	})

	t.Run("empty prev ATX, valid pos ATX and valid commitment ATX", func(t *testing.T) {
		t.Parallel()
		atxHdlr := newTestHandler(t, goldenATXID)

		coinbase := types.Address{2, 4, 5}
		challenge := newChallenge(1, types.EmptyATXID, posATX, types.LayerID(22).GetEpoch(), nil)
		nipost := newNIPostWithChallenge(t, types.HexToHash32("55555"), []byte("66666"))
		atx := newAtx(t, sig, challenge, nipost, 2, coinbase)
		atx.CommitmentATX = &commitATX

		atxHdlr.mockFetch.EXPECT().GetPoetProof(gomock.Any(), atx.GetPoetProofRef())
		atxHdlr.mockFetch.EXPECT().
			GetAtxs(gomock.Any(), gomock.InAnyOrder([]types.ATXID{atx.PositioningATX, *atx.CommitmentATX})).
			Return(nil)
		require.NoError(t, atxHdlr.FetchReferences(context.Background(), atx))
	})

	t.Run("empty prev ATX, valid pos ATX and golden commitment ATX", func(t *testing.T) {
		t.Parallel()
		atxHdlr := newTestHandler(t, goldenATXID)

		coinbase := types.Address{2, 4, 5}
		challenge := newChallenge(1, types.EmptyATXID, posATX, types.LayerID(22).GetEpoch(), nil)
		nipost := newNIPostWithChallenge(t, types.HexToHash32("55555"), []byte("66666"))
		atx := newAtx(t, sig, challenge, nipost, 2, coinbase)
		atx.CommitmentATX = &goldenATXID

		atxHdlr.mockFetch.EXPECT().GetPoetProof(gomock.Any(), atx.GetPoetProofRef())
		atxHdlr.mockFetch.EXPECT().GetAtxs(gomock.Any(), []types.ATXID{atx.PositioningATX}).Return(nil)
		require.NoError(t, atxHdlr.FetchReferences(context.Background(), atx))
	})

	t.Run("empty prev ATX, empty pos ATX", func(t *testing.T) {
		t.Parallel()
		atxHdlr := newTestHandler(t, goldenATXID)

		coinbase := types.Address{2, 4, 5}
		challenge := newChallenge(1, types.EmptyATXID, types.EmptyATXID, types.LayerID(22).GetEpoch(), nil)
		nipost := newNIPostWithChallenge(t, types.HexToHash32("55555"), []byte("66666"))
		atx := newAtx(t, sig, challenge, nipost, 2, coinbase)

		atxHdlr.mockFetch.EXPECT().GetPoetProof(gomock.Any(), atx.GetPoetProofRef())
		require.NoError(t, atxHdlr.FetchReferences(context.Background(), atx))
	})

	t.Run("same prev and pos ATX", func(t *testing.T) {
		t.Parallel()
		atxHdlr := newTestHandler(t, goldenATXID)

		coinbase := types.Address{2, 4, 5}
		challenge := newChallenge(1, prevATX, prevATX, types.LayerID(22).GetEpoch(), nil)
		nipost := newNIPostWithChallenge(t, types.HexToHash32("55555"), []byte("66666"))
		atx := newAtx(t, sig, challenge, nipost, 2, coinbase)

		atxHdlr.mockFetch.EXPECT().GetPoetProof(gomock.Any(), atx.GetPoetProofRef())
		atxHdlr.mockFetch.EXPECT().GetAtxs(gomock.Any(), []types.ATXID{atx.PrevATXID}).Return(nil)
		require.NoError(t, atxHdlr.FetchReferences(context.Background(), atx))
	})

	t.Run("no poet proofs", func(t *testing.T) {
		t.Parallel()
		atxHdlr := newTestHandler(t, goldenATXID)

		coinbase := types.Address{2, 4, 5}
		challenge := newChallenge(1, types.EmptyATXID, types.EmptyATXID, types.LayerID(22).GetEpoch(), nil)
		nipost := newNIPostWithChallenge(t, types.HexToHash32("55555"), []byte("66666"))
		atx := newAtx(t, sig, challenge, nipost, 2, coinbase)

		atxHdlr.mockFetch.EXPECT().GetPoetProof(gomock.Any(), atx.GetPoetProofRef()).Return(errors.New("pooh"))
		require.Error(t, atxHdlr.FetchReferences(context.Background(), atx))
	})

	t.Run("no atxs", func(t *testing.T) {
		t.Parallel()
		atxHdlr := newTestHandler(t, goldenATXID)

		coinbase := types.Address{2, 4, 5}
		challenge := newChallenge(1, prevATX, prevATX, types.LayerID(22).GetEpoch(), nil)
		nipost := newNIPostWithChallenge(t, types.HexToHash32("55555"), []byte("66666"))
		atx := newAtx(t, sig, challenge, nipost, 2, coinbase)

		atxHdlr.mockFetch.EXPECT().GetPoetProof(gomock.Any(), atx.GetPoetProofRef())
		atxHdlr.mockFetch.EXPECT().GetAtxs(gomock.Any(), []types.ATXID{atx.PrevATXID}).Return(errors.New("pooh"))
		require.Error(t, atxHdlr.FetchReferences(context.Background(), atx))
	})
}

func TestHandler_AtxWeight(t *testing.T) {
	const (
		tickSize = 3
		units    = 4
		leaves   = uint64(11)
	)

	goldenATXID := types.ATXID{2, 3, 4}
	atxHdlr := newTestHandler(t, goldenATXID)
	atxHdlr.tickSize = tickSize

	currentLayer := types.LayerID(100)

	sig, err := signing.NewEdSigner()
	require.NoError(t, err)

	nonce := types.VRFPostIndex(1)
	nodeId := sig.NodeID()
	atx1 := &types.ActivationTx{
		InnerActivationTx: types.InnerActivationTx{
			NIPostChallenge: types.NIPostChallenge{
				PositioningATX: goldenATXID,
				InitialPost:    &types.Post{Indices: []byte{1}},
				PublishEpoch:   1,
				CommitmentATX:  &goldenATXID,
			},
			NumUnits: units,
			NIPost: &types.NIPost{
				Post:         &types.Post{},
				PostMetadata: &types.PostMetadata{},
			},
			VRFNonce: &nonce,
			NodeID:   &nodeId,
		},
	}
	require.NoError(t, SignAndFinalizeAtx(sig, atx1))

	buf, err := codec.Encode(atx1)
	require.NoError(t, err)

	peer := p2p.Peer("buddy")
	proofRef := atx1.GetPoetProofRef()
	atxHdlr.mclock.EXPECT().CurrentLayer().Return(currentLayer)
	atxHdlr.mockFetch.EXPECT().RegisterPeerHashes(peer, []types.Hash32{proofRef})
	atxHdlr.mockFetch.EXPECT().GetPoetProof(gomock.Any(), proofRef)
	atxHdlr.mValidator.EXPECT().VRFNonce(gomock.Any(), gomock.Any(), gomock.Any(), gomock.Any(), gomock.Any())
	atxHdlr.mValidator.EXPECT().Post(gomock.Any(), gomock.Any(), gomock.Any(), gomock.Any(), gomock.Any(), gomock.Any())
	atxHdlr.mValidator.EXPECT().
		NIPost(gomock.Any(), gomock.Any(), gomock.Any(), gomock.Any(), gomock.Any(), gomock.Any()).
		Return(leaves, nil)
	atxHdlr.mValidator.EXPECT().InitialNIPostChallenge(gomock.Any(), gomock.Any(), gomock.Any()).Return(nil)
	atxHdlr.mValidator.EXPECT().PositioningAtx(gomock.Any(), gomock.Any(), gomock.Any(), gomock.Any()).Return(nil)
	atxHdlr.mbeacon.EXPECT().OnAtx(gomock.Any())
	atxHdlr.mtortoise.EXPECT().OnAtx(gomock.Any())
	require.NoError(t, atxHdlr.HandleSyncedAtx(context.Background(), atx1.ID().Hash32(), peer, buf))

	stored1, err := atxHdlr.cdb.GetAtxHeader(atx1.ID())
	require.NoError(t, err)
	require.Equal(t, uint64(0), stored1.BaseTickHeight)
	require.Equal(t, leaves/tickSize, stored1.TickCount)
	require.Equal(t, leaves/tickSize, stored1.TickHeight())
	require.Equal(t, (leaves/tickSize)*units, stored1.GetWeight())

	atx2 := &types.ActivationTx{
		InnerActivationTx: types.InnerActivationTx{
			NIPostChallenge: types.NIPostChallenge{
				Sequence:       1,
				PositioningATX: atx1.ID(),
				PrevATXID:      atx1.ID(),
				PublishEpoch:   2,
			},
			NumUnits: units,
			NIPost: &types.NIPost{
				Post:         &types.Post{},
				PostMetadata: &types.PostMetadata{},
			},
		},
	}
	require.NoError(t, SignAndFinalizeAtx(sig, atx2))

	buf, err = codec.Encode(atx2)
	require.NoError(t, err)

	proofRef = atx2.GetPoetProofRef()
	atxHdlr.mclock.EXPECT().CurrentLayer().Return(currentLayer)
	atxHdlr.mockFetch.EXPECT().RegisterPeerHashes(peer, gomock.Any()).Do(
		func(_ p2p.Peer, got []types.Hash32) {
			require.ElementsMatch(t, []types.Hash32{atx1.ID().Hash32(), proofRef}, got)
		})
	atxHdlr.mockFetch.EXPECT().GetPoetProof(gomock.Any(), proofRef)
	atxHdlr.mockFetch.EXPECT().GetAtxs(gomock.Any(), gomock.Any())
	atxHdlr.mValidator.EXPECT().
		NIPost(gomock.Any(), gomock.Any(), gomock.Any(), gomock.Any(), gomock.Any(), gomock.Any()).
		Return(leaves, nil)
	atxHdlr.mValidator.EXPECT().NIPostChallenge(gomock.Any(), gomock.Any(), gomock.Any()).Return(nil)
	atxHdlr.mValidator.EXPECT().PositioningAtx(gomock.Any(), gomock.Any(), gomock.Any(), gomock.Any()).Return(nil)
	atxHdlr.mbeacon.EXPECT().OnAtx(gomock.Any())
	atxHdlr.mtortoise.EXPECT().OnAtx(gomock.Any())
	require.NoError(t, atxHdlr.HandleSyncedAtx(context.Background(), atx2.ID().Hash32(), peer, buf))

	stored2, err := atxHdlr.cdb.GetAtxHeader(atx2.ID())
	require.NoError(t, err)
	require.Equal(t, stored1.TickHeight(), stored2.BaseTickHeight)
	require.Equal(t, leaves/tickSize, stored2.TickCount)
	require.Equal(t, stored1.TickHeight()+leaves/tickSize, stored2.TickHeight())
	require.Equal(t, int(leaves/tickSize)*units, int(stored2.GetWeight()))
}

func TestHandler_WrongHash(t *testing.T) {
	goldenATXID := types.ATXID{2, 3, 4}
	atxHdlr := newTestHandler(t, goldenATXID)
	currentLayer := types.LayerID(100)

	sig, err := signing.NewEdSigner()
	require.NoError(t, err)

	nonce := types.VRFPostIndex(1)
	nodeId := sig.NodeID()
	atx := &types.ActivationTx{
		InnerActivationTx: types.InnerActivationTx{
			NIPostChallenge: types.NIPostChallenge{
				PositioningATX: goldenATXID,
				InitialPost:    &types.Post{Indices: []byte{1}},
				PublishEpoch:   1,
				CommitmentATX:  &goldenATXID,
			},
			NumUnits: 3,
			NIPost: &types.NIPost{
				Post:         &types.Post{},
				PostMetadata: &types.PostMetadata{},
			},
			VRFNonce: &nonce,
			NodeID:   &nodeId,
		},
	}
	require.NoError(t, SignAndFinalizeAtx(sig, atx))

	buf, err := codec.Encode(atx)
	require.NoError(t, err)

	peer := p2p.Peer("buddy")
	proofRef := atx.GetPoetProofRef()
	atxHdlr.mclock.EXPECT().CurrentLayer().Return(currentLayer)
	atxHdlr.mockFetch.EXPECT().RegisterPeerHashes(peer, []types.Hash32{proofRef})
	atxHdlr.mockFetch.EXPECT().GetPoetProof(gomock.Any(), proofRef)
	atxHdlr.mValidator.EXPECT().VRFNonce(gomock.Any(), gomock.Any(), gomock.Any(), gomock.Any(), gomock.Any())
	atxHdlr.mValidator.EXPECT().Post(gomock.Any(), gomock.Any(), gomock.Any(), gomock.Any(), gomock.Any(), gomock.Any())
	atxHdlr.mValidator.EXPECT().
		NIPost(gomock.Any(), gomock.Any(), gomock.Any(), gomock.Any(), gomock.Any(), gomock.Any()).
		Return(uint64(111), nil)
	atxHdlr.mValidator.EXPECT().InitialNIPostChallenge(gomock.Any(), gomock.Any(), gomock.Any()).Return(nil)
	atxHdlr.mValidator.EXPECT().PositioningAtx(gomock.Any(), gomock.Any(), gomock.Any(), gomock.Any()).Return(nil)
	err = atxHdlr.HandleSyncedAtx(context.Background(), types.RandomHash(), peer, buf)
	require.ErrorIs(t, err, errWrongHash)
	require.ErrorIs(t, err, pubsub.ErrValidationReject)
}<|MERGE_RESOLUTION|>--- conflicted
+++ resolved
@@ -104,10 +104,7 @@
 	atxHdlr := NewHandler(
 		localID,
 		cdb,
-<<<<<<< HEAD
-=======
 		atxsdata.New(),
->>>>>>> ba3b4b51
 		signing.NewEdVerifier(),
 		mclock,
 		mpub,
