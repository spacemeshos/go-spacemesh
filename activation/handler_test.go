package activation

import (
	"context"
	"errors"
	"fmt"
	"runtime"
	"sync"
	"sync/atomic"
	"testing"
	"time"

	"github.com/golang/mock/gomock"
	"github.com/stretchr/testify/assert"
	"github.com/stretchr/testify/require"

	"github.com/spacemeshos/go-spacemesh/codec"
	"github.com/spacemeshos/go-spacemesh/common/types"
	"github.com/spacemeshos/go-spacemesh/datastore"
	"github.com/spacemeshos/go-spacemesh/log/logtest"
	"github.com/spacemeshos/go-spacemesh/p2p/pubsub"
	pubsubmocks "github.com/spacemeshos/go-spacemesh/p2p/pubsub/mocks"
	"github.com/spacemeshos/go-spacemesh/signing"
	"github.com/spacemeshos/go-spacemesh/sql"
	"github.com/spacemeshos/go-spacemesh/sql/atxs"
	"github.com/spacemeshos/go-spacemesh/sql/identities"
	"github.com/spacemeshos/go-spacemesh/system/mocks"
)

const layersPerEpochBig = 1000

func newNIPostWithChallenge(challenge types.Hash32, poetRef []byte) *types.NIPost {
	return &types.NIPost{
		Challenge: &challenge,
		Post: &types.Post{
			Nonce:   0,
			Indices: []byte(nil),
		},
		PostMetadata: &types.PostMetadata{
			Challenge: poetRef,
		},
	}
}

func TestHandler_StoreAtx(t *testing.T) {
	// Arrange
	r := require.New(t)
	lg := logtest.New(t)
	cdb := datastore.NewCachedDB(sql.InMemory(), lg)
	ctrl := gomock.NewController(t)
	validator := NewMocknipostValidator(ctrl)
	receiver := NewMockatxReceiver(ctrl)
	mclock := NewMocklayerClock(ctrl)
	mpub := pubsubmocks.NewMockPublisher(ctrl)
	goldenATXID := types.ATXID{2, 3, 4}
	sig, err := signing.NewEdSigner()
	r.NoError(err)
	nid := sig.NodeID()
	atxHdlr := NewHandler(cdb, mclock, mpub, nil, layersPerEpoch, testTickSize, goldenATXID, validator, receiver, lg)

	coinbase1 := types.GenerateAddress([]byte("aaaa"))

	// Act
	epoch1 := types.EpochID(1)
	atx1 := newActivationTx(t, sig, &nid, 0, *types.EmptyATXID, goldenATXID, nil, epoch1.FirstLayer(), 0, 100, coinbase1, 0, &types.NIPost{})
	r.NoError(atxHdlr.StoreAtx(context.Background(), atx1))

	epoch2 := types.EpochID(2)
	atx2 := newActivationTx(t, sig, &nid, 1, atx1.ID(), atx1.ID(), nil, epoch2.FirstLayer(), 0, 100, coinbase1, 0, &types.NIPost{})
	r.NoError(atxHdlr.StoreAtx(context.Background(), atx2))

	// Assert
	atxid, err := atxs.GetLastIDByNodeID(cdb, sig.NodeID())
	r.NoError(err)
	r.Equal(atx2.ID(), atxid, "atx2.ShortString(): %v", atx2.ShortString())
}

func TestHandler_processBlockATXs(t *testing.T) {
	// Arrange
	r := require.New(t)

	layers := types.GetLayersPerEpoch()
	types.SetLayersPerEpoch(layersPerEpochBig)
	t.Cleanup(func() { types.SetLayersPerEpoch(layers) })

	lg := logtest.New(t)
	cdb := datastore.NewCachedDB(sql.InMemory(), lg)
	ctrl := gomock.NewController(t)
	validator := NewMocknipostValidator(ctrl)
	receiver := NewMockatxReceiver(ctrl)
	mclock := NewMocklayerClock(ctrl)
	mpub := pubsubmocks.NewMockPublisher(ctrl)
	goldenATXID := types.ATXID{2, 3, 4}
	sig, err := signing.NewEdSigner()
	r.NoError(err)
	nid := sig.NodeID()
	sig1, err := signing.NewEdSigner()
	r.NoError(err)
	nid1 := sig1.NodeID()
	sig2, err := signing.NewEdSigner()
	r.NoError(err)
	nid2 := sig2.NodeID()
	sig3, err := signing.NewEdSigner()
	r.NoError(err)
	nid3 := sig3.NodeID()
	atxHdlr := NewHandler(cdb, mclock, mpub, nil, layersPerEpochBig, testTickSize, goldenATXID, validator, receiver, lg)

	coinbase1 := types.GenerateAddress([]byte("aaaa"))
	coinbase2 := types.GenerateAddress([]byte("bbbb"))
	coinbase3 := types.GenerateAddress([]byte("cccc"))
	chlng := types.HexToHash32("0x3333")
	poetRef := []byte{0x76, 0x45}
	numTicks := uint64(100)
	numUnits := uint32(100)

	npst := newNIPostWithChallenge(chlng, poetRef)
	posATX := newActivationTx(t, sig, &nid, 0, *types.EmptyATXID, *types.EmptyATXID, nil, types.NewLayerID(1000), 0, numTicks, coinbase1, numUnits, npst)
	r.NoError(atxHdlr.StoreAtx(context.Background(), posATX))

	// Act
	atxList := []*types.VerifiedActivationTx{
		newActivationTx(t, sig1, &nid1, 0, *types.EmptyATXID, posATX.ID(), nil, types.NewLayerID(1012), 0, numTicks, coinbase1, numUnits, &types.NIPost{}),
		newActivationTx(t, sig2, &nid2, 0, *types.EmptyATXID, posATX.ID(), nil, types.NewLayerID(1300), 0, numTicks, coinbase2, numUnits, &types.NIPost{}),
		newActivationTx(t, sig3, &nid3, 0, *types.EmptyATXID, posATX.ID(), nil, types.NewLayerID(1435), 0, numTicks, coinbase3, numUnits, &types.NIPost{}),
	}
	for _, atx := range atxList {
		atx.NIPost = newNIPostWithChallenge(atx.NIPostChallenge.Hash(), poetRef)

		r.NoError(atxHdlr.ProcessAtx(context.Background(), atx))
	}

	// check that further atxList don't affect current epoch count
	atxList2 := []*types.VerifiedActivationTx{
		newActivationTx(t, sig1, &nid1, 1, atxList[0].ID(), atxList[0].ID(), nil, types.NewLayerID(2012), 0, numTicks, coinbase1, numUnits, &types.NIPost{}),
		newActivationTx(t, sig2, &nid2, 1, atxList[1].ID(), atxList[1].ID(), nil, types.NewLayerID(2300), 0, numTicks, coinbase2, numUnits, &types.NIPost{}),
		newActivationTx(t, sig3, &nid3, 1, atxList[2].ID(), atxList[2].ID(), nil, types.NewLayerID(2435), 0, numTicks, coinbase3, numUnits, &types.NIPost{}),
	}
	for _, atx := range atxList2 {
		atx.NIPost = newNIPostWithChallenge(atx.NIPostChallenge.Hash(), poetRef)

		r.NoError(atxHdlr.ProcessAtx(context.Background(), atx))
	}

	// Assert
	// 1 posATX + 3 atx from `atxList`; weight = 4 * numTicks * numUnit
	epochWeight, _, err := cdb.GetEpochWeight(2)
	r.NoError(err)
	r.Equal(4*numTicks*uint64(numUnits), epochWeight)

	// 3 atx from `atxList2`; weight = 3 * numTicks * numUnit
	epochWeight, _, err = cdb.GetEpochWeight(3)
	r.NoError(err)
	r.Equal(3*numTicks*uint64(numUnits), epochWeight)
}

func TestHandler_SyntacticallyValidateAtx(t *testing.T) {
	// Arrange
	layers := types.GetLayersPerEpoch()
	types.SetLayersPerEpoch(layersPerEpochBig)
	t.Cleanup(func() { types.SetLayersPerEpoch(layers) })

	lg := logtest.New(t)
	cdb := datastore.NewCachedDB(sql.InMemory(), lg)
	ctrl := gomock.NewController(t)
	validator := NewMocknipostValidator(ctrl)
	mclock := NewMocklayerClock(ctrl)
	mpub := pubsubmocks.NewMockPublisher(ctrl)
	goldenATXID := types.ATXID{2, 3, 4}
	sig, err := signing.NewEdSigner()
	require.NoError(t, err)
	nid := sig.NodeID()
	otherSig, err := signing.NewEdSigner()
	require.NoError(t, err)
	otherNid := otherSig.NodeID()
	atxHdlr := NewHandler(cdb, mclock, mpub, nil, layersPerEpochBig, testTickSize, goldenATXID, validator, nil, lg)

	coinbase := types.GenerateAddress([]byte("aaaa"))

	sig1, err := signing.NewEdSigner()
	require.NoError(t, err)
	nid1 := sig1.NodeID()
	sig2, err := signing.NewEdSigner()
	require.NoError(t, err)
	nid2 := sig2.NodeID()
	sig3, err := signing.NewEdSigner()
	require.NoError(t, err)
	nid3 := sig3.NodeID()
	atxList := []*types.VerifiedActivationTx{
		newActivationTx(t, sig1, &nid1, 0, *types.EmptyATXID, *types.EmptyATXID, &goldenATXID, types.NewLayerID(1), 0, 100, coinbase, 100, &types.NIPost{}),
		newActivationTx(t, sig2, &nid2, 0, *types.EmptyATXID, *types.EmptyATXID, &goldenATXID, types.NewLayerID(1), 0, 100, coinbase, 100, &types.NIPost{}),
		newActivationTx(t, sig3, &nid3, 0, *types.EmptyATXID, *types.EmptyATXID, &goldenATXID, types.NewLayerID(1), 0, 100, coinbase, 100, &types.NIPost{}),
	}
	for _, atx := range atxList {
		require.NoError(t, atxHdlr.ProcessAtx(context.Background(), atx))
	}

	chlng := types.HexToHash32("0x3333")
	poetRef := []byte{0xba, 0xbe}
	npst := newNIPostWithChallenge(chlng, poetRef)
	prevAtx := newActivationTx(t, sig, &nid, 0, *types.EmptyATXID, *types.EmptyATXID, &goldenATXID, types.NewLayerID(100), 0, 100, coinbase, 100, npst)
	posAtx := newActivationTx(t, otherSig, &otherNid, 0, *types.EmptyATXID, *types.EmptyATXID, &goldenATXID, types.NewLayerID(100), 0, 100, coinbase, 100, npst)
	require.NoError(t, atxHdlr.StoreAtx(context.Background(), prevAtx))
	require.NoError(t, atxHdlr.StoreAtx(context.Background(), posAtx))

	// Act & Assert

	t.Run("valid atx", func(t *testing.T) {
		challenge := newChallenge(1, prevAtx.ID(), prevAtx.ID(), types.NewLayerID(1012), nil)
		atx := newAtx(t, sig, &nid, challenge, &types.NIPost{}, 100, coinbase)
		atx.NIPost = newNIPostWithChallenge(atx.NIPostChallenge.Hash(), poetRef)
		require.NoError(t, SignAndFinalizeAtx(sig, atx))

		validator.EXPECT().NIPost(gomock.Any(), gomock.Any(), gomock.Any(), gomock.Any(), gomock.Any()).Return(uint64(1), nil).Times(1)
		validator.EXPECT().NIPostChallenge(gomock.Any(), gomock.Any(), gomock.Any()).Return(nil).Times(1)
		validator.EXPECT().PositioningAtx(gomock.Any(), gomock.Any(), gomock.Any(), gomock.Any(), gomock.Any()).Return(nil).Times(1)

		_, err = atxHdlr.SyntacticallyValidateAtx(context.Background(), atx)
		require.NoError(t, err)
	})

	t.Run("valid atx with decreasing num units", func(t *testing.T) {
		challenge := newChallenge(1, prevAtx.ID(), prevAtx.ID(), types.NewLayerID(1012), nil)
		atx := newAtx(t, sig, &nid, challenge, &types.NIPost{}, 90, coinbase) // numunits decreased from 100 to 90 between atx and prevAtx
		atx.NIPost = newNIPostWithChallenge(atx.NIPostChallenge.Hash(), poetRef)
		require.NoError(t, SignAndFinalizeAtx(sig, atx))

		validator.EXPECT().NIPost(gomock.Any(), gomock.Any(), gomock.Any(), gomock.Any(), gomock.Any()).Return(uint64(1), nil).Times(1)
		validator.EXPECT().NIPostChallenge(gomock.Any(), gomock.Any(), gomock.Any()).Return(nil).Times(1)
		validator.EXPECT().PositioningAtx(gomock.Any(), gomock.Any(), gomock.Any(), gomock.Any(), gomock.Any()).Return(nil).Times(1)

		_, err = atxHdlr.SyntacticallyValidateAtx(context.Background(), atx)
		require.NoError(t, err)
	})

	t.Run("invalid atx with increasing num units", func(t *testing.T) {
		challenge := newChallenge(1, prevAtx.ID(), prevAtx.ID(), types.NewLayerID(1012), nil)
		atx := newAtx(t, sig, &nid, challenge, &types.NIPost{}, 110, coinbase) // numunits increased from 100 to 110 between atx and prevAtx
		atx.NIPost = newNIPostWithChallenge(atx.NIPostChallenge.Hash(), poetRef)
		require.NoError(t, SignAndFinalizeAtx(sig, atx))

		validator.EXPECT().NIPostChallenge(gomock.Any(), gomock.Any(), gomock.Any()).Return(nil).Times(1)

		_, err = atxHdlr.SyntacticallyValidateAtx(context.Background(), atx)
		require.EqualError(t, err, "num units 110 is greater than previous atx num units 100")
	})

	initialPost := &types.Post{
		Nonce:   0,
		Indices: make([]byte, 10),
	}

	t.Run("valid initial atx", func(t *testing.T) {
		ctxID := prevAtx.ID()
		challenge := newChallenge(0, *types.EmptyATXID, prevAtx.ID(), types.NewLayerID(1012), &ctxID)
		atx := newAtx(t, sig, &nid, challenge, &types.NIPost{}, 100, coinbase)
		atx.InitialPost = initialPost
		atx.InitialPostIndices = initialPost.Indices
		atx.VRFNonce = new(types.VRFPostIndex)
		*atx.VRFNonce = 1
		atx.NIPost = newNIPostWithChallenge(atx.NIPostChallenge.Hash(), poetRef)
		require.NoError(t, SignAndFinalizeAtx(sig, atx))

		validator.EXPECT().InitialNIPostChallenge(gomock.Any(), gomock.Any(), gomock.Any(), gomock.Any()).Return(nil).Times(1)
		validator.EXPECT().VRFNonce(gomock.Any(), gomock.Any(), gomock.Any(), gomock.Any(), gomock.Any()).Return(nil).Times(1)
		validator.EXPECT().Post(gomock.Any(), gomock.Any(), gomock.Any(), gomock.Any(), gomock.Any()).Return(nil).Times(1)
		validator.EXPECT().NIPost(gomock.Any(), gomock.Any(), gomock.Any(), gomock.Any(), gomock.Any()).Return(uint64(1), nil).Times(1)
		validator.EXPECT().PositioningAtx(gomock.Any(), gomock.Any(), gomock.Any(), gomock.Any(), gomock.Any()).Return(nil).Times(1)

		_, err = atxHdlr.SyntacticallyValidateAtx(context.Background(), atx)
		require.NoError(t, err)
	})

	t.Run("failing nipost challenge validation", func(t *testing.T) {
		challenge := newChallenge(0, prevAtx.ID(), posAtx.ID(), types.NewLayerID(1012), nil)
		atx := newAtx(t, sig, &nid, challenge, &types.NIPost{}, 100, coinbase)

		validator.EXPECT().NIPostChallenge(gomock.Any(), gomock.Any(), gomock.Any()).Return(errors.New("nipost error")).Times(1)

		_, err := atxHdlr.SyntacticallyValidateAtx(context.Background(), atx)
		require.EqualError(t, err, "nipost error")
	})

	t.Run("failing positioning atx validation", func(t *testing.T) {
		challenge := newChallenge(0, prevAtx.ID(), posAtx.ID(), types.NewLayerID(1012), nil)
		atx := newAtx(t, sig, &nid, challenge, &types.NIPost{}, 100, coinbase)

<<<<<<< HEAD
	t.Run("wrong layer for positioning atx", func(t *testing.T) {
		posAtx2 := newActivationTx(t, otherSig, &otherNid, 0, *types.EmptyATXID, *types.EmptyATXID, nil, types.NewLayerID(2020), 0, 100, coinbase, 100, npst)
		require.NoError(t, atxHdlr.StoreAtx(context.Background(), posAtx2))
		challenge := newChallenge(1, prevAtx.ID(), posAtx2.ID(), types.NewLayerID(1012), nil)
		atx := newAtx(t, sig, &nid, challenge, npst, 100, coinbase)
		_, err := atxHdlr.SyntacticallyValidateAtx(context.Background(), atx)
		require.EqualError(t, err, "positioning atx layer (2020) must be before 1012")
	})

	t.Run("wrong layer for commitment atx", func(t *testing.T) {
		commitmentAtx := newActivationTx(t, otherSig, &otherNid, 0, *types.EmptyATXID, *types.EmptyATXID, nil, types.NewLayerID(3020), 0, 100, coinbase, 100, npst)
=======
		validator.EXPECT().NIPostChallenge(gomock.Any(), gomock.Any(), gomock.Any()).Return(nil).Times(1)
		validator.EXPECT().PositioningAtx(gomock.Any(), gomock.Any(), gomock.Any(), gomock.Any(), gomock.Any()).Return(errors.New("bad positioning atx")).Times(1)

		_, err := atxHdlr.SyntacticallyValidateAtx(context.Background(), atx)
		require.EqualError(t, err, "bad positioning atx")
	})

	t.Run("bad initial nipost challenge", func(t *testing.T) {
		commitmentAtx := newActivationTx(t, otherSig, &otherNid, 0, *types.EmptyATXID, *types.EmptyATXID, nil, types.NewLayerID(1020), 0, 100, coinbase, 100, npst)
>>>>>>> 7edd825c
		require.NoError(t, atxHdlr.StoreAtx(context.Background(), commitmentAtx))

		cATX := commitmentAtx.ID()
		challenge := newChallenge(0, *types.EmptyATXID, posAtx.ID(), types.NewLayerID(1012), &cATX)
		atx := newAtx(t, sig, &nid, challenge, npst, 100, coinbase)
		atx.InitialPost = initialPost
		atx.InitialPostIndices = initialPost.Indices

		validator.EXPECT().InitialNIPostChallenge(gomock.Any(), gomock.Any(), gomock.Any(), gomock.Any()).Return(errors.New("bad initial nipost")).Times(1)

		_, err := atxHdlr.SyntacticallyValidateAtx(context.Background(), atx)
<<<<<<< HEAD
		require.EqualError(t, err, "challenge publayer (1012) must be after commitment atx publayer (3020)")
=======
		require.EqualError(t, err, "bad initial nipost")
>>>>>>> 7edd825c
	})

	t.Run("missing VRF nonce in initial atx", func(t *testing.T) {
		ctxID := prevAtx.ID()
		challenge := newChallenge(0, *types.EmptyATXID, prevAtx.ID(), types.NewLayerID(1012), &ctxID)
		atx := newAtx(t, sig, &nid, challenge, &types.NIPost{}, 100, coinbase)
		atx.InitialPost = initialPost
		atx.InitialPostIndices = initialPost.Indices
		atx.NIPost = newNIPostWithChallenge(atx.NIPostChallenge.Hash(), poetRef)
		require.NoError(t, SignAndFinalizeAtx(sig, atx))

		validator.EXPECT().InitialNIPostChallenge(gomock.Any(), gomock.Any(), gomock.Any(), gomock.Any()).Return(nil).Times(1)
		validator.EXPECT().Post(gomock.Any(), gomock.Any(), gomock.Any(), gomock.Any(), gomock.Any()).Return(nil).Times(1)

		_, err = atxHdlr.SyntacticallyValidateAtx(context.Background(), atx)
		require.ErrorContains(t, err, "VRFNonce is missing")
	})

	t.Run("invalid VRF nonce in initial atx", func(t *testing.T) {
		ctxID := prevAtx.ID()
		challenge := newChallenge(0, *types.EmptyATXID, prevAtx.ID(), types.NewLayerID(1012), &ctxID)
		atx := newAtx(t, sig, &nid, challenge, &types.NIPost{}, 100, coinbase)
		atx.InitialPost = initialPost
		atx.InitialPostIndices = initialPost.Indices
		atx.VRFNonce = new(types.VRFPostIndex)
		*atx.VRFNonce = 1
		atx.NIPost = newNIPostWithChallenge(atx.NIPostChallenge.Hash(), poetRef)
		require.NoError(t, SignAndFinalizeAtx(sig, atx))

		validator.EXPECT().InitialNIPostChallenge(gomock.Any(), gomock.Any(), gomock.Any(), gomock.Any()).Return(nil).Times(1)
		validator.EXPECT().VRFNonce(gomock.Any(), gomock.Any(), gomock.Any(), gomock.Any(), gomock.Any()).Times(1).Return(errors.New("invalid VRF nonce"))
		validator.EXPECT().Post(gomock.Any(), gomock.Any(), gomock.Any(), gomock.Any(), gomock.Any()).Return(nil).Times(1)

		_, err = atxHdlr.SyntacticallyValidateAtx(context.Background(), atx)
		require.ErrorContains(t, err, "invalid VRF nonce")
	})

	t.Run("prevAtx not declared but initial Post not included", func(t *testing.T) {
		challenge := newChallenge(0, *types.EmptyATXID, posAtx.ID(), types.NewLayerID(1012), nil)
		atx := newAtx(t, sig, &nid, challenge, &types.NIPost{}, 100, coinbase)
		atx.InitialPostIndices = []byte{}
		atx.CommitmentATX = &goldenATXID

		_, err := atxHdlr.SyntacticallyValidateAtx(context.Background(), atx)
		require.EqualError(t, err, "no prevATX declared, but initial Post is not included")
	})

	t.Run("prevAtx not declared but validation of initial post fails", func(t *testing.T) {
		cATX := prevAtx.ID()
		challenge := newChallenge(0, *types.EmptyATXID, posAtx.ID(), types.NewLayerID(1012), &cATX)
		atx := newAtx(t, sig, &nid, challenge, npst, 100, coinbase)
		atx.InitialPost = initialPost
		atx.InitialPostIndices = initialPost.Indices

		validator.EXPECT().InitialNIPostChallenge(gomock.Any(), gomock.Any(), gomock.Any(), gomock.Any()).Return(nil).Times(1)
		validator.EXPECT().Post(gomock.Any(), gomock.Any(), gomock.Any(), gomock.Any(), gomock.Any()).Return(errors.New("failed post validation")).Times(1)

		_, err := atxHdlr.SyntacticallyValidateAtx(context.Background(), atx)
		require.ErrorContains(t, err, "failed post validation")
	})

	t.Run("prevAtx declared but initial Post is included", func(t *testing.T) {
		challenge := newChallenge(1, prevAtx.ID(), posAtx.ID(), types.NewLayerID(1012), nil)
		atx := newAtx(t, sig, &nid, challenge, &types.NIPost{}, 100, coinbase)
		atx.InitialPost = initialPost

		validator.EXPECT().NIPostChallenge(gomock.Any(), gomock.Any(), gomock.Any()).Return(nil).Times(1)

		_, err := atxHdlr.SyntacticallyValidateAtx(context.Background(), atx)
		require.EqualError(t, err, "prevATX declared, but initial Post is included")
	})
}

func TestHandler_ContextuallyValidateAtx(t *testing.T) {
	// Arrange
	layers := types.GetLayersPerEpoch()
	types.SetLayersPerEpoch(layersPerEpochBig)
	t.Cleanup(func() { types.SetLayersPerEpoch(layers) })

	lg := logtest.New(t).WithName("sigValidation")
	cdb := datastore.NewCachedDB(sql.InMemory(), lg)
	ctrl := gomock.NewController(t)
	validator := NewMocknipostValidator(ctrl)
	receiver := NewMockatxReceiver(ctrl)
	mclock := NewMocklayerClock(ctrl)
	mpub := pubsubmocks.NewMockPublisher(ctrl)
	goldenATXID := types.ATXID{2, 3, 4}
	sig, err := signing.NewEdSigner()
	require.NoError(t, err)
	nid := sig.NodeID()
	atxHdlr := NewHandler(cdb, mclock, mpub, nil, layersPerEpochBig, testTickSize, goldenATXID, validator, receiver, lg)

	coinbase := types.GenerateAddress([]byte("aaaa"))
	chlng := types.HexToHash32("0x3333")
	poetRef := []byte{0x56, 0xbe}
	npst := newNIPostWithChallenge(chlng, poetRef)
	prevAtx := newActivationTx(t, sig, &nid, 0, *types.EmptyATXID, *types.EmptyATXID, nil, types.NewLayerID(100), 0, 100, coinbase, 100, npst)
	require.NoError(t, atxHdlr.StoreAtx(context.Background(), prevAtx))

	// Act & Assert

	t.Run("valid atx", func(t *testing.T) {
		sig1, err := signing.NewEdSigner()
		require.NoError(t, err)
		nid1 := sig1.NodeID()
		challenge := newChallenge(1, *types.EmptyATXID, goldenATXID, types.LayerID{}, nil)
		atx, err := newAtx(t, sig1, &nid1, challenge, nil, 0, types.Address{}).Verify(0, 1)
		require.NoError(t, err)
		require.NoError(t, atxHdlr.ContextuallyValidateAtx(atx))
	})

	t.Run("atx already exists", func(t *testing.T) {
		challenge := newChallenge(1, *types.EmptyATXID, goldenATXID, types.NewLayerID(layersPerEpochBig), nil)
		atx := newAtx(t, sig, &nid, challenge, &types.NIPost{}, 100, coinbase)
		vAtx, err := atx.Verify(0, 1)
		require.NoError(t, err)
		require.NoError(t, atxHdlr.StoreAtx(context.Background(), vAtx))

		challenge = newChallenge(1, prevAtx.ID(), goldenATXID, types.NewLayerID(12), nil)
		atx = newAtx(t, sig, &nid, challenge, &types.NIPost{}, 100, coinbase)
		vAtx, err = atx.Verify(0, 1)
		require.NoError(t, err)
		err = atxHdlr.ContextuallyValidateAtx(vAtx)
		require.EqualError(t, err, "last atx is not the one referenced")
	})

	t.Run("missing prevAtx", func(t *testing.T) {
		sig1, err := signing.NewEdSigner()
		require.NoError(t, err)
		nid1 := sig1.NodeID()
		arbitraryAtxID := types.ATXID(types.HexToHash32("11111"))
		challenge := newChallenge(1, arbitraryAtxID, prevAtx.ID(), types.LayerID{}, nil)
		atx, err := newAtx(t, sig1, &nid1, challenge, nil, 0, types.Address{}).Verify(0, 1)
		require.NoError(t, err)
		err = atxHdlr.ContextuallyValidateAtx(atx)
		require.ErrorIs(t, err, sql.ErrNotFound)
	})

	t.Run("wrong previous atx by same node", func(t *testing.T) {
		sig1, err := signing.NewEdSigner()
		require.NoError(t, err)
		nid1 := sig1.NodeID()
		vAtx := newActivationTx(t, sig1, &nid1, 1, prevAtx.ID(), prevAtx.ID(), nil, types.NewLayerID(1012), 0, 100, coinbase, 100, &types.NIPost{})
		require.NoError(t, atxHdlr.StoreAtx(context.Background(), vAtx))

		vAtx2 := newActivationTx(t, sig1, &nid1, 2, vAtx.ID(), vAtx.ID(), nil, types.NewLayerID(1012+layersPerEpochBig), 0, 100, coinbase, 100, &types.NIPost{})
		require.NoError(t, atxHdlr.StoreAtx(context.Background(), vAtx2))

		vAtx3 := newActivationTx(t, sig1, &nid1, 3, vAtx.ID(), vAtx.ID(), nil, types.NewLayerID(1012+layersPerEpochBig*3), 0, 100, coinbase, 100, &types.NIPost{})
		require.EqualError(t, atxHdlr.ContextuallyValidateAtx(vAtx3), "last atx is not the one referenced")

		id, err := atxs.GetLastIDByNodeID(cdb, sig1.NodeID())
		require.NoError(t, err)
		require.Equal(t, vAtx2.ID(), id)
		_, err = cdb.GetAtxHeader(vAtx3.ID())
		require.ErrorIs(t, err, sql.ErrNotFound)
	})

	t.Run("wrong previous atx from different node", func(t *testing.T) {
		sig1, err := signing.NewEdSigner()
		require.NoError(t, err)
		nid1 := sig1.NodeID()
		otherSig, err := signing.NewEdSigner()
		require.NoError(t, err)
		otherNid := otherSig.NodeID()
		vAtx := newActivationTx(t, sig1, &nid1, 1, prevAtx.ID(), prevAtx.ID(), nil, types.NewLayerID(1012), 0, 100, coinbase, 100, &types.NIPost{})
		require.NoError(t, atxHdlr.StoreAtx(context.Background(), vAtx))

		prevAtx := newActivationTx(t, otherSig, &otherNid, 0, *types.EmptyATXID, *types.EmptyATXID, nil, types.NewLayerID(100), 0, 100, coinbase, 100, npst)
		require.NoError(t, atxHdlr.StoreAtx(context.Background(), prevAtx))

		vAtx1 := newActivationTx(t, otherSig, &otherNid, 1, prevAtx.ID(), prevAtx.ID(), nil, types.NewLayerID(1012), 0, 100, coinbase, 100, &types.NIPost{})
		require.NoError(t, atxHdlr.StoreAtx(context.Background(), vAtx1))

		vAtx2 := newActivationTx(t, otherSig, &otherNid, 2, vAtx.ID(), vAtx.ID(), nil, types.NewLayerID(1012+layersPerEpochBig), 0, 100, coinbase, 100, &types.NIPost{})
		require.EqualError(t, atxHdlr.ContextuallyValidateAtx(vAtx2), "last atx is not the one referenced")

		id, err := atxs.GetLastIDByNodeID(cdb, otherSig.NodeID())
		require.NoError(t, err)
		require.Equal(t, vAtx1.ID(), id)
		_, err = cdb.GetAtxHeader(vAtx2.ID())
		require.ErrorIs(t, err, sql.ErrNotFound)
	})
}

func TestHandler_ProcessAtx(t *testing.T) {
	// Arrange
	lg := logtest.New(t)
	cdb := datastore.NewCachedDB(sql.InMemory(), lg)
	ctrl := gomock.NewController(t)
	validator := NewMocknipostValidator(ctrl)
	receiver := NewMockatxReceiver(ctrl)
	mclock := NewMocklayerClock(ctrl)
	mpub := pubsubmocks.NewMockPublisher(ctrl)
	goldenATXID := types.ATXID{2, 3, 4}
	sig, err := signing.NewEdSigner()
	require.NoError(t, err)
	nid := sig.NodeID()
	atxHdlr := NewHandler(cdb, mclock, mpub, nil, layersPerEpoch, testTickSize, goldenATXID, validator, receiver, lg)

	coinbase := types.GenerateAddress([]byte("aaaa"))

	// Act & Assert
	atx1 := newActivationTx(t, sig, &nid, 0, *types.EmptyATXID, *types.EmptyATXID, nil, types.NewLayerID(layersPerEpoch), 0, 100, coinbase, 100, &types.NIPost{})
	require.NoError(t, atxHdlr.ProcessAtx(context.Background(), atx1))

	// processing an already stored ATX returns no error
	require.NoError(t, atxHdlr.ProcessAtx(context.Background(), atx1))
	proof, err := identities.GetMalfeasanceProof(cdb, nid)
	require.ErrorIs(t, err, sql.ErrNotFound)
	require.Nil(t, proof)

	// another atx for the same epoch is considered malicious
	atx2 := newActivationTx(t, sig, &nid, 1, atx1.ID(), atx1.ID(), nil, types.NewLayerID(layersPerEpoch+1), 0, 100, coinbase, 100, &types.NIPost{})
	mclock.EXPECT().GetCurrentLayer().Return(atx2.PubLayerID)
	var got types.MalfeasanceGossip
	mpub.EXPECT().Publish(gomock.Any(), pubsub.MalfeasanceProof, gomock.Any()).DoAndReturn(
		func(_ context.Context, _ string, data []byte) error {
			require.NoError(t, codec.Decode(data, &got))
			return nil
		})
	require.ErrorIs(t, atxHdlr.ProcessAtx(context.Background(), atx2), errMaliciousATX)
	proof, err = identities.GetMalfeasanceProof(cdb, nid)
	require.NoError(t, err)
	require.Equal(t, got.MalfeasanceProof, *proof)
}

func BenchmarkActivationDb_SyntacticallyValidateAtx(b *testing.B) {
	r := require.New(b)
	lg := logtest.New(b)
	cdb := datastore.NewCachedDB(sql.InMemory(), lg)
<<<<<<< HEAD
	ctrl := gomock.NewController(b)
	validator := NewMocknipostValidator(ctrl)
	validator.EXPECT().Validate(gomock.Any(), gomock.Any(), gomock.Any(), gomock.Any(), gomock.Any()).Return(uint64(1), nil).AnyTimes()
	receiver := NewMockatxReceiver(ctrl)
	mclock := NewMocklayerClock(ctrl)
	mpub := pubsubmocks.NewMockPublisher(ctrl)
=======
	validator := NewMocknipostValidator(gomock.NewController(b))
	validator.EXPECT().NIPost(gomock.Any(), gomock.Any(), gomock.Any(), gomock.Any(), gomock.Any()).Return(uint64(1), nil).AnyTimes()
	receiver := NewMockatxReceiver(gomock.NewController(b))
>>>>>>> 7edd825c
	goldenATXID := types.ATXID{2, 3, 4}
	sig, err := signing.NewEdSigner()
	r.NoError(err)
	nid := sig.NodeID()
	atxHdlr := NewHandler(cdb, mclock, mpub, nil, layersPerEpochBig, testTickSize, goldenATXID, validator, receiver, lg)

	const (
		activesetSize         = 300
		numberOfLayers uint32 = 100
	)

	coinbase := types.GenerateAddress([]byte("c012ba5e"))
	var atxList []*types.VerifiedActivationTx
	for i := 0; i < activesetSize; i++ {
		atxList = append(atxList, newActivationTx(b, sig, &nid, 0, *types.EmptyATXID, *types.EmptyATXID, &goldenATXID, types.NewLayerID(1), 0, 100, coinbase, 100, &types.NIPost{}))
	}

	poetRef := []byte{0x12, 0x21}
	for _, atx := range atxList {
		atx.NIPost = newNIPostWithChallenge(atx.NIPostChallenge.Hash(), poetRef)
	}

	challenge := newChallenge(0, *types.EmptyATXID, goldenATXID, types.LayerID{}.Add(numberOfLayers+1), &goldenATXID)
	npst := newNIPostWithChallenge(challenge.Hash(), poetRef)
	prevAtx := newAtx(b, sig, &nid, challenge, npst, 2, coinbase)

	challenge = newChallenge(1, prevAtx.ID(), prevAtx.ID(), types.LayerID{}.Add(numberOfLayers+1+layersPerEpochBig), nil)
	atx := newAtx(b, sig, &nid, challenge, &types.NIPost{}, 100, coinbase)
	atx.NIPost = newNIPostWithChallenge(atx.NIPostChallenge.Hash(), poetRef)
	vPrevAtx, err := prevAtx.Verify(0, 1)
	r.NoError(err)
	r.NoError(atxHdlr.StoreAtx(context.Background(), vPrevAtx))

	start := time.Now()
	_, err = atxHdlr.SyntacticallyValidateAtx(context.Background(), atx)
	b.Logf("\nSyntactic validation took %v\n", time.Since(start))
	r.NoError(err)

	start = time.Now()
	vAtx, err := atxHdlr.SyntacticallyValidateAtx(context.Background(), atx)
	b.Logf("\nSecond syntactic validation took %v\n", time.Since(start))
	r.NoError(err)

	start = time.Now()
	err = atxHdlr.ContextuallyValidateAtx(vAtx)
	b.Logf("\nContextual validation took %v\n\n", time.Since(start))
	r.NoError(err)
}

func BenchmarkNewActivationDb(b *testing.B) {
	r := require.New(b)
	lg := logtest.New(b)
	cdb := datastore.NewCachedDB(sql.InMemory(), lg)
	ctrl := gomock.NewController(b)
	validator := NewMocknipostValidator(ctrl)
	receiver := NewMockatxReceiver(ctrl)
	mclock := NewMocklayerClock(ctrl)
	mpub := pubsubmocks.NewMockPublisher(ctrl)
	goldenATXID := types.ATXID{2, 3, 4}
	sig, err := signing.NewEdSigner()
	r.NoError(err)
	nid := sig.NodeID()
	atxHdlr := NewHandler(cdb, mclock, mpub, nil, layersPerEpochBig, testTickSize, goldenATXID, validator, receiver, lg)

	const (
		numOfMiners = 300
		batchSize   = 15
		numOfEpochs = 10 * batchSize
	)
	prevAtxs := make([]types.ATXID, numOfMiners)
	pPrevAtxs := make([]types.ATXID, numOfMiners)
	posAtx := types.ATXID{2, 3, 4}
	var atx *types.ActivationTx
	layer := types.NewLayerID(22)
	poetBytes := []byte("66666")
	coinbase := types.Address{2, 4, 5}
	start := time.Now()
	eStart := time.Now()
	for epoch := postGenesisEpoch; epoch < postGenesisEpoch+numOfEpochs; epoch++ {
		for miner := 0; miner < numOfMiners; miner++ {
			challenge := newChallenge(1, prevAtxs[miner], posAtx, layer, nil)
			npst := newNIPostWithChallenge(challenge.Hash(), poetBytes)
			atx = newAtx(b, sig, &nid, challenge, npst, 2, coinbase)
			prevAtxs[miner] = atx.ID()
			vAtx, err := atx.Verify(0, 1)
			r.NoError(err)
			require.NoError(b, atxHdlr.StoreAtx(context.Background(), vAtx))
		}
		posAtx = atx.ID()
		layer = layer.Add(layersPerEpoch)
		if epoch%batchSize == batchSize-1 {
			b.Logf("epoch %3d-%3d took %v\t", epoch-(batchSize-1), epoch, time.Since(eStart))
			eStart = time.Now()

			for miner := 0; miner < numOfMiners; miner++ {
				atx, err := cdb.GetAtxHeader(prevAtxs[miner])
				r.NoError(err)
				r.NotNil(atx)
				atx, err = cdb.GetAtxHeader(pPrevAtxs[miner])
				r.NoError(err)
				r.NotNil(atx)
			}
			b.Logf("reading last and previous epoch 100 times took %v\n", time.Since(eStart))
			eStart = time.Now()
		}
		copy(pPrevAtxs, prevAtxs)
	}
	b.Logf("\n>>> Total time: %v\n\n", time.Since(start))
}

func TestHandler_GetPosAtx(t *testing.T) {
	// Arrange
	r := require.New(t)

	lg := logtest.New(t)
	cdb := datastore.NewCachedDB(sql.InMemory(), lg)
	ctrl := gomock.NewController(t)
	validator := NewMocknipostValidator(ctrl)
	receiver := NewMockatxReceiver(ctrl)
	mclock := NewMocklayerClock(ctrl)
	mpub := pubsubmocks.NewMockPublisher(ctrl)
	goldenATXID := types.ATXID{2, 3, 4}
	sig, err := signing.NewEdSigner()
	r.NoError(err)
	nid := sig.NodeID()
	otherSig, err := signing.NewEdSigner()
	require.NoError(t, err)
	otherNid := otherSig.NodeID()
	coinbase := types.Address{2, 4, 5}
	atxHdlr := NewHandler(cdb, mclock, mpub, nil, layersPerEpochBig, testTickSize, goldenATXID, validator, receiver, lg)

	// Act & Assert

	// ATX stored should become top ATX
	atx1 := newActivationTx(t, sig, &nid, 0, *types.EmptyATXID, *types.EmptyATXID, nil, types.NewLayerID(1), 0, 100, coinbase, 100, &types.NIPost{})
	r.NoError(atxHdlr.StoreAtx(context.Background(), atx1))

	id, err := atxHdlr.GetPosAtxID()
	r.NoError(err)
	r.Equal(atx1.ID(), id)

	// higher-layer ATX stored should become new top ATX
	atx2 := newActivationTx(t, otherSig, &otherNid, 0, *types.EmptyATXID, *types.EmptyATXID, nil, types.NewLayerID(2*layersPerEpochBig), 0, 100, coinbase, 100, &types.NIPost{})
	r.NoError(atxHdlr.StoreAtx(context.Background(), atx2))

	id, err = atxHdlr.GetPosAtxID()
	r.NoError(err)
	r.Equal(atx2.ID(), id)

	// lower-layer ATX stored should NOT become new top ATX
	atx3 := newActivationTx(t, sig, &nid, 0, *types.EmptyATXID, *types.EmptyATXID, nil, types.NewLayerID(layersPerEpochBig), 0, 100, coinbase, 100, &types.NIPost{})
	r.NoError(atxHdlr.StoreAtx(context.Background(), atx3))

	id, err = atxHdlr.GetPosAtxID()
	r.NoError(err)
	r.NotEqual(atx3.ID(), id)
	r.Equal(atx2.ID(), id)
}

func TestHandler_AwaitAtx(t *testing.T) {
	// Arrange
	r := require.New(t)

	lg := logtest.New(t).WithName("sigValidation")
	cdb := datastore.NewCachedDB(sql.InMemory(), lg)
	ctrl := gomock.NewController(t)
	validator := NewMocknipostValidator(ctrl)
	receiver := NewMockatxReceiver(ctrl)
	mclock := NewMocklayerClock(ctrl)
	mpub := pubsubmocks.NewMockPublisher(ctrl)
	goldenATXID := types.ATXID{2, 3, 4}
	sig, err := signing.NewEdSigner()
	r.NoError(err)
	nid := sig.NodeID()
	coinbase := types.Address{2, 4, 5}
	atxHdlr := NewHandler(cdb, mclock, mpub, nil, layersPerEpochBig, testTickSize, goldenATXID, validator, receiver, lg)
	// Act & Assert

	atx := newActivationTx(t, sig, &nid, 0, *types.EmptyATXID, *types.EmptyATXID, nil, types.NewLayerID(1), 0, 100, coinbase, 100, &types.NIPost{})
	ch := atxHdlr.AwaitAtx(atx.ID())
	r.Len(atxHdlr.atxChannels, 1) // channel was created

	select {
	case <-ch:
		r.Fail("notified before ATX was stored")
	default:
	}

	r.NoError(atxHdlr.StoreAtx(context.Background(), atx))
	r.Len(atxHdlr.atxChannels, 0) // after notifying subscribers, channel is cleared

	select {
	case <-ch:
	default:
		r.Fail("not notified after ATX was stored")
	}

	ch = atxHdlr.AwaitAtx(atx.ID())
	r.Len(atxHdlr.atxChannels, 0) // awaiting an already stored ATX should not create a channel, but return a closed one

	select {
	case <-ch:
	default:
		r.Fail("open channel returned for already stored ATX")
	}

	otherID := types.ATXID(types.HexToHash32("abcd"))
	atxHdlr.AwaitAtx(otherID)
	r.Len(atxHdlr.atxChannels, 1) // after first subscription - channel is created
	atxHdlr.AwaitAtx(otherID)
	r.Len(atxHdlr.atxChannels, 1) // second subscription to same id - no additional channel
	atxHdlr.UnsubscribeAtx(otherID)
	r.Len(atxHdlr.atxChannels, 1) // first unsubscribe doesn't clear the channel
	atxHdlr.UnsubscribeAtx(otherID)
	r.Len(atxHdlr.atxChannels, 0) // last unsubscribe clears the channel
}

func TestHandler_HandleAtxData(t *testing.T) {
	// Arrange
	lg := logtest.New(t).WithName("sigValidation")
	cdb := datastore.NewCachedDB(sql.InMemory(), lg)
	ctrl := gomock.NewController(t)
	validator := NewMocknipostValidator(ctrl)
	receiver := NewMockatxReceiver(ctrl)
	mclock := NewMocklayerClock(ctrl)
	mpub := pubsubmocks.NewMockPublisher(ctrl)
	goldenATXID := types.ATXID{2, 3, 4}
	sig, err := signing.NewEdSigner()
	require.NoError(t, err)
	nid := sig.NodeID()
	coinbase := types.Address{2, 4, 5}
	atxHdlr := NewHandler(cdb, mclock, mpub, nil, layersPerEpochBig, testTickSize, goldenATXID, validator, receiver, lg)

	// Act & Assert

	t.Run("missing nipost", func(t *testing.T) {
		atx := newActivationTx(t, sig, &nid, 0, *types.EmptyATXID, *types.EmptyATXID, nil, types.LayerID{}, 0, 0, coinbase, 0, nil)
		buf, err := codec.Encode(atx)
		require.NoError(t, err)

		require.EqualError(t, atxHdlr.HandleAtxData(context.Background(), buf), fmt.Sprintf("nil nipst in gossip for atx %v", atx.ID()))
	})

	t.Run("known atx is ignored by handleAtxData", func(t *testing.T) {
		atx := newActivationTx(t, sig, &nid, 0, *types.EmptyATXID, *types.EmptyATXID, nil, types.LayerID{}, 0, 0, coinbase, 0, nil)
		require.NoError(t, atxHdlr.ProcessAtx(context.Background(), atx))
		buf, err := codec.Encode(atx)
		require.NoError(t, err)

		require.NoError(t, atxHdlr.HandleAtxData(context.Background(), buf))
		require.Equal(t, pubsub.ValidationIgnore, atxHdlr.HandleGossipAtx(context.Background(), "", buf))
	})
}

func BenchmarkGetAtxHeaderWithConcurrentStoreAtx(b *testing.B) {
	lg := logtest.New(b)
	cdb := datastore.NewCachedDB(sql.InMemory(), lg)
	ctrl := gomock.NewController(b)
	validator := NewMocknipostValidator(ctrl)
	receiver := NewMockatxReceiver(ctrl)
	mclock := NewMocklayerClock(ctrl)
	mpub := pubsubmocks.NewMockPublisher(ctrl)
	goldenATXID := types.ATXID{2, 3, 4}
	sig, err := signing.NewEdSigner()
	require.NoError(b, err)
	nid := sig.NodeID()
	atxHdlr := NewHandler(cdb, mclock, mpub, nil, layersPerEpochBig, testTickSize, goldenATXID, validator, receiver, lg)

	var (
		stop uint64
		wg   sync.WaitGroup
	)
	for i := 0; i < runtime.NumCPU()/2; i++ {
		wg.Add(1)
		go func() {
			defer wg.Done()
			for i := 0; ; i++ {
				challenge := newChallenge(uint64(i), *types.EmptyATXID, goldenATXID, types.NewLayerID(0), nil)
				atx := newAtx(b, sig, &nid, challenge, nil, 0, types.Address{})
				vAtx, err := atx.Verify(0, 1)
				if !assert.NoError(b, err) {
					return
				}
				if !assert.NoError(b, atxHdlr.StoreAtx(context.Background(), vAtx)) {
					return
				}
				if atomic.LoadUint64(&stop) == 1 {
					return
				}
			}
		}()
	}
	b.ResetTimer()
	for i := 0; i < b.N; i++ {
		_, err := atxHdlr.cdb.GetAtxHeader(types.ATXID{1, 1, 1})
		require.ErrorIs(b, err, sql.ErrNotFound)
	}
	atomic.StoreUint64(&stop, 1)
	wg.Wait()
}

// Check that we're not trying to sync an ATX that references the golden ATX or an empty ATX (i.e. not adding it to the sync queue).
func TestHandler_FetchAtxReferences(t *testing.T) {
	ctrl := gomock.NewController(t)
	mockFetch := mocks.NewMockFetcher(ctrl)
	validator := NewMocknipostValidator(ctrl)
	receiver := NewMockatxReceiver(ctrl)
	mclock := NewMocklayerClock(ctrl)
	mpub := pubsubmocks.NewMockPublisher(ctrl)

	lg := logtest.New(t)
	cdb := datastore.NewCachedDB(sql.InMemory(), lg)
	goldenATXID := types.ATXID{2, 3, 4}
	sig, err := signing.NewEdSigner()
	require.NoError(t, err)
	nid := sig.NodeID()
	coinbase := types.Address{2, 4, 5}

	atxHdlr := NewHandler(cdb, mclock, mpub, mockFetch, layersPerEpochBig, testTickSize, goldenATXID, validator, receiver, lg)
	challenge := newChallenge(1, types.ATXID{1, 2, 3}, types.ATXID{1, 2, 3}, types.NewLayerID(22), nil)
	nipost := newNIPostWithChallenge(types.HexToHash32("55555"), []byte("66666"))
	atx1 := newAtx(t, sig, &nid, challenge, nipost, 2, coinbase)
	atx1.PositioningATX = types.ATXID{1, 2, 3} // should be fetched
	atx1.PrevATXID = types.ATXID{4, 5, 6}      // should be fetched
	mockFetch.EXPECT().GetAtxs(gomock.Any(), []types.ATXID{atx1.PositioningATX, atx1.PrevATXID}).Return(nil)
	require.NoError(t, atxHdlr.FetchAtxReferences(context.Background(), atx1))

	atx2 := newAtx(t, sig, &nid, challenge, nipost, 2, coinbase)
	atx2.PositioningATX = goldenATXID     // should *NOT* be fetched
	atx2.PrevATXID = types.ATXID{2, 3, 4} // should be fetched
	mockFetch.EXPECT().GetAtxs(gomock.Any(), []types.ATXID{atx2.PrevATXID}).Return(nil)
	require.NoError(t, atxHdlr.FetchAtxReferences(context.Background(), atx2))

	atx3 := newAtx(t, sig, &nid, challenge, nipost, 2, coinbase)
	atx3.PositioningATX = *types.EmptyATXID // should *NOT* be fetched
	atx3.PrevATXID = types.ATXID{3, 4, 5}   // should be fetched
	mockFetch.EXPECT().GetAtxs(gomock.Any(), []types.ATXID{atx3.PrevATXID}).Return(nil)
	require.NoError(t, atxHdlr.FetchAtxReferences(context.Background(), atx3))

	atx4 := newAtx(t, sig, &nid, challenge, nipost, 2, coinbase)
	atx4.PositioningATX = types.ATXID{5, 6, 7} // should be fetched
	atx4.PrevATXID = *types.EmptyATXID         // should *NOT* be fetched
	mockFetch.EXPECT().GetAtxs(gomock.Any(), []types.ATXID{atx4.PositioningATX}).Return(nil)
	require.NoError(t, atxHdlr.FetchAtxReferences(context.Background(), atx4))

	atx5 := newAtx(t, sig, &nid, challenge, nipost, 2, coinbase)
	atx5.PositioningATX = *types.EmptyATXID // should *NOT* be fetched
	atx5.PrevATXID = *types.EmptyATXID      // should *NOT* be fetched
	require.NoError(t, atxHdlr.FetchAtxReferences(context.Background(), atx5))

	atx6 := newAtx(t, sig, &nid, challenge, nipost, 2, coinbase)
	atxid := types.ATXID{1, 2, 3}
	atx6.PositioningATX = atxid // should be fetched
	atx6.PrevATXID = atxid      // should be fetched
	mockFetch.EXPECT().GetAtxs(gomock.Any(), []types.ATXID{atxid}).Return(nil)
	require.NoError(t, atxHdlr.FetchAtxReferences(context.Background(), atx6))
}

func TestHandler_AtxWeight(t *testing.T) {
	ctrl := gomock.NewController(t)
	mfetch := mocks.NewMockFetcher(ctrl)
	mvalidator := NewMocknipostValidator(ctrl)
	receiver := NewMockatxReceiver(ctrl)
	mclock := NewMocklayerClock(ctrl)
	mpub := pubsubmocks.NewMockPublisher(ctrl)

	const (
		tickSize = 3
		units    = 4
		leaves   = uint64(11)
	)

	lg := logtest.New(t)
	cdb := datastore.NewCachedDB(sql.InMemory(), lg)
	goldenATXID := types.ATXID{2, 3, 4}
	sig, err := signing.NewEdSigner()
	require.NoError(t, err)
	handler := NewHandler(cdb, mclock, mpub, mfetch, layersPerEpoch, tickSize, goldenATXID, mvalidator, receiver, lg)

	nonce := types.VRFPostIndex(1)
	atx1 := &types.ActivationTx{
		InnerActivationTx: types.InnerActivationTx{
			NIPostChallenge: types.NIPostChallenge{
				PositioningATX:     goldenATXID,
				InitialPostIndices: []byte{1},
				PubLayerID:         types.NewLayerID(1).Add(layersPerEpoch),

				CommitmentATX: &goldenATXID,
			},
			NumUnits: units,
			NIPost: &types.NIPost{
				Post:         &types.Post{},
				PostMetadata: &types.PostMetadata{},
			},
			InitialPost: &types.Post{Indices: []byte{1}},
			VRFNonce:    &nonce,
		},
	}
	require.NoError(t, SignAndFinalizeAtx(sig, atx1))
	require.NoError(t, atx1.CalcAndSetID())

	buf, err := codec.Encode(atx1)
	require.NoError(t, err)

	mfetch.EXPECT().GetPoetProof(gomock.Any(), gomock.Any()).Times(1)
	mvalidator.EXPECT().VRFNonce(gomock.Any(), gomock.Any(), gomock.Any(), gomock.Any(), gomock.Any()).Times(1)
	mvalidator.EXPECT().Post(gomock.Any(), gomock.Any(), gomock.Any(), gomock.Any(), gomock.Any()).Times(1)
	mvalidator.EXPECT().NIPost(gomock.Any(), gomock.Any(), gomock.Any(), gomock.Any(), gomock.Any()).Return(leaves, nil).Times(1)
	mvalidator.EXPECT().InitialNIPostChallenge(gomock.Any(), gomock.Any(), gomock.Any(), gomock.Any()).Return(nil).Times(1)
	mvalidator.EXPECT().PositioningAtx(gomock.Any(), gomock.Any(), gomock.Any(), gomock.Any(), gomock.Any()).Return(nil).Times(1)
	receiver.EXPECT().OnAtx(gomock.Any()).Times(1)
	require.NoError(t, handler.HandleAtxData(context.Background(), buf))

	stored1, err := cdb.GetAtxHeader(atx1.ID())
	require.NoError(t, err)
	require.Equal(t, uint64(0), stored1.BaseTickHeight)
	require.Equal(t, leaves/tickSize, stored1.TickCount)
	require.Equal(t, leaves/tickSize, stored1.TickHeight())
	require.Equal(t, (leaves/tickSize)*units, stored1.GetWeight())

	atx2 := &types.ActivationTx{
		InnerActivationTx: types.InnerActivationTx{
			NIPostChallenge: types.NIPostChallenge{
				Sequence:       1,
				PositioningATX: atx1.ID(),
				PrevATXID:      atx1.ID(),
				PubLayerID:     types.NewLayerID(1).Add(2 * layersPerEpoch),
			},
			NumUnits: units,
			NIPost: &types.NIPost{
				Post:         &types.Post{},
				PostMetadata: &types.PostMetadata{},
			},
		},
	}
	require.NoError(t, SignAndFinalizeAtx(sig, atx2))
	require.NoError(t, atx2.CalcAndSetID())

	buf, err = codec.Encode(atx2)
	require.NoError(t, err)

	mfetch.EXPECT().GetPoetProof(gomock.Any(), gomock.Any()).Times(1)
	mfetch.EXPECT().GetAtxs(gomock.Any(), gomock.Any()).Times(1)
	mvalidator.EXPECT().NIPost(gomock.Any(), gomock.Any(), gomock.Any(), gomock.Any(), gomock.Any()).Return(leaves, nil).Times(1)
	mvalidator.EXPECT().NIPostChallenge(gomock.Any(), gomock.Any(), gomock.Any()).Return(nil).Times(1)
	mvalidator.EXPECT().PositioningAtx(gomock.Any(), gomock.Any(), gomock.Any(), gomock.Any(), gomock.Any()).Return(nil).Times(1)
	receiver.EXPECT().OnAtx(gomock.Any()).Times(1)
	require.NoError(t, handler.HandleAtxData(context.Background(), buf))

	stored2, err := cdb.GetAtxHeader(atx2.ID())
	require.NoError(t, err)
	require.Equal(t, stored1.TickHeight(), stored2.BaseTickHeight)
	require.Equal(t, leaves/tickSize, stored2.TickCount)
	require.Equal(t, stored1.TickHeight()+leaves/tickSize, stored2.TickHeight())
	require.Equal(t, int(leaves/tickSize)*units, int(stored2.GetWeight()))
}<|MERGE_RESOLUTION|>--- conflicted
+++ resolved
@@ -284,19 +284,6 @@
 		challenge := newChallenge(0, prevAtx.ID(), posAtx.ID(), types.NewLayerID(1012), nil)
 		atx := newAtx(t, sig, &nid, challenge, &types.NIPost{}, 100, coinbase)
 
-<<<<<<< HEAD
-	t.Run("wrong layer for positioning atx", func(t *testing.T) {
-		posAtx2 := newActivationTx(t, otherSig, &otherNid, 0, *types.EmptyATXID, *types.EmptyATXID, nil, types.NewLayerID(2020), 0, 100, coinbase, 100, npst)
-		require.NoError(t, atxHdlr.StoreAtx(context.Background(), posAtx2))
-		challenge := newChallenge(1, prevAtx.ID(), posAtx2.ID(), types.NewLayerID(1012), nil)
-		atx := newAtx(t, sig, &nid, challenge, npst, 100, coinbase)
-		_, err := atxHdlr.SyntacticallyValidateAtx(context.Background(), atx)
-		require.EqualError(t, err, "positioning atx layer (2020) must be before 1012")
-	})
-
-	t.Run("wrong layer for commitment atx", func(t *testing.T) {
-		commitmentAtx := newActivationTx(t, otherSig, &otherNid, 0, *types.EmptyATXID, *types.EmptyATXID, nil, types.NewLayerID(3020), 0, 100, coinbase, 100, npst)
-=======
 		validator.EXPECT().NIPostChallenge(gomock.Any(), gomock.Any(), gomock.Any()).Return(nil).Times(1)
 		validator.EXPECT().PositioningAtx(gomock.Any(), gomock.Any(), gomock.Any(), gomock.Any(), gomock.Any()).Return(errors.New("bad positioning atx")).Times(1)
 
@@ -306,7 +293,6 @@
 
 	t.Run("bad initial nipost challenge", func(t *testing.T) {
 		commitmentAtx := newActivationTx(t, otherSig, &otherNid, 0, *types.EmptyATXID, *types.EmptyATXID, nil, types.NewLayerID(1020), 0, 100, coinbase, 100, npst)
->>>>>>> 7edd825c
 		require.NoError(t, atxHdlr.StoreAtx(context.Background(), commitmentAtx))
 
 		cATX := commitmentAtx.ID()
@@ -318,11 +304,7 @@
 		validator.EXPECT().InitialNIPostChallenge(gomock.Any(), gomock.Any(), gomock.Any(), gomock.Any()).Return(errors.New("bad initial nipost")).Times(1)
 
 		_, err := atxHdlr.SyntacticallyValidateAtx(context.Background(), atx)
-<<<<<<< HEAD
-		require.EqualError(t, err, "challenge publayer (1012) must be after commitment atx publayer (3020)")
-=======
 		require.EqualError(t, err, "bad initial nipost")
->>>>>>> 7edd825c
 	})
 
 	t.Run("missing VRF nonce in initial atx", func(t *testing.T) {
@@ -554,18 +536,12 @@
 	r := require.New(b)
 	lg := logtest.New(b)
 	cdb := datastore.NewCachedDB(sql.InMemory(), lg)
-<<<<<<< HEAD
 	ctrl := gomock.NewController(b)
 	validator := NewMocknipostValidator(ctrl)
-	validator.EXPECT().Validate(gomock.Any(), gomock.Any(), gomock.Any(), gomock.Any(), gomock.Any()).Return(uint64(1), nil).AnyTimes()
-	receiver := NewMockatxReceiver(ctrl)
-	mclock := NewMocklayerClock(ctrl)
-	mpub := pubsubmocks.NewMockPublisher(ctrl)
-=======
-	validator := NewMocknipostValidator(gomock.NewController(b))
 	validator.EXPECT().NIPost(gomock.Any(), gomock.Any(), gomock.Any(), gomock.Any(), gomock.Any()).Return(uint64(1), nil).AnyTimes()
-	receiver := NewMockatxReceiver(gomock.NewController(b))
->>>>>>> 7edd825c
+	receiver := NewMockatxReceiver(ctrl)
+	mclock := NewMocklayerClock(ctrl)
+	mpub := pubsubmocks.NewMockPublisher(ctrl)
 	goldenATXID := types.ATXID{2, 3, 4}
 	sig, err := signing.NewEdSigner()
 	r.NoError(err)
