package activation

import (
	"context"
	"errors"
	"fmt"
	"runtime"
	"sync"
	"sync/atomic"
	"testing"
	"time"

	"github.com/spacemeshos/merkle-tree"
	poetShared "github.com/spacemeshos/poet/shared"
	"github.com/spacemeshos/post/verifying"
	"github.com/stretchr/testify/assert"
	"github.com/stretchr/testify/require"
	"go.uber.org/mock/gomock"
	"golang.org/x/sync/errgroup"

	"github.com/spacemeshos/go-spacemesh/atxsdata"
	"github.com/spacemeshos/go-spacemesh/codec"
	"github.com/spacemeshos/go-spacemesh/common/types"
	"github.com/spacemeshos/go-spacemesh/datastore"
	"github.com/spacemeshos/go-spacemesh/log/logtest"
	"github.com/spacemeshos/go-spacemesh/malfeasance"
	"github.com/spacemeshos/go-spacemesh/p2p"
	"github.com/spacemeshos/go-spacemesh/p2p/pubsub"
	pubsubmocks "github.com/spacemeshos/go-spacemesh/p2p/pubsub/mocks"
	"github.com/spacemeshos/go-spacemesh/signing"
	"github.com/spacemeshos/go-spacemesh/sql"
	"github.com/spacemeshos/go-spacemesh/sql/atxs"
	"github.com/spacemeshos/go-spacemesh/sql/identities"
	"github.com/spacemeshos/go-spacemesh/sql/localsql/nipost"
	"github.com/spacemeshos/go-spacemesh/system"
	"github.com/spacemeshos/go-spacemesh/system/mocks"
)

const (
	layersPerEpochBig = 1000
	localID           = "local"
)

func newMerkleProof(t testing.TB, challenge types.Hash32, otherLeafs []types.Hash32) (types.MerkleProof, types.Hash32) {
	t.Helper()
	tree, err := merkle.NewTreeBuilder().
		WithHashFunc(poetShared.HashMembershipTreeNode).
		WithLeavesToProve(map[uint64]bool{0: true}).
		Build()
	require.NoError(t, err)
	require.NoError(t, tree.AddLeaf(challenge[:]))
	for _, m := range otherLeafs {
		require.NoError(t, tree.AddLeaf(m[:]))
	}
	root, nodes := tree.RootAndProof()
	nodesH32 := make([]types.Hash32, 0, len(nodes))
	for _, n := range nodes {
		nodesH32 = append(nodesH32, types.BytesToHash(n))
	}
	return types.MerkleProof{
		Nodes: nodesH32,
	}, types.BytesToHash(root)
}

func newNIPostWithChallenge(t testing.TB, challenge types.Hash32, poetRef []byte) *nipost.NIPostState {
	t.Helper()
	proof, _ := newMerkleProof(t, challenge, []types.Hash32{
		types.BytesToHash([]byte("leaf2")),
		types.BytesToHash([]byte("leaf3")),
		types.BytesToHash([]byte("leaf4")),
	})

	return &nipost.NIPostState{
		NIPost: &types.NIPost{
			Membership: proof,
			Post: &types.Post{
				Nonce:   0,
				Indices: []byte{1, 2, 3},
				Pow:     0,
			},
			PostMetadata: &types.PostMetadata{
				Challenge: poetRef,
			},
		},
		NumUnits: 16,
		VRFNonce: 123,
	}
}

type testHandler struct {
	*Handler

	mclock     *MocklayerClock
	mpub       *pubsubmocks.MockPublisher
	mockFetch  *mocks.MockFetcher
	mValidator *MocknipostValidator
	mbeacon    *MockAtxReceiver
	mtortoise  *mocks.MockTortoise
}

func newTestHandler(tb testing.TB, goldenATXID types.ATXID) *testHandler {
	lg := logtest.New(tb)
	cdb := datastore.NewCachedDB(sql.InMemory(), lg)
	ctrl := gomock.NewController(tb)
	mclock := NewMocklayerClock(ctrl)
	mpub := pubsubmocks.NewMockPublisher(ctrl)
	mockFetch := mocks.NewMockFetcher(ctrl)
	mValidator := NewMocknipostValidator(ctrl)

	mbeacon := NewMockAtxReceiver(ctrl)
	mtortoise := mocks.NewMockTortoise(ctrl)

	atxHdlr := NewHandler(
		localID,
		cdb,
		atxsdata.New(),
		signing.NewEdVerifier(),
		mclock,
		mpub,
		mockFetch,
		1,
		goldenATXID,
		mValidator,
		mbeacon,
		mtortoise,
		lg,
	)
	return &testHandler{
		Handler: atxHdlr,

		mclock:     mclock,
		mpub:       mpub,
		mockFetch:  mockFetch,
		mValidator: mValidator,
		mbeacon:    mbeacon,
		mtortoise:  mtortoise,
	}
}

func TestHandler_processBlockATXs(t *testing.T) {
	// Arrange
	r := require.New(t)

	layers := types.GetLayersPerEpoch()
	types.SetLayersPerEpoch(layersPerEpochBig)
	t.Cleanup(func() { types.SetLayersPerEpoch(layers) })

	goldenATXID := types.ATXID{2, 3, 4}
	atxHdlr := newTestHandler(t, goldenATXID)
	atxHdlr.mbeacon.EXPECT().OnAtx(gomock.Any()).AnyTimes()
	atxHdlr.mtortoise.EXPECT().OnAtx(gomock.Any()).AnyTimes()

	sig, err := signing.NewEdSigner()
	r.NoError(err)
	sig1, err := signing.NewEdSigner()
	r.NoError(err)
	sig2, err := signing.NewEdSigner()
	r.NoError(err)
	sig3, err := signing.NewEdSigner()
	r.NoError(err)

	coinbase1 := types.GenerateAddress([]byte("aaaa"))
	coinbase2 := types.GenerateAddress([]byte("bbbb"))
	coinbase3 := types.GenerateAddress([]byte("cccc"))
	chlng := types.HexToHash32("0x3333")
	poetRef := []byte{0x76, 0x45}
	numTicks := uint64(100)
	numUnits := uint32(100)

	npst := newNIPostWithChallenge(t, chlng, poetRef)
	posATX := newActivationTx(
		t,
		sig,
		0,
		types.EmptyATXID,
		types.EmptyATXID,
		nil,
		types.LayerID(1000).GetEpoch(),
		0,
		numTicks,
		coinbase1,
		numUnits,
		npst.NIPost,
	)
	r.NoError(atxs.Add(atxHdlr.cdb, posATX))

	// Act
	atxList := []*types.VerifiedActivationTx{
		newActivationTx(
			t,
			sig1,
			0,
			types.EmptyATXID,
			posATX.ID(),
			nil,
			types.LayerID(1012).GetEpoch(),
			0,
			numTicks,
			coinbase1,
			numUnits,
			&types.NIPost{},
		),
		newActivationTx(
			t,
			sig2,
			0,
			types.EmptyATXID,
			posATX.ID(),
			nil,
			types.LayerID(1300).GetEpoch(),
			0,
			numTicks,
			coinbase2,
			numUnits,
			&types.NIPost{},
		),
		newActivationTx(
			t,
			sig3,
			0,
			types.EmptyATXID,
			posATX.ID(),
			nil,
			types.LayerID(1435).GetEpoch(),
			0,
			numTicks,
			coinbase3,
			numUnits,
			&types.NIPost{},
		),
	}
	for _, atx := range atxList {
		atx.NIPost = newNIPostWithChallenge(t, atx.NIPostChallenge.Hash(), poetRef).NIPost
		r.NoError(atxHdlr.ProcessAtx(context.Background(), atx))
	}

	// check that further atxList don't affect current epoch count
	atxList2 := []*types.VerifiedActivationTx{
		newActivationTx(
			t,
			sig1,
			1,
			atxList[0].ID(),
			atxList[0].ID(),
			nil,
			types.LayerID(2012).GetEpoch(),
			0,
			numTicks,
			coinbase1,
			numUnits,
			&types.NIPost{},
		),
		newActivationTx(
			t,
			sig2,
			1,
			atxList[1].ID(),
			atxList[1].ID(),
			nil,
			types.LayerID(2300).GetEpoch(),
			0,
			numTicks,
			coinbase2,
			numUnits,
			&types.NIPost{},
		),
		newActivationTx(
			t,
			sig3,
			1,
			atxList[2].ID(),
			atxList[2].ID(),
			nil,
			types.LayerID(2435).GetEpoch(),
			0,
			numTicks,
			coinbase3,
			numUnits,
			&types.NIPost{},
		),
	}
	for _, atx := range atxList2 {
		atx.NIPost = newNIPostWithChallenge(t, atx.NIPostChallenge.Hash(), poetRef).NIPost
		r.NoError(atxHdlr.ProcessAtx(context.Background(), atx))
	}

	// Assert
	// 1 posATX + 3 atx from `atxList`; weight = 4 * numTicks * numUnit
	epochWeight, _, err := atxHdlr.cdb.GetEpochWeight(2)
	r.NoError(err)
	r.Equal(4*numTicks*uint64(numUnits), epochWeight)

	// 3 atx from `atxList2`; weight = 3 * numTicks * numUnit
	epochWeight, _, err = atxHdlr.cdb.GetEpochWeight(3)
	r.NoError(err)
	r.Equal(3*numTicks*uint64(numUnits), epochWeight)
}

func TestHandler_SyntacticallyValidateAtx(t *testing.T) {
	// Arrange
	layers := types.GetLayersPerEpoch()
	types.SetLayersPerEpoch(layersPerEpochBig)
	t.Cleanup(func() { types.SetLayersPerEpoch(layers) })

	sig, err := signing.NewEdSigner()
	require.NoError(t, err)
	otherSig, err := signing.NewEdSigner()
	require.NoError(t, err)

	goldenATXID := types.ATXID{2, 3, 4}
	currentLayer := types.LayerID(1012)

	chlng := types.HexToHash32("0x3333")
	poetRef := []byte{0xba, 0xbe}
	npst := newNIPostWithChallenge(t, chlng, poetRef)
	prevAtx := newActivationTx(
		t,
		sig,
		0,
		types.EmptyATXID,
		types.EmptyATXID,
		&goldenATXID,
		currentLayer.GetEpoch()-1,
		0,
		100,
		types.GenerateAddress([]byte("aaaa")),
		100,
		npst.NIPost,
	)
	nonce := types.VRFPostIndex(1)
	prevAtx.VRFNonce = &nonce
	posAtx := newActivationTx(
		t,
		otherSig,
		0,
		types.EmptyATXID,
		types.EmptyATXID,
		&goldenATXID,
		currentLayer.GetEpoch()-1,
		0,
		100,
		types.GenerateAddress([]byte("bbbb")),
		100,
		npst.NIPost,
	)

	// Act & Assert
	t.Run("valid atx", func(t *testing.T) {
		t.Parallel()

		atxHdlr := newTestHandler(t, goldenATXID)
		require.NoError(t, atxs.Add(atxHdlr.cdb, prevAtx))

		challenge := newChallenge(prevAtx.Sequence+1, prevAtx.ID(), prevAtx.ID(), currentLayer.GetEpoch(), nil)
		atx := newAtx(t, sig, challenge, &types.NIPost{}, 100, types.GenerateAddress([]byte("aaaa")))
		atx.NIPost = newNIPostWithChallenge(t, atx.NIPostChallenge.Hash(), poetRef).NIPost
		require.NoError(t, SignAndFinalizeAtx(sig, atx))

		atxHdlr.mclock.EXPECT().CurrentLayer().Return(currentLayer)
		require.NoError(t, atxHdlr.SyntacticallyValidate(context.Background(), atx))
		atxHdlr.mValidator.EXPECT().
			NIPost(gomock.Any(), gomock.Any(), gomock.Any(), gomock.Any(), gomock.Any(), gomock.Any(), gomock.Any()).
			Return(uint64(1), nil)
		atxHdlr.mValidator.EXPECT().IsVerifyingFullPost()
		atxHdlr.mValidator.EXPECT().NIPostChallenge(gomock.Any(), gomock.Any(), gomock.Any()).Return(nil)
		atxHdlr.mValidator.EXPECT().PositioningAtx(gomock.Any(), gomock.Any(), gomock.Any(), gomock.Any()).Return(nil)
		_, err := atxHdlr.SyntacticallyValidateDeps(context.Background(), atx)
		require.NoError(t, err)
	})

	t.Run("valid atx with new VRF nonce", func(t *testing.T) {
		t.Parallel()

		atxHdlr := newTestHandler(t, goldenATXID)
		require.NoError(t, atxs.Add(atxHdlr.cdb, prevAtx))

		challenge := newChallenge(prevAtx.Sequence+1, prevAtx.ID(), prevAtx.ID(), currentLayer.GetEpoch(), nil)
		nonce := types.VRFPostIndex(999)
		atx := newAtx(t, sig, challenge, &types.NIPost{}, 100, types.GenerateAddress([]byte("aaaa")))
		atx.NIPost = newNIPostWithChallenge(t, atx.NIPostChallenge.Hash(), poetRef).NIPost
		atx.VRFNonce = &nonce
		require.NoError(t, SignAndFinalizeAtx(sig, atx))

		atxHdlr.mclock.EXPECT().CurrentLayer().Return(currentLayer)

		require.NoError(t, atxHdlr.SyntacticallyValidate(context.Background(), atx))
		atxHdlr.mValidator.EXPECT().
			NIPost(gomock.Any(), gomock.Any(), gomock.Any(), gomock.Any(), gomock.Any(), gomock.Any(), gomock.Any()).
			Return(uint64(1), nil)
		atxHdlr.mValidator.EXPECT().IsVerifyingFullPost()
		atxHdlr.mValidator.EXPECT().NIPostChallenge(gomock.Any(), gomock.Any(), gomock.Any()).Return(nil)
		atxHdlr.mValidator.EXPECT().PositioningAtx(gomock.Any(), gomock.Any(), gomock.Any(), gomock.Any()).Return(nil)
		atxHdlr.mValidator.EXPECT().
			VRFNonce(gomock.Any(), gomock.Any(), gomock.Any(), gomock.Any(), gomock.Any()).
			Return(nil)
		_, err := atxHdlr.SyntacticallyValidateDeps(context.Background(), atx)
		require.NoError(t, err)
	})

	t.Run("valid atx with decreasing num units", func(t *testing.T) {
		t.Parallel()

		atxHdlr := newTestHandler(t, goldenATXID)
		require.NoError(t, atxs.Add(atxHdlr.cdb, prevAtx))

		challenge := newChallenge(prevAtx.Sequence+1, prevAtx.ID(), prevAtx.ID(), currentLayer.GetEpoch(), nil)
		atx := newAtx(
			t,
			sig,
			challenge,
			&types.NIPost{},
			90,
			types.GenerateAddress([]byte("aaaa")),
		) // numunits decreased from 100 to 90 between atx and prevAtx
		atx.NIPost = newNIPostWithChallenge(t, atx.NIPostChallenge.Hash(), poetRef).NIPost
		require.NoError(t, SignAndFinalizeAtx(sig, atx))

		atxHdlr.mclock.EXPECT().CurrentLayer().Return(currentLayer)
		require.NoError(t, atxHdlr.SyntacticallyValidate(context.Background(), atx))
		atxHdlr.mValidator.EXPECT().
			NIPost(gomock.Any(), gomock.Any(), gomock.Any(), gomock.Any(), gomock.Any(), gomock.Any(), gomock.Any()).
			Return(uint64(1), nil)
		atxHdlr.mValidator.EXPECT().IsVerifyingFullPost()
		atxHdlr.mValidator.EXPECT().NIPostChallenge(gomock.Any(), gomock.Any(), gomock.Any()).Return(nil)
		atxHdlr.mValidator.EXPECT().PositioningAtx(gomock.Any(), gomock.Any(), gomock.Any(), gomock.Any()).Return(nil)
		vAtx, err := atxHdlr.SyntacticallyValidateDeps(context.Background(), atx)
		require.NoError(t, err)
		require.Equal(t, uint32(90), vAtx.NumUnits)
		require.Equal(t, uint32(90), vAtx.EffectiveNumUnits())
	})

	t.Run("atx with increasing num units, no new VRF, old valid", func(t *testing.T) {
		t.Parallel()

		atxHdlr := newTestHandler(t, goldenATXID)
		require.NoError(t, atxs.Add(atxHdlr.cdb, prevAtx))

		challenge := newChallenge(prevAtx.Sequence+1, prevAtx.ID(), prevAtx.ID(), currentLayer.GetEpoch(), nil)
		atx := newAtx(
			t,
			sig,
			challenge,
			&types.NIPost{},
			110,
			types.GenerateAddress([]byte("aaaa")),
		) // numunits increased from 100 to 110 between atx and prevAtx
		atx.NIPost = newNIPostWithChallenge(t, atx.NIPostChallenge.Hash(), poetRef).NIPost
		require.NoError(t, SignAndFinalizeAtx(sig, atx))

		atxHdlr.mclock.EXPECT().CurrentLayer().Return(currentLayer)
		require.NoError(t, atxHdlr.SyntacticallyValidate(context.Background(), atx))
		atxHdlr.mValidator.EXPECT().
			NIPost(gomock.Any(), gomock.Any(), gomock.Any(), gomock.Any(), gomock.Any(), gomock.Any(), gomock.Any()).
			Return(uint64(1), nil)
		atxHdlr.mValidator.EXPECT().IsVerifyingFullPost()
		atxHdlr.mValidator.EXPECT().NIPostChallenge(gomock.Any(), gomock.Any(), gomock.Any()).Return(nil)
		atxHdlr.mValidator.EXPECT().PositioningAtx(gomock.Any(), gomock.Any(), gomock.Any(), gomock.Any()).Return(nil)
		atxHdlr.mValidator.EXPECT().
			VRFNonce(gomock.Any(), gomock.Any(), gomock.Any(), gomock.Any(), gomock.Any()).
			Return(nil)
		vAtx, err := atxHdlr.SyntacticallyValidateDeps(context.Background(), atx)
		require.NoError(t, err)
		require.Equal(t, uint32(110), vAtx.NumUnits)
		require.Equal(t, uint32(100), vAtx.EffectiveNumUnits())
	})

	t.Run("atx with increasing num units, no new VRF, old invalid for new size", func(t *testing.T) {
		t.Parallel()

		atxHdlr := newTestHandler(t, goldenATXID)
		require.NoError(t, atxs.Add(atxHdlr.cdb, prevAtx))

		challenge := newChallenge(prevAtx.Sequence+1, prevAtx.ID(), prevAtx.ID(), currentLayer.GetEpoch(), nil)
		atx := newAtx(
			t,
			sig,
			challenge,
			&types.NIPost{},
			110,
			types.GenerateAddress([]byte("aaaa")),
		) // numunits increased from 100 to 110 between atx and prevAtx
		atx.NIPost = newNIPostWithChallenge(t, atx.NIPostChallenge.Hash(), poetRef).NIPost
		require.NoError(t, SignAndFinalizeAtx(sig, atx))

		atxHdlr.mclock.EXPECT().CurrentLayer().Return(currentLayer)
		require.NoError(t, atxHdlr.SyntacticallyValidate(context.Background(), atx))
		atxHdlr.mValidator.EXPECT().NIPostChallenge(gomock.Any(), gomock.Any(), gomock.Any()).Return(nil)
		atxHdlr.mValidator.EXPECT().
			VRFNonce(gomock.Any(), gomock.Any(), gomock.Any(), gomock.Any(), gomock.Any()).
			Return(errors.New("invalid VRF"))
		_, err := atxHdlr.SyntacticallyValidateDeps(context.Background(), atx)
		require.ErrorContains(t, err, "invalid vrf nonce")
	})

	t.Run("valid initial atx", func(t *testing.T) {
		t.Parallel()

		atxHdlr := newTestHandler(t, goldenATXID)
		require.NoError(t, atxs.Add(atxHdlr.cdb, posAtx))

		ctxID := posAtx.ID()
		challenge := newChallenge(0, types.EmptyATXID, posAtx.ID(), currentLayer.GetEpoch(), &ctxID)
		atx := newAtx(t, sig, challenge, &types.NIPost{}, 100, types.GenerateAddress([]byte("aaaa")))
		atx.InitialPost = &types.Post{
			Nonce:   0,
			Indices: make([]byte, 10),
		}
		atx.VRFNonce = new(types.VRFPostIndex)
		*atx.VRFNonce = 1
		atx.InnerActivationTx.NodeID = new(types.NodeID)
		*atx.InnerActivationTx.NodeID = sig.NodeID()
		atx.NIPost = newNIPostWithChallenge(t, atx.NIPostChallenge.Hash(), poetRef).NIPost
		require.NoError(t, SignAndFinalizeAtx(sig, atx))

		atxHdlr.mclock.EXPECT().CurrentLayer().Return(currentLayer)
		atxHdlr.mValidator.EXPECT().
			Post(gomock.Any(), gomock.Any(), gomock.Any(), gomock.Any(), gomock.Any(), gomock.Any(), gomock.Any()).
			Return(nil)
		atxHdlr.mValidator.EXPECT().
			VRFNonce(gomock.Any(), gomock.Any(), gomock.Any(), gomock.Any(), gomock.Any()).
			Return(nil)
		require.NoError(t, atxHdlr.SyntacticallyValidate(context.Background(), atx))
		atxHdlr.mValidator.EXPECT().InitialNIPostChallenge(gomock.Any(), gomock.Any(), gomock.Any()).Return(nil)
		atxHdlr.mValidator.EXPECT().
			NIPost(gomock.Any(), gomock.Any(), gomock.Any(), gomock.Any(), gomock.Any(), gomock.Any(), gomock.Any()).
			Return(uint64(1), nil)
		atxHdlr.mValidator.EXPECT().IsVerifyingFullPost()
		atxHdlr.mValidator.EXPECT().PositioningAtx(gomock.Any(), gomock.Any(), gomock.Any(), gomock.Any()).Return(nil)
		_, err := atxHdlr.SyntacticallyValidateDeps(context.Background(), atx)
		require.NoError(t, err)
	})

	t.Run("atx targeting wrong publish epoch", func(t *testing.T) {
		t.Parallel()

		atxHdlr := newTestHandler(t, goldenATXID)

		challenge := newChallenge(prevAtx.Sequence+1, prevAtx.ID(), prevAtx.ID(), currentLayer.GetEpoch().Add(2), nil)
		atx := newAtx(t, sig, challenge, &types.NIPost{}, 100, types.GenerateAddress([]byte("aaaa")))
		atx.NIPost = newNIPostWithChallenge(t, atx.NIPostChallenge.Hash(), poetRef).NIPost
		require.NoError(t, SignAndFinalizeAtx(sig, atx))

		atxHdlr.mclock.EXPECT().CurrentLayer().Return(currentLayer)
		err := atxHdlr.SyntacticallyValidate(context.Background(), atx)
		require.ErrorContains(t, err, "atx publish epoch is too far in the future")
	})

	t.Run("failing nipost challenge validation", func(t *testing.T) {
		t.Parallel()

		atxHdlr := newTestHandler(t, goldenATXID)
		require.NoError(t, atxs.Add(atxHdlr.cdb, prevAtx))

		challenge := newChallenge(prevAtx.Sequence+1, prevAtx.ID(), prevAtx.ID(), currentLayer.GetEpoch(), nil)
		atx := newAtx(t, sig, challenge, &types.NIPost{}, 100, types.GenerateAddress([]byte("aaaa")))
		require.NoError(t, SignAndFinalizeAtx(sig, atx))

		atxHdlr.mclock.EXPECT().CurrentLayer().Return(currentLayer)
		require.NoError(t, atxHdlr.SyntacticallyValidate(context.Background(), atx))
		atxHdlr.mValidator.EXPECT().
			NIPostChallenge(gomock.Any(), gomock.Any(), gomock.Any()).
			Return(errors.New("nipost error"))
		_, err := atxHdlr.SyntacticallyValidateDeps(context.Background(), atx)
		require.EqualError(t, err, "nipost error")
	})

	t.Run("failing positioning atx validation", func(t *testing.T) {
		t.Parallel()

		atxHdlr := newTestHandler(t, goldenATXID)
		require.NoError(t, atxs.Add(atxHdlr.cdb, prevAtx))

		challenge := newChallenge(prevAtx.Sequence+1, prevAtx.ID(), prevAtx.ID(), currentLayer.GetEpoch(), nil)
		atx := newAtx(t, sig, challenge, &types.NIPost{}, 100, types.GenerateAddress([]byte("aaaa")))
		require.NoError(t, SignAndFinalizeAtx(sig, atx))

		atxHdlr.mclock.EXPECT().CurrentLayer().Return(currentLayer)
		require.NoError(t, atxHdlr.SyntacticallyValidate(context.Background(), atx))
		atxHdlr.mValidator.EXPECT().NIPostChallenge(gomock.Any(), gomock.Any(), gomock.Any()).Return(nil)
		atxHdlr.mValidator.EXPECT().
			PositioningAtx(gomock.Any(), gomock.Any(), gomock.Any(), gomock.Any()).
			Return(errors.New("bad positioning atx"))
		_, err := atxHdlr.SyntacticallyValidateDeps(context.Background(), atx)
		require.EqualError(t, err, "bad positioning atx")
	})

	t.Run("bad initial nipost challenge", func(t *testing.T) {
		t.Parallel()

		atxHdlr := newTestHandler(t, goldenATXID)

		cATX := posAtx.ID()
		challenge := newChallenge(0, types.EmptyATXID, posAtx.ID(), currentLayer.GetEpoch(), &cATX)
		atx := newAtx(t, sig, challenge, npst.NIPost, npst.NumUnits, types.GenerateAddress([]byte("aaaa")))
		atx.InitialPost = &types.Post{
			Nonce:   0,
			Indices: make([]byte, 10),
		}
		atx.InnerActivationTx.NodeID = new(types.NodeID)
		*atx.InnerActivationTx.NodeID = sig.NodeID()
		vrfNonce := types.VRFPostIndex(11)
		atx.VRFNonce = &vrfNonce
		atx.SmesherID = sig.NodeID()

		atxHdlr.mclock.EXPECT().CurrentLayer().Return(currentLayer)
		atxHdlr.mValidator.EXPECT().
			Post(gomock.Any(), sig.NodeID(), cATX, atx.InitialPost, gomock.Any(), atx.NumUnits, gomock.Any())
		atxHdlr.mValidator.EXPECT().VRFNonce(sig.NodeID(), cATX, &vrfNonce, gomock.Any(), atx.NumUnits)
		require.NoError(t, atxHdlr.SyntacticallyValidate(context.Background(), atx))
		atxHdlr.mValidator.EXPECT().
			InitialNIPostChallenge(gomock.Any(), gomock.Any(), gomock.Any()).
			Return(errors.New("bad initial nipost"))
		_, err := atxHdlr.SyntacticallyValidateDeps(context.Background(), atx)
		require.EqualError(t, err, "bad initial nipost")
	})

	t.Run("missing NodeID in initial atx", func(t *testing.T) {
		t.Parallel()

		atxHdlr := newTestHandler(t, goldenATXID)

		ctxID := posAtx.ID()
		challenge := newChallenge(0, types.EmptyATXID, posAtx.ID(), currentLayer.GetEpoch(), &ctxID)
		atx := newAtx(t, sig, challenge, &types.NIPost{}, 100, types.GenerateAddress([]byte("aaaa")))
		atx.InitialPost = &types.Post{
			Nonce:   0,
			Indices: make([]byte, 10),
		}

		atxHdlr.mclock.EXPECT().CurrentLayer().Return(currentLayer)
		err := atxHdlr.SyntacticallyValidate(context.Background(), atx)
		require.ErrorContains(t, err, "node id is missing")
	})

	t.Run("missing VRF nonce in initial atx", func(t *testing.T) {
		t.Parallel()
		atxHdlr := newTestHandler(t, goldenATXID)

		cATX := posAtx.ID()
		challenge := newChallenge(0, types.EmptyATXID, posAtx.ID(), currentLayer.GetEpoch(), &cATX)
		atx := newAtx(t, sig, challenge, npst.NIPost, npst.NumUnits, types.GenerateAddress([]byte("aaaa")))
		atx.InitialPost = &types.Post{
			Nonce:   0,
			Indices: make([]byte, 10),
		}
		nodeID := sig.NodeID()
		atx.InnerActivationTx.NodeID = &nodeID

		atxHdlr.mclock.EXPECT().CurrentLayer().Return(currentLayer)
		err := atxHdlr.SyntacticallyValidate(context.Background(), atx)
		require.ErrorContains(t, err, "vrf nonce is missing")
	})

	t.Run("invalid VRF nonce in initial atx", func(t *testing.T) {
		t.Parallel()

		atxHdlr := newTestHandler(t, goldenATXID)

		ctxID := posAtx.ID()
		challenge := newChallenge(0, types.EmptyATXID, posAtx.ID(), currentLayer.GetEpoch(), &ctxID)
		atx := newAtx(t, sig, challenge, &types.NIPost{}, 100, types.GenerateAddress([]byte("aaaa")))
		atx.InitialPost = &types.Post{
			Nonce:   0,
			Indices: make([]byte, 10),
		}
		atx.VRFNonce = new(types.VRFPostIndex)
		*atx.VRFNonce = 1
		atx.InnerActivationTx.NodeID = new(types.NodeID)
		*atx.InnerActivationTx.NodeID = sig.NodeID()
		atx.NIPost = newNIPostWithChallenge(t, atx.NIPostChallenge.Hash(), poetRef).NIPost
		require.NoError(t, SignAndFinalizeAtx(sig, atx))

		atxHdlr.mclock.EXPECT().CurrentLayer().Return(currentLayer)
		atxHdlr.mValidator.EXPECT().
			VRFNonce(gomock.Any(), gomock.Any(), gomock.Any(), gomock.Any(), gomock.Any()).
			Return(errors.New("invalid VRF nonce"))
		err := atxHdlr.SyntacticallyValidate(context.Background(), atx)
		require.ErrorContains(t, err, "invalid VRF nonce")
	})

	t.Run("prevAtx not declared but initial Post not included", func(t *testing.T) {
		t.Parallel()

		atxHdlr := newTestHandler(t, goldenATXID)

		challenge := newChallenge(0, types.EmptyATXID, posAtx.ID(), currentLayer.GetEpoch(), nil)
		atx := newAtx(t, sig, challenge, &types.NIPost{}, 100, types.GenerateAddress([]byte("aaaa")))
		atx.CommitmentATX = &goldenATXID

		atxHdlr.mclock.EXPECT().CurrentLayer().Return(currentLayer)
		err = atxHdlr.SyntacticallyValidate(context.Background(), atx)
		require.EqualError(t, err, "no prev atx declared, but initial post is not included")
	})

	t.Run("prevAtx not declared but validation of initial post fails", func(t *testing.T) {
		t.Parallel()

		atxHdlr := newTestHandler(t, goldenATXID)

		cATX := posAtx.ID()
		challenge := newChallenge(0, types.EmptyATXID, posAtx.ID(), currentLayer.GetEpoch(), &cATX)
		atx := newAtx(t, sig, challenge, npst.NIPost, npst.NumUnits, types.GenerateAddress([]byte("aaaa")))
		atx.InitialPost = &types.Post{
			Nonce:   0,
			Indices: make([]byte, 10),
		}
		atx.VRFNonce = new(types.VRFPostIndex)
		*atx.VRFNonce = 1
		atx.InnerActivationTx.NodeID = new(types.NodeID)
		*atx.InnerActivationTx.NodeID = sig.NodeID()

		atxHdlr.mclock.EXPECT().CurrentLayer().Return(currentLayer)
		atxHdlr.mValidator.EXPECT().VRFNonce(gomock.Any(), gomock.Any(), gomock.Any(), gomock.Any(), gomock.Any())
		atxHdlr.mValidator.EXPECT().
			Post(gomock.Any(), gomock.Any(), gomock.Any(), gomock.Any(), gomock.Any(), gomock.Any(), gomock.Any()).
			Return(errors.New("failed post validation"))
		err := atxHdlr.SyntacticallyValidate(context.Background(), atx)
		require.ErrorContains(t, err, "failed post validation")
	})

	t.Run("prevAtx declared but initial Post is included", func(t *testing.T) {
		t.Parallel()

		atxHdlr := newTestHandler(t, goldenATXID)
		require.NoError(t, atxs.Add(atxHdlr.cdb, prevAtx))

		challenge := newChallenge(1, prevAtx.ID(), prevAtx.ID(), currentLayer.GetEpoch(), nil)
		atx := newAtx(t, sig, challenge, &types.NIPost{}, 100, types.GenerateAddress([]byte("aaaa")))
		atx.InitialPost = &types.Post{
			Nonce:   0,
			Indices: make([]byte, 10),
		}
		require.NoError(t, SignAndFinalizeAtx(sig, atx))

		atxHdlr.mclock.EXPECT().CurrentLayer().Return(currentLayer)
		err := atxHdlr.SyntacticallyValidate(context.Background(), atx)
		require.EqualError(t, err, "prev atx declared, but initial post is included")
	})

	t.Run("prevAtx declared but NodeID is included", func(t *testing.T) {
		t.Parallel()

		atxHdlr := newTestHandler(t, goldenATXID)
		require.NoError(t, atxs.Add(atxHdlr.cdb, prevAtx))

		challenge := newChallenge(1, prevAtx.ID(), prevAtx.ID(), currentLayer.GetEpoch(), nil)
		atx := newAtx(t, sig, challenge, &types.NIPost{}, 100, types.GenerateAddress([]byte("aaaa")))
		atx.NIPost = newNIPostWithChallenge(t, atx.NIPostChallenge.Hash(), poetRef).NIPost
		atx.InnerActivationTx.NodeID = new(types.NodeID)
		*atx.InnerActivationTx.NodeID = sig.NodeID()
		require.NoError(t, SignAndFinalizeAtx(sig, atx))

		atxHdlr.mclock.EXPECT().CurrentLayer().Return(currentLayer)
		err := atxHdlr.SyntacticallyValidate(context.Background(), atx)
		require.EqualError(t, err, "prev atx declared, but node id is included")
	})
}

func TestHandler_ContextuallyValidateAtx(t *testing.T) {
	// Arrange
	layers := types.GetLayersPerEpoch()
	types.SetLayersPerEpoch(layersPerEpochBig)
	t.Cleanup(func() { types.SetLayersPerEpoch(layers) })

	goldenATXID := types.ATXID{2, 3, 4}
	currentLayer := types.LayerID(1012)

	sig, err := signing.NewEdSigner()
	require.NoError(t, err)

	coinbase := types.GenerateAddress([]byte("aaaa"))
	chlng := types.HexToHash32("0x3333")
	poetRef := []byte{0x56, 0xbe}
	npst := newNIPostWithChallenge(t, chlng, poetRef)
	prevAtx := newActivationTx(
		t,
		sig,
		0,
		types.EmptyATXID,
		types.EmptyATXID,
		nil,
		currentLayer.GetEpoch()-1,
		0,
		100,
		coinbase,
		100,
		npst.NIPost,
	)

	// Act & Assert

	t.Run("valid atx", func(t *testing.T) {
		t.Parallel()

		atxHdlr := newTestHandler(t, goldenATXID)

		challenge := newChallenge(1, types.EmptyATXID, goldenATXID, 0, nil)
		atx := newAtx(t, sig, challenge, nil, 2, types.Address{})
		require.NoError(t, SignAndFinalizeAtx(sig, atx))

		vAtx, err := atx.Verify(0, 1)
		require.NoError(t, err)
		require.NoError(t, atxHdlr.ContextuallyValidateAtx(vAtx))
	})

	t.Run("atx already exists", func(t *testing.T) {
		t.Parallel()

		atxHdlr := newTestHandler(t, goldenATXID)
		require.NoError(t, atxs.Add(atxHdlr.cdb, prevAtx))

		challenge := newChallenge(1, types.EmptyATXID, goldenATXID, currentLayer.GetEpoch(), nil)
		atx := newAtx(t, sig, challenge, &types.NIPost{}, 100, coinbase)
		require.NoError(t, SignAndFinalizeAtx(sig, atx))
		vAtx, err := atx.Verify(0, 1)
		require.NoError(t, err)
		require.NoError(t, atxs.Add(atxHdlr.cdb, vAtx))

		challenge = newChallenge(1, prevAtx.ID(), goldenATXID, currentLayer.GetEpoch()-1, nil)
		atx = newAtx(t, sig, challenge, &types.NIPost{}, 100, coinbase)
		require.NoError(t, SignAndFinalizeAtx(sig, atx))
		vAtx, err = atx.Verify(0, 1)
		require.NoError(t, err)

		err = atxHdlr.ContextuallyValidateAtx(vAtx)
		require.EqualError(t, err, "last atx is not the one referenced")
	})

	t.Run("missing prevAtx", func(t *testing.T) {
		t.Parallel()

		atxHdlr := newTestHandler(t, goldenATXID)

		challenge := newChallenge(1, types.RandomATXID(), prevAtx.ID(), 0, nil)
		atx := newAtx(t, sig, challenge, nil, 2, types.Address{})
		require.NoError(t, SignAndFinalizeAtx(sig, atx))
		vAtx, err := atx.Verify(0, 1)
		require.NoError(t, err)

		err = atxHdlr.ContextuallyValidateAtx(vAtx)
		require.ErrorIs(t, err, sql.ErrNotFound)
	})

	t.Run("wrong previous atx by same node", func(t *testing.T) {
		t.Parallel()

		atxHdlr := newTestHandler(t, goldenATXID)
		require.NoError(t, atxs.Add(atxHdlr.cdb, prevAtx))

		vAtx := newActivationTx(
			t,
			sig,
			prevAtx.Sequence+1,
			prevAtx.ID(),
			prevAtx.ID(),
			nil,
			currentLayer.GetEpoch(),
			0,
			100,
			coinbase,
			100,
			&types.NIPost{},
		)
		require.NoError(t, atxs.Add(atxHdlr.cdb, vAtx))

		vAtx2 := newActivationTx(
			t,
			sig,
			vAtx.Sequence+1,
			prevAtx.ID(),
			prevAtx.ID(),
			nil,
			vAtx.PublishEpoch+1,
			0,
			100,
			coinbase,
			100,
			&types.NIPost{},
		)
		require.EqualError(t, atxHdlr.ContextuallyValidateAtx(vAtx2), "last atx is not the one referenced")

		id, err := atxs.GetLastIDByNodeID(atxHdlr.cdb, sig.NodeID())
		require.NoError(t, err)
		require.Equal(t, vAtx.ID(), id)
		_, err = atxHdlr.cdb.GetAtxHeader(vAtx2.ID())
		require.ErrorIs(t, err, sql.ErrNotFound)
	})

	t.Run("wrong previous atx from different node", func(t *testing.T) {
		t.Parallel()

		atxHdlr := newTestHandler(t, goldenATXID)
		require.NoError(t, atxs.Add(atxHdlr.cdb, prevAtx))

		otherSig, err := signing.NewEdSigner()
		require.NoError(t, err)

		otherAtx := newActivationTx(
			t,
			otherSig,
			0,
			types.EmptyATXID,
			types.EmptyATXID,
			nil,
			currentLayer.GetEpoch()-1,
			0,
			100,
			coinbase,
			100,
			npst.NIPost,
		)
		require.NoError(t, atxs.Add(atxHdlr.cdb, otherAtx))

		vAtx := newActivationTx(
			t,
			sig,
			2,
			otherAtx.ID(),
			otherAtx.ID(),
			nil,
			currentLayer.GetEpoch(),
			0,
			100,
			coinbase,
			100,
			&types.NIPost{},
		)
		require.EqualError(t, atxHdlr.ContextuallyValidateAtx(vAtx), "last atx is not the one referenced")

		id, err := atxs.GetLastIDByNodeID(atxHdlr.cdb, sig.NodeID())
		require.NoError(t, err)
		require.Equal(t, prevAtx.ID(), id)
		_, err = atxHdlr.cdb.GetAtxHeader(vAtx.ID())
		require.ErrorIs(t, err, sql.ErrNotFound)
	})
}

func TestHandler_ProcessAtx(t *testing.T) {
	// Arrange
	goldenATXID := types.ATXID{2, 3, 4}
	atxHdlr := newTestHandler(t, goldenATXID)

	sig, err := signing.NewEdSigner()
	require.NoError(t, err)

	coinbase := types.GenerateAddress([]byte("aaaa"))

	// Act & Assert
	atx1 := newActivationTx(
		t,
		sig,
		0,
		types.EmptyATXID,
		types.EmptyATXID,
		nil,
		types.LayerID(layersPerEpoch).GetEpoch(),
		0,
		100,
		coinbase,
		100,
		&types.NIPost{},
	)
	atxHdlr.mbeacon.EXPECT().OnAtx(gomock.Any())
	atxHdlr.mtortoise.EXPECT().OnAtx(gomock.Any())
	require.NoError(t, atxHdlr.ProcessAtx(context.Background(), atx1))

	// processing an already stored ATX returns no error
	require.NoError(t, atxHdlr.ProcessAtx(context.Background(), atx1))
	proof, err := identities.GetMalfeasanceProof(atxHdlr.cdb, sig.NodeID())
	require.ErrorIs(t, err, sql.ErrNotFound)
	require.Nil(t, proof)

	// another atx for the same epoch is considered malicious
	atx2 := newActivationTx(
		t,
		sig,
		1,
		atx1.ID(),
		atx1.ID(),
		nil,
		types.LayerID(layersPerEpoch+1).GetEpoch(),
		0,
		100,
		coinbase,
		100,
		&types.NIPost{},
	)
	var got types.MalfeasanceGossip
	atxHdlr.mbeacon.EXPECT().OnAtx(gomock.Any())
	atxHdlr.mtortoise.EXPECT().OnAtx(gomock.Any())
	atxHdlr.mtortoise.EXPECT().OnMalfeasance(gomock.Any())
	atxHdlr.mpub.EXPECT().Publish(gomock.Any(), pubsub.MalfeasanceProof, gomock.Any()).DoAndReturn(
		func(_ context.Context, _ string, data []byte) error {
			require.NoError(t, codec.Decode(data, &got))
			nodeID, err := malfeasance.Validate(
				context.Background(),
				atxHdlr.log,
				atxHdlr.cdb,
				atxHdlr.edVerifier,
				NewMockPostVerifier(gomock.NewController(t)),
				&got,
			)
			require.NoError(t, err)
			require.Equal(t, sig.NodeID(), nodeID)
			return nil
		})
	require.ErrorIs(t, atxHdlr.ProcessAtx(context.Background(), atx2), errMaliciousATX)
	proof, err = identities.GetMalfeasanceProof(atxHdlr.cdb, sig.NodeID())
	require.NoError(t, err)
	require.NotNil(t, proof.Received())
	proof.SetReceived(time.Time{})
	require.Equal(t, got.MalfeasanceProof, *proof)
	require.Equal(t, atx2.PublishEpoch.FirstLayer(), got.MalfeasanceProof.Layer)
}

<<<<<<< HEAD
func TestHandler_PublishesPostMalfeasanceProofs(t *testing.T) {
=======
func TestHandler_ProcessAtx_OwnNotMalicious(t *testing.T) {
	// Arrange
>>>>>>> aa68ff96
	goldenATXID := types.ATXID{2, 3, 4}
	atxHdlr := newTestHandler(t, goldenATXID)

	sig, err := signing.NewEdSigner()
	require.NoError(t, err)
<<<<<<< HEAD
	nodeID := sig.NodeID()

	proof, err := identities.GetMalfeasanceProof(atxHdlr.cdb, nodeID)
	require.ErrorIs(t, err, sql.ErrNotFound)
	require.Nil(t, proof)

	ch := newChallenge(0, types.EmptyATXID, goldenATXID, 1, &goldenATXID)
	ch.InitialPost = &types.Post{}
	nipost := newNIPostWithChallenge(t, types.HexToHash32("0x3333"), []byte{0x76, 0x45})

	atx := newAtx(t, sig, ch, nipost.NIPost, 100, types.GenerateAddress([]byte("aaaa")))
	atx.NodeID = &nodeID
	vrfNonce := types.VRFPostIndex(0)
	atx.VRFNonce = &vrfNonce
	atx.SetEffectiveNumUnits(100)
	atx.SetReceived(time.Now())
	require.NoError(t, SignAndFinalizeAtx(sig, atx))
	_, err = atx.Verify(0, 100)
	require.NoError(t, err)

	var got types.MalfeasanceGossip
	atxHdlr.mclock.EXPECT().CurrentLayer().Return(atx.PublishEpoch.FirstLayer())
	atxHdlr.mValidator.EXPECT().VRFNonce(gomock.Any(), goldenATXID, gomock.Any(), gomock.Any(), gomock.Any())
	atxHdlr.mValidator.EXPECT().
		Post(gomock.Any(), gomock.Any(), gomock.Any(), gomock.Any(), gomock.Any(), gomock.Any())
	atxHdlr.mockFetch.EXPECT().RegisterPeerHashes(gomock.Any(), gomock.Any())
	atxHdlr.mockFetch.EXPECT().GetPoetProof(gomock.Any(), atx.GetPoetProofRef())
	atxHdlr.mValidator.EXPECT().InitialNIPostChallenge(&atx.NIPostChallenge, gomock.Any(), goldenATXID)
	atxHdlr.mValidator.EXPECT().PositioningAtx(goldenATXID, gomock.Any(), goldenATXID, atx.PublishEpoch)
	atxHdlr.mValidator.EXPECT().
		NIPost(gomock.Any(), gomock.Any(), goldenATXID, atx.NIPost, gomock.Any(), atx.NumUnits, gomock.Any()).
		Return(0, &verifying.ErrInvalidIndex{Index: 2})
	atxHdlr.mtortoise.EXPECT().OnMalfeasance(gomock.Any())
	atxHdlr.mpub.EXPECT().Publish(gomock.Any(), pubsub.MalfeasanceProof, gomock.Any()).DoAndReturn(
		func(_ context.Context, _ string, data []byte) error {
			require.NoError(t, codec.Decode(data, &got))
			postVerifier := NewMockPostVerifier(gomock.NewController(t))
			postVerifier.EXPECT().Verify(gomock.Any(), gomock.Any(), gomock.Any(), gomock.Any()).Return(errors.New("invalid"))
			nodeID, err := malfeasance.Validate(
				context.Background(),
				atxHdlr.log,
				atxHdlr.cdb,
				atxHdlr.edVerifier,
				postVerifier,
				&got,
			)
			require.NoError(t, err)
			require.Equal(t, sig.NodeID(), nodeID)
			require.Equal(t, types.InvalidPostIndex, got.Proof.Type)
			p, ok := got.Proof.Data.(*types.InvalidPostIndexProof)
			require.True(t, ok)
			require.EqualValues(t, 2, p.InvalidIdx)
			return nil
		})

	err = atxHdlr.handleAtx(context.Background(), types.Hash32{}, p2p.NoPeer, codec.MustEncode(atx))
	require.ErrorIs(t, err, errMaliciousATX)

	proof, err = identities.GetMalfeasanceProof(atxHdlr.cdb, atx.SmesherID)
	require.NoError(t, err)
	require.NotNil(t, proof.Received())
	proof.SetReceived(time.Time{})
	require.Equal(t, got.MalfeasanceProof, *proof)
	require.Equal(t, atx.PublishEpoch.FirstLayer(), got.MalfeasanceProof.Layer)
=======
	atxHdlr.Register(sig)

	coinbase := types.GenerateAddress([]byte("aaaa"))

	// Act & Assert
	atx1 := newActivationTx(
		t,
		sig,
		0,
		types.EmptyATXID,
		types.EmptyATXID,
		nil,
		types.LayerID(layersPerEpoch).GetEpoch(),
		0,
		100,
		coinbase,
		100,
		&types.NIPost{},
	)
	atxHdlr.mbeacon.EXPECT().OnAtx(gomock.Any())
	atxHdlr.mtortoise.EXPECT().OnAtx(gomock.Any())
	require.NoError(t, atxHdlr.ProcessAtx(context.Background(), atx1))

	// processing an already stored ATX returns no error
	require.NoError(t, atxHdlr.ProcessAtx(context.Background(), atx1))
	proof, err := identities.GetMalfeasanceProof(atxHdlr.cdb, sig.NodeID())
	require.ErrorIs(t, err, sql.ErrNotFound)
	require.Nil(t, proof)

	// another atx for the same epoch is considered malicious
	atx2 := newActivationTx(
		t,
		sig,
		1,
		atx1.ID(),
		atx1.ID(),
		nil,
		types.LayerID(layersPerEpoch+1).GetEpoch(),
		0,
		100,
		coinbase,
		100,
		&types.NIPost{},
	)
	require.ErrorContains(t,
		atxHdlr.ProcessAtx(context.Background(), atx2),
		fmt.Sprintf("%s already published an ATX", sig.NodeID().ShortString()),
	)
	proof, err = identities.GetMalfeasanceProof(atxHdlr.cdb, sig.NodeID())
	require.ErrorIs(t, err, sql.ErrNotFound)
	require.Nil(t, proof)
>>>>>>> aa68ff96
}

func TestHandler_ProcessAtxStoresNewVRFNonce(t *testing.T) {
	// Arrange
	goldenATXID := types.ATXID{2, 3, 4}
	atxHdlr := newTestHandler(t, goldenATXID)

	sig, err := signing.NewEdSigner()
	require.NoError(t, err)

	coinbase := types.GenerateAddress([]byte("aaaa"))

	// Act & Assert
	atx1 := newActivationTx(
		t,
		sig,
		0,
		types.EmptyATXID,
		types.EmptyATXID,
		nil,
		types.LayerID(layersPerEpoch).GetEpoch(),
		0,
		100,
		coinbase,
		100,
		&types.NIPost{},
	)
	nonce1 := types.VRFPostIndex(123)
	atx1.VRFNonce = &nonce1
	atxHdlr.mbeacon.EXPECT().OnAtx(gomock.Any())
	atxHdlr.mtortoise.EXPECT().OnAtx(gomock.Any())
	require.NoError(t, atxHdlr.ProcessAtx(context.Background(), atx1))

	got, err := atxs.VRFNonce(atxHdlr.cdb, sig.NodeID(), atx1.TargetEpoch())
	require.NoError(t, err)
	require.Equal(t, nonce1, got)

	// another atx for the same epoch is considered malicious
	atx2 := newActivationTx(
		t,
		sig,
		1,
		atx1.ID(),
		atx1.ID(),
		nil,
		types.LayerID(2*layersPerEpoch).GetEpoch(),
		0,
		100,
		coinbase,
		100,
		&types.NIPost{},
	)
	nonce2 := types.VRFPostIndex(456)
	atx2.VRFNonce = &nonce2
	atxHdlr.mbeacon.EXPECT().OnAtx(gomock.Any())
	atxHdlr.mtortoise.EXPECT().OnAtx(gomock.Any())
	require.NoError(t, atxHdlr.ProcessAtx(context.Background(), atx2))

	got, err = atxs.VRFNonce(atxHdlr.cdb, sig.NodeID(), atx2.TargetEpoch())
	require.NoError(t, err)
	require.Equal(t, nonce2, got)
}

func BenchmarkNewActivationDb(b *testing.B) {
	r := require.New(b)

	goldenATXID := types.ATXID{2, 3, 4}
	atxHdlr := newTestHandler(b, goldenATXID)
	atxHdlr.mbeacon.EXPECT().OnAtx(gomock.Any())
	atxHdlr.mtortoise.EXPECT().OnAtx(gomock.Any())

	const (
		numOfMiners = 300
		batchSize   = 15
		numOfEpochs = 10 * batchSize
	)
	prevAtxs := make([]types.ATXID, numOfMiners)
	pPrevAtxs := make([]types.ATXID, numOfMiners)
	posAtx := types.ATXID{2, 3, 4}
	var atx *types.ActivationTx
	layer := types.LayerID(22)
	poetBytes := []byte("66666")
	coinbase := types.Address{2, 4, 5}
	sigs := make([]*signing.EdSigner, 0, numOfMiners)
	for i := 0; i < numOfMiners; i++ {
		sig, err := signing.NewEdSigner()
		r.NoError(err)
		sigs = append(sigs, sig)
	}

	start := time.Now()
	eStart := time.Now()
	for epoch := postGenesisEpoch; epoch < postGenesisEpoch+numOfEpochs; epoch++ {
		for i := 0; i < numOfMiners; i++ {
			challenge := newChallenge(1, prevAtxs[i], posAtx, epoch, nil)
			npst := newNIPostWithChallenge(b, challenge.Hash(), poetBytes)
			atx = newAtx(b, sigs[i], challenge, npst.NIPost, npst.NumUnits, coinbase)
			SignAndFinalizeAtx(sigs[i], atx)
			vAtx, err := atx.Verify(0, 1)
			r.NoError(err)
			require.NoError(b, atxHdlr.ProcessAtx(context.Background(), vAtx))
			prevAtxs[i] = atx.ID()
		}
		posAtx = atx.ID()
		layer = layer.Add(layersPerEpoch)
		if epoch%batchSize == batchSize-1 {
			b.Logf("epoch %3d-%3d took %v\t", epoch-(batchSize-1), epoch, time.Since(eStart))
			eStart = time.Now()

			for miner := 0; miner < numOfMiners; miner++ {
				atx, err := atxHdlr.cdb.GetAtxHeader(prevAtxs[miner])
				r.NoError(err)
				r.NotNil(atx)
				atx, err = atxHdlr.cdb.GetAtxHeader(pPrevAtxs[miner])
				r.NoError(err)
				r.NotNil(atx)
			}
			b.Logf("reading last and previous epoch 100 times took %v\n", time.Since(eStart))
			eStart = time.Now()
		}
		copy(pPrevAtxs, prevAtxs)
	}
	b.Logf("\n>>> Total time: %v\n\n", time.Since(start))
}

func TestHandler_HandleGossipAtx(t *testing.T) {
	goldenATXID := types.ATXID{2, 3, 4}
	atxHdlr := newTestHandler(t, goldenATXID)

	sig1, err := signing.NewEdSigner()
	require.NoError(t, err)
	nodeID1 := sig1.NodeID()
	nipost := newNIPostWithChallenge(t, types.HexToHash32("0x3333"), []byte{0xba, 0xbe})
	vrfNonce := types.VRFPostIndex(12345)
	first := &types.ActivationTx{
		InnerActivationTx: types.InnerActivationTx{
			NIPostChallenge: types.NIPostChallenge{
				PublishEpoch:   1,
				Sequence:       0,
				PrevATXID:      types.EmptyATXID,
				PositioningATX: goldenATXID,
				CommitmentATX:  &goldenATXID,
				InitialPost:    nipost.Post,
			},
			Coinbase: types.Address{2, 3, 4},
			NumUnits: 2,
			NIPost:   nipost.NIPost,
			NodeID:   &nodeID1,
			VRFNonce: &vrfNonce,
		},
		SmesherID: nodeID1,
	}
	first.Signature = sig1.Sign(signing.ATX, first.SignedBytes())
	first.SetEffectiveNumUnits(first.NumUnits)
	first.SetReceived(time.Now())
	_, err = first.Verify(0, 2)
	require.NoError(t, err)

	second := &types.ActivationTx{
		InnerActivationTx: types.InnerActivationTx{
			NIPostChallenge: types.NIPostChallenge{
				PublishEpoch:   2,
				Sequence:       1,
				PrevATXID:      first.ID(),
				PositioningATX: first.ID(),
			},
			Coinbase: types.Address{2, 3, 4},
			NumUnits: 2,
			NIPost:   nipost.NIPost,
		},
		SmesherID: nodeID1,
	}
	second.Signature = sig1.Sign(signing.ATX, second.SignedBytes())
	secondData, err := codec.Encode(second)
	require.NoError(t, err)

	atxHdlr.mclock.EXPECT().CurrentLayer().Return(second.PublishEpoch.FirstLayer())
	atxHdlr.mockFetch.EXPECT().RegisterPeerHashes(gomock.Any(), gomock.Any())
	atxHdlr.mockFetch.EXPECT().GetPoetProof(gomock.Any(), second.GetPoetProofRef()).Return(errors.New("woof"))
	err = atxHdlr.HandleGossipAtx(context.Background(), "", secondData)
	require.Error(t, err)
	require.ErrorContains(t, err, "missing poet proof")

	atxHdlr.mclock.EXPECT().CurrentLayer().Return(second.PublishEpoch.FirstLayer())
	atxHdlr.mockFetch.EXPECT().RegisterPeerHashes(gomock.Any(), gomock.Any())
	atxHdlr.mockFetch.EXPECT().GetPoetProof(gomock.Any(), second.GetPoetProofRef())
	atxHdlr.mockFetch.EXPECT().GetAtxs(gomock.Any(), gomock.Any(), gomock.Any()).DoAndReturn(
		func(_ context.Context, ids []types.ATXID, _ ...system.GetAtxOpt) error {
			require.ElementsMatch(t, []types.ATXID{first.ID()}, ids)
			data, err := codec.Encode(first)
			require.NoError(t, err)
			atxHdlr.mclock.EXPECT().CurrentLayer().Return(first.PublishEpoch.FirstLayer())
			atxHdlr.mValidator.EXPECT().
				Post(gomock.Any(), nodeID1, goldenATXID, first.InitialPost, gomock.Any(), first.NumUnits, gomock.Any())
			atxHdlr.mValidator.EXPECT().VRFNonce(nodeID1, goldenATXID, &vrfNonce, gomock.Any(), first.NumUnits)
			atxHdlr.mockFetch.EXPECT().RegisterPeerHashes(gomock.Any(), gomock.Any())
			atxHdlr.mockFetch.EXPECT().GetPoetProof(gomock.Any(), first.GetPoetProofRef())
			atxHdlr.mValidator.EXPECT().InitialNIPostChallenge(&first.NIPostChallenge, gomock.Any(), goldenATXID)
			atxHdlr.mValidator.EXPECT().PositioningAtx(goldenATXID, gomock.Any(), goldenATXID, first.PublishEpoch)
			atxHdlr.mValidator.EXPECT().
				NIPost(gomock.Any(), nodeID1, goldenATXID, second.NIPost, gomock.Any(), second.NumUnits, gomock.Any())
			atxHdlr.mbeacon.EXPECT().OnAtx(gomock.Any())
			atxHdlr.mtortoise.EXPECT().OnAtx(gomock.Any())
			require.NoError(t, atxHdlr.HandleGossipAtx(context.Background(), "", data))
			return nil
		},
	)
	atxHdlr.mValidator.EXPECT().NIPostChallenge(&second.NIPostChallenge, gomock.Any(), nodeID1)
	atxHdlr.mValidator.EXPECT().
		NIPost(gomock.Any(), nodeID1, goldenATXID, second.NIPost, gomock.Any(), second.NumUnits, gomock.Any())
	atxHdlr.mValidator.EXPECT().PositioningAtx(second.PositioningATX, gomock.Any(), goldenATXID, second.PublishEpoch)
	atxHdlr.mValidator.EXPECT().IsVerifyingFullPost().AnyTimes().Return(true)
	atxHdlr.mbeacon.EXPECT().OnAtx(gomock.Any())
	atxHdlr.mtortoise.EXPECT().OnAtx(gomock.Any())
	require.NoError(t, atxHdlr.HandleGossipAtx(context.Background(), "", secondData))
}

func TestHandler_HandleParallelGossipAtx(t *testing.T) {
	goldenATXID := types.ATXID{2, 3, 4}
	atxHdlr := newTestHandler(t, goldenATXID)

	sig, err := signing.NewEdSigner()
	require.NoError(t, err)
	nodeID := sig.NodeID()
	nipost := newNIPostWithChallenge(t, types.HexToHash32("0x3333"), []byte{0xba, 0xbe})
	vrfNonce := types.VRFPostIndex(12345)
	atx := &types.ActivationTx{
		InnerActivationTx: types.InnerActivationTx{
			NIPostChallenge: types.NIPostChallenge{
				PublishEpoch:   1,
				PrevATXID:      types.EmptyATXID,
				PositioningATX: goldenATXID,
				CommitmentATX:  &goldenATXID,
				InitialPost:    nipost.Post,
			},
			Coinbase: types.Address{2, 3, 4},
			NumUnits: 2,
			NIPost:   nipost.NIPost,
			NodeID:   &nodeID,
			VRFNonce: &vrfNonce,
		},
		SmesherID: nodeID,
	}
	atx.Signature = sig.Sign(signing.ATX, atx.SignedBytes())
	atx.SetEffectiveNumUnits(atx.NumUnits)
	atx.SetReceived(time.Now())
	_, err = atx.Verify(0, 2)
	require.NoError(t, err)

	atxData, err := codec.Encode(atx)
	require.NoError(t, err)

	atxHdlr.mclock.EXPECT().CurrentLayer().Return(atx.PublishEpoch.FirstLayer())
	atxHdlr.mValidator.EXPECT().VRFNonce(nodeID, goldenATXID, &vrfNonce, gomock.Any(), atx.NumUnits)
	atxHdlr.mValidator.EXPECT().
		Post(gomock.Any(), atx.SmesherID, goldenATXID, atx.InitialPost, gomock.Any(), atx.NumUnits).
		DoAndReturn(
			func(
				_ context.Context,
				_ types.NodeID,
				_ types.ATXID,
				_ *types.Post,
				_ *types.PostMetadata,
				_ uint32,
				_ ...validatorOption,
			) error {
				time.Sleep(100 * time.Millisecond)
				return nil
			},
		)
	atxHdlr.mockFetch.EXPECT().RegisterPeerHashes(gomock.Any(), gomock.Any())
	atxHdlr.mockFetch.EXPECT().GetPoetProof(gomock.Any(), atx.GetPoetProofRef())
	atxHdlr.mValidator.EXPECT().InitialNIPostChallenge(&atx.NIPostChallenge, gomock.Any(), goldenATXID)
	atxHdlr.mValidator.EXPECT().PositioningAtx(goldenATXID, gomock.Any(), goldenATXID, atx.PublishEpoch)
	atxHdlr.mValidator.EXPECT().
		NIPost(gomock.Any(), nodeID, goldenATXID, atx.NIPost, gomock.Any(), atx.NumUnits, gomock.Any())
	atxHdlr.mValidator.EXPECT().IsVerifyingFullPost()
	atxHdlr.mbeacon.EXPECT().OnAtx(gomock.Any())
	atxHdlr.mtortoise.EXPECT().OnAtx(gomock.Any())

	var eg errgroup.Group
	for i := 0; i < 10; i++ {
		eg.Go(func() error {
			return atxHdlr.HandleGossipAtx(context.Background(), "", atxData)
		})
	}

	require.NoError(t, eg.Wait())
}

func TestHandler_HandleSyncedAtx(t *testing.T) {
	// Arrange
	goldenATXID := types.ATXID{2, 3, 4}

	sig, err := signing.NewEdSigner()
	require.NoError(t, err)

	// Act & Assert

	t.Run("missing nipost", func(t *testing.T) {
		t.Parallel()

		atxHdlr := newTestHandler(t, goldenATXID)

		atx := newActivationTx(
			t,
			sig,
			0,
			types.EmptyATXID,
			types.EmptyATXID,
			nil,
			0,
			0,
			0,
			types.Address{2, 4, 5},
			2,
			nil,
		)
		buf, err := codec.Encode(atx)
		require.NoError(t, err)

		require.ErrorContains(
			t,
			atxHdlr.HandleSyncedAtx(context.Background(), atx.ID().Hash32(), p2p.NoPeer, buf),
			fmt.Sprintf("nil nipst for atx %v", atx.ID()),
		)
	})

	t.Run("known atx is ignored by handleAtxData", func(t *testing.T) {
		t.Parallel()

		atxHdlr := newTestHandler(t, goldenATXID)

		atx := newActivationTx(
			t,
			sig,
			0,
			types.EmptyATXID,
			types.EmptyATXID,
			nil,
			0,
			0,
			0,
			types.Address{2, 4, 5},
			2,
			nil,
		)

		atxHdlr.mbeacon.EXPECT().OnAtx(gomock.Any())
		atxHdlr.mtortoise.EXPECT().OnAtx(gomock.Any())
		require.NoError(t, atxHdlr.ProcessAtx(context.Background(), atx))

		buf, err := codec.Encode(atx)
		require.NoError(t, err)

		require.NoError(t, atxHdlr.HandleSyncedAtx(context.Background(), atx.ID().Hash32(), p2p.NoPeer, buf))

		require.Error(t, atxHdlr.HandleGossipAtx(context.Background(), "", buf))
	})
	t.Run("known atx from local id is allowed", func(t *testing.T) {
		t.Parallel()

		atxHdlr := newTestHandler(t, goldenATXID)

		atx := newActivationTx(
			t,
			sig,
			0,
			types.EmptyATXID,
			types.EmptyATXID,
			nil,
			0,
			0,
			0,
			types.Address{2, 4, 5},
			2,
			nil,
		)

		atxHdlr.mbeacon.EXPECT().OnAtx(gomock.Any())
		atxHdlr.mtortoise.EXPECT().OnAtx(gomock.Any())
		require.NoError(t, atxHdlr.ProcessAtx(context.Background(), atx))

		buf, err := codec.Encode(atx)
		require.NoError(t, err)
		require.NoError(t, atxHdlr.HandleSyncedAtx(context.Background(), atx.ID().Hash32(), p2p.NoPeer, buf))
		require.NoError(t, atxHdlr.HandleGossipAtx(context.Background(), localID, buf))
	})

	t.Run("atx with invalid signature", func(t *testing.T) {
		t.Parallel()

		atxHdlr := newTestHandler(t, goldenATXID)

		atx := newActivationTx(
			t,
			sig,
			0,
			types.EmptyATXID,
			types.EmptyATXID,
			nil,
			0,
			0,
			0,
			types.Address{2, 4, 5},
			2,
			nil,
		)
		atx.Signature[0] = ^atx.Signature[0] // fip first 8 bits
		buf, err := codec.Encode(atx)
		require.NoError(t, err)

		require.ErrorContains(
			t,
			atxHdlr.HandleSyncedAtx(context.Background(), atx.ID().Hash32(), p2p.NoPeer, buf),
			"failed to verify atx signature",
		)
	})
}

func BenchmarkGetAtxHeaderWithConcurrentProcessAtx(b *testing.B) {
	goldenATXID := types.ATXID{2, 3, 4}
	atxHdlr := newTestHandler(b, goldenATXID)
	atxHdlr.mbeacon.EXPECT().OnAtx(gomock.Any())
	atxHdlr.mtortoise.EXPECT().OnAtx(gomock.Any())

	var (
		stop uint64
		wg   sync.WaitGroup
	)
	for i := 0; i < runtime.NumCPU()/2; i++ {
		wg.Add(1)
		go func() {
			defer wg.Done()
			for i := 0; ; i++ {
				challenge := newChallenge(uint64(i), types.EmptyATXID, goldenATXID, 0, nil)
				sig, err := signing.NewEdSigner()
				require.NoError(b, err)
				atx := newAtx(b, sig, challenge, nil, 1, types.Address{})
				require.NoError(b, SignAndFinalizeAtx(sig, atx))
				vAtx, err := atx.Verify(0, 1)
				if !assert.NoError(b, err) {
					return
				}
				if !assert.NoError(b, atxHdlr.ProcessAtx(context.Background(), vAtx)) {
					return
				}
				if atomic.LoadUint64(&stop) == 1 {
					return
				}
			}
		}()
	}
	b.ResetTimer()
	for i := 0; i < b.N; i++ {
		_, err := atxHdlr.cdb.GetAtxHeader(types.ATXID{1, 1, 1})
		require.ErrorIs(b, err, sql.ErrNotFound)
	}
	atomic.StoreUint64(&stop, 1)
	wg.Wait()
}

// Check that we're not trying to sync an ATX that references the golden ATX or an empty ATX
// (i.e. not adding it to the sync queue).
func TestHandler_FetchReferences(t *testing.T) {
	goldenATXID := types.ATXID{2, 3, 4}

	sig, err := signing.NewEdSigner()
	require.NoError(t, err)

	posATX := types.ATXID{1, 2, 3}
	prevATX := types.ATXID{4, 5, 6}
	commitATX := types.ATXID{7, 8, 9}

	t.Run("valid prev and pos ATX", func(t *testing.T) {
		t.Parallel()
		atxHdlr := newTestHandler(t, goldenATXID)

		coinbase := types.Address{2, 4, 5}
		challenge := newChallenge(1, prevATX, posATX, types.LayerID(22).GetEpoch(), nil)
		nipost := newNIPostWithChallenge(t, types.HexToHash32("55555"), []byte("66666"))
		atx := newAtx(t, sig, challenge, nipost.NIPost, 2, coinbase)

		atxHdlr.mockFetch.EXPECT().GetPoetProof(gomock.Any(), atx.GetPoetProofRef())
		atxHdlr.mockFetch.EXPECT().
			GetAtxs(gomock.Any(), gomock.InAnyOrder([]types.ATXID{atx.PositioningATX, atx.PrevATXID}), gomock.Any()).
			Return(nil)
		require.NoError(t, atxHdlr.FetchReferences(context.Background(), atx))
	})

	t.Run("valid prev ATX and golden pos ATX", func(t *testing.T) {
		t.Parallel()
		atxHdlr := newTestHandler(t, goldenATXID)

		coinbase := types.Address{2, 4, 5}
		challenge := newChallenge(1, prevATX, goldenATXID, types.LayerID(22).GetEpoch(), nil)
		nipost := newNIPostWithChallenge(t, types.HexToHash32("55555"), []byte("66666"))
		atx := newAtx(t, sig, challenge, nipost.NIPost, 2, coinbase)

		atxHdlr.mockFetch.EXPECT().GetPoetProof(gomock.Any(), atx.GetPoetProofRef())
		atxHdlr.mockFetch.EXPECT().GetAtxs(gomock.Any(), []types.ATXID{atx.PrevATXID}, gomock.Any()).Return(nil)
		require.NoError(t, atxHdlr.FetchReferences(context.Background(), atx))
	})

	t.Run("valid prev ATX and empty pos ATX", func(t *testing.T) {
		t.Parallel()
		atxHdlr := newTestHandler(t, goldenATXID)

		coinbase := types.Address{2, 4, 5}
		challenge := newChallenge(1, prevATX, types.EmptyATXID, types.LayerID(22).GetEpoch(), nil)
		nipost := newNIPostWithChallenge(t, types.HexToHash32("55555"), []byte("66666"))
		atx := newAtx(t, sig, challenge, nipost.NIPost, 2, coinbase)

		atxHdlr.mockFetch.EXPECT().GetPoetProof(gomock.Any(), atx.GetPoetProofRef())
		atxHdlr.mockFetch.EXPECT().GetAtxs(gomock.Any(), []types.ATXID{atx.PrevATXID}, gomock.Any()).Return(nil)
		require.NoError(t, atxHdlr.FetchReferences(context.Background(), atx))
	})

	t.Run("empty prev ATX, valid pos ATX and valid commitment ATX", func(t *testing.T) {
		t.Parallel()
		atxHdlr := newTestHandler(t, goldenATXID)

		coinbase := types.Address{2, 4, 5}
		challenge := newChallenge(1, types.EmptyATXID, posATX, types.LayerID(22).GetEpoch(), nil)
		nipost := newNIPostWithChallenge(t, types.HexToHash32("55555"), []byte("66666"))
		atx := newAtx(t, sig, challenge, nipost.NIPost, 2, coinbase)
		atx.CommitmentATX = &commitATX

		atxHdlr.mockFetch.EXPECT().GetPoetProof(gomock.Any(), atx.GetPoetProofRef())
		expectedIds := []types.ATXID{atx.PositioningATX, *atx.CommitmentATX}
		atxHdlr.mockFetch.EXPECT().GetAtxs(gomock.Any(), gomock.InAnyOrder(expectedIds), gomock.Any()).Return(nil)
		require.NoError(t, atxHdlr.FetchReferences(context.Background(), atx))
	})

	t.Run("empty prev ATX, valid pos ATX and golden commitment ATX", func(t *testing.T) {
		t.Parallel()
		atxHdlr := newTestHandler(t, goldenATXID)

		coinbase := types.Address{2, 4, 5}
		challenge := newChallenge(1, types.EmptyATXID, posATX, types.LayerID(22).GetEpoch(), nil)
		nipost := newNIPostWithChallenge(t, types.HexToHash32("55555"), []byte("66666"))
		atx := newAtx(t, sig, challenge, nipost.NIPost, 2, coinbase)
		atx.CommitmentATX = &goldenATXID

		atxHdlr.mockFetch.EXPECT().GetPoetProof(gomock.Any(), atx.GetPoetProofRef())
		atxHdlr.mockFetch.EXPECT().GetAtxs(gomock.Any(), []types.ATXID{atx.PositioningATX}, gomock.Any()).Return(nil)
		require.NoError(t, atxHdlr.FetchReferences(context.Background(), atx))
	})

	t.Run("empty prev ATX, empty pos ATX", func(t *testing.T) {
		t.Parallel()
		atxHdlr := newTestHandler(t, goldenATXID)

		coinbase := types.Address{2, 4, 5}
		challenge := newChallenge(1, types.EmptyATXID, types.EmptyATXID, types.LayerID(22).GetEpoch(), nil)
		nipost := newNIPostWithChallenge(t, types.HexToHash32("55555"), []byte("66666"))
		atx := newAtx(t, sig, challenge, nipost.NIPost, 2, coinbase)

		atxHdlr.mockFetch.EXPECT().GetPoetProof(gomock.Any(), atx.GetPoetProofRef())
		require.NoError(t, atxHdlr.FetchReferences(context.Background(), atx))
	})

	t.Run("same prev and pos ATX", func(t *testing.T) {
		t.Parallel()
		atxHdlr := newTestHandler(t, goldenATXID)

		coinbase := types.Address{2, 4, 5}
		challenge := newChallenge(1, prevATX, prevATX, types.LayerID(22).GetEpoch(), nil)
		nipost := newNIPostWithChallenge(t, types.HexToHash32("55555"), []byte("66666"))
		atx := newAtx(t, sig, challenge, nipost.NIPost, 2, coinbase)

		atxHdlr.mockFetch.EXPECT().GetPoetProof(gomock.Any(), atx.GetPoetProofRef())
		atxHdlr.mockFetch.EXPECT().GetAtxs(gomock.Any(), []types.ATXID{atx.PrevATXID}, gomock.Any()).Return(nil)
		require.NoError(t, atxHdlr.FetchReferences(context.Background(), atx))
	})

	t.Run("no poet proofs", func(t *testing.T) {
		t.Parallel()
		atxHdlr := newTestHandler(t, goldenATXID)

		coinbase := types.Address{2, 4, 5}
		challenge := newChallenge(1, types.EmptyATXID, types.EmptyATXID, types.LayerID(22).GetEpoch(), nil)
		nipost := newNIPostWithChallenge(t, types.HexToHash32("55555"), []byte("66666"))
		atx := newAtx(t, sig, challenge, nipost.NIPost, 2, coinbase)

		atxHdlr.mockFetch.EXPECT().GetPoetProof(gomock.Any(), atx.GetPoetProofRef()).Return(errors.New("pooh"))
		require.Error(t, atxHdlr.FetchReferences(context.Background(), atx))
	})

	t.Run("no atxs", func(t *testing.T) {
		t.Parallel()
		atxHdlr := newTestHandler(t, goldenATXID)

		coinbase := types.Address{2, 4, 5}
		challenge := newChallenge(1, prevATX, prevATX, types.LayerID(22).GetEpoch(), nil)
		nipost := newNIPostWithChallenge(t, types.HexToHash32("55555"), []byte("66666"))
		atx := newAtx(t, sig, challenge, nipost.NIPost, 2, coinbase)

		atxHdlr.mockFetch.EXPECT().GetPoetProof(gomock.Any(), atx.GetPoetProofRef())
		atxHdlr.mockFetch.EXPECT().GetAtxs(gomock.Any(), []types.ATXID{atx.PrevATXID}, gomock.Any()).Return(errors.New("oh"))
		require.Error(t, atxHdlr.FetchReferences(context.Background(), atx))
	})
}

func TestHandler_AtxWeight(t *testing.T) {
	const (
		tickSize = 3
		units    = 4
		leaves   = uint64(11)
	)

	goldenATXID := types.ATXID{2, 3, 4}
	atxHdlr := newTestHandler(t, goldenATXID)
	atxHdlr.tickSize = tickSize

	currentLayer := types.LayerID(100)

	sig, err := signing.NewEdSigner()
	require.NoError(t, err)

	nonce := types.VRFPostIndex(1)
	nodeId := sig.NodeID()
	atx1 := &types.ActivationTx{
		InnerActivationTx: types.InnerActivationTx{
			NIPostChallenge: types.NIPostChallenge{
				PositioningATX: goldenATXID,
				InitialPost:    &types.Post{Indices: []byte{1}},
				PublishEpoch:   1,
				CommitmentATX:  &goldenATXID,
			},
			NumUnits: units,
			NIPost: &types.NIPost{
				Post:         &types.Post{},
				PostMetadata: &types.PostMetadata{},
			},
			VRFNonce: &nonce,
			NodeID:   &nodeId,
		},
	}
	require.NoError(t, SignAndFinalizeAtx(sig, atx1))

	buf, err := codec.Encode(atx1)
	require.NoError(t, err)

	peer := p2p.Peer("buddy")
	proofRef := atx1.GetPoetProofRef()
	atxHdlr.mclock.EXPECT().CurrentLayer().Return(currentLayer)
	atxHdlr.mockFetch.EXPECT().RegisterPeerHashes(peer, []types.Hash32{proofRef})
	atxHdlr.mockFetch.EXPECT().GetPoetProof(gomock.Any(), proofRef)
	atxHdlr.mValidator.EXPECT().VRFNonce(gomock.Any(), gomock.Any(), gomock.Any(), gomock.Any(), gomock.Any())
	atxHdlr.mValidator.EXPECT().
		Post(gomock.Any(), gomock.Any(), gomock.Any(), gomock.Any(), gomock.Any(), gomock.Any())
	atxHdlr.mValidator.EXPECT().
		NIPost(gomock.Any(), gomock.Any(), gomock.Any(), gomock.Any(), gomock.Any(), gomock.Any(), gomock.Any()).
		Return(leaves, nil)
	atxHdlr.mValidator.EXPECT().IsVerifyingFullPost()
	atxHdlr.mValidator.EXPECT().InitialNIPostChallenge(gomock.Any(), gomock.Any(), gomock.Any()).Return(nil)
	atxHdlr.mValidator.EXPECT().PositioningAtx(gomock.Any(), gomock.Any(), gomock.Any(), gomock.Any()).Return(nil)
	atxHdlr.mbeacon.EXPECT().OnAtx(gomock.Any())
	atxHdlr.mtortoise.EXPECT().OnAtx(gomock.Any())
	require.NoError(t, atxHdlr.HandleSyncedAtx(context.Background(), atx1.ID().Hash32(), peer, buf))

	stored1, err := atxHdlr.cdb.GetAtxHeader(atx1.ID())
	require.NoError(t, err)
	require.Equal(t, uint64(0), stored1.BaseTickHeight)
	require.Equal(t, leaves/tickSize, stored1.TickCount)
	require.Equal(t, leaves/tickSize, stored1.TickHeight())
	require.Equal(t, (leaves/tickSize)*units, stored1.GetWeight())

	atx2 := &types.ActivationTx{
		InnerActivationTx: types.InnerActivationTx{
			NIPostChallenge: types.NIPostChallenge{
				Sequence:       1,
				PositioningATX: atx1.ID(),
				PrevATXID:      atx1.ID(),
				PublishEpoch:   2,
			},
			NumUnits: units,
			NIPost: &types.NIPost{
				Post:         &types.Post{},
				PostMetadata: &types.PostMetadata{},
			},
		},
	}
	require.NoError(t, SignAndFinalizeAtx(sig, atx2))

	buf, err = codec.Encode(atx2)
	require.NoError(t, err)

	proofRef = atx2.GetPoetProofRef()
	atxHdlr.mclock.EXPECT().CurrentLayer().Return(currentLayer)
	atxHdlr.mockFetch.EXPECT().RegisterPeerHashes(peer, gomock.Any()).Do(
		func(_ p2p.Peer, got []types.Hash32) {
			require.ElementsMatch(t, []types.Hash32{atx1.ID().Hash32(), proofRef}, got)
		})
	atxHdlr.mockFetch.EXPECT().GetPoetProof(gomock.Any(), proofRef)
	atxHdlr.mockFetch.EXPECT().GetAtxs(gomock.Any(), gomock.Any(), gomock.Any())
	atxHdlr.mValidator.EXPECT().
		NIPost(gomock.Any(), gomock.Any(), gomock.Any(), gomock.Any(), gomock.Any(), gomock.Any(), gomock.Any()).
		Return(leaves, nil)
	atxHdlr.mValidator.EXPECT().IsVerifyingFullPost()
	atxHdlr.mValidator.EXPECT().NIPostChallenge(gomock.Any(), gomock.Any(), gomock.Any()).Return(nil)
	atxHdlr.mValidator.EXPECT().PositioningAtx(gomock.Any(), gomock.Any(), gomock.Any(), gomock.Any()).Return(nil)
	atxHdlr.mbeacon.EXPECT().OnAtx(gomock.Any())
	atxHdlr.mtortoise.EXPECT().OnAtx(gomock.Any())
	require.NoError(t, atxHdlr.HandleSyncedAtx(context.Background(), atx2.ID().Hash32(), peer, buf))

	stored2, err := atxHdlr.cdb.GetAtxHeader(atx2.ID())
	require.NoError(t, err)
	require.Equal(t, stored1.TickHeight(), stored2.BaseTickHeight)
	require.Equal(t, leaves/tickSize, stored2.TickCount)
	require.Equal(t, stored1.TickHeight()+leaves/tickSize, stored2.TickHeight())
	require.Equal(t, int(leaves/tickSize)*units, int(stored2.GetWeight()))
}

func TestHandler_WrongHash(t *testing.T) {
	goldenATXID := types.ATXID{2, 3, 4}
	atxHdlr := newTestHandler(t, goldenATXID)
	currentLayer := types.LayerID(100)

	sig, err := signing.NewEdSigner()
	require.NoError(t, err)

	nonce := types.VRFPostIndex(1)
	nodeId := sig.NodeID()
	atx := &types.ActivationTx{
		InnerActivationTx: types.InnerActivationTx{
			NIPostChallenge: types.NIPostChallenge{
				PositioningATX: goldenATXID,
				InitialPost:    &types.Post{Indices: []byte{1}},
				PublishEpoch:   1,
				CommitmentATX:  &goldenATXID,
			},
			NumUnits: 3,
			NIPost: &types.NIPost{
				Post:         &types.Post{},
				PostMetadata: &types.PostMetadata{},
			},
			VRFNonce: &nonce,
			NodeID:   &nodeId,
		},
	}
	require.NoError(t, SignAndFinalizeAtx(sig, atx))

	buf, err := codec.Encode(atx)
	require.NoError(t, err)

	peer := p2p.Peer("buddy")
	proofRef := atx.GetPoetProofRef()
	atxHdlr.mclock.EXPECT().CurrentLayer().Return(currentLayer)
	atxHdlr.mockFetch.EXPECT().RegisterPeerHashes(peer, []types.Hash32{proofRef})
	atxHdlr.mockFetch.EXPECT().GetPoetProof(gomock.Any(), proofRef)
	atxHdlr.mValidator.EXPECT().VRFNonce(gomock.Any(), gomock.Any(), gomock.Any(), gomock.Any(), gomock.Any())
	atxHdlr.mValidator.EXPECT().
		Post(gomock.Any(), gomock.Any(), gomock.Any(), gomock.Any(), gomock.Any(), gomock.Any())
	atxHdlr.mValidator.EXPECT().
		NIPost(gomock.Any(), gomock.Any(), gomock.Any(), gomock.Any(), gomock.Any(), gomock.Any(), gomock.Any()).
		Return(uint64(111), nil)
	atxHdlr.mValidator.EXPECT().IsVerifyingFullPost()
	atxHdlr.mValidator.EXPECT().InitialNIPostChallenge(gomock.Any(), gomock.Any(), gomock.Any()).Return(nil)
	atxHdlr.mValidator.EXPECT().PositioningAtx(gomock.Any(), gomock.Any(), gomock.Any(), gomock.Any()).Return(nil)
	err = atxHdlr.HandleSyncedAtx(context.Background(), types.RandomHash(), peer, buf)
	require.ErrorIs(t, err, errWrongHash)
	require.ErrorIs(t, err, pubsub.ErrValidationReject)
}

func TestHandler_MarksAtxValid(t *testing.T) {
	t.Parallel()

	sig, err := signing.NewEdSigner()
	require.NoError(t, err)

	goldenATXID := types.ATXID{2, 3, 4}
	challenge := newChallenge(0, types.EmptyATXID, goldenATXID, 2, &goldenATXID)
	nipost := newNIPostWithChallenge(t, challenge.Hash(), []byte("poet")).NIPost

	t.Run("post verified fully", func(t *testing.T) {
		t.Parallel()
		handler := newTestHandler(t, goldenATXID)
		handler.mValidator.EXPECT().InitialNIPostChallenge(gomock.Any(), gomock.Any(), gomock.Any())
		handler.mValidator.EXPECT().
			NIPost(gomock.Any(), gomock.Any(), gomock.Any(), gomock.Any(), gomock.Any(), gomock.Any(), gomock.Any()).
			Return(uint64(1), nil)
		handler.mValidator.EXPECT().PositioningAtx(gomock.Any(), gomock.Any(), gomock.Any(), gomock.Any())
		handler.mValidator.EXPECT().IsVerifyingFullPost().Return(true)

		atx := newAtx(t, sig, challenge, nipost, 2, types.Address{1, 2, 3, 4})
		atx.SetValidity(types.Unknown)
		require.NoError(t, SignAndFinalizeAtx(sig, atx))
		_, err := handler.SyntacticallyValidateDeps(context.Background(), atx)
		require.NoError(t, err)
		require.Equal(t, types.Valid, atx.Validity())
	})
	t.Run("post verified fully", func(t *testing.T) {
		t.Parallel()
		handler := newTestHandler(t, goldenATXID)
		handler.mValidator.EXPECT().InitialNIPostChallenge(gomock.Any(), gomock.Any(), gomock.Any())
		handler.mValidator.EXPECT().
			NIPost(gomock.Any(), gomock.Any(), gomock.Any(), gomock.Any(), gomock.Any(), gomock.Any(), gomock.Any()).
			Return(uint64(1), nil)
		handler.mValidator.EXPECT().PositioningAtx(gomock.Any(), gomock.Any(), gomock.Any(), gomock.Any())
		handler.mValidator.EXPECT().IsVerifyingFullPost().Return(false)

		atx := newAtx(t, sig, challenge, nipost, 2, types.Address{1, 2, 3, 4})
		atx.SetValidity(types.Unknown)
		require.NoError(t, SignAndFinalizeAtx(sig, atx))
		_, err := handler.SyntacticallyValidateDeps(context.Background(), atx)
		require.NoError(t, err)
		require.Equal(t, types.Unknown, atx.Validity())
	})
	require.NoError(t, err)
}<|MERGE_RESOLUTION|>--- conflicted
+++ resolved
@@ -1013,18 +1013,72 @@
 	require.Equal(t, atx2.PublishEpoch.FirstLayer(), got.MalfeasanceProof.Layer)
 }
 
-<<<<<<< HEAD
-func TestHandler_PublishesPostMalfeasanceProofs(t *testing.T) {
-=======
 func TestHandler_ProcessAtx_OwnNotMalicious(t *testing.T) {
 	// Arrange
->>>>>>> aa68ff96
 	goldenATXID := types.ATXID{2, 3, 4}
 	atxHdlr := newTestHandler(t, goldenATXID)
 
 	sig, err := signing.NewEdSigner()
 	require.NoError(t, err)
-<<<<<<< HEAD
+	atxHdlr.Register(sig)
+
+	coinbase := types.GenerateAddress([]byte("aaaa"))
+
+	// Act & Assert
+	atx1 := newActivationTx(
+		t,
+		sig,
+		0,
+		types.EmptyATXID,
+		types.EmptyATXID,
+		nil,
+		types.LayerID(layersPerEpoch).GetEpoch(),
+		0,
+		100,
+		coinbase,
+		100,
+		&types.NIPost{},
+	)
+	atxHdlr.mbeacon.EXPECT().OnAtx(gomock.Any())
+	atxHdlr.mtortoise.EXPECT().OnAtx(gomock.Any())
+	require.NoError(t, atxHdlr.ProcessAtx(context.Background(), atx1))
+
+	// processing an already stored ATX returns no error
+	require.NoError(t, atxHdlr.ProcessAtx(context.Background(), atx1))
+	proof, err := identities.GetMalfeasanceProof(atxHdlr.cdb, sig.NodeID())
+	require.ErrorIs(t, err, sql.ErrNotFound)
+	require.Nil(t, proof)
+
+	// another atx for the same epoch is considered malicious
+	atx2 := newActivationTx(
+		t,
+		sig,
+		1,
+		atx1.ID(),
+		atx1.ID(),
+		nil,
+		types.LayerID(layersPerEpoch+1).GetEpoch(),
+		0,
+		100,
+		coinbase,
+		100,
+		&types.NIPost{},
+	)
+	require.ErrorContains(t,
+		atxHdlr.ProcessAtx(context.Background(), atx2),
+		fmt.Sprintf("%s already published an ATX", sig.NodeID().ShortString()),
+	)
+	proof, err = identities.GetMalfeasanceProof(atxHdlr.cdb, sig.NodeID())
+	require.ErrorIs(t, err, sql.ErrNotFound)
+	require.Nil(t, proof)
+}
+
+func TestHandler_PublishesPostMalfeasanceProofs(t *testing.T) {
+	goldenATXID := types.ATXID{2, 3, 4}
+	atxHdlr := newTestHandler(t, goldenATXID)
+
+	sig, err := signing.NewEdSigner()
+	require.NoError(t, err)
 	nodeID := sig.NodeID()
 
 	proof, err := identities.GetMalfeasanceProof(atxHdlr.cdb, nodeID)
@@ -1089,59 +1143,6 @@
 	proof.SetReceived(time.Time{})
 	require.Equal(t, got.MalfeasanceProof, *proof)
 	require.Equal(t, atx.PublishEpoch.FirstLayer(), got.MalfeasanceProof.Layer)
-=======
-	atxHdlr.Register(sig)
-
-	coinbase := types.GenerateAddress([]byte("aaaa"))
-
-	// Act & Assert
-	atx1 := newActivationTx(
-		t,
-		sig,
-		0,
-		types.EmptyATXID,
-		types.EmptyATXID,
-		nil,
-		types.LayerID(layersPerEpoch).GetEpoch(),
-		0,
-		100,
-		coinbase,
-		100,
-		&types.NIPost{},
-	)
-	atxHdlr.mbeacon.EXPECT().OnAtx(gomock.Any())
-	atxHdlr.mtortoise.EXPECT().OnAtx(gomock.Any())
-	require.NoError(t, atxHdlr.ProcessAtx(context.Background(), atx1))
-
-	// processing an already stored ATX returns no error
-	require.NoError(t, atxHdlr.ProcessAtx(context.Background(), atx1))
-	proof, err := identities.GetMalfeasanceProof(atxHdlr.cdb, sig.NodeID())
-	require.ErrorIs(t, err, sql.ErrNotFound)
-	require.Nil(t, proof)
-
-	// another atx for the same epoch is considered malicious
-	atx2 := newActivationTx(
-		t,
-		sig,
-		1,
-		atx1.ID(),
-		atx1.ID(),
-		nil,
-		types.LayerID(layersPerEpoch+1).GetEpoch(),
-		0,
-		100,
-		coinbase,
-		100,
-		&types.NIPost{},
-	)
-	require.ErrorContains(t,
-		atxHdlr.ProcessAtx(context.Background(), atx2),
-		fmt.Sprintf("%s already published an ATX", sig.NodeID().ShortString()),
-	)
-	proof, err = identities.GetMalfeasanceProof(atxHdlr.cdb, sig.NodeID())
-	require.ErrorIs(t, err, sql.ErrNotFound)
-	require.Nil(t, proof)
->>>>>>> aa68ff96
 }
 
 func TestHandler_ProcessAtxStoresNewVRFNonce(t *testing.T) {
