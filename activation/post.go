package activation

import (
	"crypto/sha256"
	"errors"
	"fmt"
	"sync"

	"github.com/spacemeshos/post/config"
	"github.com/spacemeshos/post/gpu"
	"github.com/spacemeshos/post/initialization"
	"github.com/spacemeshos/post/proving"

	"github.com/spacemeshos/go-spacemesh/common/types"
	"github.com/spacemeshos/go-spacemesh/datastore"
	"github.com/spacemeshos/go-spacemesh/log"
)

type (
	// PostSetupComputeProvider represent a compute provider for Post setup data creation.
	PostSetupComputeProvider initialization.ComputeProvider
)

// PostConfig is the configuration of the Post protocol, used for data creation, proofs generation and validation.
type PostConfig struct {
	BitsPerLabel  uint `mapstructure:"post-bits-per-label"`
	LabelsPerUnit uint `mapstructure:"post-labels-per-unit"`
	MinNumUnits   uint `mapstructure:"post-min-numunits"`
	MaxNumUnits   uint `mapstructure:"post-max-numunits"`
	K1            uint `mapstructure:"post-k1"`
	K2            uint `mapstructure:"post-k2"`
}

// PostSetupOpts are the options used to initiate a Post setup data creation session,
// either via the public smesher API, or on node launch (via cmd args).
type PostSetupOpts struct {
	DataDir           string `mapstructure:"smeshing-opts-datadir"`
	NumUnits          uint   `mapstructure:"smeshing-opts-numunits"`
	NumFiles          uint   `mapstructure:"smeshing-opts-numfiles"`
	ComputeProviderID int    `mapstructure:"smeshing-opts-provider"`
	Throttle          bool   `mapstructure:"smeshing-opts-throttle"`
}

// DefaultPostConfig defines the default configuration for Post.
func DefaultPostConfig() PostConfig {
	return (PostConfig)(config.DefaultConfig())
}

// DefaultPostSetupOpts defines the default options for Post setup.
func DefaultPostSetupOpts() PostSetupOpts {
	return (PostSetupOpts)(config.DefaultInitOpts())
}

// PostSetupProvider defines the functionality required for Post setup.
type PostSetupProvider interface {
	Status() *PostSetupStatus
	StatusChan() <-chan *PostSetupStatus
	ComputeProviders() []PostSetupComputeProvider
	Benchmark(p PostSetupComputeProvider) (int, error)
	StartSession(opts PostSetupOpts, commitmentAtx types.ATXID) (chan struct{}, error)
	StopSession(deleteFiles bool) error
	GenerateProof(challenge []byte, commitmentAtx types.ATXID) (*types.Post, *types.PostMetadata, error)
	LastError() error
	LastOpts() *PostSetupOpts
	Config() PostConfig
}

// A compile time check to ensure that PostSetupManager fully implements the PostSetupProvider interface.
var _ PostSetupProvider = (*PostSetupManager)(nil)

// PostSetupManager implements the PostProvider interface.
type PostSetupManager struct {
	mu sync.Mutex

	id          []byte
	cfg         PostConfig
	logger      log.Log
	db          *datastore.CachedDB
	goldenATXID types.ATXID

	state             postSetupState
	initCompletedChan chan struct{}

	// init is the current initializer instance. It is being
	// replaced at the beginning of every data creation session.
	init *initialization.Initializer

	lastOpts *PostSetupOpts
	lastErr  error

	// startedChan indicates whether a data creation session has started.
	// The channel instance is replaced in the end of the session.
	startedChan chan struct{}

	// doneChan indicates whether the current data creation session has finished.
	// The channel instance is replaced in the beginning of the session.
	doneChan chan struct{}
}

type postSetupState int32

const (
	postSetupStateNotStarted postSetupState = 1 + iota
	postSetupStateInProgress
	postSetupStateComplete
	postSetupStateError
)

// PostSetupStatus represents a status snapshot of the Post setup.
type PostSetupStatus struct {
	State            postSetupState
	NumLabelsWritten uint64
	LastOpts         *PostSetupOpts
	LastError        error
}

// NewPostSetupManager creates a new instance of PostSetupManager.
func NewPostSetupManager(id []byte, cfg PostConfig, logger log.Log, db *datastore.CachedDB, goldenATXID types.ATXID) (*PostSetupManager, error) {
	mgr := &PostSetupManager{
		id:                id,
		cfg:               cfg,
		logger:            logger,
		db:                db,
		goldenATXID:       goldenATXID,
		state:             postSetupStateNotStarted,
		initCompletedChan: make(chan struct{}),
		startedChan:       make(chan struct{}),
	}

	return mgr, nil
}

var errNotComplete = errors.New("not complete")

// Status returns the setup current status.
func (mgr *PostSetupManager) Status() *PostSetupStatus {
	status := &PostSetupStatus{}

	mgr.mu.Lock()
	status.State = mgr.state
	init := mgr.init
	mgr.mu.Unlock()

	if status.State == postSetupStateNotStarted {
		return status
	}

	status.NumLabelsWritten = init.SessionNumLabelsWritten()
	status.LastOpts = mgr.LastOpts()
	status.LastError = mgr.LastError()

	return status
}

// StatusChan returns a channel with status updates of the setup current or the upcoming session.
func (mgr *PostSetupManager) StatusChan() <-chan *PostSetupStatus {
	// Wait for session to start because only then the initializer instance
	// used for retrieving the progress updates is already set.
	mgr.mu.Lock()
	startedChan := mgr.startedChan
	mgr.mu.Unlock()

	<-startedChan

	statusChan := make(chan *PostSetupStatus, 1024)
	go func() {
		defer close(statusChan)

		initialStatus := mgr.Status()
		statusChan <- initialStatus

		mgr.mu.Lock()
		init := mgr.init
		mgr.mu.Unlock()

		ch := init.SessionNumLabelsWrittenChan()
		for numLabelsWritten := range ch {
			status := *initialStatus
			status.NumLabelsWritten = numLabelsWritten
			statusChan <- &status
		}

		if finalStatus := mgr.Status(); finalStatus.LastError != nil {
			statusChan <- finalStatus
		}
	}()

	return statusChan
}

// ComputeProviders returns a list of available compute providers for Post setup.
func (mgr *PostSetupManager) ComputeProviders() []PostSetupComputeProvider {
	providers := initialization.Providers()

	providersAlias := make([]PostSetupComputeProvider, len(providers))
	for i, p := range providers {
		providersAlias[i] = PostSetupComputeProvider(p)
	}

	return providersAlias
}

// BestProvider returns the most performant compute provider based on a short benchmarking session.
func (mgr *PostSetupManager) BestProvider() (*PostSetupComputeProvider, error) {
	var bestProvider PostSetupComputeProvider
	var maxHS int
	for _, p := range mgr.ComputeProviders() {
		hs, err := mgr.Benchmark(p)
		if err != nil {
			return nil, err
		}
		if hs > maxHS {
			maxHS = hs
			bestProvider = p
		}
	}
	return &bestProvider, nil
}

// Benchmark runs a short benchmarking session for a given provider to evaluate its performance.
func (mgr *PostSetupManager) Benchmark(p PostSetupComputeProvider) (int, error) {
	score, err := gpu.Benchmark(initialization.ComputeProvider(p))
	if err != nil {
		return score, fmt.Errorf("benchmark GPU: %w", err)
	}

	return score, nil
}

// StartSession starts (or continues) a data creation session.
// It supports resuming a previously started session, as well as changing the Post setup options (e.g., number of units)
// after initial setup.
<<<<<<< HEAD
func (mgr *PostSetupManager) StartSession(opts PostSetupOpts, commitmentAtx types.ATXID) (chan struct{}, error) {
	mgr.mu.Lock()
	state := mgr.state
	mgr.mu.Unlock()
=======
func (mgr *PostSetupManager) StartSession(opts PostSetupOpts) (chan struct{}, error) {
	state := mgr.getState()
>>>>>>> 3ffbb9ed

	if state == postSetupStateInProgress {
		return nil, fmt.Errorf("post setup session in progress")
	}
	if state == postSetupStateComplete {
		// Check whether the new request invalidates the current status.
		lastOpts := mgr.LastOpts()
		invalidate := opts.DataDir != lastOpts.DataDir || opts.NumUnits != lastOpts.NumUnits
		if !invalidate {
			// Already complete.
			return mgr.doneChan, nil
		}

		mgr.mu.Lock()
		mgr.initCompletedChan = make(chan struct{})
		mgr.mu.Unlock()
	}

	mgr.mu.Lock()
	mgr.state = postSetupStateInProgress
	mgr.mu.Unlock()

	if opts.ComputeProviderID == config.BestProviderID {
		p, err := mgr.BestProvider()
		if err != nil {
			return nil, err
		}

		mgr.logger.Info("found best compute provider: id: %d, model: %v, computeAPI: %v", p.ID, p.Model, p.ComputeAPI)
		opts.ComputeProviderID = int(p.ID)
	}

	commitment := sha256.Sum256(append(mgr.id, commitmentAtx.Bytes()...))
	newInit, err := initialization.NewInitializer(config.Config(mgr.cfg), config.InitOpts(opts), commitment[:])
	if err != nil {
		mgr.mu.Lock()
		mgr.state = postSetupStateError
		mgr.lastErr = err
		mgr.mu.Unlock()
		return nil, fmt.Errorf("new initializer: %w", err)
	}

	newInit.SetLogger(mgr.logger)

	mgr.mu.Lock()
	mgr.init = newInit
	mgr.lastOpts = &opts
	mgr.lastErr = nil
	close(mgr.startedChan)
	mgr.doneChan = make(chan struct{})
	mgr.mu.Unlock()

	go func() {
		defer func() {
			mgr.mu.Lock()
			mgr.startedChan = make(chan struct{})
			close(mgr.doneChan)
			mgr.mu.Unlock()
		}()

		mgr.logger.With().Info("post setup session starting",
			log.String("data_dir", opts.DataDir),
			log.String("num_units", fmt.Sprintf("%d", opts.NumUnits)),
			log.String("labels_per_unit", fmt.Sprintf("%d", mgr.cfg.LabelsPerUnit)),
			log.String("bits_per_label", fmt.Sprintf("%d", mgr.cfg.BitsPerLabel)),
			log.String("provider", fmt.Sprintf("%d", opts.ComputeProviderID)),
		)

		if err := newInit.Initialize(); err != nil {
			mgr.mu.Lock()
			defer mgr.mu.Unlock()

			if errors.Is(err, initialization.ErrStopped) {
				mgr.logger.Info("post setup session stopped")
				mgr.state = postSetupStateNotStarted
			} else {
				mgr.state = postSetupStateError
				mgr.lastErr = err
			}
			return
		}

		mgr.logger.With().Info("post setup completed",
			log.String("datadir", opts.DataDir),
			log.String("num_units", fmt.Sprintf("%d", opts.NumUnits)),
			log.String("labels_per_unit", fmt.Sprintf("%d", mgr.cfg.LabelsPerUnit)),
			log.String("bits_per_label", fmt.Sprintf("%d", mgr.cfg.BitsPerLabel)),
		)

		mgr.mu.Lock()
		mgr.state = postSetupStateComplete
		close(mgr.initCompletedChan)
		mgr.mu.Unlock()
	}()

	return mgr.doneChan, nil
}

// StopSession stops the current Post setup data creation session
// and optionally attempts to delete the data file(s).
func (mgr *PostSetupManager) StopSession(deleteFiles bool) error {
	mgr.mu.Lock()
	state := mgr.state
	init := mgr.init
	doneChan := mgr.doneChan
	mgr.mu.Unlock()

	if state == postSetupStateInProgress {
		if err := init.Stop(); err != nil {
			return fmt.Errorf("stop: %w", err)
		}

		// Block until the current data creation session will be finished.
		<-doneChan
	}

	if deleteFiles {
		if err := init.Reset(); err != nil {
			return fmt.Errorf("reset: %w", err)
		}

		mgr.mu.Lock()
		// Reset internal state.
		mgr.state = postSetupStateNotStarted
		mgr.initCompletedChan = make(chan struct{})
		mgr.mu.Unlock()
	}

	return nil
}

// GenerateProof generates a new Post.
<<<<<<< HEAD
func (mgr *PostSetupManager) GenerateProof(challenge []byte, commitmentAtx types.ATXID) (*types.Post, *types.PostMetadata, error) {
	mgr.mu.Lock()
	state := mgr.state
	mgr.mu.Unlock()
=======
func (mgr *PostSetupManager) GenerateProof(challenge []byte) (*types.Post, *types.PostMetadata, error) {
	state := mgr.getState()
>>>>>>> 3ffbb9ed

	if state != postSetupStateComplete {
		return nil, nil, errNotComplete
	}

	// TODO(mafa): id field in post package should be renamed to commitment otherwise error messages are confusing
	commitment := sha256.Sum256(append(mgr.id, commitmentAtx.Bytes()...))
	prover, err := proving.NewProver(config.Config(mgr.cfg), mgr.LastOpts().DataDir, commitment[:])
	if err != nil {
		return nil, nil, fmt.Errorf("new prover: %w", err)
	}

	prover.SetLogger(mgr.logger)
	proof, proofMetadata, err := prover.GenerateProof(challenge)
	if err != nil {
		return nil, nil, fmt.Errorf("generate proof: %w", err)
	}

	m := new(types.PostMetadata)
	m.Challenge = proofMetadata.Challenge
	m.BitsPerLabel = byte(proofMetadata.BitsPerLabel)
	m.LabelsPerUnit = uint64(proofMetadata.LabelsPerUnit)
	m.K1 = uint32(proofMetadata.K1)
	m.K2 = uint32(proofMetadata.K2)

	p := (*types.Post)(proof)

	return p, m, nil
}

// LastError returns the Post setup last error.
func (mgr *PostSetupManager) LastError() error {
	mgr.mu.Lock()
	defer mgr.mu.Unlock()

	return mgr.lastErr
}

// LastOpts returns the Post setup last session options.
func (mgr *PostSetupManager) LastOpts() *PostSetupOpts {
	mgr.mu.Lock()
	defer mgr.mu.Unlock()

	return mgr.lastOpts
}

// Config returns the Post protocol config.
func (mgr *PostSetupManager) Config() PostConfig {
	return mgr.cfg
}

func (mgr *PostSetupManager) getState() postSetupState {
	mgr.mu.Lock()
	defer mgr.mu.Unlock()

	return mgr.state
}<|MERGE_RESOLUTION|>--- conflicted
+++ resolved
@@ -230,15 +230,8 @@
 // StartSession starts (or continues) a data creation session.
 // It supports resuming a previously started session, as well as changing the Post setup options (e.g., number of units)
 // after initial setup.
-<<<<<<< HEAD
 func (mgr *PostSetupManager) StartSession(opts PostSetupOpts, commitmentAtx types.ATXID) (chan struct{}, error) {
-	mgr.mu.Lock()
-	state := mgr.state
-	mgr.mu.Unlock()
-=======
-func (mgr *PostSetupManager) StartSession(opts PostSetupOpts) (chan struct{}, error) {
 	state := mgr.getState()
->>>>>>> 3ffbb9ed
 
 	if state == postSetupStateInProgress {
 		return nil, fmt.Errorf("post setup session in progress")
@@ -371,15 +364,8 @@
 }
 
 // GenerateProof generates a new Post.
-<<<<<<< HEAD
 func (mgr *PostSetupManager) GenerateProof(challenge []byte, commitmentAtx types.ATXID) (*types.Post, *types.PostMetadata, error) {
-	mgr.mu.Lock()
-	state := mgr.state
-	mgr.mu.Unlock()
-=======
-func (mgr *PostSetupManager) GenerateProof(challenge []byte) (*types.Post, *types.PostMetadata, error) {
 	state := mgr.getState()
->>>>>>> 3ffbb9ed
 
 	if state != postSetupStateComplete {
 		return nil, nil, errNotComplete
