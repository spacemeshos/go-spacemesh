--- conflicted
+++ resolved
@@ -299,32 +299,6 @@
 		return fmt.Errorf("post setup session in progress")
 	}
 
-<<<<<<< HEAD
-	// TODO(mafa): remove this, see https://github.com/spacemeshos/go-spacemesh/issues/4801
-	if opts.ProviderID.Value() != nil && *opts.ProviderID.Value() == -1 {
-		mgr.logger.Warn(
-			"DEPRECATED: auto-determining compute provider is deprecated, please specify a valid provider ID in the config file",
-		)
-
-		p, err := mgr.bestProvider()
-		if err != nil {
-			return err
-		}
-
-		mgr.logger.Warn("DEPRECATED: found best compute provider",
-			zap.Uint32("id", p.ID),
-			zap.String("model", p.Model),
-			zap.Stringer("device type", p.DeviceType),
-		)
-		mgr.logger.Sugar().Warnf(
-			"DEPRECATED: please update your config file: {\"smeshing\": {\"smeshing-opts\": {\"smeshing-opts-provider\": %d }}}",
-			p.ID,
-		)
-		opts.ProviderID.SetInt64(int64(p.ID))
-	}
-
-=======
->>>>>>> ba3b4b51
 	var err error
 	mgr.commitmentAtxId, err = mgr.commitmentAtx(opts.DataDir)
 	if err != nil {
