--- conflicted
+++ resolved
@@ -227,36 +227,20 @@
 	if b.getStatus() != smeshingStatusIdle {
 		return errors.New("already started")
 	}
-<<<<<<< HEAD
+	b.coinbaseAccount = coinbase
 	b.setStatus(smeshingStatusPendingPostSetup)
-	b.runCtx, b.stop = context.WithCancel(ctx)
 
 	doneChan, err := b.postSetupProvider.StartSession(opts)
 	if err != nil {
 		b.setStatus(smeshingStatusIdle)
-		return fmt.Errorf("failed to start Post setup session: %v", err)
-=======
-	b.coinbaseAccount = coinbase
-	b.status = smeshingStatusPendingPostSetup
-	b.mtx.Unlock()
-
-	doneChan, err := b.postSetupProvider.StartSession(opts)
-	if err != nil {
-		b.status = smeshingStatusIdle
 		return fmt.Errorf("failed to start post setup session: %w", err)
->>>>>>> 4ed4fc6a
 	}
 
 	go func() {
 		<-doneChan
 		if s := b.postSetupProvider.Status(); s.State != postSetupStateComplete {
-<<<<<<< HEAD
 			b.setStatus(smeshingStatusIdle)
-			b.log.Error("failed to complete Post setup: %v", b.postSetupProvider.LastError())
-=======
-			b.status = smeshingStatusIdle
 			b.log.WithContext(ctx).With().Error("failed to complete post setup", log.Err(b.postSetupProvider.LastError()))
->>>>>>> 4ed4fc6a
 			return
 		}
 
@@ -315,13 +299,8 @@
 	// TODO(moshababo): don't generate the commitment every time smeshing is starting, but once only.
 	b.initialPost, _, err = b.postSetupProvider.GenerateProof(shared.ZeroChallenge)
 	if err != nil {
-<<<<<<< HEAD
-		b.log.Error("Post execution failed: %v", err)
+		b.log.Error("post execution failed: %v", err)
 		b.setStatus(smeshingStatusIdle)
-=======
-		b.log.Error("post execution failed: %v", err)
-		b.status = smeshingStatusIdle
->>>>>>> 4ed4fc6a
 		return
 	}
 
