--- conflicted
+++ resolved
@@ -40,12 +40,7 @@
 
 type NipstBuilder interface {
 	BuildNIPST(challenge *common.Hash) (*types.NIPST, error)
-<<<<<<< HEAD
-=======
-	IsPostInitialized() bool
-	InitializePost(logicalDrive string, commitmentSize uint64) (*types.PostProof, error)
 	GetDataDirPath() string
->>>>>>> 45fda35c
 }
 
 type IdStore interface {
@@ -271,7 +266,6 @@
 
 	b.log.Info("Starting post, reward address: %x", rewardAddress)
 	b.SetCoinbaseAccount(rewardAddress)
-<<<<<<< HEAD
 	b.postProver.SetParams(dataDir, space)
 
 	initialized, err := b.postProver.IsInitialized()
@@ -280,12 +274,6 @@
 		b.initStatus = InitIdle
 		b.InitLock.Unlock()
 		return err
-=======
-	b.postInitLock.Lock()
-	if b.initStatus == Done {
-		b.postInitLock.Unlock()
-		return nil
->>>>>>> 45fda35c
 	}
 
 	if !initialized {
@@ -333,9 +321,9 @@
 // MiningStats returns state of post init, coinbase reward account and data directory path for post commitment
 func (b *Builder) MiningStats() (int, string, string) {
 	acc := b.getCoinbaseAccount()
-	b.postInitLock.RLock()
+	b.InitLock.RLock()
 	stats := b.initStatus
-	b.postInitLock.RUnlock()
+	b.InitLock.RUnlock()
 	return stats, acc.String(), b.nipstBuilder.GetDataDirPath()
 }
 
@@ -490,6 +478,7 @@
 	b.log.Event().Info("atx published!", log.AtxId(atx.ShortId()), log.String("prev_atx_id", atx.PrevATXId.ShortString()),
 		log.String("post_atx_id", atx.PositioningAtx.ShortString()), log.LayerId(uint64(atx.PubLayerIdx)), log.EpochId(uint64(atx.PubLayerIdx.GetEpoch(b.layersPerEpoch))),
 		log.Uint32("active_set", atx.ActiveSetSize), log.String("miner", b.nodeId.Key[:5]), log.Int("view", len(atx.View)))
+
 	return nil
 }
 
