--- conflicted
+++ resolved
@@ -21,12 +21,8 @@
 	"github.com/spacemeshos/go-spacemesh/log"
 	"github.com/spacemeshos/go-spacemesh/p2p/pubsub"
 	"github.com/spacemeshos/go-spacemesh/sql"
-<<<<<<< HEAD
 	"github.com/spacemeshos/go-spacemesh/sql/atxs"
-	"github.com/spacemeshos/go-spacemesh/sql/store"
-=======
 	"github.com/spacemeshos/go-spacemesh/sql/kvstore"
->>>>>>> 2792a70b
 )
 
 var (
@@ -477,11 +473,7 @@
 		challenge.Sequence = prevAtx.Sequence + 1
 	}
 	b.challenge = challenge
-<<<<<<< HEAD
-	if err := store.AddNIPostChallenge(b.cdb, b.challenge); err != nil {
-=======
 	if err := kvstore.AddNIPostChallenge(b.cdb, b.challenge); err != nil {
->>>>>>> 2792a70b
 		return fmt.Errorf("failed to store nipost challenge: %w", err)
 	}
 	return nil
@@ -517,9 +509,8 @@
 	return b.coinbaseAccount
 }
 
-<<<<<<< HEAD
 func (b *Builder) loadChallenge() error {
-	nipost, err := store.GetNIPostChallenge(b.cdb)
+	nipost, err := kvstore.GetNIPostChallenge(b.cdb)
 	if err != nil {
 		return err
 	}
@@ -530,7 +521,7 @@
 func (b *Builder) discardChallenge() {
 	b.challenge = nil
 	b.pendingATX = nil
-	if err := store.ClearNIPostChallenge(b.cdb); err != nil {
+	if err := kvstore.ClearNIPostChallenge(b.cdb); err != nil {
 		b.log.Error("failed to discard NIPost challenge: %w", err)
 	}
 }
@@ -546,14 +537,14 @@
 	case <-b.syncer.RegisterForATXSynced():
 	}
 
-	id, err := store.GetCommitmentATX(b.cdb)
+	id, err := kvstore.GetCommitmentATX(b.cdb)
 	switch {
 	case errors.Is(err, sql.ErrNotFound):
 		id, err := b.findCommitmentAtx()
 		if err != nil {
 			return nil, fmt.Errorf("failed to determine commitment ATX: %w", err)
 		}
-		if err := store.AddCommitmentATX(b.cdb, id); err != nil {
+		if err := kvstore.AddCommitmentATX(b.cdb, id); err != nil {
 			return nil, fmt.Errorf("failed to store commitment ATX: %w", err)
 		}
 		b.commitmentAtx = &id
@@ -564,25 +555,6 @@
 
 	b.commitmentAtx = &id
 	return b.commitmentAtx, nil
-=======
-// MinGas [...].
-func (b *Builder) MinGas() uint64 {
-	panic("not implemented")
-}
-
-// SetMinGas [...].
-func (b *Builder) SetMinGas(value uint64) {
-	panic("not implemented")
-}
-
-func (b *Builder) loadChallenge() error {
-	nipost, err := kvstore.GetNIPostChallenge(b.cdb)
-	if err != nil {
-		return err
-	}
-	b.challenge = nipost
-	return nil
->>>>>>> 2792a70b
 }
 
 // PublishActivationTx attempts to publish an atx, it returns an error if an atx cannot be created.
@@ -634,11 +606,7 @@
 		select {
 		case <-atxReceived:
 			logger.With().Info(fmt.Sprintf("received atx in db %v (in the last moment)", atx.ID().ShortString()), atx.ID())
-<<<<<<< HEAD
-		case <-b.syncer.RegisterForATXSynced(): // ensure we've seen all blocks before concluding that the ATX was lost
-=======
 		case <-b.syncer.RegisterForATXSynced(): // ensure we've seen all ATXs before concluding that the ATX was lost
->>>>>>> 2792a70b
 			b.discardChallenge()
 			return fmt.Errorf("%w: target epoch has passed", ErrATXChallengeExpired)
 		case <-ctx.Done():
@@ -721,17 +689,6 @@
 	return b.layerClock.GetCurrentLayer().GetEpoch()
 }
 
-<<<<<<< HEAD
-=======
-func (b *Builder) discardChallenge() {
-	b.challenge = nil
-	b.pendingATX = nil
-	if err := kvstore.ClearNIPostChallenge(b.cdb); err != nil {
-		b.log.Error("failed to discard NIPost challenge: %v", err)
-	}
-}
-
->>>>>>> 2792a70b
 func (b *Builder) broadcast(ctx context.Context, atx *types.ActivationTx) (int, error) {
 	buf, err := codec.Encode(atx)
 	if err != nil {
