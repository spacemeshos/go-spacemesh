// Package activation is responsible for creating activation transactions and running the mining flow, coordinating
// Post building, sending proofs to PoET and building NIPost structs.
package activation

import (
	"context"
	"errors"
	"fmt"
	"sync"
	"time"
	"unsafe"

	"github.com/spacemeshos/post/shared"
	"go.uber.org/atomic"

	atypes "github.com/spacemeshos/go-spacemesh/activation/types"
	"github.com/spacemeshos/go-spacemesh/codec"
	"github.com/spacemeshos/go-spacemesh/common/types"
	"github.com/spacemeshos/go-spacemesh/common/util"
	"github.com/spacemeshos/go-spacemesh/datastore"
	"github.com/spacemeshos/go-spacemesh/log"
	"github.com/spacemeshos/go-spacemesh/p2p/pubsub"
	"github.com/spacemeshos/go-spacemesh/sql"
	"github.com/spacemeshos/go-spacemesh/sql/atxs"
	"github.com/spacemeshos/go-spacemesh/sql/kvstore"
)

var (
	// ErrStopRequested is returned when builder is stopped.
	ErrStopRequested = errors.New("builder: stop requested")
	// ErrATXChallengeExpired is returned when atx missed its publication window and needs to be regenerated.
	ErrATXChallengeExpired = errors.New("builder: atx expired")
	// ErrPoetServiceUnstable is returned when poet quality of service is low.
	ErrPoetServiceUnstable = errors.New("builder: poet service is unstable")
)

// PoetConfig is the configuration to interact with the poet server.
type PoetConfig struct {
	PhaseShift  time.Duration `mapstructure:"phase-shift"`
	CycleGap    time.Duration `mapstructure:"cycle-gap"`
	GracePeriod time.Duration `mapstructure:"grace-period"`
}

func DefaultPoetConfig() PoetConfig {
	return PoetConfig{}
}

const defaultPoetRetryInterval = 5 * time.Second

type nipostBuilder interface {
	updatePoETProver(PoetProvingServiceClient)
<<<<<<< HEAD
	BuildNIPost(ctx context.Context, challenge *types.Hash32) (*types.NIPost, error)
=======
	BuildNIPost(ctx context.Context, challenge *types.Hash32, commitmentAtx types.ATXID, timeout chan struct{}) (*types.NIPost, error)
>>>>>>> 71afeea1
}

type atxHandler interface {
	GetPosAtxID() (types.ATXID, error)
	AwaitAtx(id types.ATXID) chan struct{}
	UnsubscribeAtx(id types.ATXID)
}

type signer interface {
	Sign(m []byte) []byte
}

type syncer interface {
	RegisterForATXSynced() chan struct{}
}

// SmeshingProvider defines the functionality required for the node's Smesher API.
type SmeshingProvider interface {
	Smeshing() bool
	StartSmeshing(types.Address, atypes.PostSetupOpts) error
	StopSmeshing(bool) error
	SmesherID() types.NodeID
	Coinbase() types.Address
	SetCoinbase(coinbase types.Address)
}

// Config defines configuration for Builder.
type Config struct {
	CoinbaseAccount types.Address
	GoldenATXID     types.ATXID
	LayersPerEpoch  uint32
}

// Builder struct is the struct that orchestrates the creation of activation transactions
// it is responsible for initializing post, receiving poet proof and orchestrating nipst. after which it will
// calculate total weight and providing relevant view as proof.
type Builder struct {
	pendingPoetClient atomic.UnsafePointer
	started           *atomic.Bool

	signer
	accountLock       sync.RWMutex
	nodeID            types.NodeID
	coinbaseAccount   types.Address
	goldenATXID       types.ATXID
	layersPerEpoch    uint32
	cdb               *datastore.CachedDB
	atxHandler        atxHandler
	publisher         pubsub.Publisher
	nipostBuilder     nipostBuilder
	postSetupProvider PostSetupProvider
	challenge         *types.NIPostChallenge
	initialPost       *types.Post

	// commitmentAtx caches the ATX ID used for the PoST commitment by this node. It is set / fetched
	// from the DB by calling `getCommitmentAtx()` and cAtxMutex protects its access.
	commitmentAtx *types.ATXID
	cAtxMutex     sync.Mutex

	// smeshingMutex protects `StartSmeshing` and `StopSmeshing` from concurrent access
	smeshingMutex sync.Mutex

	// pendingATX is created with current commitment and nipst from current challenge.
	pendingATX            *types.ActivationTx
	layerClock            layerClock
	syncer                syncer
	log                   log.Log
	parentCtx             context.Context
	stop                  context.CancelFunc
	poetCfg               PoetConfig
	poetRetryInterval     time.Duration
	poetClientInitializer PoETClientInitializer
}

// BuilderOption ...
type BuilderOption func(*Builder)

// WithPoetRetryInterval modifies time that builder will have to wait before retrying ATX build process
// if it failed due to issues with PoET server.
func WithPoetRetryInterval(interval time.Duration) BuilderOption {
	return func(b *Builder) {
		b.poetRetryInterval = interval
	}
}

// PoETClientInitializer interfaces for creating PoetProvingServiceClient.
type PoETClientInitializer func(string) PoetProvingServiceClient

// WithPoETClientInitializer modifies initialization logic for PoET client. Used during client update.
func WithPoETClientInitializer(initializer PoETClientInitializer) BuilderOption {
	return func(b *Builder) {
		b.poetClientInitializer = initializer
	}
}

// WithContext modifies parent context for background job.
func WithContext(ctx context.Context) BuilderOption {
	return func(b *Builder) {
		b.parentCtx = ctx
	}
}

// WithPoetConfig sets the poet config.
func WithPoetConfig(c PoetConfig) BuilderOption {
	return func(b *Builder) {
		b.poetCfg = c
	}
}

// NewBuilder returns an atx builder that will start a routine that will attempt to create an atx upon each new layer.
func NewBuilder(conf Config, nodeID types.NodeID, signer signer, cdb *datastore.CachedDB, hdlr atxHandler, publisher pubsub.Publisher,
	nipostBuilder nipostBuilder, postSetupProvider PostSetupProvider, layerClock layerClock,
	syncer syncer, log log.Log, opts ...BuilderOption,
) *Builder {
	b := &Builder{
		parentCtx:             context.Background(),
		signer:                signer,
		nodeID:                nodeID,
		coinbaseAccount:       conf.CoinbaseAccount,
		goldenATXID:           conf.GoldenATXID,
		layersPerEpoch:        conf.LayersPerEpoch,
		cdb:                   cdb,
		atxHandler:            hdlr,
		publisher:             publisher,
		nipostBuilder:         nipostBuilder,
		postSetupProvider:     postSetupProvider,
		layerClock:            layerClock,
		syncer:                syncer,
		started:               atomic.NewBool(false),
		log:                   log,
		poetRetryInterval:     defaultPoetRetryInterval,
		poetClientInitializer: defaultPoetClientFunc,
	}
	for _, opt := range opts {
		opt(b)
	}
	return b
}

// Smeshing returns true iff atx builder started.
func (b *Builder) Smeshing() bool {
	return b.started.Load()
}

// StartSmeshing is the main entry point of the atx builder.
// It runs the main loop of the builder and shouldn't be called more than once.
// If the post data is incomplete or missing, data creation
// session will be preceded. Changing of the post potions (e.g., number of labels),
// after initial setup, is supported.
func (b *Builder) StartSmeshing(coinbase types.Address, opts atypes.PostSetupOpts) error {
	b.smeshingMutex.Lock()
	defer b.smeshingMutex.Unlock()

	if !b.started.CompareAndSwap(false, true) {
		return errors.New("already started")
	}

	b.coinbaseAccount = coinbase
	ctx, stop := context.WithCancel(b.parentCtx)
	b.stop = stop

	commitmentAtx, err := b.getCommitmentAtx(ctx)
	if err != nil {
		b.started.Store(false)
		return fmt.Errorf("failed to start post setup session: %w", err)
	}

	doneChan, err := b.postSetupProvider.StartSession(opts, *commitmentAtx)
	if err != nil {
		b.started.Store(false)
		return fmt.Errorf("failed to start post setup session: %w", err)
	}
	go func() {
		// false after closing exited. otherwise IsSmeshing may return False but StartSmeshing return "already started"
		defer b.started.Store(false)
		select {
		case <-ctx.Done():
			return
		case <-doneChan:
		}

		if s := b.postSetupProvider.Status(); s.State != atypes.PostSetupStateComplete {
			b.log.WithContext(ctx).With().Error("failed to complete post setup", log.Err(b.postSetupProvider.LastError()))
			return
		}
		b.run(ctx)
	}()

	return nil
}

// findCommitmentAtx determines the best commitment ATX to use for the node.
// It will use the ATX with the highest height seen by the node and defaults to the goldenATX,
// when no ATXs have yet been published.
func (b *Builder) findCommitmentAtx() (types.ATXID, error) {
	atx, err := atxs.GetAtxIDWithMaxHeight(b.cdb)
	if errors.Is(err, sql.ErrNotFound) {
		b.log.With().Info("using golden atx as commitment atx")
		return b.goldenATXID, nil
	}
	if err != nil {
		return *types.EmptyATXID, fmt.Errorf("get commitment atx: %w", err)
	}
	return atx, nil
}

// StopSmeshing stops the atx builder.
func (b *Builder) StopSmeshing(deleteFiles bool) error {
	b.smeshingMutex.Lock()
	defer b.smeshingMutex.Unlock()

	if !b.started.Load() {
		return errors.New("not started")
	}

	if err := b.postSetupProvider.StopSession(deleteFiles); err != nil {
		return fmt.Errorf("failed to stop post data creation session: %w", err)
	}

	b.started.Store(false)
	b.stop()
	return nil
}

// SmesherID returns the ID of the smesher that created this activation.
func (b *Builder) SmesherID() types.NodeID {
	return b.nodeID
}

// SignAtx signs the atx and assigns the signature into atx.Sig
// this function returns an error if atx could not be converted to bytes.
func (b *Builder) SignAtx(atx *types.ActivationTx) error {
	if err := SignAtx(b, atx); err != nil {
		return err
	}
	if err := atx.CalcAndSetID(); err != nil {
		return err
	}
	atx.SetNodeID(&b.nodeID)
	return nil
}

func (b *Builder) run(ctx context.Context) {
	if err := b.generateProof(ctx); err != nil {
		b.log.Error("Failed to generate proof: %w", err)
		return
	}

	// ensure layer 1 has arrived
<<<<<<< HEAD
	<-b.layerClock.AwaitLayer(ctx, types.NewLayerID(1)).Done()
	select {
	case <-ctx.Done():
		return
	default:
=======
	select {
	case <-ctx.Done():
		return
	case <-b.layerClock.AwaitLayer(types.NewLayerID(1)):
>>>>>>> 71afeea1
	}

	b.waitForFirstATX(ctx)
	b.loop(ctx)
}

func (b *Builder) generateProof(ctx context.Context) error {
	err := b.loadChallenge()
	if err != nil {
		b.log.Info("challenge not loaded: %s", err)
	}

	commitmentAtx, err := b.getCommitmentAtx(ctx)
	if err != nil {
		return fmt.Errorf("failed to get commitment atx: %w", err)
	}

	// don't generate the commitment every time smeshing is starting, but once only.
	if _, err := b.cdb.GetPrevAtx(b.nodeID); err != nil {
		// Once initialized, run the execution phase with zero-challenge,
		// to create the initial proof (the commitment).
		b.initialPost, _, err = b.postSetupProvider.GenerateProof(shared.ZeroChallenge, *commitmentAtx)
		if err != nil {
			return fmt.Errorf("post execution: %w", err)
		}
	}

	return nil
}

func (b *Builder) waitForFirstATX(ctx context.Context) bool {
	currentLayer := b.layerClock.GetCurrentLayer()
	currEpoch := currentLayer.GetEpoch()
	if currEpoch == 0 { // genesis miner
		return false
	}
	if prev, err := b.cdb.GetPrevAtx(b.nodeID); err == nil {
		if prev.PublishEpoch() == currEpoch {
			// miner has published in the current epoch
			return false
		}
	}

	// miner didn't publish ATX that targets current epoch.

	// this estimate work if the majority of the nodes use poet servers that are configured the same way.
	// TODO: do better when nodes use different poet services
	window := b.poetCfg.PhaseShift - b.poetCfg.CycleGap + b.poetCfg.GracePeriod
	windowEnd := b.layerClock.LayerToTime(currEpoch.FirstLayer()).Add(window)
	wait := time.Until(windowEnd)
	if wait <= 0 { // missed the window. wait for the next epoch
		waitTill := (currEpoch + 1).FirstLayer()
		b.log.WithContext(ctx).With().Info("waiting till next epoch to build atx",
			log.Stringer("current_epoch", currEpoch),
			log.Stringer("wait_till", waitTill),
			log.Stringer("wait_till_epoch", waitTill.GetEpoch()))
		<-b.layerClock.AwaitLayer(ctx, waitTill).Done()
		select {
		case <-ctx.Done():
			return false
		default:
		}
		wait = window
	}
	timer := time.NewTimer(wait)
	b.log.WithContext(ctx).With().Info("waiting for the poet window expires",
		log.Duration("wait", wait))
	defer timer.Stop()
	select {
	case <-ctx.Done():
		return false
	case <-timer.C:
	}
	b.log.WithContext(ctx).With().Info("ready to build first atx",
		log.Stringer("current_layer", b.layerClock.GetCurrentLayer()),
		log.Stringer("current_epoch", b.layerClock.GetCurrentLayer().GetEpoch()))
	return true
}

// loop is the main loop that tries to create an atx per tick received from the global clock.
func (b *Builder) loop(ctx context.Context) {
	var poetRetryTimer *time.Timer
	defer func() {
		if poetRetryTimer != nil {
			poetRetryTimer.Stop()
		}
	}()
	defer b.log.Info("atx builder is stopped")
	for {
		client := b.pendingPoetClient.Load()
		if client != nil {
			b.nipostBuilder.updatePoETProver(*(*PoetProvingServiceClient)(client))
			// CaS here will not lose concurrent update
			b.pendingPoetClient.CompareAndSwap(client, nil)
		}

		ctx := log.WithNewSessionID(ctx)
		if err := b.PublishActivationTx(ctx); err != nil {
			if errors.Is(err, ErrStopRequested) {
				return
			}
			b.log.WithContext(ctx).With().Error("error attempting to publish atx",
				b.layerClock.GetCurrentLayer(),
				b.currentEpoch(),
				log.Err(err))

			switch {
			case errors.Is(err, ErrATXChallengeExpired):
				b.discardChallenge()
				// can be retried immediately with a new challenge
			case errors.Is(err, ErrPoetServiceUnstable):
				if poetRetryTimer == nil {
					poetRetryTimer = time.NewTimer(b.poetRetryInterval)
				} else {
					poetRetryTimer.Reset(b.poetRetryInterval)
				}
				select {
				case <-ctx.Done():
					return
				case <-poetRetryTimer.C:
				}
			default:
				// other failures are related to in-process software. we may as well panic here
				currentLayer := b.layerClock.GetCurrentLayer()
				<-b.layerClock.AwaitLayer(ctx, currentLayer.Add(1)).Done()
				select {
				case <-ctx.Done():
					return
				default:
				}
			}
		}
	}
}

func (b *Builder) buildNIPostChallenge(ctx context.Context) error {
	select {
	case <-ctx.Done():
		return ErrStopRequested
	case <-b.syncer.RegisterForATXSynced():
	}
	challenge := &types.NIPostChallenge{}
	atxID, pubLayerID, err := b.GetPositioningAtxInfo()
	if err != nil {
		return fmt.Errorf("failed to get positioning ATX: %w", err)
	}
	challenge.PositioningATX = atxID
	challenge.PubLayerID = pubLayerID.Add(b.layersPerEpoch)
	if prevAtx, err := b.cdb.GetPrevAtx(b.nodeID); err != nil {
		commitmentAtx, err := b.getCommitmentAtx(ctx)
		if err != nil {
			return fmt.Errorf("failed to get commitment ATX: %w", err)
		}

		challenge.CommitmentATX = commitmentAtx
		challenge.InitialPostIndices = b.initialPost.Indices
	} else {
		challenge.PrevATXID = prevAtx.ID
		challenge.Sequence = prevAtx.Sequence + 1
	}
	b.challenge = challenge
	if err := kvstore.AddNIPostChallenge(b.cdb, b.challenge); err != nil {
		return fmt.Errorf("failed to store nipost challenge: %w", err)
	}
	return nil
}

// UpdatePoETServer updates poet client. Context is used to verify that the target is responsive.
func (b *Builder) UpdatePoETServer(ctx context.Context, target string) error {
	b.log.With().Debug("request to update poet service", log.String("target", target))
	client := b.poetClientInitializer(target)
	// TODO(dshulyak) not enough information to verify that PoetServiceID matches with an expected one.
	// Maybe it should be provided during update.
	sid, err := client.PoetServiceID(ctx)
	if err != nil {
		return fmt.Errorf("%w: %v", ErrPoetServiceUnstable, err)
	}
	b.pendingPoetClient.Store(unsafe.Pointer(&client))
	b.log.With().Debug("preparing to update poet service", log.String("poet_id", util.Bytes2Hex(sid)))
	return nil
}

// SetCoinbase sets the address rewardAddress to be the coinbase account written into the activation transaction
// the rewards for blocks made by this miner will go to this address.
func (b *Builder) SetCoinbase(rewardAddress types.Address) {
	b.accountLock.Lock()
	defer b.accountLock.Unlock()
	b.coinbaseAccount = rewardAddress
}

// Coinbase returns the current coinbase address.
func (b *Builder) Coinbase() types.Address {
	b.accountLock.RLock()
	defer b.accountLock.RUnlock()
	return b.coinbaseAccount
}

func (b *Builder) loadChallenge() error {
	nipost, err := kvstore.GetNIPostChallenge(b.cdb)
	if err != nil {
		return err
	}
	b.challenge = nipost
	return nil
}

func (b *Builder) getCommitmentAtx(ctx context.Context) (*types.ATXID, error) {
	b.cAtxMutex.Lock()
	defer b.cAtxMutex.Unlock()

	if b.commitmentAtx != nil {
		return b.commitmentAtx, nil
	}

	select {
	case <-ctx.Done():
		return nil, ErrStopRequested
	case <-b.syncer.RegisterForATXSynced():
	}

	// if this node has already published an ATX, get its initial ATX and from it the commitment ATX
	atxId, err := atxs.GetFirstIDByNodeID(b.cdb, b.nodeID)
	if err == nil {
		atx, err := atxs.Get(b.cdb, atxId)
		if err == nil {
			b.commitmentAtx = atx.CommitmentATX
			return b.commitmentAtx, nil
		}
	}

	// if this node has not published an ATX, get the commitment ATX id from the kvstore (if it exists)
	// otherwise select the best ATX with `findCommitmentAtx`
	atxId, err = kvstore.GetCommitmentATXForNode(b.cdb, b.nodeID)
	switch {
	case errors.Is(err, sql.ErrNotFound):
		atxId, err := b.findCommitmentAtx()
		if err != nil {
			return nil, fmt.Errorf("failed to determine commitment ATX: %w", err)
		}
		if err := kvstore.AddCommitmentATXForNode(b.cdb, atxId, b.nodeID); err != nil {
			return nil, fmt.Errorf("failed to store commitment ATX: %w", err)
		}
		b.commitmentAtx = &atxId
		return b.commitmentAtx, nil
	case err != nil:
		return nil, fmt.Errorf("failed to get commitment ATX: %w", err)
	}

	b.commitmentAtx = &atxId
	return b.commitmentAtx, nil
}

// PublishActivationTx attempts to publish an atx, it returns an error if an atx cannot be created.
func (b *Builder) PublishActivationTx(ctx context.Context) error {
	b.discardChallengeIfStale()
	logger := b.log.WithContext(ctx)

	if b.challenge != nil {
		logger.With().Info("using existing atx challenge", log.Stringer("current_epoch", b.currentEpoch()))
	} else {
		logger.With().Info("building new atx challenge", log.Stringer("current_epoch", b.currentEpoch()))
		err := b.buildNIPostChallenge(ctx)
		if err != nil {
			return fmt.Errorf("failed to build new atx challenge: %w", err)
		}
	}

	logger.With().Info("new atx challenge is ready",
		log.Stringer("current_epoch", b.currentEpoch()),
		log.Stringer("publish_epoch", b.challenge.PublishEpoch()),
		log.Stringer("target_epoch", b.challenge.TargetEpoch()))

	if b.pendingATX == nil {
		var err error
		b.pendingATX, err = b.createAtx(ctx)
		if err != nil {
			return fmt.Errorf("create ATX: %w", err)
		}
	}

	atx := b.pendingATX
	if err := b.SignAtx(atx); err != nil {
		return fmt.Errorf("sign: %w", err)
	}

	atxReceived := b.atxHandler.AwaitAtx(atx.ID())
	defer b.atxHandler.UnsubscribeAtx(atx.ID())
	size, err := b.broadcast(ctx, atx)
	if err != nil {
		return fmt.Errorf("broadcast: %w", err)
	}

	logger.Event().Info("atx published", log.Inline(atx), log.Int("size", size))

	select {
	case <-atxReceived:
		logger.With().Info(fmt.Sprintf("received atx in db %v", atx.ID().ShortString()), atx.ID())
	case <-b.layerClock.AwaitLayer(ctx, (atx.TargetEpoch() + 1).FirstLayer()).Done():
		select {
		case <-atxReceived:
			logger.With().Info(fmt.Sprintf("received atx in db %v (in the last moment)", atx.ID().ShortString()), atx.ID())
		case <-b.syncer.RegisterForATXSynced(): // ensure we've seen all ATXs before concluding that the ATX was lost
			b.discardChallenge()
			return fmt.Errorf("%w: target epoch has passed", ErrATXChallengeExpired)
		case <-ctx.Done():
			return ErrStopRequested
		}
	case <-ctx.Done():
		return ErrStopRequested
	}
	b.discardChallenge()
	return nil
}

func (b *Builder) createAtx(ctx context.Context) (*types.ActivationTx, error) {
	b.log.With().Info("challenge ready")

	pubEpoch := b.challenge.PublishEpoch()

	hash, err := b.challenge.Hash()
	if err != nil {
		return nil, fmt.Errorf("getting challenge hash failed: %w", err)
	}

	// the following method waits for a PoET proof, which should take ~1 epoch
	expireLayer := (pubEpoch + 2).FirstLayer()
<<<<<<< HEAD
	atxExpiredContext := b.layerClock.AwaitLayer(ctx, expireLayer) // this fires when the target epoch is over

	b.log.With().Info("building NIPost", log.Stringer("pub_epoch", pubEpoch), log.Stringer("expire_layer", expireLayer))

	nipost, err := b.nipostBuilder.BuildNIPost(atxExpiredContext, hash)
=======
	atxExpired := b.layerClock.AwaitLayer(expireLayer) // this fires when the target epoch is over
	commitmentAtx, err := b.getCommitmentAtx(ctx)
	if err != nil {
		return nil, fmt.Errorf("getting commitment atx failed: %w", err)
	}

	b.log.With().Info("building NIPost", log.Stringer("pub_epoch", pubEpoch), log.Stringer("expire_layer", expireLayer))

	nipost, err := b.nipostBuilder.BuildNIPost(ctx, hash, *commitmentAtx, atxExpired)
>>>>>>> 71afeea1
	if err != nil {
		return nil, fmt.Errorf("failed to build NIPost: %w", err)
	}

	b.log.With().Info("awaiting atx publication epoch",
		log.FieldNamed("pub_epoch", pubEpoch),
		log.FieldNamed("pub_epoch_first_layer", pubEpoch.FirstLayer()),
		log.FieldNamed("current_layer", b.layerClock.GetCurrentLayer()),
	)
<<<<<<< HEAD

	<-b.layerClock.AwaitLayer(ctx, pubEpoch.FirstLayer()).Done()
	select {
	case <-ctx.Done():
		return nil, fmt.Errorf("failed to wait for publication epoch: %w", ErrStopRequested)
	default:
=======
	select {
	case <-ctx.Done():
		return nil, fmt.Errorf("failed to wait for publication epoch: %w", err)
	case <-b.layerClock.AwaitLayer(pubEpoch.FirstLayer()):
>>>>>>> 71afeea1
	}

	b.log.Info("publication epoch has arrived!")
	if discarded := b.discardChallengeIfStale(); discarded {
		return nil, fmt.Errorf("%w: atx target epoch has passed during nipost construction", ErrATXChallengeExpired)
	}

	// when we reach here an epoch has passed
	// we've completed the sequential work, now before publishing the atx,
	// we need to provide number of atx seen in the epoch of the positioning atx.

	// ensure we are synced before generating the ATX's view
	select {
	case <-ctx.Done():
		return nil, ErrStopRequested
	case <-b.syncer.RegisterForATXSynced():
	}

	var initialPost *types.Post
	if b.challenge.PrevATXID == *types.EmptyATXID {
		initialPost = b.initialPost
	}

	atx := types.NewActivationTx(
		*b.challenge,
		b.Coinbase(),
		nipost,
		b.postSetupProvider.LastOpts().NumUnits,
		initialPost,
	)
	return atx, nil
}

func (b *Builder) currentEpoch() types.EpochID {
	return b.layerClock.GetCurrentLayer().GetEpoch()
}

func (b *Builder) discardChallenge() {
	b.challenge = nil
	b.pendingATX = nil
	if err := kvstore.ClearNIPostChallenge(b.cdb); err != nil {
		b.log.Error("failed to discard NIPost challenge: %w", err)
	}
}

func (b *Builder) broadcast(ctx context.Context, atx *types.ActivationTx) (int, error) {
	buf, err := codec.Encode(atx)
	if err != nil {
		return 0, fmt.Errorf("failed to serialize ATX: %w", err)
	}
	if err := b.publisher.Publish(ctx, pubsub.AtxProtocol, buf); err != nil {
		return 0, fmt.Errorf("failed to broadcast ATX: %w", err)
	}
	return len(buf), nil
}

// GetPositioningAtxInfo returns id and publication layer from the best observed atx.
func (b *Builder) GetPositioningAtxInfo() (types.ATXID, types.LayerID, error) {
	id, err := b.atxHandler.GetPosAtxID()
	if err != nil {
		if errors.Is(err, sql.ErrNotFound) {
			b.log.With().Info("using golden atx as positioning atx", id)
			return b.goldenATXID, types.LayerID{}, nil
		}
		return types.ATXID{}, types.LayerID{}, fmt.Errorf("cannot find pos atx: %w", err)
	}
	atx, err := b.cdb.GetAtxHeader(id)
	if err != nil {
		return types.ATXID{}, types.LayerID{}, fmt.Errorf("inconsistent state: failed to get atx header: %w", err)
	}
	return id, atx.PubLayerID, nil
}

func (b *Builder) discardChallengeIfStale() bool {
	if b.challenge != nil && b.challenge.TargetEpoch() < b.currentEpoch() {
		b.log.With().Info("atx target epoch has already passed -- starting over",
			log.FieldNamed("target_epoch", b.challenge.TargetEpoch()),
			log.FieldNamed("current_epoch", b.currentEpoch()),
		)
		b.discardChallenge()
		return true
	}
	return false
}

// SignAtx signs the atx with specified signer and assigns the signature into atx.Sig
// this function returns an error if atx could not be converted to bytes.
func SignAtx(signer signer, atx *types.ActivationTx) error {
	bts, err := atx.InnerBytes()
	if err != nil {
		return fmt.Errorf("inner bytes of ATX: %w", err)
	}
	atx.Sig = signer.Sign(bts)
	return nil
}<|MERGE_RESOLUTION|>--- conflicted
+++ resolved
@@ -49,11 +49,7 @@
 
 type nipostBuilder interface {
 	updatePoETProver(PoetProvingServiceClient)
-<<<<<<< HEAD
-	BuildNIPost(ctx context.Context, challenge *types.Hash32) (*types.NIPost, error)
-=======
-	BuildNIPost(ctx context.Context, challenge *types.Hash32, commitmentAtx types.ATXID, timeout chan struct{}) (*types.NIPost, error)
->>>>>>> 71afeea1
+	BuildNIPost(ctx context.Context, challenge *types.Hash32, commitmentAtx types.ATXID) (*types.NIPost, error)
 }
 
 type atxHandler interface {
@@ -303,18 +299,11 @@
 	}
 
 	// ensure layer 1 has arrived
-<<<<<<< HEAD
 	<-b.layerClock.AwaitLayer(ctx, types.NewLayerID(1)).Done()
 	select {
 	case <-ctx.Done():
 		return
 	default:
-=======
-	select {
-	case <-ctx.Done():
-		return
-	case <-b.layerClock.AwaitLayer(types.NewLayerID(1)):
->>>>>>> 71afeea1
 	}
 
 	b.waitForFirstATX(ctx)
@@ -641,23 +630,15 @@
 
 	// the following method waits for a PoET proof, which should take ~1 epoch
 	expireLayer := (pubEpoch + 2).FirstLayer()
-<<<<<<< HEAD
 	atxExpiredContext := b.layerClock.AwaitLayer(ctx, expireLayer) // this fires when the target epoch is over
+	commitmentAtx, err := b.getCommitmentAtx(ctx)
+	if err != nil {
+		return nil, fmt.Errorf("getting commitment atx failed: %w", err)
+	}
 
 	b.log.With().Info("building NIPost", log.Stringer("pub_epoch", pubEpoch), log.Stringer("expire_layer", expireLayer))
 
-	nipost, err := b.nipostBuilder.BuildNIPost(atxExpiredContext, hash)
-=======
-	atxExpired := b.layerClock.AwaitLayer(expireLayer) // this fires when the target epoch is over
-	commitmentAtx, err := b.getCommitmentAtx(ctx)
-	if err != nil {
-		return nil, fmt.Errorf("getting commitment atx failed: %w", err)
-	}
-
-	b.log.With().Info("building NIPost", log.Stringer("pub_epoch", pubEpoch), log.Stringer("expire_layer", expireLayer))
-
-	nipost, err := b.nipostBuilder.BuildNIPost(ctx, hash, *commitmentAtx, atxExpired)
->>>>>>> 71afeea1
+	nipost, err := b.nipostBuilder.BuildNIPost(atxExpiredContext, hash, *commitmentAtx)
 	if err != nil {
 		return nil, fmt.Errorf("failed to build NIPost: %w", err)
 	}
@@ -667,19 +648,12 @@
 		log.FieldNamed("pub_epoch_first_layer", pubEpoch.FirstLayer()),
 		log.FieldNamed("current_layer", b.layerClock.GetCurrentLayer()),
 	)
-<<<<<<< HEAD
 
 	<-b.layerClock.AwaitLayer(ctx, pubEpoch.FirstLayer()).Done()
 	select {
 	case <-ctx.Done():
 		return nil, fmt.Errorf("failed to wait for publication epoch: %w", ErrStopRequested)
 	default:
-=======
-	select {
-	case <-ctx.Done():
-		return nil, fmt.Errorf("failed to wait for publication epoch: %w", err)
-	case <-b.layerClock.AwaitLayer(pubEpoch.FirstLayer()):
->>>>>>> 71afeea1
 	}
 
 	b.log.Info("publication epoch has arrived!")
