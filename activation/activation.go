// Package activation is responsible for creating activation transactions and running the mining flow, coordinating
// Post building, sending proofs to PoET and building NIPost structs.
package activation

import (
	"context"
	"errors"
	"fmt"
	"sync"
	"sync/atomic"
	"time"
	"unsafe"

	"github.com/spacemeshos/ed25519"
	"github.com/spacemeshos/go-spacemesh/events"
	"github.com/spacemeshos/post/shared"

	"github.com/spacemeshos/go-spacemesh/common/types"
	"github.com/spacemeshos/go-spacemesh/log"
	"github.com/spacemeshos/go-spacemesh/signing"
)

var (
	// ErrStopRequested is returned when builder is stopped.
	ErrStopRequested = errors.New("builder: stop requested")
	// ErrATXChallengeExpired is returned when atx missed its publication window and needs to be regenerated.
	ErrATXChallengeExpired = errors.New("builder: atx expired")
	// ErrPoetServiceUnstable is returned when poet quality of service is low.
	ErrPoetServiceUnstable = errors.New("builder: poet service is unstable")
)

// AtxProtocol is the protocol id for broadcasting atxs over gossip
const AtxProtocol = "AtxGossip"

const defaultPoetRetryInterval = 5 * time.Second

type meshProvider interface {
	GetOrphanBlocksBefore(l types.LayerID) ([]types.BlockID, error)
	LatestLayer() types.LayerID
}

type broadcaster interface {
	Broadcast(ctx context.Context, channel string, data []byte) error
}

type poetNumberOfTickProvider struct {
}

func (provider *poetNumberOfTickProvider) NumOfTicks() uint64 {
	return 1
}

type nipostBuilder interface {
	updatePoETProver(PoetProvingServiceClient)
	BuildNIPost(ctx context.Context, challenge *types.Hash32, timeout chan struct{}) (*types.NIPost, error)
}

type idStore interface {
	StoreNodeIdentity(id types.NodeID) error
	GetIdentity(id string) (types.NodeID, error)
}

type nipostValidator interface {
	Validate(id signing.PublicKey, NIPost *types.NIPost, expectedChallenge types.Hash32, numUnits uint) error
	ValidatePost(id []byte, Post *types.Post, PostMetadata *types.PostMetadata, numUnits uint) error
}

type atxDBProvider interface {
	GetAtxHeader(id types.ATXID) (*types.ActivationTxHeader, error)
	GetNodeLastAtxID(nodeID types.NodeID) (types.ATXID, error)
	GetPosAtxID() (types.ATXID, error)
	GetAtxTimestamp(id types.ATXID) (time.Time, error)
	AwaitAtx(id types.ATXID) chan struct{}
	UnsubscribeAtx(id types.ATXID)
}

type bytesStore interface {
	Put(key []byte, buf []byte) error
	Get(key []byte) ([]byte, error)
}

type signer interface {
	Sign(m []byte) []byte
}

type layerClock interface {
	AwaitLayer(layerID types.LayerID) chan struct{}
	GetCurrentLayer() types.LayerID
}

type syncer interface {
	RegisterChForSynced(context.Context, chan struct{})
}

// SmeshingProvider defines the functionality required for the node's Smesher API.
type SmeshingProvider interface {
	Smeshing() bool
<<<<<<< HEAD
	StartSmeshing(ctx context.Context, opts PostSetupOpts) error
=======
	StartSmeshing(coinbase types.Address, opts PostSetupOpts) error
>>>>>>> 520d8b9d
	StopSmeshing(deleteFiles bool) error
	SmesherID() types.NodeID
	Coinbase() types.Address
	SetCoinbase(coinbase types.Address)
	MinGas() uint64
	SetMinGas(value uint64)
}

// A compile time check to ensure that Builder fully implements the SmeshingProvider interface.
var _ SmeshingProvider = (*Builder)(nil)

// Config defines configuration for Builder
type Config struct {
	CoinbaseAccount types.Address
	GoldenATXID     types.ATXID
	LayersPerEpoch  uint32
}

type smeshingStatus int32

const (
	smeshingStatusIdle smeshingStatus = iota
	smeshingStatusPendingPostSetup
	smeshingStatusStarted
)

// Builder struct is the struct that orchestrates the creation of activation transactions
// it is responsible for initializing post, receiving poet proof and orchestrating nipst. after which it will
// calculate total weight and providing relevant view as proof
type Builder struct {
	signer
	accountLock       sync.RWMutex
	nodeID            types.NodeID
	coinbaseAccount   types.Address
	goldenATXID       types.ATXID
	layersPerEpoch    uint32
	db                atxDBProvider
	net               broadcaster
	mesh              meshProvider
	tickProvider      poetNumberOfTickProvider
	nipostBuilder     nipostBuilder
	postSetupProvider PostSetupProvider
	challenge         *types.NIPostChallenge
	initialPost       *types.Post
	// pendingATX is created with current commitment and nipst from current challenge.
	pendingATX            *types.ActivationTx
	layerClock            layerClock
	status                smeshingStatus
	mtx                   sync.Mutex
	store                 bytesStore
	syncer                syncer
	log                   log.Log
	runCtx                context.Context
	stop                  func()
	poetRetryInterval     time.Duration
	poetClientInitializer PoETClientInitializer
	// pendingPoetClient is modified using atomic operations on unsafe.Pointer
	pendingPoetClient unsafe.Pointer
}

// BuilderOption ...
type BuilderOption func(*Builder)

// WithPoetRetryInterval modifies time that builder will have to wait before retrying ATX build process
// if it failed due to issues with PoET server.
func WithPoetRetryInterval(interval time.Duration) BuilderOption {
	return func(b *Builder) {
		b.poetRetryInterval = interval
	}
}

// PoETClientInitializer interfaces for creating PoetProvingServiceClient.
type PoETClientInitializer func(string) PoetProvingServiceClient

// WithPoETClientInitializer modifies initialization logic for PoET client. Used during client update.
func WithPoETClientInitializer(initializer PoETClientInitializer) BuilderOption {
	return func(b *Builder) {
		b.poetClientInitializer = initializer
	}
}

// WithContext modifies parent context for background job.
func WithContext(ctx context.Context) BuilderOption {
	return func(b *Builder) {
		b.runCtx = ctx
	}
}

// NewBuilder returns an atx builder that will start a routine that will attempt to create an atx upon each new layer.
func NewBuilder(conf Config, nodeID types.NodeID, signer signer, db atxDBProvider, net broadcaster, mesh meshProvider,
	layersPerEpoch uint32, nipostBuilder nipostBuilder, postSetupProvider PostSetupProvider, layerClock layerClock,
	syncer syncer, store bytesStore, log log.Log, opts ...BuilderOption) *Builder {
	b := &Builder{
		runCtx:            context.Background(),
		signer:            signer,
		nodeID:            nodeID,
		coinbaseAccount:   conf.CoinbaseAccount,
		goldenATXID:       conf.GoldenATXID,
		layersPerEpoch:    conf.LayersPerEpoch,
		db:                db,
		net:               net,
		mesh:              mesh,
		nipostBuilder:     nipostBuilder,
		postSetupProvider: postSetupProvider,
		layerClock:        layerClock,
		store:             store,
		syncer:            syncer,
		log:               log,
		poetRetryInterval: defaultPoetRetryInterval,
		status:            smeshingStatusIdle,
	}
	for _, opt := range opts {
		opt(b)
	}
	b.runCtx, b.stop = context.WithCancel(b.runCtx)
	return b
}

// Smeshing returns true iff atx builder started.
func (b *Builder) Smeshing() bool {
	b.mtx.Lock()
	defer b.mtx.Unlock()

	return b.status == smeshingStatusStarted
}

// StartSmeshing is the main entry point of the atx builder.
// It runs the main loop of the builder and shouldn't be called more than once.
// If the post data is incomplete or missing, data creation
// session will be preceded. Changing of the post potions (e.g., number of labels),
// after initial setup, is supported.
<<<<<<< HEAD
func (b *Builder) StartSmeshing(ctx context.Context, opts PostSetupOpts) error {
=======
func (b *Builder) StartSmeshing(coinbase types.Address, opts PostSetupOpts) error {
>>>>>>> 520d8b9d
	b.mtx.Lock()
	if b.status != smeshingStatusIdle {
		b.mtx.Unlock()
		return errors.New("already started")
	}
	b.status = smeshingStatusPendingPostSetup
	b.mtx.Unlock()

	doneChan, err := b.postSetupProvider.StartSession(opts)
	if err != nil {
		b.status = smeshingStatusIdle
		return fmt.Errorf("failed to start post setup session: %w", err)
	}

	go func() {
		<-doneChan
		if s := b.postSetupProvider.Status(); s.State != postSetupStateComplete {
			b.status = smeshingStatusIdle
			b.log.With().Error("failed to complete post setup", log.Err(b.postSetupProvider.LastError()))
			return
		}

		b.status = smeshingStatusStarted
		go b.loop(b.runCtx)
	}()

	return nil
}

// StopSmeshing stops the atx builder.
func (b *Builder) StopSmeshing(deleteFiles bool) error {
	b.mtx.Lock()
	defer b.mtx.Unlock()

	if b.status == smeshingStatusIdle {
		return errors.New("not started")
	}

	if err := b.postSetupProvider.StopSession(deleteFiles); err != nil {
		return fmt.Errorf("failed to stop post data creation session: %v", err)
	}

	b.stop()
	b.status = smeshingStatusIdle

	return nil
}

// SmesherID returns the ID of the smesher that created this activation
func (b *Builder) SmesherID() types.NodeID {
	return b.nodeID
}

// SignAtx signs the atx and assigns the signature into atx.Sig
// this function returns an error if atx could not be converted to bytes
func (b *Builder) SignAtx(atx *types.ActivationTx) error {
	return SignAtx(b, atx)
}

func (b *Builder) waitOrStop(ctx context.Context, ch chan struct{}) error {
	select {
	case <-ch:
		return nil
	case <-ctx.Done():
		return ErrStopRequested
	}
}

// loop is the main loop that tries to create an atx per tick received from the global clock
func (b *Builder) loop(ctx context.Context) {
	err := b.loadChallenge()
	if err != nil {
		b.log.Info("challenge not loaded: %s", err)
	}

	// Once initialized, run the execution phase with zero-challenge,
	// to create the initial proof (the commitment).
	// TODO(moshababo): don't generate the commitment every time smeshing is starting, but once only.
	b.initialPost, _, err = b.postSetupProvider.GenerateProof(shared.ZeroChallenge)
	if err != nil {
		b.log.Error("post execution failed: %v", err)
		b.status = smeshingStatusIdle
		return
	}

	// ensure layer 1 has arrived
	if err := b.waitOrStop(ctx, b.layerClock.AwaitLayer(types.NewLayerID(1))); err != nil {
		return
	}
	b.run(ctx)
}

func (b *Builder) run(ctx context.Context) {
	var poetRetryTimer *time.Timer
	defer func() {
		if poetRetryTimer != nil {
			poetRetryTimer.Stop()
		}
	}()
	defer b.log.Info("atx builder is stopped")
	for {
		client := atomic.LoadPointer(&b.pendingPoetClient)
		if client != nil {
			b.nipostBuilder.updatePoETProver(*(*PoetProvingServiceClient)(client))
			// CaS here will not lose concurrent update
			atomic.CompareAndSwapPointer(&b.pendingPoetClient, client, nil)
		}

		if err := b.PublishActivationTx(ctx); err != nil {
			if errors.Is(err, ErrStopRequested) {
				return
			}
			b.log.With().Error("error attempting to publish atx",
				b.layerClock.GetCurrentLayer(),
				b.currentEpoch(),
				log.Err(err))
			events.ReportAtxCreated(false, uint32(b.currentEpoch()), "")

			switch {
			case errors.Is(err, ErrATXChallengeExpired):
				// can be retried immediatly with a new challenge
			case errors.Is(err, ErrPoetServiceUnstable):
				if poetRetryTimer == nil {
					poetRetryTimer = time.NewTimer(b.poetRetryInterval)
				} else {
					poetRetryTimer.Reset(b.poetRetryInterval)
				}
				select {
				case <-ctx.Done():
					return
				case <-poetRetryTimer.C:
				}
			default:
				// other failures are related to in-process software. we may as well panic here
				currentLayer := b.layerClock.GetCurrentLayer()
				select {
				case <-ctx.Done():
					return
				case <-b.layerClock.AwaitLayer(currentLayer.Add(1)):
				}
			}
		}
	}
}

func (b *Builder) buildNIPostChallenge(ctx context.Context) error {
	syncedCh := make(chan struct{})
	b.syncer.RegisterChForSynced(ctx, syncedCh)
	<-syncedCh
	challenge := &types.NIPostChallenge{NodeID: b.nodeID}
	atxID, pubLayerID, endTick, err := b.GetPositioningAtxInfo()
	if err != nil {
		return fmt.Errorf("failed to get positioning ATX: %v", err)
	}
	challenge.PositioningATX = atxID
	challenge.PubLayerID = pubLayerID.Add(b.layersPerEpoch)
	challenge.StartTick = endTick
	challenge.EndTick = endTick + b.tickProvider.NumOfTicks()
	if prevAtx, err := b.GetPrevAtx(b.nodeID); err != nil {
		challenge.InitialPostIndices = b.initialPost.Indices
	} else {
		challenge.PrevATXID = prevAtx.ID()
		challenge.Sequence = prevAtx.Sequence + 1
	}
	b.challenge = challenge
	if err := b.storeChallenge(b.challenge); err != nil {
		return fmt.Errorf("failed to store nipost challenge: %v", err)
	}
	return nil
}

// UpdatePoETServer updates poet client. Context is used to verify that the target is responsive.
func (b *Builder) UpdatePoETServer(ctx context.Context, target string) error {
	client := b.poetClientInitializer(target)
	// TODO(dshulyak) not enough information to verify that PoetServiceID matches with an expected one.
	// Maybe it should be provided during update.
	_, err := client.PoetServiceID(ctx)
	if err != nil {
		return fmt.Errorf("%w: %v", ErrPoetServiceUnstable, err)
	}
	atomic.StorePointer(&b.pendingPoetClient, unsafe.Pointer(&client))
	return nil
}

// SetCoinbase sets the address rewardAddress to be the coinbase account written into the activation transaction
// the rewards for blocks made by this miner will go to this address
func (b *Builder) SetCoinbase(rewardAddress types.Address) {
	b.accountLock.Lock()
	defer b.accountLock.Unlock()
	b.coinbaseAccount = rewardAddress
}

// Coinbase returns the current coinbase address.
func (b *Builder) Coinbase() types.Address {
	b.accountLock.RLock()
	defer b.accountLock.RUnlock()
	return b.coinbaseAccount
}

// MinGas [...]
func (b *Builder) MinGas() uint64 {
	panic("not implemented")
}

// SetMinGas [...]
func (b *Builder) SetMinGas(value uint64) {
	panic("not implemented")
}

func (b *Builder) getNIPostKey() []byte {
	return []byte("NIPost")
}

func (b *Builder) storeChallenge(ch *types.NIPostChallenge) error {
	bts, err := types.InterfaceToBytes(ch)
	if err != nil {
		return err
	}
	return b.store.Put(b.getNIPostKey(), bts)
}

func (b *Builder) loadChallenge() error {
	bts, err := b.store.Get(b.getNIPostKey())
	if err != nil {
		return err
	}
	if len(bts) > 0 {
		tp := &types.NIPostChallenge{}
		err = types.BytesToInterface(bts, tp)
		if err != nil {
			return err
		}
		b.challenge = tp
	}
	return nil
}

// PublishActivationTx attempts to publish an atx, it returns an error if an atx cannot be created.
func (b *Builder) PublishActivationTx(ctx context.Context) error {
	b.discardChallengeIfStale()
	if b.challenge != nil {
		b.log.With().Info("using existing atx challenge", b.currentEpoch())
	} else {
		b.log.With().Info("building new atx challenge", b.currentEpoch())
		err := b.buildNIPostChallenge(ctx)
		if err != nil {
			b.log.Error(err.Error())
			return fmt.Errorf("failed to build new atx challenge: %w", err)
		}
	}

	b.log.With().Info("new atx challenge is ready", b.currentEpoch())

	if b.pendingATX == nil {
		var err error
		b.pendingATX, err = b.createAtx(ctx)
		if err != nil {
			b.log.Error(err.Error())
			return err
		}
	}

	atx := b.pendingATX
	atxReceived := b.db.AwaitAtx(atx.ID())
	defer b.db.UnsubscribeAtx(atx.ID())
	size, err := b.signAndBroadcast(ctx, atx)
	if err != nil {
		b.log.Error(err.Error())
		return err
	}

	b.log.Event().Info(fmt.Sprintf("atx published %v", atx.ID().ShortString()), atx.Fields(size)...)
	events.ReportAtxCreated(true, uint32(b.currentEpoch()), atx.ShortString())

	select {
	case <-atxReceived:
		b.log.With().Info(fmt.Sprintf("received atx in db %v", atx.ID().ShortString()), atx.ID())
	case <-b.layerClock.AwaitLayer((atx.TargetEpoch() + 1).FirstLayer()):
		syncedCh := make(chan struct{})
		b.syncer.RegisterChForSynced(ctx, syncedCh)
		select {
		case <-atxReceived:
			b.log.With().Info(fmt.Sprintf("received atx in db %v (in the last moment)", atx.ID().ShortString()), atx.ID())
		case <-syncedCh: // ensure we've seen all blocks before concluding that the ATX was lost
			b.discardChallenge()
			return fmt.Errorf("%w: target epoch has passed", ErrATXChallengeExpired)
		case <-ctx.Done():
			return ErrStopRequested
		}
	case <-ctx.Done():
		return ErrStopRequested
	}
	b.discardChallenge()
	return nil
}

func (b *Builder) createAtx(ctx context.Context) (*types.ActivationTx, error) {
	b.log.With().Info("challenge ready")

	pubEpoch := b.challenge.PubLayerID.GetEpoch()

	hash, err := b.challenge.Hash()
	if err != nil {
		return nil, fmt.Errorf("getting challenge hash failed: %w", err)
	}

	// the following method waits for a PoET proof, which should take ~1 epoch
	atxExpired := b.layerClock.AwaitLayer((pubEpoch + 2).FirstLayer()) // this fires when the target epoch is over

	b.log.With().Info("building NIPost")

	nipost, err := b.nipostBuilder.BuildNIPost(ctx, hash, atxExpired)
	if err != nil {
		return nil, fmt.Errorf("failed to build NIPost: %w", err)
	}

	b.log.With().Info("awaiting atx publication epoch",
		log.FieldNamed("pub_epoch", pubEpoch),
		log.FieldNamed("pub_epoch_first_layer", pubEpoch.FirstLayer()),
		log.FieldNamed("current_layer", b.layerClock.GetCurrentLayer()),
	)
	if err := b.waitOrStop(ctx, b.layerClock.AwaitLayer(pubEpoch.FirstLayer())); err != nil {
		return nil, fmt.Errorf("failed to wait for publication epoch: %w", err)
	}
	b.log.Info("publication epoch has arrived!")
	if discarded := b.discardChallengeIfStale(); discarded {
		return nil, fmt.Errorf("%w: atx target epoch has passed during nipost construction", ErrATXChallengeExpired)
	}

	// when we reach here an epoch has passed
	// we've completed the sequential work, now before publishing the atx,
	// we need to provide number of atx seen in the epoch of the positioning atx.

	// ensure we are synced before generating the ATX's view
	syncedCh := make(chan struct{})
	b.syncer.RegisterChForSynced(ctx, syncedCh)
	if err := b.waitOrStop(ctx, syncedCh); err != nil {
		return nil, err
	}

	var initialPost *types.Post
	if b.challenge.PrevATXID == *types.EmptyATXID {
		initialPost = b.initialPost
	}

	return types.NewActivationTx(*b.challenge, b.Coinbase(), nipost, b.postSetupProvider.LastOpts().NumUnits, initialPost), nil
}

func (b *Builder) currentEpoch() types.EpochID {
	return b.layerClock.GetCurrentLayer().GetEpoch()
}

func (b *Builder) discardChallenge() {
	b.challenge = nil
	b.pendingATX = nil
	if err := b.store.Put(b.getNIPostKey(), []byte{}); err != nil {
		b.log.Error("failed to discard NIPost challenge: %v", err)
	}
}

func (b *Builder) signAndBroadcast(ctx context.Context, atx *types.ActivationTx) (int, error) {
	if err := b.SignAtx(atx); err != nil {
		return 0, fmt.Errorf("failed to sign ATX: %v", err)
	}
	buf, err := types.InterfaceToBytes(atx)
	if err != nil {
		return 0, fmt.Errorf("failed to serialize ATX: %v", err)
	}
	if err := b.net.Broadcast(ctx, AtxProtocol, buf); err != nil {
		return 0, fmt.Errorf("failed to broadcast ATX: %v", err)
	}
	return len(buf), nil
}

// GetPositioningAtxInfo return the following details about the latest atx, to be used as a positioning atx:
// 	atxID, pubLayerID, endTick
func (b *Builder) GetPositioningAtxInfo() (types.ATXID, types.LayerID, uint64, error) {
	if id, err := b.db.GetPosAtxID(); err != nil {
		return types.ATXID{}, types.LayerID{}, 0, fmt.Errorf("cannot find pos atx: %v", err)
	} else if id == b.goldenATXID {
		b.log.With().Info("using golden atx as positioning atx", id)
		return id, types.LayerID{}, 0, nil
	} else if atx, err := b.db.GetAtxHeader(id); err != nil {
		return types.ATXID{}, types.LayerID{}, 0, fmt.Errorf("inconsistent state: failed to get atx header: %v", err)
	} else {
		return id, atx.PubLayerID, atx.EndTick, nil
	}
}

// GetPrevAtx gets the last atx header of specified node Id, it returns error if no previous atx found or if no
// AtxHeader struct in db
func (b *Builder) GetPrevAtx(node types.NodeID) (*types.ActivationTxHeader, error) {
	if id, err := b.db.GetNodeLastAtxID(node); err != nil {
		return nil, fmt.Errorf("no prev atx found: %v", err)
	} else if atx, err := b.db.GetAtxHeader(id); err != nil {
		return nil, fmt.Errorf("inconsistent state: failed to get atx header: %v", err)
	} else {
		return atx, nil
	}
}

func (b *Builder) discardChallengeIfStale() bool {
	if b.challenge != nil && b.challenge.PubLayerID.GetEpoch()+1 < b.currentEpoch() {
		b.log.With().Info("atx target epoch has already passed -- starting over",
			log.FieldNamed("target_epoch", b.challenge.PubLayerID.GetEpoch()+1),
			log.FieldNamed("current_epoch", b.currentEpoch()),
		)
		b.discardChallenge()
		return true
	}
	return false
}

// ExtractPublicKey extracts public key from message and verifies public key exists in idStore, this is how we validate
// ATX signature. If this is the first ATX it is considered valid anyways and ATX syntactic validation will determine ATX validity
func ExtractPublicKey(signedAtx *types.ActivationTx) (*signing.PublicKey, error) {
	bts, err := signedAtx.InnerBytes()
	if err != nil {
		return nil, err
	}

	pubKey, err := ed25519.ExtractPublicKey(bts, signedAtx.Sig)
	if err != nil {
		return nil, err
	}

	pub := signing.NewPublicKey(pubKey)
	return pub, nil
}

// SignAtx signs the atx atx with specified signer and assigns the signature into atx.Sig
// this function returns an error if atx could not be converted to bytes
func SignAtx(signer signer, atx *types.ActivationTx) error {
	bts, err := atx.InnerBytes()
	if err != nil {
		return err
	}
	atx.Sig = signer.Sign(bts)
	return nil
}<|MERGE_RESOLUTION|>--- conflicted
+++ resolved
@@ -95,11 +95,7 @@
 // SmeshingProvider defines the functionality required for the node's Smesher API.
 type SmeshingProvider interface {
 	Smeshing() bool
-<<<<<<< HEAD
 	StartSmeshing(ctx context.Context, opts PostSetupOpts) error
-=======
-	StartSmeshing(coinbase types.Address, opts PostSetupOpts) error
->>>>>>> 520d8b9d
 	StopSmeshing(deleteFiles bool) error
 	SmesherID() types.NodeID
 	Coinbase() types.Address
@@ -231,11 +227,7 @@
 // If the post data is incomplete or missing, data creation
 // session will be preceded. Changing of the post potions (e.g., number of labels),
 // after initial setup, is supported.
-<<<<<<< HEAD
 func (b *Builder) StartSmeshing(ctx context.Context, opts PostSetupOpts) error {
-=======
-func (b *Builder) StartSmeshing(coinbase types.Address, opts PostSetupOpts) error {
->>>>>>> 520d8b9d
 	b.mtx.Lock()
 	if b.status != smeshingStatusIdle {
 		b.mtx.Unlock()
