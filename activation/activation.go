--- conflicted
+++ resolved
@@ -69,11 +69,7 @@
 // SmeshingProvider defines the functionality required for the node's Smesher API.
 type SmeshingProvider interface {
 	Smeshing() bool
-<<<<<<< HEAD
-	StartSmeshing(types.Address, types.PostSetupOpts) error
-=======
 	StartSmeshing(types.Address, atypes.PostSetupOpts) error
->>>>>>> cba64cc0
 	StopSmeshing(bool) error
 	SmesherID() types.NodeID
 	Coinbase() types.Address
@@ -200,11 +196,7 @@
 // If the post data is incomplete or missing, data creation
 // session will be preceded. Changing of the post potions (e.g., number of labels),
 // after initial setup, is supported.
-<<<<<<< HEAD
-func (b *Builder) StartSmeshing(coinbase types.Address, opts types.PostSetupOpts) error {
-=======
 func (b *Builder) StartSmeshing(coinbase types.Address, opts atypes.PostSetupOpts) error {
->>>>>>> cba64cc0
 	b.mu.Lock()
 	if b.exited != nil {
 		select {
