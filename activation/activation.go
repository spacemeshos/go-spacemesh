// Package activation is responsible for creating activation transactions and running the mining flow, coordinating
// Post building, sending proofs to PoET and building NIPost structs.
package activation

import (
	"context"
	"errors"
	"fmt"
	"sync"
	"time"

	"github.com/spacemeshos/go-scale"
	"github.com/spacemeshos/post/shared"
	"go.uber.org/zap"
	"go.uber.org/zap/zapcore"
	"golang.org/x/exp/maps"
	"golang.org/x/sync/errgroup"

	"github.com/spacemeshos/go-spacemesh/activation/metrics"
	"github.com/spacemeshos/go-spacemesh/activation/wire"
	"github.com/spacemeshos/go-spacemesh/codec"
	"github.com/spacemeshos/go-spacemesh/common"
	"github.com/spacemeshos/go-spacemesh/common/types"
	"github.com/spacemeshos/go-spacemesh/events"
	"github.com/spacemeshos/go-spacemesh/log"
	"github.com/spacemeshos/go-spacemesh/metrics/public"
	"github.com/spacemeshos/go-spacemesh/p2p/pubsub"
	"github.com/spacemeshos/go-spacemesh/signing"
	"github.com/spacemeshos/go-spacemesh/sql"
	"github.com/spacemeshos/go-spacemesh/sql/localsql/atxs"
	"github.com/spacemeshos/go-spacemesh/sql/localsql/nipost"
)

var (
	ErrNotFound    = errors.New("not found")
	errNilVrfNonce = errors.New("nil VRF nonce")
)

// PoetConfig is the configuration to interact with the poet server.
type PoetConfig struct {
	// Offset from the epoch start when the poet round starts
	PhaseShift time.Duration `mapstructure:"phase-shift"`
	// CycleGap gives the duration between the end of a PoET round and the start of the next
	CycleGap time.Duration `mapstructure:"cycle-gap"`
	// GracePeriod defines the time before the start of the next PoET round until the node
	// waits before building its NiPoST challenge. Shorter durations allow the node to
	// possibly pick a better positioning ATX, but come with the risk that the node might
	// not be able to validate that ATX and has to fall back to using its own previous ATX.
	GracePeriod       time.Duration `mapstructure:"grace-period"`
	RequestTimeout    time.Duration `mapstructure:"poet-request-timeout"`
	RequestRetryDelay time.Duration `mapstructure:"retry-delay"`
	// Period to find positioning ATX. Must be less, than GracePeriod
	PositioningATXSelectionTimeout time.Duration `mapstructure:"positioning-atx-selection-timeout"`
	InfoCacheTTL                   time.Duration `mapstructure:"info-cache-ttl"`
	PowParamsCacheTTL              time.Duration `mapstructure:"pow-params-cache-ttl"`
	MaxRequestRetries              int           `mapstructure:"retry-max"`
	PoetProofsCache                int           `mapstructure:"poet-proofs-cache"`
}

func DefaultPoetConfig() PoetConfig {
	return PoetConfig{
		RequestRetryDelay: 400 * time.Millisecond,
		MaxRequestRetries: 10,
		InfoCacheTTL:      5 * time.Minute,
		PowParamsCacheTTL: 5 * time.Minute,
		PoetProofsCache:   200,
	}
}

const (
	defaultPoetRetryInterval = 5 * time.Second
)

// Config defines configuration for Builder.
type Config struct {
	GoldenATXID      types.ATXID
	RegossipInterval time.Duration
}

// Builder struct is the struct that orchestrates the creation of activation transactions
// it is responsible for initializing post, receiving poet proof and orchestrating nipost after which it will
// calculate total weight and providing relevant view as proof.
type Builder struct {
	accountLock     sync.RWMutex
	coinbaseAccount types.Address
	conf            Config
	atxSvc          AtxService

	localDB           sql.LocalDatabase
	publisher         pubsub.Publisher
	nipostBuilder     nipostBuilder
	validator         nipostValidator
	layerClock        layerClock
	syncer            syncer
	logger            *zap.Logger
	parentCtx         context.Context
	poets             []PoetService
	poetCfg           PoetConfig
	poetRetryInterval time.Duration
	// ATX versions
	versions []atxVersion

	posAtxFinder positioningAtxFinder

	// states of each known identity
	postStates PostStates

	// smeshingMutex protects methods like `StartSmeshing` and `StopSmeshing` from concurrent execution
	// since they (can) modify the fields below.
	smeshingMutex sync.Mutex
	signers       map[types.NodeID]*signing.EdSigner
	eg            errgroup.Group
	stop          context.CancelFunc
}

type positioningAtxFinder struct {
	finding sync.Mutex
	found   *struct {
		id         types.ATXID
		forPublish types.EpochID
	}
	golden types.ATXID
	logger *zap.Logger
}

type BuilderOption func(*Builder)

// WithPoetRetryInterval modifies time that builder will have to wait before retrying ATX build process
// if it failed due to issues with PoET server.
func WithPoetRetryInterval(interval time.Duration) BuilderOption {
	return func(b *Builder) {
		b.poetRetryInterval = interval
	}
}

// WithContext modifies parent context for background job.
func WithContext(ctx context.Context) BuilderOption {
	return func(b *Builder) {
		// TODO(mafa): fix this
		b.parentCtx = ctx // nolint:fatcontext
	}
}

// WithPoetConfig sets the poet config.
func WithPoetConfig(c PoetConfig) BuilderOption {
	return func(b *Builder) {
		b.poetCfg = c
	}
}

func WithPoets(poets ...PoetService) BuilderOption {
	return func(b *Builder) {
		b.poets = poets
	}
}

func WithPostStates(ps PostStates) BuilderOption {
	return func(b *Builder) {
		b.postStates = ps
	}
}

func BuilderAtxVersions(v AtxVersions) BuilderOption {
	return func(h *Builder) {
		h.versions = append([]atxVersion{{0, types.AtxV1}}, v.asSlice()...)
	}
}

// NewBuilder returns an atx builder that will start a routine that will attempt to create an atx upon each new layer.
func NewBuilder(
	conf Config,
	localDB sql.LocalDatabase,
	atxService AtxService,
	publisher pubsub.Publisher,
	nipostValidator nipostValidator,
	nipostBuilder nipostBuilder,
	layerClock layerClock,
	syncer syncer,
	log *zap.Logger,
	opts ...BuilderOption,
) *Builder {
	b := &Builder{
		parentCtx:         context.Background(),
		signers:           make(map[types.NodeID]*signing.EdSigner),
		conf:              conf,
		localDB:           localDB,
		publisher:         publisher,
		atxSvc:            atxService,
		validator:         nipostValidator,
		nipostBuilder:     nipostBuilder,
		layerClock:        layerClock,
		syncer:            syncer,
		logger:            log,
		poetRetryInterval: defaultPoetRetryInterval,
		postStates:        NewPostStates(log),
		versions:          []atxVersion{{0, types.AtxV1}},
		posAtxFinder: positioningAtxFinder{
			golden: conf.GoldenATXID,
			logger: log,
		},
	}
	for _, opt := range opts {
		opt(b)
	}

	return b
}

func (b *Builder) Register(sig *signing.EdSigner) {
	b.smeshingMutex.Lock()
	defer b.smeshingMutex.Unlock()
	if _, exists := b.signers[sig.NodeID()]; exists {
		b.logger.Error("signing key already registered", log.ZShortStringer("id", sig.NodeID()))
		return
	}

	b.logger.Info("registered signing key", log.ZShortStringer("id", sig.NodeID()))
	b.signers[sig.NodeID()] = sig
	b.postStates.Set(sig.NodeID(), types.PostStateIdle)

	if b.stop != nil {
		b.startID(b.parentCtx, sig)
	}
}

// Smeshing returns true if atx builder is smeshing.
func (b *Builder) Smeshing() bool {
	b.smeshingMutex.Lock()
	defer b.smeshingMutex.Unlock()
	return b.stop != nil
}

// PostState returns the current state of the post service for each registered smesher.
func (b *Builder) PostStates() map[types.IdentityDescriptor]types.PostState {
	states := b.postStates.Get()
	res := make(map[types.IdentityDescriptor]types.PostState, len(states))
	b.smeshingMutex.Lock()
	defer b.smeshingMutex.Unlock()
	for id, state := range states {
		if sig, exists := b.signers[id]; exists {
			res[sig] = state
		}
	}
	return res
}

// StartSmeshing is the main entry point of the atx builder. It runs the main
// loop of the builder in a new go-routine and shouldn't be called more than
// once without calling StopSmeshing in between. If the post data is incomplete
// or missing, data creation session will be preceded. Changing of the post
// options (e.g., number of labels), after initial setup, is supported. If data
// creation fails for any reason then the go-routine will panic.
func (b *Builder) StartSmeshing(coinbase types.Address) error {
	b.smeshingMutex.Lock()
	defer b.smeshingMutex.Unlock()

	if b.stop != nil {
		return errors.New("already started")
	}

	b.coinbaseAccount = coinbase
	ctx, stop := context.WithCancel(b.parentCtx)
	b.stop = stop

	for _, sig := range b.signers {
		b.startID(ctx, sig)
	}
	return nil
}

func (b *Builder) startID(ctx context.Context, sig *signing.EdSigner) {
	b.eg.Go(func() error {
		b.run(ctx, sig)
		return nil
	})
	if b.conf.RegossipInterval == 0 {
		return
	}
	b.eg.Go(func() error {
		ticker := time.NewTicker(b.conf.RegossipInterval)
		defer ticker.Stop()
		for {
			select {
			case <-ctx.Done():
				return ctx.Err()
			case <-ticker.C:
				if err := b.Regossip(ctx, sig.NodeID()); err != nil {
					b.logger.Warn("failed to re-gossip", zap.Error(err))
				}
			}
		}
	})
}

// StopSmeshing stops the atx builder.
func (b *Builder) StopSmeshing(deleteFiles bool) error {
	b.smeshingMutex.Lock()
	defer b.smeshingMutex.Unlock()

	if b.stop == nil {
		return errors.New("not started")
	}

	b.stop()
	err := b.eg.Wait()
	b.eg = errgroup.Group{}
	b.stop = nil
	switch {
	case err == nil || errors.Is(err, context.Canceled):
		if !deleteFiles {
			return nil
		}
		var resetErr error
		for _, sig := range b.signers {
			b.postStates.Set(sig.NodeID(), types.PostStateIdle)
			if err := b.nipostBuilder.ResetState(sig.NodeID()); err != nil {
				b.logger.Error("failed to reset builder state", log.ZShortStringer("id", sig.NodeID()), zap.Error(err))
				err = fmt.Errorf("reset builder state for id %s: %w", sig.NodeID().ShortString(), err)
				resetErr = errors.Join(resetErr, err)
				continue
			}
			if err := nipost.RemoveChallenge(b.localDB, sig.NodeID()); err != nil {
				b.logger.Error("failed to remove nipost challenge", zap.Error(err))
				err = fmt.Errorf("remove nipost challenge for id %s: %w", sig.NodeID().ShortString(), err)
				resetErr = errors.Join(resetErr, err)
			}
		}
		return resetErr
	default:
		return fmt.Errorf("failed to stop smeshing: %w", err)
	}
}

// SmesherID returns the ID of the smesher that created this activation.
func (b *Builder) SmesherIDs() []types.NodeID {
	b.smeshingMutex.Lock()
	defer b.smeshingMutex.Unlock()
	return maps.Keys(b.signers)
}

func (b *Builder) BuildInitialPost(ctx context.Context, nodeID types.NodeID) error {
	// Generate the initial POST if we don't have an ATX...
	if _, err := b.atxSvc.LastATX(ctx, nodeID); err == nil {
		return nil
	}
	// ...and if we haven't stored an initial post yet.
	_, err := nipost.GetPost(b.localDB, nodeID)
	switch {
	case err == nil:
		b.logger.Info("load initial post from db")
		return nil
	case errors.Is(err, common.ErrNotFound):
		b.logger.Info("creating initial post")
	default:
		return fmt.Errorf("get initial post: %w", err)
	}
	// Create the initial post and save it.
	startTime := time.Now()
	post, postInfo, err := b.nipostBuilder.Proof(ctx, nodeID, shared.ZeroChallenge, nil)
	if err != nil {
		return fmt.Errorf("post execution: %w", err)
	}
	if postInfo.Nonce == nil {
		b.logger.Error("initial PoST is invalid: missing VRF nonce. Check your PoST data",
			log.ZShortStringer("smesherID", nodeID),
		)
		return errNilVrfNonce
	}

	initialPost := nipost.Post{
		Nonce:     post.Nonce,
		Indices:   post.Indices,
		Pow:       post.Pow,
		Challenge: shared.ZeroChallenge,

		NumUnits:      postInfo.NumUnits,
		CommitmentATX: postInfo.CommitmentATX,
		VRFNonce:      *postInfo.Nonce,
	}
	err = b.validator.PostV2(ctx, nodeID, postInfo.CommitmentATX, post, shared.ZeroChallenge, postInfo.NumUnits)
	if err != nil {
		b.logger.Error("initial POST is invalid", log.ZShortStringer("smesherID", nodeID), zap.Error(err))
		if err := nipost.RemovePost(b.localDB, nodeID); err != nil {
			b.logger.Fatal("failed to remove initial post", log.ZShortStringer("smesherID", nodeID), zap.Error(err))
		}
		return fmt.Errorf("initial POST is invalid: %w", err)
	}

	metrics.PostDuration.Set(float64(time.Since(startTime).Nanoseconds()))
	public.PostSeconds.Set(float64(time.Since(startTime)))
	b.logger.Info("created the initial post")

	return nipost.AddPost(b.localDB, nodeID, initialPost)
}

func (b *Builder) buildPost(ctx context.Context, nodeID types.NodeID) error {
	for {
		err := b.BuildInitialPost(ctx, nodeID)
		if err == nil {
			return nil
		}
		b.logger.Error("failed to generate initial proof:", zap.Error(err))
		currentLayer := b.layerClock.CurrentLayer()
		select {
		case <-ctx.Done():
			return ctx.Err()
		case <-b.layerClock.AwaitLayer(currentLayer.Add(1)):
		}
	}
}

func (b *Builder) run(ctx context.Context, sig *signing.EdSigner) {
	defer b.logger.Info("atx builder stopped")
	if err := b.buildPost(ctx, sig.NodeID()); err != nil {
		b.logger.Error("failed to build initial post:", zap.Error(err))
		return
	}
	var eg errgroup.Group
	for _, poet := range b.poets {
		eg.Go(func() error {
			_, err := poet.Certify(ctx, sig.NodeID())
			switch {
			case errors.Is(err, ErrCertificatesNotSupported):
				b.logger.Debug("not certifying (not supported in poet)",
					log.ZShortStringer("smesherID", sig.NodeID()),
					zap.String("poet", poet.Address()),
				)
			case err != nil:
				b.logger.Warn("failed to certify poet", zap.Error(err), log.ZShortStringer("smesherID", sig.NodeID()))
			}
			return nil
		})
	}
	eg.Wait()

	for {
		err := b.PublishActivationTx(ctx, sig)
		if err == nil {
			continue
		} else if errors.Is(err, context.Canceled) {
			return
		}

		b.logger.Warn("failed to publish atx", zap.Error(err))

		poetErr := &PoetSvcUnstableError{}
		switch {
		case errors.Is(err, ErrATXChallengeExpired):
			b.logger.Debug("retrying with new challenge after waiting for a layer")
			if err := b.nipostBuilder.ResetState(sig.NodeID()); err != nil {
				b.logger.Error("failed to reset nipost builder state", zap.Error(err))
			}
			if err := nipost.RemoveChallenge(b.localDB, sig.NodeID()); err != nil {
				b.logger.Error("failed to discard challenge", zap.Error(err))
			}
			// give node some time to sync in case selecting the positioning ATX caused the challenge to expire
			currentLayer := b.layerClock.CurrentLayer()
			select {
			case <-ctx.Done():
				return
			case <-b.layerClock.AwaitLayer(currentLayer.Add(1)):
			}
		case errors.As(err, &poetErr):
			b.logger.Warn("retrying after poet retry interval",
				zap.Duration("interval", b.poetRetryInterval),
				zap.Error(poetErr.source),
			)
			select {
			case <-ctx.Done():
				return
			case <-time.After(b.poetRetryInterval):
			}
		case errors.Is(err, ErrInvalidInitialPost):
			// delete the existing db post
			// call build initial post again
			b.logger.Error("initial post is no longer valid. regenerating initial post")
			if err := b.nipostBuilder.ResetState(sig.NodeID()); err != nil {
				b.logger.Error("failed to reset nipost builder state", zap.Error(err))
			}
			if err := nipost.RemoveChallenge(b.localDB, sig.NodeID()); err != nil {
				b.logger.Error("failed to discard challenge", zap.Error(err))
			}
			if err := nipost.RemovePost(b.localDB, sig.NodeID()); err != nil {
				b.logger.Error("failed to remove existing post from db", zap.Error(err))
			}
			if err := b.buildPost(ctx, sig.NodeID()); err != nil {
				b.logger.Error("failed to regenerate initial post:", zap.Error(err))
			}
		default:
			b.logger.Warn("unknown error", zap.Error(err))
			// other failures are related to in-process software. we may as well panic here
			currentLayer := b.layerClock.CurrentLayer()
			select {
			case <-ctx.Done():
				return
			case <-b.layerClock.AwaitLayer(currentLayer.Add(1)):
			}
		}
	}
}

func (b *Builder) BuildNIPostChallenge(ctx context.Context, nodeID types.NodeID) (*types.NIPostChallenge, error) {
	logger := b.logger.With(log.ZShortStringer("smesherID", nodeID))
	select {
	case <-ctx.Done():
		return nil, ctx.Err()
	case <-b.syncer.RegisterForATXSynced():
	}

	currentEpochId := b.layerClock.CurrentLayer().GetEpoch()

	// Try to get existing challenge
	existingChallenge, err := b.getExistingChallenge(logger, currentEpochId, nodeID)
	if err != nil {
		return nil, fmt.Errorf("getting existing NiPoST challenge: %w", err)
	}

	if existingChallenge != nil {
		return existingChallenge, nil
	}

	// Start building new challenge:
	// 1. get previous ATX
	prevAtx, err := b.atxSvc.LastATX(ctx, nodeID)
	switch {
	case err == nil:
		currentEpochId = max(currentEpochId, prevAtx.PublishEpoch)
	case errors.Is(err, common.ErrNotFound):
		// no previous ATX
	case err != nil:
		return nil, fmt.Errorf("get last ATX: %w", err)
	}

	// 2. check if we didn't miss beginning of PoET round
	until := time.Until(b.poetRoundStart(currentEpochId))
	if until <= 0 {
		metrics.PublishLateWindowLatency.Observe(-until.Seconds())
		currentEpochId++
		until = time.Until(b.poetRoundStart(currentEpochId))
	}

	metrics.PublishOntimeWindowLatency.Observe(until.Seconds())

	publishEpochId := currentEpochId + 1

	// 3. wait if needed till getting closer to PoET round start
	poetStartsAt := b.poetRoundStart(currentEpochId)
	wait := poetStartsAt.Add(-b.poetCfg.GracePeriod)
	if time.Until(wait) > 0 {
		logger.Info("paused building NiPoST challenge. Waiting until closer to poet start to get a better posATX",
			zap.Duration("till poet round", until),
			zap.Uint32("current epoch", currentEpochId.Uint32()),
			zap.Time("waiting until", wait),
		)
		events.EmitPoetWaitRound(nodeID, currentEpochId, publishEpochId, wait)
		select {
		case <-ctx.Done():
			return nil, ctx.Err()
		case <-time.After(time.Until(wait)):
		}
	}
	if b.poetCfg.PositioningATXSelectionTimeout > 0 {
		var cancel context.CancelFunc

		deadline := poetStartsAt.Add(-b.poetCfg.GracePeriod).Add(b.poetCfg.PositioningATXSelectionTimeout)
		ctx, cancel = context.WithDeadline(ctx, deadline)
		defer cancel()
	}

	// 4. build new challenge
	logger.Info("building new NiPOST challenge", zap.Uint32("current_epoch", currentEpochId.Uint32()))

	prevAtx, err = b.atxSvc.LastATX(ctx, nodeID)

	var challenge *types.NIPostChallenge
	switch {
	case errors.Is(err, common.ErrNotFound):
		logger.Info("no previous ATX found, creating an initial nipost challenge")

		challenge, err = b.buildInitialNIPostChallenge(ctx, logger, nodeID, publishEpochId)
		if err != nil {
			return nil, err
		}

	case err != nil:
		return nil, fmt.Errorf("get last ATX: %w", err)
	default:
		// regular ATX challenge
		posAtx, err := b.getPositioningAtx(ctx, nodeID, publishEpochId, prevAtx)
		if err != nil {
			return nil, fmt.Errorf("failed to get positioning ATX: %w", err)
		}
		challenge = &types.NIPostChallenge{
			PublishEpoch:   publishEpochId,
			Sequence:       prevAtx.Sequence + 1,
			PrevATXID:      prevAtx.ID(),
			PositioningATX: posAtx,
		}
	}
	logger.Debug("persisting the new NiPOST challenge", zap.Object("challenge", challenge))
	if err := nipost.AddChallenge(b.localDB, nodeID, challenge); err != nil {
		return nil, fmt.Errorf("add nipost challenge: %w", err)
	}
	return challenge, nil
}

func (b *Builder) getExistingChallenge(
	logger *zap.Logger,
	currentEpochId types.EpochID,
	nodeID types.NodeID,
) (*types.NIPostChallenge, error) {
	challenge, err := nipost.Challenge(b.localDB, nodeID)

	switch {
	case errors.Is(err, common.ErrNotFound):
		return nil, nil

	case err != nil:
		return nil, fmt.Errorf("get nipost challenge: %w", err)

	case challenge.PublishEpoch < currentEpochId:
		logger.Info(
			"existing NiPoST challenge is stale, resetting state",
			zap.Uint32("current_epoch", currentEpochId.Uint32()),
			zap.Uint32("publish_epoch", challenge.PublishEpoch.Uint32()),
		)
		// Reset the state to idle because we won't be building POST until we get a new PoET proof
		// (typically more than epoch time from now).
		b.postStates.Set(nodeID, types.PostStateIdle)
		if err := b.nipostBuilder.ResetState(nodeID); err != nil {
			return nil, fmt.Errorf("reset nipost builder state: %w", err)
		}
		if err := nipost.RemoveChallenge(b.localDB, nodeID); err != nil {
			return nil, fmt.Errorf("remove stale nipost challenge: %w", err)
		}
		return nil, nil
	}

	// challenge is fresh
	logger.Debug("loaded NiPoST challenge from local state",
		zap.Uint32("current_epoch", currentEpochId.Uint32()),
		zap.Uint32("publish_epoch", challenge.PublishEpoch.Uint32()),
	)
	return challenge, nil
}

func (b *Builder) buildInitialNIPostChallenge(
	ctx context.Context,
	logger *zap.Logger,
	nodeID types.NodeID,
	publishEpochId types.EpochID,
) (*types.NIPostChallenge, error) {
	post, err := nipost.GetPost(b.localDB, nodeID)
	if err != nil {
		return nil, fmt.Errorf("get initial post: %w", err)
	}
	logger.Info("verifying the initial post")
	initialPost := &types.Post{
		Nonce:   post.Nonce,
		Indices: post.Indices,
		Pow:     post.Pow,
	}
	err = b.validator.PostV2(ctx, nodeID, post.CommitmentATX, initialPost, shared.ZeroChallenge, post.NumUnits)
	if err != nil {
		logger.Error("initial POST is invalid", zap.Error(err))
		if err := nipost.RemovePost(b.localDB, nodeID); err != nil {
			logger.Fatal("failed to remove initial post", zap.Error(err))
		}
		return nil, fmt.Errorf("initial POST is invalid: %w", err)
	}
	posAtx, err := b.getPositioningAtx(ctx, nodeID, publishEpochId, nil)
	if err != nil {
		return nil, fmt.Errorf("failed to get positioning ATX: %w", err)
	}
	return &types.NIPostChallenge{
		PublishEpoch:   publishEpochId,
		Sequence:       0,
		PrevATXID:      types.EmptyATXID,
		PositioningATX: posAtx,
		CommitmentATX:  &post.CommitmentATX,
		InitialPost: &types.Post{
			Nonce:   post.Nonce,
			Indices: post.Indices,
			Pow:     post.Pow,
		},
	}, nil
}

// SetCoinbase sets the address rewardAddress to be the coinbase account written into the activation transaction
// the rewards for blocks made by this miner will go to this address.
func (b *Builder) SetCoinbase(rewardAddress types.Address) {
	b.accountLock.Lock()
	defer b.accountLock.Unlock()
	b.coinbaseAccount = rewardAddress
}

// Coinbase returns the current coinbase address.
func (b *Builder) Coinbase() types.Address {
	b.accountLock.RLock()
	defer b.accountLock.RUnlock()
	return b.coinbaseAccount
}

// PublishActivationTx attempts to publish an atx, it returns an error if an atx cannot be created.
func (b *Builder) PublishActivationTx(ctx context.Context, sig *signing.EdSigner) error {
	challenge, err := b.BuildNIPostChallenge(ctx, sig.NodeID())
	if err != nil {
		return err
	}

	b.logger.Info("atx challenge is ready",
		log.ZShortStringer("smesherID", sig.NodeID()),
		zap.Uint32("current_epoch", b.layerClock.CurrentLayer().GetEpoch().Uint32()),
		zap.Object("challenge", challenge),
	)
	targetEpoch := challenge.PublishEpoch.Add(1)
	ctx, cancel := context.WithDeadline(ctx, b.layerClock.LayerToTime(targetEpoch.FirstLayer()))
	defer cancel()
	atx, err := b.createAtx(ctx, sig, challenge)
	if err != nil {
		return fmt.Errorf("create ATX: %w", err)
	}

	b.logger.Info("awaiting atx publication epoch",
		zap.Uint32("pub_epoch", challenge.PublishEpoch.Uint32()),
		zap.Uint32("pub_epoch_first_layer", challenge.PublishEpoch.FirstLayer().Uint32()),
		zap.Uint32("current_layer", b.layerClock.CurrentLayer().Uint32()),
		log.ZShortStringer("smesherID", sig.NodeID()),
	)
	select {
	case <-ctx.Done():
		return fmt.Errorf("wait for publication epoch: %w", ctx.Err())
	case <-b.layerClock.AwaitLayer(challenge.PublishEpoch.FirstLayer()):
	}

	err = atxs.AddBlob(b.localDB, challenge.PublishEpoch, atx.ID(), sig.NodeID(), codec.MustEncode(atx))
	if err != nil {
		b.logger.Warn("failed to persist built ATX into the local DB - regossiping won't work", zap.Error(err))
	}

	for {
		b.logger.Info(
			"broadcasting ATX",
			log.ZShortStringer("atx_id", atx.ID()),
			log.ZShortStringer("smesherID", sig.NodeID()),
			log.DebugField(b.logger, zap.Object("atx", atx)),
		)
		size, err := b.broadcast(ctx, atx)
		if err == nil {
			b.logger.Info("atx published", log.ZShortStringer("atx_id", atx.ID()), zap.Int("size", size))
			break
		}

		select {
		case <-ctx.Done():
			return fmt.Errorf("broadcast: %w", ctx.Err())
		default:
			// try again
		}
	}

	if err := b.nipostBuilder.ResetState(sig.NodeID()); err != nil {
		return fmt.Errorf("reset nipost builder state: %w", err)
	}
	if err := nipost.RemoveChallenge(b.localDB, sig.NodeID()); err != nil {
		return fmt.Errorf("discarding challenge after published ATX: %w", err)
	}
	target := challenge.PublishEpoch + 1
	events.EmitAtxPublished(
		sig.NodeID(),
		challenge.PublishEpoch, target,
		atx.ID(),
		b.layerClock.LayerToTime(target.FirstLayer()),
	)
	return nil
}

func (b *Builder) poetRoundStart(epoch types.EpochID) time.Time {
	return b.layerClock.LayerToTime(epoch.FirstLayer()).Add(b.poetCfg.PhaseShift)
}

type builtAtx interface {
	ID() types.ATXID

	scale.Encodable
	zapcore.ObjectMarshaler
}

func (b *Builder) createAtx(
	ctx context.Context,
	sig *signing.EdSigner,
	challenge *types.NIPostChallenge,
) (builtAtx, error) {
	version := b.version(challenge.PublishEpoch)
	var challengeHash types.Hash32
	switch version {
	case types.AtxV1:
		challengeHash = wire.NIPostChallengeToWireV1(challenge).Hash()
	case types.AtxV2:
		challengeHash = wire.NIPostChallengeToWireV2(challenge).Hash()
	default:
		return nil, fmt.Errorf("unknown ATX version: %v", version)
	}
	b.logger.Info("building ATX", zap.Stringer("smesherID", sig.NodeID()), zap.Stringer("version", version))
	nipostState, err := b.nipostBuilder.BuildNIPost(ctx, sig, challengeHash, challenge)
	if err != nil {
		return nil, fmt.Errorf("build NIPost: %w", err)
	}

	if challenge.PublishEpoch < b.layerClock.CurrentLayer().GetEpoch() {
		if challenge.PrevATXID == types.EmptyATXID {
			// initial NIPoST challenge is not discarded; don't return ErrATXChallengeExpired
			return nil, errors.New("atx publish epoch has passed during nipost construction")
		}
		return nil, fmt.Errorf("%w: atx publish epoch has passed during nipost construction", ErrATXChallengeExpired)
	}

	switch version {
	case types.AtxV1:
		atx := wire.ActivationTxV1{
			InnerActivationTxV1: wire.InnerActivationTxV1{
				NIPostChallengeV1: *wire.NIPostChallengeToWireV1(challenge),
				Coinbase:          b.Coinbase(),
				NumUnits:          nipostState.NumUnits,
				NIPost:            wire.NiPostToWireV1(nipostState.NIPost),
			},
		}

		switch {
		case challenge.PrevATXID == types.EmptyATXID:
			atx.VRFNonce = (*uint64)(&nipostState.VRFNonce)
		default:
			prevAtx, err := b.atxSvc.Atx(ctx, challenge.PrevATXID)
			if err != nil {
				b.logger.Warn("failed to get VRF nonce for ATX",
					zap.Error(err),
					log.ZShortStringer("smesherID", sig.NodeID()),
				)
				break
			}
			if nipostState.VRFNonce != prevAtx.VRFNonce {
				b.logger.Info(
					"attaching a new VRF nonce in ATX",
					log.ZShortStringer("smesherID", sig.NodeID()),
					zap.Uint64("new nonce", uint64(nipostState.VRFNonce)),
					zap.Uint64("old nonce", uint64(prevAtx.VRFNonce)),
				)
				atx.VRFNonce = (*uint64)(&nipostState.VRFNonce)
			}
		}
		atx.Sign(sig)

		return &atx, nil
	case types.AtxV2:
		atx := &wire.ActivationTxV2{
			PublishEpoch:   challenge.PublishEpoch,
			PositioningATX: challenge.PositioningATX,
			Coinbase:       b.Coinbase(),
			VRFNonce:       (uint64)(nipostState.VRFNonce),
			NiPosts: []wire.NiPostsV2{
				{
					Membership: wire.MerkleProofV2{
						Nodes: nipostState.Membership.Nodes,
					},
					Challenge: types.Hash32(nipostState.NIPost.PostMetadata.Challenge),
					Posts: []wire.SubPostV2{
						{
							Post:                *wire.PostToWireV1(nipostState.Post),
							NumUnits:            nipostState.NumUnits,
							MembershipLeafIndex: nipostState.Membership.LeafIndex,
						},
					},
				},
			},
		}

		if challenge.InitialPost != nil {
			atx.Initial = &wire.InitialAtxPartsV2{
				Post:          *wire.PostToWireV1(challenge.InitialPost),
				CommitmentATX: *challenge.CommitmentATX,
			}
		} else {
			atx.PreviousATXs = []types.ATXID{challenge.PrevATXID}
		}
		atx.Sign(sig)
		return atx, nil
	default:
		// `version` is already checked in the beginning of the function
		// and it cannot have a different value.
		panic("unreachable")
	}
}

func (b *Builder) broadcast(ctx context.Context, atx scale.Encodable) (int, error) {
	buf, err := codec.Encode(atx)
	if err != nil {
		return 0, fmt.Errorf("failed to serialize ATX: %w", err)
	}
	if err := b.publisher.Publish(ctx, pubsub.AtxProtocol, buf); err != nil {
		return 0, fmt.Errorf("failed to broadcast ATX: %w", err)
	}
	return len(buf), nil
}

<<<<<<< HEAD
// find returns atx id with the highest tick height.
// The publish epoch (of the built ATX) is used for:
// - caching the positioning atx,
// - filtering candidates for positioning atx (it must be published in an earlier epoch than built ATX).
//
// It always returns an ATX, falling back to the golden one as the last resort.
func (f *positioningAtxFinder) find(
=======
// searchPositioningAtx returns atx id with the highest tick height.
// Publish epoch is used for caching the positioning atx.
func (b *Builder) searchPositioningAtx(
>>>>>>> 205eacfb
	ctx context.Context,
	atxs AtxService,
	publish types.EpochID,
) types.ATXID {
	logger := f.logger.With(zap.Uint32("publish epoch", publish.Uint32()))

	f.finding.Lock()
	defer f.finding.Unlock()

	if found := f.found; found != nil && found.forPublish == publish {
		logger.Debug("using cached positioning atx", log.ZShortStringer("atx_id", found.id))
		return found.id
	}

	id, err := atxs.PositioningATX(ctx, publish-1)
	if err != nil {
		logger.Warn("failed to get positioning ATX - falling back to golden", zap.Error(err))
		f.found = &struct {
			id         types.ATXID
			forPublish types.EpochID
		}{f.golden, publish}
		return f.golden
	}

	logger.Debug("found candidate positioning atx", log.ZShortStringer("id", id))

	f.found = &struct {
		id         types.ATXID
		forPublish types.EpochID
	}{id, publish}
	return id
}

// getPositioningAtx returns the positioning ATX.
// The provided previous ATX is picked if it has a greater or equal
// tick count as the ATX selected in `searchPositioningAtx`.
func (b *Builder) getPositioningAtx(
	ctx context.Context,
	nodeID types.NodeID,
	publish types.EpochID,
	previous *types.ActivationTx,
) (types.ATXID, error) {
	id := b.posAtxFinder.find(ctx, b.atxSvc, publish)

	if previous == nil {
		b.logger.Info("selected positioning atx",
			log.ZShortStringer("id", id),
			log.ZShortStringer("smesherID", nodeID))
		return id, nil
	}

	if id == b.conf.GoldenATXID {
		id = previous.ID()
		b.logger.Info("selected previous as positioning atx",
			log.ZShortStringer("id", id),
			log.ZShortStringer("smesherID", nodeID),
		)
		return id, nil
	}

	candidate, err := b.atxSvc.Atx(ctx, id)
	if err != nil {
		return types.EmptyATXID, fmt.Errorf("get candidate pos ATX %s: %w", id.ShortString(), err)
	}

	if previous.TickHeight() >= candidate.TickHeight() {
		id = previous.ID()
		b.logger.Info("selected previous as positioning atx",
			log.ZShortStringer("id", id),
			log.ZShortStringer("smesherID", nodeID),
		)
		return id, nil
	}

	b.logger.Info("selected positioning atx", log.ZShortStringer("id", id), log.ZShortStringer("smesherID", nodeID))
	return id, nil
}

func (b *Builder) Regossip(ctx context.Context, nodeID types.NodeID) error {
	epoch := b.layerClock.CurrentLayer().GetEpoch()
	id, blob, err := atxs.AtxBlob(b.localDB, epoch, nodeID)
	if errors.Is(err, common.ErrNotFound) {
		return nil
	} else if err != nil {
		return err
	}

	if err := b.publisher.Publish(ctx, pubsub.AtxProtocol, blob); err != nil {
		return fmt.Errorf("republishing ATX %s: %w", id, err)
	}
	b.logger.Debug("re-gossipped atx", log.ZShortStringer("smesherID", nodeID), log.ZShortStringer("atx ID", id))
	return nil
}

func (b *Builder) version(publish types.EpochID) types.AtxVersion {
	version := types.AtxV1
	for _, v := range b.versions {
		if publish >= v.publish {
			version = v.AtxVersion
		}
	}
	return version
}<|MERGE_RESOLUTION|>--- conflicted
+++ resolved
@@ -902,7 +902,6 @@
 	return len(buf), nil
 }
 
-<<<<<<< HEAD
 // find returns atx id with the highest tick height.
 // The publish epoch (of the built ATX) is used for:
 // - caching the positioning atx,
@@ -910,11 +909,6 @@
 //
 // It always returns an ATX, falling back to the golden one as the last resort.
 func (f *positioningAtxFinder) find(
-=======
-// searchPositioningAtx returns atx id with the highest tick height.
-// Publish epoch is used for caching the positioning atx.
-func (b *Builder) searchPositioningAtx(
->>>>>>> 205eacfb
 	ctx context.Context,
 	atxs AtxService,
 	publish types.EpochID,
