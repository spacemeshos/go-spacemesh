// Package activation is responsible for creating activation transactions and running the mining flow, coordinating
// PoST building, sending proofs to PoET and building NIPoST structs.
package activation

import (
	"context"
	"errors"
	"fmt"
	"sync"
	"sync/atomic"
	"time"

	"github.com/spacemeshos/ed25519"
	"github.com/spacemeshos/go-spacemesh/common/types"
	"github.com/spacemeshos/go-spacemesh/events"
	"github.com/spacemeshos/go-spacemesh/log"
	"github.com/spacemeshos/go-spacemesh/signing"
	"github.com/spacemeshos/post/shared"
)

var (
	// ErrStopRequested is returned when builder is stopped.
	ErrStopRequested = errors.New("builder: stop requested")
	// ErrATXChallengeExpired is returned when atx missed its publication window and needs to be regenerated.
	ErrATXChallengeExpired = errors.New("builder: atx expired")
	// ErrPoetServiceUnstable is returned when poet quality of service is low.
	ErrPoetServiceUnstable = errors.New("builder: poet service is unstable")
)

// AtxProtocol is the protocol id for broadcasting atxs over gossip
const AtxProtocol = "AtxGossip"

const defaultPoetRetryInterval = 5 * time.Second

type meshProvider interface {
	GetOrphanBlocksBefore(l types.LayerID) ([]types.BlockID, error)
	LatestLayer() types.LayerID
}

type broadcaster interface {
	Broadcast(ctx context.Context, channel string, data []byte) error
}

type poetNumberOfTickProvider struct {
}

func (provider *poetNumberOfTickProvider) NumOfTicks() uint64 {
	return 1
}

type nipstBuilder interface {
	BuildNIPST(ctx context.Context, challenge *types.Hash32, timeout chan struct{}) (*types.NIPST, error)
}

type idStore interface {
	StoreNodeIdentity(id types.NodeID) error
	GetIdentity(id string) (types.NodeID, error)
}

type nipstValidator interface {
	Validate(minerID signing.PublicKey, nipst *types.NIPST, space uint64, expectedChallenge types.Hash32) error
	VerifyPost(id signing.PublicKey, proof *types.PostProof, space uint64) error
}

type atxDBProvider interface {
	GetAtxHeader(id types.ATXID) (*types.ActivationTxHeader, error)
	GetNodeLastAtxID(nodeID types.NodeID) (types.ATXID, error)
	GetPosAtxID() (types.ATXID, error)
	GetAtxTimestamp(id types.ATXID) (time.Time, error)
	AwaitAtx(id types.ATXID) chan struct{}
	UnsubscribeAtx(id types.ATXID)
}

type bytesStore interface {
	Put(key []byte, buf []byte) error
	Get(key []byte) ([]byte, error)
}

type signer interface {
	Sign(m []byte) []byte
}

const (
	// InitIdle status means that an init file does not exist and is not prepared
	InitIdle = 1 + iota
	// InitInProgress status means that an init file preparation is now in progress
	InitInProgress
	// InitDone status indicates there is a prepared init file
	InitDone
)

// Config defines configuration for Builder
type Config struct {
	CoinbaseAccount types.Address
	GoldenATXID     types.ATXID
	LayersPerEpoch  uint32
}

// Builder struct is the struct that orchestrates the creation of activation transactions
// it is responsible for initializing post, receiving poet proof and orchestrating nipst. after which it will
// calculate total weight and providing relevant view as proof
type Builder struct {
	signer
	accountLock     sync.RWMutex
	nodeID          types.NodeID
	coinbaseAccount types.Address
	goldenATXID     types.ATXID
	layersPerEpoch  uint32
	db              atxDBProvider
	net             broadcaster
	mesh            meshProvider
	tickProvider    poetNumberOfTickProvider
	nipstBuilder    nipstBuilder
	postProver      PostProverClient
	challenge       *types.NIPSTChallenge
	commitment      *types.PostProof
	// pendingATX is created with current commitment and nipst from current challenge.
	pendingATX        *types.ActivationTx
	layerClock        layerClock
	started           uint32
	store             bytesStore
	syncer            syncer
	initStatus        int32
	initDone          chan struct{}
	committedSpace    uint64
	log               log.Log
	runCtx            context.Context
	stop              func()
	poetRetryInterval time.Duration
}

type layerClock interface {
	AwaitLayer(layerID types.LayerID) chan struct{}
	GetCurrentLayer() types.LayerID
}

type syncer interface {
	RegisterChForSynced(context.Context, chan struct{})
}

<<<<<<< HEAD
// NewBuilder returns an atx builder that will start a routine that will attempt to create an atx upon each new layer.
func NewBuilder(conf Config, nodeID types.NodeID, spaceToCommit uint64, signer signer, db atxDBProvider,
	net broadcaster, mesh meshProvider, nipstBuilder nipstBuilder, postProver PostProverClient,
	layerClock layerClock, syncer syncer, store bytesStore, log log.Log) *Builder {
	return &Builder{
		signer:          signer,
		nodeID:          nodeID,
		coinbaseAccount: conf.CoinbaseAccount,
		goldenATXID:     conf.GoldenATXID,
		layersPerEpoch:  conf.LayersPerEpoch,
		db:              db,
		net:             net,
		mesh:            mesh,
		nipstBuilder:    nipstBuilder,
		postProver:      postProver,
		layerClock:      layerClock,
		stop:            make(chan struct{}),
		store:           store,
		syncer:          syncer,
		initStatus:      InitIdle,
		initDone:        make(chan struct{}),
		committedSpace:  spaceToCommit,
		log:             log,
=======
// BuilderOption ...
type BuilderOption func(*Builder)

// WithPoetRetryInterval modifies time that builder will have to wait before retrying ATX build process
// if it failed due to issues with PoET server.
func WithPoetRetryInterval(interval time.Duration) BuilderOption {
	return func(b *Builder) {
		b.poetRetryInterval = interval
>>>>>>> 663ebe10
	}
}

// NewBuilder returns an atx builder that will start a routine that will attempt to create an atx upon each new layer.
func NewBuilder(conf Config, nodeID types.NodeID, spaceToCommit uint64, signer signer, db atxDBProvider, net broadcaster, mesh meshProvider,
	layersPerEpoch uint16, nipstBuilder nipstBuilder, postProver PostProverClient, layerClock layerClock,
	syncer syncer, store bytesStore, log log.Log, opts ...BuilderOption) *Builder {
	b := &Builder{
		signer:            signer,
		nodeID:            nodeID,
		coinbaseAccount:   conf.CoinbaseAccount,
		goldenATXID:       conf.GoldenATXID,
		layersPerEpoch:    conf.LayersPerEpoch,
		db:                db,
		net:               net,
		mesh:              mesh,
		nipstBuilder:      nipstBuilder,
		postProver:        postProver,
		layerClock:        layerClock,
		store:             store,
		syncer:            syncer,
		initStatus:        InitIdle,
		initDone:          make(chan struct{}),
		committedSpace:    spaceToCommit,
		log:               log,
		poetRetryInterval: defaultPoetRetryInterval,
	}
	for _, opt := range opts {
		opt(b)
	}
	return b
}

// Start is the main entry point of the atx builder. it runs the main loop of the builder and shouldn't be called more than once
func (b *Builder) Start(ctx context.Context) {
	if atomic.CompareAndSwapUint32(&b.started, 0, 1) {
		b.runCtx, b.stop = context.WithCancel(ctx)
		go b.loop(b.runCtx)
	}
}

// Stop stops the atx builder.
func (b *Builder) Stop() {
	if atomic.CompareAndSwapUint32(&b.started, 1, 0) {
		b.stop()
	}
}

// GetSmesherID returns the ID of the smesher that created this activation
func (b *Builder) GetSmesherID() types.NodeID {
	return b.nodeID
}

// SignAtx signs the atx and assigns the signature into atx.Sig
// this function returns an error if atx could not be converted to bytes
func (b *Builder) SignAtx(atx *types.ActivationTx) error {
	return SignAtx(b, atx)
}

func (b *Builder) waitOrStop(ctx context.Context, ch chan struct{}) error {
	select {
	case <-ch:
		return nil
	case <-ctx.Done():
		return ErrStopRequested
	}
}

// loop is the main loop that tries to create an atx per tick received from the global clock
func (b *Builder) loop(ctx context.Context) {
	err := b.loadChallenge()
	if err != nil {
		log.Info("challenge not loaded: %s", err)
	}
	if err := b.waitOrStop(ctx, b.initDone); err != nil {
		return
	}
	// ensure layer 1 has arrived
<<<<<<< HEAD
	if err := b.waitOrStop(b.layerClock.AwaitLayer(types.NewLayerID(1))); err != nil {
=======
	if err := b.waitOrStop(ctx, b.layerClock.AwaitLayer(1)); err != nil {
>>>>>>> 663ebe10
		return
	}
	b.run(ctx)
}

func (b *Builder) run(ctx context.Context) {
	var poetRetryTimer *time.Timer
	defer func() {
		if poetRetryTimer != nil {
			poetRetryTimer.Stop()
		}
	}()
	defer b.log.Info("atx builder is stopped")
	for {
		if err := b.PublishActivationTx(ctx); err != nil {
			if errors.Is(err, ErrStopRequested) {
				return
			}
			b.log.With().Error("error attempting to publish atx",
				b.layerClock.GetCurrentLayer(),
				b.currentEpoch(),
				log.Err(err))
<<<<<<< HEAD
			if _, stopRequested := err.(StopRequestedError); stopRequested {
				return
			}
			currentLayer := b.layerClock.GetCurrentLayer()
			b.log.With().Error("atx construction errored", log.Err(err), currentLayer, currentLayer.GetEpoch())
			events.ReportAtxCreated(false, uint32(b.currentEpoch()), "")
			select {
			case <-b.stop:
				return
			case <-b.layerClock.AwaitLayer(currentLayer.Add(1)):
				continue
=======
			events.ReportAtxCreated(false, uint64(b.currentEpoch()), "")

			switch {
			case errors.Is(err, ErrATXChallengeExpired):
				// can be retried immediatly with a new challenge
			case errors.Is(err, ErrPoetServiceUnstable):
				if poetRetryTimer == nil {
					poetRetryTimer = time.NewTimer(b.poetRetryInterval)
				} else {
					poetRetryTimer.Reset(b.poetRetryInterval)
				}
				select {
				case <-ctx.Done():
					return
				case <-poetRetryTimer.C:
				}
			default:
				// other failures are related to in-process software. we may as well panic here
				currentLayer := b.layerClock.GetCurrentLayer()
				select {
				case <-ctx.Done():
					return
				case <-b.layerClock.AwaitLayer(currentLayer.Add(1)):
				}
>>>>>>> 663ebe10
			}
		}
	}
}

func (b *Builder) buildNipstChallenge(ctx context.Context) error {
	syncedCh := make(chan struct{})
	b.syncer.RegisterChForSynced(ctx, syncedCh)
	<-syncedCh
	challenge := &types.NIPSTChallenge{NodeID: b.nodeID}
	atxID, pubLayerID, endTick, err := b.GetPositioningAtxInfo()
	if err != nil {
		return fmt.Errorf("failed to get positioning ATX: %v", err)
	}
	challenge.PositioningATX = atxID
	challenge.PubLayerID = pubLayerID.Add(b.layersPerEpoch)
	challenge.StartTick = endTick
	challenge.EndTick = endTick + b.tickProvider.NumOfTicks()
	if prevAtx, err := b.GetPrevAtx(b.nodeID); err != nil {
		challenge.CommitmentMerkleRoot = b.commitment.MerkleRoot
	} else {
		challenge.PrevATXID = prevAtx.ID()
		challenge.Sequence = prevAtx.Sequence + 1
	}
	b.challenge = challenge
	if err := b.storeChallenge(b.challenge); err != nil {
		return fmt.Errorf("failed to store nipst challenge: %v", err)
	}
	return nil
}

// StartPost initiates post commitment generation process. It returns an error if a process is already in progress or
// if a post has been already initialized
func (b *Builder) StartPost(ctx context.Context, rewardAddress types.Address, dataDir string, space uint64) error {
	logger := b.log.WithContext(ctx)
	if !atomic.CompareAndSwapInt32(&b.initStatus, InitIdle, InitInProgress) {
		switch atomic.LoadInt32(&b.initStatus) {
		case InitDone:
			return fmt.Errorf("already initialized")
		case InitInProgress:
			return fmt.Errorf("already started")
		}
	}

	if err := b.postProver.SetParams(dataDir, space); err != nil {
		return err
	}
	b.SetCoinbaseAccount(rewardAddress)

	initialized, _, err := b.postProver.IsInitialized()
	if err != nil {
		atomic.StoreInt32(&b.initStatus, InitIdle)
		return err
	}

	if !initialized {
		if err := b.postProver.VerifyInitAllowed(); err != nil {
			atomic.StoreInt32(&b.initStatus, InitIdle)
			return err
		}
	}

	logger.With().Info("starting post initialization",
		log.String("datadir", dataDir),
		log.String("space", fmt.Sprintf("%d", space)),
		log.String("rewardAddress", fmt.Sprintf("%x", rewardAddress)),
	)

	go func() {
		if initialized {
			// If initialized, run the execution phase with zero-challenge,
			// to create the initial proof (the commitment).
			b.commitment, err = b.postProver.Execute(shared.ZeroChallenge)
			if err != nil {
				logger.With().Error("post execution failed", log.Err(err))
				atomic.StoreInt32(&b.initStatus, InitIdle)
				return
			}
		} else {
			// If not initialized, run the initialization phase.
			// This would create the initial proof (the commitment) as well.
			b.commitment, err = b.postProver.Initialize()
			if err != nil {
				logger.With().Error("post initialization failed", log.Err(err))
				atomic.StoreInt32(&b.initStatus, InitIdle)
				return
			}
		}

		logger.With().Info("post initialization completed",
			log.String("datadir", dataDir),
			log.String("space", fmt.Sprintf("%d", space)),
			log.String("commitment merkle root", fmt.Sprintf("%x", b.commitment.MerkleRoot)),
		)

		atomic.StoreInt32(&b.initStatus, InitDone)
		close(b.initDone)
	}()

	return nil
}

// MiningStats returns state of post init, coinbase reward account and data directory path for post commitment
func (b *Builder) MiningStats() (int, uint64, string, string) {
	acc := b.getCoinbaseAccount()
	initStatus := atomic.LoadInt32(&b.initStatus)
	remainingBytes := uint64(0)
	if initStatus == InitInProgress {
		var err error
		_, remainingBytes, err = b.postProver.IsInitialized()
		if err != nil {
			b.log.With().Error("failed to check remaining init bytes", log.Err(err))
		}
	}
	datadir := b.postProver.Cfg().DataDir
	return int(initStatus), remainingBytes, acc.String(), datadir
}

// SetCoinbaseAccount sets the address rewardAddress to be the coinbase account written into the activation transaction
// the rewards for blocks made by this miner will go to this address
func (b *Builder) SetCoinbaseAccount(rewardAddress types.Address) {
	b.accountLock.Lock()
	defer b.accountLock.Unlock()
	b.coinbaseAccount = rewardAddress
}

func (b *Builder) getCoinbaseAccount() types.Address {
	b.accountLock.RLock()
	defer b.accountLock.RUnlock()
	return b.coinbaseAccount
}

func (b *Builder) getNipstKey() []byte {
	return []byte("Nipst")
}

func (b *Builder) storeChallenge(ch *types.NIPSTChallenge) error {
	bts, err := types.InterfaceToBytes(ch)
	if err != nil {
		return err
	}
	return b.store.Put(b.getNipstKey(), bts)
}

func (b *Builder) loadChallenge() error {
	bts, err := b.store.Get(b.getNipstKey())
	if err != nil {
		return err
	}
	if len(bts) > 0 {
		tp := &types.NIPSTChallenge{}
		err = types.BytesToInterface(bts, tp)
		if err != nil {
			return err
		}
		b.challenge = tp
	}
	return nil
}

// PublishActivationTx attempts to publish an atx, it returns an error if an atx cannot be created.
func (b *Builder) PublishActivationTx(ctx context.Context) error {
	b.discardChallengeIfStale()
	if b.challenge != nil {
		b.log.With().Info("using existing atx challenge", b.currentEpoch())
	} else {
		b.log.With().Info("building new atx challenge", b.currentEpoch())
		err := b.buildNipstChallenge(ctx)
		if err != nil {
			return fmt.Errorf("failed to build new atx challenge: %w", err)
		}
	}

	if b.pendingATX == nil {
		var err error
		b.pendingATX, err = b.createAtx(ctx)
		if err != nil {
			return err
		}
	}

	atx := b.pendingATX
	atxReceived := b.db.AwaitAtx(atx.ID())
	defer b.db.UnsubscribeAtx(atx.ID())
	size, err := b.signAndBroadcast(ctx, atx)
	if err != nil {
		return err
	}

	b.log.Event().Info("atx published", atx.Fields(size)...)
	events.ReportAtxCreated(true, uint64(b.currentEpoch()), atx.ShortString())

	select {
	case <-atxReceived:
		b.log.With().Info("received atx in db", atx.ID())
	case <-b.layerClock.AwaitLayer((atx.TargetEpoch() + 1).FirstLayer()):
		syncedCh := make(chan struct{})
		b.syncer.RegisterChForSynced(ctx, syncedCh)
		select {
		case <-atxReceived:
			b.log.With().Info("received atx in db (in the last moment)", atx.ID())
		case <-syncedCh: // ensure we've seen all blocks before concluding that the ATX was lost
			b.discardChallenge()
			return fmt.Errorf("%w: target epoch has passed", ErrATXChallengeExpired)
		case <-ctx.Done():
			return ErrStopRequested
		}
	case <-ctx.Done():
		return ErrStopRequested
	}
	b.discardChallenge()
	return nil
}

func (b *Builder) createAtx(ctx context.Context) (*types.ActivationTx, error) {
	b.log.With().Info("challenge ready")

	pubEpoch := b.challenge.PubLayerID.GetEpoch()

	hash, err := b.challenge.Hash()
	if err != nil {
		return nil, fmt.Errorf("getting challenge hash failed: %w", err)
	}

	// the following method waits for a PoET proof, which should take ~1 epoch
	atxExpired := b.layerClock.AwaitLayer((pubEpoch + 2).FirstLayer()) // this fires when the target epoch is over

	b.log.With().Info("build NIPST")

	nipst, err := b.nipstBuilder.BuildNIPST(ctx, hash, atxExpired)
	if err != nil {
		return nil, fmt.Errorf("failed to build nipst: %w", err)
	}

	b.log.With().Info("awaiting atx publication epoch",
		log.FieldNamed("pub_epoch", pubEpoch),
		log.FieldNamed("pub_epoch_first_layer", pubEpoch.FirstLayer()),
		log.FieldNamed("current_layer", b.layerClock.GetCurrentLayer()),
	)
	if err := b.waitOrStop(ctx, b.layerClock.AwaitLayer(pubEpoch.FirstLayer())); err != nil {
		return nil, fmt.Errorf("failed to wait of publication epoch: %w", err)
	}
	b.log.Info("publication epoch has arrived!")
	if discarded := b.discardChallengeIfStale(); discarded {
		return nil, fmt.Errorf("%w: atx target epoch has passed during nipst construction", ErrATXChallengeExpired)
	}

	// when we reach here an epoch has passed
	// we've completed the sequential work, now before publishing the atx,
	// we need to provide number of atx seen in the epoch of the positioning atx.

	// ensure we are synced before generating the ATX's view
	syncedCh := make(chan struct{})
	b.syncer.RegisterChForSynced(ctx, syncedCh)
	if err := b.waitOrStop(ctx, syncedCh); err != nil {
		return nil, err
	}

	var commitment *types.PostProof
	if b.challenge.PrevATXID == *types.EmptyATXID {
		commitment = b.commitment
	}

<<<<<<< HEAD
	atx := types.NewActivationTx(*b.challenge, b.getCoinbaseAccount(), nipst, b.committedSpace, commitment)

	atxReceived := b.db.AwaitAtx(atx.ID())
	defer b.db.UnsubscribeAtx(atx.ID())
	size, err := b.signAndBroadcast(ctx, atx)
	if err != nil {
		b.log.With().Error("failed to publish atx", append(atx.Fields(size), log.Err(err))...)
		return err
	}

	b.log.Event().Info("atx published", atx.Fields(size)...)
	events.ReportAtxCreated(true, uint32(b.currentEpoch()), atx.ShortString())

	select {
	case <-atxReceived:
		b.log.Info("atx received in db")
	case <-b.layerClock.AwaitLayer((atx.TargetEpoch() + 1).FirstLayer()):
		syncedCh := make(chan struct{})
		b.syncer.RegisterChForSynced(ctx, syncedCh)
		select {
		case <-atxReceived:
			b.log.Info("atx received in db (in the last moment)")
		case <-syncedCh: // ensure we've seen all blocks before concluding that the ATX was lost
			b.log.With().Error("target epoch has passed before atx was added to database", atx.ID())
			b.discardChallenge()
			return fmt.Errorf("target epoch has passed")
		case <-b.stop:
			return StopRequestedError{}
		}
	case <-b.stop:
		return StopRequestedError{}
	}
	b.discardChallenge()
	return nil
=======
	return types.NewActivationTx(*b.challenge, b.getCoinbaseAccount(), nipst, b.committedSpace, commitment), nil
>>>>>>> 663ebe10
}

func (b *Builder) currentEpoch() types.EpochID {
	return b.layerClock.GetCurrentLayer().GetEpoch()
}

func (b *Builder) discardChallenge() {
	b.challenge = nil
	b.pendingATX = nil
	if err := b.store.Put(b.getNipstKey(), []byte{}); err != nil {
		b.log.Error("failed to discard Nipst challenge: %v", err)
	}
}

func (b *Builder) signAndBroadcast(ctx context.Context, atx *types.ActivationTx) (int, error) {
	if err := b.SignAtx(atx); err != nil {
		return 0, fmt.Errorf("failed to sign ATX: %v", err)
	}
	buf, err := types.InterfaceToBytes(atx)
	if err != nil {
		return 0, fmt.Errorf("failed to serialize ATX: %v", err)
	}
	if err := b.net.Broadcast(ctx, AtxProtocol, buf); err != nil {
		return 0, fmt.Errorf("failed to broadcast ATX: %v", err)
	}
	return len(buf), nil
}

// GetPositioningAtxInfo return the following details about the latest atx, to be used as a positioning atx:
// 	atxID, pubLayerID, endTick
func (b *Builder) GetPositioningAtxInfo() (types.ATXID, types.LayerID, uint64, error) {
	if id, err := b.db.GetPosAtxID(); err != nil {
		return types.ATXID{}, types.LayerID{}, 0, fmt.Errorf("cannot find pos atx: %v", err)
	} else if id == b.goldenATXID {
		b.log.With().Info("using golden atx as positioning atx", id)
		return id, types.LayerID{}, 0, nil
	} else if atx, err := b.db.GetAtxHeader(id); err != nil {
		return types.ATXID{}, types.LayerID{}, 0, fmt.Errorf("inconsistent state: failed to get atx header: %v", err)
	} else {
		return id, atx.PubLayerID, atx.EndTick, nil
	}
}

// GetPrevAtx gets the last atx header of specified node Id, it returns error if no previous atx found or if no
// AtxHeader struct in db
func (b *Builder) GetPrevAtx(node types.NodeID) (*types.ActivationTxHeader, error) {
	if id, err := b.db.GetNodeLastAtxID(node); err != nil {
		return nil, fmt.Errorf("no prev atx found: %v", err)
	} else if atx, err := b.db.GetAtxHeader(id); err != nil {
		return nil, fmt.Errorf("inconsistent state: failed to get atx header: %v", err)
	} else {
		return atx, nil
	}
}

func (b *Builder) discardChallengeIfStale() bool {
	if b.challenge != nil && b.challenge.PubLayerID.GetEpoch()+1 < b.currentEpoch() {
		b.log.With().Info("atx target epoch has already passed -- starting over",
			log.FieldNamed("target_epoch", b.challenge.PubLayerID.GetEpoch()+1),
			log.FieldNamed("current_epoch", b.currentEpoch()),
		)
		b.discardChallenge()
		return true
	}
	return false
}

// ExtractPublicKey extracts public key from message and verifies public key exists in idStore, this is how we validate
// ATX signature. If this is the first ATX it is considered valid anyways and ATX syntactic validation will determine ATX validity
func ExtractPublicKey(signedAtx *types.ActivationTx) (*signing.PublicKey, error) {
	bts, err := signedAtx.InnerBytes()
	if err != nil {
		return nil, err
	}

	pubKey, err := ed25519.ExtractPublicKey(bts, signedAtx.Sig)
	if err != nil {
		return nil, err
	}

	pub := signing.NewPublicKey(pubKey)
	return pub, nil
}

// SignAtx signs the atx atx with specified signer and assigns the signature into atx.Sig
// this function returns an error if atx could not be converted to bytes
func SignAtx(signer signer, atx *types.ActivationTx) error {
	bts, err := atx.InnerBytes()
	if err != nil {
		return err
	}
	atx.Sig = signer.Sign(bts)
	return nil
}<|MERGE_RESOLUTION|>--- conflicted
+++ resolved
@@ -138,31 +138,6 @@
 	RegisterChForSynced(context.Context, chan struct{})
 }
 
-<<<<<<< HEAD
-// NewBuilder returns an atx builder that will start a routine that will attempt to create an atx upon each new layer.
-func NewBuilder(conf Config, nodeID types.NodeID, spaceToCommit uint64, signer signer, db atxDBProvider,
-	net broadcaster, mesh meshProvider, nipstBuilder nipstBuilder, postProver PostProverClient,
-	layerClock layerClock, syncer syncer, store bytesStore, log log.Log) *Builder {
-	return &Builder{
-		signer:          signer,
-		nodeID:          nodeID,
-		coinbaseAccount: conf.CoinbaseAccount,
-		goldenATXID:     conf.GoldenATXID,
-		layersPerEpoch:  conf.LayersPerEpoch,
-		db:              db,
-		net:             net,
-		mesh:            mesh,
-		nipstBuilder:    nipstBuilder,
-		postProver:      postProver,
-		layerClock:      layerClock,
-		stop:            make(chan struct{}),
-		store:           store,
-		syncer:          syncer,
-		initStatus:      InitIdle,
-		initDone:        make(chan struct{}),
-		committedSpace:  spaceToCommit,
-		log:             log,
-=======
 // BuilderOption ...
 type BuilderOption func(*Builder)
 
@@ -171,13 +146,12 @@
 func WithPoetRetryInterval(interval time.Duration) BuilderOption {
 	return func(b *Builder) {
 		b.poetRetryInterval = interval
->>>>>>> 663ebe10
 	}
 }
 
 // NewBuilder returns an atx builder that will start a routine that will attempt to create an atx upon each new layer.
-func NewBuilder(conf Config, nodeID types.NodeID, spaceToCommit uint64, signer signer, db atxDBProvider, net broadcaster, mesh meshProvider,
-	layersPerEpoch uint16, nipstBuilder nipstBuilder, postProver PostProverClient, layerClock layerClock,
+func NewBuilder(conf Config, nodeID types.NodeID, spaceToCommit uint64, signer signer, db atxDBProvider,
+	net broadcaster, mesh meshProvider, nipstBuilder nipstBuilder, postProver PostProverClient, layerClock layerClock,
 	syncer syncer, store bytesStore, log log.Log, opts ...BuilderOption) *Builder {
 	b := &Builder{
 		signer:            signer,
@@ -250,11 +224,7 @@
 		return
 	}
 	// ensure layer 1 has arrived
-<<<<<<< HEAD
-	if err := b.waitOrStop(b.layerClock.AwaitLayer(types.NewLayerID(1))); err != nil {
-=======
-	if err := b.waitOrStop(ctx, b.layerClock.AwaitLayer(1)); err != nil {
->>>>>>> 663ebe10
+	if err := b.waitOrStop(ctx, b.layerClock.AwaitLayer(types.NewLayerID(1))); err != nil {
 		return
 	}
 	b.run(ctx)
@@ -277,20 +247,7 @@
 				b.layerClock.GetCurrentLayer(),
 				b.currentEpoch(),
 				log.Err(err))
-<<<<<<< HEAD
-			if _, stopRequested := err.(StopRequestedError); stopRequested {
-				return
-			}
-			currentLayer := b.layerClock.GetCurrentLayer()
-			b.log.With().Error("atx construction errored", log.Err(err), currentLayer, currentLayer.GetEpoch())
 			events.ReportAtxCreated(false, uint32(b.currentEpoch()), "")
-			select {
-			case <-b.stop:
-				return
-			case <-b.layerClock.AwaitLayer(currentLayer.Add(1)):
-				continue
-=======
-			events.ReportAtxCreated(false, uint64(b.currentEpoch()), "")
 
 			switch {
 			case errors.Is(err, ErrATXChallengeExpired):
@@ -314,7 +271,6 @@
 					return
 				case <-b.layerClock.AwaitLayer(currentLayer.Add(1)):
 				}
->>>>>>> 663ebe10
 			}
 		}
 	}
@@ -505,7 +461,7 @@
 	}
 
 	b.log.Event().Info("atx published", atx.Fields(size)...)
-	events.ReportAtxCreated(true, uint64(b.currentEpoch()), atx.ShortString())
+	events.ReportAtxCreated(true, uint32(b.currentEpoch()), atx.ShortString())
 
 	select {
 	case <-atxReceived:
@@ -578,44 +534,7 @@
 		commitment = b.commitment
 	}
 
-<<<<<<< HEAD
-	atx := types.NewActivationTx(*b.challenge, b.getCoinbaseAccount(), nipst, b.committedSpace, commitment)
-
-	atxReceived := b.db.AwaitAtx(atx.ID())
-	defer b.db.UnsubscribeAtx(atx.ID())
-	size, err := b.signAndBroadcast(ctx, atx)
-	if err != nil {
-		b.log.With().Error("failed to publish atx", append(atx.Fields(size), log.Err(err))...)
-		return err
-	}
-
-	b.log.Event().Info("atx published", atx.Fields(size)...)
-	events.ReportAtxCreated(true, uint32(b.currentEpoch()), atx.ShortString())
-
-	select {
-	case <-atxReceived:
-		b.log.Info("atx received in db")
-	case <-b.layerClock.AwaitLayer((atx.TargetEpoch() + 1).FirstLayer()):
-		syncedCh := make(chan struct{})
-		b.syncer.RegisterChForSynced(ctx, syncedCh)
-		select {
-		case <-atxReceived:
-			b.log.Info("atx received in db (in the last moment)")
-		case <-syncedCh: // ensure we've seen all blocks before concluding that the ATX was lost
-			b.log.With().Error("target epoch has passed before atx was added to database", atx.ID())
-			b.discardChallenge()
-			return fmt.Errorf("target epoch has passed")
-		case <-b.stop:
-			return StopRequestedError{}
-		}
-	case <-b.stop:
-		return StopRequestedError{}
-	}
-	b.discardChallenge()
-	return nil
-=======
 	return types.NewActivationTx(*b.challenge, b.getCoinbaseAccount(), nipst, b.committedSpace, commitment), nil
->>>>>>> 663ebe10
 }
 
 func (b *Builder) currentEpoch() types.EpochID {
