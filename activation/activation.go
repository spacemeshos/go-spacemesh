--- conflicted
+++ resolved
@@ -326,16 +326,12 @@
 	if err != nil {
 		return nil, nil, fmt.Errorf("post execution: %w", err)
 	}
-<<<<<<< HEAD
-
-=======
 	if postInfo.Nonce == nil {
 		b.log.Error("initial PoST is invalid: missing VRF nonce. Check your PoST data",
 			log.ZShortStringer("smesherID", nodeID),
 		)
-		return errors.New("nil VRF nonce")
-	}
->>>>>>> 99f8024b
+		return nil, nil, errors.New("nil VRF nonce")
+	}
 	initialPost := nipost.Post{
 		Nonce:     post.Nonce,
 		Indices:   post.Indices,
