--- conflicted
+++ resolved
@@ -75,7 +75,6 @@
 	epochProvider EpochProvider
 }
 
-<<<<<<< HEAD
 func NewBuilder(nodeId types.NodeId, db *ActivationDb, net Broadcaster, activeSet ActiveSetProvider, view MeshProvider,
 	layersPerEpoch uint16, nipstBuilder NipstBuilder, layerClock chan types.LayerID, log log.Log) *Builder {
 
@@ -91,19 +90,6 @@
 		stop:           make(chan struct{}),
 		finished:       make(chan struct{}),
 		log:            log,
-=======
-func NewBuilder(nodeId types.NodeId, db database.DB, meshdb *mesh.MeshDB, net Broadcaster, activeSet ActiveSetProvider, view MeshProvider, epochDuration EpochProvider, layersPerEpoch uint64, nipstBuilder NipstBuilder, identityStore IdStore) *Builder {
-	return &Builder{
-		nodeId,
-		NewActivationDb(db, identityStore, meshdb, layersPerEpoch),
-		net,
-		activeSet,
-		view,
-		epochDuration,
-		layersPerEpoch,
-		PoETNumberOfTickProvider{},
-		nipstBuilder,
->>>>>>> c50f602e
 	}
 }
 
@@ -152,14 +138,14 @@
 		if b.prevATX == nil {
 			prevAtxId, err := b.GetPrevAtxId(b.nodeId)
 			if err == nil {
-				b.prevATX, err = b.db.GetAtx(prevAtxId)
+				b.prevATX, err = b.db.GetAtx(*prevAtxId)
 				if err != nil {
 					b.log.Info("no prev ATX found, starting fresh")
 				}
 			}
 		}
 		seq := uint64(0)
-		atxId := types.EmptyAtxId
+		atxId := *types.EmptyAtxId
 		if b.prevATX != nil {
 			seq = b.prevATX.Sequence + 1
 			//check if this node hasn't published an activation already
@@ -173,7 +159,7 @@
 
 		//positioning atx is from this epoch as well, since we will be publishing the atx in the next epoch
 		//todo: what if no other atx was received in this epoch yet?
-		posAtxId := types.EmptyAtxId
+		posAtxId := *types.EmptyAtxId
 		posAtx, err := b.GetPositioningAtx(epoch)
 		if err == nil {
 			endTick = posAtx.EndTick
@@ -188,11 +174,11 @@
 		b.challenge = &types.NIPSTChallenge{
 			NodeId:         b.nodeId,
 			Sequence:       seq,
-			PrevATXId:      *atxId,
+			PrevATXId:      atxId,
 			PubLayerIdx:    b.posLayerID.Add(b.layersPerEpoch),
 			StartTick:      endTick,
 			EndTick:        b.tickProvider.NumOfTicks(), //todo: add provider when
-			PositioningAtx: *posAtxId,
+			PositioningAtx: posAtxId,
 		}
 
 		hash, err := b.challenge.Hash()
@@ -269,7 +255,7 @@
 	if err != nil {
 		return 0
 	}
-	atx, err := b.db.GetAtx(atxId)
+	atx, err := b.db.GetAtx(*atxId)
 	if err != nil {
 		b.log.Error("wtf no atx in db %v", *atxId)
 		return 0
@@ -280,7 +266,7 @@
 func (b *Builder) GetPositioningAtx(epochId types.EpochId) (*types.ActivationTx, error) {
 	posAtxId, err := b.GetPositioningAtxId(epochId)
 	if err == nil {
-		posAtx, err := b.db.GetAtx(posAtxId)
+		posAtx, err := b.db.GetAtx(*posAtxId)
 		if err != nil {
 			return nil, fmt.Errorf("cannot find pos atx: %v", err.Error())
 		}
