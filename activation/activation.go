// Package activation is responsible for creating activation transactions and running the mining flow, coordinating
// Post building, sending proofs to PoET and building NIPost structs.
package activation

import (
	"context"
	"errors"
	"fmt"
	"sync"
	"time"

	"github.com/spacemeshos/post/shared"
	"go.uber.org/atomic"
	"golang.org/x/sync/errgroup"

	"github.com/spacemeshos/go-spacemesh/activation/metrics"
	"github.com/spacemeshos/go-spacemesh/codec"
	"github.com/spacemeshos/go-spacemesh/common/types"
	"github.com/spacemeshos/go-spacemesh/common/util"
	"github.com/spacemeshos/go-spacemesh/datastore"
	"github.com/spacemeshos/go-spacemesh/log"
	"github.com/spacemeshos/go-spacemesh/p2p/pubsub"
	"github.com/spacemeshos/go-spacemesh/sql"
	"github.com/spacemeshos/go-spacemesh/sql/atxs"
	"github.com/spacemeshos/go-spacemesh/sql/kvstore"
)

// PoetConfig is the configuration to interact with the poet server.
type PoetConfig struct {
	PhaseShift  time.Duration `mapstructure:"phase-shift"`
	CycleGap    time.Duration `mapstructure:"cycle-gap"`
	GracePeriod time.Duration `mapstructure:"grace-period"`
}

func DefaultPoetConfig() PoetConfig {
	return PoetConfig{}
}

const defaultPoetRetryInterval = 5 * time.Second

<<<<<<< HEAD
type NipostBuilder interface {
	updatePoETProvers([]PoetProvingServiceClient)
	BuildNIPost(ctx context.Context, challenge *types.PoetChallenge, commitmentAtx types.ATXID, poetProofDeadline time.Time) (*types.NIPost, time.Duration, error)
}

type AtxHandler interface {
	GetPosAtxID() (types.ATXID, error)
	AwaitAtx(id types.ATXID) chan struct{}
	UnsubscribeAtx(id types.ATXID)
}

type Signer interface {
	Sign(m []byte) []byte
}

type Syncer interface {
	RegisterForATXSynced() chan struct{}
}

//go:generate mockgen -package=activation -destination=./activation_mocks.go . SmeshingProvider,AtxHandler,NipostBuilder,Syncer
=======
//go:generate mockgen -package=activation -destination=./activation_mocks.go . SmeshingProvider
>>>>>>> a0cc56ca

// SmeshingProvider defines the functionality required for the node's Smesher API.
type SmeshingProvider interface {
	Smeshing() bool
	StartSmeshing(types.Address, PostSetupOpts) error
	StopSmeshing(bool) error
	SmesherID() types.NodeID
	Coinbase() types.Address
	SetCoinbase(coinbase types.Address)
}

// Config defines configuration for Builder.
type Config struct {
	CoinbaseAccount types.Address
	GoldenATXID     types.ATXID
	LayersPerEpoch  uint32
}

// Builder struct is the struct that orchestrates the creation of activation transactions
// it is responsible for initializing post, receiving poet proof and orchestrating nipst. after which it will
// calculate total weight and providing relevant view as proof.
type Builder struct {
	pendingPoetClients atomic.Pointer[[]PoetProvingServiceClient]
	started            *atomic.Bool

	eg errgroup.Group

	Signer
	accountLock       sync.RWMutex
	nodeID            types.NodeID
	coinbaseAccount   types.Address
	goldenATXID       types.ATXID
	layersPerEpoch    uint32
	cdb               *datastore.CachedDB
	atxHandler        AtxHandler
	publisher         pubsub.Publisher
<<<<<<< HEAD
	nipostBuilder     NipostBuilder
	postSetupProvider PostSetupProvider
=======
	nipostBuilder     nipostBuilder
	postSetupProvider postSetupProvider
>>>>>>> a0cc56ca
	challenge         *types.NIPostChallenge
	initialPost       *types.Post
	initialPostMeta   *types.PostMetadata

	// commitmentAtx caches the ATX ID used for the PoST commitment by this node. It is set / fetched
	// from the DB by calling `getCommitmentAtx()` and cAtxMutex protects its access.
	commitmentAtx *types.ATXID
	cAtxMutex     sync.Mutex

	// smeshingMutex protects `StartSmeshing` and `StopSmeshing` from concurrent access
	smeshingMutex sync.Mutex

	// pendingATX is created with current commitment and nipst from current challenge.
	pendingATX            *types.ActivationTx
	layerClock            layerClock
	syncer                Syncer
	log                   log.Log
	parentCtx             context.Context
	stop                  context.CancelFunc
	poetCfg               PoetConfig
	poetRetryInterval     time.Duration
	poetClientInitializer PoETClientInitializer
}

// BuilderOption ...
type BuilderOption func(*Builder)

// WithPoetRetryInterval modifies time that builder will have to wait before retrying ATX build process
// if it failed due to issues with PoET server.
func WithPoetRetryInterval(interval time.Duration) BuilderOption {
	return func(b *Builder) {
		b.poetRetryInterval = interval
	}
}

// PoETClientInitializer interfaces for creating PoetProvingServiceClient.
type PoETClientInitializer func(string) PoetProvingServiceClient

// WithPoETClientInitializer modifies initialization logic for PoET client. Used during client update.
func WithPoETClientInitializer(initializer PoETClientInitializer) BuilderOption {
	return func(b *Builder) {
		b.poetClientInitializer = initializer
	}
}

// WithContext modifies parent context for background job.
func WithContext(ctx context.Context) BuilderOption {
	return func(b *Builder) {
		b.parentCtx = ctx
	}
}

// WithPoetConfig sets the poet config.
func WithPoetConfig(c PoetConfig) BuilderOption {
	return func(b *Builder) {
		b.poetCfg = c
	}
}

// NewBuilder returns an atx builder that will start a routine that will attempt to create an atx upon each new layer.
<<<<<<< HEAD
func NewBuilder(conf Config, nodeID types.NodeID, signer Signer, cdb *datastore.CachedDB, hdlr AtxHandler, publisher pubsub.Publisher,
	nipostBuilder NipostBuilder, postSetupProvider PostSetupProvider, layerClock layerClock,
	syncer Syncer, log log.Log, opts ...BuilderOption,
=======
func NewBuilder(conf Config, nodeID types.NodeID, signer signer, cdb *datastore.CachedDB, hdlr atxHandler, publisher pubsub.Publisher,
	nipostBuilder nipostBuilder, postSetupProvider postSetupProvider, layerClock layerClock,
	syncer syncer, log log.Log, opts ...BuilderOption,
>>>>>>> a0cc56ca
) *Builder {
	b := &Builder{
		parentCtx:             context.Background(),
		Signer:                signer,
		nodeID:                nodeID,
		coinbaseAccount:       conf.CoinbaseAccount,
		goldenATXID:           conf.GoldenATXID,
		layersPerEpoch:        conf.LayersPerEpoch,
		cdb:                   cdb,
		atxHandler:            hdlr,
		publisher:             publisher,
		nipostBuilder:         nipostBuilder,
		postSetupProvider:     postSetupProvider,
		layerClock:            layerClock,
		syncer:                syncer,
		started:               atomic.NewBool(false),
		log:                   log,
		poetRetryInterval:     defaultPoetRetryInterval,
		poetClientInitializer: defaultPoetClientFunc,
	}
	for _, opt := range opts {
		opt(b)
	}
	return b
}

// Smeshing returns true iff atx builder is smeshing.
func (b *Builder) Smeshing() bool {
	return b.started.Load()
}

// StartSmeshing is the main entry point of the atx builder.
// It runs the main loop of the builder and shouldn't be called more than once.
// If the post data is incomplete or missing, data creation
// session will be preceded. Changing of the post potions (e.g., number of labels),
// after initial setup, is supported.
func (b *Builder) StartSmeshing(coinbase types.Address, opts PostSetupOpts) error {
	b.smeshingMutex.Lock()
	defer b.smeshingMutex.Unlock()

	if !b.started.CompareAndSwap(false, true) {
		return errors.New("already started")
	}

	b.coinbaseAccount = coinbase
	ctx, stop := context.WithCancel(b.parentCtx)
	b.stop = stop

	commitmentAtx, err := b.getCommitmentAtx(ctx)
	if err != nil {
		b.started.Store(false)
		return fmt.Errorf("failed to start post setup session: %w", err)
	}

	b.eg.Go(func() error {
		defer b.started.Store(false)

<<<<<<< HEAD
		if err := b.postSetupProvider.StartSession(ctx, opts, *commitmentAtx); err != nil {
			return err
=======
		if s := b.postSetupProvider.Status(); s.State != PostSetupStateComplete {
			b.log.WithContext(ctx).With().Error("failed to complete post setup", log.Err(b.postSetupProvider.LastError()))
			return
>>>>>>> a0cc56ca
		}

		b.run(ctx)
		return nil
	})

	return nil
}

// findCommitmentAtx determines the best commitment ATX to use for the node.
// It will use the ATX with the highest height seen by the node and defaults to the goldenATX,
// when no ATXs have yet been published.
func (b *Builder) findCommitmentAtx() (types.ATXID, error) {
	atx, err := atxs.GetAtxIDWithMaxHeight(b.cdb)
	if errors.Is(err, sql.ErrNotFound) {
		b.log.With().Info("using golden atx as commitment atx")
		return b.goldenATXID, nil
	}
	if err != nil {
		return *types.EmptyATXID, fmt.Errorf("get commitment atx: %w", err)
	}
	return atx, nil
}

// StopSmeshing stops the atx builder.
// It doesn't wait for the smeshing to stop.
func (b *Builder) StopSmeshing(deleteFiles bool) error {
	b.smeshingMutex.Lock()
	defer b.smeshingMutex.Unlock()

	if !b.started.Load() {
		return errors.New("not started")
	}

	b.stop()
	err := b.eg.Wait()
	switch {
	case err == nil || errors.Is(err, context.Canceled):
		if !deleteFiles {
			return nil
		}

		if err := b.postSetupProvider.Reset(); err != nil {
			b.log.With().Error("failed to delete post files", log.Err(err))
			return err
		}
		return nil
	default:
		return fmt.Errorf("failed to stop post data creation session: %w", err)
	}
}

// SmesherID returns the ID of the smesher that created this activation.
func (b *Builder) SmesherID() types.NodeID {
	return b.nodeID
}

// SignAtx signs the atx and assigns the signature into atx.Sig
// this function returns an error if atx could not be converted to bytes.
func (b *Builder) SignAtx(atx *types.ActivationTx) error {
	if err := SignAtx(b, atx); err != nil {
		return err
	}
	if err := atx.CalcAndSetID(); err != nil {
		return err
	}
	atx.SetNodeID(&b.nodeID)
	return nil
}

func (b *Builder) run(ctx context.Context) {
	if err := b.generateProof(ctx); err != nil {
		b.log.Error("Failed to generate proof: %w", err)
		return
	}

	// ensure layer 1 has arrived
	select {
	case <-ctx.Done():
		return
	case <-b.layerClock.AwaitLayer(types.NewLayerID(1)):
	}

	b.waitForFirstATX(ctx)
	b.loop(ctx)
}

func (b *Builder) generateProof(ctx context.Context) error {
	err := b.loadChallenge()
	if err != nil {
		b.log.Info("challenge not loaded: %s", err)
	}

	commitmentAtx, err := b.getCommitmentAtx(ctx)
	if err != nil {
		return fmt.Errorf("failed to get commitment atx: %w", err)
	}

	// don't generate the commitment every time smeshing is starting, but once only.
	if _, err := b.cdb.GetPrevAtx(b.nodeID); err != nil {
		// Once initialized, run the execution phase with zero-challenge,
		// to create the initial proof (the commitment).
		startTime := time.Now()
		b.initialPost, b.initialPostMeta, err = b.postSetupProvider.GenerateProof(shared.ZeroChallenge, *commitmentAtx)
		if err != nil {
			return fmt.Errorf("post execution: %w", err)
		}
		metrics.PostDuration.Set(float64(time.Since(startTime).Nanoseconds()))
	}

	return nil
}

func (b *Builder) waitForFirstATX(ctx context.Context) bool {
	currentLayer := b.layerClock.GetCurrentLayer()
	currEpoch := currentLayer.GetEpoch()
	if currEpoch == 0 { // genesis miner
		return false
	}
	if prev, err := b.cdb.GetPrevAtx(b.nodeID); err == nil {
		if prev.PublishEpoch() == currEpoch {
			// miner has published in the current epoch
			return false
		}
	}

	// miner didn't publish ATX that targets current epoch.
	// This estimate work if the majority of the nodes use poet servers that are configured the same way.
	// TODO: do better when nodes use poet services with different phase shifts.
	// We must wait till an ATX from other nodes arrives.
	// To calculate the needed time we find the Poet round end
	// and add twice network grace plus average PoST duration time.
	// The first grace time is for poet proof propagation, The second one - for the ATX.
	// Max wait time depicts an estimated safe moment to still be able to
	// submit a poet challenge with the obtained ATX.
	//
	//                 Grace ──────┐
	//                 Period      │  ┌─ATX arrives
	//                     │  PoST │  │   ┌ wait deadline
	//                     │ ┌───► │  │   │   ┌ Next round start
	//   ┌────────────────┬┴─►   └─┴─►│   │   ▼───────
	//   │  POET ROUND N  │           │   │   │ ROUND N+1
	// ──┴────────────┬───┴───────────▼───▼───┴───────►time
	//     EPOCH N    │      EPOCH N+1
	// ───────────────┴───────────────────────────────
	averagePostTime := time.Second // TODO should probably come up with a reasonable average value.
	poetRoundEndOffset := b.poetCfg.PhaseShift - b.poetCfg.CycleGap
	atxArrivalOffset := poetRoundEndOffset + 2*b.poetCfg.GracePeriod + averagePostTime
	waitDeadline := b.layerClock.LayerToTime(currEpoch.FirstLayer()).Add(b.poetCfg.PhaseShift).Add(-b.poetCfg.GracePeriod)

	var expectedAtxArrivalTime time.Time
	if time.Now().After(waitDeadline) {
		b.log.WithContext(ctx).With().Info("missed the window to submit a poet challenge. Will wait for next epoch.")
		expectedAtxArrivalTime = b.layerClock.LayerToTime((currEpoch + 1).FirstLayer()).Add(atxArrivalOffset)
	} else {
		expectedAtxArrivalTime = b.layerClock.LayerToTime(currEpoch.FirstLayer()).Add(atxArrivalOffset)
	}

	waitTime := time.Until(expectedAtxArrivalTime)
	timer := time.NewTimer(waitTime)
	b.log.WithContext(ctx).With().Info("waiting for the first ATX", log.Duration("wait", waitTime))
	defer timer.Stop()
	select {
	case <-ctx.Done():
		return false
	case <-timer.C:
	}
	b.log.WithContext(ctx).With().Info("ready to build first atx",
		log.Stringer("current_layer", b.layerClock.GetCurrentLayer()),
		log.Stringer("current_epoch", b.layerClock.GetCurrentLayer().GetEpoch()))
	return true
}

func (b *Builder) receivePendingPoetClients() *[]PoetProvingServiceClient {
	return b.pendingPoetClients.Swap(nil)
}

// loop is the main loop that tries to create an atx per tick received from the global clock.
func (b *Builder) loop(ctx context.Context) {
	var poetRetryTimer *time.Timer
	defer func() {
		if poetRetryTimer != nil {
			poetRetryTimer.Stop()
		}
	}()
	defer b.log.Info("atx builder is stopped")
	for {
		if poetClients := b.receivePendingPoetClients(); poetClients != nil {
			b.nipostBuilder.updatePoETProvers(*poetClients)
		}

		ctx := log.WithNewSessionID(ctx)
		if err := b.PublishActivationTx(ctx); err != nil {
			b.log.WithContext(ctx).With().Error("error attempting to publish atx",
				b.layerClock.GetCurrentLayer(),
				b.currentEpoch(),
				log.Err(err))
			if errors.Is(err, ErrStopRequested) {
				return
			}
			switch {
			case errors.Is(err, ErrATXChallengeExpired):
				b.log.WithContext(ctx).Debug("Discarding challenge")
				b.discardChallenge()
				// can be retried immediately with a new challenge
			case errors.Is(err, ErrPoetServiceUnstable):
				b.log.WithContext(ctx).Debug("Setting up poet retry timer")
				if poetRetryTimer == nil {
					poetRetryTimer = time.NewTimer(b.poetRetryInterval)
				} else {
					poetRetryTimer.Reset(b.poetRetryInterval)
				}
				select {
				case <-ctx.Done():
					return
				case <-poetRetryTimer.C:
				}
			default:
				b.log.WithContext(ctx).Warning("Unknown error")
				// other failures are related to in-process software. we may as well panic here
				currentLayer := b.layerClock.GetCurrentLayer()
				select {
				case <-ctx.Done():
					return
				case <-b.layerClock.AwaitLayer(currentLayer.Add(1)):
				}
			}
		}
	}
}

func (b *Builder) buildNIPostChallenge(ctx context.Context) error {
	select {
	case <-ctx.Done():
		return ErrStopRequested
	case <-b.syncer.RegisterForATXSynced():
	}
	challenge := &types.NIPostChallenge{}
	atxID, pubLayerID, err := b.GetPositioningAtxInfo()
	if err != nil {
		return fmt.Errorf("failed to get positioning ATX: %w", err)
	}
	challenge.PositioningATX = atxID
	challenge.PubLayerID = pubLayerID.Add(b.layersPerEpoch)
	if prevAtx, err := b.cdb.GetPrevAtx(b.nodeID); err != nil {
		commitmentAtx, err := b.getCommitmentAtx(ctx)
		if err != nil {
			return fmt.Errorf("failed to get commitment ATX: %w", err)
		}

		challenge.CommitmentATX = commitmentAtx
		challenge.InitialPostIndices = b.initialPost.Indices
	} else {
		challenge.PrevATXID = prevAtx.ID
		challenge.Sequence = prevAtx.Sequence + 1
	}
	b.challenge = challenge
	if err := kvstore.AddNIPostChallenge(b.cdb, b.challenge); err != nil {
		return fmt.Errorf("failed to store nipost challenge: %w", err)
	}
	return nil
}

// UpdatePoETServer updates poet client. Context is used to verify that the target is responsive.
func (b *Builder) UpdatePoETServers(ctx context.Context, endpoints []string) error {
	b.log.WithContext(ctx).With().Debug("request to update poet services",
		log.Array("endpoints", log.ArrayMarshalerFunc(func(encoder log.ArrayEncoder) error {
			for _, endpoint := range endpoints {
				encoder.AppendString(endpoint)
			}
			return nil
		})))

	clients := make([]PoetProvingServiceClient, 0, len(endpoints))
	for _, endpoint := range endpoints {
		client := b.poetClientInitializer(endpoint)
		// TODO(dshulyak) not enough information to verify that PoetServiceID matches with an expected one.
		// Maybe it should be provided during update.
		sid, err := client.PoetServiceID(ctx)
		if err != nil {
			return &PoetSvcUnstableError{source: fmt.Errorf("failed to query Poet '%s' for ID (%w)", endpoint, err)}
		}
		b.log.WithContext(ctx).With().Debug("preparing to update poet service", log.String("poet_id", util.Bytes2Hex(sid)))
		clients = append(clients, client)
	}

	b.pendingPoetClients.Store(&clients)
	return nil
}

// SetCoinbase sets the address rewardAddress to be the coinbase account written into the activation transaction
// the rewards for blocks made by this miner will go to this address.
func (b *Builder) SetCoinbase(rewardAddress types.Address) {
	b.accountLock.Lock()
	defer b.accountLock.Unlock()
	b.coinbaseAccount = rewardAddress
}

// Coinbase returns the current coinbase address.
func (b *Builder) Coinbase() types.Address {
	b.accountLock.RLock()
	defer b.accountLock.RUnlock()
	return b.coinbaseAccount
}

func (b *Builder) loadChallenge() error {
	nipost, err := kvstore.GetNIPostChallenge(b.cdb)
	if err != nil {
		return err
	}
	b.challenge = nipost
	return nil
}

func (b *Builder) getCommitmentAtx(ctx context.Context) (*types.ATXID, error) {
	b.cAtxMutex.Lock()
	defer b.cAtxMutex.Unlock()

	if b.commitmentAtx != nil {
		return b.commitmentAtx, nil
	}

	select {
	case <-ctx.Done():
		return nil, ErrStopRequested
	case <-b.syncer.RegisterForATXSynced():
	}

	// if this node has already published an ATX, get its initial ATX and from it the commitment ATX
	atxId, err := atxs.GetFirstIDByNodeID(b.cdb, b.nodeID)
	if err == nil {
		atx, err := atxs.Get(b.cdb, atxId)
		if err == nil {
			b.commitmentAtx = atx.CommitmentATX
			return b.commitmentAtx, nil
		}
	}

	// if this node has not published an ATX, get the commitment ATX id from the kvstore (if it exists)
	// otherwise select the best ATX with `findCommitmentAtx`
	atxId, err = kvstore.GetCommitmentATXForNode(b.cdb, b.nodeID)
	switch {
	case errors.Is(err, sql.ErrNotFound):
		atxId, err := b.findCommitmentAtx()
		if err != nil {
			return nil, fmt.Errorf("failed to determine commitment ATX: %w", err)
		}
		if err := kvstore.AddCommitmentATXForNode(b.cdb, atxId, b.nodeID); err != nil {
			return nil, fmt.Errorf("failed to store commitment ATX: %w", err)
		}
		b.commitmentAtx = &atxId
		return b.commitmentAtx, nil
	case err != nil:
		return nil, fmt.Errorf("failed to get commitment ATX: %w", err)
	}

	b.commitmentAtx = &atxId
	return b.commitmentAtx, nil
}

// PublishActivationTx attempts to publish an atx, it returns an error if an atx cannot be created.
func (b *Builder) PublishActivationTx(ctx context.Context) error {
	b.discardChallengeIfStale()
	logger := b.log.WithContext(ctx)

	if b.challenge != nil {
		logger.With().Info("using existing atx challenge", log.Stringer("current_epoch", b.currentEpoch()))
	} else {
		logger.With().Info("building new atx challenge", log.Stringer("current_epoch", b.currentEpoch()))
		err := b.buildNIPostChallenge(ctx)
		if err != nil {
			return fmt.Errorf("failed to build new atx challenge: %w", err)
		}
	}

	logger.With().Info("new atx challenge is ready",
		log.Stringer("current_epoch", b.currentEpoch()),
		log.Stringer("publish_epoch", b.challenge.PublishEpoch()),
		log.Stringer("target_epoch", b.challenge.TargetEpoch()))

	if b.pendingATX == nil {
		var err error
		b.pendingATX, err = b.createAtx(ctx)
		if err != nil {
			return fmt.Errorf("create ATX: %w", err)
		}
	}

	atx := b.pendingATX
	if err := b.SignAtx(atx); err != nil {
		return fmt.Errorf("sign: %w", err)
	}

	atxReceived := b.atxHandler.AwaitAtx(atx.ID())
	defer b.atxHandler.UnsubscribeAtx(atx.ID())
	size, err := b.broadcast(ctx, atx)
	if err != nil {
		return fmt.Errorf("broadcast: %w", err)
	}

	logger.Event().Info("atx published", log.Inline(atx), log.Int("size", size))

	select {
	case <-atxReceived:
		logger.With().Info(fmt.Sprintf("received atx in db %v", atx.ID().ShortString()), atx.ID())
	case <-b.layerClock.AwaitLayer((atx.TargetEpoch() + 1).FirstLayer()):
		select {
		case <-atxReceived:
			logger.With().Info(fmt.Sprintf("received atx in db %v (in the last moment)", atx.ID().ShortString()), atx.ID())
		case <-b.syncer.RegisterForATXSynced(): // ensure we've seen all ATXs before concluding that the ATX was lost
			b.discardChallenge()
			return fmt.Errorf("%w: target epoch has passed", ErrATXChallengeExpired)
		case <-ctx.Done():
			return ErrStopRequested
		}
	case <-ctx.Done():
		return ErrStopRequested
	}
	b.discardChallenge()
	return nil
}

func (b *Builder) createAtx(ctx context.Context) (*types.ActivationTx, error) {
	b.log.With().Info("challenge ready")

	// Calculate deadline for waiting for poet proofs.
	// Deadline must fit between:
	// - the end of the current poet round + grace period
	// - the start of the next one - grace period.
	// It must also accommodate for PoST duration.
	//
	// We set the deadline to the earliest possible value so that
	// the ATX we produce is available for the network ASAP.
	// Details: https://community.spacemesh.io/t/redundant-poet-registration/310
	//
	//                                 PoST
	//         ┌─────────────────────┐  ┌┐┌─────────────────────┐
	//         │     POET ROUND      │  │││   NEXT POET ROUND   │
	// ┌────▲──┴──────────────────┬──┴─▲┴┴┴─────────────────▲┬──┴───► time
	// │    │      EPOCH          │    │       EPOCH        ││
	// └────┼─────────────────────┴────┼────────────────────┼┴──────
	//      │                          │                    │
	//  WE ARE HERE                DEADLINE FOR       ATX PUBLICATION
	//                           WAITING FOR POET        DEADLINE
	//                               PROOFS
	// NiPoST must be ready before start of the next poet round.
	pubEpoch := b.challenge.PublishEpoch()
	nextPoetRoundStart := b.layerClock.LayerToTime(pubEpoch.FirstLayer()).Add(b.poetCfg.PhaseShift)
	poetRoundEnd := nextPoetRoundStart.Add(-b.poetCfg.CycleGap)
	poetProofDeadline := poetRoundEnd.Add(b.poetCfg.GracePeriod)

	b.log.With().Info("building NIPost",
		log.Stringer("poet round start", nextPoetRoundStart),
		log.Stringer("pub_epoch", pubEpoch),
		log.Time("deadline time", poetProofDeadline),
	)

	commitmentAtx, err := b.getCommitmentAtx(ctx)
	if err != nil {
		return nil, fmt.Errorf("getting commitment atx failed: %w", err)
	}

	challenge := types.PoetChallenge{
		NIPostChallenge: b.challenge,
		NumUnits:        b.postSetupProvider.LastOpts().NumUnits,
	}
	if b.challenge.PrevATXID == *types.EmptyATXID {
		challenge.InitialPost = b.initialPost
		challenge.InitialPostMetadata = b.initialPostMeta
	}
	nipost, postDuration, err := b.nipostBuilder.BuildNIPost(ctx, &challenge, *commitmentAtx, poetProofDeadline)
	if err != nil {
		return nil, fmt.Errorf("failed to build NIPost: %w", err)
	}
	metrics.PostDuration.Set(float64(postDuration.Nanoseconds()))

	b.log.With().Info("awaiting atx publication epoch",
		log.FieldNamed("pub_epoch", pubEpoch),
		log.FieldNamed("pub_epoch_first_layer", pubEpoch.FirstLayer()),
		log.FieldNamed("current_layer", b.layerClock.GetCurrentLayer()),
	)
	select {
	case <-ctx.Done():
		return nil, fmt.Errorf("failed to wait for publication epoch: %w", err)
	case <-b.layerClock.AwaitLayer(pubEpoch.FirstLayer()):
	}
	b.log.Info("publication epoch has arrived!")
	if discarded := b.discardChallengeIfStale(); discarded {
		return nil, fmt.Errorf("%w: atx target epoch has passed during nipost construction", ErrATXChallengeExpired)
	}

	// when we reach here an epoch has passed
	// we've completed the sequential work, now before publishing the atx,
	// we need to provide number of atx seen in the epoch of the positioning atx.

	// ensure we are synced before generating the ATX's view
	select {
	case <-ctx.Done():
		return nil, ErrStopRequested
	case <-b.syncer.RegisterForATXSynced():
	}

	var initialPost *types.Post
	if b.challenge.PrevATXID == *types.EmptyATXID {
		initialPost = b.initialPost
	}

	atx := types.NewActivationTx(
		*b.challenge,
		b.Coinbase(),
		nipost,
		b.postSetupProvider.LastOpts().NumUnits,
		initialPost,
	)
	return atx, nil
}

func (b *Builder) currentEpoch() types.EpochID {
	return b.layerClock.GetCurrentLayer().GetEpoch()
}

func (b *Builder) discardChallenge() {
	b.challenge = nil
	b.pendingATX = nil
	if err := kvstore.ClearNIPostChallenge(b.cdb); err != nil {
		b.log.Error("failed to discard NIPost challenge: %w", err)
	}
}

func (b *Builder) broadcast(ctx context.Context, atx *types.ActivationTx) (int, error) {
	buf, err := codec.Encode(atx)
	if err != nil {
		return 0, fmt.Errorf("failed to serialize ATX: %w", err)
	}
	if err := b.publisher.Publish(ctx, pubsub.AtxProtocol, buf); err != nil {
		return 0, fmt.Errorf("failed to broadcast ATX: %w", err)
	}
	return len(buf), nil
}

// GetPositioningAtxInfo returns id and publication layer from the best observed atx.
func (b *Builder) GetPositioningAtxInfo() (types.ATXID, types.LayerID, error) {
	id, err := b.atxHandler.GetPosAtxID()
	if err != nil {
		if errors.Is(err, sql.ErrNotFound) {
			b.log.With().Info("using golden atx as positioning atx", b.goldenATXID)
			return b.goldenATXID, types.LayerID{}, nil
		}
		return types.ATXID{}, types.LayerID{}, fmt.Errorf("cannot find pos atx: %w", err)
	}
	atx, err := b.cdb.GetAtxHeader(id)
	if err != nil {
		return types.ATXID{}, types.LayerID{}, fmt.Errorf("inconsistent state: failed to get atx header: %w", err)
	}
	return id, atx.PubLayerID, nil
}

func (b *Builder) discardChallengeIfStale() bool {
	if b.challenge != nil && b.challenge.TargetEpoch() < b.currentEpoch() {
		b.log.With().Info("atx target epoch has already passed -- starting over",
			log.FieldNamed("target_epoch", b.challenge.TargetEpoch()),
			log.FieldNamed("current_epoch", b.currentEpoch()),
		)
		b.discardChallenge()
		return true
	}
	return false
}

// SignAtx signs the atx with specified signer and assigns the signature into atx.Sig
// this function returns an error if atx could not be converted to bytes.
func SignAtx(signer Signer, atx *types.ActivationTx) error {
	bts, err := atx.InnerBytes()
	if err != nil {
		return fmt.Errorf("inner bytes of ATX: %w", err)
	}
	atx.Sig = signer.Sign(bts)
	return nil
}<|MERGE_RESOLUTION|>--- conflicted
+++ resolved
@@ -38,30 +38,7 @@
 
 const defaultPoetRetryInterval = 5 * time.Second
 
-<<<<<<< HEAD
-type NipostBuilder interface {
-	updatePoETProvers([]PoetProvingServiceClient)
-	BuildNIPost(ctx context.Context, challenge *types.PoetChallenge, commitmentAtx types.ATXID, poetProofDeadline time.Time) (*types.NIPost, time.Duration, error)
-}
-
-type AtxHandler interface {
-	GetPosAtxID() (types.ATXID, error)
-	AwaitAtx(id types.ATXID) chan struct{}
-	UnsubscribeAtx(id types.ATXID)
-}
-
-type Signer interface {
-	Sign(m []byte) []byte
-}
-
-type Syncer interface {
-	RegisterForATXSynced() chan struct{}
-}
-
-//go:generate mockgen -package=activation -destination=./activation_mocks.go . SmeshingProvider,AtxHandler,NipostBuilder,Syncer
-=======
 //go:generate mockgen -package=activation -destination=./activation_mocks.go . SmeshingProvider
->>>>>>> a0cc56ca
 
 // SmeshingProvider defines the functionality required for the node's Smesher API.
 type SmeshingProvider interface {
@@ -89,22 +66,17 @@
 
 	eg errgroup.Group
 
-	Signer
+	signer
 	accountLock       sync.RWMutex
 	nodeID            types.NodeID
 	coinbaseAccount   types.Address
 	goldenATXID       types.ATXID
 	layersPerEpoch    uint32
 	cdb               *datastore.CachedDB
-	atxHandler        AtxHandler
+	atxHandler        atxHandler
 	publisher         pubsub.Publisher
-<<<<<<< HEAD
-	nipostBuilder     NipostBuilder
-	postSetupProvider PostSetupProvider
-=======
 	nipostBuilder     nipostBuilder
 	postSetupProvider postSetupProvider
->>>>>>> a0cc56ca
 	challenge         *types.NIPostChallenge
 	initialPost       *types.Post
 	initialPostMeta   *types.PostMetadata
@@ -120,7 +92,7 @@
 	// pendingATX is created with current commitment and nipst from current challenge.
 	pendingATX            *types.ActivationTx
 	layerClock            layerClock
-	syncer                Syncer
+	syncer                syncer
 	log                   log.Log
 	parentCtx             context.Context
 	stop                  context.CancelFunc
@@ -165,19 +137,13 @@
 }
 
 // NewBuilder returns an atx builder that will start a routine that will attempt to create an atx upon each new layer.
-<<<<<<< HEAD
-func NewBuilder(conf Config, nodeID types.NodeID, signer Signer, cdb *datastore.CachedDB, hdlr AtxHandler, publisher pubsub.Publisher,
-	nipostBuilder NipostBuilder, postSetupProvider PostSetupProvider, layerClock layerClock,
-	syncer Syncer, log log.Log, opts ...BuilderOption,
-=======
 func NewBuilder(conf Config, nodeID types.NodeID, signer signer, cdb *datastore.CachedDB, hdlr atxHandler, publisher pubsub.Publisher,
 	nipostBuilder nipostBuilder, postSetupProvider postSetupProvider, layerClock layerClock,
 	syncer syncer, log log.Log, opts ...BuilderOption,
->>>>>>> a0cc56ca
 ) *Builder {
 	b := &Builder{
 		parentCtx:             context.Background(),
-		Signer:                signer,
+		signer:                signer,
 		nodeID:                nodeID,
 		coinbaseAccount:       conf.CoinbaseAccount,
 		goldenATXID:           conf.GoldenATXID,
@@ -231,14 +197,8 @@
 	b.eg.Go(func() error {
 		defer b.started.Store(false)
 
-<<<<<<< HEAD
 		if err := b.postSetupProvider.StartSession(ctx, opts, *commitmentAtx); err != nil {
 			return err
-=======
-		if s := b.postSetupProvider.Status(); s.State != PostSetupStateComplete {
-			b.log.WithContext(ctx).With().Error("failed to complete post setup", log.Err(b.postSetupProvider.LastError()))
-			return
->>>>>>> a0cc56ca
 		}
 
 		b.run(ctx)
@@ -810,7 +770,7 @@
 
 // SignAtx signs the atx with specified signer and assigns the signature into atx.Sig
 // this function returns an error if atx could not be converted to bytes.
-func SignAtx(signer Signer, atx *types.ActivationTx) error {
+func SignAtx(signer signer, atx *types.ActivationTx) error {
 	bts, err := atx.InnerBytes()
 	if err != nil {
 		return fmt.Errorf("inner bytes of ATX: %w", err)
