--- conflicted
+++ resolved
@@ -30,13 +30,8 @@
 // AtxProtocol is the protocol id for broadcasting atxs over gossip
 const AtxProtocol = "AtxGossip"
 
-<<<<<<< HEAD
 const defaultPoetRetryInterval = 5 * time.Second
 
-var totalWeightCache = NewTotalWeightCache(1000)
-
-=======
->>>>>>> 6d654a43
 type meshProvider interface {
 	GetOrphanBlocksBefore(l types.LayerID) ([]types.BlockID, error)
 	LatestLayer() types.LayerID
