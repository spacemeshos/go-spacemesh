// Package activation is responsible for creating activation transactions and running the mining flow, coordinating
// Post building, sending proofs to PoET and building NIPost structs.
package activation

import (
	"context"
	"errors"
	"fmt"
	"sync"
	"time"
	"unsafe"

	"github.com/spacemeshos/ed25519"
	"github.com/spacemeshos/go-spacemesh/common/types"
	"github.com/spacemeshos/go-spacemesh/events"
	"github.com/spacemeshos/go-spacemesh/log"
	"github.com/spacemeshos/go-spacemesh/signing"
	"github.com/spacemeshos/post/shared"
	"go.uber.org/atomic"
)

var (
	// ErrStopRequested is returned when builder is stopped.
	ErrStopRequested = errors.New("builder: stop requested")
	// ErrATXChallengeExpired is returned when atx missed its publication window and needs to be regenerated.
	ErrATXChallengeExpired = errors.New("builder: atx expired")
	// ErrPoetServiceUnstable is returned when poet quality of service is low.
	ErrPoetServiceUnstable = errors.New("builder: poet service is unstable")
)

// AtxProtocol is the protocol id for broadcasting atxs over gossip
const AtxProtocol = "AtxGossip"

const defaultPoetRetryInterval = 5 * time.Second

type meshProvider interface {
	GetOrphanBlocksBefore(l types.LayerID) ([]types.BlockID, error)
	LatestLayer() types.LayerID
}

type broadcaster interface {
	Broadcast(ctx context.Context, channel string, data []byte) error
}

type poetNumberOfTickProvider struct{}

func (provider *poetNumberOfTickProvider) NumOfTicks() uint64 {
	return 1
}

type nipostBuilder interface {
	updatePoETProver(PoetProvingServiceClient)
	BuildNIPost(ctx context.Context, challenge *types.Hash32, timeout chan struct{}) (*types.NIPost, error)
}

type idStore interface {
	StoreNodeIdentity(id types.NodeID) error
	GetIdentity(id string) (types.NodeID, error)
}

type nipostValidator interface {
	Validate(id signing.PublicKey, NIPost *types.NIPost, expectedChallenge types.Hash32, numUnits uint) error
	ValidatePost(id []byte, Post *types.Post, PostMetadata *types.PostMetadata, numUnits uint) error
}

type atxDBProvider interface {
	GetAtxHeader(id types.ATXID) (*types.ActivationTxHeader, error)
	GetNodeLastAtxID(nodeID types.NodeID) (types.ATXID, error)
	GetPosAtxID() (types.ATXID, error)
	GetAtxTimestamp(id types.ATXID) (time.Time, error)
	AwaitAtx(id types.ATXID) chan struct{}
	UnsubscribeAtx(id types.ATXID)
}

type bytesStore interface {
	Put(key []byte, buf []byte) error
	Get(key []byte) ([]byte, error)
}

type signer interface {
	Sign(m []byte) []byte
}

type layerClock interface {
	AwaitLayer(layerID types.LayerID) chan struct{}
	GetCurrentLayer() types.LayerID
}

type syncer interface {
	RegisterChForSynced(context.Context, chan struct{})
}

// SmeshingProvider defines the functionality required for the node's Smesher API.
type SmeshingProvider interface {
	Smeshing() bool
	StartSmeshing(types.Address, PostSetupOpts) error
	StopSmeshing(bool) error
	SmesherID() types.NodeID
	Coinbase() types.Address
	SetCoinbase(coinbase types.Address)
	MinGas() uint64
	SetMinGas(value uint64)
}

// A compile time check to ensure that Builder fully implements the SmeshingProvider interface.
var _ SmeshingProvider = (*Builder)(nil)

// Config defines configuration for Builder
type Config struct {
	CoinbaseAccount types.Address
	GoldenATXID     types.ATXID
	LayersPerEpoch  uint32
}

// Builder struct is the struct that orchestrates the creation of activation transactions
// it is responsible for initializing post, receiving poet proof and orchestrating nipst. after which it will
// calculate total weight and providing relevant view as proof
type Builder struct {
	pendingPoetClient atomic.UnsafePointer
	started           atomic.Bool

	signer
	accountLock       sync.RWMutex
	nodeID            types.NodeID
	coinbaseAccount   types.Address
	goldenATXID       types.ATXID
	layersPerEpoch    uint32
	db                atxDBProvider
	net               broadcaster
	mesh              meshProvider
	tickProvider      poetNumberOfTickProvider
	nipostBuilder     nipostBuilder
	postSetupProvider PostSetupProvider
	challenge         *types.NIPostChallenge
	initialPost       *types.Post
	// pendingATX is created with current commitment and nipst from current challenge.
	pendingATX            *types.ActivationTx
	layerClock            layerClock
<<<<<<< HEAD
	status                smeshingStatus
	mu                    sync.RWMutex
=======
	mtx                   sync.Mutex
>>>>>>> 0e4a8e47
	store                 bytesStore
	syncer                syncer
	log                   log.Log
	parentCtx             context.Context
	stop                  func()
	exited                chan struct{}
	poetRetryInterval     time.Duration
	poetClientInitializer PoETClientInitializer
}

// BuilderOption ...
type BuilderOption func(*Builder)

// WithPoetRetryInterval modifies time that builder will have to wait before retrying ATX build process
// if it failed due to issues with PoET server.
func WithPoetRetryInterval(interval time.Duration) BuilderOption {
	return func(b *Builder) {
		b.poetRetryInterval = interval
	}
}

// PoETClientInitializer interfaces for creating PoetProvingServiceClient.
type PoETClientInitializer func(string) PoetProvingServiceClient

// WithPoETClientInitializer modifies initialization logic for PoET client. Used during client update.
func WithPoETClientInitializer(initializer PoETClientInitializer) BuilderOption {
	return func(b *Builder) {
		b.poetClientInitializer = initializer
	}
}

// WithContext modifies parent context for background job.
func WithContext(ctx context.Context) BuilderOption {
	return func(b *Builder) {
		b.parentCtx = ctx
	}
}

// NewBuilder returns an atx builder that will start a routine that will attempt to create an atx upon each new layer.
func NewBuilder(conf Config, nodeID types.NodeID, signer signer, db atxDBProvider, net broadcaster, mesh meshProvider,
	layersPerEpoch uint32, nipostBuilder nipostBuilder, postSetupProvider PostSetupProvider, layerClock layerClock,
	syncer syncer, store bytesStore, log log.Log, opts ...BuilderOption) *Builder {
	b := &Builder{
		parentCtx:         context.Background(),
		signer:            signer,
		nodeID:            nodeID,
		coinbaseAccount:   conf.CoinbaseAccount,
		goldenATXID:       conf.GoldenATXID,
		layersPerEpoch:    conf.LayersPerEpoch,
		db:                db,
		net:               net,
		mesh:              mesh,
		nipostBuilder:     nipostBuilder,
		postSetupProvider: postSetupProvider,
		layerClock:        layerClock,
		store:             store,
		syncer:            syncer,
		log:               log,
		poetRetryInterval: defaultPoetRetryInterval,
	}
	for _, opt := range opts {
		opt(b)
	}
	return b
}

// Smeshing returns true iff atx builder started.
func (b *Builder) Smeshing() bool {
<<<<<<< HEAD
	return b.getStatus() == smeshingStatusStarted
=======
	return b.started.Load()
>>>>>>> 0e4a8e47
}

// StartSmeshing is the main entry point of the atx builder.
// It runs the main loop of the builder and shouldn't be called more than once.
// If the post data is incomplete or missing, data creation
// session will be preceded. Changing of the post potions (e.g., number of labels),
// after initial setup, is supported.
<<<<<<< HEAD
func (b *Builder) StartSmeshing(ctx context.Context, coinbase types.Address, opts PostSetupOpts) error {
	if b.getStatus() != smeshingStatusIdle {
		return errors.New("already started")
=======
func (b *Builder) StartSmeshing(coinbase types.Address, opts PostSetupOpts) error {
	b.mtx.Lock()
	if b.exited != nil {
		select {
		case <-b.exited:
			// we are here if StartSession failed and method returned with error
			// in this case it is expected that the user may call StartSmeshing without StopSmeshing first
		default:
			b.mtx.Unlock()
			return errors.New("already started")
		}
>>>>>>> 0e4a8e47
	}

	b.started.Store(true)
	b.coinbaseAccount = coinbase
<<<<<<< HEAD
	b.setStatus(smeshingStatusPendingPostSetup)

	doneChan, err := b.postSetupProvider.StartSession(opts)
	if err != nil {
		b.setStatus(smeshingStatusIdle)
=======
	var ctx context.Context
	exited := make(chan struct{})
	ctx, b.stop = context.WithCancel(b.parentCtx)
	b.exited = exited
	b.mtx.Unlock()

	doneChan, err := b.postSetupProvider.StartSession(opts)
	if err != nil {
		close(exited)
		b.started.Store(false)
>>>>>>> 0e4a8e47
		return fmt.Errorf("failed to start post setup session: %w", err)
	}
	go func() {
		// false after closing exited. otherwise IsSmeshing may return False but StartSmeshing return "already started"
		defer b.started.Store(false)
		defer close(exited)
		select {
		case <-ctx.Done():
			return
		case <-doneChan:
		}

		if s := b.postSetupProvider.Status(); s.State != postSetupStateComplete {
<<<<<<< HEAD
			b.setStatus(smeshingStatusIdle)
			b.log.WithContext(ctx).With().Error("failed to complete post setup", log.Err(b.postSetupProvider.LastError()))
			return
		}

		b.setStatus(smeshingStatusStarted)
		go b.loop(b.runCtx)
=======
			b.log.WithContext(ctx).With().Error("failed to complete post setup", log.Err(b.postSetupProvider.LastError()))
			return
		}
		b.loop(ctx)
>>>>>>> 0e4a8e47
	}()

	return nil
}

// StopSmeshing stops the atx builder.
func (b *Builder) StopSmeshing(deleteFiles bool) error {
<<<<<<< HEAD
	if b.getStatus() == smeshingStatusIdle {
=======
	b.mtx.Lock()
	defer b.mtx.Unlock()
	if b.exited == nil {
>>>>>>> 0e4a8e47
		return errors.New("not started")
	}

	if err := b.postSetupProvider.StopSession(deleteFiles); err != nil {
		return fmt.Errorf("failed to stop post data creation session: %v", err)
	}

	b.stop()
<<<<<<< HEAD
	b.setStatus(smeshingStatusIdle)

=======
	<-b.exited
	b.exited = nil
>>>>>>> 0e4a8e47
	return nil
}

// SmesherID returns the ID of the smesher that created this activation
func (b *Builder) SmesherID() types.NodeID {
	return b.nodeID
}

// SignAtx signs the atx and assigns the signature into atx.Sig
// this function returns an error if atx could not be converted to bytes
func (b *Builder) SignAtx(atx *types.ActivationTx) error {
	return SignAtx(b, atx)
}

func (b *Builder) waitOrStop(ctx context.Context, ch chan struct{}) error {
	select {
	case <-ch:
		return nil
	case <-ctx.Done():
		return ErrStopRequested
	}
}

// loop is the main loop that tries to create an atx per tick received from the global clock
func (b *Builder) loop(ctx context.Context) {
	err := b.loadChallenge()
	if err != nil {
		b.log.Info("challenge not loaded: %s", err)
	}

	// Once initialized, run the execution phase with zero-challenge,
	// to create the initial proof (the commitment).
	// TODO(moshababo): don't generate the commitment every time smeshing is starting, but once only.
	b.initialPost, _, err = b.postSetupProvider.GenerateProof(shared.ZeroChallenge)
	if err != nil {
		b.log.Error("post execution failed: %v", err)
<<<<<<< HEAD
		b.setStatus(smeshingStatusIdle)
=======
>>>>>>> 0e4a8e47
		return
	}

	// ensure layer 1 has arrived
	if err := b.waitOrStop(ctx, b.layerClock.AwaitLayer(types.NewLayerID(1))); err != nil {
		return
	}
	b.run(ctx)
}

func (b *Builder) run(ctx context.Context) {
	var poetRetryTimer *time.Timer
	defer func() {
		if poetRetryTimer != nil {
			poetRetryTimer.Stop()
		}
	}()
	defer b.log.Info("atx builder is stopped")
	for {
		client := b.pendingPoetClient.Load()
		if client != nil {
			b.nipostBuilder.updatePoETProver(*(*PoetProvingServiceClient)(client))
			// CaS here will not lose concurrent update
			b.pendingPoetClient.CAS(client, nil)
		}

		if err := b.PublishActivationTx(ctx); err != nil {
			if errors.Is(err, ErrStopRequested) {
				return
			}
			b.log.With().Error("error attempting to publish atx",
				b.layerClock.GetCurrentLayer(),
				b.currentEpoch(),
				log.Err(err))
			events.ReportAtxCreated(false, uint32(b.currentEpoch()), "")

			switch {
			case errors.Is(err, ErrATXChallengeExpired):
				// can be retried immediatly with a new challenge
			case errors.Is(err, ErrPoetServiceUnstable):
				if poetRetryTimer == nil {
					poetRetryTimer = time.NewTimer(b.poetRetryInterval)
				} else {
					poetRetryTimer.Reset(b.poetRetryInterval)
				}
				select {
				case <-ctx.Done():
					return
				case <-poetRetryTimer.C:
				}
			default:
				// other failures are related to in-process software. we may as well panic here
				currentLayer := b.layerClock.GetCurrentLayer()
				select {
				case <-ctx.Done():
					return
				case <-b.layerClock.AwaitLayer(currentLayer.Add(1)):
				}
			}
		}
	}
}

func (b *Builder) buildNIPostChallenge(ctx context.Context) error {
	syncedCh := make(chan struct{})
	b.syncer.RegisterChForSynced(ctx, syncedCh)
	select {
	case <-ctx.Done():
		return ErrStopRequested
	case <-syncedCh:
	}
	challenge := &types.NIPostChallenge{NodeID: b.nodeID}
	atxID, pubLayerID, endTick, err := b.GetPositioningAtxInfo()
	if err != nil {
		return fmt.Errorf("failed to get positioning ATX: %v", err)
	}
	challenge.PositioningATX = atxID
	challenge.PubLayerID = pubLayerID.Add(b.layersPerEpoch)
	challenge.StartTick = endTick
	challenge.EndTick = endTick + b.tickProvider.NumOfTicks()
	if prevAtx, err := b.GetPrevAtx(b.nodeID); err != nil {
		challenge.InitialPostIndices = b.initialPost.Indices
	} else {
		challenge.PrevATXID = prevAtx.ID()
		challenge.Sequence = prevAtx.Sequence + 1
	}
	b.challenge = challenge
	if err := b.storeChallenge(b.challenge); err != nil {
		return fmt.Errorf("failed to store nipost challenge: %v", err)
	}
	return nil
}

// UpdatePoETServer updates poet client. Context is used to verify that the target is responsive.
func (b *Builder) UpdatePoETServer(ctx context.Context, target string) error {
	client := b.poetClientInitializer(target)
	// TODO(dshulyak) not enough information to verify that PoetServiceID matches with an expected one.
	// Maybe it should be provided during update.
	_, err := client.PoetServiceID(ctx)
	if err != nil {
		return fmt.Errorf("%w: %v", ErrPoetServiceUnstable, err)
	}
	b.pendingPoetClient.Store(unsafe.Pointer(&client))
	return nil
}

// SetCoinbase sets the address rewardAddress to be the coinbase account written into the activation transaction
// the rewards for blocks made by this miner will go to this address
func (b *Builder) SetCoinbase(rewardAddress types.Address) {
	b.accountLock.Lock()
	defer b.accountLock.Unlock()
	b.coinbaseAccount = rewardAddress
}

// Coinbase returns the current coinbase address.
func (b *Builder) Coinbase() types.Address {
	b.accountLock.RLock()
	defer b.accountLock.RUnlock()
	return b.coinbaseAccount
}

// MinGas [...]
func (b *Builder) MinGas() uint64 {
	panic("not implemented")
}

// SetMinGas [...]
func (b *Builder) SetMinGas(value uint64) {
	panic("not implemented")
}

func (b *Builder) getNIPostKey() []byte {
	return []byte("NIPost")
}

func (b *Builder) storeChallenge(ch *types.NIPostChallenge) error {
	bts, err := types.InterfaceToBytes(ch)
	if err != nil {
		return err
	}
	return b.store.Put(b.getNIPostKey(), bts)
}

func (b *Builder) loadChallenge() error {
	bts, err := b.store.Get(b.getNIPostKey())
	if err != nil {
		return err
	}
	if len(bts) > 0 {
		tp := &types.NIPostChallenge{}
		err = types.BytesToInterface(bts, tp)
		if err != nil {
			return err
		}
		b.challenge = tp
	}
	return nil
}

// PublishActivationTx attempts to publish an atx, it returns an error if an atx cannot be created.
func (b *Builder) PublishActivationTx(ctx context.Context) error {
	b.discardChallengeIfStale()
	if b.challenge != nil {
		b.log.With().Info("using existing atx challenge", b.currentEpoch())
	} else {
		b.log.With().Info("building new atx challenge", b.currentEpoch())
		err := b.buildNIPostChallenge(ctx)
		if err != nil {
			b.log.Error(err.Error())
			return fmt.Errorf("failed to build new atx challenge: %w", err)
		}
	}

	b.log.With().Info("new atx challenge is ready", b.currentEpoch())

	if b.pendingATX == nil {
		var err error
		b.pendingATX, err = b.createAtx(ctx)
		if err != nil {
			b.log.Error(err.Error())
			return err
		}
	}

	atx := b.pendingATX
	atxReceived := b.db.AwaitAtx(atx.ID())
	defer b.db.UnsubscribeAtx(atx.ID())
	size, err := b.signAndBroadcast(ctx, atx)
	if err != nil {
		b.log.Error(err.Error())
		return err
	}

	b.log.Event().Info(fmt.Sprintf("atx published %v", atx.ID().ShortString()), atx.Fields(size)...)
	events.ReportAtxCreated(true, uint32(b.currentEpoch()), atx.ShortString())

	select {
	case <-atxReceived:
		b.log.With().Info(fmt.Sprintf("received atx in db %v", atx.ID().ShortString()), atx.ID())
	case <-b.layerClock.AwaitLayer((atx.TargetEpoch() + 1).FirstLayer()):
		syncedCh := make(chan struct{})
		b.syncer.RegisterChForSynced(ctx, syncedCh)
		select {
		case <-atxReceived:
			b.log.With().Info(fmt.Sprintf("received atx in db %v (in the last moment)", atx.ID().ShortString()), atx.ID())
		case <-syncedCh: // ensure we've seen all blocks before concluding that the ATX was lost
			b.discardChallenge()
			return fmt.Errorf("%w: target epoch has passed", ErrATXChallengeExpired)
		case <-ctx.Done():
			return ErrStopRequested
		}
	case <-ctx.Done():
		return ErrStopRequested
	}
	b.discardChallenge()
	return nil
}

func (b *Builder) createAtx(ctx context.Context) (*types.ActivationTx, error) {
	b.log.With().Info("challenge ready")

	pubEpoch := b.challenge.PubLayerID.GetEpoch()

	hash, err := b.challenge.Hash()
	if err != nil {
		return nil, fmt.Errorf("getting challenge hash failed: %w", err)
	}

	// the following method waits for a PoET proof, which should take ~1 epoch
	atxExpired := b.layerClock.AwaitLayer((pubEpoch + 2).FirstLayer()) // this fires when the target epoch is over

	b.log.With().Info("building NIPost")

	nipost, err := b.nipostBuilder.BuildNIPost(ctx, hash, atxExpired)
	if err != nil {
		return nil, fmt.Errorf("failed to build NIPost: %w", err)
	}

	b.log.With().Info("awaiting atx publication epoch",
		log.FieldNamed("pub_epoch", pubEpoch),
		log.FieldNamed("pub_epoch_first_layer", pubEpoch.FirstLayer()),
		log.FieldNamed("current_layer", b.layerClock.GetCurrentLayer()),
	)
	if err := b.waitOrStop(ctx, b.layerClock.AwaitLayer(pubEpoch.FirstLayer())); err != nil {
		return nil, fmt.Errorf("failed to wait for publication epoch: %w", err)
	}
	b.log.Info("publication epoch has arrived!")
	if discarded := b.discardChallengeIfStale(); discarded {
		return nil, fmt.Errorf("%w: atx target epoch has passed during nipost construction", ErrATXChallengeExpired)
	}

	// when we reach here an epoch has passed
	// we've completed the sequential work, now before publishing the atx,
	// we need to provide number of atx seen in the epoch of the positioning atx.

	// ensure we are synced before generating the ATX's view
	syncedCh := make(chan struct{})
	b.syncer.RegisterChForSynced(ctx, syncedCh)
	if err := b.waitOrStop(ctx, syncedCh); err != nil {
		return nil, err
	}

	var initialPost *types.Post
	if b.challenge.PrevATXID == *types.EmptyATXID {
		initialPost = b.initialPost
	}

	return types.NewActivationTx(*b.challenge, b.Coinbase(), nipost, b.postSetupProvider.LastOpts().NumUnits, initialPost), nil
}

func (b *Builder) currentEpoch() types.EpochID {
	return b.layerClock.GetCurrentLayer().GetEpoch()
}

func (b *Builder) discardChallenge() {
	b.challenge = nil
	b.pendingATX = nil
	if err := b.store.Put(b.getNIPostKey(), []byte{}); err != nil {
		b.log.Error("failed to discard NIPost challenge: %v", err)
	}
}

func (b *Builder) signAndBroadcast(ctx context.Context, atx *types.ActivationTx) (int, error) {
	if err := b.SignAtx(atx); err != nil {
		return 0, fmt.Errorf("failed to sign ATX: %v", err)
	}
	buf, err := types.InterfaceToBytes(atx)
	if err != nil {
		return 0, fmt.Errorf("failed to serialize ATX: %v", err)
	}
	if err := b.net.Broadcast(ctx, AtxProtocol, buf); err != nil {
		return 0, fmt.Errorf("failed to broadcast ATX: %v", err)
	}
	return len(buf), nil
}

// GetPositioningAtxInfo return the following details about the latest atx, to be used as a positioning atx:
// 	atxID, pubLayerID, endTick
func (b *Builder) GetPositioningAtxInfo() (types.ATXID, types.LayerID, uint64, error) {
	if id, err := b.db.GetPosAtxID(); err != nil {
		return types.ATXID{}, types.LayerID{}, 0, fmt.Errorf("cannot find pos atx: %v", err)
	} else if id == b.goldenATXID {
		b.log.With().Info("using golden atx as positioning atx", id)
		return id, types.LayerID{}, 0, nil
	} else if atx, err := b.db.GetAtxHeader(id); err != nil {
		return types.ATXID{}, types.LayerID{}, 0, fmt.Errorf("inconsistent state: failed to get atx header: %v", err)
	} else {
		return id, atx.PubLayerID, atx.EndTick, nil
	}
}

// GetPrevAtx gets the last atx header of specified node Id, it returns error if no previous atx found or if no
// AtxHeader struct in db
func (b *Builder) GetPrevAtx(node types.NodeID) (*types.ActivationTxHeader, error) {
	if id, err := b.db.GetNodeLastAtxID(node); err != nil {
		return nil, fmt.Errorf("no prev atx found: %v", err)
	} else if atx, err := b.db.GetAtxHeader(id); err != nil {
		return nil, fmt.Errorf("inconsistent state: failed to get atx header: %v", err)
	} else {
		return atx, nil
	}
}

func (b *Builder) discardChallengeIfStale() bool {
	if b.challenge != nil && b.challenge.PubLayerID.GetEpoch()+1 < b.currentEpoch() {
		b.log.With().Info("atx target epoch has already passed -- starting over",
			log.FieldNamed("target_epoch", b.challenge.PubLayerID.GetEpoch()+1),
			log.FieldNamed("current_epoch", b.currentEpoch()),
		)
		b.discardChallenge()
		return true
	}
	return false
}

func (b *Builder) getStatus() smeshingStatus {
	b.mu.RLock()
	defer b.mu.RUnlock()

	return b.status
}

func (b *Builder) setStatus(status smeshingStatus) {
	b.mu.Lock()
	defer b.mu.Unlock()

	b.status = status
}

// ExtractPublicKey extracts public key from message and verifies public key exists in idStore, this is how we validate
// ATX signature. If this is the first ATX it is considered valid anyways and ATX syntactic validation will determine ATX validity
func ExtractPublicKey(signedAtx *types.ActivationTx) (*signing.PublicKey, error) {
	bts, err := signedAtx.InnerBytes()
	if err != nil {
		return nil, err
	}

	pubKey, err := ed25519.ExtractPublicKey(bts, signedAtx.Sig)
	if err != nil {
		return nil, err
	}

	pub := signing.NewPublicKey(pubKey)
	return pub, nil
}

// SignAtx signs the atx atx with specified signer and assigns the signature into atx.Sig
// this function returns an error if atx could not be converted to bytes
func SignAtx(signer signer, atx *types.ActivationTx) error {
	bts, err := atx.InnerBytes()
	if err != nil {
		return err
	}
	atx.Sig = signer.Sign(bts)
	return nil
}<|MERGE_RESOLUTION|>--- conflicted
+++ resolved
@@ -11,12 +11,13 @@
 	"unsafe"
 
 	"github.com/spacemeshos/ed25519"
+	"github.com/spacemeshos/post/shared"
+	"go.uber.org/atomic"
+
 	"github.com/spacemeshos/go-spacemesh/common/types"
 	"github.com/spacemeshos/go-spacemesh/events"
 	"github.com/spacemeshos/go-spacemesh/log"
 	"github.com/spacemeshos/go-spacemesh/signing"
-	"github.com/spacemeshos/post/shared"
-	"go.uber.org/atomic"
 )
 
 var (
@@ -136,12 +137,7 @@
 	// pendingATX is created with current commitment and nipst from current challenge.
 	pendingATX            *types.ActivationTx
 	layerClock            layerClock
-<<<<<<< HEAD
-	status                smeshingStatus
 	mu                    sync.RWMutex
-=======
-	mtx                   sync.Mutex
->>>>>>> 0e4a8e47
 	store                 bytesStore
 	syncer                syncer
 	log                   log.Log
@@ -210,11 +206,7 @@
 
 // Smeshing returns true iff atx builder started.
 func (b *Builder) Smeshing() bool {
-<<<<<<< HEAD
-	return b.getStatus() == smeshingStatusStarted
-=======
 	return b.started.Load()
->>>>>>> 0e4a8e47
 }
 
 // StartSmeshing is the main entry point of the atx builder.
@@ -222,45 +214,31 @@
 // If the post data is incomplete or missing, data creation
 // session will be preceded. Changing of the post potions (e.g., number of labels),
 // after initial setup, is supported.
-<<<<<<< HEAD
-func (b *Builder) StartSmeshing(ctx context.Context, coinbase types.Address, opts PostSetupOpts) error {
-	if b.getStatus() != smeshingStatusIdle {
-		return errors.New("already started")
-=======
 func (b *Builder) StartSmeshing(coinbase types.Address, opts PostSetupOpts) error {
-	b.mtx.Lock()
+	b.mu.Lock()
 	if b.exited != nil {
 		select {
 		case <-b.exited:
 			// we are here if StartSession failed and method returned with error
 			// in this case it is expected that the user may call StartSmeshing without StopSmeshing first
 		default:
-			b.mtx.Unlock()
+			b.mu.Unlock()
 			return errors.New("already started")
 		}
->>>>>>> 0e4a8e47
 	}
 
 	b.started.Store(true)
 	b.coinbaseAccount = coinbase
-<<<<<<< HEAD
-	b.setStatus(smeshingStatusPendingPostSetup)
-
-	doneChan, err := b.postSetupProvider.StartSession(opts)
-	if err != nil {
-		b.setStatus(smeshingStatusIdle)
-=======
 	var ctx context.Context
 	exited := make(chan struct{})
 	ctx, b.stop = context.WithCancel(b.parentCtx)
 	b.exited = exited
-	b.mtx.Unlock()
+	b.mu.Unlock()
 
 	doneChan, err := b.postSetupProvider.StartSession(opts)
 	if err != nil {
 		close(exited)
 		b.started.Store(false)
->>>>>>> 0e4a8e47
 		return fmt.Errorf("failed to start post setup session: %w", err)
 	}
 	go func() {
@@ -274,20 +252,10 @@
 		}
 
 		if s := b.postSetupProvider.Status(); s.State != postSetupStateComplete {
-<<<<<<< HEAD
-			b.setStatus(smeshingStatusIdle)
 			b.log.WithContext(ctx).With().Error("failed to complete post setup", log.Err(b.postSetupProvider.LastError()))
 			return
 		}
-
-		b.setStatus(smeshingStatusStarted)
-		go b.loop(b.runCtx)
-=======
-			b.log.WithContext(ctx).With().Error("failed to complete post setup", log.Err(b.postSetupProvider.LastError()))
-			return
-		}
 		b.loop(ctx)
->>>>>>> 0e4a8e47
 	}()
 
 	return nil
@@ -295,13 +263,10 @@
 
 // StopSmeshing stops the atx builder.
 func (b *Builder) StopSmeshing(deleteFiles bool) error {
-<<<<<<< HEAD
-	if b.getStatus() == smeshingStatusIdle {
-=======
-	b.mtx.Lock()
-	defer b.mtx.Unlock()
+	b.mu.Lock()
+	defer b.mu.Unlock()
+
 	if b.exited == nil {
->>>>>>> 0e4a8e47
 		return errors.New("not started")
 	}
 
@@ -310,13 +275,8 @@
 	}
 
 	b.stop()
-<<<<<<< HEAD
-	b.setStatus(smeshingStatusIdle)
-
-=======
 	<-b.exited
 	b.exited = nil
->>>>>>> 0e4a8e47
 	return nil
 }
 
@@ -353,10 +313,6 @@
 	b.initialPost, _, err = b.postSetupProvider.GenerateProof(shared.ZeroChallenge)
 	if err != nil {
 		b.log.Error("post execution failed: %v", err)
-<<<<<<< HEAD
-		b.setStatus(smeshingStatusIdle)
-=======
->>>>>>> 0e4a8e47
 		return
 	}
 
@@ -692,20 +648,6 @@
 	return false
 }
 
-func (b *Builder) getStatus() smeshingStatus {
-	b.mu.RLock()
-	defer b.mu.RUnlock()
-
-	return b.status
-}
-
-func (b *Builder) setStatus(status smeshingStatus) {
-	b.mu.Lock()
-	defer b.mu.Unlock()
-
-	b.status = status
-}
-
 // ExtractPublicKey extracts public key from message and verifies public key exists in idStore, this is how we validate
 // ATX signature. If this is the first ATX it is considered valid anyways and ATX syntactic validation will determine ATX validity
 func ExtractPublicKey(signedAtx *types.ActivationTx) (*signing.PublicKey, error) {
