// Package activation is responsible for creating activation transactions and running the mining flow, coordinating
// Post building, sending proofs to PoET and building NIPost structs.
package activation

import (
	"context"
	"encoding/hex"
	"errors"
	"fmt"
	"sync"
	"time"

	"github.com/spacemeshos/post/shared"
	"go.uber.org/atomic"
	"golang.org/x/sync/errgroup"

	"github.com/spacemeshos/go-spacemesh/activation/metrics"
	"github.com/spacemeshos/go-spacemesh/codec"
	"github.com/spacemeshos/go-spacemesh/common/types"
	"github.com/spacemeshos/go-spacemesh/datastore"
	"github.com/spacemeshos/go-spacemesh/log"
	"github.com/spacemeshos/go-spacemesh/p2p/pubsub"
	"github.com/spacemeshos/go-spacemesh/sql"
	"github.com/spacemeshos/go-spacemesh/sql/atxs"
	"github.com/spacemeshos/go-spacemesh/sql/kvstore"
)

// PoetConfig is the configuration to interact with the poet server.
type PoetConfig struct {
	PhaseShift  time.Duration `mapstructure:"phase-shift"`
	CycleGap    time.Duration `mapstructure:"cycle-gap"`
	GracePeriod time.Duration `mapstructure:"grace-period"`
}

func DefaultPoetConfig() PoetConfig {
	return PoetConfig{}
}

const defaultPoetRetryInterval = 5 * time.Second

//go:generate mockgen -package=activation -destination=./activation_mocks.go . SmeshingProvider

// SmeshingProvider defines the functionality required for the node's Smesher API.
type SmeshingProvider interface {
	Smeshing() bool
	StartSmeshing(types.Address, PostSetupOpts) error
	StopSmeshing(bool) error
	SmesherID() types.NodeID
	Coinbase() types.Address
	SetCoinbase(coinbase types.Address)
}

// Config defines configuration for Builder.
type Config struct {
	CoinbaseAccount types.Address
	GoldenATXID     types.ATXID
	LayersPerEpoch  uint32
}

// Builder struct is the struct that orchestrates the creation of activation transactions
// it is responsible for initializing post, receiving poet proof and orchestrating nipst. after which it will
// calculate total weight and providing relevant view as proof.
type Builder struct {
	pendingPoetClients atomic.Pointer[[]PoetProvingServiceClient]
	started            *atomic.Bool

	eg errgroup.Group

	signer
	accountLock       sync.RWMutex
	nodeID            types.NodeID
	coinbaseAccount   types.Address
	goldenATXID       types.ATXID
	layersPerEpoch    uint32
	cdb               *datastore.CachedDB
	atxHandler        atxHandler
	publisher         pubsub.Publisher
	nipostBuilder     nipostBuilder
	postSetupProvider postSetupProvider
	initialPost       *types.Post
	initialPostMeta   *types.PostMetadata

	// commitmentAtx caches the ATX ID used for the PoST commitment by this node. It is set / fetched
	// from the DB by calling `getCommitmentAtx()` and cAtxMutex protects its access.
	commitmentAtx *types.ATXID
	cAtxMutex     sync.Mutex

	// smeshingMutex protects `StartSmeshing` and `StopSmeshing` from concurrent access
	smeshingMutex sync.Mutex

	// pendingATX is created with current commitment and nipst from current challenge.
	pendingATX            *types.ActivationTx
	layerClock            layerClock
	syncer                syncer
	log                   log.Log
	parentCtx             context.Context
	stop                  context.CancelFunc
	poetCfg               PoetConfig
	poetRetryInterval     time.Duration
	poetClientInitializer PoETClientInitializer
}

// BuilderOption ...
type BuilderOption func(*Builder)

// WithPoetRetryInterval modifies time that builder will have to wait before retrying ATX build process
// if it failed due to issues with PoET server.
func WithPoetRetryInterval(interval time.Duration) BuilderOption {
	return func(b *Builder) {
		b.poetRetryInterval = interval
	}
}

// PoETClientInitializer interfaces for creating PoetProvingServiceClient.
type PoETClientInitializer func(string) PoetProvingServiceClient

// WithPoETClientInitializer modifies initialization logic for PoET client. Used during client update.
func WithPoETClientInitializer(initializer PoETClientInitializer) BuilderOption {
	return func(b *Builder) {
		b.poetClientInitializer = initializer
	}
}

// WithContext modifies parent context for background job.
func WithContext(ctx context.Context) BuilderOption {
	return func(b *Builder) {
		b.parentCtx = ctx
	}
}

// WithPoetConfig sets the poet config.
func WithPoetConfig(c PoetConfig) BuilderOption {
	return func(b *Builder) {
		b.poetCfg = c
	}
}

// NewBuilder returns an atx builder that will start a routine that will attempt to create an atx upon each new layer.
func NewBuilder(
	conf Config,
	nodeID types.NodeID,
	signer signer,
	cdb *datastore.CachedDB,
	hdlr atxHandler,
	publisher pubsub.Publisher,
	nipostBuilder nipostBuilder,
	postSetupProvider postSetupProvider,
	layerClock layerClock,
	syncer syncer,
	log log.Log,
	opts ...BuilderOption,
) *Builder {
	b := &Builder{
		parentCtx:             context.Background(),
		signer:                signer,
		nodeID:                nodeID,
		coinbaseAccount:       conf.CoinbaseAccount,
		goldenATXID:           conf.GoldenATXID,
		layersPerEpoch:        conf.LayersPerEpoch,
		cdb:                   cdb,
		atxHandler:            hdlr,
		publisher:             publisher,
		nipostBuilder:         nipostBuilder,
		postSetupProvider:     postSetupProvider,
		layerClock:            layerClock,
		syncer:                syncer,
		started:               atomic.NewBool(false),
		log:                   log,
		poetRetryInterval:     defaultPoetRetryInterval,
		poetClientInitializer: defaultPoetClientFunc,
	}
	for _, opt := range opts {
		opt(b)
	}
	return b
}

// Smeshing returns true iff atx builder is smeshing.
func (b *Builder) Smeshing() bool {
	return b.started.Load()
}

// StartSmeshing is the main entry point of the atx builder.
// It runs the main loop of the builder and shouldn't be called more than once.
// If the post data is incomplete or missing, data creation
// session will be preceded. Changing of the post potions (e.g., number of labels),
// after initial setup, is supported.
func (b *Builder) StartSmeshing(coinbase types.Address, opts PostSetupOpts) error {
	b.smeshingMutex.Lock()
	defer b.smeshingMutex.Unlock()

	if !b.started.CompareAndSwap(false, true) {
		return errors.New("already started")
	}

	b.coinbaseAccount = coinbase
	ctx, stop := context.WithCancel(b.parentCtx)
	b.stop = stop

	b.eg.Go(func() error {
		defer b.started.Store(false)

		commitmentAtx, err := b.getCommitmentAtx(ctx)
		if err != nil {
			return fmt.Errorf("failed to start post setup session: %w", err)
		}

		if err := b.postSetupProvider.StartSession(ctx, opts, *commitmentAtx); err != nil {
			return err
		}

		b.run(ctx)
		return nil
	})

	return nil
}

// findCommitmentAtx determines the best commitment ATX to use for the node.
// It will use the ATX with the highest height seen by the node and defaults to the goldenATX,
// when no ATXs have yet been published.
func (b *Builder) findCommitmentAtx() (types.ATXID, error) {
	atx, err := atxs.GetAtxIDWithMaxHeight(b.cdb)
	if errors.Is(err, sql.ErrNotFound) {
		b.log.With().Info("using golden atx as commitment atx")
		return b.goldenATXID, nil
	}
	if err != nil {
		return *types.EmptyATXID, fmt.Errorf("get commitment atx: %w", err)
	}
	return atx, nil
}

// StopSmeshing stops the atx builder.
// It doesn't wait for the smeshing to stop.
func (b *Builder) StopSmeshing(deleteFiles bool) error {
	b.smeshingMutex.Lock()
	defer b.smeshingMutex.Unlock()

	if !b.started.Load() {
		return errors.New("not started")
	}

	b.stop()
	err := b.eg.Wait()
	switch {
	case err == nil || errors.Is(err, context.Canceled):
		if !deleteFiles {
			return nil
		}

		if err := b.postSetupProvider.Reset(); err != nil {
			b.log.With().Error("failed to delete post files", log.Err(err))
			return err
		}
		return nil
	default:
		return fmt.Errorf("failed to stop post data creation session: %w", err)
	}
}

// SmesherID returns the ID of the smesher that created this activation.
func (b *Builder) SmesherID() types.NodeID {
	return b.nodeID
}

func (b *Builder) run(ctx context.Context) {
	if err := b.generateProof(ctx); err != nil {
		b.log.Error("Failed to generate proof: %w", err)
		return
	}

	select {
	case <-ctx.Done():
		return
	case <-b.layerClock.AwaitLayer(types.NewLayerID(0)):
	}

	b.waitForFirstATX(ctx)
	b.loop(ctx)
}

func (b *Builder) generateProof(ctx context.Context) error {
<<<<<<< HEAD
=======
	err := b.loadChallenge()
	if err != nil {
		b.log.WithContext(ctx).With().Info("challenge not loaded", log.Err(err))
	}

>>>>>>> 57c173c2
	// don't generate the commitment every time smeshing is starting, but once only.
	if _, err := b.cdb.GetPrevAtx(b.nodeID); err != nil {
		// Once initialized, run the execution phase with zero-challenge,
		// to create the initial proof (the commitment).
		startTime := time.Now()
		b.initialPost, b.initialPostMeta, err = b.postSetupProvider.GenerateProof(shared.ZeroChallenge)
		if err != nil {
			return fmt.Errorf("post execution: %w", err)
		}
		metrics.PostDuration.Set(float64(time.Since(startTime).Nanoseconds()))
	}

	return nil
}

func (b *Builder) waitForFirstATX(ctx context.Context) bool {
	currentLayer := b.layerClock.GetCurrentLayer()
	currEpoch := currentLayer.GetEpoch()
	if currEpoch == 0 { // genesis miner
		return false
	}
	if prev, err := b.cdb.GetPrevAtx(b.nodeID); err == nil {
		if prev.PublishEpoch() == currEpoch {
			// miner has published in the current epoch
			return false
		}
	}

	// miner didn't publish ATX that targets current epoch.
	// This estimate work if the majority of the nodes use poet servers that are configured the same way.
	// TODO: do better when nodes use poet services with different phase shifts.
	// We must wait till an ATX from other nodes arrives.
	// To calculate the needed time we find the Poet round end
	// and add twice network grace plus average PoST duration time.
	// The first grace time is for poet proof propagation, The second one - for the ATX.
	// Max wait time depicts an estimated safe moment to still be able to
	// submit a poet challenge with the obtained ATX.
	//
	//                 Grace ──────┐
	//                 Period      │  ┌─ATX arrives
	//                     │  PoST │  │   ┌ wait deadline
	//                     │ ┌───► │  │   │   ┌ Next round start
	//   ┌────────────────┬┴─►   └─┴─►│   │   ▼───────
	//   │  POET ROUND N  │           │   │   │ ROUND N+1
	// ──┴────────────┬───┴───────────▼───▼───┴───────►time
	//     EPOCH N    │      EPOCH N+1
	// ───────────────┴───────────────────────────────
	averagePostTime := time.Second // TODO should probably come up with a reasonable average value.
	poetRoundEndOffset := b.poetCfg.PhaseShift - b.poetCfg.CycleGap
	atxArrivalOffset := poetRoundEndOffset + 2*b.poetCfg.GracePeriod + averagePostTime
	waitDeadline := b.layerClock.LayerToTime(currEpoch.FirstLayer()).Add(b.poetCfg.PhaseShift).Add(-b.poetCfg.GracePeriod)

	var expectedAtxArrivalTime time.Time
	if time.Now().After(waitDeadline) {
		b.log.WithContext(ctx).With().Info("missed the window to submit a poet challenge. Will wait for next epoch.")
		expectedAtxArrivalTime = b.layerClock.LayerToTime((currEpoch + 1).FirstLayer()).Add(atxArrivalOffset)
	} else {
		expectedAtxArrivalTime = b.layerClock.LayerToTime(currEpoch.FirstLayer()).Add(atxArrivalOffset)
	}

	waitTime := time.Until(expectedAtxArrivalTime)
	timer := time.NewTimer(waitTime)
	b.log.WithContext(ctx).With().Info("waiting for the first ATX", log.Duration("wait", waitTime))
	defer timer.Stop()
	select {
	case <-ctx.Done():
		return false
	case <-timer.C:
	}
	b.log.WithContext(ctx).With().Info("ready to build first atx",
		log.Stringer("current_layer", b.layerClock.GetCurrentLayer()),
		log.Stringer("current_epoch", b.layerClock.GetCurrentLayer().GetEpoch()))
	return true
}

func (b *Builder) receivePendingPoetClients() *[]PoetProvingServiceClient {
	return b.pendingPoetClients.Swap(nil)
}

// loop is the main loop that tries to create an atx per tick received from the global clock.
func (b *Builder) loop(ctx context.Context) {
	var poetRetryTimer *time.Timer
	defer func() {
		if poetRetryTimer != nil {
			poetRetryTimer.Stop()
		}
	}()
	defer b.log.Info("atx builder is stopped")
	for {
		if poetClients := b.receivePendingPoetClients(); poetClients != nil {
			b.nipostBuilder.UpdatePoETProvers(*poetClients)
		}

		ctx := log.WithNewSessionID(ctx)
		if err := b.PublishActivationTx(ctx); err != nil {
			b.log.WithContext(ctx).With().Error("error attempting to publish atx",
				b.layerClock.GetCurrentLayer(),
				b.currentEpoch(),
				log.Err(err))
			if errors.Is(err, context.Canceled) {
				return
			}
			switch {
			case errors.Is(err, ErrATXChallengeExpired):
				b.log.WithContext(ctx).Debug("Discarding challenge")
				b.discardChallenge()
				// can be retried immediately with a new challenge
			case errors.Is(err, ErrPoetServiceUnstable):
				b.log.WithContext(ctx).Debug("Setting up poet retry timer")
				if poetRetryTimer == nil {
					poetRetryTimer = time.NewTimer(b.poetRetryInterval)
				} else {
					poetRetryTimer.Reset(b.poetRetryInterval)
				}
				select {
				case <-ctx.Done():
					return
				case <-poetRetryTimer.C:
				}
			default:
				b.log.WithContext(ctx).Warning("Unknown error", log.Err(err))
				// other failures are related to in-process software. we may as well panic here
				currentLayer := b.layerClock.GetCurrentLayer()
				select {
				case <-ctx.Done():
					return
				case <-b.layerClock.AwaitLayer(currentLayer.Add(1)):
				}
			}
		}
	}
}

func (b *Builder) buildNIPostChallenge(ctx context.Context) (*types.NIPostChallenge, error) {
	select {
	case <-ctx.Done():
		return nil, ctx.Err()
	case <-b.syncer.RegisterForATXSynced():
	}
	challenge := &types.NIPostChallenge{}
	atxID, pubLayerID, err := b.GetPositioningAtxInfo()
	if err != nil {
		return nil, fmt.Errorf("failed to get positioning ATX: %w", err)
	}
	challenge.PositioningATX = atxID
	challenge.PubLayerID = pubLayerID.Add(b.layersPerEpoch)
	if prevAtx, err := b.cdb.GetPrevAtx(b.nodeID); err != nil {
		commitmentAtx, err := b.getCommitmentAtx(ctx)
		if err != nil {
			return nil, fmt.Errorf("failed to get commitment ATX: %w", err)
		}

		challenge.CommitmentATX = commitmentAtx
		challenge.InitialPostIndices = b.initialPost.Indices
	} else {
		challenge.PrevATXID = prevAtx.ID
		challenge.Sequence = prevAtx.Sequence + 1
	}

	if err := kvstore.AddNIPostChallenge(b.cdb, challenge); err != nil {
		return nil, fmt.Errorf("failed to store nipost challenge: %w", err)
	}
	return challenge, nil
}

// UpdatePoETServers updates poet client. Context is used to verify that the target is responsive.
func (b *Builder) UpdatePoETServers(ctx context.Context, endpoints []string) error {
	b.log.WithContext(ctx).With().Debug("request to update poet services",
		log.Array("endpoints", log.ArrayMarshalerFunc(func(encoder log.ArrayEncoder) error {
			for _, endpoint := range endpoints {
				encoder.AppendString(endpoint)
			}
			return nil
		})))

	clients := make([]PoetProvingServiceClient, 0, len(endpoints))
	for _, endpoint := range endpoints {
		client := b.poetClientInitializer(endpoint)
		// TODO(dshulyak) not enough information to verify that PoetServiceID matches with an expected one.
		// Maybe it should be provided during update.
		sid, err := client.PoetServiceID(ctx)
		if err != nil {
			return &PoetSvcUnstableError{source: fmt.Errorf("failed to query Poet '%s' for ID (%w)", endpoint, err)}
		}
		b.log.WithContext(ctx).With().Debug("preparing to update poet service", log.String("poet_id", hex.EncodeToString(sid)))
		clients = append(clients, client)
	}

	b.pendingPoetClients.Store(&clients)
	return nil
}

// SetCoinbase sets the address rewardAddress to be the coinbase account written into the activation transaction
// the rewards for blocks made by this miner will go to this address.
func (b *Builder) SetCoinbase(rewardAddress types.Address) {
	b.accountLock.Lock()
	defer b.accountLock.Unlock()
	b.coinbaseAccount = rewardAddress
}

// Coinbase returns the current coinbase address.
func (b *Builder) Coinbase() types.Address {
	b.accountLock.RLock()
	defer b.accountLock.RUnlock()
	return b.coinbaseAccount
}

func (b *Builder) loadChallenge() (*types.NIPostChallenge, error) {
	nipost, err := kvstore.GetNIPostChallenge(b.cdb)
	if err != nil {
		return nil, fmt.Errorf("failed to load nipost challenge from DB: %w", err)
	}
	return nipost, nil
}

func (b *Builder) getCommitmentAtx(ctx context.Context) (*types.ATXID, error) {
	b.cAtxMutex.Lock()
	defer b.cAtxMutex.Unlock()

	if b.commitmentAtx != nil {
		return b.commitmentAtx, nil
	}

	// if this node has already published an ATX, get its initial ATX and from it the commitment ATX
	atxId, err := atxs.GetFirstIDByNodeID(b.cdb, b.nodeID)
	if err == nil {
		atx, err := atxs.Get(b.cdb, atxId)
		if err == nil {
			b.commitmentAtx = atx.CommitmentATX
			return b.commitmentAtx, nil
		}
	}

	// if this node has not published an ATX, get the commitment ATX id from the kvstore (if it exists)
	// otherwise select the best ATX with `findCommitmentAtx`
	atxId, err = kvstore.GetCommitmentATXForNode(b.cdb, b.nodeID)
	switch {
	case errors.Is(err, sql.ErrNotFound):
		// wait for ATX to be synced before selecting commitment ATX
		select {
		case <-ctx.Done():
			return nil, ctx.Err()
		case <-b.syncer.RegisterForATXSynced():
		}

		atxId, err := b.findCommitmentAtx()
		if err != nil {
			return nil, fmt.Errorf("failed to determine commitment ATX: %w", err)
		}
		if err := kvstore.AddCommitmentATXForNode(b.cdb, atxId, b.nodeID); err != nil {
			return nil, fmt.Errorf("failed to store commitment ATX: %w", err)
		}
		b.commitmentAtx = &atxId
		return b.commitmentAtx, nil
	case err != nil:
		return nil, fmt.Errorf("failed to get commitment ATX: %w", err)
	}

	b.commitmentAtx = &atxId
	return b.commitmentAtx, nil
}

// PublishActivationTx attempts to publish an atx, it returns an error if an atx cannot be created.
func (b *Builder) PublishActivationTx(ctx context.Context) error {
	logger := b.log.WithContext(ctx)

	challenge, err := b.loadChallenge()
	if err != nil {
		b.log.With().Info("challenge not loaded", log.Err(err))
	}
	if challenge != nil && isStale(challenge, b.currentEpoch()) {
		b.log.With().Info("atx challenge is stale - discarding it",
			log.FieldNamed("target_epoch", challenge.TargetEpoch()),
			log.FieldNamed("publish_epoch", challenge.PublishEpoch()),
			log.FieldNamed("current_epoch", b.currentEpoch()),
		)
		b.discardChallenge()
		challenge = nil
	}

	if challenge != nil {
		logger.With().Info("using existing atx challenge", log.Stringer("current_epoch", b.currentEpoch()))
	} else {
		logger.With().Info("building new atx challenge", log.Stringer("current_epoch", b.currentEpoch()))
<<<<<<< HEAD
		ch, err := b.buildNIPostChallenge(ctx)
		if err != nil {
			return fmt.Errorf("failed to build new atx challenge: %w", err)
=======
		if err := b.buildNIPostChallenge(ctx); err != nil {
			return fmt.Errorf("build new atx challenge: %w", err)
>>>>>>> 57c173c2
		}
		challenge = ch
	}

	logger.With().Info("new atx challenge is ready",
		log.Stringer("current_epoch", b.currentEpoch()),
		log.Stringer("publish_epoch", challenge.PublishEpoch()),
		log.Stringer("target_epoch", challenge.TargetEpoch()))

	if b.pendingATX == nil {
		var err error
		b.pendingATX, err = b.createAtx(ctx, challenge)
		if err != nil {
			return fmt.Errorf("create ATX: %w", err)
		}
	}

	atx := b.pendingATX
	atxReceived := b.atxHandler.AwaitAtx(atx.ID())
	defer b.atxHandler.UnsubscribeAtx(atx.ID())
	size, err := b.broadcast(ctx, atx)
	if err != nil {
		return fmt.Errorf("broadcast: %w", err)
	}

	logger.Event().Info("atx published", log.Inline(atx), log.Int("size", size))

	select {
	case <-atxReceived:
		logger.With().Info("received atx in db", atx.ID())
	case <-b.layerClock.AwaitLayer((atx.TargetEpoch() + 1).FirstLayer()):
		select {
		case <-atxReceived:
			logger.With().Info("received atx in db (in the last moment)", atx.ID())
		case <-b.syncer.RegisterForATXSynced(): // ensure we've seen all ATXs before concluding that the ATX was lost
			b.discardChallenge()
			return fmt.Errorf("%w: target epoch has passed", ErrATXChallengeExpired)
		case <-ctx.Done():
			return ctx.Err()
		}
	case <-ctx.Done():
		return ctx.Err()
	}
	b.discardChallenge()
	return nil
}

func (b *Builder) createAtx(ctx context.Context, challenge *types.NIPostChallenge) (*types.ActivationTx, error) {
	// Calculate deadline for waiting for poet proofs.
	// Deadline must fit between:
	// - the end of the current poet round + grace period
	// - the start of the next one - grace period.
	// It must also accommodate for PoST duration.
	//
	// We set the deadline to the earliest possible value so that
	// the ATX we produce is available for the network ASAP.
	// Details: https://community.spacemesh.io/t/redundant-poet-registration/310
	//
	//                                 PoST
	//         ┌─────────────────────┐  ┌┐┌─────────────────────┐
	//         │     POET ROUND      │  │││   NEXT POET ROUND   │
	// ┌────▲──┴──────────────────┬──┴─▲┴┴┴─────────────────▲┬──┴───► time
	// │    │      EPOCH          │    │       EPOCH        ││
	// └────┼─────────────────────┴────┼────────────────────┼┴──────
	//      │                          │                    │
	//  WE ARE HERE                DEADLINE FOR       ATX PUBLICATION
	//                           WAITING FOR POET        DEADLINE
	//                               PROOFS
	// NiPoST must be ready before start of the next poet round.
	pubEpoch := challenge.PublishEpoch()
	poetRoundStart := b.layerClock.LayerToTime((pubEpoch - 1).FirstLayer()).Add(b.poetCfg.PhaseShift)
	nextPoetRoundStart := b.layerClock.LayerToTime(pubEpoch.FirstLayer()).Add(b.poetCfg.PhaseShift)
	poetRoundEnd := nextPoetRoundStart.Add(-b.poetCfg.CycleGap)
	poetProofDeadline := poetRoundEnd.Add(b.poetCfg.GracePeriod)

	b.log.With().Info("building NIPost",
		log.Time("poet round start", poetRoundStart),
		log.Time("next poet round start", nextPoetRoundStart),
		log.Time("poet proof deadline", poetProofDeadline),
		log.FieldNamed("current epoch", b.currentEpoch()),
		log.FieldNamed("publish epoch", pubEpoch),
		log.FieldNamed("target epoch", challenge.TargetEpoch()),
	)

	now := time.Now()
	if poetRoundStart.Before(now) {
		b.discardChallenge()
		return nil, fmt.Errorf("%w: poet round has already started at %s (now: %s)", ErrATXChallengeExpired, poetRoundStart, now)
	}

	poetChallenge := types.PoetChallenge{
		NIPostChallenge: challenge,
		NumUnits:        b.postSetupProvider.LastOpts().NumUnits,
	}
	if challenge.PrevATXID == *types.EmptyATXID {
		poetChallenge.InitialPost = b.initialPost
		poetChallenge.InitialPostMetadata = b.initialPostMeta
	}
	buildingNipostCtx, cancel := context.WithDeadline(ctx, nextPoetRoundStart)
	defer cancel()
	nipost, postDuration, err := b.nipostBuilder.BuildNIPost(buildingNipostCtx, &poetChallenge, poetProofDeadline)
	if err != nil {
		return nil, fmt.Errorf("build NIPost: %w", err)
	}
	metrics.PostDuration.Set(float64(postDuration.Nanoseconds()))

	b.log.With().Info("awaiting atx publication epoch",
		log.FieldNamed("pub_epoch", pubEpoch),
		log.FieldNamed("pub_epoch_first_layer", pubEpoch.FirstLayer()),
		log.FieldNamed("current_layer", b.layerClock.GetCurrentLayer()),
	)
	select {
	case <-ctx.Done():
		return nil, fmt.Errorf("wait for publication epoch: %w", err)
	case <-b.layerClock.AwaitLayer(pubEpoch.FirstLayer()):
	}
	b.log.Info("publication epoch has arrived!")

	if isStale(challenge, b.currentEpoch()) {
		b.discardChallenge()
		return nil, fmt.Errorf("%w: atx publish epoch has passed during nipost construction", ErrATXChallengeExpired)
	}

	// when we reach here an epoch has passed
	// we've completed the sequential work, now before publishing the atx,
	// we need to provide number of atx seen in the epoch of the positioning atx.

	// ensure we are synced before generating the ATX's view
	select {
	case <-ctx.Done():
		return nil, ctx.Err()
	case <-b.syncer.RegisterForATXSynced():
	}

	var initialPost *types.Post
	var nonce *types.VRFPostIndex
	if challenge.PrevATXID == *types.EmptyATXID {
		initialPost = b.initialPost
		nonce, err = b.postSetupProvider.VRFNonce()
		if err != nil {
			return nil, fmt.Errorf("build atx: %w", err)
		}
	}

	atx := types.NewActivationTx(
<<<<<<< HEAD
		*challenge,
=======
		*b.challenge,
		&b.nodeID,
>>>>>>> 57c173c2
		b.Coinbase(),
		nipost,
		b.postSetupProvider.LastOpts().NumUnits,
		initialPost,
		nonce,
	)
	if err = SignAndFinalizeAtx(b.signer, atx); err != nil {
		return nil, fmt.Errorf("sign atx: %w", err)
	}
	return atx, nil
}

func (b *Builder) currentEpoch() types.EpochID {
	return b.layerClock.GetCurrentLayer().GetEpoch()
}

func (b *Builder) discardChallenge() {
	b.pendingATX = nil
	if err := kvstore.ClearNIPostChallenge(b.cdb); err != nil {
		b.log.Error("failed to discard NIPost challenge: %w", err)
	}
}

func (b *Builder) broadcast(ctx context.Context, atx *types.ActivationTx) (int, error) {
	buf, err := codec.Encode(atx)
	if err != nil {
		return 0, fmt.Errorf("failed to serialize ATX: %w", err)
	}
	if err := b.publisher.Publish(ctx, pubsub.AtxProtocol, buf); err != nil {
		return 0, fmt.Errorf("failed to broadcast ATX: %w", err)
	}
	return len(buf), nil
}

// GetPositioningAtxInfo returns id and publication layer from the best observed atx.
func (b *Builder) GetPositioningAtxInfo() (types.ATXID, types.LayerID, error) {
	id, err := b.atxHandler.GetPosAtxID()
	if err != nil {
		if errors.Is(err, sql.ErrNotFound) {
			b.log.With().Info("using golden atx as positioning atx", b.goldenATXID)
			return b.goldenATXID, types.LayerID{}, nil
		}
		return types.ATXID{}, types.LayerID{}, fmt.Errorf("cannot find pos atx: %w", err)
	}
	atx, err := b.cdb.GetAtxHeader(id)
	if err != nil {
		return types.ATXID{}, types.LayerID{}, fmt.Errorf("inconsistent state: failed to get atx header: %w", err)
	}
	return id, atx.PubLayerID, nil
}

<<<<<<< HEAD
// SignAtx signs the atx with specified signer and assigns the signature into atx.Sig
// this function returns an error if atx could not be converted to bytes.
func SignAtx(signer signer, atx *types.ActivationTx) error {
	bts, err := atx.InnerBytes()
	if err != nil {
		return fmt.Errorf("inner bytes of ATX: %w", err)
	}
	atx.Sig = signer.Sign(bts)
	return nil
}

func isStale(challenge *types.NIPostChallenge, currentEpoch types.EpochID) bool {
	return challenge.TargetEpoch() < currentEpoch
=======
func (b *Builder) discardChallengeIfStale() bool {
	if b.challenge != nil && b.challenge.TargetEpoch() < b.currentEpoch() {
		b.log.With().Info("atx target epoch has already passed -- starting over",
			log.FieldNamed("target_epoch", b.challenge.TargetEpoch()),
			log.FieldNamed("current_epoch", b.currentEpoch()),
		)
		b.discardChallenge()
		return true
	}
	return false
}

// SignAndFinalizeAtx signs the atx with specified signer and calculates the ID of the ATX.
func SignAndFinalizeAtx(signer signer, atx *types.ActivationTx) error {
	atx.Signature = signer.Sign(atx.SignedBytes())
	return atx.CalcAndSetID()
>>>>>>> 57c173c2
}<|MERGE_RESOLUTION|>--- conflicted
+++ resolved
@@ -281,14 +281,6 @@
 }
 
 func (b *Builder) generateProof(ctx context.Context) error {
-<<<<<<< HEAD
-=======
-	err := b.loadChallenge()
-	if err != nil {
-		b.log.WithContext(ctx).With().Info("challenge not loaded", log.Err(err))
-	}
-
->>>>>>> 57c173c2
 	// don't generate the commitment every time smeshing is starting, but once only.
 	if _, err := b.cdb.GetPrevAtx(b.nodeID); err != nil {
 		// Once initialized, run the execution phase with zero-challenge,
@@ -573,14 +565,9 @@
 		logger.With().Info("using existing atx challenge", log.Stringer("current_epoch", b.currentEpoch()))
 	} else {
 		logger.With().Info("building new atx challenge", log.Stringer("current_epoch", b.currentEpoch()))
-<<<<<<< HEAD
 		ch, err := b.buildNIPostChallenge(ctx)
 		if err != nil {
-			return fmt.Errorf("failed to build new atx challenge: %w", err)
-=======
-		if err := b.buildNIPostChallenge(ctx); err != nil {
 			return fmt.Errorf("build new atx challenge: %w", err)
->>>>>>> 57c173c2
 		}
 		challenge = ch
 	}
@@ -726,12 +713,8 @@
 	}
 
 	atx := types.NewActivationTx(
-<<<<<<< HEAD
 		*challenge,
-=======
-		*b.challenge,
 		&b.nodeID,
->>>>>>> 57c173c2
 		b.Coinbase(),
 		nipost,
 		b.postSetupProvider.LastOpts().NumUnits,
@@ -783,36 +766,12 @@
 	return id, atx.PubLayerID, nil
 }
 
-<<<<<<< HEAD
-// SignAtx signs the atx with specified signer and assigns the signature into atx.Sig
-// this function returns an error if atx could not be converted to bytes.
-func SignAtx(signer signer, atx *types.ActivationTx) error {
-	bts, err := atx.InnerBytes()
-	if err != nil {
-		return fmt.Errorf("inner bytes of ATX: %w", err)
-	}
-	atx.Sig = signer.Sign(bts)
-	return nil
-}
-
-func isStale(challenge *types.NIPostChallenge, currentEpoch types.EpochID) bool {
-	return challenge.TargetEpoch() < currentEpoch
-=======
-func (b *Builder) discardChallengeIfStale() bool {
-	if b.challenge != nil && b.challenge.TargetEpoch() < b.currentEpoch() {
-		b.log.With().Info("atx target epoch has already passed -- starting over",
-			log.FieldNamed("target_epoch", b.challenge.TargetEpoch()),
-			log.FieldNamed("current_epoch", b.currentEpoch()),
-		)
-		b.discardChallenge()
-		return true
-	}
-	return false
-}
-
 // SignAndFinalizeAtx signs the atx with specified signer and calculates the ID of the ATX.
 func SignAndFinalizeAtx(signer signer, atx *types.ActivationTx) error {
 	atx.Signature = signer.Sign(atx.SignedBytes())
 	return atx.CalcAndSetID()
->>>>>>> 57c173c2
+}
+
+func isStale(challenge *types.NIPostChallenge, currentEpoch types.EpochID) bool {
+	return challenge.TargetEpoch() < currentEpoch
 }