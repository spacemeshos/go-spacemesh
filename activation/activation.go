// Package activation is responsible for creating activation transactions and running the mining flow, coordinating
// Post building, sending proofs to PoET and building NIPost structs.
package activation

import (
	"context"
	"errors"
	"fmt"
	"sync"
	"time"

	"github.com/spacemeshos/post/shared"
	"go.uber.org/zap"
	"golang.org/x/exp/maps"
	"golang.org/x/sync/errgroup"

	"github.com/spacemeshos/go-spacemesh/activation/metrics"
	"github.com/spacemeshos/go-spacemesh/codec"
	"github.com/spacemeshos/go-spacemesh/common/types"
	"github.com/spacemeshos/go-spacemesh/datastore"
	"github.com/spacemeshos/go-spacemesh/events"
	"github.com/spacemeshos/go-spacemesh/log"
	"github.com/spacemeshos/go-spacemesh/metrics/public"
	"github.com/spacemeshos/go-spacemesh/p2p/pubsub"
	"github.com/spacemeshos/go-spacemesh/signing"
	"github.com/spacemeshos/go-spacemesh/sql"
	"github.com/spacemeshos/go-spacemesh/sql/atxs"
	"github.com/spacemeshos/go-spacemesh/sql/localsql"
	"github.com/spacemeshos/go-spacemesh/sql/localsql/nipost"
)

// PoetConfig is the configuration to interact with the poet server.
type PoetConfig struct {
	PhaseShift        time.Duration `mapstructure:"phase-shift"`
	CycleGap          time.Duration `mapstructure:"cycle-gap"`
	GracePeriod       time.Duration `mapstructure:"grace-period"`
	RequestTimeout    time.Duration `mapstructure:"poet-request-timeout"`
	RequestRetryDelay time.Duration `mapstructure:"retry-delay"`
	MaxRequestRetries int           `mapstructure:"retry-max"`
}

func DefaultPoetConfig() PoetConfig {
	return PoetConfig{
		RequestRetryDelay: 400 * time.Millisecond,
		MaxRequestRetries: 10,
	}
}

const (
	defaultPoetRetryInterval = 5 * time.Second

	// Jitter added to the wait time before building a nipost challenge.
	// It is expressed as % of poet grace period which translates to:
	//  mainnet (grace period 1h) -> 36s
	//  systest (grace period 10s) -> 0.1s
	maxNipostChallengeBuildJitter = 1.0
)

// Config defines configuration for Builder.
type Config struct {
	GoldenATXID      types.ATXID
	RegossipInterval time.Duration
}

// Builder struct is the struct that orchestrates the creation of activation transactions
// it is responsible for initializing post, receiving poet proof and orchestrating nipst. after which it will
// calculate total weight and providing relevant view as proof.
type Builder struct {
	accountLock       sync.RWMutex
	coinbaseAccount   types.Address
	goldenATXID       types.ATXID
	regossipInterval  time.Duration
	cdb               *datastore.CachedDB
	localDB           *localsql.Database
	publisher         pubsub.Publisher
	nipostBuilder     nipostBuilder
	layerClock        layerClock
	syncer            syncer
	log               *zap.Logger
	parentCtx         context.Context
	poetCfg           PoetConfig
	poetRetryInterval time.Duration
<<<<<<< HEAD

	// smeshingMutex protects methods like `StartSmeshing` and `StopSmeshing` from concurrent execution
	// since they (can) modify the fields below.
	smeshingMutex sync.Mutex
	signers       map[types.NodeID]*signing.EdSigner
	eg            errgroup.Group
	stop          context.CancelFunc
=======
	// delay before PoST in ATX is considered valid (counting from the time it was received)
	postValidityDelay time.Duration
>>>>>>> 6510e122
}

type BuilderOption func(*Builder)

func WithPostValidityDelay(delay time.Duration) BuilderOption {
	return func(b *Builder) {
		b.postValidityDelay = delay
	}
}

// WithPoetRetryInterval modifies time that builder will have to wait before retrying ATX build process
// if it failed due to issues with PoET server.
func WithPoetRetryInterval(interval time.Duration) BuilderOption {
	return func(b *Builder) {
		b.poetRetryInterval = interval
	}
}

// WithContext modifies parent context for background job.
func WithContext(ctx context.Context) BuilderOption {
	return func(b *Builder) {
		b.parentCtx = ctx
	}
}

// WithPoetConfig sets the poet config.
func WithPoetConfig(c PoetConfig) BuilderOption {
	return func(b *Builder) {
		b.poetCfg = c
	}
}

// NewBuilder returns an atx builder that will start a routine that will attempt to create an atx upon each new layer.
func NewBuilder(
	conf Config,
	cdb *datastore.CachedDB,
	localDB *localsql.Database,
	publisher pubsub.Publisher,
	nipostBuilder nipostBuilder,
	layerClock layerClock,
	syncer syncer,
	log *zap.Logger,
	opts ...BuilderOption,
) *Builder {
	b := &Builder{
		parentCtx:         context.Background(),
		signers:           make(map[types.NodeID]*signing.EdSigner),
		goldenATXID:       conf.GoldenATXID,
		regossipInterval:  conf.RegossipInterval,
		cdb:               cdb,
		localDB:           localDB,
		publisher:         publisher,
		nipostBuilder:     nipostBuilder,
		layerClock:        layerClock,
		syncer:            syncer,
		log:               log,
		poetRetryInterval: defaultPoetRetryInterval,
		postValidityDelay: 12 * time.Hour,
	}
	for _, opt := range opts {
		opt(b)
	}
	return b
}

func (b *Builder) Register(sig *signing.EdSigner) {
	b.smeshingMutex.Lock()
	defer b.smeshingMutex.Unlock()
	if _, exists := b.signers[sig.NodeID()]; exists {
		b.log.Error("signing key already registered", zap.Stringer("id", sig.NodeID()))
		return
	}

	b.log.Info("registered signing key", zap.Stringer("id", sig.NodeID()))
	b.signers[sig.NodeID()] = sig

	if b.stop != nil {
		b.startID(b.parentCtx, sig)
	}
}

// Smeshing returns true iff atx builder is smeshing.
func (b *Builder) Smeshing() bool {
	b.smeshingMutex.Lock()
	defer b.smeshingMutex.Unlock()
	return b.stop != nil
}

// StartSmeshing is the main entry point of the atx builder. It runs the main
// loop of the builder in a new go-routine and shouldn't be called more than
// once without calling StopSmeshing in between. If the post data is incomplete
// or missing, data creation session will be preceded. Changing of the post
// options (e.g., number of labels), after initial setup, is supported. If data
// creation fails for any reason then the go-routine will panic.
func (b *Builder) StartSmeshing(coinbase types.Address) error {
	b.smeshingMutex.Lock()
	defer b.smeshingMutex.Unlock()

	if b.stop != nil {
		return errors.New("already started")
	}

	b.coinbaseAccount = coinbase
	ctx, stop := context.WithCancel(b.parentCtx)
	b.stop = stop

	for _, sig := range b.signers {
		b.startID(ctx, sig)
	}
	return nil
}

func (b *Builder) startID(ctx context.Context, sig *signing.EdSigner) {
	b.eg.Go(func() error {
		b.run(ctx, sig)
		return nil
	})
	if b.regossipInterval == 0 {
		return
	}
	b.eg.Go(func() error {
		ticker := time.NewTicker(b.regossipInterval)
		defer ticker.Stop()
		for {
			select {
			case <-ctx.Done():
				return ctx.Err()
			case <-ticker.C:
				if err := b.Regossip(ctx, sig.NodeID()); err != nil {
					b.log.Warn("failed to re-gossip", zap.Error(err))
				}
			}
		}
	})
}

// StopSmeshing stops the atx builder.
func (b *Builder) StopSmeshing(deleteFiles bool) error {
	b.smeshingMutex.Lock()
	defer b.smeshingMutex.Unlock()

	if b.stop == nil {
		return errors.New("not started")
	}

	b.stop()
	err := b.eg.Wait()
	b.eg = errgroup.Group{}
	b.stop = nil
	switch {
	case err == nil || errors.Is(err, context.Canceled):
		if !deleteFiles {
			return nil
		}
		var resetErr error
		for _, sig := range b.signers {
			if err := b.nipostBuilder.ResetState(sig.NodeID()); err != nil {
				b.log.Error("failed to reset builder state", log.ZShortStringer("nodeId", sig.NodeID()), zap.Error(err))
				err = fmt.Errorf("reset builder state for id %s: %w", sig.NodeID().ShortString(), err)
				resetErr = errors.Join(resetErr, err)
				continue
			}
			if err := nipost.RemoveChallenge(b.localDB, sig.NodeID()); err != nil {
				b.log.Error("failed to remove nipost challenge", zap.Error(err))
				err = fmt.Errorf("remove nipost challenge for id %s: %w", sig.NodeID().ShortString(), err)
				resetErr = errors.Join(resetErr, err)
			}
		}
		return resetErr
	default:
		return fmt.Errorf("failed to stop smeshing: %w", err)
	}
}

// SmesherID returns the ID of the smesher that created this activation.
func (b *Builder) SmesherIDs() []types.NodeID {
	b.smeshingMutex.Lock()
	defer b.smeshingMutex.Unlock()
	return maps.Keys(b.signers)
}

func (b *Builder) buildInitialPost(ctx context.Context, nodeId types.NodeID) error {
	// Generate the initial POST if we don't have an ATX...
	if _, err := b.cdb.GetLastAtx(nodeId); err == nil {
		return nil
	}
	// ...and if we haven't stored an initial post yet.
	_, err := nipost.InitialPost(b.localDB, nodeId)
	switch {
	case err == nil:
		b.log.Info("load initial post from db")
		return nil
	case errors.Is(err, sql.ErrNotFound):
		b.log.Info("creating initial post")
	default:
		return fmt.Errorf("get initial post: %w", err)
	}

	// Create the initial post and save it.
	startTime := time.Now()
	post, postInfo, err := b.nipostBuilder.Proof(ctx, nodeId, shared.ZeroChallenge)
	if err != nil {
		return fmt.Errorf("post execution: %w", err)
	}
	metrics.PostDuration.Set(float64(time.Since(startTime).Nanoseconds()))
	public.PostSeconds.Set(float64(time.Since(startTime)))
	b.log.Info("created the initial post")

	initialPost := nipost.Post{
		Nonce:   post.Nonce,
		Indices: post.Indices,
		Pow:     post.Pow,

		NumUnits:      postInfo.NumUnits,
		CommitmentATX: postInfo.CommitmentATX,
		VRFNonce:      *postInfo.Nonce,
	}
	return nipost.AddInitialPost(b.localDB, nodeId, initialPost)
}

func (b *Builder) run(ctx context.Context, sig *signing.EdSigner) {
	defer b.log.Info("atx builder stopped")

	for {
		err := b.buildInitialPost(ctx, sig.NodeID())
		if err == nil {
			break
		}
		b.log.Error("failed to generate initial proof:", zap.Error(err))
		currentLayer := b.layerClock.CurrentLayer()
		select {
		case <-ctx.Done():
			return
		case <-b.layerClock.AwaitLayer(currentLayer.Add(1)):
		}
	}

	for {
		err := b.PublishActivationTx(ctx, sig)
		if err == nil {
			continue
		} else if errors.Is(err, context.Canceled) {
			return
		}

		b.log.Warn("failed to publish atx", zap.Error(err))

		switch {
		case errors.Is(err, ErrATXChallengeExpired):
			b.log.Debug("retrying with new challenge after waiting for a layer")
			if err := b.nipostBuilder.ResetState(sig.NodeID()); err != nil {
				b.log.Error("failed to reset nipost builder state", zap.Error(err))
			}
			if err := nipost.RemoveChallenge(b.localDB, sig.NodeID()); err != nil {
				b.log.Error("failed to discard challenge", zap.Error(err))
			}
			// give node some time to sync in case selecting the positioning ATX caused the challenge to expire
			currentLayer := b.layerClock.CurrentLayer()
			select {
			case <-ctx.Done():
				return
			case <-b.layerClock.AwaitLayer(currentLayer.Add(1)):
			}
		case errors.Is(err, ErrPoetServiceUnstable):
			b.log.Warn("retrying after poet retry interval", zap.Duration("interval", b.poetRetryInterval))
			select {
			case <-ctx.Done():
				return
			case <-time.After(b.poetRetryInterval):
			}
		default:
			b.log.Warn("unknown error", zap.Error(err))
			// other failures are related to in-process software. we may as well panic here
			currentLayer := b.layerClock.CurrentLayer()
			select {
			case <-ctx.Done():
				return
			case <-b.layerClock.AwaitLayer(currentLayer.Add(1)):
			}
		}
	}
}

func (b *Builder) buildNIPostChallenge(ctx context.Context, nodeID types.NodeID) (*types.NIPostChallenge, error) {
	select {
	case <-ctx.Done():
		return nil, ctx.Err()
	case <-b.syncer.RegisterForATXSynced():
	}
	current := b.layerClock.CurrentLayer().GetEpoch()

	challenge, err := nipost.Challenge(b.localDB, nodeID)
	switch {
	case errors.Is(err, sql.ErrNotFound):
		// build new challenge
	case err != nil:
		return nil, fmt.Errorf("get nipost challenge: %w", err)
	case challenge.PublishEpoch < current:
		// challenge is stale
		if err := b.nipostBuilder.ResetState(nodeID); err != nil {
			return nil, fmt.Errorf("reset nipost builder state: %w", err)
		}
		if err := nipost.RemoveChallenge(b.localDB, nodeID); err != nil {
			return nil, fmt.Errorf("remove stale nipost challenge: %w", err)
		}
	default:
		// challenge is fresh
		return challenge, nil
	}

	prev, err := b.cdb.GetLastAtx(nodeID)
	switch {
	case err == nil:
		current = max(current, prev.PublishEpoch)
	case errors.Is(err, sql.ErrNotFound):
		// no previous ATX
	case err != nil:
		return nil, fmt.Errorf("get last ATX: %w", err)
	}

	until := time.Until(b.poetRoundStart(current))
	if until <= 0 {
		metrics.PublishLateWindowLatency.Observe(-until.Seconds())
		current++
		until = time.Until(b.poetRoundStart(current))
	}
	metrics.PublishOntimeWindowLatency.Observe(until.Seconds())
	wait := buildNipostChallengeStartDeadline(b.poetRoundStart(current), b.poetCfg.GracePeriod)
	if time.Until(wait) > 0 {
		b.log.Debug("waiting for fresh atxs",
			zap.Duration("till poet round", until),
			zap.Uint32("current epoch", current.Uint32()),
			zap.Duration("wait", time.Until(wait)),
		)
		events.EmitPoetWaitRound(current, current+1, wait)
		select {
		case <-ctx.Done():
			return nil, ctx.Err()
		case <-time.After(time.Until(wait)):
		}
	}

<<<<<<< HEAD
	posAtx, err := b.GetPositioningAtx(nodeID)
=======
	posAtx, err := b.getPositioningAtx(ctx)
>>>>>>> 6510e122
	if err != nil {
		return nil, fmt.Errorf("failed to get positioning ATX: %w", err)
	}

	prevAtx, err := b.cdb.GetLastAtx(nodeID)
	switch {
	case errors.Is(err, sql.ErrNotFound):
		// initial ATX challenge
		post, err := nipost.InitialPost(b.localDB, nodeID)
		if err != nil {
			return nil, fmt.Errorf("get initial post: %w", err)
		}
		challenge = &types.NIPostChallenge{
			PublishEpoch:   current + 1,
			Sequence:       0,
			PrevATXID:      types.EmptyATXID,
			PositioningATX: posAtx,
			CommitmentATX:  &post.CommitmentATX,
			InitialPost: &types.Post{
				Nonce:   post.Nonce,
				Indices: post.Indices,
				Pow:     post.Pow,
			},
		}
	case err != nil:
		return nil, fmt.Errorf("get last ATX: %w", err)
	default:
		// regular ATX challenge
		challenge = &types.NIPostChallenge{
			PublishEpoch:   current + 1,
			Sequence:       prevAtx.Sequence + 1,
			PrevATXID:      prevAtx.ID,
			PositioningATX: posAtx,
		}
	}

	if err := nipost.AddChallenge(b.localDB, nodeID, challenge); err != nil {
		return nil, fmt.Errorf("add nipost challenge: %w", err)
	}
	return challenge, nil
}

// SetCoinbase sets the address rewardAddress to be the coinbase account written into the activation transaction
// the rewards for blocks made by this miner will go to this address.
func (b *Builder) SetCoinbase(rewardAddress types.Address) {
	b.accountLock.Lock()
	defer b.accountLock.Unlock()
	b.coinbaseAccount = rewardAddress
}

// Coinbase returns the current coinbase address.
func (b *Builder) Coinbase() types.Address {
	b.accountLock.RLock()
	defer b.accountLock.RUnlock()
	return b.coinbaseAccount
}

// PublishActivationTx attempts to publish an atx, it returns an error if an atx cannot be created.
func (b *Builder) PublishActivationTx(ctx context.Context, sig *signing.EdSigner) error {
	challenge, err := b.buildNIPostChallenge(ctx, sig.NodeID())
	if err != nil {
		return err
	}

	b.log.Info("atx challenge is ready",
		zap.Stringer("current_epoch", b.layerClock.CurrentLayer().GetEpoch()),
		zap.Stringer("publish_epoch", challenge.PublishEpoch),
		zap.Stringer("target_epoch", challenge.TargetEpoch()),
	)
	ctx, cancel := context.WithDeadline(ctx, b.layerClock.LayerToTime((challenge.TargetEpoch()).FirstLayer()))
	defer cancel()
	atx, err := b.createAtx(ctx, sig, challenge)
	if err != nil {
		return fmt.Errorf("create ATX: %w", err)
	}

	for {
		size, err := b.broadcast(ctx, atx)
		if err == nil {
			b.log.Info("atx published", zap.Inline(atx), zap.Int("size", size))
			break
		}

		select {
		case <-ctx.Done():
			return fmt.Errorf("broadcast: %w", ctx.Err())
		default:
			// try again
		}
	}

	if err := b.nipostBuilder.ResetState(sig.NodeID()); err != nil {
		return fmt.Errorf("reset nipost builder state: %w", err)
	}
	if err := nipost.RemoveChallenge(b.localDB, sig.NodeID()); err != nil {
		return fmt.Errorf("discarding challenge after published ATX: %w", err)
	}
	events.EmitAtxPublished(
		atx.PublishEpoch, atx.TargetEpoch(),
		atx.ID(),
		b.layerClock.LayerToTime(atx.TargetEpoch().FirstLayer()),
	)
	return nil
}

func (b *Builder) poetRoundStart(epoch types.EpochID) time.Time {
	return b.layerClock.LayerToTime(epoch.FirstLayer()).Add(b.poetCfg.PhaseShift)
}

func (b *Builder) createAtx(
	ctx context.Context,
	sig *signing.EdSigner,
	challenge *types.NIPostChallenge,
) (*types.ActivationTx, error) {
	pubEpoch := challenge.PublishEpoch

	nipostState, err := b.nipostBuilder.BuildNIPost(ctx, sig, challenge)
	if err != nil {
		return nil, fmt.Errorf("build NIPost: %w", err)
	}

	b.log.Info("awaiting atx publication epoch",
		zap.Stringer("pub_epoch", pubEpoch),
		zap.Stringer("pub_epoch_first_layer", pubEpoch.FirstLayer()),
		zap.Stringer("current_layer", b.layerClock.CurrentLayer()),
		zap.Stringer("node_id", sig.NodeID()),
	)
	select {
	case <-ctx.Done():
		return nil, fmt.Errorf("wait for publication epoch: %w", ctx.Err())
	case <-b.layerClock.AwaitLayer(pubEpoch.FirstLayer()):
	}
	b.log.Debug("publication epoch has arrived!")

	if challenge.PublishEpoch < b.layerClock.CurrentLayer().GetEpoch() {
		if challenge.InitialPost != nil {
			// initial post is not discarded; don't return ErrATXChallengeExpired
			return nil, errors.New("atx publish epoch has passed during nipost construction")
		}
		return nil, fmt.Errorf("%w: atx publish epoch has passed during nipost construction", ErrATXChallengeExpired)
	}

	var nonce *types.VRFPostIndex
	var atxNodeID *types.NodeID
	switch {
	case challenge.PrevATXID == types.EmptyATXID:
		atxNodeID = new(types.NodeID)
		*atxNodeID = sig.NodeID()
		nonce = &nipostState.VRFNonce
	default:
		oldNonce, err := atxs.VRFNonce(b.cdb, sig.NodeID(), challenge.PublishEpoch)
		if err != nil {
			b.log.Warn("failed to get VRF nonce for ATX", zap.Error(err))
			break
		}
		if nipostState.VRFNonce != oldNonce {
			nonce = &nipostState.VRFNonce
		}
	}

	atx := types.NewActivationTx(
		*challenge,
		b.Coinbase(),
		nipostState.NIPost,
		nipostState.NumUnits,
		nonce,
	)
	atx.InnerActivationTx.NodeID = atxNodeID
	if err = SignAndFinalizeAtx(sig, atx); err != nil {
		return nil, fmt.Errorf("sign atx: %w", err)
	}
	return atx, nil
}

func (b *Builder) broadcast(ctx context.Context, atx *types.ActivationTx) (int, error) {
	buf, err := codec.Encode(atx)
	if err != nil {
		return 0, fmt.Errorf("failed to serialize ATX: %w", err)
	}
	if err := b.publisher.Publish(ctx, pubsub.AtxProtocol, buf); err != nil {
		return 0, fmt.Errorf("failed to broadcast ATX: %w", err)
	}
	return len(buf), nil
}

<<<<<<< HEAD
// GetPositioningAtx returns atx id with the highest tick height.
func (b *Builder) GetPositioningAtx(nodeId types.NodeID) (types.ATXID, error) {
	id, err := atxs.GetIDWithMaxHeight(b.cdb, nodeId)
	if err != nil {
		if errors.Is(err, sql.ErrNotFound) {
			b.log.Info("using golden atx as positioning atx")
			return b.goldenATXID, nil
		}
		return types.ATXID{}, fmt.Errorf("cannot find pos atx: %w", err)
=======
// getPositioningAtx returns atx id with the highest tick height.
func (b *Builder) getPositioningAtx(ctx context.Context) (types.ATXID, error) {
	id, err := findFullyValidHighTickAtx(
		ctx,
		b.cdb,
		b.signer.NodeID(),
		b.goldenATXID,
		b.validator,
		b.log,
		VerifyChainOpts.AssumeValidBefore(time.Now().Add(-b.postValidityDelay)),
		VerifyChainOpts.WithTrustedID(b.signer.NodeID()),
		VerifyChainOpts.WithLogger(b.log),
	)
	if errors.Is(err, sql.ErrNotFound) {
		b.log.Info("using golden atx as positioning atx")
		return b.goldenATXID, nil
>>>>>>> 6510e122
	}
	return id, err
}

func (b *Builder) Regossip(ctx context.Context, nodeID types.NodeID) error {
	epoch := b.layerClock.CurrentLayer().GetEpoch()
	atx, err := atxs.GetIDByEpochAndNodeID(b.cdb, epoch, nodeID)
	if errors.Is(err, sql.ErrNotFound) {
		return nil
	} else if err != nil {
		return err
	}
	blob, err := atxs.GetBlob(b.cdb, atx.Bytes())
	if err != nil {
		return fmt.Errorf("get blob %s: %w", atx.ShortString(), err)
	}
	if len(blob) == 0 {
		return nil // checkpoint
	}
	if err := b.publisher.Publish(ctx, pubsub.AtxProtocol, blob); err != nil {
		return fmt.Errorf("republish %s: %w", atx.ShortString(), err)
	}
	b.log.Debug("re-gossipped atx", log.ZShortStringer("atx", atx))
	return nil
}

// SignAndFinalizeAtx signs the atx with specified signer and calculates the ID of the ATX.
func SignAndFinalizeAtx(signer *signing.EdSigner, atx *types.ActivationTx) error {
	atx.Signature = signer.Sign(signing.ATX, atx.SignedBytes())
	atx.SmesherID = signer.NodeID()
	return atx.Initialize()
}

func buildNipostChallengeStartDeadline(roundStart time.Time, gracePeriod time.Duration) time.Time {
	jitter := randomDurationInRange(time.Duration(0), gracePeriod*maxNipostChallengeBuildJitter/100.0)
	return roundStart.Add(jitter).Add(-gracePeriod)
}

func findFullyValidHighTickAtx(
	ctx context.Context,
	db sql.Executor,
	prefNodeID types.NodeID,
	goldenATXID types.ATXID,
	validator nipostValidator,
	log *zap.Logger,
	opts ...VerifyChainOption,
) (types.ATXID, error) {
	rejectedAtxs := make(map[types.ATXID]struct{})
	filter := func(id types.ATXID) bool {
		_, ok := rejectedAtxs[id]
		return !ok
	}

	for {
		select {
		case <-ctx.Done():
			return types.ATXID{}, ctx.Err()
		default:
		}
		id, err := atxs.GetIDWithMaxHeight(db, prefNodeID, filter)
		if err != nil {
			return types.ATXID{}, err
		}

		if err := validator.VerifyChain(ctx, id, goldenATXID, opts...); err != nil {
			log.Info("rejecting candidate for high-tick atx", zap.Error(err), zap.Stringer("atx_id", id))
			rejectedAtxs[id] = struct{}{}
		} else {
			return id, nil
		}
	}
}<|MERGE_RESOLUTION|>--- conflicted
+++ resolved
@@ -74,13 +74,15 @@
 	localDB           *localsql.Database
 	publisher         pubsub.Publisher
 	nipostBuilder     nipostBuilder
+	validator         nipostValidator
 	layerClock        layerClock
 	syncer            syncer
 	log               *zap.Logger
 	parentCtx         context.Context
 	poetCfg           PoetConfig
 	poetRetryInterval time.Duration
-<<<<<<< HEAD
+	// delay before PoST in ATX is considered valid (counting from the time it was received)
+	postValidityDelay time.Duration
 
 	// smeshingMutex protects methods like `StartSmeshing` and `StopSmeshing` from concurrent execution
 	// since they (can) modify the fields below.
@@ -88,10 +90,6 @@
 	signers       map[types.NodeID]*signing.EdSigner
 	eg            errgroup.Group
 	stop          context.CancelFunc
-=======
-	// delay before PoST in ATX is considered valid (counting from the time it was received)
-	postValidityDelay time.Duration
->>>>>>> 6510e122
 }
 
 type BuilderOption func(*Builder)
@@ -121,6 +119,12 @@
 func WithPoetConfig(c PoetConfig) BuilderOption {
 	return func(b *Builder) {
 		b.poetCfg = c
+	}
+}
+
+func WithValidator(v nipostValidator) BuilderOption {
+	return func(b *Builder) {
+		b.validator = v
 	}
 }
 
@@ -434,11 +438,7 @@
 		}
 	}
 
-<<<<<<< HEAD
-	posAtx, err := b.GetPositioningAtx(nodeID)
-=======
-	posAtx, err := b.getPositioningAtx(ctx)
->>>>>>> 6510e122
+	posAtx, err := b.GetPositioningAtx(ctx, nodeID)
 	if err != nil {
 		return nil, fmt.Errorf("failed to get positioning ATX: %w", err)
 	}
@@ -624,34 +624,22 @@
 	return len(buf), nil
 }
 
-<<<<<<< HEAD
-// GetPositioningAtx returns atx id with the highest tick height.
-func (b *Builder) GetPositioningAtx(nodeId types.NodeID) (types.ATXID, error) {
-	id, err := atxs.GetIDWithMaxHeight(b.cdb, nodeId)
-	if err != nil {
-		if errors.Is(err, sql.ErrNotFound) {
-			b.log.Info("using golden atx as positioning atx")
-			return b.goldenATXID, nil
-		}
-		return types.ATXID{}, fmt.Errorf("cannot find pos atx: %w", err)
-=======
 // getPositioningAtx returns atx id with the highest tick height.
-func (b *Builder) getPositioningAtx(ctx context.Context) (types.ATXID, error) {
+func (b *Builder) GetPositioningAtx(ctx context.Context, nodeID types.NodeID) (types.ATXID, error) {
 	id, err := findFullyValidHighTickAtx(
 		ctx,
 		b.cdb,
-		b.signer.NodeID(),
+		nodeID,
 		b.goldenATXID,
 		b.validator,
 		b.log,
 		VerifyChainOpts.AssumeValidBefore(time.Now().Add(-b.postValidityDelay)),
-		VerifyChainOpts.WithTrustedID(b.signer.NodeID()),
+		VerifyChainOpts.WithTrustedID(nodeID),
 		VerifyChainOpts.WithLogger(b.log),
 	)
 	if errors.Is(err, sql.ErrNotFound) {
 		b.log.Info("using golden atx as positioning atx")
 		return b.goldenATXID, nil
->>>>>>> 6510e122
 	}
 	return id, err
 }
