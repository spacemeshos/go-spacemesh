--- conflicted
+++ resolved
@@ -88,11 +88,6 @@
 	commitment      *types.PostProof
 	layerClock      LayerClock
 	stop            chan struct{}
-<<<<<<< HEAD
-=======
-	finished        chan types.LayerID
-	working         bool
->>>>>>> 48e197ca
 	started         uint32
 	store           BytesStore
 	syncer          Syncer
@@ -125,12 +120,7 @@
 		postProver:      postProver,
 		layerClock:      layerClock,
 		stop:            make(chan struct{}),
-<<<<<<< HEAD
 		syncer:          syncer,
-=======
-		finished:        make(chan types.LayerID),
-		isSynced:        isSyncedFunc,
->>>>>>> 48e197ca
 		store:           store,
 		initStatus:      InitIdle,
 		initDone:        make(chan struct{}),
@@ -149,10 +139,6 @@
 
 // Stop stops the atx builder.
 func (b *Builder) Stop() {
-<<<<<<< HEAD
-=======
-	b.finished <- 0
->>>>>>> 48e197ca
 	close(b.stop)
 }
 
@@ -180,46 +166,14 @@
 		select {
 		case <-b.stop:
 			return
-<<<<<<< HEAD
 		default:
-=======
-		case layer := <-b.timer:
-			if !b.isSynced() {
-				b.log.Info("cannot create atx : not synced")
-				break
-			}
-
-			if atomic.LoadInt32(&b.initStatus) != InitDone {
-				b.log.Info("post is not initialized yet, not building Nipst")
-				break
-			}
-			if b.working {
-				break
-			}
-			b.working = true
-			go func() {
-				epoch := layer.GetEpoch(b.layersPerEpoch)
-				err := b.PublishActivationTx(epoch)
-				if err != nil {
-					if err == tooSoonErr {
-						b.log.Warning("cannot create atx in epoch %v: %v", epoch, err)
-					} else {
-						b.log.Error("cannot create atx in epoch %v: %v", epoch, err)
-					}
-					events.Publish(events.AtxCreated{false, "", uint64(epoch)})
-				}
-
-				b.finished <- layer
-			}()
-		case <-b.finished:
-			b.working = false
->>>>>>> 48e197ca
 		}
 		if err := b.PublishActivationTx(); err != nil {
 			if _, stopRequested := err.(StopRequestedError); stopRequested {
 				return
 			}
 			b.log.With().Error("failed to publish ATX", log.Err(err))
+			events.Publish(events.AtxCreated{false, "", uint64(b.currentEpoch())})
 			<-b.layerClock.AwaitLayer(b.layerClock.GetCurrentLayer() + 1)
 		}
 	}
@@ -376,33 +330,8 @@
 	if b.challenge != nil {
 		b.log.With().Info("using existing challenge", log.EpochId(uint64(b.currentEpoch())))
 	} else {
-<<<<<<< HEAD
 		b.log.With().Info("building new challenge", log.EpochId(uint64(b.currentEpoch())))
 		err := b.buildNipstChallenge()
-=======
-		b.log.With().Info("starting build atx in epoch %v", log.EpochId(uint64(epoch)))
-		if b.challenge != nil {
-			if b.challenge.PubLayerIdx.GetEpoch(b.layersPerEpoch) < epoch {
-				log.Info("previous challenge loaded from store, but epoch has already passed, %s, %s", epoch, b.challenge.PubLayerIdx.GetEpoch(b.layersPerEpoch))
-				b.challenge = nil
-				err := b.discardChallenge()
-				if err != nil {
-					log.Error("cannot discard challenge")
-				}
-			}
-		}
-		if b.challenge == nil {
-			err := b.buildNipstChallenge(epoch)
-			if err != nil {
-				if _, alreadyPublished := err.(alreadyPublishedErr); alreadyPublished {
-					events.Publish(events.AtxCreated{false, "", uint64(epoch)})
-					return nil
-				}
-				return err
-			}
-		}
-		hash, err := b.challenge.Hash()
->>>>>>> 48e197ca
 		if err != nil {
 			return err
 		}
@@ -499,6 +428,7 @@
 	select {
 	case <-atxReceived:
 		b.log.Info("atx received in db")
+		events.Publish(events.AtxCreated{true, atx.ShortString(), uint64(b.currentEpoch())})
 	case <-b.layerClock.AwaitLayer((atx.TargetEpoch(b.layersPerEpoch) + 1).FirstLayer(b.layersPerEpoch)):
 		select {
 		case <-b.syncer.Await():
@@ -508,6 +438,7 @@
 		select {
 		case <-atxReceived:
 			b.log.Info("atx received in db (in the last moment)")
+			events.Publish(events.AtxCreated{true, atx.ShortString(), uint64(b.currentEpoch())})
 		default:
 			// TODO: Unsubscribe from ATX (add subscriber counter)
 			b.log.With().Error("target epoch has passed before atx was added to database",
@@ -518,16 +449,7 @@
 	case <-b.stop:
 		return &StopRequestedError{}
 	}
-<<<<<<< HEAD
 	b.discardChallenge()
-=======
-
-	events.Publish(events.AtxCreated{true, atx.ShortString(), uint64(epoch)})
-	b.log.Event().Info("atx published!", log.AtxId(atx.ShortString()), log.String("prev_atx_id", atx.PrevATXId.ShortString()),
-		log.String("post_atx_id", atx.PositioningAtx.ShortString()), log.LayerId(uint64(atx.PubLayerIdx)), log.EpochId(uint64(atx.PubLayerIdx.GetEpoch(b.layersPerEpoch))),
-		log.Uint32("active_set", atx.ActiveSetSize), log.String("miner", b.nodeId.Key[:5]), log.Int("view", len(atx.View)))
-
->>>>>>> 48e197ca
 	return nil
 }
 
