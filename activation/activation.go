--- conflicted
+++ resolved
@@ -188,16 +188,6 @@
 	ctx, stop := context.WithCancel(b.parentCtx)
 	b.stop = stop
 
-<<<<<<< HEAD
-	commitmentAtx, err := b.getCommitmentAtx(ctx)
-	if err != nil {
-		b.started.Store(false)
-		return fmt.Errorf("failed to start post setup session: %w", err)
-	}
-
-	b.eg.Go(func() error {
-		defer b.started.Store(false)
-=======
 	b.eg.Go(func() error {
 		defer b.started.Store(false)
 
@@ -205,7 +195,6 @@
 		if err != nil {
 			return fmt.Errorf("failed to start post setup session: %w", err)
 		}
->>>>>>> 475a486c
 
 		if err := b.postSetupProvider.StartSession(ctx, opts, *commitmentAtx); err != nil {
 			return err
