// Package activation is responsible for creating activation transactions and running the mining flow, coordinating
// Post building, sending proofs to PoET and building NIPost structs.
package activation

import (
	"context"
	"errors"
	"fmt"
	"sync"
	"time"

	"github.com/spacemeshos/post/shared"
	"go.uber.org/zap"
	"golang.org/x/exp/maps"
	"golang.org/x/sync/errgroup"

	"github.com/spacemeshos/go-spacemesh/activation/metrics"
	"github.com/spacemeshos/go-spacemesh/codec"
	"github.com/spacemeshos/go-spacemesh/common/types"
	"github.com/spacemeshos/go-spacemesh/datastore"
	"github.com/spacemeshos/go-spacemesh/events"
	"github.com/spacemeshos/go-spacemesh/log"
	"github.com/spacemeshos/go-spacemesh/metrics/public"
	"github.com/spacemeshos/go-spacemesh/p2p/pubsub"
	"github.com/spacemeshos/go-spacemesh/signing"
	"github.com/spacemeshos/go-spacemesh/sql"
	"github.com/spacemeshos/go-spacemesh/sql/atxs"
	"github.com/spacemeshos/go-spacemesh/sql/localsql"
	"github.com/spacemeshos/go-spacemesh/sql/localsql/nipost"
)

// PoetConfig is the configuration to interact with the poet server.
type PoetConfig struct {
	PhaseShift        time.Duration `mapstructure:"phase-shift"`
	CycleGap          time.Duration `mapstructure:"cycle-gap"`
	GracePeriod       time.Duration `mapstructure:"grace-period"`
	RequestTimeout    time.Duration `mapstructure:"poet-request-timeout"`
	RequestRetryDelay time.Duration `mapstructure:"retry-delay"`
	MaxRequestRetries int           `mapstructure:"retry-max"`
}

func DefaultPoetConfig() PoetConfig {
	return PoetConfig{
		RequestRetryDelay: 400 * time.Millisecond,
		MaxRequestRetries: 10,
	}
}

const (
	defaultPoetRetryInterval = 5 * time.Second

	// Jitter added to the wait time before building a nipost challenge.
	// It is expressed as % of poet grace period which translates to:
	//  mainnet (grace period 1h) -> 36s
	//  systest (grace period 10s) -> 0.1s
	maxNipostChallengeBuildJitter = 1.0
)

// Config defines configuration for Builder.
type Config struct {
	GoldenATXID      types.ATXID
	LabelsPerUnit    uint64
	RegossipInterval time.Duration
}

// Builder struct is the struct that orchestrates the creation of activation transactions
// it is responsible for initializing post, receiving poet proof and orchestrating nipst. after which it will
// calculate total weight and providing relevant view as proof.
type Builder struct {
	accountLock       sync.RWMutex
	coinbaseAccount   types.Address
	conf              Config
	cdb               *datastore.CachedDB
	localDB           *localsql.Database
	publisher         pubsub.Publisher
	nipostBuilder     nipostBuilder
	validator         nipostValidator
	layerClock        layerClock
	syncer            syncer
	log               *zap.Logger
	parentCtx         context.Context
	poetCfg           PoetConfig
	poetRetryInterval time.Duration
	// delay before PoST in ATX is considered valid (counting from the time it was received)
	postValidityDelay time.Duration

	// smeshingMutex protects methods like `StartSmeshing` and `StopSmeshing` from concurrent execution
	// since they (can) modify the fields below.
	smeshingMutex sync.Mutex
	signers       map[types.NodeID]*signing.EdSigner
	eg            errgroup.Group
	stop          context.CancelFunc
}

type BuilderOption func(*Builder)

func WithPostValidityDelay(delay time.Duration) BuilderOption {
	return func(b *Builder) {
		b.postValidityDelay = delay
	}
}

// WithPoetRetryInterval modifies time that builder will have to wait before retrying ATX build process
// if it failed due to issues with PoET server.
func WithPoetRetryInterval(interval time.Duration) BuilderOption {
	return func(b *Builder) {
		b.poetRetryInterval = interval
	}
}

// WithContext modifies parent context for background job.
func WithContext(ctx context.Context) BuilderOption {
	return func(b *Builder) {
		b.parentCtx = ctx
	}
}

// WithPoetConfig sets the poet config.
func WithPoetConfig(c PoetConfig) BuilderOption {
	return func(b *Builder) {
		b.poetCfg = c
	}
}

func WithValidator(v nipostValidator) BuilderOption {
	return func(b *Builder) {
		b.validator = v
	}
}

// NewBuilder returns an atx builder that will start a routine that will attempt to create an atx upon each new layer.
func NewBuilder(
	conf Config,
	cdb *datastore.CachedDB,
	localDB *localsql.Database,
	publisher pubsub.Publisher,
	nipostBuilder nipostBuilder,
	layerClock layerClock,
	syncer syncer,
	log *zap.Logger,
	opts ...BuilderOption,
) *Builder {
	b := &Builder{
		parentCtx:         context.Background(),
		signers:           make(map[types.NodeID]*signing.EdSigner),
		conf:              conf,
		cdb:               cdb,
		localDB:           localDB,
		publisher:         publisher,
		nipostBuilder:     nipostBuilder,
		layerClock:        layerClock,
		syncer:            syncer,
		log:               log,
		poetRetryInterval: defaultPoetRetryInterval,
		postValidityDelay: 12 * time.Hour,
	}
	for _, opt := range opts {
		opt(b)
	}
	return b
}

func (b *Builder) Register(sig *signing.EdSigner) {
	b.smeshingMutex.Lock()
	defer b.smeshingMutex.Unlock()
	if _, exists := b.signers[sig.NodeID()]; exists {
		b.log.Error("signing key already registered", log.ZShortStringer("id", sig.NodeID()))
		return
	}

	b.log.Info("registered signing key", log.ZShortStringer("id", sig.NodeID()))
	b.signers[sig.NodeID()] = sig

	if b.stop != nil {
		b.startID(b.parentCtx, sig)
	}
}

// Smeshing returns true iff atx builder is smeshing.
func (b *Builder) Smeshing() bool {
	b.smeshingMutex.Lock()
	defer b.smeshingMutex.Unlock()
	return b.stop != nil
}

// StartSmeshing is the main entry point of the atx builder. It runs the main
// loop of the builder in a new go-routine and shouldn't be called more than
// once without calling StopSmeshing in between. If the post data is incomplete
// or missing, data creation session will be preceded. Changing of the post
// options (e.g., number of labels), after initial setup, is supported. If data
// creation fails for any reason then the go-routine will panic.
func (b *Builder) StartSmeshing(coinbase types.Address) error {
	b.smeshingMutex.Lock()
	defer b.smeshingMutex.Unlock()

	if b.stop != nil {
		return errors.New("already started")
	}

	b.coinbaseAccount = coinbase
	ctx, stop := context.WithCancel(b.parentCtx)
	b.stop = stop

	for _, sig := range b.signers {
		b.startID(ctx, sig)
	}
	return nil
}

func (b *Builder) startID(ctx context.Context, sig *signing.EdSigner) {
	b.eg.Go(func() error {
		b.run(ctx, sig)
		return nil
	})
	if b.conf.RegossipInterval == 0 {
		return
	}
	b.eg.Go(func() error {
		ticker := time.NewTicker(b.conf.RegossipInterval)
		defer ticker.Stop()
		for {
			select {
			case <-ctx.Done():
				return ctx.Err()
			case <-ticker.C:
				if err := b.Regossip(ctx, sig.NodeID()); err != nil {
					b.log.Warn("failed to re-gossip", zap.Error(err))
				}
			}
		}
	})
}

// StopSmeshing stops the atx builder.
func (b *Builder) StopSmeshing(deleteFiles bool) error {
	b.smeshingMutex.Lock()
	defer b.smeshingMutex.Unlock()

	if b.stop == nil {
		return errors.New("not started")
	}

	b.stop()
	err := b.eg.Wait()
	b.eg = errgroup.Group{}
	b.stop = nil
	switch {
	case err == nil || errors.Is(err, context.Canceled):
		if !deleteFiles {
			return nil
		}
		var resetErr error
		for _, sig := range b.signers {
			if err := b.nipostBuilder.ResetState(sig.NodeID()); err != nil {
				b.log.Error("failed to reset builder state", log.ZShortStringer("id", sig.NodeID()), zap.Error(err))
				err = fmt.Errorf("reset builder state for id %s: %w", sig.NodeID().ShortString(), err)
				resetErr = errors.Join(resetErr, err)
				continue
			}
			if err := nipost.RemoveChallenge(b.localDB, sig.NodeID()); err != nil {
				b.log.Error("failed to remove nipost challenge", zap.Error(err))
				err = fmt.Errorf("remove nipost challenge for id %s: %w", sig.NodeID().ShortString(), err)
				resetErr = errors.Join(resetErr, err)
			}
		}
		return resetErr
	default:
		return fmt.Errorf("failed to stop smeshing: %w", err)
	}
}

// SmesherID returns the ID of the smesher that created this activation.
func (b *Builder) SmesherIDs() []types.NodeID {
	b.smeshingMutex.Lock()
	defer b.smeshingMutex.Unlock()
	return maps.Keys(b.signers)
}

func (b *Builder) buildInitialPost(ctx context.Context, nodeID types.NodeID) error {
	// Generate the initial POST if we don't have an ATX...
	if _, err := b.cdb.GetLastAtx(nodeID); err == nil {
		return nil
	}
	// ...and if we haven't stored an initial post yet.
	_, err := nipost.InitialPost(b.localDB, nodeID)
	switch {
	case err == nil:
		b.log.Info("load initial post from db")
		return nil
	case errors.Is(err, sql.ErrNotFound):
		b.log.Info("creating initial post")
	default:
		return fmt.Errorf("get initial post: %w", err)
	}

	// Create the initial post and save it.
	startTime := time.Now()
	post, postInfo, err := b.nipostBuilder.Proof(ctx, nodeID, shared.ZeroChallenge)
	if err != nil {
		return fmt.Errorf("post execution: %w", err)
	}
	initialPost := nipost.Post{
		Nonce:   post.Nonce,
		Indices: post.Indices,
		Pow:     post.Pow,

		NumUnits:      postInfo.NumUnits,
		CommitmentATX: postInfo.CommitmentATX,
		VRFNonce:      *postInfo.Nonce,
	}
	err = b.validator.Post(ctx, nodeID, postInfo.CommitmentATX, post, &types.PostMetadata{
		Challenge:     shared.ZeroChallenge,
		LabelsPerUnit: postInfo.LabelsPerUnit,
	}, postInfo.NumUnits)
	if err != nil {
		b.log.Error("initial POST is invalid", log.ZShortStringer("smesherID", nodeID), zap.Error(err))
		if err := nipost.RemoveInitialPost(b.localDB, nodeID); err != nil {
			b.log.Fatal("failed to remove initial post", log.ZShortStringer("smesherID", nodeID), zap.Error(err))
		}
		return fmt.Errorf("initial POST is invalid: %w", err)
	}

	metrics.PostDuration.Set(float64(time.Since(startTime).Nanoseconds()))
	public.PostSeconds.Set(float64(time.Since(startTime)))
	b.log.Info("created the initial post")

	return nipost.AddInitialPost(b.localDB, nodeID, initialPost)
}

func (b *Builder) run(ctx context.Context, sig *signing.EdSigner) {
	defer b.log.Info("atx builder stopped")

	for {
		err := b.buildInitialPost(ctx, sig.NodeID())
		if err == nil {
			break
		}
		b.log.Error("failed to generate initial proof:", zap.Error(err))
		currentLayer := b.layerClock.CurrentLayer()
		select {
		case <-ctx.Done():
			return
		case <-b.layerClock.AwaitLayer(currentLayer.Add(1)):
		}
	}

	for {
		err := b.PublishActivationTx(ctx, sig)
		if err == nil {
			continue
		} else if errors.Is(err, context.Canceled) {
			return
		}

		b.log.Warn("failed to publish atx", zap.Error(err))

		switch {
		case errors.Is(err, ErrATXChallengeExpired):
			b.log.Debug("retrying with new challenge after waiting for a layer")
			if err := b.nipostBuilder.ResetState(sig.NodeID()); err != nil {
				b.log.Error("failed to reset nipost builder state", zap.Error(err))
			}
			if err := nipost.RemoveChallenge(b.localDB, sig.NodeID()); err != nil {
				b.log.Error("failed to discard challenge", zap.Error(err))
			}
			// give node some time to sync in case selecting the positioning ATX caused the challenge to expire
			currentLayer := b.layerClock.CurrentLayer()
			select {
			case <-ctx.Done():
				return
			case <-b.layerClock.AwaitLayer(currentLayer.Add(1)):
			}
		case errors.Is(err, ErrPoetServiceUnstable):
			b.log.Warn("retrying after poet retry interval", zap.Duration("interval", b.poetRetryInterval))
			select {
			case <-ctx.Done():
				return
			case <-time.After(b.poetRetryInterval):
			}
		default:
			b.log.Warn("unknown error", zap.Error(err))
			// other failures are related to in-process software. we may as well panic here
			currentLayer := b.layerClock.CurrentLayer()
			select {
			case <-ctx.Done():
				return
			case <-b.layerClock.AwaitLayer(currentLayer.Add(1)):
			}
		}
	}
}

func (b *Builder) BuildNIPostChallenge(ctx context.Context, nodeID types.NodeID) (*types.NIPostChallenge, error) {
	select {
	case <-ctx.Done():
		return nil, ctx.Err()
	case <-b.syncer.RegisterForATXSynced():
	}
	current := b.layerClock.CurrentLayer().GetEpoch()

	challenge, err := nipost.Challenge(b.localDB, nodeID)
	switch {
	case errors.Is(err, sql.ErrNotFound):
		// build new challenge
	case err != nil:
		return nil, fmt.Errorf("get nipost challenge: %w", err)
	case challenge.PublishEpoch < current:
		// challenge is stale
		if err := b.nipostBuilder.ResetState(nodeID); err != nil {
			return nil, fmt.Errorf("reset nipost builder state: %w", err)
		}
		if err := nipost.RemoveChallenge(b.localDB, nodeID); err != nil {
			return nil, fmt.Errorf("remove stale nipost challenge: %w", err)
		}
	default:
		// challenge is fresh
		return challenge, nil
	}

	prev, err := b.cdb.GetLastAtx(nodeID)
	switch {
	case err == nil:
		current = max(current, prev.PublishEpoch)
	case errors.Is(err, sql.ErrNotFound):
		// no previous ATX
	case err != nil:
		return nil, fmt.Errorf("get last ATX: %w", err)
	}

	until := time.Until(b.poetRoundStart(current))
	if until <= 0 {
		metrics.PublishLateWindowLatency.Observe(-until.Seconds())
		current++
		until = time.Until(b.poetRoundStart(current))
	}
	metrics.PublishOntimeWindowLatency.Observe(until.Seconds())
	wait := buildNipostChallengeStartDeadline(b.poetRoundStart(current), b.poetCfg.GracePeriod)
	if time.Until(wait) > 0 {
		b.log.Debug("waiting for fresh atxs",
			zap.Duration("till poet round", until),
			zap.Uint32("current epoch", current.Uint32()),
			zap.Duration("wait", time.Until(wait)),
		)
		events.EmitPoetWaitRound(current, current+1, wait)
		select {
		case <-ctx.Done():
			return nil, ctx.Err()
		case <-time.After(time.Until(wait)):
		}
	}

	posAtx, err := b.getPositioningAtx(ctx, nodeID)
	if err != nil {
		return nil, fmt.Errorf("failed to get positioning ATX: %w", err)
	}

	prevAtx, err := b.cdb.GetLastAtx(nodeID)
	switch {
	case errors.Is(err, sql.ErrNotFound):
		// initial ATX challenge
		post, err := nipost.InitialPost(b.localDB, nodeID)
		if err != nil {
			return nil, fmt.Errorf("get initial post: %w", err)
		}
		b.log.Info("verifying the initial post")
		initialPost := &types.Post{
			Nonce:   post.Nonce,
			Indices: post.Indices,
			Pow:     post.Pow,
		}
		err = b.validator.Post(ctx, nodeID, post.CommitmentATX, initialPost, &types.PostMetadata{
			Challenge:     shared.ZeroChallenge,
			LabelsPerUnit: b.conf.LabelsPerUnit,
		}, post.NumUnits)
		if err != nil {
			b.log.Error("initial POST is invalid", log.ZShortStringer("smesherID", nodeID), zap.Error(err))
			if err := nipost.RemoveInitialPost(b.localDB, nodeID); err != nil {
				b.log.Fatal("failed to remove initial post", log.ZShortStringer("smesherID", nodeID), zap.Error(err))
			}
			return nil, fmt.Errorf("initial POST is invalid: %w", err)
		}
		challenge = &types.NIPostChallenge{
			PublishEpoch:   current + 1,
			Sequence:       0,
			PrevATXID:      types.EmptyATXID,
			PositioningATX: posAtx,
			CommitmentATX:  &post.CommitmentATX,
			InitialPost: &types.Post{
				Nonce:   post.Nonce,
				Indices: post.Indices,
				Pow:     post.Pow,
			},
		}
	case err != nil:
		return nil, fmt.Errorf("get last ATX: %w", err)
	default:
		// regular ATX challenge
		challenge = &types.NIPostChallenge{
			PublishEpoch:   current + 1,
			Sequence:       prevAtx.Sequence + 1,
			PrevATXID:      prevAtx.ID,
			PositioningATX: posAtx,
		}
	}

	if err := nipost.AddChallenge(b.localDB, nodeID, challenge); err != nil {
		return nil, fmt.Errorf("add nipost challenge: %w", err)
	}
	return challenge, nil
}

// SetCoinbase sets the address rewardAddress to be the coinbase account written into the activation transaction
// the rewards for blocks made by this miner will go to this address.
func (b *Builder) SetCoinbase(rewardAddress types.Address) {
	b.accountLock.Lock()
	defer b.accountLock.Unlock()
	b.coinbaseAccount = rewardAddress
}

// Coinbase returns the current coinbase address.
func (b *Builder) Coinbase() types.Address {
	b.accountLock.RLock()
	defer b.accountLock.RUnlock()
	return b.coinbaseAccount
}

// PublishActivationTx attempts to publish an atx, it returns an error if an atx cannot be created.
func (b *Builder) PublishActivationTx(ctx context.Context, sig *signing.EdSigner) error {
	challenge, err := b.BuildNIPostChallenge(ctx, sig.NodeID())
	if err != nil {
		return err
	}

	b.log.Info("atx challenge is ready",
		zap.Stringer("current_epoch", b.layerClock.CurrentLayer().GetEpoch()),
		zap.Stringer("publish_epoch", challenge.PublishEpoch),
		zap.Stringer("target_epoch", challenge.TargetEpoch()),
	)
	ctx, cancel := context.WithDeadline(ctx, b.layerClock.LayerToTime((challenge.TargetEpoch()).FirstLayer()))
	defer cancel()
	atx, err := b.createAtx(ctx, sig, challenge)
	if err != nil {
		return fmt.Errorf("create ATX: %w", err)
	}

	for {
		size, err := b.broadcast(ctx, atx)
		if err == nil {
			b.log.Info("atx published", zap.Inline(atx), zap.Int("size", size))
			break
		}

		select {
		case <-ctx.Done():
			return fmt.Errorf("broadcast: %w", ctx.Err())
		default:
			// try again
		}
	}

	if err := b.nipostBuilder.ResetState(sig.NodeID()); err != nil {
		return fmt.Errorf("reset nipost builder state: %w", err)
	}
	if err := nipost.RemoveChallenge(b.localDB, sig.NodeID()); err != nil {
		return fmt.Errorf("discarding challenge after published ATX: %w", err)
	}
	events.EmitAtxPublished(
		atx.PublishEpoch, atx.TargetEpoch(),
		atx.ID(),
		b.layerClock.LayerToTime(atx.TargetEpoch().FirstLayer()),
	)
	return nil
}

func (b *Builder) poetRoundStart(epoch types.EpochID) time.Time {
	return b.layerClock.LayerToTime(epoch.FirstLayer()).Add(b.poetCfg.PhaseShift)
}

func (b *Builder) createAtx(
	ctx context.Context,
	sig *signing.EdSigner,
	challenge *types.NIPostChallenge,
) (*types.ActivationTx, error) {
	pubEpoch := challenge.PublishEpoch

	nipostState, err := b.nipostBuilder.BuildNIPost(ctx, sig, challenge)
	if err != nil {
		return nil, fmt.Errorf("build NIPost: %w", err)
	}

	b.log.Info("awaiting atx publication epoch",
		zap.Stringer("pub_epoch", pubEpoch),
		zap.Stringer("pub_epoch_first_layer", pubEpoch.FirstLayer()),
		zap.Stringer("current_layer", b.layerClock.CurrentLayer()),
		zap.Stringer("node_id", sig.NodeID()),
	)
	select {
	case <-ctx.Done():
		return nil, fmt.Errorf("wait for publication epoch: %w", ctx.Err())
	case <-b.layerClock.AwaitLayer(pubEpoch.FirstLayer()):
	}
	b.log.Debug("publication epoch has arrived!")

	if challenge.PublishEpoch < b.layerClock.CurrentLayer().GetEpoch() {
		if challenge.InitialPost != nil {
			// initial post is not discarded; don't return ErrATXChallengeExpired
			return nil, errors.New("atx publish epoch has passed during nipost construction")
		}
		return nil, fmt.Errorf("%w: atx publish epoch has passed during nipost construction", ErrATXChallengeExpired)
	}

	var nonce *types.VRFPostIndex
	var atxNodeID *types.NodeID
	switch {
	case challenge.PrevATXID == types.EmptyATXID:
		atxNodeID = new(types.NodeID)
		*atxNodeID = sig.NodeID()
		nonce = &nipostState.VRFNonce
	default:
		oldNonce, err := atxs.VRFNonce(b.cdb, sig.NodeID(), challenge.PublishEpoch)
		if err != nil {
			b.log.Warn("failed to get VRF nonce for ATX", zap.Error(err))
			break
		}
		if nipostState.VRFNonce != oldNonce {
			nonce = &nipostState.VRFNonce
		}
	}

	atx := types.NewActivationTx(
		*challenge,
		b.Coinbase(),
		nipostState.NIPost,
		nipostState.NumUnits,
		nonce,
	)
	atx.InnerActivationTx.NodeID = atxNodeID
	if err = SignAndFinalizeAtx(sig, atx); err != nil {
		return nil, fmt.Errorf("sign atx: %w", err)
	}
	return atx, nil
}

func (b *Builder) broadcast(ctx context.Context, atx *types.ActivationTx) (int, error) {
	buf, err := codec.Encode(atx)
	if err != nil {
		return 0, fmt.Errorf("failed to serialize ATX: %w", err)
	}
	if err := b.publisher.Publish(ctx, pubsub.AtxProtocol, buf); err != nil {
		return 0, fmt.Errorf("failed to broadcast ATX: %w", err)
	}
	return len(buf), nil
}

// getPositioningAtx returns atx id with the highest tick height.
func (b *Builder) getPositioningAtx(ctx context.Context, nodeID types.NodeID) (types.ATXID, error) {
	id, err := findFullyValidHighTickAtx(
		ctx,
		b.cdb,
		nodeID,
		b.conf.GoldenATXID,
		b.validator,
		b.log,
		VerifyChainOpts.AssumeValidBefore(time.Now().Add(-b.postValidityDelay)),
		VerifyChainOpts.WithTrustedID(nodeID),
		VerifyChainOpts.WithLogger(b.log),
	)
	if errors.Is(err, sql.ErrNotFound) {
		b.log.Info("using golden atx as positioning atx")
		return b.conf.GoldenATXID, nil
	}
	return id, err
}

func (b *Builder) Regossip(ctx context.Context, nodeID types.NodeID) error {
	epoch := b.layerClock.CurrentLayer().GetEpoch()
	atx, err := atxs.GetIDByEpochAndNodeID(b.cdb, epoch, nodeID)
	if errors.Is(err, sql.ErrNotFound) {
		return nil
	} else if err != nil {
		return err
	}
<<<<<<< HEAD
	var blob sql.Blob
	if err := atxs.LoadBlob(b.cdb, atx.Bytes(), &blob); err != nil {
=======
	blob, err := atxs.GetBlob(ctx, b.cdb, atx.Bytes())
	if err != nil {
>>>>>>> efea4b2a
		return fmt.Errorf("get blob %s: %w", atx.ShortString(), err)
	}
	if len(blob.Bytes) == 0 {
		return nil // checkpoint
	}
	if err := b.publisher.Publish(ctx, pubsub.AtxProtocol, blob.Bytes); err != nil {
		return fmt.Errorf("republish %s: %w", atx.ShortString(), err)
	}
	b.log.Debug("re-gossipped atx", log.ZShortStringer("atx", atx))
	return nil
}

// SignAndFinalizeAtx signs the atx with specified signer and calculates the ID of the ATX.
func SignAndFinalizeAtx(signer *signing.EdSigner, atx *types.ActivationTx) error {
	atx.Signature = signer.Sign(signing.ATX, atx.SignedBytes())
	atx.SmesherID = signer.NodeID()
	return atx.Initialize()
}

func buildNipostChallengeStartDeadline(roundStart time.Time, gracePeriod time.Duration) time.Time {
	jitter := randomDurationInRange(time.Duration(0), gracePeriod*maxNipostChallengeBuildJitter/100.0)
	return roundStart.Add(jitter).Add(-gracePeriod)
}

func findFullyValidHighTickAtx(
	ctx context.Context,
	db sql.Executor,
	prefNodeID types.NodeID,
	goldenATXID types.ATXID,
	validator nipostValidator,
	log *zap.Logger,
	opts ...VerifyChainOption,
) (types.ATXID, error) {
	rejectedAtxs := make(map[types.ATXID]struct{})
	filter := func(id types.ATXID) bool {
		_, ok := rejectedAtxs[id]
		return !ok
	}

	for {
		select {
		case <-ctx.Done():
			return types.ATXID{}, ctx.Err()
		default:
		}
		id, err := atxs.GetIDWithMaxHeight(db, prefNodeID, filter)
		if err != nil {
			return types.ATXID{}, err
		}

		if err := validator.VerifyChain(ctx, id, goldenATXID, opts...); err != nil {
			log.Info("rejecting candidate for high-tick atx", zap.Error(err), zap.Stringer("atx_id", id))
			rejectedAtxs[id] = struct{}{}
		} else {
			return id, nil
		}
	}
}<|MERGE_RESOLUTION|>--- conflicted
+++ resolved
@@ -680,13 +680,8 @@
 	} else if err != nil {
 		return err
 	}
-<<<<<<< HEAD
 	var blob sql.Blob
-	if err := atxs.LoadBlob(b.cdb, atx.Bytes(), &blob); err != nil {
-=======
-	blob, err := atxs.GetBlob(ctx, b.cdb, atx.Bytes())
-	if err != nil {
->>>>>>> efea4b2a
+	if err := atxs.LoadBlob(ctx, b.cdb, atx.Bytes(), &blob); err != nil {
 		return fmt.Errorf("get blob %s: %w", atx.ShortString(), err)
 	}
 	if len(blob.Bytes) == 0 {
