package activation

import (
	"errors"
	"fmt"
	"github.com/spacemeshos/go-spacemesh/common/types"
	"github.com/spacemeshos/go-spacemesh/log"
<<<<<<< HEAD
	"github.com/spacemeshos/go-spacemesh/nipst"
	"github.com/spacemeshos/go-spacemesh/types"
	"github.com/spacemeshos/post/shared"
=======
>>>>>>> 29c645f0
	"sync"
	"sync/atomic"
)

const AtxProtocol = "AtxGossip"

var activesetCache = NewActivesetCache(1000)
var tooSoonErr = errors.New("received PoET proof too soon")

type MeshProvider interface {
	GetOrphanBlocksBefore(l types.LayerID) ([]types.BlockID, error)
	LatestLayer() types.LayerID
}

type EpochProvider interface {
	Epoch(l types.LayerID) types.EpochId
}

type Broadcaster interface {
	Broadcast(channel string, data []byte) error
}

type PoETNumberOfTickProvider struct {
}

func (provider *PoETNumberOfTickProvider) NumOfTicks() uint64 {
	return 0
}

type NipstBuilder interface {
<<<<<<< HEAD
	BuildNIPST(challenge *common.Hash) (*types.NIPST, error)
=======
	BuildNIPST(challenge *types.Hash32) (*types.NIPST, error)
	IsPostInitialized() bool
	InitializePost(logicalDrive string, commitmentSize uint64) (*types.PostProof, error)
	GetDataDirPath() string
>>>>>>> 29c645f0
}

type IdStore interface {
	StoreNodeIdentity(id types.NodeId) error
	GetIdentity(id string) (types.NodeId, error)
}

type NipstValidator interface {
<<<<<<< HEAD
	Validate(nipst *types.NIPST, expectedChallenge common.Hash) error
	VerifyPost(proof *types.PostProof, space uint64) error
=======
	Validate(nipst *types.NIPST, expectedChallenge types.Hash32) error
>>>>>>> 29c645f0
}

type ATXDBProvider interface {
	GetAtx(id types.AtxId) (*types.ActivationTxHeader, error)
	CalcActiveSetFromView(view []types.BlockID, pubEpoch types.EpochId) (uint32, error)
	GetNodeLastAtxId(nodeId types.NodeId) (types.AtxId, error)
	GetPosAtxId(epochId types.EpochId) (*types.AtxId, error)
}

type BytesStore interface {
	Put(key []byte, buf []byte) error
	Get(key []byte) ([]byte, error)
}

const (
	InitIdle = 1 + iota
	InitInProgress
	InitDone
)

type Builder struct {
	nodeId          types.NodeId
	coinbaseAccount types.Address
	db              ATXDBProvider
	net             Broadcaster
	mesh            MeshProvider
	layersPerEpoch  uint16
	tickProvider    PoETNumberOfTickProvider
	nipstBuilder    NipstBuilder
	postProver      nipst.PostProverClient
	challenge       *types.NIPSTChallenge
	nipst           *types.NIPST
	commitment      *types.PostProof
	posLayerID      types.LayerID
	prevATX         *types.ActivationTxHeader
	timer           chan types.LayerID
	stop            chan struct{}
	finished        chan struct{}
	working         bool
	started         uint32
	store           BytesStore
	isSynced        func() bool
	accountLock     sync.RWMutex
	initStatus      int32
	log             log.Log
}

// NewBuilder returns an atx builder that will start a routine that will attempt to create an atx upon each new layer.
<<<<<<< HEAD
func NewBuilder(nodeId types.NodeId, coinbaseAccount address.Address, db ATXDBProvider, net Broadcaster, mesh MeshProvider, layersPerEpoch uint16, nipstBuilder NipstBuilder, postProver nipst.PostProverClient, layerClock chan types.LayerID, isSyncedFunc func() bool, store BytesStore, log log.Log) *Builder {
=======
func NewBuilder(nodeId types.NodeId, coinbaseAccount types.Address, db ATXDBProvider, net Broadcaster, mesh MeshProvider, layersPerEpoch uint16, nipstBuilder NipstBuilder, layerClock chan types.LayerID, isSyncedFunc func() bool, store BytesStore, log log.Log) *Builder {

>>>>>>> 29c645f0
	return &Builder{
		nodeId:          nodeId,
		coinbaseAccount: coinbaseAccount,
		db:              db,
		net:             net,
		mesh:            mesh,
		layersPerEpoch:  layersPerEpoch,
		nipstBuilder:    nipstBuilder,
		postProver:      postProver,
		timer:           layerClock,
		stop:            make(chan struct{}),
		finished:        make(chan struct{}),
		isSynced:        isSyncedFunc,
		store:           store,
		initStatus:      InitIdle,
		log:             log,
	}
}

// Start is the main entry point of the atx builder. it runs the main loop of the builder and shouldn't be called more than once
func (b *Builder) Start() {
	if atomic.LoadUint32(&b.started) == 1 {
		return
	}
	atomic.StoreUint32(&b.started, 1)
	go b.loop()
}

// Stop stops the atx builder.
func (b *Builder) Stop() {
	b.finished <- struct{}{}
}

// loop is the main loop that tries to create an atx per tick received from the global clock
func (b *Builder) loop() {
	err := b.loadChallenge()
	if err != nil {
		log.Info("challenge not loaded: %s", err)
	}
	for {
		select {
		case <-b.stop:
			return
		case layer := <-b.timer:
			if !b.isSynced() {
				b.log.Info("cannot create atx : not synced")
				break
			}

			if atomic.LoadInt32(&b.initStatus) != InitDone {
				b.log.Info("post is not initialized yet, not building nipst")
				break
			}
			if b.working {
				break
			}
			b.working = true
			go func() {
				epoch := layer.GetEpoch(b.layersPerEpoch)
				err := b.PublishActivationTx(epoch)
				if err != nil {
					if err == tooSoonErr {
						b.log.Warning("cannot create atx in epoch %v: %v", epoch, err)
					} else {
						b.log.Error("cannot create atx in epoch %v: %v", epoch, err)
					}
				}
				b.finished <- struct{}{}
			}()
		case <-b.finished:
			b.working = false
		}
	}
}

type alreadyPublishedErr struct{}

func (alreadyPublishedErr) Error() string { return "already published" }

func (b *Builder) buildNipstChallenge(epoch types.EpochId) error {
	if b.prevATX == nil {
		prevAtxId, err := b.GetPrevAtxId(b.nodeId)
		if err != nil {
			b.log.Info("no prev ATX found, starting fresh")
		} else {
			b.prevATX, err = b.db.GetAtx(prevAtxId)
			if err != nil {
				// TODO: handle inconsistent state
				b.log.Panic("prevAtx (id: %v) not found in DB -- inconsistent state", prevAtxId.ShortId())
			}
		}
	}
	seq := uint64(0)
	prevAtxId := *types.EmptyAtxId
	commitmentMerkleRoot := []byte(nil)

	if b.prevATX == nil {
		// if and only if it's the first ATX, the merkle root of the initial PoST proof,
		// the commitment, is included in the nipst challenge. This is done in order to prove
		// that it existed before the PoET start time.
		commitmentMerkleRoot = b.commitment.MerkleRoot
	} else {
		seq = b.prevATX.Sequence + 1
		//todo: handle this case for loading mem and recovering
		//check if this node hasn't published an activation already
		if b.prevATX.PubLayerIdx.GetEpoch(b.layersPerEpoch) == epoch+1 {
			b.log.With().Info("atx already created, aborting", log.EpochId(uint64(epoch)))
			return alreadyPublishedErr{}
		}
		prevAtxId = b.prevATX.Id()
	}

	posAtxEndTick := uint64(0)
	b.posLayerID = types.LayerID(0)

	//positioning atx is from this epoch as well, since we will be publishing the atx in the next epoch
	//todo: what if no other atx was received in this epoch yet?
	posAtxId := *types.EmptyAtxId
	posAtx, err := b.GetPositioningAtx(epoch)
	atxPubLayerID := types.LayerID(0)
	if err == nil {
		posAtxEndTick = posAtx.EndTick
		b.posLayerID = posAtx.PubLayerIdx
		atxPubLayerID = b.posLayerID.Add(b.layersPerEpoch)
		posAtxId = posAtx.Id()
	} else {
		if !epoch.IsGenesis() {
			return fmt.Errorf("cannot find pos atx in epoch %v: %v", epoch, err)
		}
	}

	b.challenge = &types.NIPSTChallenge{
		NodeId:               b.nodeId,
		Sequence:             seq,
		PrevATXId:            prevAtxId,
		PubLayerIdx:          atxPubLayerID,
		StartTick:            posAtxEndTick,
		EndTick:              b.tickProvider.NumOfTicks(), //todo: add provider when
		PositioningAtx:       posAtxId,
		CommitmentMerkleRoot: commitmentMerkleRoot,
	}

	err = b.storeChallenge(b.challenge)
	if err != nil {
		log.Error("challenge cannot be stored: %s", err)
	}
	return nil
}

<<<<<<< HEAD
func (b *Builder) StartPost(rewardAddress address.Address, dataDir string, space uint64) error {
	if !atomic.CompareAndSwapInt32(&b.initStatus, InitIdle, InitInProgress) {
		switch atomic.LoadInt32(&b.initStatus) {
		case InitDone:
			return fmt.Errorf("already initialized")
		case InitInProgress:
		default:
			return fmt.Errorf("already started")
		}
	}

	b.postProver.SetParams(dataDir, space)
=======
func (b *Builder) StartPost(rewardAddress types.Address, dataDir string, space uint64) error {
	b.log.Info("Starting post, reward address: %x", rewardAddress)
>>>>>>> 29c645f0
	b.SetCoinbaseAccount(rewardAddress)

	initialized, err := b.postProver.IsInitialized()
	if err != nil {
		atomic.StoreInt32(&b.initStatus, InitIdle)
		return err
	}

	if !initialized {
		if err := b.postProver.VerifyInitAllowed(); err != nil {
			atomic.StoreInt32(&b.initStatus, InitIdle)
			return err
		}
	}

	b.log.With().Info("PoST initialization starting",
		log.String("datadir", dataDir),
		log.String("space", fmt.Sprintf("%d", space)),
		log.String("rewardAddress", fmt.Sprintf("%x", rewardAddress)),
	)

	go func() {
		if initialized {
			// If initialized, run the execution phase with zero-challenge,
			// to create the initial proof (the commitment).
			b.commitment, err = b.postProver.Execute(shared.ZeroChallenge)
			if err != nil {
				b.log.Error("PoST execution failed: %v", err)
				atomic.StoreInt32(&b.initStatus, InitIdle)
				return
			}
		} else {
			// If not initialized, run the initialization phase.
			// This would create the initial proof (the commitment) as well.
			b.commitment, err = b.postProver.Initialize()
			if err != nil {
				b.log.Error("PoST initialization failed: %v", err)
				atomic.StoreInt32(&b.initStatus, InitIdle)
				return
			}
		}

		b.log.With().Info("PoST initialization completed",
			log.String("datadir", dataDir),
			log.String("space", fmt.Sprintf("%d", space)),
			log.String("commitment merkle root", fmt.Sprintf("%x", b.commitment.MerkleRoot)),
		)

		atomic.StoreInt32(&b.initStatus, InitDone)
	}()

	return nil
}

// MiningStats returns state of post init, coinbase reward account and data directory path for post commitment
func (b *Builder) MiningStats() (int, string, string) {
	acc := b.getCoinbaseAccount()
	initStatus := atomic.LoadInt32(&b.initStatus)
	datadir := b.postProver.Cfg().DataDir
	return int(initStatus), acc.String(), datadir
}

func (b *Builder) SetCoinbaseAccount(rewardAddress types.Address) {
	b.accountLock.Lock()
	b.coinbaseAccount = rewardAddress
	b.accountLock.Unlock()
}

func (b *Builder) getCoinbaseAccount() types.Address {
	b.accountLock.RLock()
	acc := b.coinbaseAccount
	b.accountLock.RUnlock()
	return acc
}

func (b Builder) getNipstKey() []byte {
	return []byte("nipst")
}

func (b *Builder) storeChallenge(ch *types.NIPSTChallenge) error {
	bts, err := types.InterfaceToBytes(ch)
	if err != nil {
		return err
	}
	return b.store.Put(b.getNipstKey(), bts)
}

func (b *Builder) loadChallenge() error {
	bts, err := b.store.Get(b.getNipstKey())
	if err != nil {
		return err
	}
	if len(bts) > 0 {
		tp := &types.NIPSTChallenge{}
		err = types.BytesToInterface(bts, tp)
		if err != nil {
			return err
		}
		b.challenge = tp
	}
	return nil
}

func (b *Builder) discardChallenge() error {
	return b.store.Put(b.getNipstKey(), []byte{})
}

// PublishActivationTx attempts to publish an atx for the given epoch, it returns an error if an atx cannot be created
// publish atx may not produce an atx each time it is called, that is expected behaviour as well.
func (b *Builder) PublishActivationTx(epoch types.EpochId) error {
	if b.nipst != nil {
		b.log.With().Info("re-entering atx creation in epoch %v", log.EpochId(uint64(epoch)))
	} else {
		b.log.With().Info("starting build atx in epoch %v", log.EpochId(uint64(epoch)))
		if b.challenge != nil {
			if b.challenge.PubLayerIdx.GetEpoch(b.layersPerEpoch) < epoch {
				log.Info("previous challenge loaded from store, but epoch has already passed, %s, %s", epoch, b.challenge.PubLayerIdx.GetEpoch(b.layersPerEpoch))
				b.challenge = nil
				err := b.discardChallenge()
				if err != nil {
					log.Error("cannot discard challenge")
				}
			}
		}
		if b.challenge == nil {
			err := b.buildNipstChallenge(epoch)
			if err != nil {
				if _, alreadyPublished := err.(alreadyPublishedErr); alreadyPublished {
					return nil
				}
				return err
			}
		}
		hash, err := b.challenge.Hash()
		if err != nil {
			return fmt.Errorf("getting challenge hash failed: %v", err)
		}
		b.nipst, err = b.nipstBuilder.BuildNIPST(hash)
		if err != nil {
			return fmt.Errorf("cannot create nipst: %v", err)
		}
	}
	if b.mesh.LatestLayer().GetEpoch(b.layersPerEpoch) < b.challenge.PubLayerIdx.GetEpoch(b.layersPerEpoch) {
		// cannot determine active set size before mesh reaches publication epoch, will try again in next layer
		b.log.Warning("received PoET proof too soon. ATX publication epoch: %v; mesh epoch: %v; started in clock-epoch: %v",
			b.challenge.PubLayerIdx.GetEpoch(b.layersPerEpoch), b.mesh.LatestLayer().GetEpoch(b.layersPerEpoch), epoch)
		return tooSoonErr
	}

	// when we reach here an epoch has passed
	// we've completed the sequential work, now before publishing the atx,
	// we need to provide number of atx seen in the epoch of the positioning atx.
	posEpoch := b.posLayerID.GetEpoch(b.layersPerEpoch)
	pubEpoch := b.challenge.PubLayerIdx.GetEpoch(b.layersPerEpoch) // can be 0 in first epoch
	targetEpoch := pubEpoch + 1

	viewLayer := pubEpoch.FirstLayer(b.layersPerEpoch)
	var view []types.BlockID
	if viewLayer > 0 {
		var err error
		view, err = b.mesh.GetOrphanBlocksBefore(viewLayer)
		if err != nil {
			return fmt.Errorf("failed to get current view for layer %v: %v", viewLayer, err)
		}
	}

	var activeSetSize uint32
	if pubEpoch > 0 {
		var err error
		activeSetSize, err = b.db.CalcActiveSetFromView(view, pubEpoch)
		if err != nil {
			return fmt.Errorf("failed to calculate activeset: %v", err)
		}
	}
	if activeSetSize == 0 && !targetEpoch.IsGenesis() {
		return fmt.Errorf("empty active set size found! epochId: %v, len(view): %d, view: %v",
			pubEpoch, len(view), view)
	}

	var commitment *types.PostProof
	if b.prevATX == nil {
		commitment = b.commitment
	}

	atx := types.NewActivationTxWithChallenge(*b.challenge, b.getCoinbaseAccount(), activeSetSize, view, b.nipst, commitment)

	b.log.With().Info("active ids seen for epoch", log.Uint64("pos_atx_epoch", uint64(posEpoch)),
		log.Uint32("view_cnt", activeSetSize))

	buf, err := types.InterfaceToBytes(atx)
	if err != nil {
		return err
	}
	b.prevATX = &atx.ActivationTxHeader

	// cleanup state
	b.nipst = nil
	b.challenge = nil
	b.posLayerID = 0

	err = b.net.Broadcast(AtxProtocol, buf)
	if err != nil {
		return err
	}

	err = b.discardChallenge()
	if err != nil {
		log.Error("cannot discard nipst challenge %s", err)
	}

	b.log.Event().Info("atx published!", log.AtxId(atx.ShortId()), log.String("prev_atx_id", atx.PrevATXId.ShortString()),
		log.String("post_atx_id", atx.PositioningAtx.ShortString()), log.LayerId(uint64(atx.PubLayerIdx)), log.EpochId(uint64(atx.PubLayerIdx.GetEpoch(b.layersPerEpoch))),
		log.Uint32("active_set", atx.ActiveSetSize), log.String("miner", b.nodeId.Key[:5]), log.Int("view", len(atx.View)))

	return nil
}

func (b *Builder) Persist(c *types.NIPSTChallenge) {
	//todo: implement storing to persistent media
}

func (b *Builder) Load() *types.NIPSTChallenge {
	//todo: implement loading from persistent media
	return nil
}

func (b *Builder) GetPrevAtxId(node types.NodeId) (types.AtxId, error) {
	id, err := b.db.GetNodeLastAtxId(node)
	if err != nil {
		return *types.EmptyAtxId, err
	}
	return id, nil
}

// GetPositioningAtxId returns the top ATX (highest layer number) from the provided epoch epochId.
// It returns an error if the top ATX is from a different epoch.
func (b *Builder) GetPositioningAtxId(epochId types.EpochId) (*types.AtxId, error) {
	//todo: make this on blocking until an atx is received
	atxId, err := b.db.GetPosAtxId(epochId)
	if err != nil {
		return nil, err
	}
	return atxId, nil
}

// GetLastSequence retruns the last sequence number of atx reported by node id node
// it will return 0 if no previous atx was found for the requested node
func (b *Builder) GetLastSequence(node types.NodeId) uint64 {
	atxId, err := b.GetPrevAtxId(node)
	if err != nil {
		return 0
	}
	atx, err := b.db.GetAtx(atxId)
	if err != nil {
		b.log.Error("wtf no atx in db %v", atxId)
		return 0
	}
	return atx.Sequence
}

// GetPositioningAtx return the atx object for the positioning atx according to requested epochId
func (b *Builder) GetPositioningAtx(epochId types.EpochId) (*types.ActivationTxHeader, error) {
	posAtxId, err := b.GetPositioningAtxId(epochId)
	if err != nil {
		if b.prevATX != nil && b.prevATX.PubLayerIdx.GetEpoch(b.layersPerEpoch) == epochId {
			//if the atx was created by this miner but have not propagated as an atx to the notwork yet, use the cached atx
			return b.prevATX, nil
		} else {
			return nil, fmt.Errorf("cannot find pos atx id: %v", err)
		}
	}
	posAtx, err := b.db.GetAtx(*posAtxId)
	if err != nil {
		return nil, fmt.Errorf("cannot find pos atx: %v", err.Error())
	}
	return posAtx, nil
}<|MERGE_RESOLUTION|>--- conflicted
+++ resolved
@@ -5,12 +5,9 @@
 	"fmt"
 	"github.com/spacemeshos/go-spacemesh/common/types"
 	"github.com/spacemeshos/go-spacemesh/log"
-<<<<<<< HEAD
 	"github.com/spacemeshos/go-spacemesh/nipst"
 	"github.com/spacemeshos/go-spacemesh/types"
 	"github.com/spacemeshos/post/shared"
-=======
->>>>>>> 29c645f0
 	"sync"
 	"sync/atomic"
 )
@@ -41,14 +38,7 @@
 }
 
 type NipstBuilder interface {
-<<<<<<< HEAD
 	BuildNIPST(challenge *common.Hash) (*types.NIPST, error)
-=======
-	BuildNIPST(challenge *types.Hash32) (*types.NIPST, error)
-	IsPostInitialized() bool
-	InitializePost(logicalDrive string, commitmentSize uint64) (*types.PostProof, error)
-	GetDataDirPath() string
->>>>>>> 29c645f0
 }
 
 type IdStore interface {
@@ -57,12 +47,8 @@
 }
 
 type NipstValidator interface {
-<<<<<<< HEAD
-	Validate(nipst *types.NIPST, expectedChallenge common.Hash) error
+	Validate(nipst *types.NIPST, expectedChallenge types.Hash32) error
 	VerifyPost(proof *types.PostProof, space uint64) error
-=======
-	Validate(nipst *types.NIPST, expectedChallenge types.Hash32) error
->>>>>>> 29c645f0
 }
 
 type ATXDBProvider interface {
@@ -111,12 +97,7 @@
 }
 
 // NewBuilder returns an atx builder that will start a routine that will attempt to create an atx upon each new layer.
-<<<<<<< HEAD
-func NewBuilder(nodeId types.NodeId, coinbaseAccount address.Address, db ATXDBProvider, net Broadcaster, mesh MeshProvider, layersPerEpoch uint16, nipstBuilder NipstBuilder, postProver nipst.PostProverClient, layerClock chan types.LayerID, isSyncedFunc func() bool, store BytesStore, log log.Log) *Builder {
-=======
-func NewBuilder(nodeId types.NodeId, coinbaseAccount types.Address, db ATXDBProvider, net Broadcaster, mesh MeshProvider, layersPerEpoch uint16, nipstBuilder NipstBuilder, layerClock chan types.LayerID, isSyncedFunc func() bool, store BytesStore, log log.Log) *Builder {
-
->>>>>>> 29c645f0
+func NewBuilder(nodeId types.NodeId, coinbaseAccount types.Address, db ATXDBProvider, net Broadcaster, mesh MeshProvider, layersPerEpoch uint16, nipstBuilder NipstBuilder, postProver nipst.PostProverClient, layerClock chan types.LayerID, isSyncedFunc func() bool, store BytesStore, log log.Log) *Builder {
 	return &Builder{
 		nodeId:          nodeId,
 		coinbaseAccount: coinbaseAccount,
@@ -266,7 +247,6 @@
 	return nil
 }
 
-<<<<<<< HEAD
 func (b *Builder) StartPost(rewardAddress address.Address, dataDir string, space uint64) error {
 	if !atomic.CompareAndSwapInt32(&b.initStatus, InitIdle, InitInProgress) {
 		switch atomic.LoadInt32(&b.initStatus) {
@@ -279,10 +259,6 @@
 	}
 
 	b.postProver.SetParams(dataDir, space)
-=======
-func (b *Builder) StartPost(rewardAddress types.Address, dataDir string, space uint64) error {
-	b.log.Info("Starting post, reward address: %x", rewardAddress)
->>>>>>> 29c645f0
 	b.SetCoinbaseAccount(rewardAddress)
 
 	initialized, err := b.postProver.IsInitialized()
