// Package activation is responsible for creating activation transactions and running the mining flow, coordinating
// Post building, sending proofs to PoET and building NIPost structs.
package activation

import (
	"context"
	"errors"
	"fmt"
	"sync"
	"time"

	"github.com/spacemeshos/go-scale"
	"github.com/spacemeshos/post/shared"
	"go.uber.org/zap"
	"golang.org/x/exp/maps"
	"golang.org/x/sync/errgroup"

	"github.com/spacemeshos/go-spacemesh/activation/metrics"
	"github.com/spacemeshos/go-spacemesh/activation/wire"
	"github.com/spacemeshos/go-spacemesh/codec"
	"github.com/spacemeshos/go-spacemesh/common/types"
	"github.com/spacemeshos/go-spacemesh/events"
	"github.com/spacemeshos/go-spacemesh/log"
	"github.com/spacemeshos/go-spacemesh/metrics/public"
	"github.com/spacemeshos/go-spacemesh/p2p/pubsub"
	"github.com/spacemeshos/go-spacemesh/signing"
	"github.com/spacemeshos/go-spacemesh/sql"
	"github.com/spacemeshos/go-spacemesh/sql/atxs"
	"github.com/spacemeshos/go-spacemesh/sql/localsql"
	"github.com/spacemeshos/go-spacemesh/sql/localsql/nipost"
)

// PoetConfig is the configuration to interact with the poet server.
type PoetConfig struct {
	PhaseShift        time.Duration `mapstructure:"phase-shift"`
	CycleGap          time.Duration `mapstructure:"cycle-gap"`
	GracePeriod       time.Duration `mapstructure:"grace-period"`
	RequestTimeout    time.Duration `mapstructure:"poet-request-timeout"`
	RequestRetryDelay time.Duration `mapstructure:"retry-delay"`
	MaxRequestRetries int           `mapstructure:"retry-max"`
}

func DefaultPoetConfig() PoetConfig {
	return PoetConfig{
		RequestRetryDelay: 400 * time.Millisecond,
		MaxRequestRetries: 10,
	}
}

const (
	defaultPoetRetryInterval = 5 * time.Second

	// Jitter added to the wait time before building a nipost challenge.
	// It is expressed as % of poet grace period which translates to:
	//  mainnet (grace period 1h) -> 36s
	//  systest (grace period 10s) -> 0.1s
	maxNipostChallengeBuildJitter = 1.0
)

// Config defines configuration for Builder.
type Config struct {
	GoldenATXID      types.ATXID
	LabelsPerUnit    uint64
	RegossipInterval time.Duration
}

// Builder struct is the struct that orchestrates the creation of activation transactions
// it is responsible for initializing post, receiving poet proof and orchestrating nipst. after which it will
// calculate total weight and providing relevant view as proof.
type Builder struct {
	accountLock       sync.RWMutex
	coinbaseAccount   types.Address
	conf              Config
	db                sql.Executor
	localDB           *localsql.Database
	publisher         pubsub.Publisher
	nipostBuilder     nipostBuilder
	validator         nipostValidator
	certifierConfig   CertifierConfig
	layerClock        layerClock
	syncer            syncer
	log               *zap.Logger
	parentCtx         context.Context
	poets             []PoetClient
	poetCfg           PoetConfig
	poetRetryInterval time.Duration
	// delay before PoST in ATX is considered valid (counting from the time it was received)
	postValidityDelay time.Duration

	// states of each known identity
	postStates PostStates

	// smeshingMutex protects methods like `StartSmeshing` and `StopSmeshing` from concurrent execution
	// since they (can) modify the fields below.
	smeshingMutex sync.Mutex
	signers       map[types.NodeID]*signing.EdSigner
	certifiers    map[types.NodeID]certifierService
	eg            errgroup.Group
	stop          context.CancelFunc
}

type BuilderOption func(*Builder)

func WithPostValidityDelay(delay time.Duration) BuilderOption {
	return func(b *Builder) {
		b.postValidityDelay = delay
	}
}

// WithPoetRetryInterval modifies time that builder will have to wait before retrying ATX build process
// if it failed due to issues with PoET server.
func WithPoetRetryInterval(interval time.Duration) BuilderOption {
	return func(b *Builder) {
		b.poetRetryInterval = interval
	}
}

// WithContext modifies parent context for background job.
func WithContext(ctx context.Context) BuilderOption {
	return func(b *Builder) {
		b.parentCtx = ctx
	}
}

// WithPoetConfig sets the poet config.
func WithPoetConfig(c PoetConfig) BuilderOption {
	return func(b *Builder) {
		b.poetCfg = c
	}
}

func WithPoets(poets ...PoetClient) BuilderOption {
	return func(b *Builder) {
		b.poets = poets
	}
}

func WithValidator(v nipostValidator) BuilderOption {
	return func(b *Builder) {
		b.validator = v
	}
}

func WithPostStates(ps PostStates) BuilderOption {
	return func(b *Builder) {
		b.postStates = ps
	}
}

func WithCertifierConfig(c CertifierConfig) BuilderOption {
	return func(b *Builder) {
		b.certifierConfig = c
	}
}

// NewBuilder returns an atx builder that will start a routine that will attempt to create an atx upon each new layer.
func NewBuilder(
	conf Config,
	db sql.Executor,
	localDB *localsql.Database,
	publisher pubsub.Publisher,
	nipostBuilder nipostBuilder,
	layerClock layerClock,
	syncer syncer,
	log *zap.Logger,
	opts ...BuilderOption,
) *Builder {
	b := &Builder{
		parentCtx:         context.Background(),
		signers:           make(map[types.NodeID]*signing.EdSigner),
		conf:              conf,
		db:                db,
		localDB:           localDB,
		publisher:         publisher,
		nipostBuilder:     nipostBuilder,
		layerClock:        layerClock,
		syncer:            syncer,
		log:               log,
		poetRetryInterval: defaultPoetRetryInterval,
		postValidityDelay: 12 * time.Hour,
		postStates:        NewPostStates(log),
		certifiers:        make(map[types.NodeID]certifierService),
		certifierConfig:   DefaultCertifierConfig(),
	}
	for _, opt := range opts {
		opt(b)
	}
	return b
}

func (b *Builder) Register(sig *signing.EdSigner) {
	b.smeshingMutex.Lock()
	defer b.smeshingMutex.Unlock()
	if _, exists := b.signers[sig.NodeID()]; exists {
		b.log.Error("signing key already registered", log.ZShortStringer("id", sig.NodeID()))
		return
	}

	b.log.Info("registered signing key", log.ZShortStringer("id", sig.NodeID()))
	b.signers[sig.NodeID()] = sig
	b.postStates.Set(sig.NodeID(), types.PostStateIdle)

	if b.stop != nil {
		b.startID(b.parentCtx, sig)
	}
}

// Smeshing returns true if atx builder is smeshing.
func (b *Builder) Smeshing() bool {
	b.smeshingMutex.Lock()
	defer b.smeshingMutex.Unlock()
	return b.stop != nil
}

// PostState returns the current state of the post service for each registered smesher.
func (b *Builder) PostStates() map[types.IdentityDescriptor]types.PostState {
	states := b.postStates.Get()
	res := make(map[types.IdentityDescriptor]types.PostState, len(states))
	b.smeshingMutex.Lock()
	defer b.smeshingMutex.Unlock()
	for id, state := range states {
		if sig, exists := b.signers[id]; exists {
			res[sig] = state
		}
	}
	return res
}

// StartSmeshing is the main entry point of the atx builder. It runs the main
// loop of the builder in a new go-routine and shouldn't be called more than
// once without calling StopSmeshing in between. If the post data is incomplete
// or missing, data creation session will be preceded. Changing of the post
// options (e.g., number of labels), after initial setup, is supported. If data
// creation fails for any reason then the go-routine will panic.
func (b *Builder) StartSmeshing(coinbase types.Address) error {
	b.smeshingMutex.Lock()
	defer b.smeshingMutex.Unlock()

	if b.stop != nil {
		return errors.New("already started")
	}

	b.coinbaseAccount = coinbase
	ctx, stop := context.WithCancel(b.parentCtx)
	b.stop = stop

	for _, sig := range b.signers {
		b.startID(ctx, sig)
	}
	return nil
}

func (b *Builder) startID(ctx context.Context, sig *signing.EdSigner) {
	b.eg.Go(func() error {
		b.run(ctx, sig)
		return nil
	})
	if b.conf.RegossipInterval == 0 {
		return
	}
	b.eg.Go(func() error {
		ticker := time.NewTicker(b.conf.RegossipInterval)
		defer ticker.Stop()
		for {
			select {
			case <-ctx.Done():
				return ctx.Err()
			case <-ticker.C:
				if err := b.Regossip(ctx, sig.NodeID()); err != nil {
					b.log.Warn("failed to re-gossip", zap.Error(err))
				}
			}
		}
	})
}

// StopSmeshing stops the atx builder.
func (b *Builder) StopSmeshing(deleteFiles bool) error {
	b.smeshingMutex.Lock()
	defer b.smeshingMutex.Unlock()

	if b.stop == nil {
		return errors.New("not started")
	}

	b.stop()
	err := b.eg.Wait()
	b.eg = errgroup.Group{}
	b.stop = nil
	switch {
	case err == nil || errors.Is(err, context.Canceled):
		if !deleteFiles {
			return nil
		}
		var resetErr error
		for _, sig := range b.signers {
			b.postStates.Set(sig.NodeID(), types.PostStateIdle)
			if err := b.nipostBuilder.ResetState(sig.NodeID()); err != nil {
				b.log.Error("failed to reset builder state", log.ZShortStringer("id", sig.NodeID()), zap.Error(err))
				err = fmt.Errorf("reset builder state for id %s: %w", sig.NodeID().ShortString(), err)
				resetErr = errors.Join(resetErr, err)
				continue
			}
			if err := nipost.RemoveChallenge(b.localDB, sig.NodeID()); err != nil {
				b.log.Error("failed to remove nipost challenge", zap.Error(err))
				err = fmt.Errorf("remove nipost challenge for id %s: %w", sig.NodeID().ShortString(), err)
				resetErr = errors.Join(resetErr, err)
			}
		}
		return resetErr
	default:
		return fmt.Errorf("failed to stop smeshing: %w", err)
	}
}

// SmesherID returns the ID of the smesher that created this activation.
func (b *Builder) SmesherIDs() []types.NodeID {
	b.smeshingMutex.Lock()
	defer b.smeshingMutex.Unlock()
	return maps.Keys(b.signers)
}

// Create the initial post and save it.
func (b *Builder) buildInitialPost(ctx context.Context, nodeID types.NodeID) (*types.Post, *types.PostInfo, error) {
	startTime := time.Now()
	post, postInfo, err := b.nipostBuilder.Proof(ctx, nodeID, shared.ZeroChallenge)
	if err != nil {
		return nil, nil, fmt.Errorf("post execution: %w", err)
	}
	if postInfo.Nonce == nil {
		b.log.Error("initial PoST is invalid: missing VRF nonce. Check your PoST data",
			log.ZShortStringer("smesherID", nodeID),
		)
		return nil, nil, errors.New("nil VRF nonce")
	}
	initialPost := nipost.Post{
		Nonce:     post.Nonce,
		Indices:   post.Indices,
		Pow:       post.Pow,
		Challenge: shared.ZeroChallenge,

		NumUnits:      postInfo.NumUnits,
		CommitmentATX: postInfo.CommitmentATX,
		VRFNonce:      *postInfo.Nonce,
	}
	err = b.validator.Post(ctx, nodeID, postInfo.CommitmentATX, post, &types.PostMetadata{
		Challenge:     shared.ZeroChallenge,
		LabelsPerUnit: postInfo.LabelsPerUnit,
	}, postInfo.NumUnits)
	if err != nil {
		b.log.Error("initial POST is invalid", log.ZShortStringer("smesherID", nodeID), zap.Error(err))
		return nil, nil, fmt.Errorf("initial POST is invalid: %w", err)
	}

	if err := nipost.AddPost(b.localDB, nodeID, initialPost); err != nil {
		b.log.Error("failed to save initial post", zap.Error(err))
	}

	metrics.PostDuration.Set(float64(time.Since(startTime).Nanoseconds()))
	public.PostSeconds.Set(float64(time.Since(startTime)))
	b.log.Info("created the initial post")
	return post, postInfo, nil
}

// Obtain certificates for the poets.
// We want to certify immediately after the startup or creating the initial POST
// to avoid all nodes spamming the certifier at the same time when
// submitting to the poets.
func (b *Builder) certifyPost(ctx context.Context, nodeID types.NodeID, post *nipost.Post) {
	client := NewCertifierClient(b.log, nodeID, post, WithCertifierClientConfig(b.certifierConfig.Client))
	certifier := NewCertifier(b.localDB, b.log, client)
	certifier.CertifyAll(ctx, b.poets)

	b.smeshingMutex.Lock()
	b.certifiers[nodeID] = certifier
	b.smeshingMutex.Unlock()
}

func (b *Builder) obtainPostFromLastAtx(ctx context.Context, nodeId types.NodeID) (*nipost.Post, error) {
	atxid, err := atxs.GetLastIDByNodeID(b.db, nodeId)
	if err != nil {
		return nil, fmt.Errorf("no existing ATX found: %w", err)
	}
	atx, err := atxs.Get(b.db, atxid)
	if err != nil {
		return nil, fmt.Errorf("failed to retrieve ATX: %w", err)
	}
	if atx.NIPost == nil {
		return nil, errors.New("no NIPoST found in last ATX")
	}
	if atx.CommitmentATX == nil {
		if commitmentAtx, err := atxs.CommitmentATX(b.db, nodeId); err != nil {
			return nil, fmt.Errorf("failed to retrieve commitment ATX: %w", err)
		} else {
			atx.CommitmentATX = &commitmentAtx
		}
	}
	if atx.VRFNonce == nil {
		if nonce, err := atxs.VRFNonce(b.db, nodeId, b.layerClock.CurrentLayer().GetEpoch()); err != nil {
			return nil, fmt.Errorf("failed to retrieve VRF nonce: %w", err)
		} else {
			atx.VRFNonce = &nonce
		}
	}

	b.log.Info("found POST in an existing ATX", zap.String("atx_id", atxid.Hash32().ShortString()))
	return &nipost.Post{
		Nonce:         atx.NIPost.Post.Nonce,
		Indices:       atx.NIPost.Post.Indices,
		Pow:           atx.NIPost.Post.Pow,
		Challenge:     atx.NIPost.PostMetadata.Challenge,
		NumUnits:      atx.NumUnits,
		CommitmentATX: *atx.CommitmentATX,
		VRFNonce:      *atx.VRFNonce,
	}, nil
}

func (b *Builder) obtainPost(ctx context.Context, nodeID types.NodeID) (*nipost.Post, error) {
	b.log.Info("looking for POST for poet certification")
	post, err := nipost.GetPost(b.localDB, nodeID)
	switch {
	case err == nil:
		b.log.Info("found POST in local DB")
		return post, nil
	case errors.Is(err, sql.ErrNotFound):
		// no post found
	default:
		return nil, fmt.Errorf("loading initial post from db: %w", err)
	}

	b.log.Info("POST not found in local DB. Trying to obtain POST from an existing ATX")
	if post, err := b.obtainPostFromLastAtx(ctx, nodeID); err == nil {
		b.log.Info("found POST in an existing ATX")
		if err := nipost.AddPost(b.localDB, nodeID, *post); err != nil {
			b.log.Error("failed to save post", zap.Error(err))
		}
		return post, nil
	}

	b.log.Info("POST not found in existing ATXs. Generating the initial POST")
	for {
		post, postInfo, err := b.buildInitialPost(ctx, nodeID)
		if err == nil {
			return &nipost.Post{
				Nonce:         post.Nonce,
				Indices:       post.Indices,
				Pow:           post.Pow,
				Challenge:     shared.ZeroChallenge,
				NumUnits:      postInfo.NumUnits,
				CommitmentATX: postInfo.CommitmentATX,
				VRFNonce:      *postInfo.Nonce,
			}, nil
		}
		b.log.Error("failed to generate initial proof:", zap.Error(err))
		currentLayer := b.layerClock.CurrentLayer()
		select {
		case <-ctx.Done():
			return nil, ctx.Err()
		case <-b.layerClock.AwaitLayer(currentLayer.Add(1)):
		}
	}
}

func (b *Builder) run(ctx context.Context, sig *signing.EdSigner) {
	defer b.log.Info("atx builder stopped")

	post, err := b.obtainPost(ctx, sig.NodeID())
	if err != nil {
		b.log.Error("failed to obtain post for certification", zap.Error(err))
		return
	}
	b.certifyPost(ctx, sig.NodeID(), post)

	for {
		err := b.PublishActivationTx(ctx, sig)
		if err == nil {
			continue
		} else if errors.Is(err, context.Canceled) {
			return
		}

		b.log.Warn("failed to publish atx", zap.Error(err))

		switch {
		case errors.Is(err, ErrATXChallengeExpired):
			b.log.Debug("retrying with new challenge after waiting for a layer")
			if err := b.nipostBuilder.ResetState(sig.NodeID()); err != nil {
				b.log.Error("failed to reset nipost builder state", zap.Error(err))
			}
			if err := nipost.RemoveChallenge(b.localDB, sig.NodeID()); err != nil {
				b.log.Error("failed to discard challenge", zap.Error(err))
			}
			// give node some time to sync in case selecting the positioning ATX caused the challenge to expire
			currentLayer := b.layerClock.CurrentLayer()
			select {
			case <-ctx.Done():
				return
			case <-b.layerClock.AwaitLayer(currentLayer.Add(1)):
			}
		case errors.Is(err, ErrPoetServiceUnstable):
			b.log.Warn("retrying after poet retry interval", zap.Duration("interval", b.poetRetryInterval))
			select {
			case <-ctx.Done():
				return
			case <-time.After(b.poetRetryInterval):
			}
		default:
			b.log.Warn("unknown error", zap.Error(err))
			// other failures are related to in-process software. we may as well panic here
			currentLayer := b.layerClock.CurrentLayer()
			select {
			case <-ctx.Done():
				return
			case <-b.layerClock.AwaitLayer(currentLayer.Add(1)):
			}
		}
	}
}

func (b *Builder) BuildNIPostChallenge(ctx context.Context, nodeID types.NodeID) (*wire.NIPostChallengeV1, error) {
	logger := b.log.With(log.ZShortStringer("smesherID", nodeID))
	select {
	case <-ctx.Done():
		return nil, ctx.Err()
	case <-b.syncer.RegisterForATXSynced():
	}
	current := b.layerClock.CurrentLayer().GetEpoch()

	challenge, err := nipost.Challenge(b.localDB, nodeID)
	switch {
	case errors.Is(err, sql.ErrNotFound):
		// build new challenge
		logger.Info("building new NiPOST challenge", zap.Uint32("current_epoch", current.Uint32()))
	case err != nil:
		logger.Info("failed to load NiPoST challenge from local state", zap.Error(err))
		return nil, fmt.Errorf("get nipost challenge: %w", err)
	case challenge.PublishEpoch < current:
		logger.Info(
			"existing NiPoST challenge is stale, resetting state",
			zap.Uint32("current_epoch", current.Uint32()),
			zap.Uint32("publish_epoch", challenge.PublishEpoch.Uint32()),
		)
		// Reset the state to idle because we won't be building POST until we get a new PoET proof
		// (typically more than epoch time from now).
		b.postStates.Set(nodeID, types.PostStateIdle)
		if err := b.nipostBuilder.ResetState(nodeID); err != nil {
			return nil, fmt.Errorf("reset nipost builder state: %w", err)
		}
		if err := nipost.RemoveChallenge(b.localDB, nodeID); err != nil {
			return nil, fmt.Errorf("remove stale nipost challenge: %w", err)
		}
	default:
		// challenge is fresh
		logger.Info("loaded NiPoST challenge from local state",
			zap.Uint32("current_epoch", current.Uint32()),
			zap.Uint32("publish_epoch", challenge.PublishEpoch.Uint32()),
		)
		return wire.NIPostChallengeToWireV1(challenge), nil
	}

	prevAtx, err := b.GetPrevAtx(nodeID)
	switch {
	case err == nil:
		current = max(current, prevAtx.PublishEpoch)
	case errors.Is(err, sql.ErrNotFound):
		// no previous ATX
	case err != nil:
		return nil, fmt.Errorf("get last ATX: %w", err)
	}

	until := time.Until(b.poetRoundStart(current))
	if until <= 0 {
		metrics.PublishLateWindowLatency.Observe(-until.Seconds())
		current++
		until = time.Until(b.poetRoundStart(current))
	}
	metrics.PublishOntimeWindowLatency.Observe(until.Seconds())
	wait := buildNipostChallengeStartDeadline(b.poetRoundStart(current), b.poetCfg.GracePeriod)
	if time.Until(wait) > 0 {
		logger.Info("paused building NiPoST challenge. Waiting until closer to poet start to get a better posATX",
			zap.Duration("till poet round", until),
			zap.Uint32("current epoch", current.Uint32()),
			zap.Time("waiting until", wait),
		)
		events.EmitPoetWaitRound(nodeID, current, current+1, wait)
		select {
		case <-ctx.Done():
			return nil, ctx.Err()
		case <-time.After(time.Until(wait)):
		}
	}

	posAtx, err := b.getPositioningAtx(ctx, nodeID)
	if err != nil {
		return nil, fmt.Errorf("failed to get positioning ATX: %w", err)
	}
	logger.Info("selected positioning atx", log.ZShortStringer("atx_id", posAtx))

	prevAtx, err = b.GetPrevAtx(nodeID)
	switch {
	case errors.Is(err, sql.ErrNotFound):
		logger.Info("no previous ATX found, creating an initial nipost challenge")
		post, err := nipost.GetPost(b.localDB, nodeID)
		if err != nil {
			return nil, fmt.Errorf("get initial post: %w", err)
		}
		logger.Info("verifying the initial post")
		initialPost := &types.Post{
			Nonce:   post.Nonce,
			Indices: post.Indices,
			Pow:     post.Pow,
		}
		err = b.validator.Post(ctx, nodeID, post.CommitmentATX, initialPost, &types.PostMetadata{
			Challenge:     shared.ZeroChallenge,
			LabelsPerUnit: b.conf.LabelsPerUnit,
		}, post.NumUnits)
		if err != nil {
			logger.Error("initial POST is invalid", zap.Error(err))
			if err := nipost.RemovePost(b.localDB, nodeID); err != nil {
				logger.Fatal("failed to remove initial post", zap.Error(err))
			}
			return nil, fmt.Errorf("initial POST is invalid: %w", err)
		}
		challenge = &types.NIPostChallenge{
			PublishEpoch:   current + 1,
			Sequence:       0,
			PrevATXID:      types.EmptyATXID,
			PositioningATX: posAtx,
			CommitmentATX:  &post.CommitmentATX,
			InitialPost: &types.Post{
				Nonce:   post.Nonce,
				Indices: post.Indices,
				Pow:     post.Pow,
			},
		}
	case err != nil:
		return nil, fmt.Errorf("get last ATX: %w", err)
	default:
		// regular ATX challenge
		challenge = &types.NIPostChallenge{
			PublishEpoch:   current + 1,
			Sequence:       prevAtx.Sequence + 1,
			PrevATXID:      prevAtx.ID(),
			PositioningATX: posAtx,
		}
	}
	logger.Info("persisting the new NiPOST challenge", zap.Object("challenge", challenge))
	if err := nipost.AddChallenge(b.localDB, nodeID, challenge); err != nil {
		return nil, fmt.Errorf("add nipost challenge: %w", err)
	}
	return wire.NIPostChallengeToWireV1(challenge), nil
}

func (b *Builder) GetPrevAtx(nodeID types.NodeID) (*types.VerifiedActivationTx, error) {
	id, err := atxs.GetLastIDByNodeID(b.db, nodeID)
	if err != nil {
		return nil, fmt.Errorf("getting last ATXID: %w", err)
	}
	return atxs.Get(b.db, id)
}

// SetCoinbase sets the address rewardAddress to be the coinbase account written into the activation transaction
// the rewards for blocks made by this miner will go to this address.
func (b *Builder) SetCoinbase(rewardAddress types.Address) {
	b.accountLock.Lock()
	defer b.accountLock.Unlock()
	b.coinbaseAccount = rewardAddress
}

// Coinbase returns the current coinbase address.
func (b *Builder) Coinbase() types.Address {
	b.accountLock.RLock()
	defer b.accountLock.RUnlock()
	return b.coinbaseAccount
}

// PublishActivationTx attempts to publish an atx, it returns an error if an atx cannot be created.
func (b *Builder) PublishActivationTx(ctx context.Context, sig *signing.EdSigner) error {
	challenge, err := b.BuildNIPostChallenge(ctx, sig.NodeID())
	if err != nil {
		return err
	}

	b.log.Info("atx challenge is ready",
		log.ZShortStringer("smesherID", sig.NodeID()),
		zap.Uint32("current_epoch", b.layerClock.CurrentLayer().GetEpoch().Uint32()),
		zap.Object("challenge", challenge),
	)
	targetEpoch := challenge.PublishEpoch.Add(1)
	ctx, cancel := context.WithDeadline(ctx, b.layerClock.LayerToTime(targetEpoch.FirstLayer()))
	defer cancel()
	atx, err := b.createAtx(ctx, sig, challenge)
	if err != nil {
		return fmt.Errorf("create ATX: %w", err)
	}

	b.log.Info("awaiting atx publication epoch",
		zap.Uint32("pub_epoch", challenge.PublishEpoch.Uint32()),
		zap.Uint32("pub_epoch_first_layer", challenge.PublishEpoch.FirstLayer().Uint32()),
		zap.Uint32("current_layer", b.layerClock.CurrentLayer().Uint32()),
		log.ZShortStringer("smesherID", sig.NodeID()),
	)
	select {
	case <-ctx.Done():
		return fmt.Errorf("wait for publication epoch: %w", ctx.Err())
	case <-b.layerClock.AwaitLayer(challenge.PublishEpoch.FirstLayer()):
	}
	b.log.Debug("publication epoch has arrived!", log.ZShortStringer("smesherID", sig.NodeID()))

	for {
		b.log.Info("broadcasting", log.ZShortStringer("atx", atx.ID()), log.ZShortStringer("smesherID", sig.NodeID()))
		size, err := b.broadcast(ctx, atx)
		if err == nil {
			b.log.Info("atx published", zap.Inline(atx), zap.Int("size", size))
			break
		}

		select {
		case <-ctx.Done():
			return fmt.Errorf("broadcast: %w", ctx.Err())
		default:
			// try again
		}
	}

	if err := b.nipostBuilder.ResetState(sig.NodeID()); err != nil {
		return fmt.Errorf("reset nipost builder state: %w", err)
	}
	if err := nipost.RemoveChallenge(b.localDB, sig.NodeID()); err != nil {
		return fmt.Errorf("discarding challenge after published ATX: %w", err)
	}
	target := challenge.PublishEpoch + 1
	events.EmitAtxPublished(
		sig.NodeID(),
		challenge.PublishEpoch, target,
		atx.ID(),
		b.layerClock.LayerToTime(target.FirstLayer()),
	)
	return nil
}

func (b *Builder) poetRoundStart(epoch types.EpochID) time.Time {
	return b.layerClock.LayerToTime(epoch.FirstLayer()).Add(b.poetCfg.PhaseShift)
}

func (b *Builder) createAtx(
	ctx context.Context,
	sig *signing.EdSigner,
<<<<<<< HEAD
	challenge *types.NIPostChallenge,
) (*types.ActivationTx, error) {
	pubEpoch := challenge.PublishEpoch
	// TODO: in future, encode the right NiPoST challenge version depending on the pubEpoch.
	challengeHash := wire.NIPostChallengeToWireV1(challenge).Hash()

	b.smeshingMutex.Lock()
	certifier := b.certifiers[sig.NodeID()]
	b.smeshingMutex.Unlock()

	nipostState, err := b.nipostBuilder.BuildNIPost(ctx, sig, challenge.PublishEpoch, challengeHash, certifier)
=======
	challenge *wire.NIPostChallengeV1,
) (*wire.ActivationTxV1, error) {
	nipostState, err := b.nipostBuilder.BuildNIPost(ctx, sig, challenge.PublishEpoch, challenge.Hash())
>>>>>>> a2cdfd38
	if err != nil {
		return nil, fmt.Errorf("build NIPost: %w", err)
	}

	if challenge.PublishEpoch < b.layerClock.CurrentLayer().GetEpoch() {
		if challenge.PrevATXID == types.EmptyATXID {
			// initial NIPoST challenge is not discarded; don't return ErrATXChallengeExpired
			return nil, errors.New("atx publish epoch has passed during nipost construction")
		}
		return nil, fmt.Errorf("%w: atx publish epoch has passed during nipost construction", ErrATXChallengeExpired)
	}

	var nonce *types.VRFPostIndex
	var atxNodeID *types.NodeID
	switch {
	case challenge.PrevATXID == types.EmptyATXID:
		atxNodeID = new(types.NodeID)
		*atxNodeID = sig.NodeID()
		nonce = &nipostState.VRFNonce
	default:
		oldNonce, err := atxs.NonceByID(b.db, challenge.PrevATXID)
		if err != nil {
			b.log.Warn("failed to get VRF nonce for ATX", zap.Error(err), log.ZShortStringer("smesherID", sig.NodeID()))
			break
		}
		if nipostState.VRFNonce != oldNonce {
			nonce = &nipostState.VRFNonce
		}
	}

	atx := wire.ActivationTxV1{
		InnerActivationTxV1: wire.InnerActivationTxV1{
			NIPostChallengeV1: *challenge,
			Coinbase:          b.Coinbase(),
			NumUnits:          nipostState.NumUnits,
			NIPost:            wire.NiPostToWireV1(nipostState.NIPost),
		},
	}
	if nonce != nil {
		atx.VRFNonce = (*uint64)(nonce)
	}
	atx.Sign(sig)

	return &atx, nil
}

func (b *Builder) broadcast(ctx context.Context, atx scale.Encodable) (int, error) {
	buf, err := codec.Encode(atx)
	if err != nil {
		return 0, fmt.Errorf("failed to serialize ATX: %w", err)
	}
	if err := b.publisher.Publish(ctx, pubsub.AtxProtocol, buf); err != nil {
		return 0, fmt.Errorf("failed to broadcast ATX: %w", err)
	}
	return len(buf), nil
}

// getPositioningAtx returns atx id with the highest tick height.
func (b *Builder) getPositioningAtx(ctx context.Context, nodeID types.NodeID) (types.ATXID, error) {
	logger := b.log.With(log.ZShortStringer("smesherID", nodeID))
	logger.Info("searching for positioning atx")
	id, err := findFullyValidHighTickAtx(
		ctx,
		b.db,
		nodeID,
		b.conf.GoldenATXID,
		b.validator,
		logger,
		VerifyChainOpts.AssumeValidBefore(time.Now().Add(-b.postValidityDelay)),
		VerifyChainOpts.WithTrustedID(nodeID),
		VerifyChainOpts.WithLogger(b.log),
	)
	switch {
	case err == nil:
		return id, nil
	case errors.Is(err, sql.ErrNotFound):
		logger.Info("using golden atx as positioning atx")
		return b.conf.GoldenATXID, nil
	}
	return id, err
}

func (b *Builder) Regossip(ctx context.Context, nodeID types.NodeID) error {
	epoch := b.layerClock.CurrentLayer().GetEpoch()
	atx, err := atxs.GetIDByEpochAndNodeID(b.db, epoch, nodeID)
	if errors.Is(err, sql.ErrNotFound) {
		return nil
	} else if err != nil {
		return err
	}
	var blob sql.Blob
	if err := atxs.LoadBlob(ctx, b.db, atx.Bytes(), &blob); err != nil {
		return fmt.Errorf("get blob %s: %w", atx.ShortString(), err)
	}
	if len(blob.Bytes) == 0 {
		return nil // checkpoint
	}
	if err := b.publisher.Publish(ctx, pubsub.AtxProtocol, blob.Bytes); err != nil {
		return fmt.Errorf("republish %s: %w", atx.ShortString(), err)
	}
	b.log.Debug("re-gossipped atx", log.ZShortStringer("smesherID", nodeID), log.ZShortStringer("atx", atx))
	return nil
}

// SignAndFinalizeAtx signs the atx with specified signer and calculates the ID of the ATX.
// DO NOT USE for new code. This function is deprecated and will be removed.
// The proper way to create an ATX in tests is to use the specific wire type and sign it.
func SignAndFinalizeAtx(signer *signing.EdSigner, atx *types.ActivationTx) error {
	wireAtx := wire.ActivationTxToWireV1(atx)
	wireAtx.Signature = signer.Sign(signing.ATX, wireAtx.SignedBytes())
	wireAtx.SmesherID = signer.NodeID()
	atx.AtxBlob = types.AtxBlob{
		Version: types.AtxV1,
		Blob:    codec.MustEncode(wireAtx),
	}
	atx.Signature = wireAtx.Signature
	atx.SmesherID = wireAtx.SmesherID
	atx.SetID(types.ATXID(wireAtx.HashInnerBytes()))
	return nil
}

func buildNipostChallengeStartDeadline(roundStart time.Time, gracePeriod time.Duration) time.Time {
	jitter := randomDurationInRange(time.Duration(0), gracePeriod*maxNipostChallengeBuildJitter/100.0)
	return roundStart.Add(jitter).Add(-gracePeriod)
}

func findFullyValidHighTickAtx(
	ctx context.Context,
	db sql.Executor,
	prefNodeID types.NodeID,
	goldenATXID types.ATXID,
	validator nipostValidator,
	logger *zap.Logger,
	opts ...VerifyChainOption,
) (types.ATXID, error) {
	rejectedAtxs := make(map[types.ATXID]struct{})
	filter := func(id types.ATXID) bool {
		_, ok := rejectedAtxs[id]
		return !ok
	}

	for {
		select {
		case <-ctx.Done():
			return types.ATXID{}, ctx.Err()
		default:
		}
		id, err := atxs.GetIDWithMaxHeight(db, prefNodeID, filter)
		if err != nil {
			return types.ATXID{}, err
		}
		logger.Info("found candidate for high-tick atx, verifying its chain", log.ZShortStringer("atx_id", id))
		if err := validator.VerifyChain(ctx, id, goldenATXID, opts...); err != nil {
			logger.Info("rejecting candidate for high-tick atx", zap.Error(err), log.ZShortStringer("atx_id", id))
			rejectedAtxs[id] = struct{}{}
		} else {
			return id, nil
		}
	}
}<|MERGE_RESOLUTION|>--- conflicted
+++ resolved
@@ -746,23 +746,14 @@
 func (b *Builder) createAtx(
 	ctx context.Context,
 	sig *signing.EdSigner,
-<<<<<<< HEAD
-	challenge *types.NIPostChallenge,
-) (*types.ActivationTx, error) {
-	pubEpoch := challenge.PublishEpoch
-	// TODO: in future, encode the right NiPoST challenge version depending on the pubEpoch.
-	challengeHash := wire.NIPostChallengeToWireV1(challenge).Hash()
+	challenge *wire.NIPostChallengeV1,
+) (*wire.ActivationTxV1, error) {
 
 	b.smeshingMutex.Lock()
 	certifier := b.certifiers[sig.NodeID()]
 	b.smeshingMutex.Unlock()
 
-	nipostState, err := b.nipostBuilder.BuildNIPost(ctx, sig, challenge.PublishEpoch, challengeHash, certifier)
-=======
-	challenge *wire.NIPostChallengeV1,
-) (*wire.ActivationTxV1, error) {
-	nipostState, err := b.nipostBuilder.BuildNIPost(ctx, sig, challenge.PublishEpoch, challenge.Hash())
->>>>>>> a2cdfd38
+	nipostState, err := b.nipostBuilder.BuildNIPost(ctx, sig, challenge.PublishEpoch, challenge.Hash(), certifier)
 	if err != nil {
 		return nil, fmt.Errorf("build NIPost: %w", err)
 	}
