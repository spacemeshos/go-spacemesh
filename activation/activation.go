// Package activation is responsible for creating activation transactions and running the mining flow, coordinating
// PoST building, sending proofs to PoET and building NIPoST structs.
package activation

import (
	"context"
	"errors"
	"fmt"
<<<<<<< HEAD
=======
	"sync"
	"sync/atomic"
	"time"

>>>>>>> 662420dc
	"github.com/spacemeshos/ed25519"
	"sync"

	"github.com/spacemeshos/go-spacemesh/common/types"
	"github.com/spacemeshos/go-spacemesh/events"
	"github.com/spacemeshos/go-spacemesh/log"
	"github.com/spacemeshos/go-spacemesh/signing"
	"github.com/spacemeshos/post/shared"
)

// AtxProtocol is the protocol id for broadcasting atxs over gossip
const AtxProtocol = "AtxGossip"

var totalWeightCache = NewTotalWeightCache(1000)

type meshProvider interface {
	GetOrphanBlocksBefore(l types.LayerID) ([]types.BlockID, error)
	LatestLayer() types.LayerID
}

type broadcaster interface {
	Broadcast(ctx context.Context, channel string, data []byte) error
}

type poetNumberOfTickProvider struct {
}

func (provider *poetNumberOfTickProvider) NumOfTicks() uint64 {
	return 1
}

type nipostBuilder interface {
	BuildNIPoST(challenge *types.Hash32, timeout chan struct{}, stop chan struct{}) (*types.NIPoST, error)
}

type idStore interface {
	StoreNodeIdentity(id types.NodeID) error
	GetIdentity(id string) (types.NodeID, error)
}

type NIPoSTValidator interface {
	Validate(id signing.PublicKey, NIPoST *types.NIPoST, expectedChallenge types.Hash32, numUnits uint) error
	ValidatePoST(id []byte, PoST *types.PoST, PoSTMetadata *types.PoSTMetadata, numUnits uint) error
}

type atxDBProvider interface {
	GetAtxHeader(id types.ATXID) (*types.ActivationTxHeader, error)
	CalcTotalWeightFromView(view []types.BlockID, pubEpoch types.EpochID) (uint64, error)
	GetNodeLastAtxID(nodeID types.NodeID) (types.ATXID, error)
	GetPosAtxID() (types.ATXID, error)
	GetAtxTimestamp(id types.ATXID) (time.Time, error)
	AwaitAtx(id types.ATXID) chan struct{}
	UnsubscribeAtx(id types.ATXID)
}

type bytesStore interface {
	Put(key []byte, buf []byte) error
	Get(key []byte) ([]byte, error)
}

type signer interface {
	Sign(m []byte) []byte
}

type layerClock interface {
	AwaitLayer(layerID types.LayerID) chan struct{}
	GetCurrentLayer() types.LayerID
}

type syncer interface {
	RegisterChForSynced(context.Context, chan struct{})
}

// SmeshingProvider defines the functionality required for the node's Smesher API.
type SmeshingProvider interface {
	Smeshing() bool
	StartSmeshing(ctx context.Context, coinbase types.Address, opts PoSTSetupOpts) error
	StopSmeshing(deleteFiles bool) error
	SmesherID() types.NodeID
	Coinbase() types.Address
	SetCoinbase(coinbase types.Address)
	MinGas() uint64
	SetMinGas(value uint64)
}

// A compile time check to ensure that Builder fully implements the SmeshingProvider interface.
var _ SmeshingProvider = (*Builder)(nil)

// Config defines configuration for Builder
type Config struct {
	CoinbaseAccount types.Address
	GoldenATXID     types.ATXID
	LayersPerEpoch  uint16
}

type SmeshingStatus int32

const (
	SmeshingStatusIdle SmeshingStatus = iota
	SmeshingStatusPendingPostInit
	SmeshingStatusStarted
)

// Builder struct is the struct that orchestrates the creation of activation transactions
// it is responsible for initializing post, receiving poet proof and orchestrating nipst. after which it will
// calculate total weight and providing relevant view as proof
type Builder struct {
	signer
	accountLock       sync.RWMutex
	nodeID            types.NodeID
	coinbaseAccount   types.Address
	goldenATXID       types.ATXID
	layersPerEpoch    uint16
	db                atxDBProvider
	net               broadcaster
	mesh              meshProvider
	tickProvider      poetNumberOfTickProvider
	nipostBuilder     nipostBuilder
	postSetupProvider PoSTSetupProvider
	challenge         *types.NIPoSTChallenge
	initialPoST       *types.PoST
	layerClock        layerClock
	stop              chan struct{}
	status            SmeshingStatus
	mtx               sync.Mutex
	store             bytesStore
	syncer            syncer
	log               log.Log
	committedSpace    uint64
}

// NewBuilder returns an atx builder that will start a routine that will attempt to create an atx upon each new layer.
func NewBuilder(cfg Config, nodeID types.NodeID, signer signer, db atxDBProvider, net broadcaster, mesh meshProvider, layersPerEpoch uint16, nipostBuilder nipostBuilder, postSetupProvider PoSTSetupProvider, layerClock layerClock, syncer syncer, store bytesStore, log log.Log) *Builder {
	return &Builder{
		signer:            signer,
		nodeID:            nodeID,
		coinbaseAccount:   cfg.CoinbaseAccount,
		goldenATXID:       cfg.GoldenATXID,
		layersPerEpoch:    cfg.LayersPerEpoch,
		db:                db,
		net:               net,
		mesh:              mesh,
		nipostBuilder:     nipostBuilder,
		postSetupProvider: postSetupProvider,
		layerClock:        layerClock,
		stop:              make(chan struct{}),
		syncer:            syncer,
		store:             store,
		log:               log,
		status:            SmeshingStatusIdle,
	}
}

// Smeshing returns true iff atx builder started.
func (b *Builder) Smeshing() bool {
	b.mtx.Lock()
	defer b.mtx.Unlock()

	return b.status == SmeshingStatusStarted
}

// StartSmeshing is the main entry point of the atx builder.
// It runs the main loop of the builder and shouldn't be called more than once.
// If the post data is incomplete or missing, data creation
// session will be preceded. Changing of the post potions (e.g., number of labels),
// after initial setup, is supported.
func (b *Builder) StartSmeshing(ctx context.Context, coinbase types.Address, opts PoSTSetupOpts) error {
	b.mtx.Lock()
	if b.status != SmeshingStatusIdle {
		b.mtx.Unlock()
		return errors.New("already started")
	}
	b.stop = make(chan struct{})
	b.status = SmeshingStatusPendingPostInit
	b.mtx.Unlock()

	doneChan, err := b.postSetupProvider.StartSession(opts)
	if err != nil {
		b.status = SmeshingStatusIdle
		return fmt.Errorf("failed to start PoST setup session: %v", err)
	}

	go func() {
		<-doneChan
		if s := b.postSetupProvider.Status(); s.State != PoSTSetupStateComplete {
			b.status = SmeshingStatusIdle
			b.log.Error("failed to complete PoST setup: %v", b.postSetupProvider.LastError())
			return
		}

		b.status = SmeshingStatusStarted
		go b.loop(ctx)
	}()

	return nil
}

// StopSmeshing stops the atx builder.
func (b *Builder) StopSmeshing(deleteFiles bool) error {
	b.mtx.Lock()
	defer b.mtx.Unlock()

	if b.status == SmeshingStatusIdle {
		return errors.New("not started")
	}

	if err := b.postSetupProvider.StopSession(deleteFiles); err != nil {
		return fmt.Errorf("failed to stop post data creation session: %v", err)
	}

	close(b.stop)
	b.status = SmeshingStatusIdle

	return nil
}

// SmesherID returns the ID of the smesher that created this activation
func (b *Builder) SmesherID() types.NodeID {
	return b.nodeID
}

// SignAtx signs the atx and assigns the signature into atx.Sig
// this function returns an error if atx could not be converted to bytes
func (b *Builder) SignAtx(atx *types.ActivationTx) error {
	return SignAtx(b, atx)
}

// StopRequestedError is a specific type of error the indicated a user has stopped mining
type StopRequestedError struct{}

func (s StopRequestedError) Error() string { return "stop requested" }

func (b *Builder) waitOrStop(ch chan struct{}) error {
	select {
	case <-ch:
		return nil
	case <-b.stop:
		return StopRequestedError{}
	}
}

// loop is the main loop that tries to create an atx per tick received from the global clock
func (b *Builder) loop(ctx context.Context) {
	err := b.loadChallenge()
	if err != nil {
		log.Info("challenge not loaded: %s", err)
	}

	// Once initialized, run the execution phase with zero-challenge,
	// to create the initial proof (the commitment).
	// TODO(moshababo): don't generate the commitment every time smeshing is starting, but once only.
	b.initialPoST, _, err = b.postSetupProvider.GenerateProof(shared.ZeroChallenge)
	if err != nil {
		b.log.Error("PoST execution failed: %v", err)
		b.status = SmeshingStatusIdle
		return
	}

	// ensure layer 1 has arrived
	if err := b.waitOrStop(b.layerClock.AwaitLayer(1)); err != nil {
		return
	}
	for {
		select {
		case <-b.stop:
			return
		default:
		}
		if err := b.PublishActivationTx(ctx); err != nil {
			b.log.WithContext(ctx).With().Error("error attempting to publish atx",
				b.layerClock.GetCurrentLayer(),
				b.currentEpoch(),
				log.Err(err))
			if _, stopRequested := err.(StopRequestedError); stopRequested {
				return
			}
			currentLayer := b.layerClock.GetCurrentLayer()
			b.log.With().Error("atx construction errored", log.Err(err), currentLayer, currentLayer.GetEpoch())
			events.ReportAtxCreated(false, uint64(b.currentEpoch()), "")
			select {
			case <-b.stop:
				return
			case <-b.layerClock.AwaitLayer(currentLayer + 1):
				continue
			}
		}
	}
}

func (b *Builder) buildNIPoSTChallenge(ctx context.Context) error {
	syncedCh := make(chan struct{})
	b.syncer.RegisterChForSynced(ctx, syncedCh)
	<-syncedCh
	challenge := &types.NIPoSTChallenge{NodeID: b.nodeID}
	atxID, pubLayerID, endTick, err := b.GetPositioningAtxInfo()
	if err != nil {
		return fmt.Errorf("failed to get positioning ATX: %v", err)
	}
	challenge.PositioningATX = atxID
	challenge.PubLayerID = pubLayerID.Add(b.layersPerEpoch)
	challenge.StartTick = endTick
	challenge.EndTick = endTick + b.tickProvider.NumOfTicks()
	if prevAtx, err := b.GetPrevAtx(b.nodeID); err != nil {
		challenge.InitialPoSTIndices = b.initialPoST.Indices
	} else {
		challenge.PrevATXID = prevAtx.ID()
		challenge.Sequence = prevAtx.Sequence + 1
	}
	b.challenge = challenge
	if err := b.storeChallenge(b.challenge); err != nil {
		return fmt.Errorf("failed to store nipst challenge: %v", err)
	}
	return nil
}

// SetCoinbase sets the address rewardAddress to be the coinbase account written into the activation transaction
// the rewards for blocks made by this miner will go to this address
func (b *Builder) SetCoinbase(rewardAddress types.Address) {
	b.accountLock.Lock()
	b.coinbaseAccount = rewardAddress
	b.accountLock.Unlock()
}

// Coinbase returns the current coinbase address.
func (b *Builder) Coinbase() types.Address {
	b.accountLock.RLock()
	acc := b.coinbaseAccount
	b.accountLock.RUnlock()
	return acc
}

// MinGas [...]
func (b *Builder) MinGas() uint64 {
	panic("not implemented")
}

// SetMinGas [...]
func (b *Builder) SetMinGas(value uint64) {
	panic("not implemented")
}

func (b *Builder) getNIPoSTKey() []byte {
	return []byte("NIPoST")
}

func (b *Builder) storeChallenge(ch *types.NIPoSTChallenge) error {
	bts, err := types.InterfaceToBytes(ch)
	if err != nil {
		return err
	}
	return b.store.Put(b.getNIPoSTKey(), bts)
}

func (b *Builder) loadChallenge() error {
	bts, err := b.store.Get(b.getNIPoSTKey())
	if err != nil {
		return err
	}
	if len(bts) > 0 {
		tp := &types.NIPoSTChallenge{}
		err = types.BytesToInterface(bts, tp)
		if err != nil {
			return err
		}
		b.challenge = tp
	}
	return nil
}

// PublishActivationTx attempts to publish an atx, it returns an error if an atx cannot be created.
func (b *Builder) PublishActivationTx(ctx context.Context) error {
	b.discardChallengeIfStale()
	if b.challenge != nil {
		b.log.With().Info("using existing atx challenge", b.currentEpoch())
	} else {
		b.log.With().Info("building new atx challenge", b.currentEpoch())
		err := b.buildNIPoSTChallenge(ctx)
		if err != nil {
			b.log.With().Error("failed to build new atx challenge", log.Err(err))
			return err
		}
	}

	b.log.With().Info("challenge ready")

	pubEpoch := b.challenge.PubLayerID.GetEpoch()

	hash, err := b.challenge.Hash()
	if err != nil {
		b.log.With().Error("getting challenge hash failed", log.Err(err))
		return fmt.Errorf("getting challenge hash failed: %v", err)
	}

	// ⏳ the following method waits for a PoET proof, which should take ~1 epoch
	atxExpired := b.layerClock.AwaitLayer((pubEpoch + 2).FirstLayer()) // this fires when the target epoch is over

	b.log.With().Info("build NIPST")

	nipost, err := b.nipostBuilder.BuildNIPoST(hash, atxExpired, b.stop)
	if err != nil {
		if _, stopRequested := err.(StopRequestedError); stopRequested {
			return err
		}
		b.log.With().Error("failed to build nipost", log.Err(err))
		return fmt.Errorf("failed to build nipost: %v", err)
	}

	b.log.With().Info("awaiting atx publication epoch",
		log.FieldNamed("pub_epoch", pubEpoch),
		log.FieldNamed("pub_epoch_first_layer", pubEpoch.FirstLayer()),
		log.FieldNamed("current_layer", b.layerClock.GetCurrentLayer()),
	)
	if err := b.waitOrStop(b.layerClock.AwaitLayer(pubEpoch.FirstLayer())); err != nil {
		b.log.With().Error("failed to wait of publication epoch", log.Err(err))
		return err
	}
	b.log.Info("publication epoch has arrived!")
	if discarded := b.discardChallengeIfStale(); discarded {
		return fmt.Errorf("atx target epoch has passed during nipost construction")
	}

	// when we reach here an epoch has passed
	// we've completed the sequential work, now before publishing the atx,
	// we need to provide number of atx seen in the epoch of the positioning atx.

	// ensure we are synced before generating the ATX's view
	syncedCh := make(chan struct{})
	b.syncer.RegisterChForSynced(ctx, syncedCh)
	if err := b.waitOrStop(syncedCh); err != nil {
		return err
	}

	var initialPoST *types.PoST
	if b.challenge.PrevATXID == *types.EmptyATXID {
		initialPoST = b.initialPoST
	}

	atx := types.NewActivationTx(*b.challenge, b.Coinbase(), nipost, b.postSetupProvider.LastOpts().NumUnits, initialPoST)

	atxReceived := b.db.AwaitAtx(atx.ID())
	defer b.db.UnsubscribeAtx(atx.ID())
	size, err := b.signAndBroadcast(ctx, atx)
	if err != nil {
		b.log.With().Error("failed to publish atx", append(atx.Fields(size), log.Err(err))...)
		return err
	}

	b.log.Event().Info("atx published", atx.Fields(size)...)
	events.ReportAtxCreated(true, uint64(b.currentEpoch()), atx.ShortString())

	select {
	case <-atxReceived:
		b.log.Info("atx received in db")
	case <-b.layerClock.AwaitLayer((atx.TargetEpoch() + 1).FirstLayer()):
		syncedCh := make(chan struct{})
		b.syncer.RegisterChForSynced(ctx, syncedCh)
		select {
		case <-atxReceived:
			b.log.Info("atx received in db (in the last moment)")
		case <-syncedCh: // ensure we've seen all blocks before concluding that the ATX was lost
			b.log.With().Error("target epoch has passed before atx was added to database", atx.ID())
			b.discardChallenge()
			return fmt.Errorf("target epoch has passed")
		case <-b.stop:
			return StopRequestedError{}
		}
	case <-b.stop:
		return StopRequestedError{}
	}
	b.discardChallenge()
	return nil
}

func (b *Builder) currentEpoch() types.EpochID {
	return b.layerClock.GetCurrentLayer().GetEpoch()
}

func (b *Builder) discardChallenge() {
	b.challenge = nil
	if err := b.store.Put(b.getNIPoSTKey(), []byte{}); err != nil {
		b.log.Error("failed to discard NIPoST challenge: %v", err)
	}
}

func (b *Builder) signAndBroadcast(ctx context.Context, atx *types.ActivationTx) (int, error) {
	if err := b.SignAtx(atx); err != nil {
		return 0, fmt.Errorf("failed to sign ATX: %v", err)
	}
	buf, err := types.InterfaceToBytes(atx)
	if err != nil {
		return 0, fmt.Errorf("failed to serialize ATX: %v", err)
	}
	if err := b.net.Broadcast(ctx, AtxProtocol, buf); err != nil {
		return 0, fmt.Errorf("failed to broadcast ATX: %v", err)
	}
	return len(buf), nil
}

// GetPositioningAtxInfo return the following details about the latest atx, to be used as a positioning atx:
// 	atxID, pubLayerID, endTick
func (b *Builder) GetPositioningAtxInfo() (types.ATXID, types.LayerID, uint64, error) {
	if id, err := b.db.GetPosAtxID(); err != nil {
		return types.ATXID{}, 0, 0, fmt.Errorf("cannot find pos atx: %v", err)
	} else if id == b.goldenATXID {
		b.log.With().Info("using golden atx as positioning atx", id)
		return id, 0, 0, nil
	} else if atx, err := b.db.GetAtxHeader(id); err != nil {
		return types.ATXID{}, 0, 0, fmt.Errorf("inconsistent state: failed to get atx header: %v", err)
	} else {
		return id, atx.PubLayerID, atx.EndTick, nil
	}
}

// GetPrevAtx gets the last atx header of specified node Id, it returns error if no previous atx found or if no
// AtxHeader struct in db
func (b *Builder) GetPrevAtx(node types.NodeID) (*types.ActivationTxHeader, error) {
	if id, err := b.db.GetNodeLastAtxID(node); err != nil {
		return nil, fmt.Errorf("no prev atx found: %v", err)
	} else if atx, err := b.db.GetAtxHeader(id); err != nil {
		return nil, fmt.Errorf("inconsistent state: failed to get atx header: %v", err)
	} else {
		return atx, nil
	}
}

func (b *Builder) discardChallengeIfStale() bool {
	if b.challenge != nil && b.challenge.PubLayerID.GetEpoch()+1 < b.currentEpoch() {
		b.log.With().Info("atx target epoch has already passed -- starting over",
			log.FieldNamed("target_epoch", b.challenge.PubLayerID.GetEpoch()+1),
			log.FieldNamed("current_epoch", b.currentEpoch()),
		)
		b.discardChallenge()
		return true
	}
	return false
}

// ExtractPublicKey extracts public key from message and verifies public key exists in idStore, this is how we validate
// ATX signature. If this is the first ATX it is considered valid anyways and ATX syntactic validation will determine ATX validity
func ExtractPublicKey(signedAtx *types.ActivationTx) (*signing.PublicKey, error) {
	bts, err := signedAtx.InnerBytes()
	if err != nil {
		return nil, err
	}

	pubKey, err := ed25519.ExtractPublicKey(bts, signedAtx.Sig)
	if err != nil {
		return nil, err
	}

	pub := signing.NewPublicKey(pubKey)
	return pub, nil
}

// SignAtx signs the atx atx with specified signer and assigns the signature into atx.Sig
// this function returns an error if atx could not be converted to bytes
func SignAtx(signer signer, atx *types.ActivationTx) error {
	bts, err := atx.InnerBytes()
	if err != nil {
		return err
	}
	atx.Sig = signer.Sign(bts)
	return nil
}<|MERGE_RESOLUTION|>--- conflicted
+++ resolved
@@ -6,13 +6,6 @@
 	"context"
 	"errors"
 	"fmt"
-<<<<<<< HEAD
-=======
-	"sync"
-	"sync/atomic"
-	"time"
-
->>>>>>> 662420dc
 	"github.com/spacemeshos/ed25519"
 	"sync"
 
