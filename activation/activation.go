// Package activation is responsible for creating activation transactions and running the mining flow, coordinating
// Post building, sending proofs to PoET and building NIPost structs.
package activation

import (
	"context"
	"errors"
	"fmt"
	"sync"
	"time"

	"github.com/spacemeshos/go-scale"
	"github.com/spacemeshos/post/shared"
	"go.uber.org/zap"
	"go.uber.org/zap/zapcore"
	"golang.org/x/exp/maps"
	"golang.org/x/sync/errgroup"

	"github.com/spacemeshos/go-spacemesh/activation/metrics"
	"github.com/spacemeshos/go-spacemesh/activation/wire"
	"github.com/spacemeshos/go-spacemesh/atxsdata"
	"github.com/spacemeshos/go-spacemesh/codec"
	"github.com/spacemeshos/go-spacemesh/common/types"
	"github.com/spacemeshos/go-spacemesh/events"
	"github.com/spacemeshos/go-spacemesh/log"
	"github.com/spacemeshos/go-spacemesh/metrics/public"
	"github.com/spacemeshos/go-spacemesh/p2p/pubsub"
	"github.com/spacemeshos/go-spacemesh/signing"
	"github.com/spacemeshos/go-spacemesh/sql"
	"github.com/spacemeshos/go-spacemesh/sql/atxs"
	"github.com/spacemeshos/go-spacemesh/sql/localsql"
	"github.com/spacemeshos/go-spacemesh/sql/localsql/nipost"
)

var (
	ErrNotFound    = errors.New("not found")
	errNilVrfNonce = errors.New("nil VRF nonce")
)

// PoetConfig is the configuration to interact with the poet server.
type PoetConfig struct {
	PhaseShift                     time.Duration `mapstructure:"phase-shift"`
	CycleGap                       time.Duration `mapstructure:"cycle-gap"`
	GracePeriod                    time.Duration `mapstructure:"grace-period"`
	RequestTimeout                 time.Duration `mapstructure:"poet-request-timeout"`
	RequestRetryDelay              time.Duration `mapstructure:"retry-delay"`
	PositioningATXSelectionTimeout time.Duration `mapstructure:"positioning-atx-selection-timeout"`
	MaxRequestRetries              int           `mapstructure:"retry-max"`
}

func DefaultPoetConfig() PoetConfig {
	return PoetConfig{
		RequestRetryDelay: 400 * time.Millisecond,
		MaxRequestRetries: 10,
	}
}

const (
	defaultPoetRetryInterval = 5 * time.Second
)

// Config defines configuration for Builder.
type Config struct {
	GoldenATXID      types.ATXID
	RegossipInterval time.Duration
}

// Builder struct is the struct that orchestrates the creation of activation transactions
// it is responsible for initializing post, receiving poet proof and orchestrating nipst. after which it will
// calculate total weight and providing relevant view as proof.
type Builder struct {
	accountLock       sync.RWMutex
	coinbaseAccount   types.Address
	conf              Config
	db                sql.Executor
	atxsdata          *atxsdata.Data
	localDB           *localsql.Database
	publisher         pubsub.Publisher
	nipostBuilder     nipostBuilder
	validator         nipostValidator
	layerClock        layerClock
	syncer            syncer
	logger            *zap.Logger
	parentCtx         context.Context
	poets             []PoetService
	poetCfg           PoetConfig
	poetRetryInterval time.Duration
	// delay before PoST in ATX is considered valid (counting from the time it was received)
	postValidityDelay time.Duration
	// ATX versions
	versions []atxVersion

	posAtxFinder positioningAtxFinder

	// states of each known identity
	postStates PostStates

	// smeshingMutex protects methods like `StartSmeshing` and `StopSmeshing` from concurrent execution
	// since they (can) modify the fields below.
	smeshingMutex sync.Mutex
	signers       map[types.NodeID]*signing.EdSigner
	eg            errgroup.Group
	stop          context.CancelFunc
}

type positioningAtxFinder struct {
	finding sync.Mutex
	found   *struct {
		id         types.ATXID
		forPublish types.EpochID
	}
}

type BuilderOption func(*Builder)

func WithPostValidityDelay(delay time.Duration) BuilderOption {
	return func(b *Builder) {
		b.postValidityDelay = delay
	}
}

// WithPoetRetryInterval modifies time that builder will have to wait before retrying ATX build process
// if it failed due to issues with PoET server.
func WithPoetRetryInterval(interval time.Duration) BuilderOption {
	return func(b *Builder) {
		b.poetRetryInterval = interval
	}
}

// WithContext modifies parent context for background job.
func WithContext(ctx context.Context) BuilderOption {
	return func(b *Builder) {
		b.parentCtx = ctx
	}
}

// WithPoetConfig sets the poet config.
func WithPoetConfig(c PoetConfig) BuilderOption {
	return func(b *Builder) {
		b.poetCfg = c
	}
}

func WithPoets(poets ...PoetService) BuilderOption {
	return func(b *Builder) {
		b.poets = poets
	}
}

func WithValidator(v nipostValidator) BuilderOption {
	return func(b *Builder) {
		b.validator = v
	}
}

func WithPostStates(ps PostStates) BuilderOption {
	return func(b *Builder) {
		b.postStates = ps
	}
}

func BuilderAtxVersions(v AtxVersions) BuilderOption {
	return func(h *Builder) {
		h.versions = append([]atxVersion{{0, types.AtxV1}}, v.asSlice()...)
	}
}

// NewBuilder returns an atx builder that will start a routine that will attempt to create an atx upon each new layer.
func NewBuilder(
	conf Config,
	db sql.Executor,
	atxsdata *atxsdata.Data,
	localDB *localsql.Database,
	publisher pubsub.Publisher,
	nipostBuilder nipostBuilder,
	layerClock layerClock,
	syncer syncer,
	log *zap.Logger,
	opts ...BuilderOption,
) *Builder {
	b := &Builder{
		parentCtx:         context.Background(),
		signers:           make(map[types.NodeID]*signing.EdSigner),
		conf:              conf,
		db:                db,
		atxsdata:          atxsdata,
		localDB:           localDB,
		publisher:         publisher,
		nipostBuilder:     nipostBuilder,
		layerClock:        layerClock,
		syncer:            syncer,
		logger:            log,
		poetRetryInterval: defaultPoetRetryInterval,
		postValidityDelay: 12 * time.Hour,
		postStates:        NewPostStates(log),
		versions:          []atxVersion{{0, types.AtxV1}},
	}
	for _, opt := range opts {
		opt(b)
	}

	return b
}

func (b *Builder) Register(sig *signing.EdSigner) {
	b.smeshingMutex.Lock()
	defer b.smeshingMutex.Unlock()
	if _, exists := b.signers[sig.NodeID()]; exists {
		b.logger.Error("signing key already registered", log.ZShortStringer("id", sig.NodeID()))
		return
	}

	b.logger.Info("registered signing key", log.ZShortStringer("id", sig.NodeID()))
	b.signers[sig.NodeID()] = sig
	b.postStates.Set(sig.NodeID(), types.PostStateIdle)

	if b.stop != nil {
		b.startID(b.parentCtx, sig)
	}
}

// Smeshing returns true if atx builder is smeshing.
func (b *Builder) Smeshing() bool {
	b.smeshingMutex.Lock()
	defer b.smeshingMutex.Unlock()
	return b.stop != nil
}

// PostState returns the current state of the post service for each registered smesher.
func (b *Builder) PostStates() map[types.IdentityDescriptor]types.PostState {
	states := b.postStates.Get()
	res := make(map[types.IdentityDescriptor]types.PostState, len(states))
	b.smeshingMutex.Lock()
	defer b.smeshingMutex.Unlock()
	for id, state := range states {
		if sig, exists := b.signers[id]; exists {
			res[sig] = state
		}
	}
	return res
}

// StartSmeshing is the main entry point of the atx builder. It runs the main
// loop of the builder in a new go-routine and shouldn't be called more than
// once without calling StopSmeshing in between. If the post data is incomplete
// or missing, data creation session will be preceded. Changing of the post
// options (e.g., number of labels), after initial setup, is supported. If data
// creation fails for any reason then the go-routine will panic.
func (b *Builder) StartSmeshing(coinbase types.Address) error {
	b.smeshingMutex.Lock()
	defer b.smeshingMutex.Unlock()

	if b.stop != nil {
		return errors.New("already started")
	}

	b.coinbaseAccount = coinbase
	ctx, stop := context.WithCancel(b.parentCtx)
	b.stop = stop

	for _, sig := range b.signers {
		b.startID(ctx, sig)
	}
	return nil
}

func (b *Builder) startID(ctx context.Context, sig *signing.EdSigner) {
	b.eg.Go(func() error {
		b.run(ctx, sig)
		return nil
	})
	if b.conf.RegossipInterval == 0 {
		return
	}
	b.eg.Go(func() error {
		ticker := time.NewTicker(b.conf.RegossipInterval)
		defer ticker.Stop()
		for {
			select {
			case <-ctx.Done():
				return ctx.Err()
			case <-ticker.C:
				if err := b.Regossip(ctx, sig.NodeID()); err != nil {
					b.logger.Warn("failed to re-gossip", zap.Error(err))
				}
			}
		}
	})
}

// StopSmeshing stops the atx builder.
func (b *Builder) StopSmeshing(deleteFiles bool) error {
	b.smeshingMutex.Lock()
	defer b.smeshingMutex.Unlock()

	if b.stop == nil {
		return errors.New("not started")
	}

	b.stop()
	err := b.eg.Wait()
	b.eg = errgroup.Group{}
	b.stop = nil
	switch {
	case err == nil || errors.Is(err, context.Canceled):
		if !deleteFiles {
			return nil
		}
		var resetErr error
		for _, sig := range b.signers {
			b.postStates.Set(sig.NodeID(), types.PostStateIdle)
			if err := b.nipostBuilder.ResetState(sig.NodeID()); err != nil {
				b.logger.Error("failed to reset builder state", log.ZShortStringer("id", sig.NodeID()), zap.Error(err))
				err = fmt.Errorf("reset builder state for id %s: %w", sig.NodeID().ShortString(), err)
				resetErr = errors.Join(resetErr, err)
				continue
			}
			if err := nipost.RemoveChallenge(b.localDB, sig.NodeID()); err != nil {
				b.logger.Error("failed to remove nipost challenge", zap.Error(err))
				err = fmt.Errorf("remove nipost challenge for id %s: %w", sig.NodeID().ShortString(), err)
				resetErr = errors.Join(resetErr, err)
			}
		}
		return resetErr
	default:
		return fmt.Errorf("failed to stop smeshing: %w", err)
	}
}

// SmesherID returns the ID of the smesher that created this activation.
func (b *Builder) SmesherIDs() []types.NodeID {
	b.smeshingMutex.Lock()
	defer b.smeshingMutex.Unlock()
	return maps.Keys(b.signers)
}

func (b *Builder) BuildInitialPost(ctx context.Context, nodeID types.NodeID) error {
	// Generate the initial POST if we don't have an ATX...
	if _, err := atxs.GetLastIDByNodeID(b.db, nodeID); err == nil {
		return nil
	}
	// ...and if we haven't stored an initial post yet.
	_, err := nipost.GetPost(b.localDB, nodeID)
	switch {
	case err == nil:
		b.logger.Info("load initial post from db")
		return nil
	case errors.Is(err, sql.ErrNotFound):
		b.logger.Info("creating initial post")
	default:
		return fmt.Errorf("get initial post: %w", err)
	}
	// Create the initial post and save it.
	startTime := time.Now()
	post, postInfo, err := b.nipostBuilder.Proof(ctx, nodeID, shared.ZeroChallenge, nil)
	if err != nil {
		return fmt.Errorf("post execution: %w", err)
	}
	if postInfo.Nonce == nil {
		b.logger.Error("initial PoST is invalid: missing VRF nonce. Check your PoST data",
			log.ZShortStringer("smesherID", nodeID),
		)
		return errNilVrfNonce
	}

	initialPost := nipost.Post{
		Nonce:     post.Nonce,
		Indices:   post.Indices,
		Pow:       post.Pow,
		Challenge: shared.ZeroChallenge,

		NumUnits:      postInfo.NumUnits,
		CommitmentATX: postInfo.CommitmentATX,
		VRFNonce:      *postInfo.Nonce,
	}
	err = b.validator.PostV2(ctx, nodeID, postInfo.CommitmentATX, post, shared.ZeroChallenge, postInfo.NumUnits)
	if err != nil {
		b.logger.Error("initial POST is invalid", log.ZShortStringer("smesherID", nodeID), zap.Error(err))
		if err := nipost.RemovePost(b.localDB, nodeID); err != nil {
			b.logger.Fatal("failed to remove initial post", log.ZShortStringer("smesherID", nodeID), zap.Error(err))
		}
		return fmt.Errorf("initial POST is invalid: %w", err)
	}

	metrics.PostDuration.Set(float64(time.Since(startTime).Nanoseconds()))
	public.PostSeconds.Set(float64(time.Since(startTime)))
	b.logger.Info("created the initial post")

	return nipost.AddPost(b.localDB, nodeID, initialPost)
}

func (b *Builder) buildPost(ctx context.Context, nodeID types.NodeID) error {
	for {
		err := b.BuildInitialPost(ctx, nodeID)
		if err == nil {
			return nil
		}
		b.logger.Error("failed to generate initial proof:", zap.Error(err))
		currentLayer := b.layerClock.CurrentLayer()
		select {
		case <-ctx.Done():
			return ctx.Err()
		case <-b.layerClock.AwaitLayer(currentLayer.Add(1)):
		}
	}
}

func (b *Builder) run(ctx context.Context, sig *signing.EdSigner) {
	defer b.logger.Info("atx builder stopped")
	if err := b.buildPost(ctx, sig.NodeID()); err != nil {
		b.logger.Error("failed to build initial post:", zap.Error(err))
		return
	}
	var eg errgroup.Group
	for _, poet := range b.poets {
		eg.Go(func() error {
			_, err := poet.Certify(ctx, sig.NodeID())
			if err != nil {
				b.logger.Warn("failed to certify poet", zap.Error(err), log.ZShortStringer("smesherID", sig.NodeID()))
			}
			return nil
		})
	}
	eg.Wait()

	for {
		err := b.PublishActivationTx(ctx, sig)
		if err == nil {
			continue
		} else if errors.Is(err, context.Canceled) {
			return
		}

		b.logger.Warn("failed to publish atx", zap.Error(err))

		switch {
		case errors.Is(err, ErrATXChallengeExpired):
			b.logger.Debug("retrying with new challenge after waiting for a layer")
			if err := b.nipostBuilder.ResetState(sig.NodeID()); err != nil {
				b.logger.Error("failed to reset nipost builder state", zap.Error(err))
			}
			if err := nipost.RemoveChallenge(b.localDB, sig.NodeID()); err != nil {
				b.logger.Error("failed to discard challenge", zap.Error(err))
			}
			// give node some time to sync in case selecting the positioning ATX caused the challenge to expire
			currentLayer := b.layerClock.CurrentLayer()
			select {
			case <-ctx.Done():
				return
			case <-b.layerClock.AwaitLayer(currentLayer.Add(1)):
			}
		case errors.Is(err, ErrPoetServiceUnstable):
			b.logger.Warn("retrying after poet retry interval", zap.Duration("interval", b.poetRetryInterval))
			select {
			case <-ctx.Done():
				return
			case <-time.After(b.poetRetryInterval):
			}
		case errors.Is(err, ErrInvalidInitialPost):
			// delete the existing db post
			// call build initial post again
			b.logger.Error("initial post is no longer valid. regenerating initial post")
			if err := b.nipostBuilder.ResetState(sig.NodeID()); err != nil {
				b.logger.Error("failed to reset nipost builder state", zap.Error(err))
			}
			if err := nipost.RemoveChallenge(b.localDB, sig.NodeID()); err != nil {
				b.logger.Error("failed to discard challenge", zap.Error(err))
			}
			if err := nipost.RemovePost(b.localDB, sig.NodeID()); err != nil {
				b.logger.Error("failed to remove existing post from db", zap.Error(err))
			}
			if err := b.buildPost(ctx, sig.NodeID()); err != nil {
				b.logger.Error("failed to regenerate initial post:", zap.Error(err))
			}
		default:
			b.logger.Warn("unknown error", zap.Error(err))
			// other failures are related to in-process software. we may as well panic here
			currentLayer := b.layerClock.CurrentLayer()
			select {
			case <-ctx.Done():
				return
			case <-b.layerClock.AwaitLayer(currentLayer.Add(1)):
			}
		}
	}
}

func (b *Builder) BuildNIPostChallenge(ctx context.Context, nodeID types.NodeID) (*types.NIPostChallenge, error) {
	logger := b.logger.With(log.ZShortStringer("smesherID", nodeID))
	select {
	case <-ctx.Done():
		return nil, ctx.Err()
	case <-b.syncer.RegisterForATXSynced():
	}

	currentEpochId := b.layerClock.CurrentLayer().GetEpoch()

	// try to get existing challenge
	existingChallenge, err := b.getExistingChallenge(logger, currentEpochId, nodeID)
	if err != nil {
		return nil, fmt.Errorf("getting existing NiPoST challenge: %w", err)
	}

	if existingChallenge != nil {
		return existingChallenge, nil
	}

	// Start building new challenge:
	// 1. get previous ATX
	prevAtx, err := b.GetPrevAtx(nodeID)
	switch {
	case err == nil:
		currentEpochId = max(currentEpochId, prevAtx.PublishEpoch)
	case errors.Is(err, sql.ErrNotFound):
		// no previous ATX
	case err != nil:
		return nil, fmt.Errorf("get last ATX: %w", err)
	}

	// 2. check if we didn't miss beginning of PoET round
	untilPoetStarts := time.Until(b.poetRoundStart(currentEpochId))
	if untilPoetStarts <= 0 {
		// missed
		metrics.PublishLateWindowLatency.Observe(-untilPoetStarts.Seconds())
		currentEpochId++
		untilPoetStarts = time.Until(b.poetRoundStart(currentEpochId))
	}
<<<<<<< HEAD

	metrics.PublishOntimeWindowLatency.Observe(untilPoetStarts.Seconds())

	// 3. wait if needed till getting closer to PoET round start
	wait := buildNipostChallengeStartDeadline(b.poetRoundStart(currentEpochId), b.poetCfg.GracePeriod)
	publishEpochId := currentEpochId + 1
=======
	publish := current + 1

	poetStartsAt := b.poetRoundStart(current)

	metrics.PublishOntimeWindowLatency.Observe(until.Seconds())

	wait := poetStartsAt.Add(-b.poetCfg.GracePeriod)
>>>>>>> 070fdc8a
	if time.Until(wait) > 0 {
		logger.Info("paused building NiPoST challenge. Waiting until closer to poet start to get a better posATX",
			zap.Duration("till poet round", untilPoetStarts),
			zap.Uint32("current epoch", currentEpochId.Uint32()),
			zap.Time("waiting until", wait),
		)
		events.EmitPoetWaitRound(nodeID, currentEpochId, publishEpochId, wait)
		select {
		case <-ctx.Done():
			return nil, ctx.Err()
		case <-time.After(time.Until(wait)):
		}
	}

<<<<<<< HEAD
	// 4. build new challenge
	logger.Info("building new NiPOST challenge", zap.Uint32("current_epoch", currentEpochId.Uint32()))

	var challenge *types.NIPostChallenge
=======
	if b.poetCfg.PositioningATXSelectionTimeout > 0 {
		var cancel context.CancelFunc

		deadline := poetStartsAt.Add(-b.poetCfg.GracePeriod).Add(b.poetCfg.PositioningATXSelectionTimeout)
		ctx, cancel = context.WithDeadline(ctx, deadline)
		defer cancel()
	}

>>>>>>> 070fdc8a
	prevAtx, err = b.GetPrevAtx(nodeID)
	switch {
	case errors.Is(err, sql.ErrNotFound):
		logger.Info("no previous ATX found, creating an initial nipost challenge")
<<<<<<< HEAD

		challenge, err = b.buildInitialNIPostChallenge(ctx, logger, nodeID, publishEpochId)
=======
		post, err := nipost.GetPost(b.localDB, nodeID)
		if err != nil {
			return nil, fmt.Errorf("get initial post: %w", err)
		}
		logger.Info("verifying the initial post")
		initialPost := &types.Post{
			Nonce:   post.Nonce,
			Indices: post.Indices,
			Pow:     post.Pow,
		}
		err = b.validator.PostV2(ctx, nodeID, post.CommitmentATX, initialPost, shared.ZeroChallenge, post.NumUnits)
		if err != nil {
			logger.Error("initial POST is invalid", zap.Error(err))
			if err := nipost.RemovePost(b.localDB, nodeID); err != nil {
				logger.Fatal("failed to remove initial post", zap.Error(err))
			}
			return nil, fmt.Errorf("initial POST is invalid: %w", err)
		}

		posAtx, err := b.getPositioningAtx(ctx, nodeID, publish, nil)
>>>>>>> 070fdc8a
		if err != nil {
			return nil, err
		}
	case err != nil:
		return nil, fmt.Errorf("get last ATX: %w", err)
	default:
<<<<<<< HEAD
		// regular ATX challenge
		posAtx, err := b.getPositioningAtx(ctx, nodeID, publishEpochId, prevAtx)
=======
		posAtx, err := b.getPositioningAtx(ctx, nodeID, publish, prevAtx)
>>>>>>> 070fdc8a
		if err != nil {
			return nil, fmt.Errorf("failed to get positioning ATX: %w", err)
		}
		challenge = &types.NIPostChallenge{
			PublishEpoch:   publishEpochId,
			Sequence:       prevAtx.Sequence + 1,
			PrevATXID:      prevAtx.ID(),
			PositioningATX: posAtx,
		}
	}

	logger.Info("persisting the new NiPOST challenge", zap.Object("challenge", challenge))
	if err := nipost.AddChallenge(b.localDB, nodeID, challenge); err != nil {
		return nil, fmt.Errorf("add nipost challenge: %w", err)
	}
	return challenge, nil
}

func (b *Builder) getExistingChallenge(
	logger *zap.Logger,
	currentEpochId types.EpochID,
	nodeID types.NodeID,
) (*types.NIPostChallenge, error) {
	challenge, err := nipost.Challenge(b.localDB, nodeID)

	switch {
	case errors.Is(err, sql.ErrNotFound):
		return nil, nil

	case err != nil:
		return nil, fmt.Errorf("get nipost challenge: %w", err)

	case challenge.PublishEpoch < currentEpochId:
		logger.Info(
			"existing NiPoST challenge is stale, resetting state",
			zap.Uint32("current_epoch", currentEpochId.Uint32()),
			zap.Uint32("publish_epoch", challenge.PublishEpoch.Uint32()),
		)
		// Reset the state to idle because we won't be building POST until we get a new PoET proof
		// (typically more than epoch time from now).
		b.postStates.Set(nodeID, types.PostStateIdle)
		if err := b.nipostBuilder.ResetState(nodeID); err != nil {
			return nil, fmt.Errorf("reset nipost builder state: %w", err)
		}
		if err := nipost.RemoveChallenge(b.localDB, nodeID); err != nil {
			return nil, fmt.Errorf("remove stale nipost challenge: %w", err)
		}
		return nil, nil
	}

	// challenge is fresh
	logger.Info("loaded NiPoST challenge from local state",
		zap.Uint32("current_epoch", currentEpochId.Uint32()),
		zap.Uint32("publish_epoch", challenge.PublishEpoch.Uint32()),
	)
	return challenge, nil
}

func (b *Builder) buildInitialNIPostChallenge(
	ctx context.Context,
	logger *zap.Logger,
	nodeID types.NodeID,
	publishEpochId types.EpochID,
) (*types.NIPostChallenge, error) {
	post, err := nipost.GetPost(b.localDB, nodeID)
	if err != nil {
		return nil, fmt.Errorf("get initial post: %w", err)
	}
	logger.Info("verifying the initial post")
	initialPost := &types.Post{
		Nonce:   post.Nonce,
		Indices: post.Indices,
		Pow:     post.Pow,
	}
	err = b.validator.PostV2(ctx, nodeID, post.CommitmentATX, initialPost, shared.ZeroChallenge, post.NumUnits)
	if err != nil {
		logger.Error("initial POST is invalid", zap.Error(err))
		if err := nipost.RemovePost(b.localDB, nodeID); err != nil {
			logger.Fatal("failed to remove initial post", zap.Error(err))
		}
		return nil, fmt.Errorf("initial POST is invalid: %w", err)
	}
	posAtx, err := b.getPositioningAtx(ctx, nodeID, publishEpochId, nil)
	if err != nil {
		return nil, fmt.Errorf("failed to get positioning ATX: %w", err)
	}
	return &types.NIPostChallenge{
		PublishEpoch:   publishEpochId,
		Sequence:       0,
		PrevATXID:      types.EmptyATXID,
		PositioningATX: posAtx,
		CommitmentATX:  &post.CommitmentATX,
		InitialPost: &types.Post{
			Nonce:   post.Nonce,
			Indices: post.Indices,
			Pow:     post.Pow,
		},
	}, nil
}

func (b *Builder) GetPrevAtx(nodeID types.NodeID) (*types.ActivationTx, error) {
	id, err := atxs.GetLastIDByNodeID(b.db, nodeID)
	if err != nil {
		return nil, fmt.Errorf("getting last ATXID: %w", err)
	}
	return atxs.Get(b.db, id)
}

// SetCoinbase sets the address rewardAddress to be the coinbase account written into the activation transaction
// the rewards for blocks made by this miner will go to this address.
func (b *Builder) SetCoinbase(rewardAddress types.Address) {
	b.accountLock.Lock()
	defer b.accountLock.Unlock()
	b.coinbaseAccount = rewardAddress
}

// Coinbase returns the current coinbase address.
func (b *Builder) Coinbase() types.Address {
	b.accountLock.RLock()
	defer b.accountLock.RUnlock()
	return b.coinbaseAccount
}

// PublishActivationTx attempts to publish an atx, it returns an error if an atx cannot be created.
func (b *Builder) PublishActivationTx(ctx context.Context, sig *signing.EdSigner) error {
	challenge, err := b.BuildNIPostChallenge(ctx, sig.NodeID())
	if err != nil {
		return err
	}

	b.logger.Info("atx challenge is ready",
		log.ZShortStringer("smesherID", sig.NodeID()),
		zap.Uint32("current_epoch", b.layerClock.CurrentLayer().GetEpoch().Uint32()),
		zap.Object("challenge", challenge),
	)
	targetEpoch := challenge.PublishEpoch.Add(1)
	ctx, cancel := context.WithDeadline(ctx, b.layerClock.LayerToTime(targetEpoch.FirstLayer()))
	defer cancel()
	atx, err := b.createAtx(ctx, sig, challenge)
	if err != nil {
		return fmt.Errorf("create ATX: %w", err)
	}

	b.logger.Info("awaiting atx publication epoch",
		zap.Uint32("pub_epoch", challenge.PublishEpoch.Uint32()),
		zap.Uint32("pub_epoch_first_layer", challenge.PublishEpoch.FirstLayer().Uint32()),
		zap.Uint32("current_layer", b.layerClock.CurrentLayer().Uint32()),
		log.ZShortStringer("smesherID", sig.NodeID()),
	)
	select {
	case <-ctx.Done():
		return fmt.Errorf("wait for publication epoch: %w", ctx.Err())
	case <-b.layerClock.AwaitLayer(challenge.PublishEpoch.FirstLayer()):
	}
	b.logger.Debug("publication epoch has arrived!", log.ZShortStringer("smesherID", sig.NodeID()))

	for {
		b.logger.Info(
			"broadcasting ATX",
			log.ZShortStringer("atx_id", atx.ID()),
			log.ZShortStringer("smesherID", sig.NodeID()),
			log.DebugField(b.logger, zap.Object("atx", atx)),
		)
		size, err := b.broadcast(ctx, atx)
		if err == nil {
			b.logger.Info("atx published", log.ZShortStringer("atx_id", atx.ID()), zap.Int("size", size))
			break
		}

		select {
		case <-ctx.Done():
			return fmt.Errorf("broadcast: %w", ctx.Err())
		default:
			// try again
		}
	}

	if err := b.nipostBuilder.ResetState(sig.NodeID()); err != nil {
		return fmt.Errorf("reset nipost builder state: %w", err)
	}
	if err := nipost.RemoveChallenge(b.localDB, sig.NodeID()); err != nil {
		return fmt.Errorf("discarding challenge after published ATX: %w", err)
	}
	target := challenge.PublishEpoch + 1
	events.EmitAtxPublished(
		sig.NodeID(),
		challenge.PublishEpoch, target,
		atx.ID(),
		b.layerClock.LayerToTime(target.FirstLayer()),
	)
	return nil
}

func (b *Builder) poetRoundStart(epoch types.EpochID) time.Time {
	return b.layerClock.LayerToTime(epoch.FirstLayer()).Add(b.poetCfg.PhaseShift)
}

type builtAtx interface {
	ID() types.ATXID

	scale.Encodable
	zapcore.ObjectMarshaler
}

func (b *Builder) createAtx(
	ctx context.Context,
	sig *signing.EdSigner,
	challenge *types.NIPostChallenge,
) (builtAtx, error) {
	version := b.version(challenge.PublishEpoch)
	var challengeHash types.Hash32
	switch version {
	case types.AtxV1:
		challengeHash = wire.NIPostChallengeToWireV1(challenge).Hash()
	case types.AtxV2:
		challengeHash = wire.NIPostChallengeToWireV2(challenge).Hash()
	default:
		return nil, fmt.Errorf("unknown ATX version: %v", version)
	}
	b.logger.Info("building ATX", zap.Stringer("smesherID", sig.NodeID()), zap.Stringer("version", version))
	nipostState, err := b.nipostBuilder.BuildNIPost(ctx, sig, challengeHash, challenge)
	if err != nil {
		return nil, fmt.Errorf("build NIPost: %w", err)
	}

	if challenge.PublishEpoch < b.layerClock.CurrentLayer().GetEpoch() {
		if challenge.PrevATXID == types.EmptyATXID {
			// initial NIPoST challenge is not discarded; don't return ErrATXChallengeExpired
			return nil, errors.New("atx publish epoch has passed during nipost construction")
		}
		return nil, fmt.Errorf("%w: atx publish epoch has passed during nipost construction", ErrATXChallengeExpired)
	}

	switch version {
	case types.AtxV1:
		atx := wire.ActivationTxV1{
			InnerActivationTxV1: wire.InnerActivationTxV1{
				NIPostChallengeV1: *wire.NIPostChallengeToWireV1(challenge),
				Coinbase:          b.Coinbase(),
				NumUnits:          nipostState.NumUnits,
				NIPost:            wire.NiPostToWireV1(nipostState.NIPost),
			},
		}

		switch {
		case challenge.PrevATXID == types.EmptyATXID:
			atx.VRFNonce = (*uint64)(&nipostState.VRFNonce)
		default:
			oldNonce, err := atxs.NonceByID(b.db, challenge.PrevATXID)
			if err != nil {
				b.logger.Warn("failed to get VRF nonce for ATX",
					zap.Error(err),
					log.ZShortStringer("smesherID", sig.NodeID()),
				)
				break
			}
			if nipostState.VRFNonce != oldNonce {
				b.logger.Info(
					"attaching a new VRF nonce in ATX",
					log.ZShortStringer("smesherID", sig.NodeID()),
					zap.Uint64("new nonce", uint64(nipostState.VRFNonce)),
					zap.Uint64("old nonce", uint64(oldNonce)),
				)
				atx.VRFNonce = (*uint64)(&nipostState.VRFNonce)
			}
		}
		atx.Sign(sig)

		return &atx, nil
	case types.AtxV2:
		atx := &wire.ActivationTxV2{
			PublishEpoch:   challenge.PublishEpoch,
			PositioningATX: challenge.PositioningATX,
			Coinbase:       b.Coinbase(),
			VRFNonce:       (uint64)(nipostState.VRFNonce),
			NiPosts: []wire.NiPostsV2{
				{
					Membership: wire.MerkleProofV2{
						Nodes:       nipostState.Membership.Nodes,
						LeafIndices: []uint64{nipostState.Membership.LeafIndex},
					},
					Challenge: types.Hash32(nipostState.NIPost.PostMetadata.Challenge),
					Posts: []wire.SubPostV2{
						{
							Post:     *wire.PostToWireV1(nipostState.Post),
							NumUnits: nipostState.NumUnits,
						},
					},
				},
			},
		}

		if challenge.InitialPost != nil {
			atx.Initial = &wire.InitialAtxPartsV2{
				Post:          *wire.PostToWireV1(challenge.InitialPost),
				CommitmentATX: *challenge.CommitmentATX,
			}
		} else {
			atx.PreviousATXs = []types.ATXID{challenge.PrevATXID}
		}
		atx.Sign(sig)
		return atx, nil
	default:
		// `version` is already checked in the beginning of the function
		// and it cannot have a different value.
		panic("unreachable")
	}
}

func (b *Builder) broadcast(ctx context.Context, atx scale.Encodable) (int, error) {
	buf, err := codec.Encode(atx)
	if err != nil {
		return 0, fmt.Errorf("failed to serialize ATX: %w", err)
	}
	if err := b.publisher.Publish(ctx, pubsub.AtxProtocol, buf); err != nil {
		return 0, fmt.Errorf("failed to broadcast ATX: %w", err)
	}
	return len(buf), nil
}

// searchPositioningAtx returns atx id with the highest tick height.
// publish epoch is used for caching the positioning atx.
func (b *Builder) searchPositioningAtx(
	ctx context.Context,
	nodeID types.NodeID,
	publish types.EpochID,
) (types.ATXID, error) {
	logger := b.logger.With(log.ZShortStringer("smesherID", nodeID), zap.Uint32("publish epoch", publish.Uint32()))

	b.posAtxFinder.finding.Lock()
	defer b.posAtxFinder.finding.Unlock()

	if found := b.posAtxFinder.found; found != nil && found.forPublish == publish {
		logger.Debug("using cached positioning atx", log.ZShortStringer("atx_id", found.id))
		return found.id, nil
	}

	latestPublished, err := atxs.LatestEpoch(b.db)
	if err != nil {
		return types.EmptyATXID, fmt.Errorf("get latest epoch: %w", err)
	}

	logger.Info("searching for positioning atx", zap.Uint32("latest_epoch", latestPublished.Uint32()))

	// positioning ATX publish epoch must be lower than the publish epoch of built ATX
	positioningAtxPublished := min(latestPublished, publish-1)
	id, err := findFullyValidHighTickAtx(
		ctx,
		b.atxsdata,
		positioningAtxPublished,
		b.conf.GoldenATXID,
		b.validator,
		logger,
		VerifyChainOpts.AssumeValidBefore(time.Now().Add(-b.postValidityDelay)),
		VerifyChainOpts.WithTrustedID(nodeID),
		VerifyChainOpts.WithLogger(b.logger),
	)
	if err != nil {
		logger.Info("search failed - using golden atx as positioning atx", zap.Error(err))
		id = b.conf.GoldenATXID
	}

	b.posAtxFinder.found = &struct {
		id         types.ATXID
		forPublish types.EpochID
	}{id, publish}

	return id, nil
}

// getPositioningAtx returns the positioning ATX.
// The provided previous ATX is picked if it has a greater or equal
// tick count as the ATX selected in `searchPositioningAtx`.
func (b *Builder) getPositioningAtx(
	ctx context.Context,
	nodeID types.NodeID,
	publish types.EpochID,
	previous *types.ActivationTx,
) (types.ATXID, error) {
	id, err := b.searchPositioningAtx(ctx, nodeID, publish)
	if err != nil {
		return types.EmptyATXID, err
	}

	b.logger.Info("found candidate positioning atx",
		log.ZShortStringer("id", id),
		log.ZShortStringer("smesherID", nodeID),
	)

	if previous == nil {
		b.logger.Info("selected atx as positioning atx",
			log.ZShortStringer("id", id),
			log.ZShortStringer("smesherID", nodeID))
		return id, nil
	}

	if id == b.conf.GoldenATXID {
		id = previous.ID()
		b.logger.Info("selected previous as positioning atx",
			log.ZShortStringer("id", id),
			log.ZShortStringer("smesherID", nodeID),
		)
		return id, nil
	}

	candidate, err := atxs.Get(b.db, id)
	if err != nil {
		return types.EmptyATXID, fmt.Errorf("get candidate pos ATX %s: %w", id.ShortString(), err)
	}

	if previous.TickHeight() >= candidate.TickHeight() {
		id = previous.ID()
		b.logger.Info("selected previous as positioning atx",
			log.ZShortStringer("id", id),
			log.ZShortStringer("smesherID", nodeID),
		)
		return id, nil
	}

	b.logger.Info("selected positioning atx", log.ZShortStringer("id", id), log.ZShortStringer("smesherID", nodeID))
	return id, nil
}

func (b *Builder) Regossip(ctx context.Context, nodeID types.NodeID) error {
	epoch := b.layerClock.CurrentLayer().GetEpoch()
	atx, err := atxs.GetIDByEpochAndNodeID(b.db, epoch, nodeID)
	if errors.Is(err, sql.ErrNotFound) {
		return nil
	} else if err != nil {
		return err
	}
	var blob sql.Blob
	if _, err := atxs.LoadBlob(ctx, b.db, atx.Bytes(), &blob); err != nil {
		return fmt.Errorf("get blob %s: %w", atx.ShortString(), err)
	}
	if len(blob.Bytes) == 0 {
		return nil // checkpoint
	}
	if err := b.publisher.Publish(ctx, pubsub.AtxProtocol, blob.Bytes); err != nil {
		return fmt.Errorf("republish %s: %w", atx.ShortString(), err)
	}
	b.logger.Debug("re-gossipped atx", log.ZShortStringer("smesherID", nodeID), log.ZShortStringer("atx", atx))
	return nil
}

func (b *Builder) version(publish types.EpochID) types.AtxVersion {
	version := types.AtxV1
	for _, v := range b.versions {
		if publish >= v.publish {
			version = v.AtxVersion
		}
	}
	return version
}

func findFullyValidHighTickAtx(
	ctx context.Context,
	atxdata *atxsdata.Data,
	publish types.EpochID,
	goldenATXID types.ATXID,
	validator nipostValidator,
	logger *zap.Logger,
	opts ...VerifyChainOption,
) (types.ATXID, error) {
	var found *types.ATXID

	// iterate trough epochs, to get first valid, not malicious ATX with the biggest height
	atxdata.IterateHighTicksInEpoch(publish+1, func(id types.ATXID) (contSearch bool) {
		logger.Info("found candidate for high-tick atx", log.ZShortStringer("id", id))
		if ctx.Err() != nil {
			return false
		}
		// verify ATX-candidate by getting their dependencies (previous Atx, positioning ATX etc.)
		// and verifying PoST for every dependency
		if err := validator.VerifyChain(ctx, id, goldenATXID, opts...); err != nil {
			logger.Info("rejecting candidate for high-tick atx", zap.Error(err), log.ZShortStringer("id", id))
			return true
		}
		found = &id
		return false
	})

	if ctx.Err() != nil {
		return types.ATXID{}, ctx.Err()
	}

	if found == nil {
		return types.ATXID{}, ErrNotFound
	}

	return *found, nil
}<|MERGE_RESOLUTION|>--- conflicted
+++ resolved
@@ -492,161 +492,20 @@
 		return nil, ctx.Err()
 	case <-b.syncer.RegisterForATXSynced():
 	}
-
-	currentEpochId := b.layerClock.CurrentLayer().GetEpoch()
-
-	// try to get existing challenge
-	existingChallenge, err := b.getExistingChallenge(logger, currentEpochId, nodeID)
-	if err != nil {
-		return nil, fmt.Errorf("getting existing NiPoST challenge: %w", err)
-	}
-
-	if existingChallenge != nil {
-		return existingChallenge, nil
-	}
-
-	// Start building new challenge:
-	// 1. get previous ATX
-	prevAtx, err := b.GetPrevAtx(nodeID)
-	switch {
-	case err == nil:
-		currentEpochId = max(currentEpochId, prevAtx.PublishEpoch)
-	case errors.Is(err, sql.ErrNotFound):
-		// no previous ATX
-	case err != nil:
-		return nil, fmt.Errorf("get last ATX: %w", err)
-	}
-
-	// 2. check if we didn't miss beginning of PoET round
-	untilPoetStarts := time.Until(b.poetRoundStart(currentEpochId))
-	if untilPoetStarts <= 0 {
-		// missed
-		metrics.PublishLateWindowLatency.Observe(-untilPoetStarts.Seconds())
-		currentEpochId++
-		untilPoetStarts = time.Until(b.poetRoundStart(currentEpochId))
-	}
-<<<<<<< HEAD
-
-	metrics.PublishOntimeWindowLatency.Observe(untilPoetStarts.Seconds())
-
-	// 3. wait if needed till getting closer to PoET round start
-	wait := buildNipostChallengeStartDeadline(b.poetRoundStart(currentEpochId), b.poetCfg.GracePeriod)
-	publishEpochId := currentEpochId + 1
-=======
-	publish := current + 1
-
-	poetStartsAt := b.poetRoundStart(current)
-
-	metrics.PublishOntimeWindowLatency.Observe(until.Seconds())
-
-	wait := poetStartsAt.Add(-b.poetCfg.GracePeriod)
->>>>>>> 070fdc8a
-	if time.Until(wait) > 0 {
-		logger.Info("paused building NiPoST challenge. Waiting until closer to poet start to get a better posATX",
-			zap.Duration("till poet round", untilPoetStarts),
-			zap.Uint32("current epoch", currentEpochId.Uint32()),
-			zap.Time("waiting until", wait),
-		)
-		events.EmitPoetWaitRound(nodeID, currentEpochId, publishEpochId, wait)
-		select {
-		case <-ctx.Done():
-			return nil, ctx.Err()
-		case <-time.After(time.Until(wait)):
-		}
-	}
-
-<<<<<<< HEAD
-	// 4. build new challenge
-	logger.Info("building new NiPOST challenge", zap.Uint32("current_epoch", currentEpochId.Uint32()))
-
-	var challenge *types.NIPostChallenge
-=======
-	if b.poetCfg.PositioningATXSelectionTimeout > 0 {
-		var cancel context.CancelFunc
-
-		deadline := poetStartsAt.Add(-b.poetCfg.GracePeriod).Add(b.poetCfg.PositioningATXSelectionTimeout)
-		ctx, cancel = context.WithDeadline(ctx, deadline)
-		defer cancel()
-	}
-
->>>>>>> 070fdc8a
-	prevAtx, err = b.GetPrevAtx(nodeID)
+	current := b.layerClock.CurrentLayer().GetEpoch()
+
+	challenge, err := nipost.Challenge(b.localDB, nodeID)
 	switch {
 	case errors.Is(err, sql.ErrNotFound):
-		logger.Info("no previous ATX found, creating an initial nipost challenge")
-<<<<<<< HEAD
-
-		challenge, err = b.buildInitialNIPostChallenge(ctx, logger, nodeID, publishEpochId)
-=======
-		post, err := nipost.GetPost(b.localDB, nodeID)
-		if err != nil {
-			return nil, fmt.Errorf("get initial post: %w", err)
-		}
-		logger.Info("verifying the initial post")
-		initialPost := &types.Post{
-			Nonce:   post.Nonce,
-			Indices: post.Indices,
-			Pow:     post.Pow,
-		}
-		err = b.validator.PostV2(ctx, nodeID, post.CommitmentATX, initialPost, shared.ZeroChallenge, post.NumUnits)
-		if err != nil {
-			logger.Error("initial POST is invalid", zap.Error(err))
-			if err := nipost.RemovePost(b.localDB, nodeID); err != nil {
-				logger.Fatal("failed to remove initial post", zap.Error(err))
-			}
-			return nil, fmt.Errorf("initial POST is invalid: %w", err)
-		}
-
-		posAtx, err := b.getPositioningAtx(ctx, nodeID, publish, nil)
->>>>>>> 070fdc8a
-		if err != nil {
-			return nil, err
-		}
+		// build new challenge
+		logger.Info("building new NiPOST challenge", zap.Uint32("current_epoch", current.Uint32()))
 	case err != nil:
-		return nil, fmt.Errorf("get last ATX: %w", err)
-	default:
-<<<<<<< HEAD
-		// regular ATX challenge
-		posAtx, err := b.getPositioningAtx(ctx, nodeID, publishEpochId, prevAtx)
-=======
-		posAtx, err := b.getPositioningAtx(ctx, nodeID, publish, prevAtx)
->>>>>>> 070fdc8a
-		if err != nil {
-			return nil, fmt.Errorf("failed to get positioning ATX: %w", err)
-		}
-		challenge = &types.NIPostChallenge{
-			PublishEpoch:   publishEpochId,
-			Sequence:       prevAtx.Sequence + 1,
-			PrevATXID:      prevAtx.ID(),
-			PositioningATX: posAtx,
-		}
-	}
-
-	logger.Info("persisting the new NiPOST challenge", zap.Object("challenge", challenge))
-	if err := nipost.AddChallenge(b.localDB, nodeID, challenge); err != nil {
-		return nil, fmt.Errorf("add nipost challenge: %w", err)
-	}
-	return challenge, nil
-}
-
-func (b *Builder) getExistingChallenge(
-	logger *zap.Logger,
-	currentEpochId types.EpochID,
-	nodeID types.NodeID,
-) (*types.NIPostChallenge, error) {
-	challenge, err := nipost.Challenge(b.localDB, nodeID)
-
-	switch {
-	case errors.Is(err, sql.ErrNotFound):
-		return nil, nil
-
-	case err != nil:
+		logger.Info("failed to load NiPoST challenge from local state", zap.Error(err))
 		return nil, fmt.Errorf("get nipost challenge: %w", err)
-
-	case challenge.PublishEpoch < currentEpochId:
+	case challenge.PublishEpoch < current:
 		logger.Info(
 			"existing NiPoST challenge is stale, resetting state",
-			zap.Uint32("current_epoch", currentEpochId.Uint32()),
+			zap.Uint32("current_epoch", current.Uint32()),
 			zap.Uint32("publish_epoch", challenge.PublishEpoch.Uint32()),
 		)
 		// Reset the state to idle because we won't be building POST until we get a new PoET proof
@@ -658,57 +517,118 @@
 		if err := nipost.RemoveChallenge(b.localDB, nodeID); err != nil {
 			return nil, fmt.Errorf("remove stale nipost challenge: %w", err)
 		}
-		return nil, nil
-	}
-
-	// challenge is fresh
-	logger.Info("loaded NiPoST challenge from local state",
-		zap.Uint32("current_epoch", currentEpochId.Uint32()),
-		zap.Uint32("publish_epoch", challenge.PublishEpoch.Uint32()),
-	)
-	return challenge, nil
-}
-
-func (b *Builder) buildInitialNIPostChallenge(
-	ctx context.Context,
-	logger *zap.Logger,
-	nodeID types.NodeID,
-	publishEpochId types.EpochID,
-) (*types.NIPostChallenge, error) {
-	post, err := nipost.GetPost(b.localDB, nodeID)
-	if err != nil {
-		return nil, fmt.Errorf("get initial post: %w", err)
-	}
-	logger.Info("verifying the initial post")
-	initialPost := &types.Post{
-		Nonce:   post.Nonce,
-		Indices: post.Indices,
-		Pow:     post.Pow,
-	}
-	err = b.validator.PostV2(ctx, nodeID, post.CommitmentATX, initialPost, shared.ZeroChallenge, post.NumUnits)
-	if err != nil {
-		logger.Error("initial POST is invalid", zap.Error(err))
-		if err := nipost.RemovePost(b.localDB, nodeID); err != nil {
-			logger.Fatal("failed to remove initial post", zap.Error(err))
-		}
-		return nil, fmt.Errorf("initial POST is invalid: %w", err)
-	}
-	posAtx, err := b.getPositioningAtx(ctx, nodeID, publishEpochId, nil)
-	if err != nil {
-		return nil, fmt.Errorf("failed to get positioning ATX: %w", err)
-	}
-	return &types.NIPostChallenge{
-		PublishEpoch:   publishEpochId,
-		Sequence:       0,
-		PrevATXID:      types.EmptyATXID,
-		PositioningATX: posAtx,
-		CommitmentATX:  &post.CommitmentATX,
-		InitialPost: &types.Post{
+	default:
+		// challenge is fresh
+		logger.Info("loaded NiPoST challenge from local state",
+			zap.Uint32("current_epoch", current.Uint32()),
+			zap.Uint32("publish_epoch", challenge.PublishEpoch.Uint32()),
+		)
+		return challenge, nil
+	}
+
+	prevAtx, err := b.GetPrevAtx(nodeID)
+	switch {
+	case err == nil:
+		current = max(current, prevAtx.PublishEpoch)
+	case errors.Is(err, sql.ErrNotFound):
+		// no previous ATX
+	case err != nil:
+		return nil, fmt.Errorf("get last ATX: %w", err)
+	}
+
+	until := time.Until(b.poetRoundStart(current))
+	if until <= 0 {
+		metrics.PublishLateWindowLatency.Observe(-until.Seconds())
+		current++
+		until = time.Until(b.poetRoundStart(current))
+	}
+	publish := current + 1
+
+	poetStartsAt := b.poetRoundStart(current)
+
+	metrics.PublishOntimeWindowLatency.Observe(until.Seconds())
+
+	wait := poetStartsAt.Add(-b.poetCfg.GracePeriod)
+	if time.Until(wait) > 0 {
+		logger.Info("paused building NiPoST challenge. Waiting until closer to poet start to get a better posATX",
+			zap.Duration("till poet round", until),
+			zap.Uint32("current epoch", current.Uint32()),
+			zap.Time("waiting until", wait),
+		)
+		events.EmitPoetWaitRound(nodeID, current, publish, wait)
+		select {
+		case <-ctx.Done():
+			return nil, ctx.Err()
+		case <-time.After(time.Until(wait)):
+		}
+	}
+
+	if b.poetCfg.PositioningATXSelectionTimeout > 0 {
+		var cancel context.CancelFunc
+
+		deadline := poetStartsAt.Add(-b.poetCfg.GracePeriod).Add(b.poetCfg.PositioningATXSelectionTimeout)
+		ctx, cancel = context.WithDeadline(ctx, deadline)
+		defer cancel()
+	}
+
+	prevAtx, err = b.GetPrevAtx(nodeID)
+	switch {
+	case errors.Is(err, sql.ErrNotFound):
+		logger.Info("no previous ATX found, creating an initial nipost challenge")
+		post, err := nipost.GetPost(b.localDB, nodeID)
+		if err != nil {
+			return nil, fmt.Errorf("get initial post: %w", err)
+		}
+		logger.Info("verifying the initial post")
+		initialPost := &types.Post{
 			Nonce:   post.Nonce,
 			Indices: post.Indices,
 			Pow:     post.Pow,
-		},
-	}, nil
+		}
+		err = b.validator.PostV2(ctx, nodeID, post.CommitmentATX, initialPost, shared.ZeroChallenge, post.NumUnits)
+		if err != nil {
+			logger.Error("initial POST is invalid", zap.Error(err))
+			if err := nipost.RemovePost(b.localDB, nodeID); err != nil {
+				logger.Fatal("failed to remove initial post", zap.Error(err))
+			}
+			return nil, fmt.Errorf("initial POST is invalid: %w", err)
+		}
+
+		posAtx, err := b.getPositioningAtx(ctx, nodeID, publish, nil)
+		if err != nil {
+			return nil, fmt.Errorf("failed to get positioning ATX: %w", err)
+		}
+		challenge = &types.NIPostChallenge{
+			PublishEpoch:   publish,
+			Sequence:       0,
+			PrevATXID:      types.EmptyATXID,
+			PositioningATX: posAtx,
+			CommitmentATX:  &post.CommitmentATX,
+			InitialPost: &types.Post{
+				Nonce:   post.Nonce,
+				Indices: post.Indices,
+				Pow:     post.Pow,
+			},
+		}
+	case err != nil:
+		return nil, fmt.Errorf("get last ATX: %w", err)
+	default:
+		posAtx, err := b.getPositioningAtx(ctx, nodeID, publish, prevAtx)
+		if err != nil {
+			return nil, fmt.Errorf("failed to get positioning ATX: %w", err)
+		}
+		challenge = &types.NIPostChallenge{
+			PublishEpoch:   publish,
+			Sequence:       prevAtx.Sequence + 1,
+			PrevATXID:      prevAtx.ID(),
+			PositioningATX: posAtx,
+		}
+	}
+	logger.Info("persisting the new NiPOST challenge", zap.Object("challenge", challenge))
+	if err := nipost.AddChallenge(b.localDB, nodeID, challenge); err != nil {
+		return nil, fmt.Errorf("add nipost challenge: %w", err)
+	}
+	return challenge, nil
 }
 
 func (b *Builder) GetPrevAtx(nodeID types.NodeID) (*types.ActivationTx, error) {
