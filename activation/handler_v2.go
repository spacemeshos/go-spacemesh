--- conflicted
+++ resolved
@@ -648,12 +648,7 @@
 }
 
 func (h *HandlerV2) checkMalicious(
-<<<<<<< HEAD
-	ctx context.Context,
 	tx sql.Transaction,
-=======
-	tx *sql.Tx,
->>>>>>> 2cb5ac96
 	watx *wire.ActivationTxV2,
 	marrying []types.NodeID,
 ) (bool, *mwire.MalfeasanceProof, error) {
@@ -683,15 +678,7 @@
 	return false, nil, nil
 }
 
-<<<<<<< HEAD
-func (h *HandlerV2) checkDoubleMarry(
-	tx sql.Transaction,
-	watx *wire.ActivationTxV2,
-	marrying []types.NodeID,
-) (*mwire.MalfeasanceProof, error) {
-=======
-func (h *HandlerV2) checkDoubleMarry(tx *sql.Tx, marrying []types.NodeID) (*mwire.MalfeasanceProof, error) {
->>>>>>> 2cb5ac96
+func (h *HandlerV2) checkDoubleMarry(tx sql.Transaction, marrying []types.NodeID) (*mwire.MalfeasanceProof, error) {
 	for _, id := range marrying {
 		married, err := identities.Married(tx, id)
 		if err != nil {
