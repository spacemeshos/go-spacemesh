package activation

import (
	"cmp"
	"context"
	"errors"
	"fmt"
	"math"
	"math/bits"
	"slices"
	"time"

	"github.com/spacemeshos/post/shared"
	"github.com/spacemeshos/post/verifying"
	"go.uber.org/zap"
	"golang.org/x/exp/maps"
	"golang.org/x/sync/errgroup"

	"github.com/spacemeshos/go-spacemesh/activation/wire"
	"github.com/spacemeshos/go-spacemesh/atxsdata"
	"github.com/spacemeshos/go-spacemesh/codec"
	"github.com/spacemeshos/go-spacemesh/common/types"
	"github.com/spacemeshos/go-spacemesh/datastore"
	"github.com/spacemeshos/go-spacemesh/events"
	"github.com/spacemeshos/go-spacemesh/log"
	mwire "github.com/spacemeshos/go-spacemesh/malfeasance/wire"
	"github.com/spacemeshos/go-spacemesh/p2p"
	"github.com/spacemeshos/go-spacemesh/signing"
	"github.com/spacemeshos/go-spacemesh/sql"
	"github.com/spacemeshos/go-spacemesh/sql/atxs"
	"github.com/spacemeshos/go-spacemesh/sql/identities"
	"github.com/spacemeshos/go-spacemesh/system"
)

type nipostValidatorV2 interface {
	IsVerifyingFullPost() bool
	VRFNonceV2(smesherID types.NodeID, commitment types.ATXID, vrfNonce uint64, numUnits uint32) error
	PostV2(
		ctx context.Context,
		smesherID types.NodeID,
		commitment types.ATXID,
		post *types.Post,
		challenge []byte,
		numUnits uint32,
		opts ...validatorOption,
	) error

	PoetMembership(
		ctx context.Context,
		membership *types.MultiMerkleProof,
		postChallenge types.Hash32,
		poetChallenges [][]byte,
	) (uint64, error)
}

type HandlerV2 struct {
	local           p2p.Peer
	cdb             *datastore.CachedDB
	atxsdata        *atxsdata.Data
	edVerifier      *signing.EdVerifier
	clock           layerClock
	tickSize        uint64
	goldenATXID     types.ATXID
	nipostValidator nipostValidatorV2
	beacon          AtxReceiver
	tortoise        system.Tortoise
	logger          *zap.Logger
	fetcher         system.Fetcher
}

func (h *HandlerV2) processATX(
	ctx context.Context,
	peer p2p.Peer,
	watx *wire.ActivationTxV2,
	blob []byte,
	received time.Time,
) (*mwire.MalfeasanceProof, error) {
	exists, err := atxs.Has(h.cdb, watx.ID())
	if err != nil {
		return nil, fmt.Errorf("failed to check if atx exists: %w", err)
	}
	if exists {
		return nil, nil
	}

	h.logger.Debug(
		"processing atx",
		log.ZContext(ctx),
		zap.Stringer("atx_id", watx.ID()),
		zap.Uint32("publish", watx.PublishEpoch.Uint32()),
		zap.Stringer("smesherID", watx.SmesherID),
	)

	if err := h.syntacticallyValidate(ctx, watx); err != nil {
		return nil, fmt.Errorf("atx %s syntactically invalid: %w", watx.ID(), err)
	}

	poetRef, atxIDs := h.collectAtxDeps(watx)
	h.registerHashes(peer, poetRef, atxIDs)
	if err := h.fetchReferences(ctx, poetRef, atxIDs); err != nil {
		return nil, fmt.Errorf("fetching references for atx %s: %w", watx.ID(), err)
	}

	baseTickHeight, err := h.validatePositioningAtx(watx.PublishEpoch, h.goldenATXID, watx.PositioningATX)
	if err != nil {
		return nil, fmt.Errorf("validating positioning atx: %w", err)
	}

	marrying, err := h.validateMarriages(watx)
	if err != nil {
		return nil, fmt.Errorf("validating marriages: %w", err)
	}

	parts, proof, err := h.syntacticallyValidateDeps(ctx, watx)
	if err != nil {
		return nil, fmt.Errorf("atx %s syntactically invalid based on deps: %w", watx.ID(), err)
	}

	if proof != nil {
		return proof, err
	}

	atx := &types.ActivationTx{
		PublishEpoch:   watx.PublishEpoch,
		Coinbase:       watx.Coinbase,
		BaseTickHeight: baseTickHeight,
		NumUnits:       parts.effectiveUnits,
		TickCount:      parts.ticks,
		Weight:         parts.weight,
		VRFNonce:       types.VRFPostIndex(watx.VRFNonce),
		SmesherID:      watx.SmesherID,
	}

	if watx.Initial == nil {
		// FIXME: update to keep many previous ATXs to support merged ATXs
		atx.PrevATXID = watx.PreviousATXs[0]
	} else {
		atx.CommitmentATX = &watx.Initial.CommitmentATX
	}

	if h.nipostValidator.IsVerifyingFullPost() {
		atx.SetValidity(types.Valid)
	}
	atx.SetID(watx.ID())
	atx.SetReceived(received)

<<<<<<< HEAD
	proof, err = h.storeAtx(ctx, atx, watx, blob, marrying)
=======
	proof, err = h.storeAtx(ctx, atx, watx, marrying, parts.units)
>>>>>>> 2e109831
	if err != nil {
		return nil, fmt.Errorf("cannot store atx %s: %w", atx.ShortString(), err)
	}

	events.ReportNewActivation(atx)
	h.logger.Info("new atx", log.ZContext(ctx), zap.Inline(atx), zap.Bool("malicious", proof != nil))
	return proof, err
}

// Syntactically validate an ATX.
func (h *HandlerV2) syntacticallyValidate(ctx context.Context, atx *wire.ActivationTxV2) error {
	if !h.edVerifier.Verify(signing.ATX, atx.SmesherID, atx.SignedBytes(), atx.Signature) {
		return fmt.Errorf("invalid atx signature: %w", errMalformedData)
	}
	if atx.PositioningATX == types.EmptyATXID {
		return errors.New("empty positioning atx")
	}
	if len(atx.Marriages) != 0 {
		// Marriage ATX must contain a self-signed certificate.
		// It's identified by having ReferenceAtx == EmptyATXID.
		idx := slices.IndexFunc(atx.Marriages, func(cert wire.MarriageCertificate) bool {
			return cert.ReferenceAtx == types.EmptyATXID
		})
		if idx == -1 {
			return errors.New("signer must marry itself")
		}
	}

	current := h.clock.CurrentLayer().GetEpoch()
	if atx.PublishEpoch > current+1 {
		return fmt.Errorf("atx publish epoch is too far in the future: %d > %d", atx.PublishEpoch, current+1)
	}

	if atx.MarriageATX == nil {
		if len(atx.NiPosts) != 1 {
			return errors.New("solo atx must have one nipost")
		}
		if len(atx.NiPosts[0].Posts) != 1 {
			return errors.New("solo atx must have one post")
		}
		if atx.NiPosts[0].Posts[0].PrevATXIndex != 0 {
			return errors.New("solo atx post must have prevATXIndex 0")
		}
	}

	if atx.Initial != nil {
		if atx.MarriageATX != nil {
			return errors.New("initial atx cannot reference a marriage atx")
		}
		if atx.Initial.CommitmentATX == types.EmptyATXID {
			return errors.New("initial atx missing commitment atx")
		}
		if len(atx.PreviousATXs) != 0 {
			return errors.New("initial atx must not have previous atxs")
		}

		numUnits := atx.NiPosts[0].Posts[0].NumUnits
		if err := h.nipostValidator.VRFNonceV2(
			atx.SmesherID, atx.Initial.CommitmentATX, atx.VRFNonce, numUnits,
		); err != nil {
			return fmt.Errorf("invalid vrf nonce: %w", err)
		}
		post := wire.PostFromWireV1(&atx.Initial.Post)
		if err := h.nipostValidator.PostV2(
			ctx, atx.SmesherID, atx.Initial.CommitmentATX, post, shared.ZeroChallenge, numUnits,
		); err != nil {
			return fmt.Errorf("invalid initial post: %w", err)
		}
		return nil
	}

	for i, prev := range atx.PreviousATXs {
		if prev == types.EmptyATXID {
			return fmt.Errorf("previous atx[%d] is empty", i)
		}
		if prev == h.goldenATXID {
			return fmt.Errorf("previous atx[%d] is the golden ATX", i)
		}
	}

	switch {
	case atx.MarriageATX != nil:
		// Merged ATX
		if len(atx.Marriages) != 0 {
			return errors.New("merged atx cannot have marriages")
		}
		if err := h.verifyIncludedIDsUniqueness(atx); err != nil {
			return err
		}
	default:
		// Solo chained (non-initial) ATX
		if len(atx.PreviousATXs) != 1 {
			return errors.New("solo atx must have one previous atx")
		}
	}

	return nil
}

// registerHashes registers that the given peer should be asked for
// the hashes of the poet proofs and ATXs.
func (h *HandlerV2) registerHashes(peer p2p.Peer, poetRefs []types.Hash32, atxIDs []types.ATXID) {
	hashes := make([]types.Hash32, 0, len(atxIDs)+1)
	for _, id := range atxIDs {
		hashes = append(hashes, id.Hash32())
	}
	for _, poetRef := range poetRefs {
		hashes = append(hashes, types.Hash32(poetRef))
	}

	h.fetcher.RegisterPeerHashes(peer, hashes)
}

// fetchReferences makes sure that the referenced poet proof and ATXs are available.
func (h *HandlerV2) fetchReferences(ctx context.Context, poetRefs []types.Hash32, atxIDs []types.ATXID) error {
	eg, ctx := errgroup.WithContext(ctx)

	for _, poetRef := range poetRefs {
		eg.Go(func() error {
			if err := h.fetcher.GetPoetProof(ctx, poetRef); err != nil {
				return fmt.Errorf("fetching poet proof (%s): %w", poetRef.ShortString(), err)
			}
			return nil
		})
	}

	if len(atxIDs) != 0 {
		eg.Go(func() error {
			if err := h.fetcher.GetAtxs(ctx, atxIDs, system.WithoutLimiting()); err != nil {
				return fmt.Errorf("missing atxs %x: %w", atxIDs, err)
			}
			return nil
		})
	}
	return eg.Wait()
}

// Collect unique dependencies of an ATX.
// Filters out EmptyATXID and the golden ATX.
func (h *HandlerV2) collectAtxDeps(atx *wire.ActivationTxV2) ([]types.Hash32, []types.ATXID) {
	ids := []types.ATXID{atx.PositioningATX}
	ids = append(ids, atx.PreviousATXs...)

	if atx.Initial != nil {
		ids = append(ids, types.ATXID(atx.Initial.CommitmentATX))
	}
	if atx.MarriageATX != nil {
		ids = append(ids, *atx.MarriageATX)
	}
	for _, cert := range atx.Marriages {
		ids = append(ids, cert.ReferenceAtx)
	}

	filtered := make(map[types.ATXID]struct{})
	for _, id := range ids {
		if id != types.EmptyATXID && id != h.goldenATXID {
			filtered[id] = struct{}{}
		}
	}

	poetRefs := make(map[types.Hash32]struct{})
	for _, nipost := range atx.NiPosts {
		poetRefs[nipost.Challenge] = struct{}{}
	}

	return maps.Keys(poetRefs), maps.Keys(filtered)
}

// Validate the previous ATX for the given PoST and return the effective numunits.
func (h *HandlerV2) validatePreviousAtx(
	id types.NodeID,
	post *wire.SubPostV2,
	prevAtxs []*types.ActivationTx,
) (uint32, error) {
	if post.PrevATXIndex >= uint32(len(prevAtxs)) {
		return 0, fmt.Errorf("prevATXIndex out of bounds: %d > %d", post.PrevATXIndex, len(prevAtxs))
	}
	prev := prevAtxs[post.PrevATXIndex]
	prevUnits, err := atxs.Units(h.cdb, prev.ID(), id)
	if err != nil {
		return 0, fmt.Errorf("fetching previous atx %s units for ID %s: %w", prev.ID(), id, err)
	}

	return min(prevUnits, post.NumUnits), nil
}

func (h *HandlerV2) validateCommitmentAtx(golden, commitmentAtxId types.ATXID, publish types.EpochID) error {
	if commitmentAtxId != golden {
		commitment, err := atxs.Get(h.cdb, commitmentAtxId)
		if err != nil {
			return &ErrAtxNotFound{Id: commitmentAtxId, source: err}
		}
		if publish <= commitment.PublishEpoch {
			return fmt.Errorf(
				"atx publish epoch (%v) must be after commitment atx publish epoch (%v)",
				publish,
				commitment.PublishEpoch,
			)
		}
	}
	return nil
}

// validate positioning ATX and return its tick height.
func (h *HandlerV2) validatePositioningAtx(publish types.EpochID, golden, positioning types.ATXID) (uint64, error) {
	if positioning == golden {
		return 0, nil
	}

	posAtx, err := atxs.Get(h.cdb, positioning)
	if err != nil {
		return 0, &ErrAtxNotFound{Id: positioning, source: err}
	}
	if posAtx.PublishEpoch >= publish {
		return 0, fmt.Errorf("positioning atx epoch (%v) must be before %v", posAtx.PublishEpoch, publish)
	}

	return posAtx.TickHeight(), nil
}

// Validate marriages and return married IDs.
// Note: The order of returned IDs is important and must match the order of the marriage certificates.
// The MarriageIndex in PoST proof matches the index in this marriage slice.
func (h *HandlerV2) validateMarriages(atx *wire.ActivationTxV2) ([]types.NodeID, error) {
	if len(atx.Marriages) == 0 {
		return nil, nil
	}
	marryingIDsSet := make(map[types.NodeID]struct{}, len(atx.Marriages))
	var marryingIDs []types.NodeID // for deterministic order
	for i, m := range atx.Marriages {
		var id types.NodeID
		if m.ReferenceAtx == types.EmptyATXID {
			id = atx.SmesherID
		} else {
			atx, err := atxs.Get(h.cdb, m.ReferenceAtx)
			if err != nil {
				return nil, fmt.Errorf("getting marriage reference atx: %w", err)
			}
			id = atx.SmesherID
		}

		if !h.edVerifier.Verify(signing.MARRIAGE, id, atx.SmesherID.Bytes(), m.Signature) {
			return nil, fmt.Errorf("invalid marriage[%d] signature", i)
		}
		if _, ok := marryingIDsSet[id]; ok {
			return nil, fmt.Errorf("more than 1 marriage certificate for ID %s", id)
		}
		marryingIDsSet[id] = struct{}{}
		marryingIDs = append(marryingIDs, id)
	}
	return marryingIDs, nil
}

// Validate marriage ATX and return the full equivocation set.
func (h *HandlerV2) equivocationSet(atx *wire.ActivationTxV2) ([]types.NodeID, error) {
	if atx.MarriageATX == nil {
		return []types.NodeID{atx.SmesherID}, nil
	}
	marriageAtxID, _, err := identities.MarriageInfo(h.cdb, atx.SmesherID)
	switch {
	case errors.Is(err, sql.ErrNotFound):
		return nil, errors.New("smesher is not married")
	case err != nil:
		return nil, fmt.Errorf("fetching smesher's marriage atx ID: %w", err)
	}

	if *atx.MarriageATX != marriageAtxID {
		return nil, fmt.Errorf("smesher's marriage ATX ID mismatch: %s != %s", *atx.MarriageATX, marriageAtxID)
	}

	marriageAtx, err := atxs.Get(h.cdb, *atx.MarriageATX)
	if err != nil {
		return nil, fmt.Errorf("fetching marriage atx: %w", err)
	}
	if marriageAtx.PublishEpoch+2 > atx.PublishEpoch {
		return nil, fmt.Errorf(
			"marriage atx must be published at least 2 epochs before %v (is %v)",
			atx.PublishEpoch,
			marriageAtx.PublishEpoch,
		)
	}

	return identities.EquivocationSetByMarriageATX(h.cdb, *atx.MarriageATX)
}

type atxParts struct {
	ticks          uint64
	weight         uint64
	effectiveUnits uint32
	units          map[types.NodeID]uint32
}

type nipostSize struct {
	units uint32
	ticks uint64
}

func (n *nipostSize) addUnits(units uint32) error {
	sum, carry := bits.Add32(n.units, units, 0)
	if carry != 0 {
		return errors.New("units overflow")
	}
	n.units = sum
	return nil
}

type nipostSizes []*nipostSize

func (n nipostSizes) minTicks() uint64 {
	return slices.MinFunc(n, func(a, b *nipostSize) int { return cmp.Compare(a.ticks, b.ticks) }).ticks
}

func (n nipostSizes) sumUp() (units uint32, weight uint64, err error) {
	var totalUnits uint64
	var totalWeight uint64
	for _, ns := range n {
		totalUnits += uint64(ns.units)

		hi, weight := bits.Mul64(uint64(ns.units), ns.ticks)
		if hi != 0 {
			return 0, 0, fmt.Errorf("weight overflow (%d * %d)", ns.units, ns.ticks)
		}
		totalWeight += weight
	}
	if totalUnits > math.MaxUint32 {
		return 0, 0, fmt.Errorf("total units overflow: %d", totalUnits)
	}
	return uint32(totalUnits), totalWeight, nil
}

func (h *HandlerV2) verifyIncludedIDsUniqueness(atx *wire.ActivationTxV2) error {
	seen := make(map[uint32]struct{})
	for _, niposts := range atx.NiPosts {
		for _, post := range niposts.Posts {
			if _, ok := seen[post.MarriageIndex]; ok {
				return fmt.Errorf("ID present twice (duplicated marriage index): %d", post.MarriageIndex)
			}
			seen[post.MarriageIndex] = struct{}{}
		}
	}
	return nil
}

// Syntactically validate the ATX with its dependencies.
func (h *HandlerV2) syntacticallyValidateDeps(
	ctx context.Context,
	atx *wire.ActivationTxV2,
) (*atxParts, *mwire.MalfeasanceProof, error) {
	parts := atxParts{
		units: make(map[types.NodeID]uint32),
	}
	if atx.Initial != nil {
		if err := h.validateCommitmentAtx(h.goldenATXID, atx.Initial.CommitmentATX, atx.PublishEpoch); err != nil {
			return nil, nil, fmt.Errorf("verifying commitment ATX: %w", err)
		}
	}

	previousAtxs := make([]*types.ActivationTx, len(atx.PreviousATXs))
	for i, prev := range atx.PreviousATXs {
		prevAtx, err := atxs.Get(h.cdb, prev)
		if err != nil {
			return nil, nil, fmt.Errorf("fetching previous atx: %w", err)
		}
		if prevAtx.PublishEpoch >= atx.PublishEpoch {
			err := fmt.Errorf("previous atx is too new (%d >= %d) (%s) ", prevAtx.PublishEpoch, atx.PublishEpoch, prev)
			return nil, nil, err
		}
		previousAtxs[i] = prevAtx
	}

	equivocationSet, err := h.equivocationSet(atx)
	if err != nil {
		return nil, nil, fmt.Errorf("calculating equivocation set: %w", err)
	}

	// validate previous ATXs
	nipostSizes := make(nipostSizes, len(atx.NiPosts))
	for i, niposts := range atx.NiPosts {
		nipostSizes[i] = new(nipostSize)
		for _, post := range niposts.Posts {
			if post.MarriageIndex >= uint32(len(equivocationSet)) {
				err := fmt.Errorf("marriage index out of bounds: %d > %d", post.MarriageIndex, len(equivocationSet)-1)
				return nil, nil, err
			}

			id := equivocationSet[post.MarriageIndex]
			effectiveNumUnits := post.NumUnits
			if atx.Initial == nil {
				var err error
				effectiveNumUnits, err = h.validatePreviousAtx(id, &post, previousAtxs)
				if err != nil {
					return nil, nil, fmt.Errorf("validating previous atx: %w", err)
				}
			}
			nipostSizes[i].addUnits(effectiveNumUnits)
		}
	}

	// validate poet membership proofs
	for i, niposts := range atx.NiPosts {
		// verify PoET memberships in a single go
		indexedChallenges := make(map[uint64][]byte)

		for _, post := range niposts.Posts {
			if _, ok := indexedChallenges[post.MembershipLeafIndex]; ok {
				continue
			}
			nipostChallenge := wire.NIPostChallengeV2{
				PublishEpoch:     atx.PublishEpoch,
				PositioningATXID: atx.PositioningATX,
			}
			if atx.Initial != nil {
				nipostChallenge.InitialPost = &atx.Initial.Post
			} else {
				nipostChallenge.PrevATXID = atx.PreviousATXs[post.PrevATXIndex]
			}
			indexedChallenges[post.MembershipLeafIndex] = nipostChallenge.Hash().Bytes()
		}

		leafIndicies := maps.Keys(indexedChallenges)
		slices.Sort(leafIndicies)
		poetChallenges := make([][]byte, 0, len(leafIndicies))
		for _, i := range leafIndicies {
			poetChallenges = append(poetChallenges, indexedChallenges[i])
		}

		membership := types.MultiMerkleProof{
			Nodes:       niposts.Membership.Nodes,
			LeafIndices: leafIndicies,
		}
		leaves, err := h.nipostValidator.PoetMembership(ctx, &membership, niposts.Challenge, poetChallenges)
		if err != nil {
			return nil, nil, fmt.Errorf("invalid poet membership: %w", err)
		}
		nipostSizes[i].ticks = leaves / h.tickSize
	}

	parts.effectiveUnits, parts.weight, err = nipostSizes.sumUp()
	if err != nil {
		return nil, nil, err
	}

	// validate all niposts
	var smesherCommitment *types.ATXID
	for _, niposts := range atx.NiPosts {
		for _, post := range niposts.Posts {
			id := equivocationSet[post.MarriageIndex]
			var commitment types.ATXID
			if atx.Initial != nil {
				commitment = atx.Initial.CommitmentATX
			} else {
				var err error
				commitment, err = atxs.CommitmentATX(h.cdb, id)
				if err != nil {
					return nil, nil, fmt.Errorf("commitment atx not found for ID %s: %w", id, err)
				}
				if id == atx.SmesherID {
					smesherCommitment = &commitment
				}
			}

			err := h.nipostValidator.PostV2(
				ctx,
				id,
				commitment,
				wire.PostFromWireV1(&post.Post),
				niposts.Challenge[:],
				post.NumUnits,
				PostSubset([]byte(h.local)),
			)
			var invalidIdx *verifying.ErrInvalidIndex
			if errors.As(err, &invalidIdx) {
				h.logger.Info(
					"ATX with invalid post index",
					zap.Stringer("id", atx.ID()),
					zap.Int("index", invalidIdx.Index),
				)
				// TODO generate malfeasance proof
			}
			if err != nil {
				return nil, nil, fmt.Errorf("invalid post for ID %s: %w", id, err)
			}
			parts.units[id] = post.NumUnits
		}
	}

	if atx.Initial == nil {
		if smesherCommitment == nil {
			return nil, nil, errors.New("ATX signer not present in merged ATX")
		}
		err := h.nipostValidator.VRFNonceV2(atx.SmesherID, *smesherCommitment, atx.VRFNonce, atx.TotalNumUnits())
		if err != nil {
			return nil, nil, fmt.Errorf("validating VRF nonce: %w", err)
		}
	}

	parts.ticks = nipostSizes.minTicks()

	return &parts, nil, nil
}

func (h *HandlerV2) checkMalicious(
	tx *sql.Tx,
	watx *wire.ActivationTxV2,
	marrying []types.NodeID,
) (bool, *mwire.MalfeasanceProof, error) {
	malicious, err := identities.IsMalicious(tx, watx.SmesherID)
	if err != nil {
		return false, nil, fmt.Errorf("checking if node is malicious: %w", err)
	}
	if malicious {
		return true, nil, nil
	}

	proof, err := h.checkDoubleMarry(tx, marrying)
	if err != nil {
		return false, nil, fmt.Errorf("checking double marry: %w", err)
	}
	if proof != nil {
		return true, proof, nil
	}

	// TODO: contextual validation:
	// 1. check double-publish
	// 2. check previous ATX
	// 3  ID already married (same node ID in multiple marriage certificates)
	// 4. two ATXs referencing the same marriage certificate in the same epoch
	// 5. ID participated in two ATXs (merged and solo) in the same epoch

	return false, nil, nil
}

func (h *HandlerV2) checkDoubleMarry(tx *sql.Tx, marrying []types.NodeID) (*mwire.MalfeasanceProof, error) {
	for _, id := range marrying {
		married, err := identities.Married(tx, id)
		if err != nil {
			return nil, fmt.Errorf("checking if ID is married: %w", err)
		}
		if married {
			proof := &mwire.MalfeasanceProof{
				Proof: mwire.Proof{
					Type: mwire.DoubleMarry,
					Data: &mwire.DoubleMarryProof{},
				},
			}
			return proof, nil
		}
	}
	return nil, nil
}

// Store an ATX in the DB.
// TODO: detect malfeasance and create proofs.
func (h *HandlerV2) storeAtx(
	ctx context.Context,
	atx *types.ActivationTx,
	watx *wire.ActivationTxV2,
	blob []byte,
	marrying []types.NodeID,
	units map[types.NodeID]uint32,
) (*mwire.MalfeasanceProof, error) {
	var (
		malicious bool
		proof     *mwire.MalfeasanceProof
	)
	if err := h.cdb.WithTx(ctx, func(tx *sql.Tx) error {
		var err error
		malicious, proof, err = h.checkMalicious(tx, watx, marrying)
		if err != nil {
			return fmt.Errorf("check malicious: %w", err)
		}

		if len(marrying) != 0 {
			for i, id := range marrying {
				if err := identities.SetMarriage(tx, id, atx.ID(), i); err != nil {
					return err
				}
			}
			if !malicious && proof == nil {
				// We check for malfeasance again because the marriage increased the equivocation set.
				malicious, err = identities.IsMalicious(tx, atx.SmesherID)
				if err != nil {
					return fmt.Errorf("re-checking if smesherID is malicious: %w", err)
				}
			}
		}

		err = atxs.Add(tx, atx, types.AtxBlob{Blob: blob, Version: types.AtxV2})
		if err != nil && !errors.Is(err, sql.ErrObjectExists) {
			return fmt.Errorf("add atx to db: %w", err)
		}
		for id, units := range units {
			err = atxs.SetUnits(tx, atx.ID(), id, units)
			if err != nil && !errors.Is(err, sql.ErrObjectExists) {
				return fmt.Errorf("setting atx units for ID %s: %w", id, err)
			}
		}
		return nil
	}); err != nil {
		return nil, fmt.Errorf("store atx: %w", err)
	}

	atxs.AtxAdded(h.cdb, atx)

	var allMalicious map[types.NodeID]struct{}
	if malicious || proof != nil {
		// Combine IDs from the present equivocation set for atx.SmesherID and IDs in atx.Marriages.
		allMalicious = make(map[types.NodeID]struct{})

		set, err := identities.EquivocationSet(h.cdb, atx.SmesherID)
		if err != nil {
			return nil, fmt.Errorf("getting equivocation set: %w", err)
		}
		for _, id := range set {
			allMalicious[id] = struct{}{}
		}
		for _, id := range marrying {
			allMalicious[id] = struct{}{}
		}
	}
	if proof != nil {
		encoded, err := codec.Encode(proof)
		if err != nil {
			return nil, fmt.Errorf("encoding malfeasance proof: %w", err)
		}

		for id := range allMalicious {
			if err := identities.SetMalicious(h.cdb, id, encoded, atx.Received()); err != nil {
				return nil, fmt.Errorf("setting malfeasance proof: %w", err)
			}
			h.cdb.CacheMalfeasanceProof(id, proof)
		}
	}

	for id := range allMalicious {
		h.tortoise.OnMalfeasance(id)
	}

	h.beacon.OnAtx(atx)
	if added := h.atxsdata.AddFromAtx(atx, malicious || proof != nil); added != nil {
		h.tortoise.OnAtx(atx.TargetEpoch(), atx.ID(), added)
	}

	h.logger.Debug("finished storing atx in epoch",
		log.ZContext(ctx),
		zap.Stringer("atx_id", atx.ID()),
		zap.Uint32("publish", atx.PublishEpoch.Uint32()),
	)

	return proof, nil
}<|MERGE_RESOLUTION|>--- conflicted
+++ resolved
@@ -144,11 +144,7 @@
 	atx.SetID(watx.ID())
 	atx.SetReceived(received)
 
-<<<<<<< HEAD
-	proof, err = h.storeAtx(ctx, atx, watx, blob, marrying)
-=======
-	proof, err = h.storeAtx(ctx, atx, watx, marrying, parts.units)
->>>>>>> 2e109831
+	proof, err = h.storeAtx(ctx, atx, watx, blob, marrying, parts.units)
 	if err != nil {
 		return nil, fmt.Errorf("cannot store atx %s: %w", atx.ShortString(), err)
 	}
