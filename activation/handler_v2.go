package activation

import (
	"cmp"
	"context"
	"errors"
	"fmt"
	"math"
	"math/bits"
	"slices"
	"time"

	"github.com/spacemeshos/post/shared"
	"github.com/spacemeshos/post/verifying"
	"go.uber.org/zap"
	"golang.org/x/exp/maps"
	"golang.org/x/sync/errgroup"

	"github.com/spacemeshos/go-spacemesh/activation/wire"
	"github.com/spacemeshos/go-spacemesh/atxsdata"
	"github.com/spacemeshos/go-spacemesh/common/types"
	"github.com/spacemeshos/go-spacemesh/datastore"
	"github.com/spacemeshos/go-spacemesh/events"
	"github.com/spacemeshos/go-spacemesh/log"
	"github.com/spacemeshos/go-spacemesh/p2p"
	"github.com/spacemeshos/go-spacemesh/p2p/pubsub"
	"github.com/spacemeshos/go-spacemesh/signing"
	"github.com/spacemeshos/go-spacemesh/sql"
	"github.com/spacemeshos/go-spacemesh/sql/atxs"
	"github.com/spacemeshos/go-spacemesh/sql/identities"
	"github.com/spacemeshos/go-spacemesh/system"
)

type nipostValidatorV2 interface {
	IsVerifyingFullPost() bool
	VRFNonceV2(smesherID types.NodeID, commitment types.ATXID, vrfNonce uint64, numUnits uint32) error
	PostV2(
		ctx context.Context,
		smesherID types.NodeID,
		commitment types.ATXID,
		post *types.Post,
		challenge []byte,
		numUnits uint32,
		opts ...validatorOption,
	) error

	PoetMembership(
		ctx context.Context,
		membership *types.MultiMerkleProof,
		postChallenge types.Hash32,
		poetChallenges [][]byte,
	) (uint64, error)
}

type HandlerV2 struct {
	local           p2p.Peer
	cdb             *datastore.CachedDB
	atxsdata        *atxsdata.Data
	edVerifier      *signing.EdVerifier
	clock           layerClock
	tickSize        uint64
	goldenATXID     types.ATXID
	nipostValidator nipostValidatorV2
	beacon          AtxReceiver
	tortoise        system.Tortoise
	logger          *zap.Logger
	fetcher         system.Fetcher
	malPublisher    malfeasancePublisher
}

func (h *HandlerV2) processATX(
	ctx context.Context,
	peer p2p.Peer,
	watx *wire.ActivationTxV2,
	received time.Time,
) error {
	exists, err := atxs.Has(h.cdb, watx.ID())
	if err != nil {
		return fmt.Errorf("failed to check if atx exists: %w", err)
	}
	if exists {
		return nil
	}

	h.logger.Debug(
		"processing atx",
		log.ZContext(ctx),
		zap.Stringer("atx_id", watx.ID()),
		zap.Uint32("publish", watx.PublishEpoch.Uint32()),
		zap.Stringer("smesherID", watx.SmesherID),
	)

	if err := h.syntacticallyValidate(ctx, watx); err != nil {
		return fmt.Errorf("%w: validating atx %s: %w", pubsub.ErrValidationReject, watx.ID(), err)
	}

	poetRef, atxIDs := h.collectAtxDeps(watx)
	h.registerHashes(peer, poetRef, atxIDs)
	if err := h.fetchReferences(ctx, poetRef, atxIDs); err != nil {
		return fmt.Errorf("fetching references for atx %s: %w", watx.ID(), err)
	}

	baseTickHeight, err := h.validatePositioningAtx(watx.PublishEpoch, h.goldenATXID, watx.PositioningATX)
	if err != nil {
		return fmt.Errorf("%w: validating positioning atx: %w", pubsub.ErrValidationReject, err)
	}

	marrying, err := h.validateMarriages(watx)
	if err != nil {
		return fmt.Errorf("%w: validating marriages: %w", pubsub.ErrValidationReject, err)
	}

	parts, err := h.syntacticallyValidateDeps(ctx, watx)
	if err != nil {
		return fmt.Errorf("%w: validating atx %s (deps): %w", pubsub.ErrValidationReject, watx.ID(), err)
	}

	atx := &types.ActivationTx{
		PublishEpoch:   watx.PublishEpoch,
		MarriageATX:    watx.MarriageATX,
		Coinbase:       watx.Coinbase,
		BaseTickHeight: baseTickHeight,
		NumUnits:       parts.effectiveUnits,
		TickCount:      parts.ticks,
		Weight:         parts.weight,
		VRFNonce:       types.VRFPostIndex(watx.VRFNonce),
		SmesherID:      watx.SmesherID,
	}

	if watx.Initial == nil {
		// FIXME: update to keep many previous ATXs to support merged ATXs
		atx.PrevATXID = watx.PreviousATXs[0]
	} else {
		atx.CommitmentATX = &watx.Initial.CommitmentATX
	}

	if h.nipostValidator.IsVerifyingFullPost() {
		atx.SetValidity(types.Valid)
	}
	atx.SetID(watx.ID())
	atx.SetReceived(received)

	if err := h.storeAtx(ctx, atx, watx, marrying, parts.units); err != nil {
		return fmt.Errorf("cannot store atx %s: %w", atx.ShortString(), err)
	}

	events.ReportNewActivation(atx)
	h.logger.Info("new atx", log.ZContext(ctx), zap.Inline(atx))
	return err
}

// Syntactically validate an ATX.
func (h *HandlerV2) syntacticallyValidate(ctx context.Context, atx *wire.ActivationTxV2) error {
	if !h.edVerifier.Verify(signing.ATX, atx.SmesherID, atx.ID().Bytes(), atx.Signature) {
		return fmt.Errorf("invalid atx signature: %w", errMalformedData)
	}
	if atx.PositioningATX == types.EmptyATXID {
		return errors.New("empty positioning atx")
	}
	if len(atx.Marriages) != 0 {
		// Marriage ATX must contain a self-signed certificate.
		// It's identified by having ReferenceAtx == EmptyATXID.
		idx := slices.IndexFunc(atx.Marriages, func(cert wire.MarriageCertificate) bool {
			return cert.ReferenceAtx == types.EmptyATXID
		})
		if idx == -1 {
			return errors.New("signer must marry itself")
		}
	}

	current := h.clock.CurrentLayer().GetEpoch()
	if atx.PublishEpoch > current+1 {
		return fmt.Errorf("atx publish epoch is too far in the future: %d > %d", atx.PublishEpoch, current+1)
	}

	if atx.MarriageATX == nil {
		if len(atx.NiPosts) != 1 {
			return errors.New("solo atx must have one nipost")
		}
		if len(atx.NiPosts[0].Posts) != 1 {
			return errors.New("solo atx must have one post")
		}
		if atx.NiPosts[0].Posts[0].PrevATXIndex != 0 {
			return errors.New("solo atx post must have prevATXIndex 0")
		}
	}

	if atx.Initial != nil {
		if atx.MarriageATX != nil {
			return errors.New("initial atx cannot reference a marriage atx")
		}
		if atx.Initial.CommitmentATX == types.EmptyATXID {
			return errors.New("initial atx missing commitment atx")
		}
		if len(atx.PreviousATXs) != 0 {
			return errors.New("initial atx must not have previous atxs")
		}

		numUnits := atx.NiPosts[0].Posts[0].NumUnits
		if err := h.nipostValidator.VRFNonceV2(
			atx.SmesherID, atx.Initial.CommitmentATX, atx.VRFNonce, numUnits,
		); err != nil {
			return fmt.Errorf("invalid vrf nonce: %w", err)
		}
		post := wire.PostFromWireV1(&atx.Initial.Post)
		if err := h.nipostValidator.PostV2(
			ctx, atx.SmesherID, atx.Initial.CommitmentATX, post, shared.ZeroChallenge, numUnits,
		); err != nil {
			return fmt.Errorf("validating initial post: %w", err)
		}
		return nil
	}

	for i, prev := range atx.PreviousATXs {
		if prev == types.EmptyATXID {
			return fmt.Errorf("previous atx[%d] is empty", i)
		}
		if prev == h.goldenATXID {
			return fmt.Errorf("previous atx[%d] is the golden ATX", i)
		}
	}

	switch {
	case atx.MarriageATX != nil:
		// Merged ATX
		if len(atx.Marriages) != 0 {
			return errors.New("merged atx cannot have marriages")
		}
		if err := h.verifyIncludedIDsUniqueness(atx); err != nil {
			return err
		}
	default:
		// Solo chained (non-initial) ATX
		if len(atx.PreviousATXs) != 1 {
			return errors.New("solo atx must have one previous atx")
		}
	}

	return nil
}

// registerHashes registers that the given peer should be asked for
// the hashes of the poet proofs and ATXs.
func (h *HandlerV2) registerHashes(peer p2p.Peer, poetRefs []types.Hash32, atxIDs []types.ATXID) {
	hashes := make([]types.Hash32, 0, len(atxIDs)+1)
	for _, id := range atxIDs {
		hashes = append(hashes, id.Hash32())
	}
	for _, poetRef := range poetRefs {
		hashes = append(hashes, types.Hash32(poetRef))
	}

	h.fetcher.RegisterPeerHashes(peer, hashes)
}

// fetchReferences makes sure that the referenced poet proof and ATXs are available.
func (h *HandlerV2) fetchReferences(ctx context.Context, poetRefs []types.Hash32, atxIDs []types.ATXID) error {
	eg, ctx := errgroup.WithContext(ctx)

	for _, poetRef := range poetRefs {
		eg.Go(func() error {
			if err := h.fetcher.GetPoetProof(ctx, poetRef); err != nil {
				return fmt.Errorf("fetching poet proof (%s): %w", poetRef.ShortString(), err)
			}
			return nil
		})
	}

	if len(atxIDs) != 0 {
		eg.Go(func() error {
			if err := h.fetcher.GetAtxs(ctx, atxIDs, system.WithoutLimiting()); err != nil {
				return fmt.Errorf("missing atxs %s: %w", atxIDs, err)
			}
			return nil
		})
	}
	return eg.Wait()
}

// Collect unique dependencies of an ATX.
// Filters out EmptyATXID and the golden ATX.
func (h *HandlerV2) collectAtxDeps(atx *wire.ActivationTxV2) ([]types.Hash32, []types.ATXID) {
	ids := []types.ATXID{atx.PositioningATX}
	ids = append(ids, atx.PreviousATXs...)

	if atx.Initial != nil {
		ids = append(ids, types.ATXID(atx.Initial.CommitmentATX))
	}
	if atx.MarriageATX != nil {
		ids = append(ids, *atx.MarriageATX)
	}
	for _, cert := range atx.Marriages {
		ids = append(ids, cert.ReferenceAtx)
	}

	filtered := make(map[types.ATXID]struct{})
	for _, id := range ids {
		if id != types.EmptyATXID && id != h.goldenATXID {
			filtered[id] = struct{}{}
		}
	}

	poetRefs := make(map[types.Hash32]struct{})
	for _, nipost := range atx.NiPosts {
		poetRefs[nipost.Challenge] = struct{}{}
	}

	return maps.Keys(poetRefs), maps.Keys(filtered)
}

// Validate the previous ATX for the given PoST and return the effective numunits.
func (h *HandlerV2) validatePreviousAtx(
	id types.NodeID,
	post *wire.SubPostV2,
	prevAtxs []*types.ActivationTx,
) (uint32, error) {
	if post.PrevATXIndex >= uint32(len(prevAtxs)) {
		return 0, fmt.Errorf("prevATXIndex out of bounds: %d > %d", post.PrevATXIndex, len(prevAtxs))
	}
	prev := prevAtxs[post.PrevATXIndex]
	prevUnits, err := atxs.Units(h.cdb, prev.ID(), id)
	if err != nil {
		return 0, fmt.Errorf("fetching previous atx %s units for ID %s: %w", prev.ID(), id, err)
	}

	return min(prevUnits, post.NumUnits), nil
}

func (h *HandlerV2) validateCommitmentAtx(golden, commitmentAtxId types.ATXID, publish types.EpochID) error {
	if commitmentAtxId != golden {
		commitment, err := atxs.Get(h.cdb, commitmentAtxId)
		if err != nil {
			return &ErrAtxNotFound{Id: commitmentAtxId, source: err}
		}
		if publish <= commitment.PublishEpoch {
			return fmt.Errorf(
				"atx publish epoch (%v) must be after commitment atx publish epoch (%v)",
				publish,
				commitment.PublishEpoch,
			)
		}
	}
	return nil
}

// validate positioning ATX and return its tick height.
func (h *HandlerV2) validatePositioningAtx(publish types.EpochID, golden, positioning types.ATXID) (uint64, error) {
	if positioning == golden {
		return 0, nil
	}

	posAtx, err := atxs.Get(h.cdb, positioning)
	if err != nil {
		return 0, &ErrAtxNotFound{Id: positioning, source: err}
	}
	if posAtx.PublishEpoch >= publish {
		return 0, fmt.Errorf("positioning atx epoch (%v) must be before %v", posAtx.PublishEpoch, publish)
	}

	return posAtx.TickHeight(), nil
}

type marriage struct {
	id        types.NodeID
	signature types.EdSignature
}

// Validate marriages and return married IDs.
// Note: The order of returned IDs is important and must match the order of the marriage certificates.
// The MarriageIndex in PoST proof matches the index in this marriage slice.
func (h *HandlerV2) validateMarriages(atx *wire.ActivationTxV2) ([]marriage, error) {
	if len(atx.Marriages) == 0 {
		return nil, nil
	}
	marryingIDsSet := make(map[types.NodeID]struct{}, len(atx.Marriages))
	var marryingIDs []marriage
	for i, m := range atx.Marriages {
		var id types.NodeID
		if m.ReferenceAtx == types.EmptyATXID {
			id = atx.SmesherID
		} else {
			atx, err := atxs.Get(h.cdb, m.ReferenceAtx)
			if err != nil {
				return nil, fmt.Errorf("getting marriage reference atx: %w", err)
			}
			id = atx.SmesherID
		}

		if !h.edVerifier.Verify(signing.MARRIAGE, id, atx.SmesherID.Bytes(), m.Signature) {
			return nil, fmt.Errorf("invalid marriage[%d] signature", i)
		}
		if _, ok := marryingIDsSet[id]; ok {
			return nil, fmt.Errorf("more than 1 marriage certificate for ID %s", id)
		}
		marryingIDsSet[id] = struct{}{}
		marryingIDs = append(marryingIDs, marriage{
			id:        id,
			signature: m.Signature,
		})
	}
	return marryingIDs, nil
}

// Validate marriage ATX and return the full equivocation set.
func (h *HandlerV2) equivocationSet(atx *wire.ActivationTxV2) ([]types.NodeID, error) {
	if atx.MarriageATX == nil {
		return []types.NodeID{atx.SmesherID}, nil
	}
	marriageAtxID, err := identities.MarriageATX(h.cdb, atx.SmesherID)
	switch {
	case errors.Is(err, sql.ErrNotFound):
		return nil, errors.New("smesher is not married")
	case err != nil:
		return nil, fmt.Errorf("fetching smesher's marriage atx ID: %w", err)
	}

	if *atx.MarriageATX != marriageAtxID {
		return nil, fmt.Errorf("smesher's marriage ATX ID mismatch: %s != %s", *atx.MarriageATX, marriageAtxID)
	}

	marriageAtx, err := atxs.Get(h.cdb, *atx.MarriageATX)
	if err != nil {
		return nil, fmt.Errorf("fetching marriage atx: %w", err)
	}
	if marriageAtx.PublishEpoch+2 > atx.PublishEpoch {
		return nil, fmt.Errorf(
			"marriage atx must be published at least 2 epochs before %v (is %v)",
			atx.PublishEpoch,
			marriageAtx.PublishEpoch,
		)
	}

	return identities.EquivocationSetByMarriageATX(h.cdb, *atx.MarriageATX)
}

type atxParts struct {
	ticks          uint64
	weight         uint64
	effectiveUnits uint32
	units          map[types.NodeID]uint32
}

type nipostSize struct {
	units uint32
	ticks uint64
}

func (n *nipostSize) addUnits(units uint32) error {
	sum, carry := bits.Add32(n.units, units, 0)
	if carry != 0 {
		return errors.New("units overflow")
	}
	n.units = sum
	return nil
}

type nipostSizes []*nipostSize

func (n nipostSizes) minTicks() uint64 {
	return slices.MinFunc(n, func(a, b *nipostSize) int { return cmp.Compare(a.ticks, b.ticks) }).ticks
}

func (n nipostSizes) sumUp() (units uint32, weight uint64, err error) {
	var totalUnits uint64
	var totalWeight uint64
	for _, ns := range n {
		totalUnits += uint64(ns.units)

		hi, weight := bits.Mul64(uint64(ns.units), ns.ticks)
		if hi != 0 {
			return 0, 0, fmt.Errorf("weight overflow (%d * %d)", ns.units, ns.ticks)
		}
		totalWeight += weight
	}
	if totalUnits > math.MaxUint32 {
		return 0, 0, fmt.Errorf("total units overflow: %d", totalUnits)
	}
	return uint32(totalUnits), totalWeight, nil
}

func (h *HandlerV2) verifyIncludedIDsUniqueness(atx *wire.ActivationTxV2) error {
	seen := make(map[uint32]struct{})
	for _, niposts := range atx.NiPosts {
		for _, post := range niposts.Posts {
			if _, ok := seen[post.MarriageIndex]; ok {
				return fmt.Errorf("ID present twice (duplicated marriage index): %d", post.MarriageIndex)
			}
			seen[post.MarriageIndex] = struct{}{}
		}
	}
	return nil
}

// Syntactically validate the ATX with its dependencies.
func (h *HandlerV2) syntacticallyValidateDeps(
	ctx context.Context,
	atx *wire.ActivationTxV2,
) (*atxParts, error) {
	parts := atxParts{
		units: make(map[types.NodeID]uint32),
	}
	if atx.Initial != nil {
		if err := h.validateCommitmentAtx(h.goldenATXID, atx.Initial.CommitmentATX, atx.PublishEpoch); err != nil {
			return nil, fmt.Errorf("verifying commitment ATX: %w", err)
		}
	}

	previousAtxs := make([]*types.ActivationTx, len(atx.PreviousATXs))
	for i, prev := range atx.PreviousATXs {
		prevAtx, err := atxs.Get(h.cdb, prev)
		if err != nil {
			return nil, fmt.Errorf("fetching previous atx: %w", err)
		}
		if prevAtx.PublishEpoch >= atx.PublishEpoch {
			err := fmt.Errorf("previous atx is too new (%d >= %d) (%s) ", prevAtx.PublishEpoch, atx.PublishEpoch, prev)
			return nil, err
		}
		previousAtxs[i] = prevAtx
	}

	equivocationSet, err := h.equivocationSet(atx)
	if err != nil {
		return nil, fmt.Errorf("calculating equivocation set: %w", err)
	}

	// validate previous ATXs
	nipostSizes := make(nipostSizes, len(atx.NiPosts))
	for i, niposts := range atx.NiPosts {
		nipostSizes[i] = new(nipostSize)
		for _, post := range niposts.Posts {
			if post.MarriageIndex >= uint32(len(equivocationSet)) {
				err := fmt.Errorf("marriage index out of bounds: %d > %d", post.MarriageIndex, len(equivocationSet)-1)
				return nil, err
			}

			id := equivocationSet[post.MarriageIndex]
			effectiveNumUnits := post.NumUnits
			if atx.Initial == nil {
				var err error
				effectiveNumUnits, err = h.validatePreviousAtx(id, &post, previousAtxs)
				if err != nil {
					return nil, fmt.Errorf("validating previous atx: %w", err)
				}
			}
			nipostSizes[i].addUnits(effectiveNumUnits)
		}
	}

	// validate poet membership proofs
	for i, niposts := range atx.NiPosts {
		// verify PoET memberships in a single go
		indexedChallenges := make(map[uint64][]byte)

		for _, post := range niposts.Posts {
			if _, ok := indexedChallenges[post.MembershipLeafIndex]; ok {
				continue
			}
			nipostChallenge := wire.NIPostChallengeV2{
				PublishEpoch:     atx.PublishEpoch,
				PositioningATXID: atx.PositioningATX,
			}
			if atx.Initial != nil {
				nipostChallenge.InitialPost = &atx.Initial.Post
			} else {
				nipostChallenge.PrevATXID = atx.PreviousATXs[post.PrevATXIndex]
			}
			indexedChallenges[post.MembershipLeafIndex] = nipostChallenge.Hash().Bytes()
		}

		leafIndices := maps.Keys(indexedChallenges)
		slices.Sort(leafIndices)
		poetChallenges := make([][]byte, 0, len(leafIndices))
		for _, i := range leafIndices {
			poetChallenges = append(poetChallenges, indexedChallenges[i])
		}

		membership := types.MultiMerkleProof{
			Nodes:       niposts.Membership.Nodes,
			LeafIndices: leafIndices,
		}
		leaves, err := h.nipostValidator.PoetMembership(ctx, &membership, niposts.Challenge, poetChallenges)
		if err != nil {
			return nil, fmt.Errorf("validating poet membership: %w", err)
		}
		nipostSizes[i].ticks = leaves / h.tickSize
	}

	parts.effectiveUnits, parts.weight, err = nipostSizes.sumUp()
	if err != nil {
		return nil, err
	}

	// validate all niposts
	var smesherCommitment *types.ATXID
	for _, niposts := range atx.NiPosts {
		for _, post := range niposts.Posts {
			id := equivocationSet[post.MarriageIndex]
			var commitment types.ATXID
			if atx.Initial != nil {
				commitment = atx.Initial.CommitmentATX
			} else {
				var err error
				commitment, err = atxs.CommitmentATX(h.cdb, id)
				if err != nil {
					return nil, fmt.Errorf("commitment atx not found for ID %s: %w", id, err)
				}
				if id == atx.SmesherID {
					smesherCommitment = &commitment
				}
			}

			err := h.nipostValidator.PostV2(
				ctx,
				id,
				commitment,
				wire.PostFromWireV1(&post.Post),
				niposts.Challenge[:],
				post.NumUnits,
				PostSubset([]byte(h.local)),
			)
			invalidIdx := &verifying.ErrInvalidIndex{}
			if errors.As(err, invalidIdx) {
				h.logger.Info(
					"ATX with invalid post index",
					zap.Stringer("id", atx.ID()),
					zap.Int("index", invalidIdx.Index),
				)
				// TODO(mafa): finish proof
				proof := &wire.ATXProof{
					ProofType: wire.InvalidPost,
				}
				if err := h.malPublisher.Publish(ctx, id, proof); err != nil {
					return nil, fmt.Errorf("publishing malfeasance proof for invalid post: %w", err)
				}
			}
			if err != nil {
				return nil, fmt.Errorf("validating post for ID %s: %w", id.ShortString(), err)
			}
			parts.units[id] = post.NumUnits
		}
	}

	if atx.Initial == nil {
		if smesherCommitment == nil {
			return nil, errors.New("ATX signer not present in merged ATX")
		}
		err := h.nipostValidator.VRFNonceV2(atx.SmesherID, *smesherCommitment, atx.VRFNonce, atx.TotalNumUnits())
		if err != nil {
			return nil, fmt.Errorf("validating VRF nonce: %w", err)
		}
	}

	parts.ticks = nipostSizes.minTicks()
	return &parts, nil
}

func (h *HandlerV2) checkMalicious(
	ctx context.Context,
	tx *sql.Tx,
	watx *wire.ActivationTxV2,
	marrying []marriage,
	ids []types.NodeID,
) error {
	malicious, err := identities.IsMalicious(tx, watx.SmesherID)
	if err != nil {
		return fmt.Errorf("checking if node is malicious: %w", err)
	}
	if malicious {
		return nil
	}

	malicious, err = h.checkDoubleMarry(ctx, tx, watx.ID(), marrying)
	if err != nil {
		return fmt.Errorf("checking double marry: %w", err)
	}
	if malicious {
		return nil
	}

<<<<<<< HEAD
	malicious, err = h.checkDoubleMerge(ctx, tx, watx)
	if err != nil {
		return fmt.Errorf("checking double merge: %w", err)
=======
	malicious, err = h.checkDoublePost(ctx, tx, watx, ids)
	if err != nil {
		return fmt.Errorf("checking double post: %w", err)
>>>>>>> 5b79e453
	}
	if malicious {
		return nil
	}

	// TODO(mafa): contextual validation:
	// 1. check double-publish = ID contributed post to two ATXs in the same epoch
	// 2. check previous ATX
	// 3  ID already married (same node ID in multiple marriage certificates)
	// 4. two ATXs referencing the same marriage certificate in the same epoch
	return nil
}

func (h *HandlerV2) checkDoubleMarry(
	ctx context.Context,
	tx *sql.Tx,
	atxID types.ATXID,
	marrying []marriage,
) (bool, error) {
	for _, m := range marrying {
		mATX, err := identities.MarriageATX(tx, m.id)
		if err != nil {
			return false, fmt.Errorf("checking if ID is married: %w", err)
		}
		if mATX != atxID {
			// TODO(mafa): finish proof
			proof := &wire.ATXProof{
				ProofType: wire.DoubleMarry,
			}
			return true, h.malPublisher.Publish(ctx, m.id, proof)
		}
	}
	return false, nil
}

<<<<<<< HEAD
func (h *HandlerV2) checkDoubleMerge(ctx context.Context, tx *sql.Tx, watx *wire.ActivationTxV2) (bool, error) {
	if watx.MarriageATX == nil {
		return false, nil
	}
	ids, err := atxs.MergeConflict(tx, *watx.MarriageATX, watx.PublishEpoch)
	switch {
	case errors.Is(err, sql.ErrNotFound):
		return false, nil
	case err != nil:
		return false, fmt.Errorf("searching for ATXs with the same marriage ATX: %w", err)
	}
	otherIndex := slices.IndexFunc(ids, func(id types.ATXID) bool { return id != watx.ID() })
	other := ids[otherIndex]

	h.logger.Debug("second merged ATX for single marriage - creating malfeasance proof",
		zap.Stringer("marriage_atx", *watx.MarriageATX),
		zap.Stringer("atx", watx.ID()),
		zap.Stringer("other_atx", other),
		zap.Stringer("smesher_id", watx.SmesherID),
	)

	// TODO(mafa): finish proof
	proof := &wire.ATXProof{
		ProofType: wire.DoubleMerge,
	}
	return true, h.malPublisher.Publish(ctx, watx.SmesherID, proof)
=======
func (h *HandlerV2) checkDoublePost(
	ctx context.Context,
	tx *sql.Tx,
	atx *wire.ActivationTxV2,
	ids []types.NodeID,
) (bool, error) {
	for _, id := range ids {
		atxids, err := atxs.FindDoublePublish(tx, id, atx.PublishEpoch)
		switch {
		case errors.Is(err, sql.ErrNotFound):
			continue
		case err != nil:
			return false, fmt.Errorf("searching for double publish: %w", err)
		}
		otherAtxId := slices.IndexFunc(atxids, func(other types.ATXID) bool { return other != atx.ID() })
		otherAtx := atxids[otherAtxId]
		h.logger.Debug(
			"found ID that has already contributed its PoST in this epoch",
			zap.Stringer("node_id", id),
			zap.Stringer("atx_id", atx.ID()),
			zap.Stringer("other_atx_id", otherAtx),
			zap.Uint32("epoch", atx.PublishEpoch.Uint32()),
		)
		// TODO(mafa): finish proof
		proof := &wire.ATXProof{
			ProofType: wire.DoublePublish,
		}
		return true, h.malPublisher.Publish(ctx, id, proof)
	}
	return false, nil
>>>>>>> 5b79e453
}

// Store an ATX in the DB.
func (h *HandlerV2) storeAtx(
	ctx context.Context,
	atx *types.ActivationTx,
	watx *wire.ActivationTxV2,
	marrying []marriage,
	units map[types.NodeID]uint32,
) error {
	if err := h.cdb.WithTx(ctx, func(tx *sql.Tx) error {
		if len(marrying) != 0 {
			marriageData := identities.MarriageData{
				ATX:    atx.ID(),
				Target: atx.SmesherID,
			}
			for i, m := range marrying {
				marriageData.Signature = m.signature
				marriageData.Index = i
				if err := identities.SetMarriage(tx, m.id, &marriageData); err != nil {
					return err
				}
			}
		}

		err := atxs.Add(tx, atx, watx.Blob())
		if err != nil && !errors.Is(err, sql.ErrObjectExists) {
			return fmt.Errorf("add atx to db: %w", err)
		}
		for id, units := range units {
			err = atxs.SetUnits(tx, atx.ID(), id, units)
			if err != nil && !errors.Is(err, sql.ErrObjectExists) {
				return fmt.Errorf("setting atx units for ID %s: %w", id, err)
			}
		}
		return nil
	}); err != nil {
		return fmt.Errorf("store atx: %w", err)
	}

	atxs.AtxAdded(h.cdb, atx)

	var malicious bool
	err := h.cdb.WithTx(ctx, func(tx *sql.Tx) error {
		// malfeasance check happens after storing the ATX because storing updates the marriage set
		// that is needed for the malfeasance proof
		// TODO(mafa): don't store own ATX if it would mark the node as malicious
		//    this probably needs to be done by validating and storing own ATXs eagerly and skipping validation in
		//    the gossip handler (not sync!)
		err := h.checkMalicious(ctx, tx, watx, marrying, maps.Keys(units))
		if err != nil {
			return fmt.Errorf("check malicious: %w", err)
		}
		malicious, err = identities.IsMalicious(tx, watx.SmesherID)
		if err != nil {
			return fmt.Errorf("checking if identity is malicious: %w", err)
		}
		return nil
	})
	if err != nil {
		return fmt.Errorf("check malicious: %w", err)
	}

	h.beacon.OnAtx(atx)
	if added := h.atxsdata.AddFromAtx(atx, malicious); added != nil {
		h.tortoise.OnAtx(atx.TargetEpoch(), atx.ID(), added)
	}

	h.logger.Debug("finished storing atx in epoch",
		log.ZContext(ctx),
		zap.Stringer("atx_id", atx.ID()),
		zap.Uint32("publish", atx.PublishEpoch.Uint32()),
	)

	return nil
}<|MERGE_RESOLUTION|>--- conflicted
+++ resolved
@@ -677,15 +677,17 @@
 		return nil
 	}
 
-<<<<<<< HEAD
+	malicious, err = h.checkDoublePost(ctx, tx, watx, ids)
+	if err != nil {
+		return fmt.Errorf("checking double post: %w", err)
+	}
+	if malicious {
+		return nil
+	}
+
 	malicious, err = h.checkDoubleMerge(ctx, tx, watx)
 	if err != nil {
 		return fmt.Errorf("checking double merge: %w", err)
-=======
-	malicious, err = h.checkDoublePost(ctx, tx, watx, ids)
-	if err != nil {
-		return fmt.Errorf("checking double post: %w", err)
->>>>>>> 5b79e453
 	}
 	if malicious {
 		return nil
@@ -721,34 +723,6 @@
 	return false, nil
 }
 
-<<<<<<< HEAD
-func (h *HandlerV2) checkDoubleMerge(ctx context.Context, tx *sql.Tx, watx *wire.ActivationTxV2) (bool, error) {
-	if watx.MarriageATX == nil {
-		return false, nil
-	}
-	ids, err := atxs.MergeConflict(tx, *watx.MarriageATX, watx.PublishEpoch)
-	switch {
-	case errors.Is(err, sql.ErrNotFound):
-		return false, nil
-	case err != nil:
-		return false, fmt.Errorf("searching for ATXs with the same marriage ATX: %w", err)
-	}
-	otherIndex := slices.IndexFunc(ids, func(id types.ATXID) bool { return id != watx.ID() })
-	other := ids[otherIndex]
-
-	h.logger.Debug("second merged ATX for single marriage - creating malfeasance proof",
-		zap.Stringer("marriage_atx", *watx.MarriageATX),
-		zap.Stringer("atx", watx.ID()),
-		zap.Stringer("other_atx", other),
-		zap.Stringer("smesher_id", watx.SmesherID),
-	)
-
-	// TODO(mafa): finish proof
-	proof := &wire.ATXProof{
-		ProofType: wire.DoubleMerge,
-	}
-	return true, h.malPublisher.Publish(ctx, watx.SmesherID, proof)
-=======
 func (h *HandlerV2) checkDoublePost(
 	ctx context.Context,
 	tx *sql.Tx,
@@ -779,7 +753,34 @@
 		return true, h.malPublisher.Publish(ctx, id, proof)
 	}
 	return false, nil
->>>>>>> 5b79e453
+}
+
+func (h *HandlerV2) checkDoubleMerge(ctx context.Context, tx *sql.Tx, watx *wire.ActivationTxV2) (bool, error) {
+	if watx.MarriageATX == nil {
+		return false, nil
+	}
+	ids, err := atxs.MergeConflict(tx, *watx.MarriageATX, watx.PublishEpoch)
+	switch {
+	case errors.Is(err, sql.ErrNotFound):
+		return false, nil
+	case err != nil:
+		return false, fmt.Errorf("searching for ATXs with the same marriage ATX: %w", err)
+	}
+	otherIndex := slices.IndexFunc(ids, func(id types.ATXID) bool { return id != watx.ID() })
+	other := ids[otherIndex]
+
+	h.logger.Debug("second merged ATX for single marriage - creating malfeasance proof",
+		zap.Stringer("marriage_atx", *watx.MarriageATX),
+		zap.Stringer("atx", watx.ID()),
+		zap.Stringer("other_atx", other),
+		zap.Stringer("smesher_id", watx.SmesherID),
+	)
+
+	// TODO(mafa): finish proof
+	proof := &wire.ATXProof{
+		ProofType: wire.DoubleMerge,
+	}
+	return true, h.malPublisher.Publish(ctx, watx.SmesherID, proof)
 }
 
 // Store an ATX in the DB.
