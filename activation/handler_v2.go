--- conflicted
+++ resolved
@@ -727,24 +727,6 @@
 
 func (h *HandlerV2) checkDoubleMarry(ctx context.Context, tx *sql.Tx, atx *activationTx) (bool, error) {
 	for _, m := range atx.marriages {
-<<<<<<< HEAD
-		mAtxID, err := identities.MarriageATX(tx, m.id)
-		if err != nil {
-			return false, fmt.Errorf("checking if ID is married: %w", err)
-		}
-		if mAtxID == atx.ID() {
-			continue
-		}
-
-		// found an identity that is already married
-		var blob sql.Blob
-		if _, err := atxs.LoadBlob(ctx, tx, mAtxID.Bytes(), &blob); err != nil {
-			return true, fmt.Errorf("get atx blob %s: %w", mAtxID.ShortString(), err)
-		}
-		mAtx := &wire.ActivationTxV2{}
-		codec.MustDecode(blob.Bytes, mAtx)
-		proof, err := wire.NewDoubleMarryProof(tx, atx.ActivationTxV2, mAtx, m.id)
-=======
 		mATXID, err := identities.MarriageATX(tx, m.id)
 		if err != nil {
 			return false, fmt.Errorf("checking if ID is married: %w", err)
@@ -764,7 +746,6 @@
 		}
 
 		proof, err := wire.NewDoubleMarryProof(tx, atx.ActivationTxV2, otherAtx, m.id)
->>>>>>> d372ea30
 		if err != nil {
 			return true, fmt.Errorf("creating double marry proof: %w", err)
 		}
