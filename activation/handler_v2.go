package activation

import (
	"cmp"
	"context"
	"errors"
	"fmt"
	"math"
	"math/bits"
	"slices"
	"time"

	"github.com/spacemeshos/post/shared"
	"github.com/spacemeshos/post/verifying"
	"go.uber.org/zap"
	"golang.org/x/exp/maps"
	"golang.org/x/sync/errgroup"

	"github.com/spacemeshos/go-spacemesh/activation/wire"
	"github.com/spacemeshos/go-spacemesh/atxsdata"
	"github.com/spacemeshos/go-spacemesh/codec"
	"github.com/spacemeshos/go-spacemesh/common/types"
	"github.com/spacemeshos/go-spacemesh/datastore"
	"github.com/spacemeshos/go-spacemesh/events"
	"github.com/spacemeshos/go-spacemesh/log"
	"github.com/spacemeshos/go-spacemesh/p2p"
	"github.com/spacemeshos/go-spacemesh/p2p/pubsub"
	"github.com/spacemeshos/go-spacemesh/signing"
	"github.com/spacemeshos/go-spacemesh/sql"
	"github.com/spacemeshos/go-spacemesh/sql/atxs"
	"github.com/spacemeshos/go-spacemesh/sql/identities"
	"github.com/spacemeshos/go-spacemesh/system"
)

type nipostValidatorV2 interface {
	IsVerifyingFullPost() bool
	VRFNonceV2(smesherID types.NodeID, commitment types.ATXID, vrfNonce uint64, numUnits uint32) error
	PostV2(
		ctx context.Context,
		smesherID types.NodeID,
		commitment types.ATXID,
		post *types.Post,
		challenge []byte,
		numUnits uint32,
		opts ...validatorOption,
	) error

	PoetMembership(
		ctx context.Context,
		membership *types.MultiMerkleProof,
		postChallenge types.Hash32,
		poetChallenges [][]byte,
	) (uint64, error)
}

type HandlerV2 struct {
	local           p2p.Peer
	cdb             *datastore.CachedDB
	atxsdata        *atxsdata.Data
	edVerifier      *signing.EdVerifier
	clock           layerClock
	tickSize        uint64
	goldenATXID     types.ATXID
	nipostValidator nipostValidatorV2
	beacon          AtxReceiver
	tortoise        system.Tortoise
	logger          *zap.Logger
	fetcher         system.Fetcher
	malPublisher    malfeasancePublisher
}

func (h *HandlerV2) processATX(
	ctx context.Context,
	peer p2p.Peer,
	watx *wire.ActivationTxV2,
	received time.Time,
) error {
	exists, err := atxs.Has(h.cdb, watx.ID())
	if err != nil {
		return fmt.Errorf("failed to check if atx exists: %w", err)
	}
	if exists {
		return nil
	}

	h.logger.Debug(
		"processing atx",
		log.ZContext(ctx),
		zap.Stringer("atx_id", watx.ID()),
		zap.Uint32("publish", watx.PublishEpoch.Uint32()),
		zap.Stringer("smesherID", watx.SmesherID),
	)

	if err := h.syntacticallyValidate(ctx, watx); err != nil {
		return fmt.Errorf("%w: validating atx %s: %w", pubsub.ErrValidationReject, watx.ID(), err)
	}

	poetRef, atxIDs := h.collectAtxDeps(watx)
	h.registerHashes(peer, poetRef, atxIDs)
	if err := h.fetchReferences(ctx, poetRef, atxIDs); err != nil {
		return fmt.Errorf("fetching references for atx %s: %w", watx.ID(), err)
	}

	baseTickHeight, err := h.validatePositioningAtx(watx.PublishEpoch, h.goldenATXID, watx.PositioningATX)
	if err != nil {
		return fmt.Errorf("%w: validating positioning atx: %w", pubsub.ErrValidationReject, err)
	}

	marrying, err := h.validateMarriages(watx)
	if err != nil {
		return fmt.Errorf("%w: validating marriages: %w", pubsub.ErrValidationReject, err)
	}

	atxData, err := h.syntacticallyValidateDeps(ctx, watx)
	if err != nil {
		return fmt.Errorf("%w: validating atx %s (deps): %w", pubsub.ErrValidationReject, watx.ID(), err)
	}
	atxData.marriages = marrying

	atx := &types.ActivationTx{
		PublishEpoch:   watx.PublishEpoch,
		MarriageATX:    watx.MarriageATX,
		Coinbase:       watx.Coinbase,
		BaseTickHeight: baseTickHeight,
		NumUnits:       atxData.effectiveUnits,
		TickCount:      atxData.ticks,
		Weight:         atxData.weight,
		VRFNonce:       types.VRFPostIndex(watx.VRFNonce),
		SmesherID:      watx.SmesherID,
	}

	if watx.Initial != nil {
		atx.CommitmentATX = &watx.Initial.CommitmentATX
	}

	if h.nipostValidator.IsVerifyingFullPost() {
		atx.SetValidity(types.Valid)
	}
	atx.SetID(watx.ID())
	atx.SetReceived(received)

	if err := h.storeAtx(ctx, atx, atxData); err != nil {
		return fmt.Errorf("cannot store atx %s: %w", atx.ShortString(), err)
	}

	events.ReportNewActivation(atx)
	h.logger.Debug("new atx", log.ZContext(ctx), zap.Inline(atx))
	return err
}

// Syntactically validate an ATX.
func (h *HandlerV2) syntacticallyValidate(ctx context.Context, atx *wire.ActivationTxV2) error {
	if !h.edVerifier.Verify(signing.ATX, atx.SmesherID, atx.ID().Bytes(), atx.Signature) {
		return fmt.Errorf("invalid atx signature: %w", errMalformedData)
	}
	if atx.PositioningATX == types.EmptyATXID {
		return errors.New("empty positioning atx")
	}
	if len(atx.Marriages) != 0 {
		// Marriage ATX must contain a self-signed certificate.
		// It's identified by having ReferenceAtx == EmptyATXID.
		idx := slices.IndexFunc(atx.Marriages, func(cert wire.MarriageCertificate) bool {
			return cert.ReferenceAtx == types.EmptyATXID
		})
		if idx == -1 {
			return errors.New("signer must marry itself")
		}
	}

	current := h.clock.CurrentLayer().GetEpoch()
	if atx.PublishEpoch > current+1 {
		return fmt.Errorf("atx publish epoch is too far in the future: %d > %d", atx.PublishEpoch, current+1)
	}

	if atx.MarriageATX == nil {
		if len(atx.NiPosts) != 1 {
			return errors.New("solo atx must have one nipost")
		}
		if len(atx.NiPosts[0].Posts) != 1 {
			return errors.New("solo atx must have one post")
		}
		if atx.NiPosts[0].Posts[0].PrevATXIndex != 0 {
			return errors.New("solo atx post must have prevATXIndex 0")
		}
	}

	if atx.Initial != nil {
		if atx.MarriageATX != nil {
			return errors.New("initial atx cannot reference a marriage atx")
		}
		if atx.Initial.CommitmentATX == types.EmptyATXID {
			return errors.New("initial atx missing commitment atx")
		}
		if len(atx.PreviousATXs) != 0 {
			return errors.New("initial atx must not have previous atxs")
		}

		numUnits := atx.NiPosts[0].Posts[0].NumUnits
		if err := h.nipostValidator.VRFNonceV2(
			atx.SmesherID, atx.Initial.CommitmentATX, atx.VRFNonce, numUnits,
		); err != nil {
			return fmt.Errorf("invalid vrf nonce: %w", err)
		}
		post := wire.PostFromWireV1(&atx.Initial.Post)
		if err := h.nipostValidator.PostV2(
			ctx, atx.SmesherID, atx.Initial.CommitmentATX, post, shared.ZeroChallenge, numUnits,
		); err != nil {
			return fmt.Errorf("validating initial post: %w", err)
		}
		return nil
	}

	for i, prev := range atx.PreviousATXs {
		if prev == types.EmptyATXID {
			return fmt.Errorf("previous atx[%d] is empty", i)
		}
		if prev == h.goldenATXID {
			return fmt.Errorf("previous atx[%d] is the golden ATX", i)
		}
	}

	switch {
	case atx.MarriageATX != nil:
		// Merged ATX
		if len(atx.Marriages) != 0 {
			return errors.New("merged atx cannot have marriages")
		}
		if err := h.verifyIncludedIDsUniqueness(atx); err != nil {
			return err
		}
	default:
		// Solo chained (non-initial) ATX
		if len(atx.PreviousATXs) != 1 {
			return errors.New("solo atx must have one previous atx")
		}
	}

	return nil
}

// registerHashes registers that the given peer should be asked for
// the hashes of the poet proofs and ATXs.
func (h *HandlerV2) registerHashes(peer p2p.Peer, poetRefs []types.Hash32, atxIDs []types.ATXID) {
	hashes := make([]types.Hash32, 0, len(atxIDs)+1)
	for _, id := range atxIDs {
		hashes = append(hashes, id.Hash32())
	}
	for _, poetRef := range poetRefs {
		hashes = append(hashes, types.Hash32(poetRef))
	}

	h.fetcher.RegisterPeerHashes(peer, hashes)
}

// fetchReferences makes sure that the referenced poet proof and ATXs are available.
func (h *HandlerV2) fetchReferences(ctx context.Context, poetRefs []types.Hash32, atxIDs []types.ATXID) error {
	eg, ctx := errgroup.WithContext(ctx)

	for _, poetRef := range poetRefs {
		eg.Go(func() error {
			if err := h.fetcher.GetPoetProof(ctx, poetRef); err != nil {
				return fmt.Errorf("fetching poet proof (%s): %w", poetRef.ShortString(), err)
			}
			return nil
		})
	}

	if len(atxIDs) != 0 {
		eg.Go(func() error {
			if err := h.fetcher.GetAtxs(ctx, atxIDs, system.WithoutLimiting()); err != nil {
				return fmt.Errorf("missing atxs %s: %w", atxIDs, err)
			}
			return nil
		})
	}
	return eg.Wait()
}

// Collect unique dependencies of an ATX.
// Filters out EmptyATXID and the golden ATX.
func (h *HandlerV2) collectAtxDeps(atx *wire.ActivationTxV2) ([]types.Hash32, []types.ATXID) {
	ids := []types.ATXID{atx.PositioningATX}
	ids = append(ids, atx.PreviousATXs...)

	if atx.Initial != nil {
		ids = append(ids, types.ATXID(atx.Initial.CommitmentATX))
	}
	if atx.MarriageATX != nil {
		ids = append(ids, *atx.MarriageATX)
	}
	for _, cert := range atx.Marriages {
		ids = append(ids, cert.ReferenceAtx)
	}

	filtered := make(map[types.ATXID]struct{})
	for _, id := range ids {
		if id != types.EmptyATXID && id != h.goldenATXID {
			filtered[id] = struct{}{}
		}
	}

	poetRefs := make(map[types.Hash32]struct{})
	for _, nipost := range atx.NiPosts {
		poetRefs[nipost.Challenge] = struct{}{}
	}

	return maps.Keys(poetRefs), maps.Keys(filtered)
}

// Validate the previous ATX for the given PoST and return the effective numunits.
func (h *HandlerV2) validatePreviousAtx(
	id types.NodeID,
	post *wire.SubPostV2,
	prevAtxs []*types.ActivationTx,
) (uint32, error) {
	if post.PrevATXIndex >= uint32(len(prevAtxs)) {
		return 0, fmt.Errorf("prevATXIndex out of bounds: %d > %d", post.PrevATXIndex, len(prevAtxs))
	}
	prev := prevAtxs[post.PrevATXIndex]
	prevUnits, err := atxs.Units(h.cdb, prev.ID(), id)
	if err != nil {
		return 0, fmt.Errorf("fetching previous atx %s units for ID %s: %w", prev.ID(), id, err)
	}

	return min(prevUnits, post.NumUnits), nil
}

func (h *HandlerV2) validateCommitmentAtx(golden, commitmentAtxId types.ATXID, publish types.EpochID) error {
	if commitmentAtxId != golden {
		commitment, err := atxs.Get(h.cdb, commitmentAtxId)
		if err != nil {
			return &ErrAtxNotFound{Id: commitmentAtxId, source: err}
		}
		if publish <= commitment.PublishEpoch {
			return fmt.Errorf(
				"atx publish epoch (%v) must be after commitment atx publish epoch (%v)",
				publish,
				commitment.PublishEpoch,
			)
		}
	}
	return nil
}

// validate positioning ATX and return its tick height.
func (h *HandlerV2) validatePositioningAtx(publish types.EpochID, golden, positioning types.ATXID) (uint64, error) {
	if positioning == golden {
		return 0, nil
	}

	posAtx, err := atxs.Get(h.cdb, positioning)
	if err != nil {
		return 0, &ErrAtxNotFound{Id: positioning, source: err}
	}
	if posAtx.PublishEpoch >= publish {
		return 0, fmt.Errorf("positioning atx epoch (%v) must be before %v", posAtx.PublishEpoch, publish)
	}

	return posAtx.TickHeight(), nil
}

type marriage struct {
	id        types.NodeID
	signature types.EdSignature
}

// Validate marriages and return married IDs.
// Note: The order of returned IDs is important and must match the order of the marriage certificates.
// The MarriageIndex in PoST proof matches the index in this marriage slice.
func (h *HandlerV2) validateMarriages(atx *wire.ActivationTxV2) ([]marriage, error) {
	if len(atx.Marriages) == 0 {
		return nil, nil
	}
	marryingIDsSet := make(map[types.NodeID]struct{}, len(atx.Marriages))
	var marryingIDs []marriage
	for i, m := range atx.Marriages {
		var id types.NodeID
		if m.ReferenceAtx == types.EmptyATXID {
			id = atx.SmesherID
		} else {
			atx, err := atxs.Get(h.cdb, m.ReferenceAtx)
			if err != nil {
				return nil, fmt.Errorf("getting marriage reference atx: %w", err)
			}
			id = atx.SmesherID
		}

		if !h.edVerifier.Verify(signing.MARRIAGE, id, atx.SmesherID.Bytes(), m.Signature) {
			return nil, fmt.Errorf("invalid marriage[%d] signature", i)
		}
		if _, ok := marryingIDsSet[id]; ok {
			return nil, fmt.Errorf("more than 1 marriage certificate for ID %s", id)
		}
		marryingIDsSet[id] = struct{}{}
		marryingIDs = append(marryingIDs, marriage{
			id:        id,
			signature: m.Signature,
		})
	}
	return marryingIDs, nil
}

// Validate marriage ATX and return the full equivocation set.
func (h *HandlerV2) equivocationSet(atx *wire.ActivationTxV2) ([]types.NodeID, error) {
	if atx.MarriageATX == nil {
		return []types.NodeID{atx.SmesherID}, nil
	}
	marriageAtxID, err := identities.MarriageATX(h.cdb, atx.SmesherID)
	switch {
	case errors.Is(err, sql.ErrNotFound):
		return nil, errors.New("smesher is not married")
	case err != nil:
		return nil, fmt.Errorf("fetching smesher's marriage atx ID: %w", err)
	}

	if *atx.MarriageATX != marriageAtxID {
		return nil, fmt.Errorf("smesher's marriage ATX ID mismatch: %s != %s", *atx.MarriageATX, marriageAtxID)
	}

	marriageAtx, err := atxs.Get(h.cdb, *atx.MarriageATX)
	if err != nil {
		return nil, fmt.Errorf("fetching marriage atx: %w", err)
	}
	if marriageAtx.PublishEpoch+2 > atx.PublishEpoch {
		return nil, fmt.Errorf(
			"marriage atx must be published at least 2 epochs before %v (is %v)",
			atx.PublishEpoch,
			marriageAtx.PublishEpoch,
		)
	}

	return identities.EquivocationSetByMarriageATX(h.cdb, *atx.MarriageATX)
}

type idData struct {
<<<<<<< HEAD
	previous types.ATXID
	units    uint32
=======
	previous      types.ATXID
	previousIndex int
	units         uint32
>>>>>>> 16d8ac91
}

type activationTx struct {
	*wire.ActivationTxV2
	ticks          uint64
	weight         uint64
	effectiveUnits uint32
	ids            map[types.NodeID]idData
	marriages      []marriage
}

type nipostSize struct {
	units uint32
	ticks uint64
}

func (n *nipostSize) addUnits(units uint32) error {
	sum, carry := bits.Add32(n.units, units, 0)
	if carry != 0 {
		return errors.New("units overflow")
	}
	n.units = sum
	return nil
}

type nipostSizes []*nipostSize

func (n nipostSizes) minTicks() uint64 {
	return slices.MinFunc(n, func(a, b *nipostSize) int { return cmp.Compare(a.ticks, b.ticks) }).ticks
}

func (n nipostSizes) sumUp() (units uint32, weight uint64, err error) {
	var totalUnits uint64
	var totalWeight uint64
	for _, ns := range n {
		totalUnits += uint64(ns.units)

		hi, weight := bits.Mul64(uint64(ns.units), ns.ticks)
		if hi != 0 {
			return 0, 0, fmt.Errorf("weight overflow (%d * %d)", ns.units, ns.ticks)
		}
		totalWeight += weight
	}
	if totalUnits > math.MaxUint32 {
		return 0, 0, fmt.Errorf("total units overflow: %d", totalUnits)
	}
	return uint32(totalUnits), totalWeight, nil
}

func (h *HandlerV2) verifyIncludedIDsUniqueness(atx *wire.ActivationTxV2) error {
	seen := make(map[uint32]struct{})
	for _, niposts := range atx.NiPosts {
		for _, post := range niposts.Posts {
			if _, ok := seen[post.MarriageIndex]; ok {
				return fmt.Errorf("ID present twice (duplicated marriage index): %d", post.MarriageIndex)
			}
			seen[post.MarriageIndex] = struct{}{}
		}
	}
	return nil
}

// Syntactically validate the ATX with its dependencies.
func (h *HandlerV2) syntacticallyValidateDeps(
	ctx context.Context,
	atx *wire.ActivationTxV2,
) (*activationTx, error) {
	result := activationTx{
		ActivationTxV2: atx,
		ids:            make(map[types.NodeID]idData),
	}
	if atx.Initial != nil {
		if err := h.validateCommitmentAtx(h.goldenATXID, atx.Initial.CommitmentATX, atx.PublishEpoch); err != nil {
			return nil, fmt.Errorf("verifying commitment ATX: %w", err)
		}
	}

	previousAtxs := make([]*types.ActivationTx, len(atx.PreviousATXs))
	for i, prev := range atx.PreviousATXs {
		prevAtx, err := atxs.Get(h.cdb, prev)
		if err != nil {
			return nil, fmt.Errorf("fetching previous atx: %w", err)
		}
		if prevAtx.PublishEpoch >= atx.PublishEpoch {
			err := fmt.Errorf("previous atx is too new (%d >= %d) (%s) ", prevAtx.PublishEpoch, atx.PublishEpoch, prev)
			return nil, err
		}
		previousAtxs[i] = prevAtx
	}

	equivocationSet, err := h.equivocationSet(atx)
	if err != nil {
		return nil, fmt.Errorf("calculating equivocation set: %w", err)
	}

	// validate previous ATXs
	nipostSizes := make(nipostSizes, len(atx.NiPosts))
	for i, niposts := range atx.NiPosts {
		nipostSizes[i] = new(nipostSize)
		for _, post := range niposts.Posts {
			if post.MarriageIndex >= uint32(len(equivocationSet)) {
				err := fmt.Errorf("marriage index out of bounds: %d > %d", post.MarriageIndex, len(equivocationSet)-1)
				return nil, err
			}

			id := equivocationSet[post.MarriageIndex]
			effectiveNumUnits := post.NumUnits
			if atx.Initial == nil {
				var err error
				effectiveNumUnits, err = h.validatePreviousAtx(id, &post, previousAtxs)
				if err != nil {
					return nil, fmt.Errorf("validating previous atx: %w", err)
				}
			}
			nipostSizes[i].addUnits(effectiveNumUnits)
		}
	}

	// validate poet membership proofs
	for i, niposts := range atx.NiPosts {
		// verify PoET memberships in a single go
		indexedChallenges := make(map[uint64][]byte)

		for _, post := range niposts.Posts {
			if _, ok := indexedChallenges[post.MembershipLeafIndex]; ok {
				continue
			}
			nipostChallenge := wire.NIPostChallengeV2{
				PublishEpoch:     atx.PublishEpoch,
				PositioningATXID: atx.PositioningATX,
			}
			if atx.Initial != nil {
				nipostChallenge.InitialPost = &atx.Initial.Post
			} else {
				nipostChallenge.PrevATXID = atx.PreviousATXs[post.PrevATXIndex]
			}
			indexedChallenges[post.MembershipLeafIndex] = nipostChallenge.Hash().Bytes()
		}

		leafIndices := maps.Keys(indexedChallenges)
		slices.Sort(leafIndices)
		poetChallenges := make([][]byte, 0, len(leafIndices))
		for _, i := range leafIndices {
			poetChallenges = append(poetChallenges, indexedChallenges[i])
		}

		membership := types.MultiMerkleProof{
			Nodes:       niposts.Membership.Nodes,
			LeafIndices: leafIndices,
		}
		leaves, err := h.nipostValidator.PoetMembership(ctx, &membership, niposts.Challenge, poetChallenges)
		if err != nil {
			return nil, fmt.Errorf("validating poet membership: %w", err)
		}
		nipostSizes[i].ticks = leaves / h.tickSize
	}

	result.effectiveUnits, result.weight, err = nipostSizes.sumUp()
	if err != nil {
		return nil, err
	}

	// validate all niposts
	var smesherCommitment *types.ATXID
	for _, niposts := range atx.NiPosts {
		for _, p := range niposts.Posts {
			id := equivocationSet[p.MarriageIndex]
			var commitment types.ATXID
			var previous types.ATXID
			if atx.Initial != nil {
				commitment = atx.Initial.CommitmentATX
			} else {
				var err error
				commitment, err = atxs.CommitmentATX(h.cdb, id)
				if err != nil {
					return nil, fmt.Errorf("commitment atx not found for ID %s: %w", id, err)
				}
				if id == atx.SmesherID {
					smesherCommitment = &commitment
				}
<<<<<<< HEAD
				previous = previousAtxs[p.PrevATXIndex].ID()
=======
				previous = previousAtxs[post.PrevATXIndex].ID()
>>>>>>> 16d8ac91
			}

			err := h.nipostValidator.PostV2(
				ctx,
				id,
				commitment,
				wire.PostFromWireV1(&p.Post),
				niposts.Challenge[:],
				p.NumUnits,
				PostSubset([]byte(h.local)),
			)
			invalidIdx := &verifying.ErrInvalidIndex{}
			if errors.As(err, invalidIdx) {
				h.logger.Info(
					"ATX with invalid post index",
					zap.Stringer("id", atx.ID()),
					zap.Int("index", invalidIdx.Index),
				)
				// TODO(mafa): finish proof
				var proof wire.Proof
				if err := h.malPublisher.Publish(ctx, id, proof); err != nil {
					return nil, fmt.Errorf("publishing malfeasance proof for invalid post: %w", err)
				}
			}
			if err != nil {
				return nil, fmt.Errorf("validating post for ID %s: %w", id.ShortString(), err)
			}
			result.ids[id] = idData{
<<<<<<< HEAD
				previous: previous,
				units:    p.NumUnits,
=======
				previous:      previous,
				previousIndex: int(post.PrevATXIndex),
				units:         post.NumUnits,
>>>>>>> 16d8ac91
			}
		}
	}

	if atx.Initial == nil {
		if smesherCommitment == nil {
			return nil, errors.New("ATX signer not present in merged ATX")
		}
		err := h.nipostValidator.VRFNonceV2(atx.SmesherID, *smesherCommitment, atx.VRFNonce, atx.TotalNumUnits())
		if err != nil {
			return nil, fmt.Errorf("validating VRF nonce: %w", err)
		}
	}

	result.ticks = nipostSizes.minTicks()
	return &result, nil
}

func (h *HandlerV2) checkMalicious(ctx context.Context, tx *sql.Tx, atx *activationTx) error {
	malicious, err := identities.IsMalicious(tx, atx.SmesherID)
	if err != nil {
		return fmt.Errorf("checking if node is malicious: %w", err)
	}
	if malicious {
		return nil
	}

<<<<<<< HEAD
	malicious, err = h.checkDoubleMarry(ctx, tx, atx.ID(), atx.marriages)
=======
	malicious, err = h.checkDoubleMarry(ctx, tx, atx)
>>>>>>> 16d8ac91
	if err != nil {
		return fmt.Errorf("checking double marry: %w", err)
	}
	if malicious {
		return nil
	}

	malicious, err = h.checkDoublePost(ctx, tx, atx)
	if err != nil {
		return fmt.Errorf("checking double post: %w", err)
	}
	if malicious {
		return nil
	}

	malicious, err = h.checkDoubleMerge(ctx, tx, atx)
	if err != nil {
		return fmt.Errorf("checking double merge: %w", err)
	}
	if malicious {
		return nil
	}

	malicious, err = h.checkPrevAtx(ctx, tx, atx)
	if err != nil {
		return fmt.Errorf("checking previous ATX: %w", err)
	}
	if malicious {
		return nil
	}

	// TODO(mafa): contextual validation:
	// 1. check double-publish = ID contributed post to two ATXs in the same epoch
	// 2. check previous ATX
	// 3  ID already married (same node ID in multiple marriage certificates)
	// 4. two ATXs referencing the same marriage certificate in the same epoch
	return nil
}

func (h *HandlerV2) checkDoubleMarry(ctx context.Context, tx *sql.Tx, atx *activationTx) (bool, error) {
	for _, m := range atx.marriages {
		mATX, err := identities.MarriageATX(tx, m.id)
		if err != nil {
			return false, fmt.Errorf("checking if ID is married: %w", err)
		}
		if mATX != atx.ID() {
			var blob sql.Blob
			v, err := atxs.LoadBlob(ctx, tx, mATX.Bytes(), &blob)
			if err != nil {
				return true, fmt.Errorf("creating double marry proof: %w", err)
			}
			if v != types.AtxV2 {
				h.logger.Fatal("Failed to create double marry malfeasance proof: ATX is not v2",
					zap.Stringer("atx_id", mATX),
				)
			}
			var otherAtx wire.ActivationTxV2
			codec.MustDecode(blob.Bytes, &otherAtx)

			proof, err := wire.NewDoubleMarryProof(tx, atx.ActivationTxV2, &otherAtx, m.id)
			if err != nil {
				return true, fmt.Errorf("creating double marry proof: %w", err)
			}
			return true, h.malPublisher.Publish(ctx, m.id, proof)
		}
	}
	return false, nil
}

<<<<<<< HEAD
func (h *HandlerV2) checkDoublePost(
	ctx context.Context,
	tx *sql.Tx,
	atx *activationTx,
) (bool, error) {
=======
func (h *HandlerV2) checkDoublePost(ctx context.Context, tx *sql.Tx, atx *activationTx) (bool, error) {
>>>>>>> 16d8ac91
	for id := range atx.ids {
		atxids, err := atxs.FindDoublePublish(tx, id, atx.PublishEpoch)
		switch {
		case errors.Is(err, sql.ErrNotFound):
			continue
		case err != nil:
			return false, fmt.Errorf("searching for double publish: %w", err)
		}
		otherAtxId := slices.IndexFunc(atxids, func(other types.ATXID) bool { return other != atx.ID() })
		otherAtx := atxids[otherAtxId]
		h.logger.Debug(
			"found ID that has already contributed its PoST in this epoch",
			zap.Stringer("node_id", id),
			zap.Stringer("atx_id", atx.ID()),
			zap.Stringer("other_atx_id", otherAtx),
			zap.Uint32("epoch", atx.PublishEpoch.Uint32()),
		)
		// TODO(mafa): finish proof
		var proof wire.Proof
		return true, h.malPublisher.Publish(ctx, id, proof)
	}
	return false, nil
}

<<<<<<< HEAD
func (h *HandlerV2) checkDoubleMerge(ctx context.Context, tx *sql.Tx, atx *activationTx) (bool, error) {
	if atx.MarriageATX == nil {
=======
func (h *HandlerV2) checkDoubleMerge(ctx context.Context, tx *sql.Tx, watx *activationTx) (bool, error) {
	if watx.MarriageATX == nil {
>>>>>>> 16d8ac91
		return false, nil
	}
	ids, err := atxs.MergeConflict(tx, *atx.MarriageATX, atx.PublishEpoch)
	switch {
	case errors.Is(err, sql.ErrNotFound):
		return false, nil
	case err != nil:
		return false, fmt.Errorf("searching for ATXs with the same marriage ATX: %w", err)
	}
	otherIndex := slices.IndexFunc(ids, func(id types.ATXID) bool { return id != atx.ID() })
	other := ids[otherIndex]

	h.logger.Debug("second merged ATX for single marriage - creating malfeasance proof",
		zap.Stringer("marriage_atx", *atx.MarriageATX),
		zap.Stringer("atx", atx.ID()),
		zap.Stringer("other_atx", other),
		zap.Stringer("smesher_id", atx.SmesherID),
	)

<<<<<<< HEAD
	// TODO(mafa): finish proof
	proof := &wire.ATXProof{
		ProofType: wire.DoubleMerge,
	}
	return true, h.malPublisher.Publish(ctx, atx.SmesherID, proof)
}

func (h *HandlerV2) checkPrevAtx(ctx context.Context, tx *sql.Tx, atx *activationTx) (bool, error) {
	for id, data := range atx.ids {
		prevID, err := atxs.PrevIDByNodeID(tx, id, atx.PublishEpoch)
		if err != nil && !errors.Is(err, sql.ErrNotFound) {
			return false, fmt.Errorf("get last atx by node id: %w", err)
		}
		if prevID == data.previous {
			continue
		}

		h.logger.Debug("atx references a wrong previous ATX",
			log.ZShortStringer("smesherID", id),
			log.ZShortStringer("actual", data.previous),
			log.ZShortStringer("expected", prevID),
		)

		// TODO(mafa): finish proof
		proof := &wire.ATXProof{
			ProofType: wire.InvalidPrevious,
		}
		return true, h.malPublisher.Publish(ctx, id, proof)
	}
	return false, nil
}

// Store an ATX in the DB.
func (h *HandlerV2) storeAtx(
	ctx context.Context,
	atx *types.ActivationTx,
	watx *activationTx,
) error {
=======
	var proof wire.Proof
	return true, h.malPublisher.Publish(ctx, watx.SmesherID, proof)
}

// Store an ATX in the DB.
func (h *HandlerV2) storeAtx(ctx context.Context, atx *types.ActivationTx, watx *activationTx) error {
>>>>>>> 16d8ac91
	if err := h.cdb.WithTx(ctx, func(tx *sql.Tx) error {
		if len(watx.marriages) != 0 {
			marriageData := identities.MarriageData{
				ATX:    atx.ID(),
				Target: atx.SmesherID,
			}
			for i, m := range watx.marriages {
				marriageData.Signature = m.signature
				marriageData.Index = i
				if err := identities.SetMarriage(tx, m.id, &marriageData); err != nil {
					return err
				}
			}
		}

		err := atxs.Add(tx, atx, watx.Blob())
		if err != nil && !errors.Is(err, sql.ErrObjectExists) {
			return fmt.Errorf("add atx to db: %w", err)
		}
<<<<<<< HEAD
		for id, p := range watx.ids {
			err = atxs.SetUnits(tx, atx.ID(), id, p.units)
=======
		for id, post := range watx.ids {
			err = atxs.SetPost(tx, atx.ID(), post.previous, post.previousIndex, id, post.units)
>>>>>>> 16d8ac91
			if err != nil && !errors.Is(err, sql.ErrObjectExists) {
				return fmt.Errorf("setting atx units for ID %s: %w", id, err)
			}
		}
		return nil
	}); err != nil {
		return fmt.Errorf("store atx: %w", err)
	}

	atxs.AtxAdded(h.cdb, atx)

	var malicious bool
	err := h.cdb.WithTx(ctx, func(tx *sql.Tx) error {
		// malfeasance check happens after storing the ATX because storing updates the marriage set
		// that is needed for the malfeasance proof
		// TODO(mafa): don't store own ATX if it would mark the node as malicious
		//    this probably needs to be done by validating and storing own ATXs eagerly and skipping validation in
		//    the gossip handler (not sync!)
		err := h.checkMalicious(ctx, tx, watx)
		if err != nil {
			return fmt.Errorf("check malicious: %w", err)
		}
		malicious, err = identities.IsMalicious(tx, watx.SmesherID)
		if err != nil {
			return fmt.Errorf("checking if identity is malicious: %w", err)
		}
		return nil
	})
	if err != nil {
		return fmt.Errorf("check malicious: %w", err)
	}

	h.beacon.OnAtx(atx)
	if added := h.atxsdata.AddFromAtx(atx, malicious); added != nil {
		h.tortoise.OnAtx(atx.TargetEpoch(), atx.ID(), added)
	}

	h.logger.Debug("finished storing atx in epoch",
		log.ZContext(ctx),
		zap.Stringer("atx_id", atx.ID()),
		zap.Uint32("publish", atx.PublishEpoch.Uint32()),
	)

	return nil
}<|MERGE_RESOLUTION|>--- conflicted
+++ resolved
@@ -433,14 +433,9 @@
 }
 
 type idData struct {
-<<<<<<< HEAD
-	previous types.ATXID
-	units    uint32
-=======
 	previous      types.ATXID
 	previousIndex int
 	units         uint32
->>>>>>> 16d8ac91
 }
 
 type activationTx struct {
@@ -606,8 +601,8 @@
 	// validate all niposts
 	var smesherCommitment *types.ATXID
 	for _, niposts := range atx.NiPosts {
-		for _, p := range niposts.Posts {
-			id := equivocationSet[p.MarriageIndex]
+		for _, post := range niposts.Posts {
+			id := equivocationSet[post.MarriageIndex]
 			var commitment types.ATXID
 			var previous types.ATXID
 			if atx.Initial != nil {
@@ -621,20 +616,16 @@
 				if id == atx.SmesherID {
 					smesherCommitment = &commitment
 				}
-<<<<<<< HEAD
-				previous = previousAtxs[p.PrevATXIndex].ID()
-=======
 				previous = previousAtxs[post.PrevATXIndex].ID()
->>>>>>> 16d8ac91
 			}
 
 			err := h.nipostValidator.PostV2(
 				ctx,
 				id,
 				commitment,
-				wire.PostFromWireV1(&p.Post),
+				wire.PostFromWireV1(&post.Post),
 				niposts.Challenge[:],
-				p.NumUnits,
+				post.NumUnits,
 				PostSubset([]byte(h.local)),
 			)
 			invalidIdx := &verifying.ErrInvalidIndex{}
@@ -654,14 +645,9 @@
 				return nil, fmt.Errorf("validating post for ID %s: %w", id.ShortString(), err)
 			}
 			result.ids[id] = idData{
-<<<<<<< HEAD
-				previous: previous,
-				units:    p.NumUnits,
-=======
 				previous:      previous,
 				previousIndex: int(post.PrevATXIndex),
 				units:         post.NumUnits,
->>>>>>> 16d8ac91
 			}
 		}
 	}
@@ -689,11 +675,7 @@
 		return nil
 	}
 
-<<<<<<< HEAD
-	malicious, err = h.checkDoubleMarry(ctx, tx, atx.ID(), atx.marriages)
-=======
 	malicious, err = h.checkDoubleMarry(ctx, tx, atx)
->>>>>>> 16d8ac91
 	if err != nil {
 		return fmt.Errorf("checking double marry: %w", err)
 	}
@@ -763,15 +745,7 @@
 	return false, nil
 }
 
-<<<<<<< HEAD
-func (h *HandlerV2) checkDoublePost(
-	ctx context.Context,
-	tx *sql.Tx,
-	atx *activationTx,
-) (bool, error) {
-=======
 func (h *HandlerV2) checkDoublePost(ctx context.Context, tx *sql.Tx, atx *activationTx) (bool, error) {
->>>>>>> 16d8ac91
 	for id := range atx.ids {
 		atxids, err := atxs.FindDoublePublish(tx, id, atx.PublishEpoch)
 		switch {
@@ -796,13 +770,8 @@
 	return false, nil
 }
 
-<<<<<<< HEAD
 func (h *HandlerV2) checkDoubleMerge(ctx context.Context, tx *sql.Tx, atx *activationTx) (bool, error) {
 	if atx.MarriageATX == nil {
-=======
-func (h *HandlerV2) checkDoubleMerge(ctx context.Context, tx *sql.Tx, watx *activationTx) (bool, error) {
-	if watx.MarriageATX == nil {
->>>>>>> 16d8ac91
 		return false, nil
 	}
 	ids, err := atxs.MergeConflict(tx, *atx.MarriageATX, atx.PublishEpoch)
@@ -822,11 +791,7 @@
 		zap.Stringer("smesher_id", atx.SmesherID),
 	)
 
-<<<<<<< HEAD
-	// TODO(mafa): finish proof
-	proof := &wire.ATXProof{
-		ProofType: wire.DoubleMerge,
-	}
+	var proof wire.Proof
 	return true, h.malPublisher.Publish(ctx, atx.SmesherID, proof)
 }
 
@@ -847,28 +812,14 @@
 		)
 
 		// TODO(mafa): finish proof
-		proof := &wire.ATXProof{
-			ProofType: wire.InvalidPrevious,
-		}
+		var proof wire.Proof
 		return true, h.malPublisher.Publish(ctx, id, proof)
 	}
 	return false, nil
-}
-
-// Store an ATX in the DB.
-func (h *HandlerV2) storeAtx(
-	ctx context.Context,
-	atx *types.ActivationTx,
-	watx *activationTx,
-) error {
-=======
-	var proof wire.Proof
-	return true, h.malPublisher.Publish(ctx, watx.SmesherID, proof)
 }
 
 // Store an ATX in the DB.
 func (h *HandlerV2) storeAtx(ctx context.Context, atx *types.ActivationTx, watx *activationTx) error {
->>>>>>> 16d8ac91
 	if err := h.cdb.WithTx(ctx, func(tx *sql.Tx) error {
 		if len(watx.marriages) != 0 {
 			marriageData := identities.MarriageData{
@@ -888,13 +839,8 @@
 		if err != nil && !errors.Is(err, sql.ErrObjectExists) {
 			return fmt.Errorf("add atx to db: %w", err)
 		}
-<<<<<<< HEAD
-		for id, p := range watx.ids {
-			err = atxs.SetUnits(tx, atx.ID(), id, p.units)
-=======
 		for id, post := range watx.ids {
 			err = atxs.SetPost(tx, atx.ID(), post.previous, post.previousIndex, id, post.units)
->>>>>>> 16d8ac91
 			if err != nil && !errors.Is(err, sql.ErrObjectExists) {
 				return fmt.Errorf("setting atx units for ID %s: %w", id, err)
 			}
