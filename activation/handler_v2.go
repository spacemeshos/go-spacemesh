--- conflicted
+++ resolved
@@ -90,11 +90,7 @@
 	)
 
 	if err := h.syntacticallyValidate(ctx, watx); err != nil {
-<<<<<<< HEAD
-		return fmt.Errorf("atx %s syntactically invalid: %w", watx.ID(), err)
-=======
-		return nil, fmt.Errorf("validating atx %s: %w", watx.ID(), err)
->>>>>>> 978d03c7
+		return fmt.Errorf("validating atx %s: %w", watx.ID(), err)
 	}
 
 	poetRef, atxIDs := h.collectAtxDeps(watx)
@@ -115,15 +111,7 @@
 
 	parts, _, err := h.syntacticallyValidateDeps(ctx, watx)
 	if err != nil {
-<<<<<<< HEAD
-		return fmt.Errorf("atx %s syntactically invalid based on deps: %w", watx.ID(), err)
-=======
-		return nil, fmt.Errorf("validating atx %s (deps): %w", watx.ID(), err)
-	}
-
-	if proof != nil {
-		return proof, err
->>>>>>> 978d03c7
+		return fmt.Errorf("validating atx %s (deps): %w", watx.ID(), err)
 	}
 
 	atx := &types.ActivationTx{
