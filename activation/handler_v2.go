package activation

import (
	"cmp"
	"context"
	"errors"
	"fmt"
	"math"
	"math/bits"
	"slices"
	"time"

	"github.com/spacemeshos/post/shared"
	"github.com/spacemeshos/post/verifying"
	"go.uber.org/zap"
	"golang.org/x/exp/maps"
	"golang.org/x/sync/errgroup"

	"github.com/spacemeshos/go-spacemesh/activation/wire"
	"github.com/spacemeshos/go-spacemesh/atxsdata"
	"github.com/spacemeshos/go-spacemesh/codec"
	"github.com/spacemeshos/go-spacemesh/common/types"
	"github.com/spacemeshos/go-spacemesh/datastore"
	"github.com/spacemeshos/go-spacemesh/events"
	"github.com/spacemeshos/go-spacemesh/log"
	"github.com/spacemeshos/go-spacemesh/p2p"
	"github.com/spacemeshos/go-spacemesh/p2p/pubsub"
	"github.com/spacemeshos/go-spacemesh/signing"
	"github.com/spacemeshos/go-spacemesh/sql"
	"github.com/spacemeshos/go-spacemesh/sql/atxs"
	"github.com/spacemeshos/go-spacemesh/sql/identities"
	"github.com/spacemeshos/go-spacemesh/system"
)

var errAtxNotV2 = errors.New("ATX is not V2")

type nipostValidatorV2 interface {
	IsVerifyingFullPost() bool
	VRFNonceV2(smesherID types.NodeID, commitment types.ATXID, vrfNonce uint64, numUnits uint32) error
	PostV2(
		ctx context.Context,
		smesherID types.NodeID,
		commitment types.ATXID,
		post *types.Post,
		challenge []byte,
		numUnits uint32,
		opts ...validatorOption,
	) error

	PoetMembership(
		ctx context.Context,
		membership *types.MultiMerkleProof,
		postChallenge types.Hash32,
		poetChallenges [][]byte,
	) (uint64, error)
}

type HandlerV2 struct {
	local           p2p.Peer
	cdb             *datastore.CachedDB
	atxsdata        *atxsdata.Data
	edVerifier      *signing.EdVerifier
	clock           layerClock
	tickSize        uint64
	goldenATXID     types.ATXID
	nipostValidator nipostValidatorV2
	beacon          AtxReceiver
	tortoise        system.Tortoise
	logger          *zap.Logger
	fetcher         system.Fetcher
	malPublisher    malfeasancePublisher
}

func (h *HandlerV2) processATX(
	ctx context.Context,
	peer p2p.Peer,
	watx *wire.ActivationTxV2,
	received time.Time,
) error {
	exists, err := atxs.Has(h.cdb, watx.ID())
	if err != nil {
		return fmt.Errorf("failed to check if atx exists: %w", err)
	}
	if exists {
		return nil
	}

	h.logger.Debug(
		"processing atx",
		log.ZContext(ctx),
		zap.Stringer("atx_id", watx.ID()),
		zap.Uint32("publish", watx.PublishEpoch.Uint32()),
		zap.Stringer("smesherID", watx.SmesherID),
	)

	if err := h.syntacticallyValidate(ctx, watx); err != nil {
		return fmt.Errorf("%w: validating atx %s: %w", pubsub.ErrValidationReject, watx.ID(), err)
	}

	poetRef, atxIDs := h.collectAtxDeps(watx)
	h.registerHashes(peer, poetRef, atxIDs)
	if err := h.fetchReferences(ctx, poetRef, atxIDs); err != nil {
		return fmt.Errorf("fetching references for atx %s: %w", watx.ID(), err)
	}

	baseTickHeight, err := h.validatePositioningAtx(watx.PublishEpoch, h.goldenATXID, watx.PositioningATX)
	if err != nil {
		return fmt.Errorf("%w: validating positioning atx: %w", pubsub.ErrValidationReject, err)
	}

	marrying, err := h.validateMarriages(watx)
	if err != nil {
		return fmt.Errorf("%w: validating marriages: %w", pubsub.ErrValidationReject, err)
	}

	atxData, err := h.syntacticallyValidateDeps(ctx, watx)
	if err != nil {
		return fmt.Errorf("%w: validating atx %s (deps): %w", pubsub.ErrValidationReject, watx.ID(), err)
	}
	atxData.marriages = marrying

	atx := &types.ActivationTx{
		PublishEpoch:   watx.PublishEpoch,
		MarriageATX:    watx.MarriageATX,
		Coinbase:       watx.Coinbase,
		BaseTickHeight: baseTickHeight,
		NumUnits:       atxData.effectiveUnits,
		TickCount:      atxData.ticks,
		Weight:         atxData.weight,
		VRFNonce:       types.VRFPostIndex(watx.VRFNonce),
		SmesherID:      watx.SmesherID,
	}

	if watx.Initial != nil {
		atx.CommitmentATX = &watx.Initial.CommitmentATX
	}

	if h.nipostValidator.IsVerifyingFullPost() {
		atx.SetValidity(types.Valid)
	}
	atx.SetID(watx.ID())
	atx.SetReceived(received)

	if err := h.storeAtx(ctx, atx, atxData); err != nil {
		return fmt.Errorf("cannot store atx %s: %w", atx.ShortString(), err)
	}

	events.ReportNewActivation(atx)
	h.logger.Debug("new atx", log.ZContext(ctx), zap.Inline(atx))
	return err
}

// Syntactically validate an ATX.
func (h *HandlerV2) syntacticallyValidate(ctx context.Context, atx *wire.ActivationTxV2) error {
	if !h.edVerifier.Verify(signing.ATX, atx.SmesherID, atx.ID().Bytes(), atx.Signature) {
		return fmt.Errorf("invalid atx signature: %w", errMalformedData)
	}
	if atx.PositioningATX == types.EmptyATXID {
		return errors.New("empty positioning atx")
	}
	if len(atx.Marriages) != 0 {
		// Marriage ATX must contain a self-signed certificate.
		// It's identified by having ReferenceAtx == EmptyATXID.
		idx := slices.IndexFunc(atx.Marriages, func(cert wire.MarriageCertificate) bool {
			return cert.ReferenceAtx == types.EmptyATXID
		})
		if idx == -1 {
			return errors.New("signer must marry itself")
		}
	}

	current := h.clock.CurrentLayer().GetEpoch()
	if atx.PublishEpoch > current+1 {
		return fmt.Errorf("atx publish epoch is too far in the future: %d > %d", atx.PublishEpoch, current+1)
	}

	if atx.MarriageATX == nil {
		if len(atx.NiPosts) != 1 {
			return errors.New("solo atx must have one nipost")
		}
		if len(atx.NiPosts[0].Posts) != 1 {
			return errors.New("solo atx must have one post")
		}
		if atx.NiPosts[0].Posts[0].PrevATXIndex != 0 {
			return errors.New("solo atx post must have prevATXIndex 0")
		}
	}

	if atx.Initial != nil {
		if atx.MarriageATX != nil {
			return errors.New("initial atx cannot reference a marriage atx")
		}
		if atx.Initial.CommitmentATX == types.EmptyATXID {
			return errors.New("initial atx missing commitment atx")
		}
		if len(atx.PreviousATXs) != 0 {
			return errors.New("initial atx must not have previous atxs")
		}

		numUnits := atx.NiPosts[0].Posts[0].NumUnits
		if err := h.nipostValidator.VRFNonceV2(
			atx.SmesherID, atx.Initial.CommitmentATX, atx.VRFNonce, numUnits,
		); err != nil {
			return fmt.Errorf("invalid vrf nonce: %w", err)
		}
		post := wire.PostFromWireV1(&atx.Initial.Post)
		if err := h.nipostValidator.PostV2(
			ctx, atx.SmesherID, atx.Initial.CommitmentATX, post, shared.ZeroChallenge, numUnits,
		); err != nil {
			return fmt.Errorf("validating initial post: %w", err)
		}
		return nil
	}

	for i, prev := range atx.PreviousATXs {
		if prev == types.EmptyATXID {
			return fmt.Errorf("previous atx[%d] is empty", i)
		}
		if prev == h.goldenATXID {
			return fmt.Errorf("previous atx[%d] is the golden ATX", i)
		}
	}

	switch {
	case atx.MarriageATX != nil:
		// Merged ATX
		if len(atx.Marriages) != 0 {
			return errors.New("merged atx cannot have marriages")
		}
		if err := h.verifyIncludedIDsUniqueness(atx); err != nil {
			return err
		}
	default:
		// Solo chained (non-initial) ATX
		if len(atx.PreviousATXs) != 1 {
			return errors.New("solo atx must have one previous atx")
		}
	}

	return nil
}

// registerHashes registers that the given peer should be asked for
// the hashes of the poet proofs and ATXs.
func (h *HandlerV2) registerHashes(peer p2p.Peer, poetRefs []types.Hash32, atxIDs []types.ATXID) {
	hashes := make([]types.Hash32, 0, len(atxIDs)+1)
	for _, id := range atxIDs {
		hashes = append(hashes, id.Hash32())
	}
	for _, poetRef := range poetRefs {
		hashes = append(hashes, types.Hash32(poetRef))
	}

	h.fetcher.RegisterPeerHashes(peer, hashes)
}

// fetchReferences makes sure that the referenced poet proof and ATXs are available.
func (h *HandlerV2) fetchReferences(ctx context.Context, poetRefs []types.Hash32, atxIDs []types.ATXID) error {
	eg, ctx := errgroup.WithContext(ctx)

	for _, poetRef := range poetRefs {
		eg.Go(func() error {
			if err := h.fetcher.GetPoetProof(ctx, poetRef); err != nil {
				return fmt.Errorf("fetching poet proof (%s): %w", poetRef.ShortString(), err)
			}
			return nil
		})
	}

	if len(atxIDs) != 0 {
		eg.Go(func() error {
			if err := h.fetcher.GetAtxs(ctx, atxIDs, system.WithoutLimiting()); err != nil {
				return fmt.Errorf("missing atxs %s: %w", atxIDs, err)
			}
			return nil
		})
	}
	return eg.Wait()
}

// Collect unique dependencies of an ATX.
// Filters out EmptyATXID and the golden ATX.
func (h *HandlerV2) collectAtxDeps(atx *wire.ActivationTxV2) ([]types.Hash32, []types.ATXID) {
	ids := []types.ATXID{atx.PositioningATX}
	ids = append(ids, atx.PreviousATXs...)

	if atx.Initial != nil {
		ids = append(ids, types.ATXID(atx.Initial.CommitmentATX))
	}
	if atx.MarriageATX != nil {
		ids = append(ids, *atx.MarriageATX)
	}
	for _, cert := range atx.Marriages {
		ids = append(ids, cert.ReferenceAtx)
	}

	filtered := make(map[types.ATXID]struct{})
	for _, id := range ids {
		if id != types.EmptyATXID && id != h.goldenATXID {
			filtered[id] = struct{}{}
		}
	}

	poetRefs := make(map[types.Hash32]struct{})
	for _, nipost := range atx.NiPosts {
		poetRefs[nipost.Challenge] = struct{}{}
	}

	return maps.Keys(poetRefs), maps.Keys(filtered)
}

// Validate the previous ATX for the given PoST and return the effective numunits.
func (h *HandlerV2) validatePreviousAtx(
	id types.NodeID,
	post *wire.SubPostV2,
	prevAtxs []*types.ActivationTx,
) (uint32, error) {
	if post.PrevATXIndex >= uint32(len(prevAtxs)) {
		return 0, fmt.Errorf("prevATXIndex out of bounds: %d > %d", post.PrevATXIndex, len(prevAtxs))
	}
	prev := prevAtxs[post.PrevATXIndex]
	prevUnits, err := atxs.Units(h.cdb, prev.ID(), id)
	if err != nil {
		return 0, fmt.Errorf("fetching previous atx %s units for ID %s: %w", prev.ID(), id, err)
	}

	return min(prevUnits, post.NumUnits), nil
}

func (h *HandlerV2) validateCommitmentAtx(golden, commitmentAtxId types.ATXID, publish types.EpochID) error {
	if commitmentAtxId != golden {
		commitment, err := atxs.Get(h.cdb, commitmentAtxId)
		if err != nil {
			return &ErrAtxNotFound{Id: commitmentAtxId, source: err}
		}
		if publish <= commitment.PublishEpoch {
			return fmt.Errorf(
				"atx publish epoch (%v) must be after commitment atx publish epoch (%v)",
				publish,
				commitment.PublishEpoch,
			)
		}
	}
	return nil
}

// validate positioning ATX and return its tick height.
func (h *HandlerV2) validatePositioningAtx(publish types.EpochID, golden, positioning types.ATXID) (uint64, error) {
	if positioning == golden {
		return 0, nil
	}

	posAtx, err := atxs.Get(h.cdb, positioning)
	if err != nil {
		return 0, &ErrAtxNotFound{Id: positioning, source: err}
	}
	if posAtx.PublishEpoch >= publish {
		return 0, fmt.Errorf("positioning atx epoch (%v) must be before %v", posAtx.PublishEpoch, publish)
	}

	return posAtx.TickHeight(), nil
}

type marriage struct {
	id        types.NodeID
	signature types.EdSignature
}

// Validate marriages and return married IDs.
// Note: The order of returned IDs is important and must match the order of the marriage certificates.
// The MarriageIndex in PoST proof matches the index in this marriage slice.
func (h *HandlerV2) validateMarriages(atx *wire.ActivationTxV2) ([]marriage, error) {
	if len(atx.Marriages) == 0 {
		return nil, nil
	}
	marryingIDsSet := make(map[types.NodeID]struct{}, len(atx.Marriages))
	var marryingIDs []marriage
	for i, m := range atx.Marriages {
		var id types.NodeID
		if m.ReferenceAtx == types.EmptyATXID {
			id = atx.SmesherID
		} else {
			atx, err := atxs.Get(h.cdb, m.ReferenceAtx)
			if err != nil {
				return nil, fmt.Errorf("getting marriage reference atx: %w", err)
			}
			id = atx.SmesherID
		}

		if !h.edVerifier.Verify(signing.MARRIAGE, id, atx.SmesherID.Bytes(), m.Signature) {
			return nil, fmt.Errorf("invalid marriage[%d] signature", i)
		}
		if _, ok := marryingIDsSet[id]; ok {
			return nil, fmt.Errorf("more than 1 marriage certificate for ID %s", id)
		}
		marryingIDsSet[id] = struct{}{}
		marryingIDs = append(marryingIDs, marriage{
			id:        id,
			signature: m.Signature,
		})
	}
	return marryingIDs, nil
}

// Validate marriage ATX and return the full equivocation set.
func (h *HandlerV2) equivocationSet(atx *wire.ActivationTxV2) ([]types.NodeID, error) {
	if atx.MarriageATX == nil {
		return []types.NodeID{atx.SmesherID}, nil
	}
	marriageAtxID, err := identities.MarriageATX(h.cdb, atx.SmesherID)
	switch {
	case errors.Is(err, sql.ErrNotFound):
		return nil, errors.New("smesher is not married")
	case err != nil:
		return nil, fmt.Errorf("fetching smesher's marriage atx ID: %w", err)
	}

	if *atx.MarriageATX != marriageAtxID {
		return nil, fmt.Errorf("smesher's marriage ATX ID mismatch: %s != %s", *atx.MarriageATX, marriageAtxID)
	}

	marriageAtx, err := atxs.Get(h.cdb, *atx.MarriageATX)
	if err != nil {
		return nil, fmt.Errorf("fetching marriage atx: %w", err)
	}
	if marriageAtx.PublishEpoch+2 > atx.PublishEpoch {
		return nil, fmt.Errorf(
			"marriage atx must be published at least 2 epochs before %v (is %v)",
			atx.PublishEpoch,
			marriageAtx.PublishEpoch,
		)
	}

	return identities.EquivocationSetByMarriageATX(h.cdb, *atx.MarriageATX)
}

type idData struct {
	previous      types.ATXID
	previousIndex int
	units         uint32
}

type activationTx struct {
	*wire.ActivationTxV2
	ticks          uint64
	weight         uint64
	effectiveUnits uint32
	ids            map[types.NodeID]idData
	marriages      []marriage
}

type nipostSize struct {
	units uint32
	ticks uint64
}

func (n *nipostSize) addUnits(units uint32) error {
	sum, carry := bits.Add32(n.units, units, 0)
	if carry != 0 {
		return errors.New("units overflow")
	}
	n.units = sum
	return nil
}

type nipostSizes []*nipostSize

func (n nipostSizes) minTicks() uint64 {
	return slices.MinFunc(n, func(a, b *nipostSize) int { return cmp.Compare(a.ticks, b.ticks) }).ticks
}

func (n nipostSizes) sumUp() (units uint32, weight uint64, err error) {
	var totalUnits uint64
	var totalWeight uint64
	for _, ns := range n {
		totalUnits += uint64(ns.units)

		hi, weight := bits.Mul64(uint64(ns.units), ns.ticks)
		if hi != 0 {
			return 0, 0, fmt.Errorf("weight overflow (%d * %d)", ns.units, ns.ticks)
		}
		totalWeight += weight
	}
	if totalUnits > math.MaxUint32 {
		return 0, 0, fmt.Errorf("total units overflow: %d", totalUnits)
	}
	return uint32(totalUnits), totalWeight, nil
}

func (h *HandlerV2) verifyIncludedIDsUniqueness(atx *wire.ActivationTxV2) error {
	seen := make(map[uint32]struct{})
	for _, niposts := range atx.NiPosts {
		for _, post := range niposts.Posts {
			if _, ok := seen[post.MarriageIndex]; ok {
				return fmt.Errorf("ID present twice (duplicated marriage index): %d", post.MarriageIndex)
			}
			seen[post.MarriageIndex] = struct{}{}
		}
	}
	return nil
}

// Syntactically validate the ATX with its dependencies.
func (h *HandlerV2) syntacticallyValidateDeps(
	ctx context.Context,
	atx *wire.ActivationTxV2,
) (*activationTx, error) {
	result := activationTx{
		ActivationTxV2: atx,
		ids:            make(map[types.NodeID]idData),
	}
	if atx.Initial != nil {
		if err := h.validateCommitmentAtx(h.goldenATXID, atx.Initial.CommitmentATX, atx.PublishEpoch); err != nil {
			return nil, fmt.Errorf("verifying commitment ATX: %w", err)
		}
	}

	previousAtxs := make([]*types.ActivationTx, len(atx.PreviousATXs))
	for i, prev := range atx.PreviousATXs {
		prevAtx, err := atxs.Get(h.cdb, prev)
		if err != nil {
			return nil, fmt.Errorf("fetching previous atx: %w", err)
		}
		if prevAtx.PublishEpoch >= atx.PublishEpoch {
			err := fmt.Errorf("previous atx is too new (%d >= %d) (%s) ", prevAtx.PublishEpoch, atx.PublishEpoch, prev)
			return nil, err
		}
		previousAtxs[i] = prevAtx
	}

	equivocationSet, err := h.equivocationSet(atx)
	if err != nil {
		return nil, fmt.Errorf("calculating equivocation set: %w", err)
	}

	// validate previous ATXs
	nipostSizes := make(nipostSizes, len(atx.NiPosts))
	for i, niposts := range atx.NiPosts {
		nipostSizes[i] = new(nipostSize)
		for _, post := range niposts.Posts {
			if post.MarriageIndex >= uint32(len(equivocationSet)) {
				err := fmt.Errorf("marriage index out of bounds: %d > %d", post.MarriageIndex, len(equivocationSet)-1)
				return nil, err
			}

			id := equivocationSet[post.MarriageIndex]
			effectiveNumUnits := post.NumUnits
			if atx.Initial == nil {
				var err error
				effectiveNumUnits, err = h.validatePreviousAtx(id, &post, previousAtxs)
				if err != nil {
					return nil, fmt.Errorf("validating previous atx: %w", err)
				}
			}
			nipostSizes[i].addUnits(effectiveNumUnits)
		}
	}

	// validate poet membership proofs
	for i, niposts := range atx.NiPosts {
		// verify PoET memberships in a single go
		indexedChallenges := make(map[uint64][]byte)

		for _, post := range niposts.Posts {
			if _, ok := indexedChallenges[post.MembershipLeafIndex]; ok {
				continue
			}
			nipostChallenge := wire.NIPostChallengeV2{
				PublishEpoch:     atx.PublishEpoch,
				PositioningATXID: atx.PositioningATX,
			}
			if atx.Initial != nil {
				nipostChallenge.InitialPost = &atx.Initial.Post
			} else {
				nipostChallenge.PrevATXID = atx.PreviousATXs[post.PrevATXIndex]
			}
			indexedChallenges[post.MembershipLeafIndex] = nipostChallenge.Hash().Bytes()
		}

		leafIndices := maps.Keys(indexedChallenges)
		slices.Sort(leafIndices)
		poetChallenges := make([][]byte, 0, len(leafIndices))
		for _, i := range leafIndices {
			poetChallenges = append(poetChallenges, indexedChallenges[i])
		}

		membership := types.MultiMerkleProof{
			Nodes:       niposts.Membership.Nodes,
			LeafIndices: leafIndices,
		}
		leaves, err := h.nipostValidator.PoetMembership(ctx, &membership, niposts.Challenge, poetChallenges)
		if err != nil {
			return nil, fmt.Errorf("validating poet membership: %w", err)
		}
		nipostSizes[i].ticks = leaves / h.tickSize
	}

	result.effectiveUnits, result.weight, err = nipostSizes.sumUp()
	if err != nil {
		return nil, err
	}

	// validate all niposts
	var smesherCommitment *types.ATXID
	for _, niposts := range atx.NiPosts {
		for _, post := range niposts.Posts {
			id := equivocationSet[post.MarriageIndex]
			var commitment types.ATXID
			var previous types.ATXID
			if atx.Initial != nil {
				commitment = atx.Initial.CommitmentATX
			} else {
				var err error
				commitment, err = atxs.CommitmentATX(h.cdb, id)
				if err != nil {
					return nil, fmt.Errorf("commitment atx not found for ID %s: %w", id, err)
				}
				if id == atx.SmesherID {
					smesherCommitment = &commitment
				}
				previous = previousAtxs[post.PrevATXIndex].ID()
			}

			err := h.nipostValidator.PostV2(
				ctx,
				id,
				commitment,
				wire.PostFromWireV1(&post.Post),
				niposts.Challenge[:],
				post.NumUnits,
				PostSubset([]byte(h.local)),
			)
			invalidIdx := &verifying.ErrInvalidIndex{}
			if errors.As(err, invalidIdx) {
				h.logger.Debug(
					"ATX with invalid post index",
					zap.Stringer("id", atx.ID()),
					zap.Int("index", invalidIdx.Index),
				)
				// TODO(mafa): finish proof
				var proof wire.Proof
				if err := h.malPublisher.Publish(ctx, id, proof); err != nil {
					return nil, fmt.Errorf("publishing malfeasance proof for invalid post: %w", err)
				}
			}
			if err != nil {
				return nil, fmt.Errorf("validating post for ID %s: %w", id.ShortString(), err)
			}
			result.ids[id] = idData{
				previous:      previous,
				previousIndex: int(post.PrevATXIndex),
				units:         post.NumUnits,
			}
		}
	}

	if atx.Initial == nil {
		if smesherCommitment == nil {
			return nil, errors.New("ATX signer not present in merged ATX")
		}
		err := h.nipostValidator.VRFNonceV2(atx.SmesherID, *smesherCommitment, atx.VRFNonce, atx.TotalNumUnits())
		if err != nil {
			return nil, fmt.Errorf("validating VRF nonce: %w", err)
		}
	}

	result.ticks = nipostSizes.minTicks()
	return &result, nil
}

<<<<<<< HEAD
func (h *HandlerV2) checkMalicious(ctx context.Context, tx sql.Transaction, atx *activationTx) error {
=======
func (h *HandlerV2) checkMalicious(ctx context.Context, tx *sql.Tx, atx *activationTx) (bool, error) {
>>>>>>> 5bedb4ec
	malicious, err := identities.IsMalicious(tx, atx.SmesherID)
	if err != nil {
		return malicious, fmt.Errorf("checking if node is malicious: %w", err)
	}
	if malicious {
		return true, nil
	}

	malicious, err = h.checkDoubleMarry(ctx, tx, atx)
	if err != nil {
		return malicious, fmt.Errorf("checking double marry: %w", err)
	}
	if malicious {
		return true, nil
	}

	malicious, err = h.checkDoublePost(ctx, tx, atx)
	if err != nil {
		return malicious, fmt.Errorf("checking double post: %w", err)
	}
	if malicious {
		return true, nil
	}

	malicious, err = h.checkDoubleMerge(ctx, tx, atx)
	if err != nil {
		return malicious, fmt.Errorf("checking double merge: %w", err)
	}
	if malicious {
		return true, nil
	}

	malicious, err = h.checkPrevAtx(ctx, tx, atx)
	if err != nil {
		return malicious, fmt.Errorf("checking previous ATX: %w", err)
	}

	return malicious, err
}

func (h *HandlerV2) fetchWireAtx(ctx context.Context, tx *sql.Tx, id types.ATXID) (*wire.ActivationTxV2, error) {
	var blob sql.Blob
	v, err := atxs.LoadBlob(ctx, tx, id.Bytes(), &blob)
	if err != nil {
		return nil, fmt.Errorf("get atx blob %s: %w", id.ShortString(), err)
	}
	if v != types.AtxV2 {
		return nil, errAtxNotV2
	}
	atx := &wire.ActivationTxV2{}
	codec.MustDecode(blob.Bytes, atx)
	return atx, nil
}

func (h *HandlerV2) checkDoubleMarry(ctx context.Context, tx sql.Transaction, atx *activationTx) (bool, error) {
	for _, m := range atx.marriages {
		mATXID, err := identities.MarriageATX(tx, m.id)
		if err != nil {
			return false, fmt.Errorf("checking if ID is married: %w", err)
		}
		if mATXID == atx.ID() {
			continue
		}

		otherAtx, err := h.fetchWireAtx(ctx, tx, mATXID)
		switch {
		case errors.Is(err, errAtxNotV2):
			h.logger.Fatal("Failed to create double marry malfeasance proof: ATX is not v2",
				zap.Stringer("atx_id", mATXID),
			)
		case err != nil:
			return false, fmt.Errorf("fetching other ATX: %w", err)
		}

		proof, err := wire.NewDoubleMarryProof(tx, atx.ActivationTxV2, otherAtx, m.id)
		if err != nil {
			return true, fmt.Errorf("creating double marry proof: %w", err)
		}
		return true, h.malPublisher.Publish(ctx, m.id, proof)
	}
	return false, nil
}

func (h *HandlerV2) checkDoublePost(ctx context.Context, tx sql.Transaction, atx *activationTx) (bool, error) {
	for id := range atx.ids {
		atxIDs, err := atxs.FindDoublePublish(tx, id, atx.PublishEpoch)
		switch {
		case errors.Is(err, sql.ErrNotFound):
			continue
		case err != nil:
			return false, fmt.Errorf("searching for double publish: %w", err)
		}
		otherAtxId := slices.IndexFunc(atxIDs, func(other types.ATXID) bool { return other != atx.ID() })
		otherAtx := atxIDs[otherAtxId]
		h.logger.Debug(
			"found ID that has already contributed its PoST in this epoch",
			zap.Stringer("node_id", id),
			zap.Stringer("atx_id", atx.ID()),
			zap.Stringer("other_atx_id", otherAtx),
			zap.Uint32("epoch", atx.PublishEpoch.Uint32()),
		)
		// TODO(mafa): finish proof
		var proof wire.Proof
		return true, h.malPublisher.Publish(ctx, id, proof)
	}
	return false, nil
}

<<<<<<< HEAD
func (h *HandlerV2) checkDoubleMerge(ctx context.Context, tx sql.Transaction, watx *activationTx) (bool, error) {
	if watx.MarriageATX == nil {
=======
func (h *HandlerV2) checkDoubleMerge(ctx context.Context, tx *sql.Tx, atx *activationTx) (bool, error) {
	if atx.MarriageATX == nil {
>>>>>>> 5bedb4ec
		return false, nil
	}
	ids, err := atxs.MergeConflict(tx, *atx.MarriageATX, atx.PublishEpoch)
	switch {
	case errors.Is(err, sql.ErrNotFound):
		return false, nil
	case err != nil:
		return false, fmt.Errorf("searching for ATXs with the same marriage ATX: %w", err)
	}
	otherIndex := slices.IndexFunc(ids, func(id types.ATXID) bool { return id != atx.ID() })
	other := ids[otherIndex]

	h.logger.Debug("second merged ATX for single marriage - creating malfeasance proof",
		zap.Stringer("marriage_atx", *atx.MarriageATX),
		zap.Stringer("atx", atx.ID()),
		zap.Stringer("other_atx", other),
		zap.Stringer("smesher_id", atx.SmesherID),
	)

	var proof wire.Proof
	return true, h.malPublisher.Publish(ctx, atx.SmesherID, proof)
}

func (h *HandlerV2) checkPrevAtx(ctx context.Context, tx *sql.Tx, atx *activationTx) (bool, error) {
	for id, data := range atx.ids {
		expectedPrevID, err := atxs.PrevIDByNodeID(tx, id, atx.PublishEpoch)
		if err != nil && !errors.Is(err, sql.ErrNotFound) {
			return false, fmt.Errorf("get last atx by node id: %w", err)
		}
		if expectedPrevID == data.previous {
			continue
		}

		h.logger.Debug("atx references a wrong previous ATX",
			log.ZShortStringer("smesherID", id),
			log.ZShortStringer("actual", data.previous),
			log.ZShortStringer("expected", expectedPrevID),
		)

		atx1, atx2, err := atxs.PrevATXCollision(tx, data.previous, id)
		switch {
		case errors.Is(err, sql.ErrNotFound):
			continue
		case err != nil:
			return false, fmt.Errorf("checking for previous ATX collision: %w", err)
		}

		h.logger.Debug("creating a malfeasance proof for invalid previous ATX",
			log.ZShortStringer("smesherID", id),
			log.ZShortStringer("atx1", atx1),
			log.ZShortStringer("atx2", atx2),
		)

		// TODO(mafa): finish proof
		var proof wire.Proof
		return true, h.malPublisher.Publish(ctx, id, proof)
	}
	return false, nil
}

// Store an ATX in the DB.
func (h *HandlerV2) storeAtx(ctx context.Context, atx *types.ActivationTx, watx *activationTx) error {
	if err := h.cdb.WithTx(ctx, func(tx sql.Transaction) error {
		if len(watx.marriages) != 0 {
			marriageData := identities.MarriageData{
				ATX:    atx.ID(),
				Target: atx.SmesherID,
			}
			for i, m := range watx.marriages {
				marriageData.Signature = m.signature
				marriageData.Index = i
				if err := identities.SetMarriage(tx, m.id, &marriageData); err != nil {
					return err
				}
			}
		}

		err := atxs.Add(tx, atx, watx.Blob())
		if err != nil && !errors.Is(err, sql.ErrObjectExists) {
			return fmt.Errorf("add atx to db: %w", err)
		}
		for id, post := range watx.ids {
			err = atxs.SetPost(tx, atx.ID(), post.previous, post.previousIndex, id, post.units)
			if err != nil && !errors.Is(err, sql.ErrObjectExists) {
				return fmt.Errorf("setting atx units for ID %s: %w", id, err)
			}
		}
		return nil
	}); err != nil {
		return fmt.Errorf("store atx: %w", err)
	}

	atxs.AtxAdded(h.cdb, atx)

<<<<<<< HEAD
	var malicious bool
	err := h.cdb.WithTx(ctx, func(tx sql.Transaction) error {
=======
	malicious := false
	err := h.cdb.WithTx(ctx, func(tx *sql.Tx) error {
>>>>>>> 5bedb4ec
		// malfeasance check happens after storing the ATX because storing updates the marriage set
		// that is needed for the malfeasance proof
		// TODO(mafa): don't store own ATX if it would mark the node as malicious
		//    this probably needs to be done by validating and storing own ATXs eagerly and skipping validation in
		//    the gossip handler (not sync!)
		var err error
		malicious, err = h.checkMalicious(ctx, tx, watx)
		return err
	})
	if err != nil {
		return fmt.Errorf("check malicious: %w", err)
	}

	h.beacon.OnAtx(atx)
	if added := h.atxsdata.AddFromAtx(atx, malicious); added != nil {
		h.tortoise.OnAtx(atx.TargetEpoch(), atx.ID(), added)
	}

	h.logger.Debug("finished storing atx in epoch",
		log.ZContext(ctx),
		zap.Stringer("atx_id", atx.ID()),
		zap.Uint32("publish", atx.PublishEpoch.Uint32()),
	)

	return nil
}<|MERGE_RESOLUTION|>--- conflicted
+++ resolved
@@ -668,11 +668,7 @@
 	return &result, nil
 }
 
-<<<<<<< HEAD
-func (h *HandlerV2) checkMalicious(ctx context.Context, tx sql.Transaction, atx *activationTx) error {
-=======
-func (h *HandlerV2) checkMalicious(ctx context.Context, tx *sql.Tx, atx *activationTx) (bool, error) {
->>>>>>> 5bedb4ec
+func (h *HandlerV2) checkMalicious(ctx context.Context, tx sql.Transaction, atx *activationTx) (bool, error) {
 	malicious, err := identities.IsMalicious(tx, atx.SmesherID)
 	if err != nil {
 		return malicious, fmt.Errorf("checking if node is malicious: %w", err)
@@ -713,7 +709,11 @@
 	return malicious, err
 }
 
-func (h *HandlerV2) fetchWireAtx(ctx context.Context, tx *sql.Tx, id types.ATXID) (*wire.ActivationTxV2, error) {
+func (h *HandlerV2) fetchWireAtx(
+	ctx context.Context,
+	tx sql.Transaction,
+	id types.ATXID,
+) (*wire.ActivationTxV2, error) {
 	var blob sql.Blob
 	v, err := atxs.LoadBlob(ctx, tx, id.Bytes(), &blob)
 	if err != nil {
@@ -781,13 +781,8 @@
 	return false, nil
 }
 
-<<<<<<< HEAD
-func (h *HandlerV2) checkDoubleMerge(ctx context.Context, tx sql.Transaction, watx *activationTx) (bool, error) {
-	if watx.MarriageATX == nil {
-=======
-func (h *HandlerV2) checkDoubleMerge(ctx context.Context, tx *sql.Tx, atx *activationTx) (bool, error) {
+func (h *HandlerV2) checkDoubleMerge(ctx context.Context, tx sql.Transaction, atx *activationTx) (bool, error) {
 	if atx.MarriageATX == nil {
->>>>>>> 5bedb4ec
 		return false, nil
 	}
 	ids, err := atxs.MergeConflict(tx, *atx.MarriageATX, atx.PublishEpoch)
@@ -811,7 +806,7 @@
 	return true, h.malPublisher.Publish(ctx, atx.SmesherID, proof)
 }
 
-func (h *HandlerV2) checkPrevAtx(ctx context.Context, tx *sql.Tx, atx *activationTx) (bool, error) {
+func (h *HandlerV2) checkPrevAtx(ctx context.Context, tx sql.Transaction, atx *activationTx) (bool, error) {
 	for id, data := range atx.ids {
 		expectedPrevID, err := atxs.PrevIDByNodeID(tx, id, atx.PublishEpoch)
 		if err != nil && !errors.Is(err, sql.ErrNotFound) {
@@ -882,13 +877,8 @@
 
 	atxs.AtxAdded(h.cdb, atx)
 
-<<<<<<< HEAD
-	var malicious bool
+	malicious := false
 	err := h.cdb.WithTx(ctx, func(tx sql.Transaction) error {
-=======
-	malicious := false
-	err := h.cdb.WithTx(ctx, func(tx *sql.Tx) error {
->>>>>>> 5bedb4ec
 		// malfeasance check happens after storing the ATX because storing updates the marriage set
 		// that is needed for the malfeasance proof
 		// TODO(mafa): don't store own ATX if it would mark the node as malicious
