--- conflicted
+++ resolved
@@ -195,13 +195,8 @@
 			}
 		}
 
-<<<<<<< HEAD
 		var blob sql.Blob
-		require.NoError(t, atxs.LoadBlob(tab.cdb, refAtx.ID().Bytes(), &blob))
-=======
-		blob, err := atxs.GetBlob(context.Background(), tab.cdb, refAtx.ID().Bytes())
-		require.NoError(t, err)
->>>>>>> efea4b2a
+		require.NoError(t, atxs.LoadBlob(context.Background(), tab.cdb, refAtx.ID().Bytes(), &blob))
 
 		// atx will be regossiped once (by the smesher)
 		tab.mclock.EXPECT().CurrentLayer().Return(layer)
