--- conflicted
+++ resolved
@@ -252,12 +252,8 @@
 				},
 				nil,
 			)
-<<<<<<< HEAD
 			_, _, _, err := tab.obtainPost(context.Background(), sig.NodeID())
 			require.NoError(t, err)
-=======
-			require.NoError(t, tab.buildInitialPost(context.Background(), sig.NodeID()))
->>>>>>> cf45019f
 
 			// postClient.Proof() should not be called again
 			_, _, _, err = tab.obtainPost(context.Background(), sig.NodeID())
