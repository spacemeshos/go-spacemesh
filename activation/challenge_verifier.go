package activation

import (
	"context"
	"errors"
	"fmt"

	"github.com/spacemeshos/go-spacemesh/codec"
	"github.com/spacemeshos/go-spacemesh/common/types"
	"github.com/spacemeshos/go-spacemesh/log"
)

var (
	ErrSignatureInvalid = errors.New("signature is invalid")
	ErrChallengeInvalid = errors.New("challenge is invalid")
)

type VerifyError struct {
	// the source (if any) that caused the error
	source error
}

func (e *VerifyError) Error() string {
	return fmt.Sprintf("couldn't verify challenge (%v)", e.source)
}

func (e *VerifyError) Unwrap() error { return e.source }

func (e *VerifyError) Is(target error) bool {
	_, ok := target.(*VerifyError)
	return ok
}

type ChallengeVerificationResult struct {
	Hash   types.Hash32
	NodeID types.NodeID
}

type ChallengeVerifier interface {
	Verify(ctx context.Context, challenge, signature []byte) (*ChallengeVerificationResult, error)
}

type challengeVerifier struct {
<<<<<<< HEAD
	atxDB             atxProvider
	signatureVerifier signing.VerifyExtractor
	validator         nipostValidator

=======
	atxDB          atxProvider
	keyExtractor   keyExtractor
>>>>>>> 40cf75de
	cfg            PostConfig
	goldenATXID    types.ATXID
	layersPerEpoch uint32
}

<<<<<<< HEAD
func NewChallengeVerifier(cdb atxProvider, signatureVerifier signing.VerifyExtractor, validator nipostValidator, cfg PostConfig, goldenATX types.ATXID, layersPerEpoch uint32) ChallengeVerifier {
	return &challengeVerifier{
		atxDB:             cdb,
		signatureVerifier: signatureVerifier,
		validator:         validator,
		cfg:               cfg,
		goldenATXID:       goldenATX,
		layersPerEpoch:    layersPerEpoch,
=======
func NewChallengeVerifier(cdb atxProvider, signatureVerifier keyExtractor, cfg PostConfig, goldenATX types.ATXID, layersPerEpoch uint32) ChallengeVerifier {
	return &challengeVerifier{
		atxDB:          cdb,
		keyExtractor:   signatureVerifier,
		cfg:            cfg,
		goldenATXID:    goldenATX,
		layersPerEpoch: layersPerEpoch,
>>>>>>> 40cf75de
	}
}

func (v *challengeVerifier) Verify(ctx context.Context, challengeBytes, signature []byte) (*ChallengeVerificationResult, error) {
	nodeID, err := v.keyExtractor.ExtractNodeID(challengeBytes, signature)
	if err != nil {
		return nil, ErrSignatureInvalid
	}

	challenge := types.PoetChallenge{}
	if err := codec.Decode(challengeBytes, &challenge); err != nil {
		return nil, err
	}

	if err := v.verifyChallenge(ctx, &challenge, nodeID); err != nil {
		return nil, err
	}

	hash, err := challenge.Hash()
	if err != nil {
		return nil, err
	}
	return &ChallengeVerificationResult{
		Hash:   *hash,
		NodeID: nodeID,
	}, nil
}

func (v *challengeVerifier) verifyChallenge(ctx context.Context, challenge *types.PoetChallenge, nodeID types.NodeID) error {
	log.With().Info("verifying challenge", log.Object("challenge", challenge))

	if err := v.validator.NumUnits(&v.cfg, challenge.NumUnits); err != nil {
		return fmt.Errorf("%w: %v", ErrChallengeInvalid, err)
	}

	if err := v.validator.PositioningAtx(&challenge.PositioningATX, v.atxDB, v.goldenATXID, challenge.PubLayerID, v.layersPerEpoch); err != nil {
		switch err.(type) {
		case *ErrAtxNotFound:
			return &VerifyError{source: err}
		default:
			return fmt.Errorf("%w: %v", ErrChallengeInvalid, err)
		}
	}

	if challenge.PrevATXID == *types.EmptyATXID {
		return v.verifyInitialChallenge(ctx, challenge, nodeID)
	} else {
		return v.verifyNonInitialChallenge(ctx, challenge, nodeID)
	}
}

func (v *challengeVerifier) verifyInitialChallenge(ctx context.Context, challenge *types.PoetChallenge, nodeID types.NodeID) error {
	if challenge.InitialPost == nil {
		return fmt.Errorf("%w: initial Post is not included", ErrChallengeInvalid)
	}

	if err := v.validator.InitialNIPostChallenge(challenge.NIPostChallenge, v.atxDB, v.goldenATXID, challenge.InitialPost.Indices); err != nil {
		switch err.(type) {
		case *ErrAtxNotFound:
			return &VerifyError{source: err}
		default:
			return fmt.Errorf("%w: %v", ErrChallengeInvalid, err)
		}
	}

	if err := v.validator.PostMetadata(&v.cfg, challenge.InitialPostMetadata); err != nil {
		return fmt.Errorf("%w: invalid initial Post Metadata: %v", ErrChallengeInvalid, err)
	}

	if err := v.validator.Post(nodeID, *challenge.CommitmentATX, challenge.InitialPost, challenge.InitialPostMetadata, challenge.NumUnits); err != nil {
		return fmt.Errorf("%w: invalid initial Post: %v", ErrChallengeInvalid, err)
	}

	return nil
}

func (v *challengeVerifier) verifyNonInitialChallenge(ctx context.Context, challenge *types.PoetChallenge, nodeID types.NodeID) error {
	if err := v.validator.NIPostChallenge(challenge.NIPostChallenge, v.atxDB, nodeID); err != nil {
		switch err.(type) {
		case *ErrAtxNotFound:
			return &VerifyError{source: err}
		default:
			return fmt.Errorf("%w: %v", ErrChallengeInvalid, err)
		}
	}

	if challenge.InitialPost != nil {
		return fmt.Errorf("%w: prevATX declared, but initial Post is included", ErrChallengeInvalid)
	}

	return nil
}<|MERGE_RESOLUTION|>--- conflicted
+++ resolved
@@ -41,38 +41,22 @@
 }
 
 type challengeVerifier struct {
-<<<<<<< HEAD
-	atxDB             atxProvider
-	signatureVerifier signing.VerifyExtractor
-	validator         nipostValidator
-
-=======
 	atxDB          atxProvider
 	keyExtractor   keyExtractor
->>>>>>> 40cf75de
+	validator      nipostValidator
 	cfg            PostConfig
 	goldenATXID    types.ATXID
 	layersPerEpoch uint32
 }
 
-<<<<<<< HEAD
-func NewChallengeVerifier(cdb atxProvider, signatureVerifier signing.VerifyExtractor, validator nipostValidator, cfg PostConfig, goldenATX types.ATXID, layersPerEpoch uint32) ChallengeVerifier {
-	return &challengeVerifier{
-		atxDB:             cdb,
-		signatureVerifier: signatureVerifier,
-		validator:         validator,
-		cfg:               cfg,
-		goldenATXID:       goldenATX,
-		layersPerEpoch:    layersPerEpoch,
-=======
-func NewChallengeVerifier(cdb atxProvider, signatureVerifier keyExtractor, cfg PostConfig, goldenATX types.ATXID, layersPerEpoch uint32) ChallengeVerifier {
+func NewChallengeVerifier(cdb atxProvider, signatureVerifier keyExtractor, validator nipostValidator, cfg PostConfig, goldenATX types.ATXID, layersPerEpoch uint32) ChallengeVerifier {
 	return &challengeVerifier{
 		atxDB:          cdb,
 		keyExtractor:   signatureVerifier,
+		validator:      validator,
 		cfg:            cfg,
 		goldenATXID:    goldenATX,
 		layersPerEpoch: layersPerEpoch,
->>>>>>> 40cf75de
 	}
 }
 
