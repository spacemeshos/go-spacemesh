--- conflicted
+++ resolved
@@ -23,11 +23,7 @@
 }
 
 func (e *VerifyError) Error() string {
-<<<<<<< HEAD
-	return fmt.Sprintf("couldn't verify challenge: %v", e.source)
-=======
 	return fmt.Sprintf("couldn't verify challenge (%v)", e.source)
->>>>>>> 63ecbf50
 }
 
 func (e *VerifyError) Unwrap() error { return e.source }
