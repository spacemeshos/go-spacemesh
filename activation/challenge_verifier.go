--- conflicted
+++ resolved
@@ -32,11 +32,6 @@
 	return ok
 }
 
-<<<<<<< HEAD
-//go:generate mockgen -package=activation -destination=./challenge_verifier_mocks.go . AtxProvider
-
-=======
->>>>>>> a0cc56ca
 type ChallengeVerificationResult struct {
 	Hash   types.Hash32
 	NodeID types.NodeID
