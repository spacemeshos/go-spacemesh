package activation

import (
	"context"
	"errors"
	"fmt"
	"testing"

	"github.com/golang/mock/gomock"
	"github.com/spacemeshos/post/config"
	"github.com/spacemeshos/post/initialization"
	"github.com/spacemeshos/post/verifying"
	"github.com/stretchr/testify/require"

	"github.com/spacemeshos/go-spacemesh/common/types"
)

func Test_Validation_VRFNonce(t *testing.T) {
	r := require.New(t)

	// Arrange
	ctrl := gomock.NewController(t)
	poetDbAPI := NewMockpoetDbAPI(ctrl)
	postCfg := DefaultPostConfig()
	postCfg.LabelsPerUnit = 128
	meta := &types.PostMetadata{
		LabelsPerUnit: postCfg.LabelsPerUnit,
	}

	initOpts := DefaultPostSetupOpts()
	initOpts.DataDir = t.TempDir()
	initOpts.ComputeProviderID = int(initialization.CPUProviderID())

	nodeId := types.BytesToNodeID(make([]byte, 32))
	commitmentAtxId := types.EmptyATXID

	init, err := initialization.NewInitializer(
		initialization.WithNodeId(nodeId.Bytes()),
		initialization.WithCommitmentAtxId(commitmentAtxId.Bytes()),
		initialization.WithConfig((config.Config)(postCfg)),
		initialization.WithInitOpts((config.InitOpts)(initOpts)),
	)
	r.NoError(err)
	r.NoError(init.Initialize(context.Background()))
	r.NotNil(init.Nonce())

	nonce := (*types.VRFPostIndex)(init.Nonce())

	v := NewValidator(poetDbAPI, postCfg)

	// Act & Assert
	t.Run("valid vrf nonce", func(t *testing.T) {
		t.Parallel()

		require.NoError(t, v.VRFNonce(nodeId, commitmentAtxId, nonce, meta, initOpts.NumUnits))
	})

	t.Run("invalid vrf nonce", func(t *testing.T) {
		t.Parallel()

		nonce := types.VRFPostIndex(1)
		require.Error(t, v.VRFNonce(nodeId, commitmentAtxId, &nonce, meta, initOpts.NumUnits))
	})

	t.Run("wrong commitmentAtxId", func(t *testing.T) {
		t.Parallel()

		commitmentAtxId := types.RandomATXID()
		require.Error(t, v.VRFNonce(nodeId, commitmentAtxId, nonce, meta, initOpts.NumUnits))
	})

	t.Run("numUnits can be smaller", func(t *testing.T) {
		t.Parallel()

		require.NoError(t, v.VRFNonce(nodeId, commitmentAtxId, nonce, meta, initOpts.NumUnits-1))
	})
}

func Test_Validation_InitialNIPostChallenge(t *testing.T) {
	// Arrange
	layers := types.GetLayersPerEpoch()
	types.SetLayersPerEpoch(layersPerEpochBig)
	t.Cleanup(func() { types.SetLayersPerEpoch(layers) })

	ctrl := gomock.NewController(t)
	poetDbAPI := NewMockpoetDbAPI(ctrl)
	postCfg := DefaultPostConfig()
	goldenATXID := types.ATXID{2, 3, 4}

	v := NewValidator(poetDbAPI, postCfg)

	// Act & Assert
	t.Run("valid initial nipost challenge passes", func(t *testing.T) {
		t.Parallel()

		posAtxId := types.ATXID{1, 2, 3}
		commitmentAtxId := types.ATXID{5, 6, 7}
		initialPost := &types.Post{
			Nonce:   0,
			Indices: make([]byte, 10),
		}

<<<<<<< HEAD
		challenge := newChallenge(0, types.EmptyATXID, posAtxId, types.NewLayerID(1012), &commitmentAtxId)
=======
		challenge := newChallenge(0, *types.EmptyATXID, posAtxId, types.LayerID(1012), &commitmentAtxId)
>>>>>>> 67a21b55
		challenge.InitialPostIndices = initialPost.Indices

		atxProvider := NewMockatxProvider(ctrl)
		atxProvider.EXPECT().GetAtxHeader(commitmentAtxId).Return(&types.ActivationTxHeader{
			NIPostChallenge: types.NIPostChallenge{
				PubLayerID: types.LayerID(888),
			},
		}, nil)

		err := v.InitialNIPostChallenge(&challenge, atxProvider, goldenATXID, initialPost.Indices)
		require.NoError(t, err)
	})

	t.Run("valid initial nipost challenge in epoch 1 passes", func(t *testing.T) {
		t.Parallel()

		posAtxId := types.ATXID{1, 2, 3}
		initialPost := &types.Post{
			Nonce:   0,
			Indices: make([]byte, 10),
		}

<<<<<<< HEAD
		challenge := newChallenge(0, types.EmptyATXID, posAtxId, types.NewLayerID(2), &goldenATXID)
=======
		challenge := newChallenge(0, *types.EmptyATXID, posAtxId, types.LayerID(2), &goldenATXID)
>>>>>>> 67a21b55
		challenge.InitialPostIndices = initialPost.Indices

		atxProvider := NewMockatxProvider(ctrl)

		err := v.InitialNIPostChallenge(&challenge, atxProvider, goldenATXID, initialPost.Indices)
		require.NoError(t, err)
	})

	t.Run("sequence number is not zero", func(t *testing.T) {
		t.Parallel()

		challenge := &types.NIPostChallenge{
			Sequence: 1,
		}
		err := v.InitialNIPostChallenge(challenge, nil, goldenATXID, nil)
		require.EqualError(t, err, "no prevATX declared, but sequence number not zero")
	})

	t.Run("missing initial post indices", func(t *testing.T) {
		t.Parallel()
		posAtxId := types.ATXID{1, 2, 3}

<<<<<<< HEAD
		challenge := newChallenge(0, types.EmptyATXID, posAtxId, types.NewLayerID(2), &goldenATXID)
=======
		challenge := newChallenge(0, *types.EmptyATXID, posAtxId, types.LayerID(2), &goldenATXID)
>>>>>>> 67a21b55

		err := v.InitialNIPostChallenge(&challenge, nil, goldenATXID, nil)
		require.EqualError(t, err, "no prevATX declared, but initial Post indices is not included in challenge")
	})

	t.Run("wrong initial post indices", func(t *testing.T) {
		t.Parallel()

		posAtxId := types.ATXID{1, 2, 3}
		initialPost := &types.Post{
			Nonce:   0,
			Indices: make([]byte, 10),
		}

<<<<<<< HEAD
		challenge := newChallenge(0, types.EmptyATXID, posAtxId, types.NewLayerID(2), &goldenATXID)
=======
		challenge := newChallenge(0, *types.EmptyATXID, posAtxId, types.LayerID(2), &goldenATXID)
>>>>>>> 67a21b55
		challenge.InitialPostIndices = make([]byte, 10)
		challenge.InitialPostIndices[0] = 1

		err := v.InitialNIPostChallenge(&challenge, nil, goldenATXID, initialPost.Indices)
		require.EqualError(t, err, "initial Post indices included in challenge does not equal to the initial Post indices included in the atx")
	})

	t.Run("missing commitment atx", func(t *testing.T) {
		t.Parallel()

		posAtxId := types.ATXID{1, 2, 3}
		initialPost := &types.Post{
			Nonce:   0,
			Indices: make([]byte, 10),
		}

<<<<<<< HEAD
		challenge := newChallenge(0, types.EmptyATXID, posAtxId, types.NewLayerID(2), nil)
=======
		challenge := newChallenge(0, *types.EmptyATXID, posAtxId, types.LayerID(2), nil)
>>>>>>> 67a21b55
		challenge.InitialPostIndices = initialPost.Indices

		err := v.InitialNIPostChallenge(&challenge, nil, goldenATXID, initialPost.Indices)
		require.EqualError(t, err, "no prevATX declared, but commitmentATX is missing")
	})

	t.Run("commitment atx from wrong pub layer", func(t *testing.T) {
		t.Parallel()

		posAtxId := types.ATXID{1, 2, 3}
		commitmentAtxId := types.ATXID{5, 6, 7}
		initialPost := &types.Post{
			Nonce:   0,
			Indices: make([]byte, 10),
		}

<<<<<<< HEAD
		challenge := newChallenge(0, types.EmptyATXID, posAtxId, types.NewLayerID(1012), &commitmentAtxId)
=======
		challenge := newChallenge(0, *types.EmptyATXID, posAtxId, types.LayerID(1012), &commitmentAtxId)
>>>>>>> 67a21b55
		challenge.InitialPostIndices = initialPost.Indices

		atxProvider := NewMockatxProvider(ctrl)
		atxProvider.EXPECT().GetAtxHeader(commitmentAtxId).Return(&types.ActivationTxHeader{
			NIPostChallenge: types.NIPostChallenge{
				PubLayerID: types.LayerID(1200),
			},
		}, nil)

		err := v.InitialNIPostChallenge(&challenge, atxProvider, goldenATXID, initialPost.Indices)
		require.EqualError(t, err, "challenge publayer (1012) must be after commitment atx publayer (1200)")
	})
}

func Test_Validation_NIPostChallenge(t *testing.T) {
	// Arrange
	layers := types.GetLayersPerEpoch()
	types.SetLayersPerEpoch(layersPerEpochBig)
	t.Cleanup(func() { types.SetLayersPerEpoch(layers) })

	ctrl := gomock.NewController(t)
	poetDbAPI := NewMockpoetDbAPI(ctrl)
	postCfg := DefaultPostConfig()

	v := NewValidator(poetDbAPI, postCfg)

	// Act & Assert
	t.Run("valid nipost challenge passes", func(t *testing.T) {
		t.Parallel()

		nodeId := types.RandomNodeID()

		prevAtxId := types.ATXID{3, 2, 1}
		posAtxId := types.ATXID{1, 2, 3}

		challenge := newChallenge(10, prevAtxId, posAtxId, types.LayerID(1012), nil)

		atxProvider := NewMockatxProvider(ctrl)
		atxProvider.EXPECT().GetAtxHeader(prevAtxId).Return(&types.ActivationTxHeader{
			NIPostChallenge: types.NIPostChallenge{
				PubLayerID: types.LayerID(888),
				Sequence:   9,
			},
			NodeID: nodeId,
		}, nil)

		err := v.NIPostChallenge(&challenge, atxProvider, nodeId)
		require.NoError(t, err)
	})

	t.Run("prev atx missing", func(t *testing.T) {
		t.Parallel()

		nodeId := types.RandomNodeID()

		prevAtxId := types.ATXID{3, 2, 1}
		posAtxId := types.ATXID{1, 2, 3}

		challenge := newChallenge(10, prevAtxId, posAtxId, types.LayerID(1012), nil)

		atxProvider := NewMockatxProvider(ctrl)
		atxProvider.EXPECT().GetAtxHeader(prevAtxId).Return(nil, errors.New("not found"))

		err := v.NIPostChallenge(&challenge, atxProvider, nodeId)
		require.ErrorIs(t, err, &ErrAtxNotFound{Id: prevAtxId})
		require.ErrorContains(t, err, "not found")
	})

	t.Run("prev ATX from different miner", func(t *testing.T) {
		t.Parallel()

		nodeId := types.RandomNodeID()
		otherNodeId := types.RandomNodeID()

		prevAtxId := types.ATXID{3, 2, 1}
		posAtxId := types.ATXID{1, 2, 3}

		challenge := newChallenge(10, prevAtxId, posAtxId, types.LayerID(1012), nil)

		atxProvider := NewMockatxProvider(ctrl)
		atxProvider.EXPECT().GetAtxHeader(prevAtxId).Return(&types.ActivationTxHeader{
			NIPostChallenge: types.NIPostChallenge{
				PubLayerID: types.LayerID(888),
				Sequence:   9,
			},
			NodeID: otherNodeId,
		}, nil)

		err := v.NIPostChallenge(&challenge, atxProvider, nodeId)
		require.ErrorContains(t, err, "previous atx belongs to different miner")
	})

	t.Run("prev atx from wrong publication layer", func(t *testing.T) {
		t.Parallel()

		nodeId := types.RandomNodeID()

		prevAtxId := types.ATXID{3, 2, 1}
		posAtxId := types.ATXID{1, 2, 3}

		challenge := newChallenge(10, prevAtxId, posAtxId, types.LayerID(1012), nil)

		atxProvider := NewMockatxProvider(ctrl)
		atxProvider.EXPECT().GetAtxHeader(prevAtxId).Return(&types.ActivationTxHeader{
			NIPostChallenge: types.NIPostChallenge{
				PubLayerID: types.LayerID(1200),
				Sequence:   9,
			},
			NodeID: nodeId,
		}, nil)

		err := v.NIPostChallenge(&challenge, atxProvider, nodeId)
		require.EqualError(t, err, "prevAtx epoch (1, layer 1200) isn't older than current atx epoch (1, layer 1012)")
	})

	t.Run("prev atx sequence not lower than current", func(t *testing.T) {
		t.Parallel()

		nodeId := types.RandomNodeID()

		prevAtxId := types.ATXID{3, 2, 1}
		posAtxId := types.ATXID{1, 2, 3}

		challenge := newChallenge(10, prevAtxId, posAtxId, types.LayerID(1012), nil)

		atxProvider := NewMockatxProvider(ctrl)
		atxProvider.EXPECT().GetAtxHeader(prevAtxId).Return(&types.ActivationTxHeader{
			NIPostChallenge: types.NIPostChallenge{
				PubLayerID: types.LayerID(888),
				Sequence:   10,
			},
			NodeID: nodeId,
		}, nil)

		err := v.NIPostChallenge(&challenge, atxProvider, nodeId)
		require.EqualError(t, err, "sequence number is not one more than prev sequence number")
	})

	t.Run("challenge contains initial post indices", func(t *testing.T) {
		t.Parallel()

		nodeId := types.RandomNodeID()

		prevAtxId := types.ATXID{3, 2, 1}
		posAtxId := types.ATXID{1, 2, 3}

		challenge := newChallenge(10, prevAtxId, posAtxId, types.LayerID(1012), nil)
		challenge.InitialPostIndices = make([]byte, 10)

		atxProvider := NewMockatxProvider(ctrl)
		atxProvider.EXPECT().GetAtxHeader(prevAtxId).Return(&types.ActivationTxHeader{
			NIPostChallenge: types.NIPostChallenge{
				PubLayerID: types.LayerID(888),
				Sequence:   9,
			},
			NodeID: nodeId,
		}, nil)

		err := v.NIPostChallenge(&challenge, atxProvider, nodeId)
		require.EqualError(t, err, "prevATX declared, but initial Post indices is included in challenge")
	})

	t.Run("challenge contains commitment atx", func(t *testing.T) {
		t.Parallel()

		nodeId := types.RandomNodeID()

		prevAtxId := types.ATXID{3, 2, 1}
		posAtxId := types.ATXID{1, 2, 3}

		challenge := newChallenge(10, prevAtxId, posAtxId, types.LayerID(1012), nil)
		challenge.CommitmentATX = &types.ATXID{9, 9, 9}

		atxProvider := NewMockatxProvider(ctrl)
		atxProvider.EXPECT().GetAtxHeader(prevAtxId).Return(&types.ActivationTxHeader{
			NIPostChallenge: types.NIPostChallenge{
				PubLayerID: types.LayerID(888),
				Sequence:   9,
			},
			NodeID: nodeId,
		}, nil)

		err := v.NIPostChallenge(&challenge, atxProvider, nodeId)
		require.EqualError(t, err, "prevATX declared, but commitmentATX is included")
	})
}

func Test_Validation_PositioningAtx(t *testing.T) {
	// Arrange
	layers := types.GetLayersPerEpoch()
	types.SetLayersPerEpoch(layersPerEpochBig)
	t.Cleanup(func() { types.SetLayersPerEpoch(layers) })

	ctrl := gomock.NewController(t)
	poetDbAPI := NewMockpoetDbAPI(ctrl)
	postCfg := DefaultPostConfig()

	v := NewValidator(poetDbAPI, postCfg)

	// Act & Assert
	t.Run("valid nipost challenge passes", func(t *testing.T) {
		t.Parallel()

		posAtxId := types.ATXID{1, 2, 3}
		goldenAtxId := types.ATXID{9, 9, 9}

		atxProvider := NewMockatxProvider(ctrl)
		atxProvider.EXPECT().GetAtxHeader(posAtxId).Return(&types.ActivationTxHeader{
			NIPostChallenge: types.NIPostChallenge{
				PubLayerID: types.LayerID(888),
				Sequence:   9,
			},
		}, nil)

		err := v.PositioningAtx(&posAtxId, atxProvider, goldenAtxId, types.LayerID(1012), layersPerEpochBig)
		require.NoError(t, err)
	})

	t.Run("golden ATX is allowed as positioning atx in genesis epoch", func(t *testing.T) {
		t.Parallel()

		goldenAtxId := types.ATXID{9, 9, 9}

		atxProvider := NewMockatxProvider(ctrl)

		err := v.PositioningAtx(&goldenAtxId, atxProvider, goldenAtxId, types.LayerID(1012), layersPerEpochBig)
		require.NoError(t, err)
	})

	t.Run("golden ATX is not allowed as positioning atx in non-genesis epoch", func(t *testing.T) {
		t.Parallel()

		goldenAtxId := types.ATXID{9, 9, 9}

		atxProvider := NewMockatxProvider(ctrl)

		err := v.PositioningAtx(&goldenAtxId, atxProvider, goldenAtxId, types.LayerID(2012), layersPerEpochBig)
		require.EqualError(t, err, "golden atx used for positioning atx in epoch 2, but is only valid in epoch 1")
	})

	t.Run("fail at empty positioning atx", func(t *testing.T) {
		t.Parallel()

		goldenAtxId := types.ATXID{9, 9, 9}

		atxProvider := NewMockatxProvider(ctrl)

<<<<<<< HEAD
		err := v.PositioningAtx(&types.EmptyATXID, atxProvider, goldenAtxId, types.NewLayerID(1012), layersPerEpochBig)
=======
		err := v.PositioningAtx(types.EmptyATXID, atxProvider, goldenAtxId, types.LayerID(1012), layersPerEpochBig)
>>>>>>> 67a21b55
		require.EqualError(t, err, "empty positioning atx")
	})

	t.Run("fail when posAtx is not found", func(t *testing.T) {
		t.Parallel()

		posAtxId := types.ATXID{1, 2, 3}
		goldenAtxId := types.ATXID{9, 9, 9}

		atxProvider := NewMockatxProvider(ctrl)
		atxProvider.EXPECT().GetAtxHeader(posAtxId).Return(nil, errors.New("db error"))

		err := v.PositioningAtx(&posAtxId, atxProvider, goldenAtxId, types.LayerID(1012), layersPerEpochBig)
		require.ErrorIs(t, err, &ErrAtxNotFound{Id: posAtxId})
		require.ErrorContains(t, err, "db error")
	})

	t.Run("positioning atx published in higher layer than expected", func(t *testing.T) {
		t.Parallel()

		posAtxId := types.ATXID{1, 2, 3}
		goldenAtxId := types.ATXID{9, 9, 9}

		atxProvider := NewMockatxProvider(ctrl)
		atxProvider.EXPECT().GetAtxHeader(posAtxId).Return(&types.ActivationTxHeader{
			NIPostChallenge: types.NIPostChallenge{
				PubLayerID: types.LayerID(2000),
				Sequence:   9,
			},
		}, nil)

		err := v.PositioningAtx(&posAtxId, atxProvider, goldenAtxId, types.LayerID(1012), layersPerEpochBig)
		require.EqualError(t, err, "positioning atx layer (2000) must be before 1012")
	})

	t.Run("positioning atx with larger distance than expected", func(t *testing.T) {
		t.Parallel()

		posAtxId := types.ATXID{1, 2, 3}
		goldenAtxId := types.ATXID{9, 9, 9}

		atxProvider := NewMockatxProvider(ctrl)
		atxProvider.EXPECT().GetAtxHeader(posAtxId).Return(&types.ActivationTxHeader{
			NIPostChallenge: types.NIPostChallenge{
				PubLayerID: types.LayerID(888),
				Sequence:   9,
			},
		}, nil)

		err := v.PositioningAtx(&posAtxId, atxProvider, goldenAtxId, types.LayerID(2000), layersPerEpochBig)
		require.EqualError(t, err, "expected distance of one epoch (1000 layers) from positioning atx but found 1112")
	})
}

func Test_Validate_NumUnits(t *testing.T) {
	// Arrange
	layers := types.GetLayersPerEpoch()
	types.SetLayersPerEpoch(layersPerEpochBig)
	t.Cleanup(func() { types.SetLayersPerEpoch(layers) })

	ctrl := gomock.NewController(t)
	poetDbAPI := NewMockpoetDbAPI(ctrl)
	postCfg := DefaultPostConfig()

	v := NewValidator(poetDbAPI, postCfg)

	// Act & Assert
	t.Run("valid number of num units passes", func(t *testing.T) {
		t.Parallel()

		err := v.NumUnits(&postCfg, postCfg.MinNumUnits)
		require.NoError(t, err)

		err = v.NumUnits(&postCfg, postCfg.MaxNumUnits)
		require.NoError(t, err)
	})

	t.Run("invalid number of num units fails", func(t *testing.T) {
		t.Parallel()

		err := v.NumUnits(&postCfg, postCfg.MinNumUnits-1)
		require.EqualError(t, err, fmt.Sprintf("invalid `numUnits`; expected: >=%d, given: %d", postCfg.MinNumUnits, postCfg.MinNumUnits-1))

		err = v.NumUnits(&postCfg, postCfg.MaxNumUnits+1)
		require.EqualError(t, err, fmt.Sprintf("invalid `numUnits`; expected: <=%d, given: %d", postCfg.MaxNumUnits, postCfg.MaxNumUnits+1))
	})
}

func Test_Validate_PostMetadata(t *testing.T) {
	// Arrange
	layers := types.GetLayersPerEpoch()
	types.SetLayersPerEpoch(layersPerEpochBig)
	t.Cleanup(func() { types.SetLayersPerEpoch(layers) })

	ctrl := gomock.NewController(t)
	poetDbAPI := NewMockpoetDbAPI(ctrl)
	postCfg := DefaultPostConfig()

	v := NewValidator(poetDbAPI, postCfg)

	// Act & Assert
	t.Run("valid post metadata", func(t *testing.T) {
		t.Parallel()

		meta := &types.PostMetadata{
			LabelsPerUnit: postCfg.LabelsPerUnit,
		}

		err := v.PostMetadata(&postCfg, meta)
		require.NoError(t, err)
	})

	t.Run("wrong labels per unit", func(t *testing.T) {
		t.Parallel()

		meta := &types.PostMetadata{
			LabelsPerUnit: postCfg.LabelsPerUnit - 1,
		}

		err := v.PostMetadata(&postCfg, meta)
		require.EqualError(t, err, fmt.Sprintf("invalid `LabelsPerUnit`; expected: >=%d, given: %d", postCfg.LabelsPerUnit, postCfg.LabelsPerUnit-1))
	})
}

func TestValidator_Validate(t *testing.T) {
	t.Parallel()
	r := require.New(t)

	challenge := types.NIPostChallenge{
		PubLayerID: (postGenesisEpoch + 2).FirstLayer(),
	}
	challengeHash := challenge.Hash()
	poetDb := NewMockpoetDbAPI(gomock.NewController(t))
	poetDb.EXPECT().GetProof(gomock.Any()).AnyTimes().DoAndReturn(func(types.PoetProofRef) (*types.PoetProof, error) {
		proof := &types.PoetProof{
			Members: make([]types.Member, 1),
		}
		copy(proof.Members[0][:], challengeHash.Bytes())
		return proof, nil
	})
	poetDb.EXPECT().ValidateAndStore(gomock.Any(), gomock.Any()).Return(nil)

	postProvider := newTestPostManager(t)
	nipost := buildNIPost(t, postProvider, postProvider.cfg, challenge, poetDb)

	opts := []verifying.OptionFunc{verifying.WithLabelScryptParams(postProvider.opts.Scrypt)}
	err := validateNIPost(postProvider.id, postProvider.commitmentAtxId, nipost, challengeHash, poetDb, postProvider.cfg, postProvider.opts.NumUnits, opts...)
	r.NoError(err)

	err = validateNIPost(postProvider.id, postProvider.commitmentAtxId, nipost, types.BytesToHash([]byte("lerner")), poetDb, postProvider.cfg, postProvider.opts.NumUnits, opts...)
	r.Contains(err.Error(), "invalid `Challenge`")

	newNIPost := *nipost
	newNIPost.Post = &types.Post{}
	err = validateNIPost(postProvider.id, postProvider.commitmentAtxId, &newNIPost, challengeHash, poetDb, postProvider.cfg, postProvider.opts.NumUnits, opts...)
	r.Contains(err.Error(), "invalid Post")

	newPostCfg := postProvider.cfg
	newPostCfg.MinNumUnits = postProvider.opts.NumUnits + 1
	err = validateNIPost(postProvider.id, postProvider.commitmentAtxId, nipost, challengeHash, poetDb, newPostCfg, postProvider.opts.NumUnits, opts...)
	r.EqualError(err, fmt.Sprintf("invalid `numUnits`; expected: >=%d, given: %d", newPostCfg.MinNumUnits, postProvider.opts.NumUnits))

	newPostCfg = postProvider.cfg
	newPostCfg.MaxNumUnits = postProvider.opts.NumUnits - 1
	err = validateNIPost(postProvider.id, postProvider.commitmentAtxId, nipost, challengeHash, poetDb, newPostCfg, postProvider.opts.NumUnits, opts...)
	r.EqualError(err, fmt.Sprintf("invalid `numUnits`; expected: <=%d, given: %d", newPostCfg.MaxNumUnits, postProvider.opts.NumUnits))

	newPostCfg = postProvider.cfg
	newPostCfg.LabelsPerUnit = nipost.PostMetadata.LabelsPerUnit + 1
	err = validateNIPost(postProvider.id, postProvider.commitmentAtxId, nipost, challengeHash, poetDb, newPostCfg, postProvider.opts.NumUnits, opts...)
	r.EqualError(err, fmt.Sprintf("invalid `LabelsPerUnit`; expected: >=%d, given: %d", newPostCfg.LabelsPerUnit, nipost.PostMetadata.LabelsPerUnit))
}

func validateNIPost(minerID types.NodeID, commitmentAtx types.ATXID, nipost *types.NIPost, challenge types.Hash32, poetDb poetDbAPI, postCfg PostConfig, numUnits uint32, opts ...verifying.OptionFunc) error {
	v := &Validator{poetDb, postCfg}
	_, err := v.NIPost(minerID, commitmentAtx, nipost, challenge, numUnits, opts...)
	return err
}<|MERGE_RESOLUTION|>--- conflicted
+++ resolved
@@ -100,11 +100,7 @@
 			Indices: make([]byte, 10),
 		}
 
-<<<<<<< HEAD
-		challenge := newChallenge(0, types.EmptyATXID, posAtxId, types.NewLayerID(1012), &commitmentAtxId)
-=======
-		challenge := newChallenge(0, *types.EmptyATXID, posAtxId, types.LayerID(1012), &commitmentAtxId)
->>>>>>> 67a21b55
+		challenge := newChallenge(0, types.EmptyATXID, posAtxId, types.LayerID(1012), &commitmentAtxId)
 		challenge.InitialPostIndices = initialPost.Indices
 
 		atxProvider := NewMockatxProvider(ctrl)
@@ -127,11 +123,7 @@
 			Indices: make([]byte, 10),
 		}
 
-<<<<<<< HEAD
-		challenge := newChallenge(0, types.EmptyATXID, posAtxId, types.NewLayerID(2), &goldenATXID)
-=======
-		challenge := newChallenge(0, *types.EmptyATXID, posAtxId, types.LayerID(2), &goldenATXID)
->>>>>>> 67a21b55
+		challenge := newChallenge(0, types.EmptyATXID, posAtxId, types.LayerID(2), &goldenATXID)
 		challenge.InitialPostIndices = initialPost.Indices
 
 		atxProvider := NewMockatxProvider(ctrl)
@@ -154,11 +146,7 @@
 		t.Parallel()
 		posAtxId := types.ATXID{1, 2, 3}
 
-<<<<<<< HEAD
-		challenge := newChallenge(0, types.EmptyATXID, posAtxId, types.NewLayerID(2), &goldenATXID)
-=======
-		challenge := newChallenge(0, *types.EmptyATXID, posAtxId, types.LayerID(2), &goldenATXID)
->>>>>>> 67a21b55
+		challenge := newChallenge(0, types.EmptyATXID, posAtxId, types.LayerID(2), &goldenATXID)
 
 		err := v.InitialNIPostChallenge(&challenge, nil, goldenATXID, nil)
 		require.EqualError(t, err, "no prevATX declared, but initial Post indices is not included in challenge")
@@ -173,11 +161,7 @@
 			Indices: make([]byte, 10),
 		}
 
-<<<<<<< HEAD
-		challenge := newChallenge(0, types.EmptyATXID, posAtxId, types.NewLayerID(2), &goldenATXID)
-=======
-		challenge := newChallenge(0, *types.EmptyATXID, posAtxId, types.LayerID(2), &goldenATXID)
->>>>>>> 67a21b55
+		challenge := newChallenge(0, types.EmptyATXID, posAtxId, types.LayerID(2), &goldenATXID)
 		challenge.InitialPostIndices = make([]byte, 10)
 		challenge.InitialPostIndices[0] = 1
 
@@ -194,11 +178,7 @@
 			Indices: make([]byte, 10),
 		}
 
-<<<<<<< HEAD
-		challenge := newChallenge(0, types.EmptyATXID, posAtxId, types.NewLayerID(2), nil)
-=======
-		challenge := newChallenge(0, *types.EmptyATXID, posAtxId, types.LayerID(2), nil)
->>>>>>> 67a21b55
+		challenge := newChallenge(0, types.EmptyATXID, posAtxId, types.LayerID(2), nil)
 		challenge.InitialPostIndices = initialPost.Indices
 
 		err := v.InitialNIPostChallenge(&challenge, nil, goldenATXID, initialPost.Indices)
@@ -215,11 +195,7 @@
 			Indices: make([]byte, 10),
 		}
 
-<<<<<<< HEAD
-		challenge := newChallenge(0, types.EmptyATXID, posAtxId, types.NewLayerID(1012), &commitmentAtxId)
-=======
-		challenge := newChallenge(0, *types.EmptyATXID, posAtxId, types.LayerID(1012), &commitmentAtxId)
->>>>>>> 67a21b55
+		challenge := newChallenge(0, types.EmptyATXID, posAtxId, types.LayerID(1012), &commitmentAtxId)
 		challenge.InitialPostIndices = initialPost.Indices
 
 		atxProvider := NewMockatxProvider(ctrl)
@@ -467,11 +443,7 @@
 
 		atxProvider := NewMockatxProvider(ctrl)
 
-<<<<<<< HEAD
-		err := v.PositioningAtx(&types.EmptyATXID, atxProvider, goldenAtxId, types.NewLayerID(1012), layersPerEpochBig)
-=======
-		err := v.PositioningAtx(types.EmptyATXID, atxProvider, goldenAtxId, types.LayerID(1012), layersPerEpochBig)
->>>>>>> 67a21b55
+		err := v.PositioningAtx(&types.EmptyATXID, atxProvider, goldenAtxId, types.LayerID(1012), layersPerEpochBig)
 		require.EqualError(t, err, "empty positioning atx")
 	})
 
