package wire

import (
	"testing"

	fuzz "github.com/google/gofuzz"
	"github.com/stretchr/testify/require"

	"github.com/spacemeshos/go-spacemesh/common/types"
)

func Benchmark_ATXv2ID(b *testing.B) {
	f := fuzz.New()
	b.ResetTimer()

	for i := 0; i < b.N; i++ {
		b.StopTimer()
		atx := &ActivationTxV2{}
		f.Fuzz(atx)
		b.StartTimer()
		atx.ID()
	}
}

func Benchmark_ATXv2ID_WorstScenario(b *testing.B) {
	b.ResetTimer()

	for i := 0; i < b.N; i++ {
		b.StopTimer()
		atx := &ActivationTxV2{
			PublishEpoch:   0,
			PositioningATX: types.RandomATXID(),
			PreviousATXs:   make([]types.ATXID, 256),
			NiPosts: []NiPostsV2{
				{
					Membership: MerkleProofV2{
						Nodes: make([]types.Hash32, 32),
					},
					Challenge: types.RandomHash(),
					Posts:     make([]SubPostV2, 256),
				},
				{
					Membership: MerkleProofV2{
						Nodes: make([]types.Hash32, 32),
					},
					Challenge: types.RandomHash(),
					Posts:     make([]SubPostV2, 256), // actually the sum of all posts in `NiPosts` should be 256
				},
			},
		}
		for i := range atx.NiPosts[0].Posts {
			atx.NiPosts[0].Posts[i].Post = PostV1{
				Nonce:   0,
				Indices: make([]byte, 800),
				Pow:     0,
			}
		}
		for i := range atx.NiPosts[1].Posts {
			atx.NiPosts[1].Posts[i].Post = PostV1{
				Nonce:   0,
				Indices: make([]byte, 800),
				Pow:     0,
			}
		}
		atx.MarriageATX = new(types.ATXID)
		b.StartTimer()
		atx.ID()
	}
}

func Test_NoATXv2IDCollisions(t *testing.T) {
	f := fuzz.New()

	atxIDs := make([]types.ATXID, 0, 1000)
	for range 1000 {
		atx := &ActivationTxV2{}
		f.Fuzz(atx)
		id := atx.ID()
		require.NotContains(t, atxIDs, id, "ATX ID collision")
		atxIDs = append(atxIDs, id)
	}
<<<<<<< HEAD
=======
}

const PublishEpochIndex = 0

func Test_GenerateDoublePublishProof(t *testing.T) {
	atx := &ActivationTxV2{
		PublishEpoch:   10,
		PositioningATX: types.RandomATXID(),
		PreviousATXs:   make([]types.ATXID, 1),
		NiPosts: []NiPostsV2{
			{
				Membership: MerkleProofV2{
					Nodes: make([]types.Hash32, 32),
				},
				Challenge: types.RandomHash(),
				Posts: []SubPostV2{
					{
						MarriageIndex: rand.Uint32N(256),
						PrevATXIndex:  0,
						Post: PostV1{
							Nonce:   0,
							Indices: make([]byte, 800),
							Pow:     0,
						},
					},
				},
			},
		},
	}

	proof, err := generatePublishEpochProof(atx)
	require.NoError(t, err)
	require.NotNil(t, proof)

	// a malfeasance proof for double publish will contain
	// - the value of the PublishEpoch (here 10) - 4 bytes
	// - the two ATX IDs - 32 bytes each
	// - the two signatures (atx.Signature + atx.NodeID) - 64 bytes each
	// - two merkle proofs - one per ATX - that is 128 bytes each (4 * 32)
	// total: 452 bytes instead of two full ATXs (> 20 kB each in the worst case)

	publishEpoch := make([]byte, 4)
	binary.LittleEndian.PutUint32(publishEpoch, atx.PublishEpoch.Uint32())
	ok, err := merkle.ValidatePartialTree(
		[]uint64{PublishEpochIndex},
		[][]byte{publishEpoch},
		proof,
		atx.ID().Bytes(),
		atxTreeHash,
	)
	require.NoError(t, err)
	require.True(t, ok)

	// different PublishEpoch doesn't validate
	publishEpoch = []byte{0xFF, 0x00, 0x00, 0x00}
	ok, err = merkle.ValidatePartialTree(
		[]uint64{PublishEpochIndex},
		[][]byte{publishEpoch},
		proof,
		atx.ID().Bytes(),
		atxTreeHash,
	)
	require.NoError(t, err)
	require.False(t, ok)
}

func generatePublishEpochProof(atx *ActivationTxV2) ([][]byte, error) {
	tree, err := merkle.NewTreeBuilder().
		WithLeavesToProve(map[uint64]bool{PublishEpochIndex: true}).
		WithHashFunc(atxTreeHash).
		Build()
	if err != nil {
		return nil, err
	}
	atx.merkleTree(tree)
	return tree.Proof(), nil
>>>>>>> 0ec1b2e9
}<|MERGE_RESOLUTION|>--- conflicted
+++ resolved
@@ -79,83 +79,4 @@
 		require.NotContains(t, atxIDs, id, "ATX ID collision")
 		atxIDs = append(atxIDs, id)
 	}
-<<<<<<< HEAD
-=======
-}
-
-const PublishEpochIndex = 0
-
-func Test_GenerateDoublePublishProof(t *testing.T) {
-	atx := &ActivationTxV2{
-		PublishEpoch:   10,
-		PositioningATX: types.RandomATXID(),
-		PreviousATXs:   make([]types.ATXID, 1),
-		NiPosts: []NiPostsV2{
-			{
-				Membership: MerkleProofV2{
-					Nodes: make([]types.Hash32, 32),
-				},
-				Challenge: types.RandomHash(),
-				Posts: []SubPostV2{
-					{
-						MarriageIndex: rand.Uint32N(256),
-						PrevATXIndex:  0,
-						Post: PostV1{
-							Nonce:   0,
-							Indices: make([]byte, 800),
-							Pow:     0,
-						},
-					},
-				},
-			},
-		},
-	}
-
-	proof, err := generatePublishEpochProof(atx)
-	require.NoError(t, err)
-	require.NotNil(t, proof)
-
-	// a malfeasance proof for double publish will contain
-	// - the value of the PublishEpoch (here 10) - 4 bytes
-	// - the two ATX IDs - 32 bytes each
-	// - the two signatures (atx.Signature + atx.NodeID) - 64 bytes each
-	// - two merkle proofs - one per ATX - that is 128 bytes each (4 * 32)
-	// total: 452 bytes instead of two full ATXs (> 20 kB each in the worst case)
-
-	publishEpoch := make([]byte, 4)
-	binary.LittleEndian.PutUint32(publishEpoch, atx.PublishEpoch.Uint32())
-	ok, err := merkle.ValidatePartialTree(
-		[]uint64{PublishEpochIndex},
-		[][]byte{publishEpoch},
-		proof,
-		atx.ID().Bytes(),
-		atxTreeHash,
-	)
-	require.NoError(t, err)
-	require.True(t, ok)
-
-	// different PublishEpoch doesn't validate
-	publishEpoch = []byte{0xFF, 0x00, 0x00, 0x00}
-	ok, err = merkle.ValidatePartialTree(
-		[]uint64{PublishEpochIndex},
-		[][]byte{publishEpoch},
-		proof,
-		atx.ID().Bytes(),
-		atxTreeHash,
-	)
-	require.NoError(t, err)
-	require.False(t, ok)
-}
-
-func generatePublishEpochProof(atx *ActivationTxV2) ([][]byte, error) {
-	tree, err := merkle.NewTreeBuilder().
-		WithLeavesToProve(map[uint64]bool{PublishEpochIndex: true}).
-		WithHashFunc(atxTreeHash).
-		Build()
-	if err != nil {
-		return nil, err
-	}
-	atx.merkleTree(tree)
-	return tree.Proof(), nil
->>>>>>> 0ec1b2e9
 }