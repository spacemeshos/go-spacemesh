package wire

import (
	"math/rand/v2"
	"testing"

	fuzz "github.com/google/gofuzz"
	"github.com/stretchr/testify/require"

	"github.com/spacemeshos/go-spacemesh/common/types"
	"github.com/spacemeshos/go-spacemesh/signing"
)

type testAtxV2Opt func(*ActivationTxV2)

<<<<<<< HEAD
func WithPublishEpoch(epoch types.EpochID) testAtxV2Opt {
	return func(atx *ActivationTxV2) {
		atx.PublishEpoch = epoch
	}
}

func WithMarriageCertificate(sig *signing.EdSigner, refAtx types.ATXID, atxPublisher types.NodeID) testAtxV2Opt {
=======
func withMarriageCertificate(sig *signing.EdSigner, refAtx types.ATXID, atxPublisher types.NodeID) testAtxV2Opt {
>>>>>>> 83b04992
	return func(atx *ActivationTxV2) {
		certificate := MarriageCertificate{
			ReferenceAtx: refAtx,
			Signature:    sig.Sign(signing.MARRIAGE, atxPublisher.Bytes()),
		}
		atx.Marriages = append(atx.Marriages, certificate)
	}
}

func newActivationTxV2(opts ...testAtxV2Opt) *ActivationTxV2 {
	atx := &ActivationTxV2{
		PublishEpoch:   rand.N(types.EpochID(255)),
		PositioningATX: types.RandomATXID(),
		PreviousATXs:   make([]types.ATXID, 1+rand.IntN(255)),
		NiPosts: []NiPostsV2{
			{
				Membership: MerkleProofV2{
					Nodes: make([]types.Hash32, 32),
				},
				Challenge: types.RandomHash(),
				Posts: []SubPostV2{
					{
						MarriageIndex: rand.Uint32N(256),
						PrevATXIndex:  0,
						Post: PostV1{
							Nonce:   0,
							Indices: make([]byte, 800),
							Pow:     0,
						},
					},
				},
			},
		},
	}
	for _, opt := range opts {
		opt(atx)
	}
	return atx
}

func Benchmark_ATXv2ID(b *testing.B) {
	f := fuzz.New()
	b.ResetTimer()

	for i := 0; i < b.N; i++ {
		b.StopTimer()
		atx := &ActivationTxV2{}
		f.Fuzz(atx)
		b.StartTimer()
		atx.ID()
	}
}

func Benchmark_ATXv2ID_WorstScenario(b *testing.B) {
	b.ResetTimer()

	for i := 0; i < b.N; i++ {
		b.StopTimer()
		atx := &ActivationTxV2{
			PublishEpoch:   0,
			PositioningATX: types.RandomATXID(),
			PreviousATXs:   make([]types.ATXID, 256),
			NiPosts: []NiPostsV2{
				{
					Membership: MerkleProofV2{
						Nodes: make([]types.Hash32, 32),
					},
					Challenge: types.RandomHash(),
					Posts:     make([]SubPostV2, 256),
				},
				{
					Membership: MerkleProofV2{
						Nodes: make([]types.Hash32, 32),
					},
					Challenge: types.RandomHash(),
					Posts:     make([]SubPostV2, 256), // actually the sum of all posts in `NiPosts` should be 256
				},
			},
		}
		for i := range atx.NiPosts[0].Posts {
			atx.NiPosts[0].Posts[i].Post = PostV1{
				Nonce:   0,
				Indices: make([]byte, 800),
				Pow:     0,
			}
		}
		for i := range atx.NiPosts[1].Posts {
			atx.NiPosts[1].Posts[i].Post = PostV1{
				Nonce:   0,
				Indices: make([]byte, 800),
				Pow:     0,
			}
		}
		atx.MarriageATX = new(types.ATXID)
		b.StartTimer()
		atx.ID()
	}
}

func Test_NoATXv2IDCollisions(t *testing.T) {
	f := fuzz.New()

	atxIDs := make([]types.ATXID, 0, 1000)
	for range 1000 {
		atx := &ActivationTxV2{}
		f.Fuzz(atx)
		id := atx.ID()
		require.NotContains(t, atxIDs, id, "ATX ID collision")
		atxIDs = append(atxIDs, id)
	}
}<|MERGE_RESOLUTION|>--- conflicted
+++ resolved
@@ -13,17 +13,13 @@
 
 type testAtxV2Opt func(*ActivationTxV2)
 
-<<<<<<< HEAD
-func WithPublishEpoch(epoch types.EpochID) testAtxV2Opt {
+func withPublishEpoch(epoch types.EpochID) testAtxV2Opt {
 	return func(atx *ActivationTxV2) {
 		atx.PublishEpoch = epoch
 	}
 }
 
-func WithMarriageCertificate(sig *signing.EdSigner, refAtx types.ATXID, atxPublisher types.NodeID) testAtxV2Opt {
-=======
 func withMarriageCertificate(sig *signing.EdSigner, refAtx types.ATXID, atxPublisher types.NodeID) testAtxV2Opt {
->>>>>>> 83b04992
 	return func(atx *ActivationTxV2) {
 		certificate := MarriageCertificate{
 			ReferenceAtx: refAtx,
