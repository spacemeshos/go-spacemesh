--- conflicted
+++ resolved
@@ -44,7 +44,6 @@
 	Signature types.EdSignature
 }
 
-<<<<<<< HEAD
 // TODO: This is dummy implementation for testing.
 // It needs to be implemented properly.
 func (atx *ActivationTxV2) SignedBytes() []byte {
@@ -63,13 +62,6 @@
 	atx.Signature = signer.Sign(signing.ATX, atx.SignedBytes())
 }
 
-// The first PoST is always for the ATX owner.
-func (atx *ActivationTxV2) Smesher() types.NodeID {
-	return atx.NiPosts[0].Posts[0].ID
-}
-
-=======
->>>>>>> c8657104
 type InitialAtxPartsV2 struct {
 	CommitmentATX types.ATXID
 	Post          PostV1
