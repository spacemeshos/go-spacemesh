--- conflicted
+++ resolved
@@ -24,7 +24,6 @@
 	MarriageATXIndex
 )
 
-<<<<<<< HEAD
 type InitialPostTreeIndex uint64
 
 const (
@@ -40,8 +39,6 @@
 	PostsRootIndex
 )
 
-=======
->>>>>>> 83b04992
 // ProofType is an identifier for the type of proof that is encoded in the ATXProof.
 type ProofType byte
 
@@ -70,14 +67,9 @@
 }
 
 // Proof is an interface for all types of proofs that can be provided in an ATXProof.
-<<<<<<< HEAD
-// Generally the proof should be able to validate itself.
-type Proof interface {
-=======
 // Generally the proof should be able to validate itself and be scale encoded.
 type Proof interface {
 	scale.Encodable
 
->>>>>>> 83b04992
 	Valid(edVerifier *signing.EdVerifier) (types.NodeID, error)
 }