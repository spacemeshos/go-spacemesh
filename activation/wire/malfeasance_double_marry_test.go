--- conflicted
+++ resolved
@@ -21,11 +21,7 @@
 	require.NoError(t, err)
 
 	t.Run("valid", func(t *testing.T) {
-<<<<<<< HEAD
-		db := statesql.InMemory()
-=======
-		db := sql.InMemoryTest(t)
->>>>>>> 5bedb4ec
+		db := statesql.InMemoryTest(t)
 		otherAtx := &types.ActivationTx{}
 		otherAtx.SetID(types.RandomATXID())
 		otherAtx.SmesherID = otherSig.NodeID()
@@ -54,11 +50,7 @@
 	})
 
 	t.Run("does not contain same certificate owner", func(t *testing.T) {
-<<<<<<< HEAD
-		db := statesql.InMemory()
-=======
-		db := sql.InMemoryTest(t)
->>>>>>> 5bedb4ec
+		db := statesql.InMemoryTest(t)
 
 		atx1 := newActivationTxV2(
 			withMarriageCertificate(sig, types.EmptyATXID, sig.NodeID()),
@@ -87,11 +79,7 @@
 		atx1 := newActivationTxV2()
 		atx1.Sign(sig)
 
-<<<<<<< HEAD
-		db := statesql.InMemory()
-=======
-		db := sql.InMemoryTest(t)
->>>>>>> 5bedb4ec
+		db := statesql.InMemoryTest(t)
 		proof, err := NewDoubleMarryProof(db, atx1, atx1, sig.NodeID())
 		require.ErrorContains(t, err, "ATXs have the same ID")
 		require.Nil(t, proof)
@@ -115,11 +103,7 @@
 	})
 
 	t.Run("invalid marriage proof", func(t *testing.T) {
-<<<<<<< HEAD
-		db := statesql.InMemory()
-=======
-		db := sql.InMemoryTest(t)
->>>>>>> 5bedb4ec
+		db := statesql.InMemoryTest(t)
 		otherAtx := &types.ActivationTx{}
 		otherAtx.SetID(types.RandomATXID())
 		otherAtx.SmesherID = otherSig.NodeID()
@@ -166,11 +150,7 @@
 	})
 
 	t.Run("invalid certificate proof", func(t *testing.T) {
-<<<<<<< HEAD
-		db := statesql.InMemory()
-=======
-		db := sql.InMemoryTest(t)
->>>>>>> 5bedb4ec
+		db := statesql.InMemoryTest(t)
 		otherAtx := &types.ActivationTx{}
 		otherAtx.SetID(types.RandomATXID())
 		otherAtx.SmesherID = otherSig.NodeID()
@@ -217,11 +197,7 @@
 	})
 
 	t.Run("invalid atx signature", func(t *testing.T) {
-<<<<<<< HEAD
-		db := statesql.InMemory()
-=======
-		db := sql.InMemoryTest(t)
->>>>>>> 5bedb4ec
+		db := statesql.InMemoryTest(t)
 		otherAtx := &types.ActivationTx{}
 		otherAtx.SetID(types.RandomATXID())
 		otherAtx.SmesherID = otherSig.NodeID()
@@ -257,11 +233,7 @@
 	})
 
 	t.Run("invalid certificate signature", func(t *testing.T) {
-<<<<<<< HEAD
-		db := statesql.InMemory()
-=======
-		db := sql.InMemoryTest(t)
->>>>>>> 5bedb4ec
+		db := statesql.InMemoryTest(t)
 		otherAtx := &types.ActivationTx{}
 		otherAtx.SetID(types.RandomATXID())
 		otherAtx.SmesherID = otherSig.NodeID()
@@ -297,11 +269,7 @@
 	})
 
 	t.Run("unknown reference ATX", func(t *testing.T) {
-<<<<<<< HEAD
-		db := statesql.InMemory()
-=======
-		db := sql.InMemoryTest(t)
->>>>>>> 5bedb4ec
+		db := statesql.InMemoryTest(t)
 
 		atx1 := newActivationTxV2(
 			withMarriageCertificate(sig, types.EmptyATXID, sig.NodeID()),
