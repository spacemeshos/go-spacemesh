package tests

import (
	"bytes"
	"context"
	"encoding/json"
	"errors"
	"fmt"
	"io"
	"net/http"
	"net/url"
	"strings"
	"testing"
	"time"

	pb "github.com/spacemeshos/api/release/go/spacemesh/v1"
	"github.com/stretchr/testify/assert"
	"github.com/stretchr/testify/require"
	"golang.org/x/sync/errgroup"

	"github.com/spacemeshos/go-spacemesh/common/types"
	"github.com/spacemeshos/go-spacemesh/systest/cluster"
	"github.com/spacemeshos/go-spacemesh/systest/testcontext"
)

func reuseCluster(tctx *testcontext.Context, restoreLayer uint32) (*cluster.Cluster, error) {
	return cluster.ReuseWait(tctx,
		cluster.WithKeys(10),
		cluster.WithBootstrapEpochs([]int{2, 4, 5}),
		cluster.WithSmesherFlag(cluster.CheckpointUrl(fmt.Sprintf("%s/checkpoint", cluster.BootstrapperEndpoint(0)))),
		cluster.WithSmesherFlag(cluster.CheckpointLayer(restoreLayer)),
	)
}

func TestCheckpoint(t *testing.T) {
	t.Parallel()

	tctx := testcontext.New(t, testcontext.Labels("sanity"))
	addedLater := 2
	size := min(tctx.ClusterSize, 30)
	oldSize := size - addedLater
	if tctx.ClusterSize > oldSize {
		tctx.Log.Info("cluster size changed to ", oldSize)
		tctx.ClusterSize = oldSize
	}

	// at the last layer of epoch 3, in the beginning of poet round 2.
	// it is important to avoid check-pointing in the middle of cycle gap
	// otherwise nodes' proof generation will be interrupted and miss
	// the start of the next poet round
	snapshotLayer := uint32(15)
	restoreLayer := uint32(18)
	checkpointEpoch := uint32(4)
	lastEpoch := uint32(8)

	// need to bootstrap the checkpoint epoch and the next epoch as the beacon protocol was interrupted in the last epoch
	cl, err := reuseCluster(tctx, restoreLayer)
	require.NoError(t, err)

	layersPerEpoch := uint32(testcontext.LayersPerEpoch.Get(tctx.Parameters))
	require.EqualValues(t, 4, layersPerEpoch, "checkpoint layer require tuning as layersPerEpoch is changed")
	layerDuration := testcontext.LayerDuration.Get(tctx.Parameters)

	eg, ctx := errgroup.WithContext(tctx)
	first := layersPerEpoch * 2
	stop := first + 2
	receiver := types.GenerateAddress([]byte{11, 1, 1})
	tctx.Log.Infow("sending transactions", "from", first, "to", stop-1)
	require.NoError(t, sendTransactions(ctx, eg, tctx.Log, cl, first, stop, receiver, 1, 100))
	require.NoError(t, eg.Wait())

	require.NoError(t, waitLayer(tctx, cl.Client(0), snapshotLayer))

	tctx.Log.Debugw("getting account balances")
	before, err := getBalance(tctx, cl, snapshotLayer)
	require.NoError(t, err)
	for addr, state := range before {
		tctx.Log.Infow("account received",
			"address", addr.String(),
			"nonce", state.nonce,
			"balance", state.balance,
		)
	}

	tctx.Log.Infow("checkpoint cluster", "snapshot", snapshotLayer, "restart", restoreLayer)
	// query checkpoint files. they all should be the same
	var checkpoints [][]byte
	for i := 0; i < cl.Total(); i++ {
		client := cl.Client(i)
		data, err := snapshotNode(tctx, client, snapshotLayer)
		require.NoError(t, err)
		checkpoints = append(checkpoints, data)
	}

	var diffs []string
	for i := 1; i < len(checkpoints); i++ {
		if !bytes.Equal(checkpoints[0], checkpoints[i]) {
			diffs = append(diffs, cl.Client(i).Name)
			tctx.Log.Errorw("diff checkpoint data",
				fmt.Sprintf("reference %v", cl.Client(0).Name), string(checkpoints[0]),
				fmt.Sprintf("client %v", cl.Client(i).Name), string(checkpoints[i]))
		}
	}
	require.Empty(t, diffs)

	// remove some atx from the snapshot so miners should preserve their own
	var snapshot types.Checkpoint
	require.NoError(t, json.Unmarshal(checkpoints[0], &snapshot))
	// make half of the cluster preserve their own atx and chain
	numKept := (oldSize - cl.Bootnodes()) / 2
	var newAtxs []types.AtxSnapshot
	preserved := map[types.NodeID]struct{}{}
	for _, atx := range snapshot.Data.Atxs {
		smesher := types.BytesToNodeID(atx.PublicKey)
		if _, ok := preserved[smesher]; ok || len(preserved) < numKept {
			preserved[smesher] = struct{}{}
			newAtxs = append(newAtxs, atx)
		}
	}
	snapshot.Data.Atxs = newAtxs
	newSnapshot := bytes.NewBuffer(nil)
	require.NoError(t, json.NewEncoder(newSnapshot).Encode(&snapshot))

	ip, err := cl.Bootstrapper(0).Resolve(tctx)
	require.NoError(t, err)
	tctx.Log.Debugw("resolved bootstrapper", "ip", ip)
	endpoint := fmt.Sprintf("http://%s:%d", ip, 80)
	updateUrl := fmt.Sprintf("%s/updateCheckpoint", endpoint)
	tctx.Log.Infow("submit checkpoint data", "update url", updateUrl)
	require.NoError(t, updateCheckpointServer(tctx, updateUrl, newSnapshot.Bytes()))

	queryUrl := fmt.Sprintf("%s/checkpoint", endpoint)
	tctx.Log.Debugw("query checkpoint data", "query url", queryUrl)
	data, err := query(tctx, queryUrl)
	require.NoError(t, err)
	var result types.Checkpoint
	require.NoError(t, json.Unmarshal(data, &result))
	require.Equal(t, snapshot, result)

	for i := 0; i < cl.Total(); i++ {
		client := cl.Client(i)
		require.NoError(t, recoverNode(tctx, client))
	}

	tctx.Log.Infow("wait for cluster to recover", "wait", layerDuration)
	select {
	case <-time.After(layerDuration):
	case <-tctx.Done():
		t.Fail()
	}

	tctx.Log.Infow("rediscovering cluster")
	cl, err = reuseCluster(tctx, restoreLayer)
	require.NoError(t, err)

	tctx.Log.Infow("checking account balances")
	// check if the account balance is correct
	after, err := getBalance(tctx, cl, restoreLayer-1)
	require.NoError(t, err)
	for addr, state := range before {
		st, ok := after[addr]
		if !ok {
			assert.Failf(t, "account missing after restore", addr.String())
		} else if st != state {
			assert.Failf(t, "account incorrect after restore",
				"addr %v before %+v , after %+v", addr.String(), state, st)
		}
	}

	tctx.Log.Infow("waiting for all miners to be smeshing", "last epoch", checkpointEpoch+2)
	ensureSmeshing(t, tctx, cl, checkpointEpoch+2)

	// increase the cluster size to the original test size
	tctx.Log.Info("cluster size changed to ", size)
	tctx.ClusterSize = size
<<<<<<< HEAD

	tctx.Log.Infow("adding smesher with checkpoint url",
		"checkpoint url", queryUrl, "restore layer", restoreLayer)
	require.NoError(t, cl.AddSmeshers(tctx, addedLater, cluster.WithFlags(
		cluster.DeploymentFlag{Name: "--recovery-uri", Value: queryUrl},
		cluster.DeploymentFlag{Name: "--recovery-layer", Value: strconv.Itoa(int(restoreLayer))},
	)))
=======
	require.NoError(t, cl.AddSmeshers(tctx, addedLater))
>>>>>>> c389e1b8

	tctx.Log.Infow("waiting for all miners to be smeshing", "last epoch", lastEpoch)
	ensureSmeshing(t, tctx, cl, lastEpoch)
}

func ensureSmeshing(t *testing.T, tctx *testcontext.Context, cl *cluster.Cluster, stop uint32) {
	numSmeshers := cl.Total() - cl.Bootnodes()
	var got int
	createdch := make(chan *pb.Proposal, numSmeshers)
	eg, _ := errgroup.WithContext(tctx)
	for i := cl.Bootnodes(); i < cl.Total(); i++ {
		i := i
		client := cl.Client(i)
		watchProposals(tctx, eg, client, func(proposal *pb.Proposal) (bool, error) {
			if proposal.Epoch.Number > stop {
				return false, nil
			}
			if proposal.Status == pb.Proposal_Created {
				tctx.Log.Debugw("received proposal event",
					"client", client.Name,
					"layer", proposal.Layer.Number,
					"epoch", proposal.Epoch.Number,
					"smesher", prettyHex(proposal.Smesher.Id),
					"eligibilities", len(proposal.Eligibilities),
					"status", pb.Proposal_Status_name[int32(proposal.Status)],
				)
				got++
				createdch <- proposal
				return false, nil
			}
			return true, nil
		})
	}
	require.NoError(t, eg.Wait())
	close(createdch)

	uniqueSmeshers := map[types.NodeID]struct{}{}
	for proposal := range createdch {
		uniqueSmeshers[types.BytesToNodeID(proposal.Smesher.Id)] = struct{}{}
	}
	require.Lenf(t, uniqueSmeshers, numSmeshers, "not all miners are smeshing, expected %d, got %d", numSmeshers, len(uniqueSmeshers))
}

func query(ctx context.Context, endpoint string) ([]byte, error) {
	req, err := http.NewRequestWithContext(ctx, http.MethodGet, endpoint, nil)
	if err != nil {
		return nil, err
	}
	resp, err := (&http.Client{}).Do(req)
	if err != nil {
		return nil, err
	}
	defer resp.Body.Close()
	data, err := io.ReadAll(resp.Body)
	if err != nil {
		return nil, err
	}
	return data, nil
}

func updateCheckpointServer(ctx *testcontext.Context, endpoint string, chdata []byte) error {
	formData := url.Values{"checkpoint": []string{string(chdata)}}
	req, err := http.NewRequestWithContext(ctx, http.MethodPost, endpoint, strings.NewReader(formData.Encode()))
	if err != nil {
		return err
	}
	req.Header.Set("Content-Type", "application/x-www-form-urlencoded")
	resp, err := (&http.Client{}).Do(req)
	if err != nil {
		return err
	}
	return resp.Body.Close()
}

func snapshotNode(ctx *testcontext.Context, client *cluster.NodeClient, snapshot uint32) ([]byte, error) {
	smshr := pb.NewAdminServiceClient(client)
	stream, err := smshr.CheckpointStream(ctx, &pb.CheckpointStreamRequest{SnapshotLayer: snapshot})
	if err != nil {
		return nil, fmt.Errorf("stream checkpoiont %v: %w", client.Name, err)
	}
	var (
		result bytes.Buffer
		msg    *pb.CheckpointStreamResponse
	)
	for {
		msg, err = stream.Recv()
		if err != nil {
			if errors.Is(err, io.EOF) {
				break
			}
			return nil, fmt.Errorf("receive stream %v, %w", client.Name, err)
		}
		if _, err = result.Write(msg.Data); err != nil {
			return nil, fmt.Errorf("write data to buffer: %w", err)
		}
	}
	ctx.Log.Debugw("checkpoint file received", "client", client.Name, "size", len(result.Bytes()))
	return result.Bytes(), nil
}

func recoverNode(ctx *testcontext.Context, client *cluster.NodeClient) error {
	smshr := pb.NewAdminServiceClient(client)
	_, err := smshr.Recover(ctx, &pb.RecoverRequest{})
	if err == nil {
		return errors.New("recover should return error but did not")
	}
	return nil
}

type acctState struct {
	nonce   uint64
	balance uint64
}

func getBalance(tctx *testcontext.Context, cl *cluster.Cluster, layer uint32) (map[types.Address]acctState, error) {
	dbg := pb.NewDebugServiceClient(cl.Client(0))
	response, err := dbg.Accounts(tctx, &pb.AccountsRequest{Layer: layer})
	if err != nil {
		return nil, err
	}
	expectedBalances := map[types.Address]acctState{}
	for _, acct := range response.GetAccountWrapper() {
		addr, err := types.StringToAddress(acct.AccountId.GetAddress())
		if err != nil {
			return nil, err
		}
		expectedBalances[addr] = acctState{
			nonce:   acct.GetStateCurrent().GetCounter(),
			balance: acct.GetStateCurrent().GetBalance().GetValue(),
		}
	}
	return expectedBalances, nil
}<|MERGE_RESOLUTION|>--- conflicted
+++ resolved
@@ -173,17 +173,7 @@
 	// increase the cluster size to the original test size
 	tctx.Log.Info("cluster size changed to ", size)
 	tctx.ClusterSize = size
-<<<<<<< HEAD
-
-	tctx.Log.Infow("adding smesher with checkpoint url",
-		"checkpoint url", queryUrl, "restore layer", restoreLayer)
-	require.NoError(t, cl.AddSmeshers(tctx, addedLater, cluster.WithFlags(
-		cluster.DeploymentFlag{Name: "--recovery-uri", Value: queryUrl},
-		cluster.DeploymentFlag{Name: "--recovery-layer", Value: strconv.Itoa(int(restoreLayer))},
-	)))
-=======
 	require.NoError(t, cl.AddSmeshers(tctx, addedLater))
->>>>>>> c389e1b8
 
 	tctx.Log.Infow("waiting for all miners to be smeshing", "last epoch", lastEpoch)
 	ensureSmeshing(t, tctx, cl, lastEpoch)
