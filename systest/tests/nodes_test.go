package tests

import (
	"context"
	"strings"
	"testing"

	pb "github.com/spacemeshos/api/release/go/spacemesh/v1"
	"github.com/stretchr/testify/assert"
	"github.com/stretchr/testify/require"
	"golang.org/x/sync/errgroup"

	"github.com/spacemeshos/go-spacemesh/common/types"
	"github.com/spacemeshos/go-spacemesh/systest/chaos"
	"github.com/spacemeshos/go-spacemesh/systest/cluster"
	"github.com/spacemeshos/go-spacemesh/systest/testcontext"
)

func init() {
	// systest runs with `fastnet` preset. this init need to generate addresses with same hrp network prefix as fastnet.
	types.DefaultTestAddressConfig()
}

func TestAddNodes(t *testing.T) {
	t.Parallel()

	ctx, cancel := context.WithTimeout(context.Background(), *testcontext.TestTimeout)
	t.Cleanup(cancel)
	tctx := testcontext.New(ctx, t, testcontext.Labels("sanity"))

	const (
		epochBeforeJoin = 5
		lastEpoch       = 9

		beforeAdding = 12

		addedLater = 2
	)

	cl := cluster.New(tctx)
	total := min(tctx.ClusterSize, 30)

	require.NoError(t, cl.AddBootnodes(ctx, tctx, 2))
	require.NoError(t, cl.AddPoets(ctx, tctx))
	require.NoError(t, cl.AddSmeshers(ctx, tctx, total-2-addedLater))

	var eg errgroup.Group
	{
<<<<<<< HEAD
		watchLayers(ctx, &eg, cl.Client(0), func(layer *spacemeshv1.LayerStreamResponse) (bool, error) {
=======
		watchLayers(tctx, &eg, cl.Client(0), func(layer *pb.LayerStreamResponse) (bool, error) {
>>>>>>> df455c3b
			if layer.Layer.Number.Number >= beforeAdding {
				tctx.Log.Debugw("adding new smeshers",
					"n", addedLater,
					"layer", layer.Layer.Number,
				)
				return false, cl.AddSmeshers(ctx, tctx, addedLater)
			}
			return true, nil
		})
	}
	require.NoError(t, eg.Wait())

	created := make([][]*pb.Proposal, cl.Total())
	for i := 0; i < cl.Total(); i++ {
		i := i
		client := cl.Client(i)
<<<<<<< HEAD
		watchProposals(ctx, &eg, cl.Client(i), func(proposal *spacemeshv1.Proposal) (bool, error) {
=======
		watchProposals(tctx, &eg, cl.Client(i), func(proposal *pb.Proposal) (bool, error) {
>>>>>>> df455c3b
			if proposal.Epoch.Value > lastEpoch {
				return false, nil
			}
			if proposal.Status == pb.Proposal_Created {
				tctx.Log.Debugw("received proposal event",
					"client", client.Name,
					"layer", proposal.Layer.Number,
					"epoch", proposal.Epoch.Value,
					"smesher", prettyHex(proposal.Smesher.Id),
					"eligibilities", len(proposal.Eligibilities),
					"status", pb.Proposal_Status_name[int32(proposal.Status)],
				)
				created[i] = append(created[i], proposal)
			}
			return true, nil
		})
	}
	require.NoError(t, eg.Wait())
	unique := map[uint64]map[string]struct{}{}
	for _, proposals := range created {
		for _, proposal := range proposals {
			if _, exist := unique[proposal.Epoch.Value]; !exist {
				unique[proposal.Epoch.Value] = map[string]struct{}{}
			}
			unique[proposal.Epoch.Value][prettyHex(proposal.Smesher.Id)] = struct{}{}
		}
	}
	for epoch := uint64(4); epoch <= epochBeforeJoin; epoch++ {
		require.GreaterOrEqual(t, len(unique[epoch]), cl.Total()-addedLater, "epoch=%d", epoch)
	}
	// condition is so that test waits until the first epoch where all smeshers participated.
	// and if it finds such epoch, starting from that epoch all smeshers should consistently
	// participate.
	// test should fail if such epoch wasn't found.
	var joined uint64
	for epoch := uint64(epochBeforeJoin) + 1; epoch <= lastEpoch; epoch++ {
		if len(unique[epoch]) == cl.Total() {
			joined = epoch
		}
		if joined != 0 && epoch >= joined {
			require.Len(t, unique[epoch], cl.Total(), "epoch=%d", epoch)
		}
	}
	require.NotEmpty(t, joined, "nodes weren't able to join the cluster")
}

func TestFailedNodes(t *testing.T) {
	t.Parallel()

	ctx, cancel := context.WithTimeout(context.Background(), *testcontext.TestTimeout)
	t.Cleanup(cancel)
	tctx := testcontext.New(ctx, t, testcontext.Labels("sanity"))

	const (
		failAt    = 15
		lastLayer = failAt + 8
	)

	cl, err := cluster.Default(ctx, tctx)
	require.NoError(t, err)

	failed := int(0.6 * float64(tctx.ClusterSize))

	eg, ctx := errgroup.WithContext(ctx)
	scheduleChaos(ctx, eg, cl.Client(0), failAt, lastLayer, func(ctx context.Context) (chaos.Teardown, error) {
		names := []string{}
		for i := 1; i <= failed; i++ {
			names = append(names, cl.Client(cl.Total()-i).Name)
		}
		tctx.Log.Debugw("failing nodes", "names", strings.Join(names, ","))
		return chaos.Fail(ctx, tctx, "fail60percent", names...)
	})

	hashes := make([]map[uint32]string, cl.Total())
	for i := 0; i < cl.Total(); i++ {
		hashes[i] = map[uint32]string{}
	}
	for i := 0; i < cl.Total()-failed; i++ {
		i := i
		client := cl.Client(i)
		watchLayers(ctx, eg, client, func(layer *pb.LayerStreamResponse) (bool, error) {
			if layer.Layer.Status == pb.Layer_LAYER_STATUS_APPLIED {
				tctx.Log.Debugw("layer applied",
					"client", client.Name,
					"layer", layer.Layer.Number.Number,
					"hash", prettyHex(layer.Layer.Hash),
				)
				if layer.Layer.Number.Number == lastLayer {
					return false, nil
				}
				hashes[i][layer.Layer.Number.Number] = prettyHex(layer.Layer.Hash)
			}
			return true, nil
		})
	}
	require.NoError(t, eg.Wait())
	reference := hashes[0]
	for i, tested := range hashes[1 : cl.Total()-failed] {
		assert.Equal(t, reference, tested, "client=%d", i)
	}
	require.NoError(t, waitAll(ctx, tctx, cl))
}<|MERGE_RESOLUTION|>--- conflicted
+++ resolved
@@ -46,11 +46,7 @@
 
 	var eg errgroup.Group
 	{
-<<<<<<< HEAD
-		watchLayers(ctx, &eg, cl.Client(0), func(layer *spacemeshv1.LayerStreamResponse) (bool, error) {
-=======
-		watchLayers(tctx, &eg, cl.Client(0), func(layer *pb.LayerStreamResponse) (bool, error) {
->>>>>>> df455c3b
+		watchLayers(ctx, &eg, cl.Client(0), func(layer *pb.LayerStreamResponse) (bool, error) {
 			if layer.Layer.Number.Number >= beforeAdding {
 				tctx.Log.Debugw("adding new smeshers",
 					"n", addedLater,
@@ -67,11 +63,7 @@
 	for i := 0; i < cl.Total(); i++ {
 		i := i
 		client := cl.Client(i)
-<<<<<<< HEAD
-		watchProposals(ctx, &eg, cl.Client(i), func(proposal *spacemeshv1.Proposal) (bool, error) {
-=======
-		watchProposals(tctx, &eg, cl.Client(i), func(proposal *pb.Proposal) (bool, error) {
->>>>>>> df455c3b
+		watchProposals(ctx, &eg, cl.Client(i), func(proposal *pb.Proposal) (bool, error) {
 			if proposal.Epoch.Value > lastEpoch {
 				return false, nil
 			}
