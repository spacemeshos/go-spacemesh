--- conflicted
+++ resolved
@@ -206,13 +206,9 @@
 func submitSpawn(ctx context.Context, cluster *cluster.Cluster, account int, client *cluster.NodeClient) error {
 	ctx, cancel := context.WithTimeout(ctx, 5*time.Second)
 	defer cancel()
-<<<<<<< HEAD
-	_, err := submitTransaction(ctx, wallet.SelfSpawn(cluster.Private(account), 0), client)
-=======
 	_, err := submitTransaction(ctx,
-		wallet.SelfSpawn(cluster.Private(account), types.Nonce{}, sdk.WithGenesisID(cluster.GenesisID())),
+		wallet.SelfSpawn(cluster.Private(account), 0, sdk.WithGenesisID(cluster.GenesisID())),
 		client)
->>>>>>> c78eba67
 	return err
 }
 
@@ -221,14 +217,9 @@
 	defer cancel()
 	_, err := submitTransaction(ctx,
 		wallet.Spend(
-<<<<<<< HEAD
-			signing.PrivateKey(pk), receiver, amount,
+			cluster.Private(account), receiver, amount,
 			nonce,
-=======
-			cluster.Private(account), receiver, amount,
-			types.Nonce{Counter: nonce},
 			sdk.WithGenesisID(cluster.GenesisID()),
->>>>>>> c78eba67
 		),
 		client)
 	return err
