--- conflicted
+++ resolved
@@ -1,10 +1,4 @@
 FROM golang:1.21 as build
-<<<<<<< HEAD
-RUN apt-get update -q
-RUN apt-get install -qy ocl-icd-opencl-dev libpocl2 unzip
-
-WORKDIR /build/
-=======
 RUN set -ex \
     && apt-get update --fix-missing \
     && apt-get install -qy --no-install-recommends \
@@ -16,30 +10,16 @@
 COPY Makefile* .
 RUN make get-libs
 RUN make go-env-test
->>>>>>> 5cda22e1
 
 COPY go.mod .
 COPY go.sum .
 RUN go mod download
 
 COPY . .
-<<<<<<< HEAD
 RUN make get-postrs-service
 RUN make get-postrs-lib
 RUN make go-env-test
 
-RUN --mount=type=cache,target=/root/.cache/go-build go test -failfast -v -c -o /build/tests.test ./systest/tests/
-
-FROM debian:bookworm
-RUN apt-get update -q
-RUN apt-get install -qy libpocl2
-
-COPY --from=build /build/tests.test /bin/tests
-COPY --from=build /build/build/libpost.so /bin/libpost.so
-COPY --from=build /build/build/service /bin/service
-ENV LD_LIBRARY_PATH="/bin/"
-ENV RUST_LOG=trace
-=======
 RUN --mount=type=cache,id=build,target=/root/.cache/go-build go test -failfast -v -c -o ./build/tests.test ./systest/tests/
 
 FROM ubuntu:22.04
@@ -51,5 +31,4 @@
    && rm -rf /var/lib/apt/lists/*
 COPY --from=build /src/build/tests.test /bin/tests
 COPY --from=build /src/build/libpost.so /bin/libpost.so
-ENV LD_LIBRARY_PATH="/bin/"
->>>>>>> 5cda22e1
+ENV LD_LIBRARY_PATH="/bin/"