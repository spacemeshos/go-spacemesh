package cluster

import (
	"fmt"
	"math/rand"
	"sort"
	"strconv"
	"strings"
	"time"

	"golang.org/x/sync/errgroup"
	"google.golang.org/grpc"
	"google.golang.org/grpc/credentials/insecure"
	apiappsv1 "k8s.io/api/apps/v1"
	apiv1 "k8s.io/api/core/v1"
	"k8s.io/apimachinery/pkg/api/resource"
	apimetav1 "k8s.io/apimachinery/pkg/apis/meta/v1"
	"k8s.io/apimachinery/pkg/util/intstr"
	"k8s.io/apimachinery/pkg/watch"
	appsv1 "k8s.io/client-go/applyconfigurations/apps/v1"
	corev1 "k8s.io/client-go/applyconfigurations/core/v1"
	metav1 "k8s.io/client-go/applyconfigurations/meta/v1"

	"github.com/spacemeshos/go-spacemesh/systest/parameters"
	"github.com/spacemeshos/go-spacemesh/systest/parameters/fastnet"
	"github.com/spacemeshos/go-spacemesh/systest/testcontext"
)

var (
	poetConfig = parameters.String(
		"poet",
		"configuration for poet service",
		fastnet.PoetConfig,
	)
	smesherConfig = parameters.String(
		"smesher",
		"configuration for smesher service",
		fastnet.SmesherConfig,
	)
)

const (
	configDir = "/etc/config/"

	persistentVolumeName  = "data"
	attachedPoetConfig    = "poet.conf"
	attachedSmesherConfig = "smesher.json"

	poetConfigMapName      = "poet"
	spacemeshConfigMapName = "spacemesh"

	// smeshers are splitted in 10 approximately equal buckets
<<<<<<< HEAD
	// to enable running chaos mesh tasks on the different parts of the cluster
=======
	// to enable running chaos mesh tasks on the different parts of the cluster.
>>>>>>> e9c75a6d
	buckets = 10
)

func persistentVolumeClaim(podname string) string {
	return fmt.Sprintf("%s-%s", persistentVolumeName, podname)
}

const prometheusScrapePort = 9216

// Node ...
type Node struct {
	Name      string
	IP        string
	P2P, GRPC uint16

	// Identifier let's uniquely select the k8s resource
	Identifier string

	Created   time.Time
	Restarted time.Time
}

// GRPCEndpoint returns grpc endpoint for the Node.
func (n Node) GRPCEndpoint() string {
	return fmt.Sprintf("%s:%d", n.IP, n.GRPC)
}

// P2PEndpoint returns full p2p endpoint, including identity.
func p2pEndpoint(n Node, id string) string {
	return fmt.Sprintf("/ip4/%s/tcp/%d/p2p/%s", n.IP, n.P2P, id)
}

// NodeClient is a Node with attached grpc connection.
type NodeClient struct {
	Node
	*grpc.ClientConn
}

func deployPoetPod(ctx *testcontext.Context, id string, flags ...DeploymentFlag) (*NodeClient, error) {
	args := []string{
		"-c=" + configDir + attachedPoetConfig,
	}
	for _, flag := range flags {
		args = append(args, flag.Flag())
	}

	ctx.Log.Debugw("deploying poet pod", "id", id, "args", args, "image", ctx.PoetImage)

	labels := nodeLabels("poet", id)
	pod := corev1.Pod(fmt.Sprintf("poet-%d", rand.Int()), ctx.Namespace).
		WithLabels(labels).
		WithSpec(
			corev1.PodSpec().
				WithNodeSelector(ctx.NodeSelector).
				WithVolumes(corev1.Volume().
					WithName("config").
					WithConfigMap(corev1.ConfigMapVolumeSource().WithName(poetConfigMapName)),
				).
				WithContainers(corev1.Container().
					WithName("poet").
					WithImage(ctx.PoetImage).
					WithArgs(args...).
					WithPorts(corev1.ContainerPort().WithName("rest").WithProtocol("TCP").WithContainerPort(poetPort)).
					WithVolumeMounts(
						corev1.VolumeMount().WithName("config").WithMountPath(configDir),
					).
					WithResources(corev1.ResourceRequirements().WithRequests(
						apiv1.ResourceList{
							apiv1.ResourceCPU:    resource.MustParse("0.5"),
							apiv1.ResourceMemory: resource.MustParse("1Gi"),
						},
					)),
				),
		)

	_, err := ctx.Client.CoreV1().Pods(ctx.Namespace).Apply(ctx, pod, apimetav1.ApplyOptions{FieldManager: "test"})
	if err != nil {
		return nil, fmt.Errorf("create poet: %w", err)
	}
	ppod, err := waitNode(ctx, *pod.Name, Poet)
	if err != nil {
		return nil, err
	}
	return ppod, nil
}

func deployPoetSvc(ctx *testcontext.Context, id string) (*apiv1.Service, error) {
	ctx.Log.Debugw("deploying poet service", "id", id)
	labels := nodeLabels("poet", id)
	svc := corev1.Service(id, ctx.Namespace).
		WithLabels(labels).
		WithSpec(corev1.ServiceSpec().
			WithSelector(labels).
			WithPorts(
				corev1.ServicePort().WithName("rest").WithPort(poetPort).WithProtocol("TCP"),
			),
		)

	return ctx.Client.CoreV1().Services(ctx.Namespace).Apply(ctx, svc, apimetav1.ApplyOptions{FieldManager: "test"})
}

func createPoetIdentifier(id int) string {
	return fmt.Sprintf("%s-%d", poetSvc, id)
}

func decodePoetIdentifier(id string) int {
	parts := strings.Split(id, "-")
	if len(parts) != 2 {
		panic(fmt.Sprintf("unexpected name format %s", id))
	}
	ord, err := strconv.Atoi(parts[1])
	if err != nil {
		panic(err)
	}
	return ord
}

// deployPoet creates a poet Pod and exposes it via a Service.
// Flags are passed to the poet Pod as arguments.
func deployPoet(ctx *testcontext.Context, id string, flags ...DeploymentFlag) (*NodeClient, error) {
	if _, err := deployPoetSvc(ctx, id); err != nil {
		return nil, fmt.Errorf("apply poet service: %w", err)
	}

	node, err := deployPoetPod(ctx, id, flags...)
	if err != nil {
		return nil, err
	}

	return node, nil
}

func deletePoet(ctx *testcontext.Context, id string) error {
	errCfg := ctx.Client.CoreV1().ConfigMaps(ctx.Namespace).Delete(ctx, id, apimetav1.DeleteOptions{})
	errPod := ctx.Client.CoreV1().Pods(ctx.Namespace).DeleteCollection(ctx, apimetav1.DeleteOptions{}, apimetav1.ListOptions{LabelSelector: labelSelector(id)})
	var errSvc error
	if svcs, err := ctx.Client.CoreV1().Services(ctx.Namespace).List(ctx, apimetav1.ListOptions{LabelSelector: labelSelector(id)}); err == nil {
		for _, svc := range svcs.Items {
			err = ctx.Client.CoreV1().Services(ctx.Namespace).Delete(ctx, svc.ObjectMeta.Name, apimetav1.DeleteOptions{})
			if errSvc == nil {
				errSvc = err
			}
		}
	}
	if errCfg != nil {
		return errSvc
	}
	if errPod != nil {
		return errPod
	}
	return errSvc
}

func getStatefulSet(ctx *testcontext.Context, name string) (*apiappsv1.StatefulSet, error) {
	set, err := ctx.Client.AppsV1().StatefulSets(ctx.Namespace).Get(ctx, name, apimetav1.GetOptions{})
	if err != nil {
		return nil, err
	}
	return set, nil
}

func waitPod(ctx *testcontext.Context, name string) (*apiv1.Pod, error) {
	watcher, err := ctx.Client.CoreV1().Pods(ctx.Namespace).Watch(ctx, apimetav1.ListOptions{
		FieldSelector: fmt.Sprintf("metadata.name=%s", name),
	})
	if err != nil {
		return nil, err
	}
	defer watcher.Stop()
	for {
		var pod *apiv1.Pod
		select {
		case <-ctx.Done():
			return nil, ctx.Err()
		case ev, open := <-watcher.ResultChan():
			if !open {
				return nil, fmt.Errorf("watcher is terminated while waiting for pod %v", name)
			}
			if ev.Type == watch.Deleted {
				return nil, nil
			}
			pod = ev.Object.(*apiv1.Pod)
		}
		switch pod.Status.Phase {
		case apiv1.PodFailed:
			return nil, fmt.Errorf("pod failed %s", name)
		case apiv1.PodRunning:
			return pod, nil
		}
	}
}

func nodeLabels(name string, id string) map[string]string {
	return map[string]string{
		// app identifies resource kind (Node, Poet).
		// It can be used to select all Pods of given kind.
		"app": name,
		// id uniquely identifies a resource (i.e. poet-0).
		"id": id,
	}
}

func labelSelector(id string) string {
	return fmt.Sprintf("id=%s", id)
}

func deployNodes(ctx *testcontext.Context, name string, from, to int, flags []DeploymentFlag) ([]*NodeClient, error) {
	var (
		eg      errgroup.Group
		clients = make(chan *NodeClient, to-from)
	)
	for i := from; i < to; i++ {
		i := i
		finalFlags := make([]DeploymentFlag, len(flags), len(flags)+ctx.PoetSize)
		copy(finalFlags, flags)
		for idx := 0; idx < ctx.PoetSize; idx++ {
			finalFlags = append(finalFlags, PoetEndpoint(MakePoetEndpoint(idx)))
		}

		eg.Go(func() error {
			setname := fmt.Sprintf("%s-%d", name, i)
			podname := fmt.Sprintf("%s-0", setname)
			labels := nodeLabels(name, podname)
			labels["bucket"] = strconv.Itoa(i % buckets)
			if err := deployNode(ctx, setname, labels, finalFlags); err != nil {
				return err
			}
			node, err := waitNode(ctx, podname, Smesher)
			if err != nil {
				return err
			}
			clients <- node
			return nil
		})
	}
	if err := eg.Wait(); err != nil {
		return nil, err
	}
	close(clients)
	var rst []*NodeClient
	for node := range clients {
		rst = append(rst, node)
	}
	sort.Slice(rst, func(i, j int) bool {
		return decodeOrdinal(rst[i].Name) < decodeOrdinal(rst[j].Name)
	})
	return rst, nil
}

func deleteNode(ctx *testcontext.Context, podname string) error {
	setname := setName(podname)
	if err := ctx.Client.CoreV1().ConfigMaps(ctx.Namespace).Delete(ctx, setname, apimetav1.DeleteOptions{}); err != nil {
		return fmt.Errorf("deleting configmap %s/%s: %w", ctx.Namespace, setname, err)
	}
	if err := ctx.Client.AppsV1().StatefulSets(ctx.Namespace).
		Delete(ctx, setname, apimetav1.DeleteOptions{}); err != nil {
		return err
	}
	pvcname := persistentVolumeClaim(podname)
	if err := ctx.Client.CoreV1().PersistentVolumeClaims(ctx.Namespace).Delete(ctx,
		pvcname, apimetav1.DeleteOptions{}); err != nil {
		return fmt.Errorf("failed deleting pvc %s: %w", pvcname, err)
	}
	return nil
}

func deployNode(ctx *testcontext.Context, name string, labels map[string]string, flags []DeploymentFlag) error {
	svc := corev1.Service(headlessSvc(name), ctx.Namespace).
		WithLabels(labels).
		WithSpec(corev1.ServiceSpec().
			WithSelector(labels).
			WithPorts(
				corev1.ServicePort().WithName("grpc").WithPort(9092).WithProtocol("TCP"),
			).
			WithClusterIP("None"),
		)

	_, err := ctx.Client.CoreV1().Services(ctx.Namespace).Apply(ctx, svc, apimetav1.ApplyOptions{FieldManager: "test"})
	if err != nil {
		return fmt.Errorf("apply headless service: %w", err)
	}

	cmd := []string{
		"/bin/go-spacemesh",
		"-c=" + configDir + attachedSmesherConfig,
		"--pprof-server",
		"--smeshing-start=true",
		"--smeshing-opts-datadir=/data/post",
		"-d=/data/state",
		"--log-encoder=json",
		"--metrics",
		"--metrics-port=" + strconv.Itoa(prometheusScrapePort),
	}
	for _, flag := range flags {
		cmd = append(cmd, flag.Flag())
	}
	sset := appsv1.StatefulSet(name, ctx.Namespace).
		WithSpec(appsv1.StatefulSetSpec().
			WithUpdateStrategy(appsv1.StatefulSetUpdateStrategy().WithType(apiappsv1.OnDeleteStatefulSetStrategyType)).
			WithPodManagementPolicy(apiappsv1.ParallelPodManagement).
			WithReplicas(1).
			WithServiceName(*svc.Name).
			WithVolumeClaimTemplates(
				corev1.PersistentVolumeClaim(persistentVolumeName, ctx.Namespace).
					WithSpec(corev1.PersistentVolumeClaimSpec().
						WithAccessModes(apiv1.ReadWriteOnce).
						WithStorageClassName(ctx.Storage.Class).
						WithResources(corev1.ResourceRequirements().
							WithRequests(apiv1.ResourceList{apiv1.ResourceStorage: resource.MustParse(ctx.Storage.Size)}))),
			).
			WithSelector(metav1.LabelSelector().WithMatchLabels(labels)).
			WithTemplate(corev1.PodTemplateSpec().
				WithAnnotations(
					map[string]string{
						"prometheus.io/port":   strconv.Itoa(prometheusScrapePort),
						"prometheus.io/scrape": "true",
					},
				).
				WithLabels(labels).
				WithSpec(corev1.PodSpec().
					WithNodeSelector(ctx.NodeSelector).
					WithVolumes(corev1.Volume().
						WithName("config").
						WithConfigMap(corev1.ConfigMapVolumeSource().WithName(spacemeshConfigMapName)),
					).
					WithContainers(corev1.Container().
						WithName("smesher").
						WithImage(ctx.Image).
						WithImagePullPolicy(apiv1.PullIfNotPresent).
						WithPorts(
							corev1.ContainerPort().WithContainerPort(7513).WithName("p2p"),
							corev1.ContainerPort().WithContainerPort(9092).WithName("grpc"),
							corev1.ContainerPort().WithContainerPort(prometheusScrapePort).WithName("prometheus"),
						).
						WithVolumeMounts(
							corev1.VolumeMount().WithName("data").WithMountPath("/data"),
							corev1.VolumeMount().WithName("config").WithMountPath(configDir),
						).
						WithResources(corev1.ResourceRequirements().
							WithRequests(
<<<<<<< HEAD
								v1.ResourceList{
									v1.ResourceCPU:    resource.MustParse("0.5"),
									v1.ResourceMemory: resource.MustParse("2Gi"),
								},
							).
							WithLimits(
								v1.ResourceList{
									v1.ResourceCPU:    resource.MustParse("2"),
									v1.ResourceMemory: resource.MustParse("2Gi"),
=======
								apiv1.ResourceList{
									apiv1.ResourceCPU:    resource.MustParse("0.5"),
									apiv1.ResourceMemory: resource.MustParse("200Mi"),
								},
							).
							WithLimits(
								apiv1.ResourceList{
									apiv1.ResourceCPU:    resource.MustParse("2"),
									apiv1.ResourceMemory: resource.MustParse("1Gi"),
>>>>>>> e9c75a6d
								},
							),
						).
						WithStartupProbe(
							corev1.Probe().WithTCPSocket(
								corev1.TCPSocketAction().WithPort(intstr.FromInt(9092)),
<<<<<<< HEAD
							).WithPeriodSeconds(10),
=======
							).WithInitialDelaySeconds(10).WithPeriodSeconds(10),
>>>>>>> e9c75a6d
						).
						WithEnv(
							corev1.EnvVar().WithName("GOMAXPROCS").WithValue("2"),
						).
						WithCommand(cmd...),
					)),
			),
		)

	_, err = ctx.Client.AppsV1().StatefulSets(ctx.Namespace).
		Apply(ctx, sset, apimetav1.ApplyOptions{FieldManager: "test"})
	if err != nil {
		return fmt.Errorf("apply statefulset: %w", err)
	}
	return nil
}

// PodType indicates the type of pod.
type PodType int

const (
	// Smesher ...
	Smesher PodType = iota
	// Poet ...
	Poet
)

func waitNode(tctx *testcontext.Context, podname string, pt PodType) (*NodeClient, error) {
	attempt := func() (*NodeClient, error) {
		pod, err := waitPod(tctx, podname)
		if err != nil {
			return nil, err
		}
		if pod == nil {
			return nil, nil
		}
		if pt == Poet {
			return &NodeClient{
				Node: Node{
					Name:       podname,
					Identifier: pod.Labels["id"],
				},
			}, nil
		}
		set, err := getStatefulSet(tctx, setName(podname))
		if err != nil {
			return nil, err
		}
		node := Node{
			Name:       podname,
			Identifier: pod.Labels["id"],
			IP:         pod.Status.PodIP,
			P2P:        7513,
			GRPC:       9092,
			Created:    set.CreationTimestamp.Time,
			Restarted:  pod.CreationTimestamp.Time,
		}
		// don't block connection, it is expected that some nodes are unavailable during test
		conn, err := grpc.DialContext(tctx, node.GRPCEndpoint(),
			grpc.WithTransportCredentials(insecure.NewCredentials()),
		)
		if err != nil {
			return nil, err
		}
		return &NodeClient{
			Node:       node,
			ClientConn: conn,
		}, nil
	}
	const attempts = 10
	ticker := time.NewTicker(2 * time.Second)
	defer ticker.Stop()
	for i := 1; i <= attempts; i++ {
		if nc, err := attempt(); err != nil && i == attempts {
			return nil, err
		} else if err == nil {
			return nc, nil
		}
		select {
		case <-tctx.Done():
			return nil, tctx.Err()
		case <-ticker.C:
		}
	}
	panic("unreachable")
}

// DeploymentFlag allows to configure specific flags for application binaries.
type DeploymentFlag struct {
	Name, Value string
}

// Flag returns parseable flag from Name and Value.
func (d DeploymentFlag) Flag() string {
	return d.Name + "=" + d.Value
}

// PoetEndpoint flag.
func PoetEndpoint(endpoint string) DeploymentFlag {
	return DeploymentFlag{Name: "--poet-server", Value: endpoint}
}

// TargetOutbound flag.
func TargetOutbound(target int) DeploymentFlag {
	return DeploymentFlag{Name: "--target-outbound", Value: strconv.Itoa(target)}
}

func Gateway(address string) DeploymentFlag {
	return DeploymentFlag{Name: "--gateway", Value: address}
}

const (
	genesisTimeFlag  = "--genesis-time"
	genesisExtraData = "--genesis-extra-data"
	accountsFlag     = "--accounts"
)

// GenesisTime flag.
func GenesisTime(t time.Time) DeploymentFlag {
	return DeploymentFlag{Name: genesisTimeFlag, Value: t.Format(time.RFC3339)}
}

// GenesisExtraData flag.
func GenesisExtraData(extra string) DeploymentFlag {
	return DeploymentFlag{Name: genesisExtraData, Value: extra}
}

// Bootnodes flag.
func Bootnodes(bootnodes ...string) DeploymentFlag {
	return DeploymentFlag{Name: "--bootnodes", Value: strings.Join(bootnodes, ",")}
}

// Accounts flag.
func Accounts(accounts map[string]uint64) DeploymentFlag {
	var parts []string
	for name, value := range accounts {
		parts = append(parts, fmt.Sprintf("%s=%d", name, value))
	}
	return DeploymentFlag{Name: "--accounts", Value: strings.Join(parts, ",")}
}

// DurationFlag is a generic duration flag.
func DurationFlag(flag string, d time.Duration) DeploymentFlag {
	return DeploymentFlag{Name: flag, Value: d.String()}
}

// PoetRestListen socket pair with http api.
func PoetRestListen(port int) DeploymentFlag {
	return DeploymentFlag{Name: "--restlisten", Value: fmt.Sprintf("0.0.0.0:%d", port)}
}<|MERGE_RESOLUTION|>--- conflicted
+++ resolved
@@ -50,11 +50,7 @@
 	spacemeshConfigMapName = "spacemesh"
 
 	// smeshers are splitted in 10 approximately equal buckets
-<<<<<<< HEAD
-	// to enable running chaos mesh tasks on the different parts of the cluster
-=======
 	// to enable running chaos mesh tasks on the different parts of the cluster.
->>>>>>> e9c75a6d
 	buckets = 10
 )
 
@@ -395,17 +391,6 @@
 						).
 						WithResources(corev1.ResourceRequirements().
 							WithRequests(
-<<<<<<< HEAD
-								v1.ResourceList{
-									v1.ResourceCPU:    resource.MustParse("0.5"),
-									v1.ResourceMemory: resource.MustParse("2Gi"),
-								},
-							).
-							WithLimits(
-								v1.ResourceList{
-									v1.ResourceCPU:    resource.MustParse("2"),
-									v1.ResourceMemory: resource.MustParse("2Gi"),
-=======
 								apiv1.ResourceList{
 									apiv1.ResourceCPU:    resource.MustParse("0.5"),
 									apiv1.ResourceMemory: resource.MustParse("200Mi"),
@@ -415,18 +400,13 @@
 								apiv1.ResourceList{
 									apiv1.ResourceCPU:    resource.MustParse("2"),
 									apiv1.ResourceMemory: resource.MustParse("1Gi"),
->>>>>>> e9c75a6d
 								},
 							),
 						).
 						WithStartupProbe(
 							corev1.Probe().WithTCPSocket(
 								corev1.TCPSocketAction().WithPort(intstr.FromInt(9092)),
-<<<<<<< HEAD
-							).WithPeriodSeconds(10),
-=======
 							).WithInitialDelaySeconds(10).WithPeriodSeconds(10),
->>>>>>> e9c75a6d
 						).
 						WithEnv(
 							corev1.EnvVar().WithName("GOMAXPROCS").WithValue("2"),
