package cluster

import (
	"context"
	"crypto/ed25519"
	"encoding/hex"
	"errors"
	"fmt"
	"reflect"
	"strconv"
	"strings"
	"time"

	pb "github.com/spacemeshos/api/release/go/spacemesh/v1"
	"go.uber.org/zap"
	"golang.org/x/exp/maps"
	"golang.org/x/sync/errgroup"
	"google.golang.org/protobuf/types/known/emptypb"
	apimetav1 "k8s.io/apimachinery/pkg/apis/meta/v1"
	corev1 "k8s.io/client-go/applyconfigurations/core/v1"

	"github.com/spacemeshos/go-spacemesh/common/types"
	"github.com/spacemeshos/go-spacemesh/genvm/sdk/wallet"
	"github.com/spacemeshos/go-spacemesh/hash"
	"github.com/spacemeshos/go-spacemesh/systest/parameters"
	"github.com/spacemeshos/go-spacemesh/systest/testcontext"
)

var errNotInitialized = errors.New("cluster: not initialized")

const (
	initBalance      = 100000000000000000
	defaultExtraData = "systest"
	poetApp          = "poet"
	bootnodeApp      = "boot"
	smesherApp       = "smesher"
	postServiceApp   = "postservice"
	bootstrapperApp  = "bootstrapper"
	bootstrapperPort = 80
	poetPort         = 80

	poetFlags    = "poetflags"
	smesherFlags = "smesherflags"
	bsFlags      = "bsflags"
)

// MakePoetEndpoint generate a poet endpoint for the ith instance.
func MakePoetEndpoint(ith int) string {
	return fmt.Sprintf("http://%s:%d", createPoetIdentifier(ith), poetPort)
}

func MakePoetGlobalEndpoint(testNamespace string, ith int) string {
	return fmt.Sprintf("http://%s.%s:%d", createPoetIdentifier(ith), testNamespace, poetPort)
}

// Deterministically generate poet keys for given instance.
func MakePoetKey(ith int) (ed25519.PublicKey, ed25519.PrivateKey) {
	seed := make([]byte, ed25519.SeedSize)
	copy(seed, fmt.Sprintf("poet-%d", ith))
	privateKey := ed25519.NewKeyFromSeed(seed)

	return privateKey.Public().(ed25519.PublicKey), privateKey
}

func BootstrapperEndpoint(ith int) string {
	return fmt.Sprintf("http://%s:%d", createBootstrapperIdentifier(ith), bootstrapperPort)
}

func BootstrapperGlobalEndpoint(namespace string, ith int) string {
	return fmt.Sprintf("http://%s.%s:%d", createBootstrapperIdentifier(ith), namespace, bootstrapperPort)
}

// Opt is for configuring cluster.
type Opt func(c *Cluster)

// WithSmesherFlag adds smesher flag.
func WithSmesherFlag(flag DeploymentFlag) Opt {
	return func(c *Cluster) {
		c.addFlag(flag)
	}
}

// WithKeys generates n prefunded keys.
func WithKeys(n int) Opt {
	return func(c *Cluster) {
		c.accounts = accounts{keys: genSigners(n)}
		for _, key := range c.accounts.keys {
			c.genesisBalances[key.Address().String()] = initBalance
		}
	}
}

func WithBootstrapperFlag(flag DeploymentFlag) Opt {
	return func(c *Cluster) {
		c.addBootstrapperFlag(flag)
	}
}

func WithBootstrapEpochs(epochs []int) Opt {
	return func(c *Cluster) {
		c.bootstrapEpochs = epochs
	}
}

type GenAccount struct {
	Address types.Address
	Balance uint64
}

func WithGenesisBalances(gaccs ...GenAccount) Opt {
	return func(c *Cluster) {
		for _, acc := range gaccs {
			c.genesisBalances[acc.Address.String()] = acc.Balance
		}
	}
}

// Reuse will try to recover cluster from the given namespace, if not found
// it will create a new one.
func Reuse(cctx *testcontext.Context, opts ...Opt) (*Cluster, error) {
	cl := New(cctx, opts...)
	if err := cl.reuse(cctx); err != nil {
		if errors.Is(err, errNotInitialized) {
			return Default(cctx, opts...)
		}
		return nil, err
	}
	if cl.Total() < cctx.ClusterSize {
		cctx.Log.Infow("scaling cluster", "total", cl.Total(), "target", cctx.ClusterSize)
		if err := cl.AddSmeshers(cctx, cctx.ClusterSize-cl.Total()); err != nil {
			return nil, err
		}
	}
	return cl, nil
}

func ReuseWait(cctx *testcontext.Context, opts ...Opt) (*Cluster, error) {
	cl, err := Reuse(cctx, opts...)
	if err != nil {
		return nil, err
	}
	if err := cl.WaitAllTimeout(cctx.BootstrapDuration); err != nil {
		return nil, err
	}
	return cl, nil
}

// Default deploys bootnodes, one poet and the smeshers according to the cluster size.
func Default(cctx *testcontext.Context, opts ...Opt) (*Cluster, error) {
	cl := New(cctx, opts...)

	smeshers := cctx.ClusterSize - cctx.BootnodeSize - cctx.RemoteSize

	cctx.Log.Desugar().Info("Using the following nodes",
		zap.Int("total", cctx.ClusterSize),
		zap.Int("bootnodes", cctx.BootnodeSize),
		zap.Int("smeshers", smeshers),
		zap.Int("remote", cctx.RemoteSize),
	)

	keys := make([]ed25519.PrivateKey, cctx.ClusterSize)
	for i := range keys {
		keys[i] = cl.accounts.Private(i)
	}

	if err := cl.AddBootnodes(cctx, cctx.BootnodeSize); err != nil {
		return nil, err
	}
	if err := cl.AddBootstrappers(cctx); err != nil {
		return nil, err
	}
	if err := cl.AddPoets(cctx); err != nil {
		return nil, err
	}
	err := cl.AddSmeshers(cctx, smeshers, WithSmeshers(keys[cctx.BootnodeSize:cctx.BootnodeSize+smeshers]))
	if err != nil {
		return nil, err
	}
	err = cl.AddRemoteSmeshers(cctx, cctx.RemoteSize, WithSmeshers(keys[cctx.BootnodeSize+smeshers:]))
	if err != nil {
		return nil, err
	}
	return cl, nil
}

// New initializes Cluster with options.
func New(cctx *testcontext.Context, opts ...Opt) *Cluster {
	cluster := &Cluster{
		smesherFlags:      map[string]DeploymentFlag{},
		poetFlags:         map[string]DeploymentFlag{},
		bootstrapperFlags: map[string]DeploymentFlag{},
		bootstrapEpochs:   []int{2},
		genesisBalances:   map[string]uint64{},
		genesis:           time.Now().Add(cctx.BootstrapDuration),
	}
	genesis := GenesisTime(cluster.genesis)
	cluster.addFlag(genesis)
	cluster.addFlag(GenesisExtraData(defaultExtraData))
	cluster.addFlag(MinPeers(minPeers(cctx.ClusterSize)))
	cluster.addFlag(PrivateNetwork())
	cluster.addPoetFlag(genesis)
	cluster.addPoetFlag(PoetRestListen(poetPort))

	for _, opt := range opts {
		opt(cluster)
	}
	cluster.addFlag(Accounts(cluster.genesisBalances))
	return cluster
}

// Cluster for managing state of the spacemesh cluster.
type Cluster struct {
	persisted         bool
	smesherFlags      map[string]DeploymentFlag
	poetFlags         map[string]DeploymentFlag
	bootstrapperFlags map[string]DeploymentFlag
	genesis           time.Time

	accounts
	genesisBalances map[string]uint64
	genesis         time.Time

	bootnodes     int
	smeshers      int
	clients       []*NodeClient
	poets         []*NodeClient
	bootstrappers []*NodeClient
	postServices  []*NodeClient

	bootstrapEpochs []int
}

func (c *Cluster) Genesis() time.Time {
	return c.genesis
}

func (c *Cluster) GenesisExtraData() string {
	return defaultExtraData
}

// GenesisID computes id from the configuration.
func (c *Cluster) GenesisID() types.Hash20 {
<<<<<<< HEAD
	return types.Hash32(c.GoldenATX()).ToHash20()
}

func (c *Cluster) GoldenATX() types.ATXID {
	parsed, err := time.Parse(time.RFC3339, c.smesherFlags[genesisTimeFlag].Value)
	if err != nil {
		panic("invalid genesis time")
	}
	return types.ATXID(hash.Sum(
		[]byte(strconv.FormatInt(parsed.Unix(), 10)),
		[]byte(c.smesherFlags[genesisExtraData].Value),
=======
	return c.GoldenATX().Hash32().ToHash20()
}

func (c *Cluster) GoldenATX() types.ATXID {
	return types.ATXID(hash.Sum(
		[]byte(strconv.FormatInt(c.Genesis().Unix(), 10)),
		[]byte(c.GenesisExtraData()),
>>>>>>> 5cda22e1
	))
}

func (c *Cluster) nextSmesher() int {
	if c.smeshers == 0 {
		return 0
	}
	return decodeOrdinal(c.clients[len(c.clients)-1].Name) + 1
}

func (c *Cluster) persist(ctx *testcontext.Context) error {
	if c.persisted {
		return nil
	}
	if err := c.accounts.Persist(ctx); err != nil {
		return err
	}
	if err := c.persistFlags(ctx); err != nil {
		return err
	}
	if err := c.persistConfigs(ctx); err != nil {
		return err
	}
	c.persisted = true
	return nil
}

func (c *Cluster) persistConfigs(ctx *testcontext.Context) error {
	_, err := ctx.Client.CoreV1().ConfigMaps(ctx.Namespace).Apply(
		ctx,
		corev1.ConfigMap(spacemeshConfigMapName, ctx.Namespace).WithData(map[string]string{
			attachedSmesherConfig: smesherConfig.Get(ctx.Parameters),
		}),
		apimetav1.ApplyOptions{FieldManager: "test"},
	)
	if err != nil {
		return fmt.Errorf("apply cfgmap %v/%v: %w", ctx.Namespace, spacemeshConfigMapName, err)
	}
	_, err = ctx.Client.CoreV1().ConfigMaps(ctx.Namespace).Apply(
		ctx,
		corev1.ConfigMap(poetConfigMapName, ctx.Namespace).WithData(map[string]string{
			attachedPoetConfig: strings.Join(strings.Split(poetConfig.Get(ctx.Parameters), " "), "\n"),
		}),
		apimetav1.ApplyOptions{FieldManager: "test"},
	)
	if err != nil {
		return fmt.Errorf("apply cfgmap %v/%v: %w", ctx.Namespace, poetConfigMapName, err)
	}
	return nil
}

func (c *Cluster) persistFlags(ctx *testcontext.Context) error {
	ctx.Log.Debugf("persisting flags %+v", c.smesherFlags)
	if err := persistFlags(ctx, smesherFlags, c.smesherFlags); err != nil {
		return err
	}
	if err := persistFlags(ctx, poetFlags, c.poetFlags); err != nil {
		return err
	}
	if err := persistFlags(ctx, bsFlags, c.bootstrapperFlags); err != nil {
		return err
	}
	return nil
}

func (c *Cluster) recoverFlags(ctx *testcontext.Context) error {
	sflags, err := recoverFlags(ctx, smesherFlags)
	if err != nil {
		return err
	}
	c.smesherFlags[genesisTimeFlag] = sflags[genesisTimeFlag]
	c.smesherFlags[accountsFlag] = sflags[accountsFlag]
	if !reflect.DeepEqual(c.smesherFlags, sflags) {
		return fmt.Errorf("sm configuration doesn't match %+v != %+v", c.smesherFlags, sflags)
	}
	pflags, err := recoverFlags(ctx, poetFlags)
	if err != nil {
		return err
	}
	c.poetFlags[genesisTimeFlag] = pflags[genesisTimeFlag]
	if !reflect.DeepEqual(c.poetFlags, pflags) {
		return fmt.Errorf("poet configuration doesn't match %+v != %+v", c.poetFlags, pflags)
	}
	bflags, err := recoverFlags(ctx, bsFlags)
	if err != nil {
		return err
	}
	if !reflect.DeepEqual(c.bootstrapperFlags, bflags) {
		return fmt.Errorf("bootstrapper configuration doesn't match %+v != %+v", c.bootstrapperFlags, bflags)
	}
	c.persisted = true
	return nil
}

func (c *Cluster) addFlag(flag DeploymentFlag) {
	c.smesherFlags[flag.Name] = flag
}

func (c *Cluster) addPoetFlag(flag DeploymentFlag) {
	c.poetFlags[flag.Name] = flag
}

func (c *Cluster) addBootstrapperFlag(flag DeploymentFlag) {
	c.bootstrapperFlags[flag.Name] = flag
}

func (c *Cluster) reuse(cctx *testcontext.Context) error {
	clients, err := discoverNodes(cctx, bootnodeApp)
	if err != nil {
		return err
	}
	if len(clients) == 0 {
		return errNotInitialized
	}
	for _, node := range clients {
		cctx.Log.Debugw("discovered existing bootnode", "name", node.Name)
	}
	c.clients = append(c.clients, clients...)
	c.bootnodes = len(clients)

	clients, err = discoverNodes(cctx, smesherApp)
	if err != nil {
		return err
	}
	for _, node := range clients {
		cctx.Log.Debugw("discovered existing smesher", "name", node.Name)
	}
	c.clients = append(c.clients, clients...)
	c.smeshers = len(clients)

	c.poets, err = discoverNodes(cctx, poetApp)
	if err != nil {
		return err
	}
	for _, poet := range c.poets {
		cctx.Log.Debugw("discovered existing poets", "name", poet.Name)
	}

	c.bootstrappers, err = discoverNodes(cctx, bootstrapperApp)
	if err != nil {
		return err
	}
	for _, bs := range c.bootstrappers {
		cctx.Log.Debugw("discovered existing bootstrapper", "name", bs.Name)
	}

	c.postServices, err = discoverNodes(cctx, postServiceApp)
	if err != nil {
		return err
	}
	for _, postService := range c.postServices {
		cctx.Log.Debugw("discovered existing post services", "name", postService.Name)
	}

	cctx.Log.Debugw(
		"discovered cluster",
		"bootnodes",
		c.bootnodes,
		"smeshers",
		c.smeshers,
		"poets",
		len(c.poets),
		"bootstrappers",
		len(c.bootstrappers),
		"postServices",
		len(c.postServices),
	)
	if err := c.accounts.Recover(cctx); err != nil {
		return err
	}
	if err := c.recoverFlags(cctx); err != nil {
		return err
	}
	return nil
}

func (c *Cluster) AddBootstrappers(cctx *testcontext.Context) error {
	for i := 0; i < cctx.BootstrapperSize; i++ {
		if err := c.AddBootstrapper(cctx, i); err != nil {
			return err
		}
	}
	return nil
}

// AddPoets spawns poets up to configured number of poets.
func (c *Cluster) AddPoets(cctx *testcontext.Context) error {
	for i := 0; i < cctx.PoetSize; i++ {
		if err := c.AddPoet(cctx); err != nil {
			return err
		}
	}
	return nil
}

func (c *Cluster) firstFreePoetId() int {
	set := make(map[int]struct{}, c.Poets())
	for _, poet := range c.poets {
		set[decodePoetIdentifier(poet.Name)] = struct{}{}
	}
	for id := 0; ; id += 1 {
		if _, ok := set[id]; !ok {
			return id
		}
	}
}

// AddPoet spawns a single poet with the first available id.
// Id is of form "poet-N", where N ∈ [0, ∞).
func (c *Cluster) AddPoet(cctx *testcontext.Context) error {
	if err := c.persist(cctx); err != nil {
		return err
	}
	flags := maps.Values(c.poetFlags)

	id := createPoetIdentifier(c.firstFreePoetId())
	cctx.Log.Debugw("deploying poet", "id", id)
	pod, err := deployPoet(cctx, id, flags...)
	if err != nil {
		return err
	}
	c.poets = append(c.poets, pod)
	return nil
}

func (c *Cluster) resourceControl(cctx *testcontext.Context, n int) error {
	if len(c.clients)+n > cctx.ClusterSize {
		// maybe account for poet as well?
		return fmt.Errorf("max cluster size is %v", cctx.ClusterSize)
	}
	return nil
}

// AddBootnodes ...
func (c *Cluster) AddBootnodes(cctx *testcontext.Context, n int) error {
	if err := c.resourceControl(cctx, n); err != nil {
		return err
	}
	if err := c.persist(cctx); err != nil {
		return err
	}
	clients, err := deployNodes(cctx, bootnodeApp, c.bootnodes, c.bootnodes+n,
		WithFlags(maps.Values(c.smesherFlags)...),
		WithFlags(StartSmeshing(false), Bootnode()),
	)
	if err != nil {
		return err
	}
	smeshers := c.clients[c.bootnodes:]
	c.clients = nil
	c.clients = append(c.clients, clients...)
	c.clients = append(c.clients, smeshers...)
	c.bootnodes += len(clients)

	return fillNetworkConfig(cctx, clients[0])
}

type SmesherDeploymentConfig struct {
	flags []DeploymentFlag
	keys  []ed25519.PrivateKey

	noDefaultPoets bool
}

type DeploymentOpt func(cfg *SmesherDeploymentConfig)

func NoDefaultPoets() DeploymentOpt {
	return func(cfg *SmesherDeploymentConfig) {
		cfg.noDefaultPoets = true
	}
}

func WithFlags(flags ...DeploymentFlag) DeploymentOpt {
	return func(cfg *SmesherDeploymentConfig) {
		cfg.flags = append(cfg.flags, flags...)
	}
}

func WithSmeshers(keys []ed25519.PrivateKey) DeploymentOpt {
	return func(cfg *SmesherDeploymentConfig) {
		cfg.keys = keys
	}
}

// AddSmeshers ...
func (c *Cluster) AddSmeshers(tctx *testcontext.Context, n int, opts ...DeploymentOpt) error {
	if err := c.resourceControl(tctx, n); err != nil {
		return err
	}
	if err := c.persist(tctx); err != nil {
		return err
	}
	flags := maps.Values(c.smesherFlags)
	endpoints, err := ExtractP2PEndpoints(tctx, c.clients[:c.bootnodes])
	if err != nil {
		return fmt.Errorf("extracting p2p endpoints %w", err)
	}
	dopts := []DeploymentOpt{WithFlags(flags...), WithFlags(Bootnodes(endpoints...), StartSmeshing(true))}
	dopts = append(dopts, opts...)
	clients, err := deployNodes(tctx, smesherApp, c.nextSmesher(), c.nextSmesher()+n, dopts...)
	if err != nil {
		return err
	}
	c.clients = append(c.clients, clients...)
	c.smeshers += len(clients)
	return nil
}

func (c *Cluster) AddRemoteSmeshers(tctx *testcontext.Context, n int, opts ...DeploymentOpt) error {
	if err := c.resourceControl(tctx, n); err != nil {
		return err
	}
	if err := c.persist(tctx); err != nil {
		return err
	}
	flags := maps.Values(c.smesherFlags)
	endpoints, err := extractP2PEndpoints(tctx, c.clients[:c.bootnodes])
	if err != nil {
		return fmt.Errorf("extracting p2p endpoints %w", err)
	}
	dopts := []DeploymentOpt{WithFlags(flags...), WithFlags(Bootnodes(endpoints...), StartSmeshing(false))}
	dopts = append(dopts, opts...)
	clients, err := deployRemoteNodes(tctx, c.nextSmesher(), c.nextSmesher()+n, c.GoldenATX(), dopts...)
	if err != nil {
		return err
	}
	c.clients = append(c.clients, clients...)
	c.smeshers += len(clients)
	return nil
}

func (c *Cluster) AddBootstrapper(cctx *testcontext.Context, i int) error {
	if err := c.persist(cctx); err != nil {
		return err
	}
	var flags []DeploymentFlag
	for _, flag := range c.bootstrapperFlags {
		flags = append(flags, flag)
	}
	flags = append(flags, DeploymentFlag{
		Name:  "--spacemesh-endpoint",
		Value: fmt.Sprintf("dns:///%s:9092", c.clients[0].Name),
	})
	bs, err := deployBootstrapper(cctx, fmt.Sprintf("%s-%d", bootstrapperApp, i), c.bootstrapEpochs, flags...)
	if err != nil {
		return err
	}
	c.bootstrappers = append(c.bootstrappers, bs)
	return nil
}

func (c *Cluster) DeleteBootstrappers(cctx *testcontext.Context) error {
	for _, client := range c.bootstrappers {
		if err := deleteServiceAndPod(cctx, client.Name); err != nil {
			return err
		}
	}
	return nil
}

// DeletePoets delete all poet servers.
func (c *Cluster) DeletePoets(cctx *testcontext.Context) error {
	for {
		if c.Poets() == 0 {
			return nil
		}
		if err := c.DeletePoet(cctx, c.Poets()-1); err != nil {
			return err
		}
	}
}

func (c *Cluster) DeletePoet(cctx *testcontext.Context, i int) error {
	poet := c.Poet(i)
	if poet == nil {
		return nil
	}
	if err := deleteServiceAndPod(cctx, poet.Name); err != nil {
		return err
	}
	c.poets = append(c.poets[0:i], c.poets[i+1:]...)

	return nil
}

// DeleteSmesher will smesher i from the cluster.
func (c *Cluster) DeleteSmesher(cctx *testcontext.Context, node *NodeClient) error {
	err := deleteNode(cctx, node.Name)
	if err != nil {
		return err
	}

	clients := c.clients
	c.clients = nil
	for _, n := range clients {
		if n.Name == node.Name {
			continue
		}
		c.clients = append(c.clients, n)
	}
	c.smeshers = len(c.clients)
	return nil
}

// Bootnodes returns number of the bootnodes in the cluster.
func (c *Cluster) Bootnodes() int {
	return c.bootnodes
}

// Total returns total number of clients.
func (c *Cluster) Total() int {
	return len(c.clients)
}

// Poets returns total number of poet servers.
func (c *Cluster) Poets() int {
	return len(c.poets)
}

// Poet returns client for i-th poet node.
func (c *Cluster) Poet(i int) *NodeClient {
	return c.poets[i]
}

// Client returns client for i-th node, either bootnode or smesher.
func (c *Cluster) Client(i int) *NodeClient {
	return c.clients[i]
}

func (c *Cluster) Bootstrapper(i int) *NodeClient {
	return c.bootstrappers[i]
}

// Wait for i-th client to be up.
func (c *Cluster) Wait(tctx *testcontext.Context, i int) error {
	_, err := c.Client(i).Resolve(tctx)
	return err
}

// WaitAll waits till (bootnode, smesher, poet, bootstrapper) pods are up.
func (c *Cluster) WaitAll(ctx context.Context) error {
	var eg errgroup.Group
	wait := func(clients []*NodeClient) {
		for i := range c.clients {
			client := c.clients[i]
			eg.Go(func() error {
				_, err := client.Resolve(ctx)
				return err
			})
		}
	}
	wait(c.clients)
	wait(c.poets)
	wait(c.bootstrappers)
	return eg.Wait()
}

func (c *Cluster) WaitAllTimeout(timeout time.Duration) error {
	ctx, cancel := context.WithTimeout(context.Background(), timeout)
	defer cancel()
	return c.WaitAll(ctx)
}

// CloseClients closes connections to clients.
func (c *Cluster) CloseClients() {
	var eg errgroup.Group
	for _, client := range c.clients {
		client := client
		eg.Go(func() error {
			client.Close()
			return nil
		})
	}
	eg.Wait()
}

// Account contains address and private key.
type Account struct {
	PrivateKey ed25519.PrivateKey
	Address    types.Address
}

func (a Account) String() string {
	return a.Address.String()
}

type accounts struct {
	keys      []*signer
	persisted bool
}

func (a *accounts) Account(i int) Account {
	return Account{
		PrivateKey: a.Private(i),
		Address:    a.Address(i),
	}
}

func (a *accounts) Accounts() int {
	return len(a.keys)
}

func (a *accounts) Private(i int) ed25519.PrivateKey {
	return a.keys[i].PK
}

func (a *accounts) Address(i int) types.Address {
	return a.keys[i].Address()
}

func (a *accounts) Persist(ctx *testcontext.Context) error {
	if a.persisted {
		return nil
	}
	data := map[string][]byte{}
	for _, key := range a.keys {
		data[hex.EncodeToString(key.Pub)] = key.PK
	}
	cfgmap := corev1.ConfigMap("accounts", ctx.Namespace).
		WithBinaryData(data)
	_, err := ctx.Client.CoreV1().
		ConfigMaps(ctx.Namespace).
		Apply(ctx, cfgmap, apimetav1.ApplyOptions{FieldManager: "test"})
	if err != nil {
		return fmt.Errorf("failed to persist accounts %+v %w", data, err)
	}
	a.persisted = true
	return nil
}

func (a *accounts) Recover(ctx *testcontext.Context) error {
	a.keys = nil
	cfgmap, err := ctx.Client.CoreV1().ConfigMaps(ctx.Namespace).Get(ctx, "accounts", apimetav1.GetOptions{})
	if err != nil {
		return fmt.Errorf("failed to fetch accounts %w", err)
	}
	for pub, pk := range cfgmap.BinaryData {
		decoded, err := hex.DecodeString(pub)
		if err != nil {
			return fmt.Errorf("failed to decode pub key %s %w", pub, err)
		}
		a.keys = append(a.keys, &signer{PK: pk, Pub: decoded})
	}
	a.persisted = true
	return nil
}

type signer struct {
	Pub ed25519.PublicKey
	PK  ed25519.PrivateKey
}

func (s *signer) Address() types.Address {
	return wallet.Address(s.Pub)
}

func genSigners(n int) (rst []*signer) {
	for i := 0; i < n; i++ {
		rst = append(rst, genSigner())
	}
	return
}

func genSigner() *signer {
	pub, pk, err := ed25519.GenerateKey(nil)
	if err != nil {
		panic(err)
	}
	return &signer{Pub: pub, PK: pk}
}

func ExtractP2PEndpoints(tctx *testcontext.Context, nodes []*NodeClient) ([]string, error) {
	var (
		rst          = make([]string, len(nodes))
		rctx, cancel = context.WithTimeout(tctx, 5*time.Minute)
		eg, ctx      = errgroup.WithContext(rctx)
	)
	defer cancel()
	for i := range nodes {
		i := i
		n := nodes[i]
		eg.Go(func() error {
			ip, err := n.Resolve(ctx)
			if err != nil {
				return err
			}
			dbg := pb.NewDebugServiceClient(n.PrivConn())
			info, err := dbg.NetworkInfo(ctx, &emptypb.Empty{})
			if err != nil {
				return err
			}
			rst[i] = p2pEndpoint(n.Node, ip, info.Id)
			return nil
		})
	}
	if err := eg.Wait(); err != nil {
		return nil, err
	}
	return rst, nil
}

func minPeers(size int) int {
	if size < 100 {
		return int(float64(size) * 0.6)
	}
	other := size / 3
	if other > 100 {
		return 50
	}
	return other
}

func persistFlags(ctx *testcontext.Context, name string, config map[string]DeploymentFlag) error {
	data := map[string]string{}
	for _, flag := range config {
		data[flag.Name] = flag.Value
	}
	cfgmap := corev1.ConfigMap(name, ctx.Namespace).
		WithData(data)
	_, err := ctx.Client.CoreV1().
		ConfigMaps(ctx.Namespace).
		Apply(ctx, cfgmap, apimetav1.ApplyOptions{FieldManager: "test"})
	if err != nil {
		return fmt.Errorf("failed to persist accounts %+v %w", data, err)
	}
	return nil
}

func recoverFlags(ctx *testcontext.Context, name string) (map[string]DeploymentFlag, error) {
	flags := map[string]DeploymentFlag{}
	cfgmap, err := ctx.Client.CoreV1().ConfigMaps(ctx.Namespace).Get(ctx, name, apimetav1.GetOptions{})
	if err != nil {
		return nil, fmt.Errorf("failed to fetch flags %w", err)
	}
	for name, value := range cfgmap.Data {
		flags[name] = DeploymentFlag{Name: name, Value: value}
	}
	return flags, nil
}

func fillNetworkConfig(ctx *testcontext.Context, node *NodeClient) error {
	svc := pb.NewMeshServiceClient(node.PubConn())
	resp1, err := svc.EpochNumLayers(ctx, &pb.EpochNumLayersRequest{})
	if err != nil {
		return fmt.Errorf("query layers per epoch from %v: %w", node.Name, err)
	}
	resp2, err := svc.LayerDuration(ctx, &pb.LayerDurationRequest{})
	if err != nil {
		return fmt.Errorf("query layers duration from %v: %w", node.Name, err)
	}
	ctx.Log.Debugw("queried layers per epoch", "layers", resp1.Numlayers.Number)
	ctx.Log.Debugw("queried layer duration", "duration", resp2.Duration.Value)
	parameters.New()
	configs := map[string]string{}
	configs[testcontext.ParamLayersPerEpoch] = fmt.Sprintf("%d", resp1.Numlayers.Number)
	configs[testcontext.ParamLayerDuration] = fmt.Sprintf("%ds", resp2.Duration.Value)
	ctx.Parameters.Update(configs)
	ctx.Log.Debugw("updated param layers per epoch", "layers", testcontext.LayersPerEpoch.Get(ctx.Parameters))
	ctx.Log.Debugw("updated param layer duration", "duration", testcontext.LayerDuration.Get(ctx.Parameters))
	return nil
}<|MERGE_RESOLUTION|>--- conflicted
+++ resolved
@@ -218,7 +218,6 @@
 
 	accounts
 	genesisBalances map[string]uint64
-	genesis         time.Time
 
 	bootnodes     int
 	smeshers      int
@@ -240,19 +239,6 @@
 
 // GenesisID computes id from the configuration.
 func (c *Cluster) GenesisID() types.Hash20 {
-<<<<<<< HEAD
-	return types.Hash32(c.GoldenATX()).ToHash20()
-}
-
-func (c *Cluster) GoldenATX() types.ATXID {
-	parsed, err := time.Parse(time.RFC3339, c.smesherFlags[genesisTimeFlag].Value)
-	if err != nil {
-		panic("invalid genesis time")
-	}
-	return types.ATXID(hash.Sum(
-		[]byte(strconv.FormatInt(parsed.Unix(), 10)),
-		[]byte(c.smesherFlags[genesisExtraData].Value),
-=======
 	return c.GoldenATX().Hash32().ToHash20()
 }
 
@@ -260,7 +246,6 @@
 	return types.ATXID(hash.Sum(
 		[]byte(strconv.FormatInt(c.Genesis().Unix(), 10)),
 		[]byte(c.GenesisExtraData()),
->>>>>>> 5cda22e1
 	))
 }
 
@@ -577,7 +562,7 @@
 		return err
 	}
 	flags := maps.Values(c.smesherFlags)
-	endpoints, err := extractP2PEndpoints(tctx, c.clients[:c.bootnodes])
+	endpoints, err := ExtractP2PEndpoints(tctx, c.clients[:c.bootnodes])
 	if err != nil {
 		return fmt.Errorf("extracting p2p endpoints %w", err)
 	}
