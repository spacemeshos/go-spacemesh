--- conflicted
+++ resolved
@@ -291,11 +291,7 @@
 	start := types.EpochID(2)
 	end := start + numEpochsToKeep + 10
 	for eid := start; eid <= end; eid++ {
-<<<<<<< HEAD
-		b := types.NewExistingBallot(types.RandomBallotID(), types.RandomEdSignature(), types.EmptyNodeID, types.BallotMetadata{
-=======
 		b := types.NewExistingBallot(types.RandomBallotID(), types.EmptyEdSignature, types.EmptyNodeID, types.BallotMetadata{
->>>>>>> d783a22d
 			Layer: start.FirstLayer(),
 		})
 		b.EligibilityProofs = []types.VotingEligibility{{J: 1}}
@@ -348,20 +344,12 @@
 			require.NoError(t, tpd.onNewEpoch(context.Background(), layer.GetEpoch()))
 		}
 		thisEpoch := layer.GetEpoch()
-<<<<<<< HEAD
-		b := types.NewExistingBallot(types.RandomBallotID(), types.RandomEdSignature(), types.EmptyNodeID, types.BallotMetadata{
-=======
 		b := types.NewExistingBallot(types.RandomBallotID(), types.EmptyEdSignature, types.EmptyNodeID, types.BallotMetadata{
->>>>>>> d783a22d
 			Layer: thisEpoch.FirstLayer(),
 		})
 		b.EligibilityProofs = []types.VotingEligibility{{J: 1}}
 		tpd.recordBeacon(thisEpoch, &b, beacon1, fixed.New64(1))
-<<<<<<< HEAD
-		b = types.NewExistingBallot(types.RandomBallotID(), types.RandomEdSignature(), types.EmptyNodeID, types.BallotMetadata{
-=======
 		b = types.NewExistingBallot(types.RandomBallotID(), types.EmptyEdSignature, types.EmptyNodeID, types.BallotMetadata{
->>>>>>> d783a22d
 			Layer: thisEpoch.FirstLayer(),
 		})
 		b.EligibilityProofs = []types.VotingEligibility{{J: 1}}
@@ -490,11 +478,7 @@
 		e := epoch + types.EpochID(i)
 		err := pd.setBeacon(e, types.RandomBeacon())
 		require.NoError(t, err)
-<<<<<<< HEAD
-		b := types.NewExistingBallot(types.RandomBallotID(), types.RandomEdSignature(), types.EmptyNodeID, types.BallotMetadata{
-=======
 		b := types.NewExistingBallot(types.RandomBallotID(), types.EmptyEdSignature, types.EmptyNodeID, types.BallotMetadata{
->>>>>>> d783a22d
 			Layer: e.FirstLayer(),
 		})
 		b.EligibilityProofs = []types.VotingEligibility{{J: 1}}
@@ -509,11 +493,7 @@
 	epoch = epoch + numEpochsToKeep
 	err := pd.setBeacon(epoch, types.RandomBeacon())
 	require.NoError(t, err)
-<<<<<<< HEAD
-	b := types.NewExistingBallot(types.RandomBallotID(), types.RandomEdSignature(), types.EmptyNodeID, types.BallotMetadata{
-=======
 	b := types.NewExistingBallot(types.RandomBallotID(), types.EmptyEdSignature, types.EmptyNodeID, types.BallotMetadata{
->>>>>>> d783a22d
 		Layer: epoch.FirstLayer(),
 	})
 	b.EligibilityProofs = []types.VotingEligibility{{J: 1}}
@@ -603,11 +583,7 @@
 			epoch := types.EpochID(3)
 			for beacon, weights := range tc.beaconBallots {
 				for _, w := range weights {
-<<<<<<< HEAD
-					b := types.NewExistingBallot(types.RandomBallotID(), types.RandomEdSignature(), types.EmptyNodeID, types.BallotMetadata{
-=======
 					b := types.NewExistingBallot(types.RandomBallotID(), types.EmptyEdSignature, types.EmptyNodeID, types.BallotMetadata{
->>>>>>> d783a22d
 						Layer: epoch.FirstLayer(),
 					})
 					b.EligibilityProofs = []types.VotingEligibility{{J: 1}}
@@ -637,11 +613,7 @@
 	beacon1 := types.RandomBeacon()
 	beacon2 := types.RandomBeacon()
 
-<<<<<<< HEAD
-	b1 := types.NewExistingBallot(types.RandomBallotID(), types.RandomEdSignature(), types.EmptyNodeID, types.BallotMetadata{
-=======
 	b1 := types.NewExistingBallot(types.RandomBallotID(), types.EmptyEdSignature, types.EmptyNodeID, types.BallotMetadata{
->>>>>>> d783a22d
 		Layer: epoch.FirstLayer(),
 	})
 	b1.EligibilityProofs = []types.VotingEligibility{{J: 1}}
@@ -652,11 +624,7 @@
 	require.Equal(t, errBeaconNotCalculated, err)
 	require.Equal(t, types.EmptyBeacon, got)
 
-<<<<<<< HEAD
-	b2 := types.NewExistingBallot(types.RandomBallotID(), types.RandomEdSignature(), types.EmptyNodeID, types.BallotMetadata{
-=======
 	b2 := types.NewExistingBallot(types.RandomBallotID(), types.EmptyEdSignature, types.EmptyNodeID, types.BallotMetadata{
->>>>>>> d783a22d
 		Layer: epoch.FirstLayer(),
 	})
 	b2.EligibilityProofs = []types.VotingEligibility{{J: 1}}
@@ -686,20 +654,12 @@
 	require.NoError(t, err)
 	require.Equal(t, beacon, got)
 
-<<<<<<< HEAD
-	b1 := types.NewExistingBallot(types.RandomBallotID(), types.RandomEdSignature(), types.EmptyNodeID, types.BallotMetadata{
-=======
 	b1 := types.NewExistingBallot(types.RandomBallotID(), types.EmptyEdSignature, types.EmptyNodeID, types.BallotMetadata{
->>>>>>> d783a22d
 		Layer: epoch.FirstLayer(),
 	})
 	b1.EligibilityProofs = []types.VotingEligibility{{J: 1}}
 	pd.ReportBeaconFromBallot(epoch, &b1, beaconFromBallots, fixed.New64(1))
-<<<<<<< HEAD
-	b2 := types.NewExistingBallot(types.RandomBallotID(), types.RandomEdSignature(), types.EmptyNodeID, types.BallotMetadata{
-=======
 	b2 := types.NewExistingBallot(types.RandomBallotID(), types.EmptyEdSignature, types.EmptyNodeID, types.BallotMetadata{
->>>>>>> d783a22d
 		Layer: epoch.FirstLayer(),
 	})
 	b2.EligibilityProofs = []types.VotingEligibility{{J: 1}}
@@ -1051,17 +1011,10 @@
 	message := []byte{1, 2, 3, 4}
 
 	signature := signer.Sign(signing.BEACON, message)
-<<<<<<< HEAD
-	extractedNodeID, err := extractor.ExtractNodeID(signing.BEACON, message, signature)
-	r.NoError(err)
-
-	r.Equal(signer.NodeID(), extractedNodeID)
-=======
 	extractedID, err := extractor.ExtractNodeID(signing.BEACON, message, signature)
 	r.NoError(err)
 
 	r.Equal(signer.NodeID(), extractedID)
->>>>>>> d783a22d
 }
 
 func TestBeacon_calcBeacon(t *testing.T) {
