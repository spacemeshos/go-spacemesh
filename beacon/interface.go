package beacon

import (
	"context"
	"time"

	"github.com/spacemeshos/go-spacemesh/beacon/weakcoin"
	"github.com/spacemeshos/go-spacemesh/common/types"
	"github.com/spacemeshos/go-spacemesh/p2p"
	"github.com/spacemeshos/go-spacemesh/p2p/pubsub"
	"github.com/spacemeshos/go-spacemesh/signing"
	"github.com/spacemeshos/go-spacemesh/timesync"
)

//go:generate mockgen -package=beacon -destination=./mocks.go -source=./interface.go

type coin interface {
	StartEpoch(context.Context, types.EpochID, weakcoin.UnitAllowances)
	StartRound(context.Context, types.RoundID) error
	FinishRound(context.Context)
	Get(context.Context, types.EpochID, types.RoundID) bool
	FinishEpoch(context.Context, types.EpochID)
	HandleProposal(context.Context, p2p.Peer, []byte) pubsub.ValidationResult
}

type eligibilityChecker interface {
	IsProposalEligible([]byte) bool
}

type layerClock interface {
	Subscribe() timesync.LayerTimer
	Unsubscribe(timesync.LayerTimer)
	LayerToTime(types.LayerID) time.Time
	GetCurrentLayer() types.LayerID
}

type vrfSigner interface {
	Sign(msg []byte) []byte
	NodeID() types.NodeID
<<<<<<< HEAD
=======
}

type pubKeyExtractor interface {
	Extract([]byte, []byte) (*signing.PublicKey, error)
}

type vrfSigner interface {
	Sign(msg []byte) []byte
>>>>>>> fce7cf93
	PublicKey() *signing.PublicKey
	LittleEndian() bool
}

type vrfVerifier interface {
	Verify(nodeID types.NodeID, msg, sig []byte) bool
}

type nonceFetcher interface {
	VRFNonce(types.NodeID, types.EpochID) (types.VRFPostIndex, error)
}<|MERGE_RESOLUTION|>--- conflicted
+++ resolved
@@ -36,18 +36,6 @@
 
 type vrfSigner interface {
 	Sign(msg []byte) []byte
-	NodeID() types.NodeID
-<<<<<<< HEAD
-=======
-}
-
-type pubKeyExtractor interface {
-	Extract([]byte, []byte) (*signing.PublicKey, error)
-}
-
-type vrfSigner interface {
-	Sign(msg []byte) []byte
->>>>>>> fce7cf93
 	PublicKey() *signing.PublicKey
 	LittleEndian() bool
 }
