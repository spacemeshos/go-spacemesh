package beacon

import (
	"context"
	"time"

	"github.com/spacemeshos/go-spacemesh/beacon/weakcoin"
	"github.com/spacemeshos/go-spacemesh/common/types"
	"github.com/spacemeshos/go-spacemesh/p2p"
	"github.com/spacemeshos/go-spacemesh/p2p/pubsub"
	"github.com/spacemeshos/go-spacemesh/signing"
)

//go:generate mockgen -package=beacon -destination=./mocks.go -source=./interface.go

type coin interface {
	StartEpoch(context.Context, types.EpochID, types.VRFPostIndex, weakcoin.UnitAllowances)
	StartRound(context.Context, types.RoundID) error
	FinishRound(context.Context)
	Get(context.Context, types.EpochID, types.RoundID) bool
	FinishEpoch(context.Context, types.EpochID)
	HandleProposal(context.Context, p2p.Peer, []byte) pubsub.ValidationResult
}

type eligibilityChecker interface {
	IsProposalEligible([]byte) bool
}

type layerClock interface {
<<<<<<< HEAD
	AwaitLayer(layerID types.LayerID) chan struct{}
=======
>>>>>>> 28a9e79f
	LayerToTime(types.LayerID) time.Time
	GetCurrentLayer() types.LayerID
	AwaitLayer(types.LayerID) chan struct{}
}

type vrfSigner interface {
	Sign(msg []byte) []byte
	PublicKey() *signing.PublicKey
	LittleEndian() bool
}

type vrfVerifier interface {
	Verify(nodeID types.NodeID, msg, sig []byte) bool
}

type nonceFetcher interface {
	VRFNonce(types.NodeID, types.EpochID) (types.VRFPostIndex, error)
}<|MERGE_RESOLUTION|>--- conflicted
+++ resolved
@@ -27,10 +27,6 @@
 }
 
 type layerClock interface {
-<<<<<<< HEAD
-	AwaitLayer(layerID types.LayerID) chan struct{}
-=======
->>>>>>> 28a9e79f
 	LayerToTime(types.LayerID) time.Time
 	GetCurrentLayer() types.LayerID
 	AwaitLayer(types.LayerID) chan struct{}
