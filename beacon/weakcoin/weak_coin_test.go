package weakcoin_test

import (
	"bytes"
	"context"
	"encoding/hex"
	"fmt"
	"math/rand"
	"testing"

	"github.com/golang/mock/gomock"
	"github.com/spacemeshos/go-scale/tester"
	"github.com/stretchr/testify/require"

	"github.com/spacemeshos/go-spacemesh/beacon/weakcoin"
	"github.com/spacemeshos/go-spacemesh/codec"
	"github.com/spacemeshos/go-spacemesh/common/types"
	"github.com/spacemeshos/go-spacemesh/log/logtest"
	"github.com/spacemeshos/go-spacemesh/p2p/pubsub"
	"github.com/spacemeshos/go-spacemesh/p2p/pubsub/mocks"
	"github.com/spacemeshos/go-spacemesh/signing"
)

func noopBroadcaster(tb testing.TB, ctrl *gomock.Controller) *mocks.MockPublisher {
	tb.Helper()
	bc := mocks.NewMockPublisher(ctrl)
	bc.EXPECT().Publish(gomock.Any(), gomock.Any(), gomock.Any()).AnyTimes().Return(nil)
	return bc
}

func encoded(tb testing.TB, msg weakcoin.Message) []byte {
	tb.Helper()
	buf, err := codec.Encode(&msg)
	require.NoError(tb, err)
	return buf
}

<<<<<<< HEAD
func staticSigner(tb testing.TB, ctrl *gomock.Controller, nodeId types.NodeID, sig types.VrfSignature) *weakcoin.MockvrfSigner {
=======
func staticSigner(tb testing.TB, ctrl *gomock.Controller, nodeId types.NodeID, sig []byte) *weakcoin.MockvrfSigner {
>>>>>>> 60ec6f8a
	tb.Helper()
	signer := weakcoin.NewMockvrfSigner(ctrl)
	signer.EXPECT().Sign(gomock.Any()).Return(sig).AnyTimes()
	signer.EXPECT().NodeID().Return(nodeId).AnyTimes()
	signer.EXPECT().LittleEndian().Return(true).AnyTimes()
	return signer
}

func sigVerifier(tb testing.TB, ctrl *gomock.Controller) *weakcoin.MockvrfVerifier {
	tb.Helper()
	verifier := weakcoin.NewMockvrfVerifier(ctrl)
	verifier.EXPECT().Verify(gomock.Any(), gomock.Any(), gomock.Any()).Return(true).AnyTimes()
	return verifier
}

func nonceFetcher(tb testing.TB, ctrl *gomock.Controller) *weakcoin.MocknonceFetcher {
	tb.Helper()
	fetcher := weakcoin.NewMocknonceFetcher(ctrl)
	fetcher.EXPECT().VRFNonce(gomock.Any(), gomock.Any()).Return(types.VRFPostIndex(1), nil).AnyTimes()
	return fetcher
}

func TestWeakCoin(t *testing.T) {
	var (
<<<<<<< HEAD
		ctrl                       = gomock.NewController(t)
		epoch        types.EpochID = 10
		round        types.RoundID = 4
		oneLSBSig                  = types.VrfSignature{0b0001}
		zeroLSBMiner               = types.NodeID{0b0110}
		zeroLSBSig                 = types.VrfSignature{0b0110}
		highLSBSig                 = types.VrfSignature{0xff}
=======
		ctrl                          = gomock.NewController(t)
		epoch           types.EpochID = 10
		round           types.RoundID = 4
		oneLSB                        = []byte{0b0001}
		zeroLSBMiner                  = types.NodeID{0b0110}
		zeroLSB                       = []byte{0b0110}
		higherThreshold               = []byte{0xff}
>>>>>>> 60ec6f8a
	)

	for _, tc := range []struct {
		desc             string
		nodeSig          types.VrfSignature
		mining, expected bool
		msg              []byte
		result           pubsub.ValidationResult
	}{
		{
			desc:     "node not mining",
			nodeSig:  oneLSBSig,
			mining:   false,
			expected: false,
			msg: encoded(t, weakcoin.Message{
				Epoch:        epoch,
				Round:        round,
				Unit:         1,
<<<<<<< HEAD
				MinerPK:      zeroLSBMiner,
				VrfSignature: zeroLSBSig,
=======
				MinerID:      zeroLSBMiner,
				VrfSignature: zeroLSB,
>>>>>>> 60ec6f8a
			}),
			result: pubsub.ValidationAccept,
		},
		{
			desc:     "node mining",
			nodeSig:  oneLSBSig,
			mining:   true,
			expected: true,
			msg: encoded(t, weakcoin.Message{
				Epoch:        epoch,
				Round:        round,
				Unit:         1,
<<<<<<< HEAD
				MinerPK:      zeroLSBMiner,
				VrfSignature: zeroLSBSig,
=======
				MinerID:      zeroLSBMiner,
				VrfSignature: zeroLSB,
>>>>>>> 60ec6f8a
			}),
			result: pubsub.ValidationIgnore,
		},
		{
			desc:     "node mining but exceed threshold",
			nodeSig:  highLSBSig,
			mining:   true,
			expected: false,
			msg: encoded(t, weakcoin.Message{
				Epoch:        epoch,
				Round:        round,
				Unit:         1,
<<<<<<< HEAD
				MinerPK:      zeroLSBMiner,
				VrfSignature: zeroLSBSig,
=======
				MinerID:      zeroLSBMiner,
				VrfSignature: zeroLSB,
>>>>>>> 60ec6f8a
			}),
			result: pubsub.ValidationAccept,
		},
		{
			desc:     "node only miner",
			nodeSig:  oneLSBSig,
			mining:   true,
			expected: true,
		},
	} {
		tc := tc
		t.Run(tc.desc, func(t *testing.T) {
			miner := 0
			if tc.mining {
				// once for generating, once for pubsub validation
				miner += 2
			}
			if len(tc.msg) > 0 {
				miner++
			}
			mockAllowance := weakcoin.NewMockallowance(ctrl)
			mockAllowance.EXPECT().MinerAllowance(epoch, gomock.Any()).Return(uint32(1)).MaxTimes(miner)
			var wc *weakcoin.WeakCoin
			mockPublisher := mocks.NewMockPublisher(ctrl)
			mockPublisher.EXPECT().Publish(gomock.Any(), pubsub.BeaconWeakCoinProtocol, gomock.Any()).DoAndReturn(
				func(ctx context.Context, _ string, msg []byte) pubsub.ValidationResult {
					return wc.HandleProposal(ctx, "", msg)
				},
			).AnyTimes()
			wc = weakcoin.New(
				mockPublisher,
				staticSigner(t, ctrl, types.RandomNodeID(), tc.nodeSig),
				sigVerifier(t, ctrl),
				nonceFetcher(t, ctrl),
				mockAllowance,
				weakcoin.WithThreshold([]byte{0xfe}),
				weakcoin.WithLog(logtest.New(t)),
			)

			wc.StartEpoch(context.Background(), epoch)
			nonce := types.VRFPostIndex(1)
			if tc.mining {
				wc.StartRound(context.Background(), round, &nonce)
			} else {
				wc.StartRound(context.Background(), round, nil)
			}

			if len(tc.msg) > 0 {
				require.Equal(t, tc.result, wc.HandleProposal(context.Background(), "", tc.msg))
			}
			wc.FinishRound(context.Background())

			flip, err := wc.Get(context.Background(), epoch, round)
			require.NoError(t, err)
			require.Equal(t, tc.expected, flip)
		})
	}
}

func TestWeakCoin_HandleProposal(t *testing.T) {
	ctrl := gomock.NewController(t)

	var (
		epoch     types.EpochID = 10
		round     types.RoundID = 4
		allowance uint32        = 1

<<<<<<< HEAD
		oneLSBMiner  = types.NodeID{0b0001}
		oneLSBSig    = types.VrfSignature{0b0001}
		zeroLSBSig   = types.VrfSignature{0b0110}
		highLSBMiner = types.NodeID{0xff}
		highLSBSig   = types.VrfSignature{0xff}
=======
		oneLSB          = []byte{0b0001}
		oneLSBMiner     = types.NodeID{0b0001}
		zeroLSB         = []byte{0b0110}
		highLSBMiner    = types.NodeID{0xff}
		higherThreshold = []byte{0xff}
>>>>>>> 60ec6f8a
	)

	tcs := []struct {
		desc         string
		startedEpoch types.EpochID
		startedRound types.RoundID
		msg          []byte
		expected     pubsub.ValidationResult
	}{
		{
			desc:         "ValidProposal",
			startedEpoch: epoch,
			startedRound: round,
			msg: encoded(t, weakcoin.Message{
				Epoch:        epoch,
				Round:        round,
				Unit:         allowance,
<<<<<<< HEAD
				MinerPK:      oneLSBMiner,
				VrfSignature: oneLSBSig,
=======
				MinerID:      oneLSBMiner,
				VrfSignature: oneLSB,
>>>>>>> 60ec6f8a
			}),
			expected: pubsub.ValidationAccept,
		},
		{
			desc:         "Malformed",
			startedEpoch: epoch,
			startedRound: round,
			msg:          []byte{1, 2, 3},
			expected:     pubsub.ValidationReject,
		},
		{
			desc:         "ExceedAllowance",
			startedEpoch: epoch,
			startedRound: round,
			msg: encoded(t, weakcoin.Message{
				Epoch:        epoch,
				Round:        round,
				Unit:         allowance + 1,
<<<<<<< HEAD
				MinerPK:      oneLSBMiner,
				VrfSignature: oneLSBSig,
=======
				MinerID:      oneLSBMiner,
				VrfSignature: oneLSB,
>>>>>>> 60ec6f8a
			}),
			expected: pubsub.ValidationIgnore,
		},
		{
			desc:         "ExceedThreshold",
			startedEpoch: epoch,
			startedRound: round,
			msg: encoded(t, weakcoin.Message{
				Epoch:        epoch,
				Round:        round,
				Unit:         allowance,
<<<<<<< HEAD
				MinerPK:      highLSBMiner,
				VrfSignature: highLSBSig,
=======
				MinerID:      highLSBMiner,
				VrfSignature: higherThreshold,
>>>>>>> 60ec6f8a
			}),
			expected: pubsub.ValidationIgnore,
		},
		{
			desc:         "PreviousEpoch",
			startedEpoch: epoch,
			startedRound: round,
			msg: encoded(t, weakcoin.Message{
				Epoch:        epoch - 1,
				Round:        round,
				Unit:         allowance,
<<<<<<< HEAD
				MinerPK:      oneLSBMiner,
				VrfSignature: oneLSBSig,
=======
				MinerID:      oneLSBMiner,
				VrfSignature: oneLSB,
>>>>>>> 60ec6f8a
			}),
			expected: pubsub.ValidationIgnore,
		},
		{
			desc:         "NextEpoch",
			startedEpoch: epoch,
			startedRound: round,
			msg: encoded(t, weakcoin.Message{
				Epoch:        epoch + 1,
				Round:        round,
				Unit:         allowance,
<<<<<<< HEAD
				MinerPK:      oneLSBMiner,
				VrfSignature: oneLSBSig,
=======
				MinerID:      oneLSBMiner,
				VrfSignature: oneLSB,
>>>>>>> 60ec6f8a
			}),
			expected: pubsub.ValidationIgnore,
		},
		{
			desc:         "PreviousRound",
			startedEpoch: epoch,
			startedRound: round,
			msg: encoded(t, weakcoin.Message{
				Epoch:        epoch,
				Round:        round - 1,
				Unit:         allowance,
<<<<<<< HEAD
				MinerPK:      oneLSBMiner,
				VrfSignature: oneLSBSig,
=======
				MinerID:      oneLSBMiner,
				VrfSignature: oneLSB,
>>>>>>> 60ec6f8a
			}),
			expected: pubsub.ValidationIgnore,
		},
		{
			desc:         "NextRound",
			startedEpoch: epoch,
			startedRound: round,
			msg: encoded(t, weakcoin.Message{
				Epoch:        epoch,
				Round:        round + 1,
				Unit:         allowance,
<<<<<<< HEAD
				MinerPK:      oneLSBMiner,
				VrfSignature: oneLSBSig,
=======
				MinerID:      oneLSBMiner,
				VrfSignature: oneLSB,
>>>>>>> 60ec6f8a
			}),
			expected: pubsub.ValidationAccept,
		},
	}
	for _, tc := range tcs {
		tc := tc
		t.Run(tc.desc, func(t *testing.T) {
			mockAllowance := weakcoin.NewMockallowance(gomock.NewController(t))
			mockAllowance.EXPECT().MinerAllowance(epoch, gomock.Any()).Return(allowance).AnyTimes()
			wc := weakcoin.New(
				noopBroadcaster(t, ctrl),
<<<<<<< HEAD
				staticSigner(t, ctrl, types.RandomNodeID(), zeroLSBSig),
=======
				staticSigner(t, ctrl, types.RandomNodeID(), zeroLSB),
>>>>>>> 60ec6f8a
				sigVerifier(t, ctrl),
				nonceFetcher(t, ctrl),
				mockAllowance,
				weakcoin.WithThreshold([]byte{0xfe}),
				weakcoin.WithLog(logtest.New(t)),
			)

			wc.StartEpoch(context.Background(), tc.startedEpoch)
			wc.StartRound(context.Background(), tc.startedRound, nil)

			require.Equal(t, tc.expected, wc.HandleProposal(context.Background(), "", tc.msg))
			wc.FinishRound(context.Background())
		})
	}
}

func TestWeakCoinNextRoundBufferOverflow(t *testing.T) {
	var (
		ctrl = gomock.NewController(t)

		oneLSBMiner = types.NodeID{0b0001}
<<<<<<< HEAD
		oneLSBSig   = types.VrfSignature{0b0001}
		zeroLSBSig  = types.VrfSignature{0b0000}
=======
		oneLSB      = []byte{0b0001}
		zeroLSB     = []byte{0b0000}
>>>>>>> 60ec6f8a

		epoch     types.EpochID = 10
		round     types.RoundID = 2
		nextRound               = round + 1
		bufSize                 = 10
	)

	mockAllowance := weakcoin.NewMockallowance(gomock.NewController(t))
	mockAllowance.EXPECT().MinerAllowance(epoch, gomock.Any()).Return(uint32(1)).AnyTimes()
	wc := weakcoin.New(
		noopBroadcaster(t, ctrl),
<<<<<<< HEAD
		staticSigner(t, ctrl, types.RandomNodeID(), oneLSBSig),
=======
		staticSigner(t, ctrl, types.RandomNodeID(), oneLSB),
>>>>>>> 60ec6f8a
		sigVerifier(t, ctrl),
		nonceFetcher(t, ctrl),
		mockAllowance,
		weakcoin.WithNextRoundBufferSize(bufSize),
	)

	wc.StartEpoch(context.Background(), epoch)
	wc.StartRound(context.Background(), round, nil)
	for i := 0; i < bufSize; i++ {
		wc.HandleProposal(context.Background(), "", encoded(t, weakcoin.Message{
			Epoch:        epoch,
			Round:        nextRound,
			Unit:         1,
<<<<<<< HEAD
			MinerPK:      oneLSBMiner,
			VrfSignature: oneLSBSig,
=======
			MinerID:      oneLSBMiner,
			VrfSignature: oneLSB,
>>>>>>> 60ec6f8a
		}))
	}
	wc.HandleProposal(context.Background(), "", encoded(t, weakcoin.Message{
		Epoch:        epoch,
		Round:        nextRound,
		Unit:         1,
		VrfSignature: zeroLSBSig,
	}))
	wc.FinishRound(context.Background())
	wc.StartRound(context.Background(), nextRound, nil)
	wc.FinishRound(context.Background())
	flip, err := wc.Get(context.Background(), epoch, nextRound)
	require.NoError(t, err)
	require.True(t, flip)
}

func TestWeakCoinEncodingRegression(t *testing.T) {
	ctrl := gomock.NewController(t)

	var (
		sig   types.VrfSignature
		epoch types.EpochID = 1
		round types.RoundID = 1
	)
	broadcaster := mocks.NewMockPublisher(ctrl)
	broadcaster.EXPECT().Publish(gomock.Any(), gomock.Any(), gomock.Any()).AnyTimes().DoAndReturn(func(_ context.Context, _ string, data []byte) error {
		var msg weakcoin.Message
		require.NoError(t, codec.Decode(data, &msg))
		sig = msg.VrfSignature
		return nil
	}).AnyTimes()

	rng := rand.New(rand.NewSource(999))
	signer, err := signing.NewEdSigner(
		signing.WithKeyFromRand(rng),
	)
	require.NoError(t, err)
	vrfSig, err := signer.VRFSigner()
	require.NoError(t, err)

	mockAllowance := weakcoin.NewMockallowance(gomock.NewController(t))
	mockAllowance.EXPECT().MinerAllowance(epoch, gomock.Any()).DoAndReturn(
		func(_ types.EpochID, miner types.NodeID) uint32 {
			if bytes.Equal(miner.Bytes(), signer.PublicKey().Bytes()) {
				return 1
			}
			return 0
		})
	instance := weakcoin.New(
		broadcaster,
		vrfSig,
		signing.NewVRFVerifier(),
		nonceFetcher(t, ctrl),
		mockAllowance,
		weakcoin.WithThreshold([]byte{0xff}),
		weakcoin.WithLog(logtest.New(t)),
	)
	instance.StartEpoch(context.Background(), epoch)
	nonce := types.VRFPostIndex(1)
	instance.StartRound(context.Background(), round, &nonce)

	require.Equal(t,
		"78f523319fd2cdf3812a3bc3905561acb2f7f1b7e47de71f92811d7bb82460e5999a048051cefa2d1b6f3f16656de83c2756b7539b33fa563a3e8fea5130235e66e8dce914d69bd40f13174f3914ad07",
		hex.EncodeToString(sig[:]),
	)
}

func TestWeakCoinExchangeProposals(t *testing.T) {
	ctrl := gomock.NewController(t)

	var (
		instances                          = make([]*weakcoin.WeakCoin, 10)
		broadcasters                       = make([]*mocks.MockPublisher, 10)
		vrfSigners                         = make([]*signing.VRFSigner, 10)
		epochStart, epochEnd types.EpochID = 2, 6
		start, end           types.RoundID = 0, 9
		rng                                = rand.New(rand.NewSource(999))
	)

	for i := range instances {
		i := i
		broadcaster := mocks.NewMockPublisher(ctrl)
		broadcaster.EXPECT().Publish(gomock.Any(), gomock.Any(), gomock.Any()).AnyTimes().
			DoAndReturn(func(_ context.Context, _ string, data []byte) error {
				for j := range instances {
					instances[j].HandleProposal(context.Background(), "", data)
				}
				return nil
			}).AnyTimes()
		broadcasters[i] = broadcaster

		signer, err := signing.NewEdSigner(signing.WithKeyFromRand(rng))
		require.NoError(t, err)
		vrfSigner, err := signer.VRFSigner()
		require.NoError(t, err)

		vrfSigners[i] = vrfSigner
	}

	mockAllowance := weakcoin.NewMockallowance(gomock.NewController(t))
	mockAllowance.EXPECT().MinerAllowance(gomock.Any(), gomock.Any()).Return(uint32(1)).AnyTimes()

	for i := range instances {
		instances[i] = weakcoin.New(
			broadcasters[i],
			vrfSigners[i],
			signing.NewVRFVerifier(),
			nonceFetcher(t, ctrl),
			mockAllowance,
			weakcoin.WithLog(logtest.New(t).Named(fmt.Sprintf("coin=%d", i))),
		)
	}

	nonce := types.VRFPostIndex(1)
	for epoch := epochStart; epoch <= epochEnd; epoch++ {
		for _, instance := range instances {
			instance.StartEpoch(context.Background(), epoch)
		}
		for current := start; current <= end; current++ {
			for i, instance := range instances {
				if i == 0 {
					instance.StartRound(context.Background(), current, nil)
				} else {
					instance.StartRound(context.Background(), current, &nonce)
				}
			}
			for _, instance := range instances {
				instance.FinishRound(context.Background())
			}
			rst, err := instances[0].Get(context.Background(), epoch, current)
			require.NoError(t, err)
			for _, instance := range instances[1:] {
				got, err := instance.Get(context.Background(), epoch, current)
				require.NoError(t, err)
				require.Equal(t, rst, got, "round %d", current)
			}
		}
		for _, instance := range instances {
			instance.FinishEpoch(context.Background(), epoch)
		}
	}
}

func FuzzMessageConsistency(f *testing.F) {
	tester.FuzzConsistency[weakcoin.Message](f)
}

func FuzzMessageStateSafety(f *testing.F) {
	tester.FuzzSafety[weakcoin.Message](f)
}<|MERGE_RESOLUTION|>--- conflicted
+++ resolved
@@ -35,11 +35,7 @@
 	return buf
 }
 
-<<<<<<< HEAD
 func staticSigner(tb testing.TB, ctrl *gomock.Controller, nodeId types.NodeID, sig types.VrfSignature) *weakcoin.MockvrfSigner {
-=======
-func staticSigner(tb testing.TB, ctrl *gomock.Controller, nodeId types.NodeID, sig []byte) *weakcoin.MockvrfSigner {
->>>>>>> 60ec6f8a
 	tb.Helper()
 	signer := weakcoin.NewMockvrfSigner(ctrl)
 	signer.EXPECT().Sign(gomock.Any()).Return(sig).AnyTimes()
@@ -64,7 +60,6 @@
 
 func TestWeakCoin(t *testing.T) {
 	var (
-<<<<<<< HEAD
 		ctrl                       = gomock.NewController(t)
 		epoch        types.EpochID = 10
 		round        types.RoundID = 4
@@ -72,15 +67,6 @@
 		zeroLSBMiner               = types.NodeID{0b0110}
 		zeroLSBSig                 = types.VrfSignature{0b0110}
 		highLSBSig                 = types.VrfSignature{0xff}
-=======
-		ctrl                          = gomock.NewController(t)
-		epoch           types.EpochID = 10
-		round           types.RoundID = 4
-		oneLSB                        = []byte{0b0001}
-		zeroLSBMiner                  = types.NodeID{0b0110}
-		zeroLSB                       = []byte{0b0110}
-		higherThreshold               = []byte{0xff}
->>>>>>> 60ec6f8a
 	)
 
 	for _, tc := range []struct {
@@ -99,13 +85,8 @@
 				Epoch:        epoch,
 				Round:        round,
 				Unit:         1,
-<<<<<<< HEAD
-				MinerPK:      zeroLSBMiner,
+				MinerID:      zeroLSBMiner,
 				VrfSignature: zeroLSBSig,
-=======
-				MinerID:      zeroLSBMiner,
-				VrfSignature: zeroLSB,
->>>>>>> 60ec6f8a
 			}),
 			result: pubsub.ValidationAccept,
 		},
@@ -118,13 +99,8 @@
 				Epoch:        epoch,
 				Round:        round,
 				Unit:         1,
-<<<<<<< HEAD
-				MinerPK:      zeroLSBMiner,
+				MinerID:      zeroLSBMiner,
 				VrfSignature: zeroLSBSig,
-=======
-				MinerID:      zeroLSBMiner,
-				VrfSignature: zeroLSB,
->>>>>>> 60ec6f8a
 			}),
 			result: pubsub.ValidationIgnore,
 		},
@@ -137,13 +113,8 @@
 				Epoch:        epoch,
 				Round:        round,
 				Unit:         1,
-<<<<<<< HEAD
-				MinerPK:      zeroLSBMiner,
+				MinerID:      zeroLSBMiner,
 				VrfSignature: zeroLSBSig,
-=======
-				MinerID:      zeroLSBMiner,
-				VrfSignature: zeroLSB,
->>>>>>> 60ec6f8a
 			}),
 			result: pubsub.ValidationAccept,
 		},
@@ -211,19 +182,11 @@
 		round     types.RoundID = 4
 		allowance uint32        = 1
 
-<<<<<<< HEAD
 		oneLSBMiner  = types.NodeID{0b0001}
 		oneLSBSig    = types.VrfSignature{0b0001}
 		zeroLSBSig   = types.VrfSignature{0b0110}
 		highLSBMiner = types.NodeID{0xff}
 		highLSBSig   = types.VrfSignature{0xff}
-=======
-		oneLSB          = []byte{0b0001}
-		oneLSBMiner     = types.NodeID{0b0001}
-		zeroLSB         = []byte{0b0110}
-		highLSBMiner    = types.NodeID{0xff}
-		higherThreshold = []byte{0xff}
->>>>>>> 60ec6f8a
 	)
 
 	tcs := []struct {
@@ -241,13 +204,8 @@
 				Epoch:        epoch,
 				Round:        round,
 				Unit:         allowance,
-<<<<<<< HEAD
-				MinerPK:      oneLSBMiner,
+				MinerID:      oneLSBMiner,
 				VrfSignature: oneLSBSig,
-=======
-				MinerID:      oneLSBMiner,
-				VrfSignature: oneLSB,
->>>>>>> 60ec6f8a
 			}),
 			expected: pubsub.ValidationAccept,
 		},
@@ -266,67 +224,47 @@
 				Epoch:        epoch,
 				Round:        round,
 				Unit:         allowance + 1,
-<<<<<<< HEAD
-				MinerPK:      oneLSBMiner,
+				MinerID:      oneLSBMiner,
 				VrfSignature: oneLSBSig,
-=======
+			}),
+			expected: pubsub.ValidationIgnore,
+		},
+		{
+			desc:         "ExceedThreshold",
+			startedEpoch: epoch,
+			startedRound: round,
+			msg: encoded(t, weakcoin.Message{
+				Epoch:        epoch,
+				Round:        round,
+				Unit:         allowance,
+				MinerID:      highLSBMiner,
+				VrfSignature: highLSBSig,
+			}),
+			expected: pubsub.ValidationIgnore,
+		},
+		{
+			desc:         "PreviousEpoch",
+			startedEpoch: epoch,
+			startedRound: round,
+			msg: encoded(t, weakcoin.Message{
+				Epoch:        epoch - 1,
+				Round:        round,
+				Unit:         allowance,
 				MinerID:      oneLSBMiner,
-				VrfSignature: oneLSB,
->>>>>>> 60ec6f8a
+				VrfSignature: oneLSBSig,
 			}),
 			expected: pubsub.ValidationIgnore,
 		},
 		{
-			desc:         "ExceedThreshold",
-			startedEpoch: epoch,
-			startedRound: round,
-			msg: encoded(t, weakcoin.Message{
-				Epoch:        epoch,
+			desc:         "NextEpoch",
+			startedEpoch: epoch,
+			startedRound: round,
+			msg: encoded(t, weakcoin.Message{
+				Epoch:        epoch + 1,
 				Round:        round,
 				Unit:         allowance,
-<<<<<<< HEAD
-				MinerPK:      highLSBMiner,
-				VrfSignature: highLSBSig,
-=======
-				MinerID:      highLSBMiner,
-				VrfSignature: higherThreshold,
->>>>>>> 60ec6f8a
-			}),
-			expected: pubsub.ValidationIgnore,
-		},
-		{
-			desc:         "PreviousEpoch",
-			startedEpoch: epoch,
-			startedRound: round,
-			msg: encoded(t, weakcoin.Message{
-				Epoch:        epoch - 1,
-				Round:        round,
-				Unit:         allowance,
-<<<<<<< HEAD
-				MinerPK:      oneLSBMiner,
+				MinerID:      oneLSBMiner,
 				VrfSignature: oneLSBSig,
-=======
-				MinerID:      oneLSBMiner,
-				VrfSignature: oneLSB,
->>>>>>> 60ec6f8a
-			}),
-			expected: pubsub.ValidationIgnore,
-		},
-		{
-			desc:         "NextEpoch",
-			startedEpoch: epoch,
-			startedRound: round,
-			msg: encoded(t, weakcoin.Message{
-				Epoch:        epoch + 1,
-				Round:        round,
-				Unit:         allowance,
-<<<<<<< HEAD
-				MinerPK:      oneLSBMiner,
-				VrfSignature: oneLSBSig,
-=======
-				MinerID:      oneLSBMiner,
-				VrfSignature: oneLSB,
->>>>>>> 60ec6f8a
 			}),
 			expected: pubsub.ValidationIgnore,
 		},
@@ -338,13 +276,8 @@
 				Epoch:        epoch,
 				Round:        round - 1,
 				Unit:         allowance,
-<<<<<<< HEAD
-				MinerPK:      oneLSBMiner,
+				MinerID:      oneLSBMiner,
 				VrfSignature: oneLSBSig,
-=======
-				MinerID:      oneLSBMiner,
-				VrfSignature: oneLSB,
->>>>>>> 60ec6f8a
 			}),
 			expected: pubsub.ValidationIgnore,
 		},
@@ -356,13 +289,8 @@
 				Epoch:        epoch,
 				Round:        round + 1,
 				Unit:         allowance,
-<<<<<<< HEAD
-				MinerPK:      oneLSBMiner,
+				MinerID:      oneLSBMiner,
 				VrfSignature: oneLSBSig,
-=======
-				MinerID:      oneLSBMiner,
-				VrfSignature: oneLSB,
->>>>>>> 60ec6f8a
 			}),
 			expected: pubsub.ValidationAccept,
 		},
@@ -374,11 +302,7 @@
 			mockAllowance.EXPECT().MinerAllowance(epoch, gomock.Any()).Return(allowance).AnyTimes()
 			wc := weakcoin.New(
 				noopBroadcaster(t, ctrl),
-<<<<<<< HEAD
 				staticSigner(t, ctrl, types.RandomNodeID(), zeroLSBSig),
-=======
-				staticSigner(t, ctrl, types.RandomNodeID(), zeroLSB),
->>>>>>> 60ec6f8a
 				sigVerifier(t, ctrl),
 				nonceFetcher(t, ctrl),
 				mockAllowance,
@@ -400,13 +324,8 @@
 		ctrl = gomock.NewController(t)
 
 		oneLSBMiner = types.NodeID{0b0001}
-<<<<<<< HEAD
 		oneLSBSig   = types.VrfSignature{0b0001}
 		zeroLSBSig  = types.VrfSignature{0b0000}
-=======
-		oneLSB      = []byte{0b0001}
-		zeroLSB     = []byte{0b0000}
->>>>>>> 60ec6f8a
 
 		epoch     types.EpochID = 10
 		round     types.RoundID = 2
@@ -418,11 +337,7 @@
 	mockAllowance.EXPECT().MinerAllowance(epoch, gomock.Any()).Return(uint32(1)).AnyTimes()
 	wc := weakcoin.New(
 		noopBroadcaster(t, ctrl),
-<<<<<<< HEAD
 		staticSigner(t, ctrl, types.RandomNodeID(), oneLSBSig),
-=======
-		staticSigner(t, ctrl, types.RandomNodeID(), oneLSB),
->>>>>>> 60ec6f8a
 		sigVerifier(t, ctrl),
 		nonceFetcher(t, ctrl),
 		mockAllowance,
@@ -436,13 +351,8 @@
 			Epoch:        epoch,
 			Round:        nextRound,
 			Unit:         1,
-<<<<<<< HEAD
-			MinerPK:      oneLSBMiner,
+			MinerID:      oneLSBMiner,
 			VrfSignature: oneLSBSig,
-=======
-			MinerID:      oneLSBMiner,
-			VrfSignature: oneLSB,
->>>>>>> 60ec6f8a
 		}))
 	}
 	wc.HandleProposal(context.Background(), "", encoded(t, weakcoin.Message{
