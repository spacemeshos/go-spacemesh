package weakcoin

import (
	"bytes"
	"context"
	"encoding/hex"
	"errors"
	"fmt"
	"math/big"
	"sync"

	"github.com/spacemeshos/go-spacemesh/codec"
	"github.com/spacemeshos/go-spacemesh/common/types"
	"github.com/spacemeshos/go-spacemesh/log"
	"github.com/spacemeshos/go-spacemesh/p2p/pubsub"
)

var (
	errNotGenerated = errors.New("weakcoin not generated")
	errNotSmallest  = errors.New("proposal not smallest")
)

func defaultConfig() config {
	return config{
		Threshold:           new(big.Int).Lsh(big.NewInt(1), 255).Bytes(), // equal to 2^255
		NextRoundBufferSize: 10000,                                        // ~1mb given the size of Message is ~100b
		MaxRound:            300,
	}
}

type config struct {
	Threshold           []byte
	NextRoundBufferSize int
	MaxRound            types.RoundID
}

//go:generate scalegen -types Message,VrfMessage

// Message defines weak coin message format.
type Message struct {
	Epoch        types.EpochID
	Round        types.RoundID
	Unit         uint32
<<<<<<< HEAD
	MinerID      types.NodeID
	VrfSignature types.VrfSignature
=======
	NodeID       types.NodeID
	VrfSignature []byte `scale:"max=80"`
>>>>>>> d783a22d
}

type VrfMessage struct {
	Type  types.EligibilityType
	Nonce types.VRFPostIndex
	Epoch types.EpochID
	Round types.RoundID
	Unit  uint32
}

// OptionFunc for optional configuration adjustments.
type OptionFunc func(*WeakCoin)

// WithLog changes logger.
func WithLog(logger log.Log) OptionFunc {
	return func(wc *WeakCoin) {
		wc.logger = logger
	}
}

// WithMaxRound changes max round.
func WithMaxRound(round types.RoundID) OptionFunc {
	return func(wc *WeakCoin) {
		wc.config.MaxRound = round
	}
}

// WithThreshold changes signature threshold.
func WithThreshold(threshold []byte) OptionFunc {
	return func(wc *WeakCoin) {
		wc.config.Threshold = threshold
	}
}

// WithNextRoundBufferSize changes size of the buffer for messages from future rounds.
func WithNextRoundBufferSize(size int) OptionFunc {
	return func(wc *WeakCoin) {
		wc.config.NextRoundBufferSize = size
	}
}

// New creates an instance of weak coin protocol.
func New(
	publisher pubsub.Publisher,
	signer vrfSigner,
	verifier vrfVerifier,
	nonceFetcher nonceFetcher,
	allowance allowance,
	opts ...OptionFunc,
) *WeakCoin {
	wc := &WeakCoin{
		logger:       log.NewNop(),
		config:       defaultConfig(),
		signer:       signer,
		nonceFetcher: nonceFetcher,
		allowance:    allowance,
		publisher:    publisher,
		coins:        make(map[types.RoundID]bool),
		verifier:     verifier,
	}
	for _, opt := range opts {
		opt(wc)
	}

	wc.nextRoundBuffer = make([]Message, 0, wc.config.NextRoundBufferSize)
	return wc
}

// WeakCoin implementation of the protocol.
type WeakCoin struct {
	logger       log.Log
	config       config
	verifier     vrfVerifier
	signer       vrfSigner
	nonceFetcher nonceFetcher
	publisher    pubsub.Publisher

	mu                         sync.RWMutex
	epochStarted, roundStarted bool
	epoch                      types.EpochID
	round                      types.RoundID
	smallest                   *big.Int
	allowance                  allowance
	// nextRoundBuffer is used to optimistically buffer messages from the next round.
	nextRoundBuffer []Message
	coins           map[types.RoundID]bool
}

// Get the result of the coin flip in this round. It is only valid in between StartEpoch/EndEpoch
// and only after CompleteRound was called.
func (wc *WeakCoin) Get(ctx context.Context, epoch types.EpochID, round types.RoundID) (bool, error) {
	if epoch.IsGenesis() {
		wc.logger.WithContext(ctx).With().Fatal("beacon weak coin not used during genesis")
	}

	wc.mu.RLock()
	defer wc.mu.RUnlock()
	if wc.epoch != epoch {
		wc.logger.WithContext(ctx).With().Fatal("requested epoch wasn't started or already completed",
			log.Uint32("started_epoch", uint32(wc.epoch)),
			log.Uint32("requested_epoch", uint32(epoch)))
	}

	flip, ok := wc.coins[round]
	if !ok {
		return false, errNotGenerated
	}
	return flip, nil
}

// StartEpoch notifies that epoch is started and we can accept messages for this epoch.
func (wc *WeakCoin) StartEpoch(ctx context.Context, epoch types.EpochID) {
	wc.mu.Lock()
	defer wc.mu.Unlock()
	wc.epochStarted = true
	wc.epoch = epoch
	wc.logger.WithContext(ctx).With().Info("beacon weak coin started epoch", epoch)
}

// FinishEpoch completes epoch.
func (wc *WeakCoin) FinishEpoch(ctx context.Context, epoch types.EpochID) {
	logger := wc.logger.WithContext(ctx).WithFields(epoch)
	wc.mu.Lock()
	defer wc.mu.Unlock()
	if epoch != wc.epoch {
		logger.With().Fatal("attempted to finish beacon weak coin for the wrong epoch",
			epoch,
			log.Stringer("weak_coin_epoch", wc.epoch),
		)
	}
	wc.epochStarted = false
	wc.coins = map[types.RoundID]bool{}
	wc.round = 0
	logger.Info("weak coin finished epoch")
}

// StartRound process any buffered messages for this round and broadcast our proposal.
func (wc *WeakCoin) StartRound(ctx context.Context, round types.RoundID, nonce *types.VRFPostIndex) {
	wc.mu.Lock()
	logger := wc.logger.WithContext(ctx).WithFields(wc.epoch, round)
	logger.Info("started beacon weak coin round")
	wc.roundStarted = true
	wc.round = round
	for i, msg := range wc.nextRoundBuffer {
		if msg.Epoch != wc.epoch || msg.Round != wc.round {
			continue
		}
		if err := wc.updateProposal(ctx, msg); err != nil && !errors.Is(err, errNotSmallest) {
			logger.With().Warning("invalid weakcoin proposal", log.Err(err))
		}
		wc.nextRoundBuffer[i] = Message{}
	}
	wc.nextRoundBuffer = wc.nextRoundBuffer[:0]
	wc.mu.Unlock()

	if nonce != nil {
		wc.publishProposal(ctx, wc.epoch, *nonce, wc.round)
	}
}

func (wc *WeakCoin) updateProposal(ctx context.Context, message Message) error {
	nonce, err := wc.nonceFetcher.VRFNonce(message.NodeID, message.Epoch)
	if err != nil {
		wc.logger.With().Error("failed to get vrf nonce", log.Err(err))
		return fmt.Errorf("failed to get vrf nonce for node %s: %w", message.NodeID, err)
	}
	buf := wc.encodeProposal(message.Epoch, nonce, message.Round, message.Unit)
	if !wc.verifier.Verify(message.NodeID, buf, message.VrfSignature) {
		return fmt.Errorf("signature is invalid signature %x", message.VrfSignature)
	}

	allowance := wc.allowance.MinerAllowance(wc.epoch, message.NodeID)
	if allowance < message.Unit {
		return fmt.Errorf("miner %x is not allowed to submit proposal for unit %d (allowed %d)", message.NodeID, message.Unit, allowance)
	}

	return wc.updateSmallest(ctx, message.VrfSignature)
}

func (wc *WeakCoin) prepareProposal(epoch types.EpochID, nonce types.VRFPostIndex, round types.RoundID) ([]byte, types.VrfSignature) {
	minerAllowance := wc.allowance.MinerAllowance(wc.epoch, wc.signer.NodeID())
	if minerAllowance == 0 {
		return nil, types.VrfSignature{}
	}
	var broadcast []byte
	max := make([]byte, types.VrfSignatureSize)
	for i := range max {
		max[i] = 0xff
	}
	smallest := new(big.Int).SetBytes(max)
	for unit := uint32(0); unit < minerAllowance; unit++ {
		proposal := wc.encodeProposal(epoch, nonce, round, unit)
		signature := wc.signer.Sign(proposal)
		if wc.aboveThreshold(signature) {
			continue
		}
		if new(big.Int).SetBytes(signature[:]).Cmp(smallest) == -1 {
			message := Message{
				Epoch:        epoch,
				Round:        round,
				Unit:         unit,
				NodeID:       wc.signer.NodeID(),
				VrfSignature: signature,
			}
			msg, err := codec.Encode(&message)
			if err != nil {
				wc.logger.With().Fatal("failed to serialize weak coin message", log.Err(err))
			}

			broadcast = msg
			smallest.SetBytes(signature[:])
		}
	}

	wc.mu.RLock()
	defer wc.mu.RUnlock()
	if wc.smallest == nil || smallest.Cmp(wc.smallest) == -1 {
		var sig types.VrfSignature
		smallest.FillBytes(sig[:])
		return broadcast, sig
	}
	return nil, types.VrfSignature{}
}

func (wc *WeakCoin) publishProposal(ctx context.Context, epoch types.EpochID, nonce types.VRFPostIndex, round types.RoundID) {
	msg, proposal := wc.prepareProposal(epoch, nonce, round)
	if msg == nil {
		return
	}

	if err := wc.publisher.Publish(ctx, pubsub.BeaconWeakCoinProtocol, msg); err != nil {
		wc.logger.With().Warning("failed to publish own weak coin proposal",
			epoch,
			round,
			log.String("proposal", hex.EncodeToString(proposal[:])),
			log.Err(err),
		)
		return
	}

	wc.logger.WithContext(ctx).With().Info("published proposal",
		epoch,
		round,
		log.String("proposal", hex.EncodeToString(proposal[:])),
	)
}

// FinishRound computes coinflip based on proposals received in this round.
// After it is called new proposals for this round won't be accepted.
func (wc *WeakCoin) FinishRound(ctx context.Context) {
	wc.mu.Lock()
	defer wc.mu.Unlock()
	logger := wc.logger.WithContext(ctx).WithFields(wc.epoch, wc.round)
	wc.roundStarted = false
	if wc.smallest == nil {
		logger.Warning("completed round without valid proposals")
		return
	}
	// NOTE(dshulyak) we need to select good bit here. for ed25519 it means select LSB and never MSB.
	// https://datatracker.ietf.org/doc/html/draft-josefsson-eddsa-ed25519-03#section-5.2
	// For another signature algorithm this may change
	lsbIndex := 0
	if !wc.signer.LittleEndian() {
		lsbIndex = len(wc.smallest.Bytes()) - 1
	}
	coinflip := wc.smallest.Bytes()[lsbIndex]&1 == 1

	wc.coins[wc.round] = coinflip
	logger.With().Info("completed round with beacon weak coin",
		log.String("proposal", hex.EncodeToString(wc.smallest.Bytes())),
		log.Bool("beacon_weak_coin", coinflip),
	)
	wc.smallest = nil
}

func (wc *WeakCoin) updateSmallest(ctx context.Context, sig types.VrfSignature) error {
	proposal := new(big.Int).SetBytes(sig[:])
	if wc.smallest == nil || proposal.Cmp(wc.smallest) == -1 {
		var previous types.VrfSignature
		if wc.smallest != nil {
			wc.smallest.FillBytes(previous[:])
		}
		wc.logger.WithContext(ctx).With().Debug("saving new proposal",
			wc.epoch,
			wc.round,
			log.String("proposal", hex.EncodeToString(sig[:])),
			log.String("previous", hex.EncodeToString(previous[:])),
		)
		wc.smallest = proposal
		return nil
	}
	return errNotSmallest
}

func (wc *WeakCoin) aboveThreshold(proposal types.VrfSignature) bool {
	return bytes.Compare(proposal[:], wc.config.Threshold) == 1
}

func (wc *WeakCoin) encodeProposal(epoch types.EpochID, nonce types.VRFPostIndex, round types.RoundID, unit uint32) []byte {
	message := &VrfMessage{
		Type:  types.EligibilityBeaconWC,
		Nonce: nonce,
		Epoch: epoch,
		Round: round,
		Unit:  unit,
	}

	b, err := codec.Encode(message)
	if err != nil {
		wc.logger.With().Fatal("failed to encode weak coin vrf msg", log.Err(err))
	}
	return b
}<|MERGE_RESOLUTION|>--- conflicted
+++ resolved
@@ -41,13 +41,8 @@
 	Epoch        types.EpochID
 	Round        types.RoundID
 	Unit         uint32
-<<<<<<< HEAD
-	MinerID      types.NodeID
+	NodeID       types.NodeID
 	VrfSignature types.VrfSignature
-=======
-	NodeID       types.NodeID
-	VrfSignature []byte `scale:"max=80"`
->>>>>>> d783a22d
 }
 
 type VrfMessage struct {
