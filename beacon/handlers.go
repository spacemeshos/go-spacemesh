package beacon

import (
	"context"
	"errors"
	"fmt"
	"math/big"
	"time"

	"github.com/spacemeshos/go-spacemesh/codec"
	"github.com/spacemeshos/go-spacemesh/common/types"
	"github.com/spacemeshos/go-spacemesh/log"
	"github.com/spacemeshos/go-spacemesh/p2p"
	"github.com/spacemeshos/go-spacemesh/p2p/pubsub"
	"github.com/spacemeshos/go-spacemesh/signing"
	"github.com/spacemeshos/go-spacemesh/sql"
	"github.com/spacemeshos/go-spacemesh/sql/atxs"
)

type category uint8

const (
	valid            category = 1
	potentiallyValid category = 2
	invalid          category = 3
)

var (
	errVRFNotVerified      = errors.New("proposal failed vrf verification")
	errProposalNotEligible = errors.New("proposal not eligible")
	errAlreadyProposed     = errors.New("already proposed")
	errAlreadyVoted        = errors.New("already voted")
	errMinerATXNotFound    = errors.New("miner ATX not found in previous epoch")
	errProtocolNotRunning  = errors.New("beacon protocol not running")
	errEpochNotActive      = errors.New("epoch not active")
	errMalformedMessage    = errors.New("malformed msg")
	errUntimelyMessage     = errors.New("untimely msg")
)

// HandleWeakCoinProposal handles weakcoin proposal from gossip.
func (pd *ProtocolDriver) HandleWeakCoinProposal(ctx context.Context, peer p2p.Peer, msg []byte) pubsub.ValidationResult {
	return pd.weakCoin.HandleProposal(ctx, peer, msg)
}

// HandleProposal handles beacon proposal from gossip.
func (pd *ProtocolDriver) HandleProposal(ctx context.Context, peer p2p.Peer, msg []byte) pubsub.ValidationResult {
	if pd.isClosed() {
		pd.logger.WithContext(ctx).Debug("beacon protocol shutting down, dropping msg")
		return pubsub.ValidationIgnore
	}

	receivedTime := time.Now()
	if err := pd.handleProposal(ctx, peer, msg, receivedTime); err != nil {
		pd.logger.WithContext(ctx).With().Error("failed to handle beacon proposal", log.Err(err))
		return pubsub.ValidationIgnore
	}
	return pubsub.ValidationAccept
}

func (pd *ProtocolDriver) handleProposal(ctx context.Context, peer p2p.Peer, msg []byte, receivedTime time.Time) error {
	logger := pd.logger.WithContext(ctx)

	var m ProposalMessage
	if err := codec.Decode(msg, &m); err != nil {
		logger.With().Warning("received malformed beacon proposal", log.String("sender", peer.String()), log.Err(err))
		return errMalformedMessage
	}

	if !pd.isProposalTimely(&m, receivedTime) {
		logger.With().Warning("proposal too early", m.EpochID, log.Time("received_at", receivedTime))
		return errUntimelyMessage
	}

	logger = pd.logger.WithContext(ctx).WithFields(m.EpochID, log.String("miner_id", m.NodeID.ShortString()))
	logger.Debug("new beacon proposal")

	if _, err := pd.initEpochStateIfNotPresent(logger, m.EpochID); err != nil {
		return err
	}

	atxID, err := pd.verifyProposalMessage(logger, m)
	if err != nil {
		return err
	}

	cat, err := pd.classifyProposal(logger, m, atxID, receivedTime)
	if err != nil {
		return err
	}
	return pd.addProposal(m, cat)
}

func (pd *ProtocolDriver) classifyProposal(logger log.Log, m ProposalMessage, atxID types.ATXID, receivedTime time.Time) (category, error) {
	minerID := m.NodeID.ShortString()
	atxHeader, err := pd.cdb.GetAtxHeader(atxID)
	if err != nil {
		logger.Error("[proposal] failed to get ATX header", atxID, log.Err(err))
		return invalid, fmt.Errorf("[proposal] failed to get ATX header (miner ID %v, ATX ID %v): %w", minerID, atxID, err)
	}

	atxTimestamp, err := atxs.GetTimestamp(pd.cdb, atxID)
	if err != nil {
		logger.Error("[proposal] failed to get ATX timestamp", atxID, log.Err(err))
		return invalid, fmt.Errorf("[proposal] failed to get ATX timestamp (miner ID %v, ATX ID %v): %w", minerID, atxID, err)
	}

	atxEpoch := atxHeader.PublishEpoch()
	nextEpochStart := pd.clock.LayerToTime((atxEpoch + 1).FirstLayer())

	logger = logger.WithFields(
		log.String("message", m.String()),
		log.String("atx_timestamp", atxTimestamp.String()),
		log.String("next_epoch_start", nextEpochStart.String()),
		log.String("received_time", receivedTime.String()),
		log.Duration("grace_period", pd.config.GracePeriodDuration),
	)

	// Each smesher partitions the valid proposals received in the previous epoch into three sets:
	// - Timely proposals: received up to δ after the end of the previous epoch.
	// - Delayed proposals: received between δ and 2δ after the end of the previous epoch.
	// - Late proposals: more than 2δ after the end of the previous epoch.
	// Note that honest users cannot disagree on timing by more than δ,
	// so if a proposal is timely for any honest user,
	// it cannot be late for any honest user (and vice versa).

	var (
		atxDelay      = atxTimestamp.Sub(nextEpochStart)
		endTime       = pd.getProposalPhaseFinishedTime(m.EpochID)
		proposalDelay time.Duration
	)
	if endTime != (time.Time{}) {
		proposalDelay = receivedTime.Sub(endTime)
	}

	switch {
	case atxDelay <= 0 && proposalDelay <= 0:
		logger.Debug("received valid proposal: ATX delay %v, proposal delay %v", atxDelay, proposalDelay)
		return valid, nil
	case atxDelay <= pd.config.GracePeriodDuration && proposalDelay <= pd.config.GracePeriodDuration:
		logger.Debug("received potentially proposal: ATX delay %v, proposal delay %v", atxDelay, proposalDelay)
		return potentiallyValid, nil
	default:
		logger.Warning("received invalid proposal: ATX delay %v, proposal delay %v", atxDelay, proposalDelay)
	}
	return invalid, nil
}

func cropData(numBytes int, data []byte) []byte {
	shortened := data
	if numBytes > 0 && numBytes < len(data) {
		shortened = data[:numBytes]
	}
	return shortened
}

func (pd *ProtocolDriver) addProposal(m ProposalMessage, cat category) error {
	p := cropData(types.BeaconSize, m.VRFSignature)
	pd.mu.Lock()
	defer pd.mu.Unlock()
	if _, ok := pd.states[m.EpochID]; !ok {
		return errEpochNotActive
	}
	switch cat {
	case valid:
		pd.states[m.EpochID].addValidProposal(p)
	case potentiallyValid:
		pd.states[m.EpochID].addPotentiallyValidProposal(p)
	}
	return nil
}

func (pd *ProtocolDriver) verifyProposalMessage(logger log.Log, m ProposalMessage) (types.ATXID, error) {
	minerID := m.NodeID.ShortString()

	atxID, err := atxs.GetIDByEpochAndNodeID(pd.cdb, m.EpochID-1, m.NodeID)
	if errors.Is(err, sql.ErrNotFound) {
		logger.Warning("[proposal] miner has no ATX in previous epoch")
		return types.ATXID{}, fmt.Errorf("[proposal] miner has no ATX in previous epoch (miner ID %v): %w", minerID, errMinerATXNotFound)
	}

	if err != nil {
		logger.With().Warning("[proposal] failed to find ATX for miner", log.Err(err))
		return types.ATXID{}, fmt.Errorf("[proposal] failed to get ATX for epoch (miner ID %v): %w", minerID, err)
	}

	nonce, err := pd.nonceFetcher.VRFNonce(m.NodeID, m.EpochID)
	if err != nil {
		logger.With().Warning("[proposal] failed to get VRF nonce", log.Err(err))
		return types.ATXID{}, fmt.Errorf("[proposal] failed to get VRF nonce (miner ID %v): %w", minerID, err)
	}
<<<<<<< HEAD

=======
>>>>>>> fce7cf93
	currentEpochProposal := buildProposal(m.EpochID, nonce, logger)
	if !pd.vrfVerifier.Verify(m.NodeID, currentEpochProposal, m.VRFSignature) {
		// TODO(nkryuchkov): attach telemetry
		logger.Warning("[proposal] failed to verify VRF signature")
		return types.ATXID{}, fmt.Errorf("[proposal] failed to verify VRF signature (miner ID %v): %w", minerID, errVRFNotVerified)
	}

	vrfPK := signing.NewPublicKey(m.NodeID.Bytes())
	if err := pd.registerProposed(logger, m.EpochID, vrfPK); err != nil {
		return types.ATXID{}, fmt.Errorf("[proposal] failed to register proposal (miner ID %v): %w", minerID, err)
	}

	if !pd.checkProposalEligibility(logger, m.EpochID, m.VRFSignature) {
		return types.ATXID{}, fmt.Errorf("[proposal] not eligible (miner ID %v): %w", minerID, errProposalNotEligible)
	}

	return atxID, nil
}

// HandleFirstVotes handles beacon first votes from gossip.
func (pd *ProtocolDriver) HandleFirstVotes(ctx context.Context, peer p2p.Peer, msg []byte) pubsub.ValidationResult {
	if pd.isClosed() || !pd.isInProtocol() {
		pd.logger.WithContext(ctx).Debug("beacon protocol shutting down or not running, dropping msg")
		return pubsub.ValidationIgnore
	}

	logger := pd.logger.WithContext(ctx).WithFields(log.String("sender", peer.String()), log.Binary("message", msg))
	logger.Debug("new first votes")
	if err := pd.handleFirstVotes(ctx, peer, msg); err != nil {
		logger.With().Warning("failed to handle first voting message", log.Err(err))
		return pubsub.ValidationIgnore
	}
	return pubsub.ValidationAccept
}

func (pd *ProtocolDriver) handleFirstVotes(ctx context.Context, peer p2p.Peer, msg []byte) error {
	logger := pd.logger.WithContext(ctx).WithFields(types.FirstRound, log.String("sender", peer.String()))

	var m FirstVotingMessage
	if err := codec.Decode(msg, &m); err != nil {
		logger.With().Warning("received invalid first votes", log.Binary("message", msg), log.Err(err))
		return errMalformedMessage
	}

	currentEpoch := pd.currentEpoch()
	if m.EpochID != currentEpoch {
		logger.With().Debug("first votes from different epoch",
			log.Uint32("current_epoch", uint32(currentEpoch)),
			log.Uint32("message_epoch", uint32(m.EpochID)))
		return errEpochNotActive
	}

	// don't accept more first vote after the round ends
	currentRound := pd.currentRound()
	if currentRound > types.FirstRound {
		logger.With().Warning("first votes too late",
			log.Uint32("current_round", uint32(currentRound)),
			log.Uint32("message_round", uint32(types.FirstRound)))
		return errUntimelyMessage
	}

	minerPK, atxID, err := pd.verifyFirstVotes(ctx, m)
	if err != nil {
		return err
	}

	minerID := types.BytesToNodeID(minerPK.Bytes()).ShortString()
	logger = pd.logger.WithContext(ctx).WithFields(m.EpochID, types.FirstRound, log.String("miner_id", minerID))
	atx, err := pd.cdb.GetAtxHeader(atxID)
	if err != nil {
		logger.With().Error("failed to get ATX header", atxID, log.Err(err))
		return fmt.Errorf("[round %v] failed to get ATX header (miner ID %v, ATX ID %v): %w", types.FirstRound, minerID, atxID, err)
	}

	voteWeight := new(big.Int).SetUint64(atx.GetWeight())

	logger.Debug("received first voting message, storing its votes")
	return pd.storeFirstVotes(m, minerPK, voteWeight)
}

func (pd *ProtocolDriver) verifyFirstVotes(ctx context.Context, m FirstVotingMessage) (*signing.PublicKey, types.ATXID, error) {
	logger := pd.logger.WithContext(ctx).WithFields(m.EpochID, types.FirstRound)
	messageBytes, err := codec.Encode(&m.FirstVotingMessageBody)
	if err != nil {
		logger.With().Panic("failed to serialize first voting message", log.Err(err))
	}

	minerPK, err := pd.pubKeyExtractor.Extract(messageBytes, m.Signature)
	if err != nil {
		return nil, types.ATXID{}, fmt.Errorf("[round %v] unable to recover ID from signature %x: %w", types.FirstRound, m.Signature, err)
	}

	nodeID := types.BytesToNodeID(minerPK.Bytes())
	minerID := nodeID.ShortString()
	logger = logger.WithFields(log.String("miner_id", minerID))

	if err := pd.registerVoted(logger, m.EpochID, minerPK, types.FirstRound); err != nil {
		return nil, types.ATXID{}, fmt.Errorf("[round %v] failed to register proposal (miner ID %v): %w", types.FirstRound, minerID, err)
	}

	atxID, err := atxs.GetIDByEpochAndNodeID(pd.cdb, m.EpochID-1, nodeID)
	if errors.Is(err, sql.ErrNotFound) {
		logger.Warning("miner has no ATX in the previous epoch")
		return nil, types.ATXID{}, fmt.Errorf("[round %v] miner has no ATX in previous epoch (miner ID %v): %w", types.FirstRound, minerID, errMinerATXNotFound)
	}

	if err != nil {
		logger.With().Error("failed to get ATX", log.Err(err))
		return nil, types.ATXID{}, fmt.Errorf("[round %v] failed to get ATX for epoch (miner ID %v): %w", types.FirstRound, minerID, err)
	}

	return minerPK, atxID, nil
}

func (pd *ProtocolDriver) storeFirstVotes(m FirstVotingMessage, minerPK *signing.PublicKey, voteWeight *big.Int) error {
	if !pd.isInProtocol() {
		pd.logger.Debug("beacon not in protocol, not storing first votes")
		return errProtocolNotRunning
	}

	pd.mu.Lock()
	defer pd.mu.Unlock()

	if _, ok := pd.states[m.EpochID]; !ok {
		return errEpochNotActive
	}

	for _, proposal := range m.ValidProposals {
		pd.states[m.EpochID].addVote(string(proposal), up, voteWeight)
	}

	for _, proposal := range m.PotentiallyValidProposals {
		pd.states[m.EpochID].addVote(string(proposal), down, voteWeight)
	}

	// this is used for bit vector calculation
	voteList := append(m.ValidProposals, m.PotentiallyValidProposals...)
	if uint32(len(voteList)) > pd.config.VotesLimit {
		voteList = voteList[:pd.config.VotesLimit]
	}

	pd.states[m.EpochID].setMinerFirstRoundVote(minerPK, voteList)
	return nil
}

// HandleFollowingVotes handles beacon following votes from gossip.
func (pd *ProtocolDriver) HandleFollowingVotes(ctx context.Context, peer p2p.Peer, msg []byte) pubsub.ValidationResult {
	receivedTime := time.Now()

	if pd.isClosed() || !pd.isInProtocol() {
		pd.logger.WithContext(ctx).Debug("beacon protocol shutting down or not running, dropping msg")
		return pubsub.ValidationIgnore
	}

	logger := pd.logger.WithContext(ctx).WithFields(log.String("sender", peer.String()), log.Binary("message", msg))
	logger.Debug("new following votes")
	if err := pd.handleFollowingVotes(ctx, peer, msg, receivedTime); err != nil {
		logger.With().Warning("failed to handle following voting message", log.Err(err))
		return pubsub.ValidationIgnore
	}
	return pubsub.ValidationAccept
}

func (pd *ProtocolDriver) handleFollowingVotes(ctx context.Context, peer p2p.Peer, msg []byte, receivedTime time.Time) error {
	logger := pd.logger.WithContext(ctx).WithFields(log.String("sender", peer.String()))

	var m FollowingVotingMessage
	if err := codec.Decode(msg, &m); err != nil {
		logger.With().Warning("received malformed following votes", log.Binary("message", msg), log.Err(err))
		return errMalformedMessage
	}

	currentEpoch := pd.currentEpoch()
	if m.EpochID != currentEpoch {
		logger.With().Debug("following votes from different epoch",
			log.Uint32("current_epoch", uint32(currentEpoch)),
			log.Uint32("message_epoch", uint32(m.EpochID)))
		return errEpochNotActive
	}

	// don't accept votes from future rounds
	if !pd.isVoteTimely(&m, receivedTime) {
		logger.With().Warning("following votes too early", m.RoundID, log.Time("received_at", receivedTime))
		return errUntimelyMessage
	}

	minerPK, atxID, err := pd.verifyFollowingVotes(ctx, m)
	if err != nil {
		return err
	}

	minerID := types.BytesToNodeID(minerPK.Bytes()).ShortString()
	logger = pd.logger.WithContext(ctx).WithFields(m.EpochID, m.RoundID, log.String("miner_id", minerID))

	atx, err := pd.cdb.GetAtxHeader(atxID)
	if err != nil {
		logger.With().Error("failed to get ATX header", atxID, log.Err(err))
		return fmt.Errorf("[round %v] failed to get ATX header (miner ID %v, ATX ID %v): %w", m.RoundID, minerID, atxID, err)
	}

	voteWeight := new(big.Int).SetUint64(atx.GetWeight())

	logger.Debug("received following voting message, counting its votes")
	if err = pd.storeFollowingVotes(m, minerPK, voteWeight); err != nil {
		logger.With().Warning("failed to store following votes", log.Err(err))
		return err
	}

	return nil
}

func (pd *ProtocolDriver) verifyFollowingVotes(ctx context.Context, m FollowingVotingMessage) (*signing.PublicKey, types.ATXID, error) {
	round := m.RoundID
	messageBytes, err := codec.Encode(&m.FollowingVotingMessageBody)
	if err != nil {
		pd.logger.With().Panic("failed to serialize voting message", log.Err(err))
	}

	minerPK, err := pd.pubKeyExtractor.Extract(messageBytes, m.Signature)
	if err != nil {
		return nil, types.ATXID{}, fmt.Errorf("[round %v] unable to recover ID from signature %x: %w", round, m.Signature, err)
	}

	nodeID := types.BytesToNodeID(minerPK.Bytes())
	minerID := nodeID.ShortString()
	logger := pd.logger.WithContext(ctx).WithFields(m.EpochID, round, log.String("miner_id", minerID))

	if err := pd.registerVoted(logger, m.EpochID, minerPK, m.RoundID); err != nil {
		return nil, types.ATXID{}, err
	}

	atxID, err := atxs.GetIDByEpochAndNodeID(pd.cdb, m.EpochID-1, nodeID)
	if errors.Is(err, sql.ErrNotFound) {
		logger.Warning("miner has no ATX in the previous epoch")
		return nil, types.ATXID{}, fmt.Errorf("[round %v] miner has no ATX in previous epoch (miner ID %v): %w", round, minerID, errMinerATXNotFound)
	}

	if err != nil {
		logger.With().Error("failed to get ATX", log.Err(err))
		return nil, types.ATXID{}, fmt.Errorf("[round %v] failed to get ATX for epoch (miner ID %v): %w", round, minerID, err)
	}

	return minerPK, atxID, nil
}

func (pd *ProtocolDriver) storeFollowingVotes(m FollowingVotingMessage, minerPK *signing.PublicKey, voteWeight *big.Int) error {
	if !pd.isInProtocol() {
		pd.logger.Debug("beacon not in protocol, not storing following votes")
		return errProtocolNotRunning
	}

	firstRoundVotes, err := pd.getFirstRoundVote(m.EpochID, minerPK)
	if err != nil {
		return fmt.Errorf("failed to get miner first round votes %v: %w", minerPK.String(), err)
	}

	thisRoundVotes := decodeVotes(m.VotesBitVector, firstRoundVotes)
	return pd.addToVoteMargin(m.EpochID, thisRoundVotes, voteWeight)
}

func (pd *ProtocolDriver) getProposalPhaseFinishedTime(epoch types.EpochID) time.Time {
	pd.mu.RLock()
	defer pd.mu.RUnlock()
	if s, ok := pd.states[epoch]; ok {
		return s.proposalPhaseFinishedTime
	}
	// if this epoch doesn't exist, it is finished. returns something
	// always in the past but different from time.Time{}
	return time.Time{}.Add(time.Second)
}

func (pd *ProtocolDriver) addToVoteMargin(epoch types.EpochID, thisRoundVotes allVotes, voteWeight *big.Int) error {
	pd.mu.Lock()
	defer pd.mu.Unlock()

	if _, ok := pd.states[epoch]; !ok {
		return errEpochNotActive
	}
	for proposal := range thisRoundVotes.support {
		pd.states[epoch].addVote(proposal, up, voteWeight)
	}

	for proposal := range thisRoundVotes.against {
		pd.states[epoch].addVote(proposal, down, voteWeight)
	}

	return nil
}

func (pd *ProtocolDriver) currentEpoch() types.EpochID {
	pd.mu.RLock()
	defer pd.mu.RUnlock()
	return pd.clock.GetCurrentLayer().GetEpoch()
}

func (pd *ProtocolDriver) currentRound() types.RoundID {
	pd.mu.RLock()
	defer pd.mu.RUnlock()
	return pd.roundInProgress
}

func (pd *ProtocolDriver) isProposalTimely(p *ProposalMessage, receivedTime time.Time) bool {
	pd.mu.RLock()
	defer pd.mu.RUnlock()

	currentEpoch := pd.clock.GetCurrentLayer().GetEpoch()
	switch p.EpochID {
	case currentEpoch:
		return true
	case currentEpoch + 1:
		return receivedTime.After(pd.earliestProposalTime)
	}
	return false
}

func (pd *ProtocolDriver) isVoteTimely(m *FollowingVotingMessage, receivedTime time.Time) bool {
	pd.mu.RLock()
	defer pd.mu.RUnlock()
	switch m.RoundID {
	case pd.roundInProgress:
		return true
	case pd.roundInProgress + 1:
		return receivedTime.After(pd.earliestVoteTime)
	}
	return false
}

func (pd *ProtocolDriver) checkProposalEligibility(logger log.Log, epoch types.EpochID, vrfSig []byte) bool {
	pd.mu.RLock()
	defer pd.mu.RUnlock()
	if _, ok := pd.states[epoch]; !ok {
		return false
	}

	eligible := pd.states[epoch].proposalChecker.IsProposalEligible(vrfSig)
	if !eligible {
		// the peer may have different total weight from us so that it passes threshold for the peer
		// but does not pass here
		proposalShortString := types.BytesToHash(vrfSig).ShortString()
		logger.With().Warning("proposal doesn't pass threshold",
			log.String("proposal", proposalShortString),
			log.Uint64("total_weight", pd.states[epoch].epochWeight))
	}
	return eligible
}

func (pd *ProtocolDriver) registerProposed(logger log.Log, epoch types.EpochID, minerPK *signing.PublicKey) error {
	pd.mu.Lock()
	defer pd.mu.Unlock()
	if _, ok := pd.states[epoch]; !ok {
		return errEpochNotActive
	}
	return pd.states[epoch].registerProposed(logger, minerPK)
}

func (pd *ProtocolDriver) registerVoted(logger log.Log, epoch types.EpochID, minerPK *signing.PublicKey, round types.RoundID) error {
	pd.mu.Lock()
	defer pd.mu.Unlock()
	if _, ok := pd.states[epoch]; !ok {
		return errEpochNotActive
	}
	return pd.states[epoch].registerVoted(logger, minerPK, round)
}<|MERGE_RESOLUTION|>--- conflicted
+++ resolved
@@ -188,10 +188,6 @@
 		logger.With().Warning("[proposal] failed to get VRF nonce", log.Err(err))
 		return types.ATXID{}, fmt.Errorf("[proposal] failed to get VRF nonce (miner ID %v): %w", minerID, err)
 	}
-<<<<<<< HEAD
-
-=======
->>>>>>> fce7cf93
 	currentEpochProposal := buildProposal(m.EpochID, nonce, logger)
 	if !pd.vrfVerifier.Verify(m.NodeID, currentEpochProposal, m.VRFSignature) {
 		// TODO(nkryuchkov): attach telemetry
