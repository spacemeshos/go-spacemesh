--- conflicted
+++ resolved
@@ -94,40 +94,15 @@
 	return pd.addProposal(m, cat)
 }
 
-func (pd *ProtocolDriver) classifyProposal(logger log.Log, m ProposalMessage, atx *types.ActivationTxHeader, receivedTime time.Time) (category, error) {
-	minerID := m.NodeID.ShortString()
-<<<<<<< HEAD
-	atxHeader, err := pd.cdb.GetAtxHeader(atxID)
-	if err != nil {
-		logger.Error("[proposal] failed to get ATX header", atxID, log.Err(err))
-		return invalid, fmt.Errorf("[proposal] failed to get ATX header (miner ID %v, ATX ID %v): %w", minerID, atxID, err)
-	}
-
+func (pd *ProtocolDriver) classifyProposal(logger log.Log, m ProposalMessage, atxHeader *types.ActivationTxHeader, receivedTime time.Time) (category, error) {
 	atxEpoch := atxHeader.PublishEpoch()
 	nextEpochStart := pd.clock.LayerToTime((atxEpoch + 1).FirstLayer())
 
 	logger = logger.WithFields(
-		log.String("message", m.String()),
+    log.String("proposal", hex.EncodeToString(cropData(m.VRFSignature))),
 		log.Time("atx_timestamp", atxHeader.Received),
-		log.String("next_epoch_start", nextEpochStart.String()),
-		log.String("received_time", receivedTime.String()),
-=======
-	// TODO: include timestamp in ATX header
-	atxTimestamp, err := atxs.GetTimestamp(pd.cdb, atx.ID)
-	if err != nil {
-		logger.With().Warning("[proposal] failed to get ATX timestamp", atx.ID, log.Err(err))
-		return invalid, fmt.Errorf("[proposal] get ATX timestamp (miner ID %v, ATX ID %v): %w", minerID, atx.ID, err)
-	}
-
-	atxEpoch := atx.PublishEpoch()
-	nextEpochStart := pd.clock.LayerToTime((atxEpoch + 1).FirstLayer())
-
-	logger = logger.WithFields(
-		log.String("proposal", hex.EncodeToString(m.VRFSignature)),
-		log.Time("atx_timestamp", atxTimestamp),
 		log.Stringer("next_epoch_start", nextEpochStart),
 		log.Time("received_time", receivedTime),
->>>>>>> 19cc8f7e
 		log.Duration("grace_period", pd.config.GracePeriodDuration),
 	)
 
