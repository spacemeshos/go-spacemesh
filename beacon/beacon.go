package beacon

import (
	"context"
	"encoding/hex"
	"errors"
	"fmt"
	"math/big"
	"strings"
	"sync"
	"sync/atomic"
	"time"

	"github.com/ALTree/bigfloat"
	"github.com/prometheus/client_golang/prometheus"
	"github.com/spacemeshos/fixed"
	"golang.org/x/sync/errgroup"

	"github.com/spacemeshos/go-spacemesh/beacon/metrics"
	"github.com/spacemeshos/go-spacemesh/beacon/weakcoin"
	"github.com/spacemeshos/go-spacemesh/codec"
	"github.com/spacemeshos/go-spacemesh/common/types"
	"github.com/spacemeshos/go-spacemesh/datastore"
	"github.com/spacemeshos/go-spacemesh/log"
	"github.com/spacemeshos/go-spacemesh/p2p/pubsub"
	"github.com/spacemeshos/go-spacemesh/signing"
	"github.com/spacemeshos/go-spacemesh/sql"
	"github.com/spacemeshos/go-spacemesh/sql/atxs"
	"github.com/spacemeshos/go-spacemesh/sql/beacons"
	"github.com/spacemeshos/go-spacemesh/system"
)

const (
	proposalPrefix  = "BP"
	numEpochsToKeep = 3
)

var (
	errBeaconNotCalculated = errors.New("beacon is not calculated for this epoch")
	errZeroEpochWeight     = errors.New("zero epoch weight provided")
	errDifferentBeacon     = errors.New("different beacons detected")
	errGenesis             = errors.New("genesis")
	errNodeNotSynced       = errors.New("nodes not synced")
	errProtocolRunning     = errors.New("last beacon protocol still running")
)

type (
	proposals    = struct{ valid, potentiallyValid proposalSet }
	allVotes     = struct{ support, against proposalSet }
	beaconWeight = struct {
		ballots     map[types.BallotID]struct{}
		totalWeight fixed.Fixed
		weightUnits int
	}
)

// Opt for configuring beacon protocol.
type Opt func(*ProtocolDriver)

// WithLogger defines logger for beacon.
func WithLogger(logger log.Log) Opt {
	return func(pd *ProtocolDriver) {
		pd.logger = logger
	}
}

// WithContext defines context for beacon.
func WithContext(ctx context.Context) Opt {
	return func(pd *ProtocolDriver) {
		pd.ctx = ctx
	}
}

// WithConfig defines protocol parameters.
func WithConfig(cfg Config) Opt {
	return func(pd *ProtocolDriver) {
		pd.config = cfg
	}
}

func withWeakCoin(wc coin) Opt {
	return func(pd *ProtocolDriver) {
		pd.weakCoin = wc
	}
}

// New returns a new ProtocolDriver.
func New(
	nodeID types.NodeID,
	publisher pubsub.Publisher,
	edSigner *signing.EdSigner,
	sigVerifier *signing.PubKeyExtractor,
	vrfSigner *signing.VRFSigner,
	cdb *datastore.CachedDB,
	clock layerClock,
	opts ...Opt,
) *ProtocolDriver {
	pd := &ProtocolDriver{
<<<<<<< HEAD
		ctx:                context.Background(),
		logger:             log.NewNop(),
		config:             DefaultConfig(),
		nodeID:             nodeID,
		publisher:          publisher,
		edSigner:           edSigner,
		sigVerifier:        sigVerifier,
		vrfSigner:          vrfSigner,
		cdb:                cdb,
		clock:              clock,
		beacons:            make(map[types.EpochID]types.Beacon),
		beaconsFromBallots: make(map[types.EpochID]map[types.Beacon]*ballotWeight),
		states:             make(map[types.EpochID]*state),
=======
		ctx:            context.Background(),
		logger:         log.NewNop(),
		config:         DefaultConfig(),
		nodeID:         nodeID,
		publisher:      publisher,
		edSigner:       edSigner,
		vrfSigner:      vrfSigner,
		cdb:            cdb,
		clock:          clock,
		beacons:        make(map[types.EpochID]types.Beacon),
		ballotsBeacons: make(map[types.EpochID]map[types.Beacon]*beaconWeight),
		states:         make(map[types.EpochID]*state),
>>>>>>> 6f8ef3da
	}
	for _, opt := range opts {
		opt(pd)
	}

	pd.ctx, pd.cancel = context.WithCancel(pd.ctx)
	pd.theta = new(big.Float).SetRat(pd.config.Theta)
	if pd.weakCoin == nil {
		pd.weakCoin = weakcoin.New(pd.publisher, vrfSigner,
			weakcoin.WithLog(pd.logger.WithName("weakCoin")),
			weakcoin.WithMaxRound(pd.config.RoundsNumber),
		)
	}

	pd.metricsCollector = metrics.NewBeaconMetricsCollector(pd.gatherMetricsData, pd.logger.WithName("metrics"))
	return pd
}

// ProtocolDriver is the driver for the beacon protocol.
type ProtocolDriver struct {
	inProtocol uint64
	logger     log.Log
	eg         errgroup.Group
	ctx        context.Context
	cancel     context.CancelFunc
	startOnce  sync.Once

	config      Config
	nodeID      types.NodeID
	sync        system.SyncStateProvider
	publisher   pubsub.Publisher
	edSigner    *signing.EdSigner
	sigVerifier *signing.PubKeyExtractor
	vrfSigner   *signing.VRFSigner
	vrfVerifier signing.VRFVerifier
	weakCoin    coin
	theta       *big.Float

	clock       layerClock
	layerTicker chan types.LayerID
	cdb         *datastore.CachedDB

	mu sync.RWMutex

	// these fields are separate from state because we don't want to pre-maturely create a state
	// for proposals in epoch currentEpoch+1, because we may not have all ATXs for currentEpoch yet.
	roundInProgress                        types.RoundID
	earliestProposalTime, earliestVoteTime time.Time
	// states for the current epoch and the next epoch. we accept early proposals for the next epoch.
	// state for an epoch is created on demand:
	// - when the first proposal of the epoch comes in
	// - when the protocol starts running for the epoch
	// whichever happens first.
	// we start accepting early proposals for the next epoch pd.config.GracePeriodDuration before
	// the next epoch begins.
	states map[types.EpochID]*state

	// beacons store calculated beacons as the result of the beacon protocol.
	// the map key is the target epoch when beacon is used. if a beacon is calculated in epoch N, it will be used
	// in epoch N+1.
	beacons map[types.EpochID]types.Beacon
	// ballotsBeacons store beacons collected from ballots.
	// the map key is the epoch when the ballot is published. the beacon value is calculated in the
	// previous epoch and used in the current epoch.
	ballotsBeacons map[types.EpochID]map[types.Beacon]*beaconWeight

	// metrics
	metricsCollector *metrics.BeaconMetricsCollector
	metricsRegistry  *prometheus.Registry
}

// SetSyncState updates sync state provider. Must be executed only once.
func (pd *ProtocolDriver) SetSyncState(sync system.SyncStateProvider) {
	if pd.sync != nil {
		pd.logger.Panic("sync state provider can be updated only once")
	}
	pd.sync = sync
}

// for testing.
func (pd *ProtocolDriver) setMetricsRegistry(registry *prometheus.Registry) {
	pd.mu.Lock()
	defer pd.mu.Unlock()
	pd.metricsRegistry = registry
}

// Start starts listening for layers and outputs.
func (pd *ProtocolDriver) Start(ctx context.Context) {
	pd.startOnce.Do(func() {
		pd.logger.With().Info("starting beacon protocol", log.String("config", fmt.Sprintf("%+v", pd.config)))
		if pd.sync == nil {
			pd.logger.Panic("update sync state provider can't be nil")
		}

		pd.layerTicker = pd.clock.Subscribe()
		pd.metricsCollector.Start(nil)

		pd.setProposalTimeForNextEpoch()
		pd.eg.Go(func() error {
			pd.listenLayers(ctx)
			return nil
		})
	})
}

// Close closes ProtocolDriver.
func (pd *ProtocolDriver) Close() {
	pd.logger.Info("closing beacon protocol")
	pd.clock.Unsubscribe(pd.layerTicker)
	pd.metricsCollector.Stop()
	pd.cancel()
	pd.logger.Info("waiting for beacon goroutines to finish")
	if err := pd.eg.Wait(); err != nil {
		pd.logger.With().Info("received error waiting for goroutines to finish", log.Err(err))
	}
	pd.logger.Info("beacon goroutines finished")
}

// isClosed returns true if the beacon protocol is shutting down.
func (pd *ProtocolDriver) isClosed() bool {
	select {
	case <-pd.ctx.Done():
		return true
	default:
		return false
	}
}

// ReportBeaconFromBallot reports the beacon value in a ballot along with the smesher's weight unit.
func (pd *ProtocolDriver) ReportBeaconFromBallot(epoch types.EpochID, ballot *types.Ballot, beacon types.Beacon, weightPer fixed.Fixed) {
	pd.recordBeacon(epoch, ballot, beacon, weightPer)

	if _, err := pd.GetBeacon(epoch); err == nil {
		// already has beacon. i.e. we had participated in the beacon protocol during the last epoch
		return
	}

	if eBeacon := pd.findMajorityBeacon(epoch); eBeacon != types.EmptyBeacon {
		if err := pd.setBeacon(epoch, eBeacon); err != nil {
			pd.logger.With().Error("beacon sync: failed to set beacon", log.Err(err))
		}
	}
}

func (pd *ProtocolDriver) recordBeacon(epochID types.EpochID, ballot *types.Ballot, beacon types.Beacon, weightPer fixed.Fixed) {
	pd.mu.Lock()
	defer pd.mu.Unlock()

	// using ballot weight here because we're sampling miners for the beacon value recorded
	// in the ballots. we can't just take the entire ATX weight because otherwise, a "whale"
	// ATX would dominate the voting.
	ballotWeight := weightPer.Mul(fixed.New(len(ballot.EligibilityProofs)))
	weightUnit := len(ballot.EligibilityProofs)
	if _, ok := pd.ballotsBeacons[epochID]; !ok {
		pd.ballotsBeacons[epochID] = make(map[types.Beacon]*beaconWeight)
	}
	entry, ok := pd.ballotsBeacons[epochID][beacon]
	if !ok {
		pd.ballotsBeacons[epochID][beacon] = &beaconWeight{
			ballots:     map[types.BallotID]struct{}{ballot.ID(): {}},
			totalWeight: ballotWeight,
			weightUnits: weightUnit,
		}
		pd.logger.With().Debug("added beacon from ballot",
			epochID,
			ballot.ID(),
			beacon,
			log.Stringer("weight_per", weightPer),
			log.Int("weight_units", weightUnit),
			log.Stringer("weight", ballotWeight))
		return
	}

	// checks if we have recorded this ballot before
	if _, ok = entry.ballots[ballot.ID()]; ok {
		pd.logger.With().Warning("ballot already reported beacon", epochID, ballot.ID())
		return
	}

	entry.ballots[ballot.ID()] = struct{}{}
	entry.totalWeight = entry.totalWeight.Add(ballotWeight)
	entry.weightUnits += weightUnit
	pd.logger.With().Debug("added beacon from ballot",
		epochID,
		ballot.ID(),
		beacon,
		log.Stringer("weight_per", weightPer),
		log.Int("weight_units", weightUnit),
		log.Stringer("weight", ballotWeight))
}

func (pd *ProtocolDriver) findMajorityBeacon(epoch types.EpochID) types.Beacon {
	pd.mu.RLock()
	defer pd.mu.RUnlock()
	epochBeacons, ok := pd.ballotsBeacons[epoch]
	if !ok {
		return types.EmptyBeacon
	}
	totalWeight := fixed.New64(0)
	totalWeightUnits := 0
	for _, bw := range epochBeacons {
		totalWeightUnits += bw.weightUnits
		totalWeight = totalWeight.Add(bw.totalWeight)
	}

	logger := pd.logger.WithFields(epoch, log.Int("total_weight_units", totalWeightUnits))
	if totalWeightUnits < pd.config.BeaconSyncWeightUnits {
		logger.Debug("not enough weight units to determine beacon")
		return types.EmptyBeacon
	}

	majorityWeight := totalWeight.Div(fixed.New(2))
	maxWeight := fixed.New64(0)
	var bPlurality types.Beacon
	for beacon, bw := range epochBeacons {
		if bw.totalWeight.GreaterThan(majorityWeight) {
			logger.With().Info("beacon determined for epoch",
				beacon,
				log.Int("total_weight_unit", totalWeightUnits),
				log.Stringer("total_weight", totalWeight),
				log.Stringer("beacon_weight", bw.totalWeight))
			return beacon
		}
		if bw.totalWeight.GreaterThan(maxWeight) {
			bPlurality = beacon
			maxWeight = bw.totalWeight
		}
	}
	logger.With().Warning("beacon determined for epoch by plurality, not majority",
		bPlurality,
		log.Int("total_weight_unit", totalWeightUnits),
		log.Stringer("total_weight", totalWeight),
		log.Stringer("beacon_weight", maxWeight))
	return bPlurality
}

// GetBeacon returns the beacon for the specified epoch or an error if it doesn't exist.
func (pd *ProtocolDriver) GetBeacon(targetEpoch types.EpochID) (types.Beacon, error) {
	// Returns empty beacon up to epoch 2:
	// epoch 0 - no ATXs
	// epoch 1 - ATXs, no beacon protocol, only genesis ballot needs to set the beacon value
	// epoch 2 - ATXs, proposals/blocks, beacon protocol (but targeting for epoch 3)
	if targetEpoch <= types.EpochID(2) {
		return types.HexToBeacon(types.BootstrapBeacon), nil
	}

	beacon := pd.getBeacon(targetEpoch)
	if beacon != types.EmptyBeacon {
		return beacon, nil
	}

	beacon, err := pd.getPersistedBeacon(targetEpoch)
	if err == nil {
		return beacon, nil
	}

	if errors.Is(err, sql.ErrNotFound) {
		pd.logger.With().Warning("beacon not available", targetEpoch)
		return types.EmptyBeacon, errBeaconNotCalculated
	}
	pd.logger.With().Error("failed to get beacon from db", targetEpoch, log.Err(err))
	return types.EmptyBeacon, fmt.Errorf("get beacon from DB: %w", err)
}

func (pd *ProtocolDriver) getBeacon(epoch types.EpochID) types.Beacon {
	pd.mu.RLock()
	defer pd.mu.RUnlock()
	if beacon, ok := pd.beacons[epoch]; ok {
		return beacon
	}
	return types.EmptyBeacon
}

func (pd *ProtocolDriver) setBeacon(targetEpoch types.EpochID, beacon types.Beacon) error {
	if err := pd.persistBeacon(targetEpoch, beacon); err != nil {
		return err
	}
	pd.mu.Lock()
	defer pd.mu.Unlock()
	if _, ok := pd.beacons[targetEpoch]; !ok {
		pd.beacons[targetEpoch] = beacon
	}
	return nil
}

func (pd *ProtocolDriver) persistBeacon(epoch types.EpochID, beacon types.Beacon) error {
	if err := beacons.Add(pd.cdb, epoch, beacon); err != nil {
		if !errors.Is(err, sql.ErrObjectExists) {
			pd.logger.With().Error("failed to persist beacon", epoch, beacon, log.Err(err))
			return fmt.Errorf("persist beacon: %w", err)
		}
		// when syncing, multiple ballots come in concurrently and may cause beacon to be determined
		// and persisted at the same time.
		savedBeacon := pd.getBeacon(epoch)
		if savedBeacon != beacon {
			pd.logger.With().Error("trying to persist different beacon", epoch, beacon, log.String("saved_beacon", savedBeacon.ShortString()))
			return errDifferentBeacon
		}
		pd.logger.With().Warning("beacon already exists for epoch", epoch, beacon)
	}
	return nil
}

func (pd *ProtocolDriver) getPersistedBeacon(epoch types.EpochID) (types.Beacon, error) {
	data, err := beacons.Get(pd.cdb, epoch)
	if err != nil {
		return types.EmptyBeacon, fmt.Errorf("get from DB: %w", err)
	}
	return data, nil
}

func (pd *ProtocolDriver) setBeginProtocol(ctx context.Context) {
	if !atomic.CompareAndSwapUint64(&pd.inProtocol, 0, 1) {
		pd.logger.WithContext(ctx).Error("attempt to begin the beacon protocol more than once")
	}
}

func (pd *ProtocolDriver) setEndProtocol(ctx context.Context) {
	if !atomic.CompareAndSwapUint64(&pd.inProtocol, 1, 0) {
		pd.logger.WithContext(ctx).Error("attempt to end the beacon protocol more than once")
	}
}

func (pd *ProtocolDriver) isInProtocol() bool {
	return atomic.LoadUint64(&pd.inProtocol) == 1
}

func (pd *ProtocolDriver) initEpochStateIfNotPresent(logger log.Log, epoch types.EpochID) (*state, error) {
	pd.mu.Lock()
	defer pd.mu.Unlock()

	if s, ok := pd.states[epoch]; ok {
		return s, nil
	}

	epochWeight, atxids, err := pd.cdb.GetEpochWeight(epoch)
	if err != nil {
		logger.With().Error("failed to get weight targeting epoch", log.Err(err))
		return nil, fmt.Errorf("get epoch weight: %w", err)
	}
	if epochWeight == 0 {
		logger.With().Error("zero weight targeting epoch", log.Err(errZeroEpochWeight))
		return nil, errZeroEpochWeight
	}

	pd.states[epoch] = newState(logger, pd.config, epochWeight, atxids)
	return pd.states[epoch], nil
}

func (pd *ProtocolDriver) setProposalTimeForNextEpoch() {
	epoch := pd.currentEpoch()
	nextEpochStart := pd.clock.LayerToTime((epoch + 1).FirstLayer())
	t := nextEpochStart.Add(-pd.config.GracePeriodDuration)
	pd.logger.With().Debug("earliest proposal time for epoch",
		epoch+1,
		log.Time("earliest_time", t))

	pd.mu.Lock()
	defer pd.mu.Unlock()
	pd.earliestProposalTime = t
}

func (pd *ProtocolDriver) setupEpoch(logger log.Log, epoch types.EpochID) ([]types.ATXID, error) {
	s, err := pd.initEpochStateIfNotPresent(logger, epoch)
	if err != nil {
		return nil, err
	}

	pd.mu.Lock()
	defer pd.mu.Unlock()
	pd.roundInProgress = types.FirstRound
	pd.earliestVoteTime = time.Time{}

	return s.atxs, nil
}

func (pd *ProtocolDriver) cleanupEpoch(epoch types.EpochID) {
	pd.mu.Lock()
	defer pd.mu.Unlock()

	for e := range pd.states {
		if e < epoch {
			delete(pd.states, e)
		}
	}
	delete(pd.states, epoch)

	if epoch <= numEpochsToKeep {
		return
	}
	oldest := epoch - numEpochsToKeep
	delete(pd.beacons, oldest)
	delete(pd.ballotsBeacons, oldest)
}

// listens to new layers.
func (pd *ProtocolDriver) listenLayers(ctx context.Context) {
	pd.logger.With().Info("starting listening layers")

	for {
		select {
		case <-pd.ctx.Done():
			return
		case layer := <-pd.layerTicker:
			pd.logger.With().Debug("received tick", layer)
			if layer.FirstInEpoch() {
				epoch := layer.GetEpoch()
				pd.setProposalTimeForNextEpoch()
				pd.logger.With().Info("first layer in epoch", layer, epoch)
				pd.eg.Go(func() error {
					_ = pd.onNewEpoch(ctx, epoch)
					return nil
				})
			}
		}
	}
}

func (pd *ProtocolDriver) setRoundInProgress(round types.RoundID) {
	now := time.Now()
	var nextRoundStartTime time.Time
	if round == types.FirstRound {
		nextRoundStartTime = now.Add(pd.config.FirstVotingRoundDuration)
	} else {
		nextRoundStartTime = now.Add(pd.config.VotingRoundDuration + pd.config.WeakCoinRoundDuration)
	}
	earliestVoteTime := nextRoundStartTime.Add(-pd.config.GracePeriodDuration)
	pd.logger.With().Debug("earliest vote time for next round",
		round,
		log.Uint32("next_round", uint32(round+1)),
		log.Time("earliest_time", earliestVoteTime))

	pd.mu.Lock()
	defer pd.mu.Unlock()
	pd.roundInProgress = round
	pd.earliestVoteTime = earliestVoteTime
}

func (pd *ProtocolDriver) onNewEpoch(ctx context.Context, epoch types.EpochID) error {
	logger := pd.logger.WithContext(ctx).WithFields(epoch)
	defer pd.cleanupEpoch(epoch)

	if epoch.IsGenesis() {
		logger.Info("not running beacon protocol: genesis epochs")
		return errGenesis
	}
	if !pd.sync.IsSynced(ctx) {
		logger.Info("not running beacon protocol: node not synced")
		return errNodeNotSynced
	}
	if pd.isInProtocol() {
		logger.Error("not running beacon protocol: last one still running")
		return errProtocolRunning
	}

	// make sure this node has ATX in the last epoch and is eligible to participate in the beacon protocol
	atxID, err := atxs.GetIDByEpochAndNodeID(pd.cdb, epoch-1, pd.nodeID)
	if err != nil {
		logger.With().Info("not running beacon protocol: no own ATX in last epoch", log.Err(err))
		return err
	}

	atxids, err := pd.setupEpoch(logger, epoch)
	if err != nil {
		logger.With().Error("epoch not setup correctly", log.Err(err))
		return err
	}

	logger.With().Info("participating beacon protocol with ATX", atxID)
	pd.runProtocol(ctx, epoch, atxids)
	return nil
}

func (pd *ProtocolDriver) runProtocol(ctx context.Context, epoch types.EpochID, atxs []types.ATXID) {
	ctx = log.WithNewSessionID(ctx)
	targetEpoch := epoch + 1
	logger := pd.logger.WithContext(ctx).WithFields(epoch, log.Uint32("target_epoch", uint32(targetEpoch)))

	pd.setBeginProtocol(ctx)
	defer pd.setEndProtocol(ctx)

	pd.startWeakCoinEpoch(ctx, epoch, atxs)
	defer pd.weakCoin.FinishEpoch(ctx, epoch)

	if err := pd.runProposalPhase(ctx, epoch); err != nil {
		logger.With().Warning("proposal phase failed", log.Err(err))
		return
	}
	lastRoundOwnVotes, err := pd.runConsensusPhase(ctx, epoch)
	if err != nil {
		logger.With().Warning("consensus phase failed", log.Err(err))
		return
	}

	// K rounds passed
	// After K rounds had passed, tally up votes for proposals using simple tortoise vote counting
	beacon := calcBeacon(logger, lastRoundOwnVotes)

	if err := pd.setBeacon(targetEpoch, beacon); err != nil {
		logger.With().Error("failed to set beacon", log.Err(err))
		return
	}

	logger.With().Info("beacon set for epoch", beacon)
}

func calcBeacon(logger log.Log, lastRoundVotes allVotes) types.Beacon {
	logger.Info("calculating beacon")

	allHashes := lastRoundVotes.support.sort()
	allHashHexes := make([]string, len(allHashes))
	for i, h := range allHashes {
		allHashHexes[i] = hex.EncodeToString(h)
	}
	logger.With().Debug("calculating beacon from this hash list",
		log.String("hashes", strings.Join(allHashHexes, ", ")))

	// Beacon should appear to have the same entropy as the initial proposals, hence cropping it
	// to the same size as the proposal
	beacon := types.BytesToBeacon(allHashes.hash().Bytes())
	logger.With().Info("calculated beacon", beacon, log.Int("num_hashes", len(allHashes)))

	return beacon
}

func (pd *ProtocolDriver) runProposalPhase(ctx context.Context, epoch types.EpochID) error {
	logger := pd.logger.WithContext(ctx).WithFields(epoch)
	logger.Info("starting beacon proposal phase")

	var cancel func()
	ctx, cancel = context.WithTimeout(ctx, pd.config.ProposalDuration)
	defer cancel()

	pd.eg.Go(func() error {
		pd.sendProposal(ctx, epoch)
		return nil
	})

	select {
	case <-ctx.Done():
	case <-pd.ctx.Done():
		return pd.ctx.Err()
	}

	if err := pd.markProposalPhaseFinished(epoch, time.Now()); err != nil {
		return err
	}

	logger.Debug("beacon proposal phase finished")
	return nil
}

func (pd *ProtocolDriver) sendProposal(ctx context.Context, epoch types.EpochID) {
	if pd.isClosed() {
		return
	}

	logger := pd.logger.WithContext(ctx).WithFields(epoch)
	proposedSignature := buildSignedProposal(ctx, pd.vrfSigner, epoch, pd.logger)
	if !pd.checkProposalEligibility(logger, epoch, proposedSignature) {
		logger.With().Debug("own proposal doesn't pass threshold",
			log.String("proposal", string(proposedSignature)))
		// proposal is not sent
		return
	}

	logger.With().Debug("own proposal passes threshold",
		log.String("proposal", string(proposedSignature)))

	// concat them into a single proposal message
	m := ProposalMessage{
		EpochID:      epoch,
		NodeID:       pd.nodeID,
		VRFSignature: proposedSignature,
	}

	serialized, err := codec.Encode(&m)
	if err != nil {
		logger.With().Panic("failed to serialize message for gossip", log.Err(err))
	}

	pd.sendToGossip(ctx, pubsub.BeaconProposalProtocol, serialized)
	logger.With().Info("beacon proposal sent", log.String("message", m.String()))
}

// runConsensusPhase runs K voting rounds and returns result from last weak coin round.
func (pd *ProtocolDriver) runConsensusPhase(ctx context.Context, epoch types.EpochID) (allVotes, error) {
	logger := pd.logger.WithContext(ctx).WithFields(epoch)
	logger.Info("starting consensus phase")

	// For K rounds: In each round that lasts δ, wait for votes to come in.
	// For next rounds,
	// wait for δ time, and construct a message that points to all messages from previous round received by δ.
	// rounds 1 to K
	timer := time.NewTimer(pd.config.FirstVotingRoundDuration)
	defer timer.Stop()

	var (
		ownVotes  allVotes
		undecided []string
		err       error
	)
	for round := types.FirstRound; round < pd.config.RoundsNumber; round++ {
		round := round
		pd.setRoundInProgress(round)
		rLogger := logger.WithFields(round)
		votes := ownVotes
		pd.eg.Go(func() error {
			if round == types.FirstRound {
				if err := pd.sendFirstRoundVote(ctx, epoch); err != nil {
					rLogger.With().Error("failed to send proposal vote", log.Err(err))
				}
			} else {
				if err := pd.sendFollowingVote(ctx, epoch, round, votes); err != nil {
					rLogger.With().Error("failed to send following vote", log.Err(err))
				}
			}
			return nil
		})

		select {
		case <-timer.C:
		case <-ctx.Done():
			return allVotes{}, fmt.Errorf("context done: %w", ctx.Err())
		}

		// note that votes after this calcVotes() call will _not_ be counted towards our votes
		// for this round, as the late votes can be cast after the weak coin is revealed. we
		// count them towards our votes in the next round.
		ownVotes, undecided, err = pd.calcVotesBeforeWeakCoin(rLogger, epoch)
		if err != nil {
			return allVotes{}, err
		}
		if round != types.FirstRound {
			timer.Reset(pd.config.WeakCoinRoundDuration)

			pd.eg.Go(func() error {
				if err := pd.weakCoin.StartRound(ctx, round); err != nil {
					rLogger.With().Error("failed to publish weak coin proposal", log.Err(err))
				}
				return nil
			})
			select {
			case <-timer.C:
			case <-ctx.Done():
				return allVotes{}, fmt.Errorf("context done: %w", ctx.Err())
			}
			pd.weakCoin.FinishRound(ctx)
			tallyUndecided(&ownVotes, undecided, pd.weakCoin.Get(ctx, epoch, round))
		}
		timer.Reset(pd.config.VotingRoundDuration)
	}

	logger.Info("consensus phase finished")
	return ownVotes, nil
}

func (pd *ProtocolDriver) startWeakCoinEpoch(ctx context.Context, epoch types.EpochID, atxs []types.ATXID) {
	// we need to pass a map with spacetime unit allowances before any round is started
	ua := weakcoin.UnitAllowances{}
	for _, id := range atxs {
		header, err := pd.cdb.GetAtxHeader(id)
		if err != nil {
			pd.logger.WithContext(ctx).With().Panic("unable to load atx header", log.Err(err))
		}
		ua[string(header.NodeID.Bytes())] += uint64(header.NumUnits)
	}

	pd.weakCoin.StartEpoch(ctx, epoch, ua)
}

func (pd *ProtocolDriver) markProposalPhaseFinished(epoch types.EpochID, finishedAt time.Time) error {
	pd.logger.With().Debug("proposal phase finished", epoch, log.Time("finished_at", finishedAt))
	pd.mu.Lock()
	defer pd.mu.Unlock()
	if _, ok := pd.states[epoch]; !ok {
		return errEpochNotActive
	}
	pd.states[epoch].proposalPhaseFinishedTime = finishedAt
	return nil
}

func (pd *ProtocolDriver) calcVotesBeforeWeakCoin(logger log.Log, epoch types.EpochID) (allVotes, []string, error) {
	pd.mu.RLock()
	defer pd.mu.RUnlock()
	if _, ok := pd.states[epoch]; !ok {
		return allVotes{}, nil, errEpochNotActive
	}
	decided, undecided := calcVotes(logger, pd.theta, pd.states[epoch])
	return decided, undecided, nil
}

func (pd *ProtocolDriver) genFirstRoundMsgBody(epoch types.EpochID) (FirstVotingMessageBody, error) {
	pd.mu.RLock()
	defer pd.mu.RUnlock()

	if _, ok := pd.states[epoch]; !ok {
		return FirstVotingMessageBody{}, errEpochNotActive
	}
	s := pd.states[epoch]
	return FirstVotingMessageBody{
		EpochID:                   epoch,
		ValidProposals:            s.incomingProposals.valid.sort(),
		PotentiallyValidProposals: s.incomingProposals.potentiallyValid.sort(),
	}, nil
}

func (pd *ProtocolDriver) sendFirstRoundVote(ctx context.Context, epoch types.EpochID) error {
	mb, err := pd.genFirstRoundMsgBody(epoch)
	if err != nil {
		return err
	}

	encoded, err := codec.Encode(&mb)
	if err != nil {
		pd.logger.With().Panic("failed to serialize message for signing", log.Err(err))
	}
	sig := pd.edSigner.Sign(encoded)

	m := FirstVotingMessage{
		FirstVotingMessageBody: mb,
		Signature:              sig,
	}

	pd.logger.WithContext(ctx).With().Debug("sending first round vote",
		epoch,
		types.FirstRound,
		log.String("message", m.String()))

	serialized, err := codec.Encode(&m)
	if err != nil {
		pd.logger.With().Panic("failed to serialize message for gossip", log.Err(err))
	}

	pd.sendToGossip(ctx, pubsub.BeaconFirstVotesProtocol, serialized)
	return nil
}

func (pd *ProtocolDriver) getFirstRoundVote(epoch types.EpochID, minerPK *signing.PublicKey) ([][]byte, error) {
	pd.mu.RLock()
	defer pd.mu.RUnlock()
	if _, ok := pd.states[epoch]; !ok {
		return nil, errEpochNotActive
	}
	return pd.states[epoch].getMinerFirstRoundVote(minerPK)
}

func (pd *ProtocolDriver) sendFollowingVote(ctx context.Context, epoch types.EpochID, round types.RoundID, ownCurrentRoundVotes allVotes) error {
	firstRoundVotes, err := pd.getFirstRoundVote(epoch, pd.edSigner.PublicKey())
	if err != nil {
		return fmt.Errorf("get own first round votes %v: %w", pd.edSigner.PublicKey().String(), err)
	}

	bitVector := encodeVotes(ownCurrentRoundVotes, firstRoundVotes)
	mb := FollowingVotingMessageBody{
		EpochID:        epoch,
		RoundID:        round,
		VotesBitVector: bitVector,
	}

	encoded, err := codec.Encode(&mb)
	if err != nil {
		pd.logger.With().Panic("failed to serialize message for signing", log.Err(err))
	}
	sig := pd.edSigner.Sign(encoded)

	m := FollowingVotingMessage{
		FollowingVotingMessageBody: mb,
		Signature:                  sig,
	}

	pd.logger.WithContext(ctx).With().Debug("sending following round vote",
		epoch,
		round,
		log.String("message", m.String()))

	serialized, err := codec.Encode(&m)
	if err != nil {
		pd.logger.With().Panic("failed to serialize message for gossip", log.Err(err))
	}

	pd.sendToGossip(ctx, pubsub.BeaconFollowingVotesProtocol, serialized)
	return nil
}

type proposalChecker struct {
	threshold *big.Int
}

func createProposalChecker(logger log.Log, conf Config, numATXs int) eligibilityChecker {
	if numATXs == 0 {
		logger.Error("creating proposal checker with zero atxs")
		return &proposalChecker{threshold: big.NewInt(0)}
	}

	threshold := atxThreshold(conf.Kappa, conf.Q, numATXs)
	logger.With().Info("created proposal checker with ATX threshold",
		log.Int("num_atxs", numATXs),
		log.String("threshold", threshold.String()))
	return &proposalChecker{threshold: threshold}
}

func (pc *proposalChecker) IsProposalEligible(proposal []byte) bool {
	proposalInt := new(big.Int).SetBytes(proposal)
	return proposalInt.Cmp(pc.threshold) == -1
}

// TODO(nkryuchkov): Consider replacing github.com/ALTree/bigfloat.
func atxThresholdFraction(kappa int, q *big.Rat, numATXs int) *big.Float {
	if numATXs == 0 {
		return big.NewFloat(0)
	}

	// threshold(k, q, W) = 1 - (2 ^ (- (k/((1-q)*W))))
	// Floating point: 1 - math.Pow(2.0, -(float64(tb.config.Kappa)/((1.0-tb.config.Q)*float64(numATXs))))
	// Fixed point:
	v := new(big.Float).Sub(
		new(big.Float).SetInt64(1),
		bigfloat.Pow(
			new(big.Float).SetInt64(2),
			new(big.Float).SetRat(
				new(big.Rat).Neg(
					new(big.Rat).Quo(
						new(big.Rat).SetInt(big.NewInt(int64(kappa))),
						new(big.Rat).Mul(
							new(big.Rat).Sub(
								new(big.Rat).SetInt64(1.0),
								q,
							),
							new(big.Rat).SetInt(big.NewInt(int64(numATXs))),
						),
					),
				),
			),
		),
	)

	return v
}

// TODO(nkryuchkov): Consider having a generic function for probabilities.
func atxThreshold(kappa int, q *big.Rat, numATXs int) *big.Int {
	const (
		sigLengthBytes = 80
		sigLengthBits  = sigLengthBytes * 8
	)

	fraction := atxThresholdFraction(kappa, q, numATXs)
	two := big.NewInt(2)
	signatureLengthBigInt := big.NewInt(sigLengthBits)

	maxPossibleNumberBigInt := new(big.Int).Exp(two, signatureLengthBigInt, nil)
	maxPossibleNumberBigFloat := new(big.Float).SetInt(maxPossibleNumberBigInt)

	thresholdBigFloat := new(big.Float).Mul(maxPossibleNumberBigFloat, fraction)
	threshold, _ := thresholdBigFloat.Int(nil)

	return threshold
}

func buildSignedProposal(ctx context.Context, signer signing.Signer, epoch types.EpochID, logger log.Log) []byte {
	p := buildProposal(epoch, logger)
	signature := signer.Sign(p)
	logger.WithContext(ctx).With().Debug("calculated signature",
		epoch,
		log.String("proposal", hex.EncodeToString(p)),
		log.String("signature", string(signature)))

	return signature
}

//go:generate scalegen -types BuildProposalMessage

// BuildProposalMessage is a message for buildProposal below.
type BuildProposalMessage struct {
	Prefix string
	Epoch  uint32
}

func buildProposal(epoch types.EpochID, logger log.Log) []byte {
	message := &BuildProposalMessage{
		Prefix: proposalPrefix,
		Epoch:  uint32(epoch),
	}

	b, err := codec.Encode(message)
	if err != nil {
		logger.With().Panic("failed to serialize proposal", log.Err(err))
	}
	return b
}

func (pd *ProtocolDriver) sendToGossip(ctx context.Context, protocol string, serialized []byte) {
	// NOTE(dshulyak) moved to goroutine because self-broadcast is applied synchronously
	pd.eg.Go(func() error {
		if err := pd.publisher.Publish(ctx, protocol, serialized); err != nil {
			pd.logger.With().Error("failed to broadcast",
				log.String("protocol", protocol),
				log.Err(err),
			)
		}
		return nil
	})
}

func (pd *ProtocolDriver) gatherMetricsData() ([]*metrics.BeaconStats, *metrics.BeaconStats) {
	pd.mu.RLock()
	defer pd.mu.RUnlock()

	epoch := pd.clock.GetCurrentLayer().GetEpoch()
	var observed []*metrics.BeaconStats
	if epochBeacons, ok := pd.ballotsBeacons[epoch]; ok {
		for beacon, stats := range epochBeacons {
			stat := &metrics.BeaconStats{
				Epoch:      epoch,
				Beacon:     beacon.ShortString(),
				Weight:     stats.totalWeight,
				WeightUnit: stats.weightUnits,
			}
			observed = append(observed, stat)
		}
	}
	var calculated *metrics.BeaconStats
	// whether the beacon for the next epoch is calculated
	if beacon, ok := pd.beacons[epoch+1]; ok {
		calculated = &metrics.BeaconStats{
			Epoch:  epoch + 1,
			Beacon: beacon.ShortString(),
		}
	}

	return observed, calculated
}<|MERGE_RESOLUTION|>--- conflicted
+++ resolved
@@ -96,34 +96,19 @@
 	opts ...Opt,
 ) *ProtocolDriver {
 	pd := &ProtocolDriver{
-<<<<<<< HEAD
-		ctx:                context.Background(),
-		logger:             log.NewNop(),
-		config:             DefaultConfig(),
-		nodeID:             nodeID,
-		publisher:          publisher,
-		edSigner:           edSigner,
-		sigVerifier:        sigVerifier,
-		vrfSigner:          vrfSigner,
-		cdb:                cdb,
-		clock:              clock,
-		beacons:            make(map[types.EpochID]types.Beacon),
-		beaconsFromBallots: make(map[types.EpochID]map[types.Beacon]*ballotWeight),
-		states:             make(map[types.EpochID]*state),
-=======
 		ctx:            context.Background(),
 		logger:         log.NewNop(),
 		config:         DefaultConfig(),
 		nodeID:         nodeID,
 		publisher:      publisher,
 		edSigner:       edSigner,
+		sigVerifier:    sigVerifier,
 		vrfSigner:      vrfSigner,
 		cdb:            cdb,
 		clock:          clock,
 		beacons:        make(map[types.EpochID]types.Beacon),
 		ballotsBeacons: make(map[types.EpochID]map[types.Beacon]*beaconWeight),
 		states:         make(map[types.EpochID]*state),
->>>>>>> 6f8ef3da
 	}
 	for _, opt := range opts {
 		opt(pd)
