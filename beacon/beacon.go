package beacon

import (
	"context"
	"encoding/hex"
	"errors"
	"fmt"
	"math/big"
	"strings"
	"sync"
	"sync/atomic"
	"time"

	"github.com/ALTree/bigfloat"
	"github.com/prometheus/client_golang/prometheus"
	"github.com/spacemeshos/fixed"
	"golang.org/x/sync/errgroup"

	"github.com/spacemeshos/go-spacemesh/beacon/metrics"
	"github.com/spacemeshos/go-spacemesh/beacon/weakcoin"
	"github.com/spacemeshos/go-spacemesh/codec"
	"github.com/spacemeshos/go-spacemesh/common/types"
	"github.com/spacemeshos/go-spacemesh/datastore"
	"github.com/spacemeshos/go-spacemesh/log"
	"github.com/spacemeshos/go-spacemesh/p2p/pubsub"
	"github.com/spacemeshos/go-spacemesh/signing"
	"github.com/spacemeshos/go-spacemesh/sql"
	"github.com/spacemeshos/go-spacemesh/sql/atxs"
	"github.com/spacemeshos/go-spacemesh/sql/beacons"
	"github.com/spacemeshos/go-spacemesh/system"
)

const (
	numEpochsToKeep = 3
)

var (
	errBeaconNotCalculated = errors.New("beacon is not calculated for this epoch")
	errZeroEpochWeight     = errors.New("zero epoch weight provided")
	errDifferentBeacon     = errors.New("different beacons detected")
	errGenesis             = errors.New("genesis")
	errNodeNotSynced       = errors.New("nodes not synced")
	errProtocolRunning     = errors.New("last beacon protocol still running")
)

type (
	proposals    = struct{ valid, potentiallyValid proposalSet }
	allVotes     = struct{ support, against proposalSet }
	beaconWeight = struct {
		ballots     map[types.BallotID]struct{}
		totalWeight fixed.Fixed
		weightUnits int
	}
)

type defaultFetcher struct {
	cdb *datastore.CachedDB
}

func (f defaultFetcher) VRFNonce(nodeID types.NodeID, epoch types.EpochID) (types.VRFPostIndex, error) {
	return atxs.VRFNonce(f.cdb, nodeID, epoch)
}

// Opt for configuring beacon protocol.
type Opt func(*ProtocolDriver)

// WithLogger defines logger for beacon.
func WithLogger(logger log.Log) Opt {
	return func(pd *ProtocolDriver) {
		pd.logger = logger
	}
}

// WithContext defines context for beacon.
func WithContext(ctx context.Context) Opt {
	return func(pd *ProtocolDriver) {
		pd.ctx = ctx
	}
}

// WithConfig defines protocol parameters.
func WithConfig(cfg Config) Opt {
	return func(pd *ProtocolDriver) {
		pd.config = cfg
	}
}

func withWeakCoin(wc coin) Opt {
	return func(pd *ProtocolDriver) {
		pd.weakCoin = wc
	}
}

func withNonceFetcher(nf nonceFetcher) Opt {
	return func(pd *ProtocolDriver) {
		pd.nonceFetcher = nf
	}
}

// New returns a new ProtocolDriver.
func New(
	nodeID types.NodeID,
	publisher pubsub.Publisher,
	edSigner *signing.EdSigner,
	pubKeyExtractor *signing.PubKeyExtractor,
	vrfSigner vrfSigner,
	vrfVerifier vrfVerifier,
	cdb *datastore.CachedDB,
	clock layerClock,
	opts ...Opt,
) *ProtocolDriver {
	pd := &ProtocolDriver{
		ctx:             context.Background(),
		logger:          log.NewNop(),
		config:          DefaultConfig(),
		nodeID:          nodeID,
		publisher:       publisher,
		edSigner:        edSigner,
		pubKeyExtractor: pubKeyExtractor,
		vrfSigner:       vrfSigner,
		vrfVerifier:     vrfVerifier,
		cdb:             cdb,
		clock:           clock,
		beacons:         make(map[types.EpochID]types.Beacon),
		ballotsBeacons:  make(map[types.EpochID]map[types.Beacon]*beaconWeight),
		states:          make(map[types.EpochID]*state),
	}
	for _, opt := range opts {
		opt(pd)
	}

	pd.ctx, pd.cancel = context.WithCancel(pd.ctx)
	pd.theta = new(big.Float).SetRat(pd.config.Theta)
	if pd.nonceFetcher == nil {
		pd.nonceFetcher = defaultFetcher{cdb: cdb}
	}

	if pd.weakCoin == nil {
		pd.weakCoin = weakcoin.New(pd.publisher, vrfSigner, vrfVerifier, pd.nonceFetcher,
			weakcoin.WithLog(pd.logger.WithName("weakCoin")),
			weakcoin.WithMaxRound(pd.config.RoundsNumber),
		)
	}

	pd.metricsCollector = metrics.NewBeaconMetricsCollector(pd.gatherMetricsData, pd.logger.WithName("metrics"))
	return pd
}

// ProtocolDriver is the driver for the beacon protocol.
type ProtocolDriver struct {
	inProtocol uint64
	logger     log.Log
	eg         errgroup.Group
	ctx        context.Context
	cancel     context.CancelFunc
	startOnce  sync.Once

	config          Config
	nodeID          types.NodeID
	sync            system.SyncStateProvider
	publisher       pubsub.Publisher
	edSigner        *signing.EdSigner
	pubKeyExtractor *signing.PubKeyExtractor
	vrfSigner       vrfSigner
	vrfVerifier     vrfVerifier
	nonceFetcher    nonceFetcher
	weakCoin        coin
	theta           *big.Float

	clock layerClock
	cdb   *datastore.CachedDB

	mu sync.RWMutex

	// these fields are separate from state because we don't want to pre-maturely create a state
	// for proposals in epoch currentEpoch+1, because we may not have all ATXs for currentEpoch yet.
	roundInProgress                        types.RoundID
	earliestProposalTime, earliestVoteTime time.Time
	// states for the current epoch and the next epoch. we accept early proposals for the next epoch.
	// state for an epoch is created on demand:
	// - when the first proposal of the epoch comes in
	// - when the protocol starts running for the epoch
	// whichever happens first.
	// we start accepting early proposals for the next epoch pd.config.GracePeriodDuration before
	// the next epoch begins.
	states map[types.EpochID]*state

	// beacons store calculated beacons as the result of the beacon protocol.
	// the map key is the target epoch when beacon is used. if a beacon is calculated in epoch N, it will be used
	// in epoch N+1.
	beacons map[types.EpochID]types.Beacon
	// ballotsBeacons store beacons collected from ballots.
	// the map key is the epoch when the ballot is published. the beacon value is calculated in the
	// previous epoch and used in the current epoch.
	ballotsBeacons map[types.EpochID]map[types.Beacon]*beaconWeight

	// metrics
	metricsCollector *metrics.BeaconMetricsCollector
	metricsRegistry  *prometheus.Registry
}

// SetSyncState updates sync state provider. Must be executed only once.
func (pd *ProtocolDriver) SetSyncState(sync system.SyncStateProvider) {
	if pd.sync != nil {
		pd.logger.Panic("sync state provider can be updated only once")
	}
	pd.sync = sync
}

// for testing.
func (pd *ProtocolDriver) setMetricsRegistry(registry *prometheus.Registry) {
	pd.mu.Lock()
	defer pd.mu.Unlock()
	pd.metricsRegistry = registry
}

// Start starts listening for layers and outputs.
func (pd *ProtocolDriver) Start(ctx context.Context) {
	pd.startOnce.Do(func() {
		pd.logger.With().Info("starting beacon protocol", log.String("config", fmt.Sprintf("%+v", pd.config)))
		if pd.sync == nil {
			pd.logger.Panic("update sync state provider can't be nil")
		}

		pd.metricsCollector.Start(nil)

		pd.setProposalTimeForNextEpoch()
		pd.eg.Go(func() error {
			pd.listenEpochs(ctx)
			return nil
		})
	})
}

// Close closes ProtocolDriver.
func (pd *ProtocolDriver) Close() {
	pd.logger.Info("closing beacon protocol")
	pd.metricsCollector.Stop()
	pd.cancel()
	pd.logger.Info("waiting for beacon goroutines to finish")
	if err := pd.eg.Wait(); err != nil {
		pd.logger.With().Info("received error waiting for goroutines to finish", log.Err(err))
	}
	pd.logger.Info("beacon goroutines finished")
}

// isClosed returns true if the beacon protocol is shutting down.
func (pd *ProtocolDriver) isClosed() bool {
	select {
	case <-pd.ctx.Done():
		return true
	default:
		return false
	}
}

// ReportBeaconFromBallot reports the beacon value in a ballot along with the smesher's weight unit.
func (pd *ProtocolDriver) ReportBeaconFromBallot(epoch types.EpochID, ballot *types.Ballot, beacon types.Beacon, weightPer fixed.Fixed) {
	pd.recordBeacon(epoch, ballot, beacon, weightPer)

	if _, err := pd.GetBeacon(epoch); err == nil {
		// already has beacon. i.e. we had participated in the beacon protocol during the last epoch
		return
	}

	if eBeacon := pd.findMajorityBeacon(epoch); eBeacon != types.EmptyBeacon {
		if err := pd.setBeacon(epoch, eBeacon); err != nil {
			pd.logger.With().Error("beacon sync: failed to set beacon", log.Err(err))
		}
	}
}

func (pd *ProtocolDriver) recordBeacon(epochID types.EpochID, ballot *types.Ballot, beacon types.Beacon, weightPer fixed.Fixed) {
	pd.mu.Lock()
	defer pd.mu.Unlock()

	// using ballot weight here because we're sampling miners for the beacon value recorded
	// in the ballots. we can't just take the entire ATX weight because otherwise, a "whale"
	// ATX would dominate the voting.
	ballotWeight := weightPer.Mul(fixed.New(len(ballot.EligibilityProofs)))
	weightUnit := len(ballot.EligibilityProofs)
	if _, ok := pd.ballotsBeacons[epochID]; !ok {
		pd.ballotsBeacons[epochID] = make(map[types.Beacon]*beaconWeight)
	}
	entry, ok := pd.ballotsBeacons[epochID][beacon]
	if !ok {
		pd.ballotsBeacons[epochID][beacon] = &beaconWeight{
			ballots:     map[types.BallotID]struct{}{ballot.ID(): {}},
			totalWeight: ballotWeight,
			weightUnits: weightUnit,
		}
		pd.logger.With().Debug("added beacon from ballot",
			epochID,
			ballot.ID(),
			beacon,
			log.Stringer("weight_per", weightPer),
			log.Int("weight_units", weightUnit),
			log.Stringer("weight", ballotWeight))
		return
	}

	// checks if we have recorded this ballot before
	if _, ok = entry.ballots[ballot.ID()]; ok {
		pd.logger.With().Warning("ballot already reported beacon", epochID, ballot.ID())
		return
	}

	entry.ballots[ballot.ID()] = struct{}{}
	entry.totalWeight = entry.totalWeight.Add(ballotWeight)
	entry.weightUnits += weightUnit
	pd.logger.With().Debug("added beacon from ballot",
		epochID,
		ballot.ID(),
		beacon,
		log.Stringer("weight_per", weightPer),
		log.Int("weight_units", weightUnit),
		log.Stringer("weight", ballotWeight))
}

func (pd *ProtocolDriver) findMajorityBeacon(epoch types.EpochID) types.Beacon {
	pd.mu.RLock()
	defer pd.mu.RUnlock()
	epochBeacons, ok := pd.ballotsBeacons[epoch]
	if !ok {
		return types.EmptyBeacon
	}
	totalWeight := fixed.New64(0)
	totalWeightUnits := 0
	for _, bw := range epochBeacons {
		totalWeightUnits += bw.weightUnits
		totalWeight = totalWeight.Add(bw.totalWeight)
	}

	logger := pd.logger.WithFields(epoch, log.Int("total_weight_units", totalWeightUnits))
	if totalWeightUnits < pd.config.BeaconSyncWeightUnits {
		logger.Debug("not enough weight units to determine beacon")
		return types.EmptyBeacon
	}

	majorityWeight := totalWeight.Div(fixed.New(2))
	maxWeight := fixed.New64(0)
	var bPlurality types.Beacon
	for beacon, bw := range epochBeacons {
		if bw.totalWeight.GreaterThan(majorityWeight) {
			logger.With().Info("beacon determined for epoch",
				beacon,
				log.Int("total_weight_unit", totalWeightUnits),
				log.Stringer("total_weight", totalWeight),
				log.Stringer("beacon_weight", bw.totalWeight))
			return beacon
		}
		if bw.totalWeight.GreaterThan(maxWeight) {
			bPlurality = beacon
			maxWeight = bw.totalWeight
		}
	}
	logger.With().Warning("beacon determined for epoch by plurality, not majority",
		bPlurality,
		log.Int("total_weight_unit", totalWeightUnits),
		log.Stringer("total_weight", totalWeight),
		log.Stringer("beacon_weight", maxWeight))
	return bPlurality
}

// GetBeacon returns the beacon for the specified epoch or an error if it doesn't exist.
func (pd *ProtocolDriver) GetBeacon(targetEpoch types.EpochID) (types.Beacon, error) {
	// Returns empty beacon up to epoch 2:
	// epoch 0 - no ATXs
	// epoch 1 - ATXs, no beacon protocol, only genesis ballot needs to set the beacon value
	// epoch 2 - ATXs, proposals/blocks, beacon protocol (but targeting for epoch 3)
	if targetEpoch <= types.EpochID(2) {
		return types.HexToBeacon(types.BootstrapBeacon), nil
	}

	beacon := pd.getBeacon(targetEpoch)
	if beacon != types.EmptyBeacon {
		return beacon, nil
	}

	beacon, err := pd.getPersistedBeacon(targetEpoch)
	if err == nil {
		return beacon, nil
	}

	if errors.Is(err, sql.ErrNotFound) {
		return types.EmptyBeacon, errBeaconNotCalculated
	}
	pd.logger.With().Error("failed to get beacon from db", targetEpoch, log.Err(err))
	return types.EmptyBeacon, fmt.Errorf("get beacon from DB: %w", err)
}

func (pd *ProtocolDriver) getBeacon(epoch types.EpochID) types.Beacon {
	pd.mu.RLock()
	defer pd.mu.RUnlock()
	if beacon, ok := pd.beacons[epoch]; ok {
		return beacon
	}
	return types.EmptyBeacon
}

func (pd *ProtocolDriver) setBeacon(targetEpoch types.EpochID, beacon types.Beacon) error {
	if err := pd.persistBeacon(targetEpoch, beacon); err != nil {
		return err
	}
	pd.mu.Lock()
	defer pd.mu.Unlock()
	if _, ok := pd.beacons[targetEpoch]; !ok {
		pd.beacons[targetEpoch] = beacon
	}
	return nil
}

func (pd *ProtocolDriver) persistBeacon(epoch types.EpochID, beacon types.Beacon) error {
	if err := beacons.Add(pd.cdb, epoch, beacon); err != nil {
		if !errors.Is(err, sql.ErrObjectExists) {
			pd.logger.With().Error("failed to persist beacon", epoch, beacon, log.Err(err))
			return fmt.Errorf("persist beacon: %w", err)
		}
		// when syncing, multiple ballots come in concurrently and may cause beacon to be determined
		// and persisted at the same time.
		savedBeacon := pd.getBeacon(epoch)
		if savedBeacon != beacon {
			pd.logger.With().Error("trying to persist different beacon", epoch, beacon, log.String("saved_beacon", savedBeacon.ShortString()))
			return errDifferentBeacon
		}
		pd.logger.With().Warning("beacon already exists for epoch", epoch, beacon)
	}
	return nil
}

func (pd *ProtocolDriver) getPersistedBeacon(epoch types.EpochID) (types.Beacon, error) {
	data, err := beacons.Get(pd.cdb, epoch)
	if err != nil {
		return types.EmptyBeacon, fmt.Errorf("get from DB: %w", err)
	}
	return data, nil
}

func (pd *ProtocolDriver) setBeginProtocol(ctx context.Context) {
	if !atomic.CompareAndSwapUint64(&pd.inProtocol, 0, 1) {
		pd.logger.WithContext(ctx).Error("attempt to begin the beacon protocol more than once")
	}
}

func (pd *ProtocolDriver) setEndProtocol(ctx context.Context) {
	if !atomic.CompareAndSwapUint64(&pd.inProtocol, 1, 0) {
		pd.logger.WithContext(ctx).Error("attempt to end the beacon protocol more than once")
	}
}

func (pd *ProtocolDriver) isInProtocol() bool {
	return atomic.LoadUint64(&pd.inProtocol) == 1
}

func (pd *ProtocolDriver) initEpochStateIfNotPresent(logger log.Log, epoch types.EpochID) (*state, error) {
	pd.mu.Lock()
	defer pd.mu.Unlock()

	if s, ok := pd.states[epoch]; ok {
		return s, nil
	}

	epochWeight, atxids, err := pd.cdb.GetEpochWeight(epoch)
	if err != nil {
		logger.With().Error("failed to get weight targeting epoch", log.Err(err))
		return nil, fmt.Errorf("get epoch weight: %w", err)
	}
	if epochWeight == 0 {
		logger.With().Error("zero weight targeting epoch", log.Err(errZeroEpochWeight))
		return nil, errZeroEpochWeight
	}

	nonce, err := pd.nonceFetcher.VRFNonce(pd.nodeID, epoch)
	if err != nil {
		logger.With().Error("get own VRF nonce", log.Err(err))
		return nil, fmt.Errorf("get own VRF nonce: %w", err)
	}
	pd.states[epoch] = newState(logger, pd.config, epochWeight, nonce, atxids)
	return pd.states[epoch], nil
}

func (pd *ProtocolDriver) setProposalTimeForNextEpoch() {
	epoch := pd.currentEpoch()
	nextEpochStart := pd.clock.LayerToTime((epoch + 1).FirstLayer())
	t := nextEpochStart.Add(-pd.config.GracePeriodDuration)
	pd.logger.With().Debug("earliest proposal time for epoch",
		epoch+1,
		log.Time("earliest_time", t))

	pd.mu.Lock()
	defer pd.mu.Unlock()
	pd.earliestProposalTime = t
}

func (pd *ProtocolDriver) setupEpoch(logger log.Log, epoch types.EpochID) ([]types.ATXID, types.VRFPostIndex, error) {
	s, err := pd.initEpochStateIfNotPresent(logger, epoch)
	if err != nil {
		return nil, 0, err
	}

	pd.mu.Lock()
	defer pd.mu.Unlock()
	pd.roundInProgress = types.FirstRound
	pd.earliestVoteTime = time.Time{}

	return s.atxs, s.nonce, nil
}

func (pd *ProtocolDriver) cleanupEpoch(epoch types.EpochID) {
	pd.mu.Lock()
	defer pd.mu.Unlock()

	for e := range pd.states {
		if e < epoch {
			delete(pd.states, e)
		}
	}
	delete(pd.states, epoch)

	if epoch <= numEpochsToKeep {
		return
	}
	oldest := epoch - numEpochsToKeep
	delete(pd.beacons, oldest)
	delete(pd.ballotsBeacons, oldest)
}

// listens to new layers.
func (pd *ProtocolDriver) listenEpochs(ctx context.Context) {
	pd.logger.With().Info("starting listening layers")

	currentEpoch := pd.clock.GetCurrentLayer().GetEpoch()
	layer := currentEpoch.Add(1).FirstLayer()
	for {
		layer := pd.clock.GetCurrentLayer().GetEpoch().FirstLayer().Add(types.GetLayersPerEpoch())

		select {
		case <-pd.ctx.Done():
			return
		case <-pd.clock.AwaitLayer(layer):
<<<<<<< HEAD
			pd.logger.With().Debug("received tick", layer)
			epoch := layer.GetEpoch()
			pd.setProposalTimeForNextEpoch()
			pd.logger.With().Info("first layer in epoch", layer, epoch)
=======
			current := pd.clock.GetCurrentLayer()
			if current.Before(layer) {
				pd.logger.With().Info("time sync detected, realigning Beacon")
				continue
			}
			if !current.FirstInEpoch() {
				continue
			}
			epoch := current.GetEpoch()
			layer = epoch.Add(1).FirstLayer()

			pd.setProposalTimeForNextEpoch()
			pd.logger.With().Info("processing epoch", current, epoch)
>>>>>>> 28a9e79f
			pd.eg.Go(func() error {
				_ = pd.onNewEpoch(ctx, epoch)
				return nil
			})
		}
	}
}

func (pd *ProtocolDriver) setRoundInProgress(round types.RoundID) {
	now := time.Now()
	var nextRoundStartTime time.Time
	if round == types.FirstRound {
		nextRoundStartTime = now.Add(pd.config.FirstVotingRoundDuration)
	} else {
		nextRoundStartTime = now.Add(pd.config.VotingRoundDuration + pd.config.WeakCoinRoundDuration)
	}
	earliestVoteTime := nextRoundStartTime.Add(-pd.config.GracePeriodDuration)
	pd.logger.With().Debug("earliest vote time for next round",
		round,
		log.Uint32("next_round", uint32(round+1)),
		log.Time("earliest_time", earliestVoteTime))

	pd.mu.Lock()
	defer pd.mu.Unlock()
	pd.roundInProgress = round
	pd.earliestVoteTime = earliestVoteTime
}

func (pd *ProtocolDriver) onNewEpoch(ctx context.Context, epoch types.EpochID) error {
	logger := pd.logger.WithContext(ctx).WithFields(epoch)
	defer pd.cleanupEpoch(epoch)

	if epoch.IsGenesis() {
		logger.Info("not running beacon protocol: genesis epochs")
		return errGenesis
	}
	if !pd.sync.IsSynced(ctx) {
		logger.Info("not running beacon protocol: node not synced")
		return errNodeNotSynced
	}
	if pd.isInProtocol() {
		logger.Error("not running beacon protocol: last one still running")
		return errProtocolRunning
	}

	// make sure this node has ATX in the last epoch and is eligible to participate in the beacon protocol
	atxID, err := atxs.GetIDByEpochAndNodeID(pd.cdb, epoch-1, pd.nodeID)
	if err != nil {
		logger.With().Info("not running beacon protocol: no own ATX in last epoch", log.Err(err))
		return err
	}

	atxids, nonce, err := pd.setupEpoch(logger, epoch)
	if err != nil {
		logger.With().Error("epoch not setup correctly", log.Err(err))
		return err
	}

	logger.With().Info("participating beacon protocol with ATX", atxID)
	pd.runProtocol(ctx, epoch, nonce, atxids)
	return nil
}

func (pd *ProtocolDriver) runProtocol(ctx context.Context, epoch types.EpochID, nonce types.VRFPostIndex, atxs []types.ATXID) {
	ctx = log.WithNewSessionID(ctx)
	targetEpoch := epoch + 1
	logger := pd.logger.WithContext(ctx).WithFields(epoch, log.Uint32("target_epoch", uint32(targetEpoch)))

	pd.setBeginProtocol(ctx)
	defer pd.setEndProtocol(ctx)

	pd.startWeakCoinEpoch(ctx, epoch, nonce, atxs)
	defer pd.weakCoin.FinishEpoch(ctx, epoch)

	if err := pd.runProposalPhase(ctx, epoch, nonce); err != nil {
		logger.With().Warning("proposal phase failed", log.Err(err))
		return
	}
	lastRoundOwnVotes, err := pd.runConsensusPhase(ctx, epoch)
	if err != nil {
		logger.With().Warning("consensus phase failed", log.Err(err))
		return
	}

	// K rounds passed
	// After K rounds had passed, tally up votes for proposals using simple tortoise vote counting
	beacon := calcBeacon(logger, lastRoundOwnVotes)

	if err := pd.setBeacon(targetEpoch, beacon); err != nil {
		logger.With().Error("failed to set beacon", log.Err(err))
		return
	}

	logger.With().Info("beacon set for epoch", beacon)
}

func calcBeacon(logger log.Log, lastRoundVotes allVotes) types.Beacon {
	logger.Info("calculating beacon")

	allHashes := lastRoundVotes.support.sort()
	allHashHexes := make([]string, len(allHashes))
	for i, h := range allHashes {
		allHashHexes[i] = hex.EncodeToString(h)
	}
	logger.With().Debug("calculating beacon from this hash list",
		log.String("hashes", strings.Join(allHashHexes, ", ")))

	// Beacon should appear to have the same entropy as the initial proposals, hence cropping it
	// to the same size as the proposal
	beacon := types.BytesToBeacon(allHashes.hash().Bytes())
	logger.With().Info("calculated beacon", beacon, log.Int("num_hashes", len(allHashes)))

	return beacon
}

func (pd *ProtocolDriver) runProposalPhase(ctx context.Context, epoch types.EpochID, nonce types.VRFPostIndex) error {
	logger := pd.logger.WithContext(ctx).WithFields(epoch)
	logger.Info("starting beacon proposal phase")

	var cancel func()
	ctx, cancel = context.WithTimeout(ctx, pd.config.ProposalDuration)
	defer cancel()

	pd.eg.Go(func() error {
		pd.sendProposal(ctx, epoch, nonce)
		return nil
	})

	select {
	case <-ctx.Done():
	case <-pd.ctx.Done():
		return pd.ctx.Err()
	}

	if err := pd.markProposalPhaseFinished(epoch, time.Now()); err != nil {
		return err
	}

	logger.Debug("beacon proposal phase finished")
	return nil
}

func (pd *ProtocolDriver) sendProposal(ctx context.Context, epoch types.EpochID, nonce types.VRFPostIndex) {
	if pd.isClosed() {
		return
	}

	logger := pd.logger.WithContext(ctx).WithFields(epoch)
	proposedSignature := buildSignedProposal(ctx, pd.logger, pd.vrfSigner, epoch, nonce)
	if !pd.checkProposalEligibility(logger, epoch, proposedSignature) {
		logger.With().Debug("own proposal doesn't pass threshold",
			log.String("proposal", string(proposedSignature)),
		)
		// proposal is not sent
		return
	}

	logger.With().Debug("own proposal passes threshold",
		log.String("proposal", string(proposedSignature)),
	)

	// concat them into a single proposal message
	m := ProposalMessage{
		EpochID:      epoch,
		NodeID:       pd.nodeID,
		VRFSignature: proposedSignature,
	}

	serialized, err := codec.Encode(&m)
	if err != nil {
		logger.With().Panic("failed to serialize message for gossip", log.Err(err))
	}

	pd.sendToGossip(ctx, pubsub.BeaconProposalProtocol, serialized)
	logger.With().Info("beacon proposal sent", log.String("message", m.String()))
}

// runConsensusPhase runs K voting rounds and returns result from last weak coin round.
func (pd *ProtocolDriver) runConsensusPhase(ctx context.Context, epoch types.EpochID) (allVotes, error) {
	logger := pd.logger.WithContext(ctx).WithFields(epoch)
	logger.Info("starting consensus phase")

	// For K rounds: In each round that lasts δ, wait for votes to come in.
	// For next rounds,
	// wait for δ time, and construct a message that points to all messages from previous round received by δ.
	// rounds 1 to K
	timer := time.NewTimer(pd.config.FirstVotingRoundDuration)
	defer timer.Stop()

	var (
		ownVotes  allVotes
		undecided []string
		err       error
	)
	for round := types.FirstRound; round < pd.config.RoundsNumber; round++ {
		round := round
		pd.setRoundInProgress(round)
		rLogger := logger.WithFields(round)
		votes := ownVotes
		pd.eg.Go(func() error {
			if round == types.FirstRound {
				if err := pd.sendFirstRoundVote(ctx, epoch); err != nil {
					rLogger.With().Error("failed to send proposal vote", log.Err(err))
				}
			} else {
				if err := pd.sendFollowingVote(ctx, epoch, round, votes); err != nil {
					rLogger.With().Error("failed to send following vote", log.Err(err))
				}
			}
			return nil
		})

		select {
		case <-timer.C:
		case <-ctx.Done():
			return allVotes{}, fmt.Errorf("context done: %w", ctx.Err())
		}

		// note that votes after this calcVotes() call will _not_ be counted towards our votes
		// for this round, as the late votes can be cast after the weak coin is revealed. we
		// count them towards our votes in the next round.
		ownVotes, undecided, err = pd.calcVotesBeforeWeakCoin(rLogger, epoch)
		if err != nil {
			return allVotes{}, err
		}
		if round != types.FirstRound {
			timer.Reset(pd.config.WeakCoinRoundDuration)

			pd.eg.Go(func() error {
				if err := pd.weakCoin.StartRound(ctx, round); err != nil {
					rLogger.With().Error("failed to publish weak coin proposal", log.Err(err))
				}
				return nil
			})
			select {
			case <-timer.C:
			case <-ctx.Done():
				return allVotes{}, fmt.Errorf("context done: %w", ctx.Err())
			}
			pd.weakCoin.FinishRound(ctx)
			tallyUndecided(&ownVotes, undecided, pd.weakCoin.Get(ctx, epoch, round))
		}
		timer.Reset(pd.config.VotingRoundDuration)
	}

	logger.Info("consensus phase finished")
	return ownVotes, nil
}

func (pd *ProtocolDriver) startWeakCoinEpoch(ctx context.Context, epoch types.EpochID, nonce types.VRFPostIndex, atxs []types.ATXID) {
	// we need to pass a map with spacetime unit allowances before any round is started
	ua := weakcoin.UnitAllowances{}
	for _, id := range atxs {
		header, err := pd.cdb.GetAtxHeader(id)
		if err != nil {
			pd.logger.WithContext(ctx).With().Panic("unable to load atx header", log.Err(err))
		}
		ua[string(header.NodeID.Bytes())] += uint64(header.NumUnits)
	}

	pd.weakCoin.StartEpoch(ctx, epoch, nonce, ua)
}

func (pd *ProtocolDriver) markProposalPhaseFinished(epoch types.EpochID, finishedAt time.Time) error {
	pd.logger.With().Debug("proposal phase finished", epoch, log.Time("finished_at", finishedAt))
	pd.mu.Lock()
	defer pd.mu.Unlock()
	if _, ok := pd.states[epoch]; !ok {
		return errEpochNotActive
	}
	pd.states[epoch].proposalPhaseFinishedTime = finishedAt
	return nil
}

func (pd *ProtocolDriver) calcVotesBeforeWeakCoin(logger log.Log, epoch types.EpochID) (allVotes, []string, error) {
	pd.mu.RLock()
	defer pd.mu.RUnlock()
	if _, ok := pd.states[epoch]; !ok {
		return allVotes{}, nil, errEpochNotActive
	}
	decided, undecided := calcVotes(logger, pd.theta, pd.states[epoch])
	return decided, undecided, nil
}

func (pd *ProtocolDriver) genFirstRoundMsgBody(epoch types.EpochID) (FirstVotingMessageBody, error) {
	pd.mu.RLock()
	defer pd.mu.RUnlock()

	if _, ok := pd.states[epoch]; !ok {
		return FirstVotingMessageBody{}, errEpochNotActive
	}
	s := pd.states[epoch]
	return FirstVotingMessageBody{
		EpochID:                   epoch,
		ValidProposals:            s.incomingProposals.valid.sort(),
		PotentiallyValidProposals: s.incomingProposals.potentiallyValid.sort(),
	}, nil
}

func (pd *ProtocolDriver) sendFirstRoundVote(ctx context.Context, epoch types.EpochID) error {
	mb, err := pd.genFirstRoundMsgBody(epoch)
	if err != nil {
		return err
	}

	encoded, err := codec.Encode(&mb)
	if err != nil {
		pd.logger.With().Panic("failed to serialize message for signing", log.Err(err))
	}
	sig := pd.edSigner.Sign(encoded)

	m := FirstVotingMessage{
		FirstVotingMessageBody: mb,
		Signature:              sig,
	}

	pd.logger.WithContext(ctx).With().Debug("sending first round vote",
		epoch,
		types.FirstRound,
		log.String("message", m.String()))

	serialized, err := codec.Encode(&m)
	if err != nil {
		pd.logger.With().Panic("failed to serialize message for gossip", log.Err(err))
	}

	pd.sendToGossip(ctx, pubsub.BeaconFirstVotesProtocol, serialized)
	return nil
}

func (pd *ProtocolDriver) getFirstRoundVote(epoch types.EpochID, minerPK *signing.PublicKey) ([][]byte, error) {
	pd.mu.RLock()
	defer pd.mu.RUnlock()
	if _, ok := pd.states[epoch]; !ok {
		return nil, errEpochNotActive
	}
	return pd.states[epoch].getMinerFirstRoundVote(minerPK)
}

func (pd *ProtocolDriver) sendFollowingVote(ctx context.Context, epoch types.EpochID, round types.RoundID, ownCurrentRoundVotes allVotes) error {
	firstRoundVotes, err := pd.getFirstRoundVote(epoch, pd.edSigner.PublicKey())
	if err != nil {
		return fmt.Errorf("get own first round votes %v: %w", pd.edSigner.PublicKey().String(), err)
	}

	bitVector := encodeVotes(ownCurrentRoundVotes, firstRoundVotes)
	mb := FollowingVotingMessageBody{
		EpochID:        epoch,
		RoundID:        round,
		VotesBitVector: bitVector,
	}

	encoded, err := codec.Encode(&mb)
	if err != nil {
		pd.logger.With().Panic("failed to serialize message for signing", log.Err(err))
	}
	sig := pd.edSigner.Sign(encoded)

	m := FollowingVotingMessage{
		FollowingVotingMessageBody: mb,
		Signature:                  sig,
	}

	pd.logger.WithContext(ctx).With().Debug("sending following round vote",
		epoch,
		round,
		log.String("message", m.String()))

	serialized, err := codec.Encode(&m)
	if err != nil {
		pd.logger.With().Panic("failed to serialize message for gossip", log.Err(err))
	}

	pd.sendToGossip(ctx, pubsub.BeaconFollowingVotesProtocol, serialized)
	return nil
}

type proposalChecker struct {
	threshold *big.Int
}

func createProposalChecker(logger log.Log, conf Config, numATXs int) eligibilityChecker {
	if numATXs == 0 {
		logger.Error("creating proposal checker with zero atxs")
		return &proposalChecker{threshold: big.NewInt(0)}
	}

	threshold := atxThreshold(conf.Kappa, conf.Q, numATXs)
	logger.With().Info("created proposal checker with ATX threshold",
		log.Int("num_atxs", numATXs),
		log.String("threshold", threshold.String()))
	return &proposalChecker{threshold: threshold}
}

func (pc *proposalChecker) IsProposalEligible(proposal []byte) bool {
	proposalInt := new(big.Int).SetBytes(proposal)
	return proposalInt.Cmp(pc.threshold) == -1
}

// TODO(nkryuchkov): Consider replacing github.com/ALTree/bigfloat.
func atxThresholdFraction(kappa int, q *big.Rat, numATXs int) *big.Float {
	if numATXs == 0 {
		return big.NewFloat(0)
	}

	// threshold(k, q, W) = 1 - (2 ^ (- (k/((1-q)*W))))
	// Floating point: 1 - math.Pow(2.0, -(float64(tb.config.Kappa)/((1.0-tb.config.Q)*float64(numATXs))))
	// Fixed point:
	v := new(big.Float).Sub(
		new(big.Float).SetInt64(1),
		bigfloat.Pow(
			new(big.Float).SetInt64(2),
			new(big.Float).SetRat(
				new(big.Rat).Neg(
					new(big.Rat).Quo(
						new(big.Rat).SetInt(big.NewInt(int64(kappa))),
						new(big.Rat).Mul(
							new(big.Rat).Sub(
								new(big.Rat).SetInt64(1.0),
								q,
							),
							new(big.Rat).SetInt(big.NewInt(int64(numATXs))),
						),
					),
				),
			),
		),
	)

	return v
}

// TODO(nkryuchkov): Consider having a generic function for probabilities.
func atxThreshold(kappa int, q *big.Rat, numATXs int) *big.Int {
	const (
		sigLengthBytes = 80
		sigLengthBits  = sigLengthBytes * 8
	)

	fraction := atxThresholdFraction(kappa, q, numATXs)
	two := big.NewInt(2)
	signatureLengthBigInt := big.NewInt(sigLengthBits)

	maxPossibleNumberBigInt := new(big.Int).Exp(two, signatureLengthBigInt, nil)
	maxPossibleNumberBigFloat := new(big.Float).SetInt(maxPossibleNumberBigInt)

	thresholdBigFloat := new(big.Float).Mul(maxPossibleNumberBigFloat, fraction)
	threshold, _ := thresholdBigFloat.Int(nil)

	return threshold
}

func buildSignedProposal(ctx context.Context, logger log.Log, signer vrfSigner, epoch types.EpochID, nonce types.VRFPostIndex) []byte {
	p := buildProposal(logger, epoch, nonce)
	signature := signer.Sign(p)
	logger.WithContext(ctx).With().Debug("calculated signature",
		epoch,
		nonce,
		log.String("proposal", hex.EncodeToString(p)),
		log.String("signature", hex.EncodeToString(signature)),
	)

	return signature
}

//go:generate scalegen -types ProposalVrfMessage

// ProposalVrfMessage is a message for buildProposal below.
type ProposalVrfMessage struct {
	Type  types.EligibilityType
	Nonce types.VRFPostIndex
	Epoch uint32
}

func buildProposal(logger log.Log, epoch types.EpochID, nonce types.VRFPostIndex) []byte {
	message := &ProposalVrfMessage{
		Type:  types.EligibilityBeacon,
		Nonce: nonce,
		Epoch: uint32(epoch),
	}

	b, err := codec.Encode(message)
	if err != nil {
		logger.With().Fatal("failed to serialize proposal", log.Err(err))
	}
	return b
}

func (pd *ProtocolDriver) sendToGossip(ctx context.Context, protocol string, serialized []byte) {
	// NOTE(dshulyak) moved to goroutine because self-broadcast is applied synchronously
	pd.eg.Go(func() error {
		if err := pd.publisher.Publish(ctx, protocol, serialized); err != nil {
			pd.logger.With().Error("failed to broadcast",
				log.String("protocol", protocol),
				log.Err(err),
			)
		}
		return nil
	})
}

func (pd *ProtocolDriver) gatherMetricsData() ([]*metrics.BeaconStats, *metrics.BeaconStats) {
	pd.mu.RLock()
	defer pd.mu.RUnlock()

	epoch := pd.clock.GetCurrentLayer().GetEpoch()
	var observed []*metrics.BeaconStats
	if epochBeacons, ok := pd.ballotsBeacons[epoch]; ok {
		for beacon, stats := range epochBeacons {
			stat := &metrics.BeaconStats{
				Epoch:      epoch,
				Beacon:     beacon.ShortString(),
				Weight:     stats.totalWeight,
				WeightUnit: stats.weightUnits,
			}
			observed = append(observed, stat)
		}
	}
	var calculated *metrics.BeaconStats
	// whether the beacon for the next epoch is calculated
	if beacon, ok := pd.beacons[epoch+1]; ok {
		calculated = &metrics.BeaconStats{
			Epoch:  epoch + 1,
			Beacon: beacon.ShortString(),
		}
	}

	return observed, calculated
}<|MERGE_RESOLUTION|>--- conflicted
+++ resolved
@@ -532,18 +532,10 @@
 	currentEpoch := pd.clock.GetCurrentLayer().GetEpoch()
 	layer := currentEpoch.Add(1).FirstLayer()
 	for {
-		layer := pd.clock.GetCurrentLayer().GetEpoch().FirstLayer().Add(types.GetLayersPerEpoch())
-
 		select {
 		case <-pd.ctx.Done():
 			return
 		case <-pd.clock.AwaitLayer(layer):
-<<<<<<< HEAD
-			pd.logger.With().Debug("received tick", layer)
-			epoch := layer.GetEpoch()
-			pd.setProposalTimeForNextEpoch()
-			pd.logger.With().Info("first layer in epoch", layer, epoch)
-=======
 			current := pd.clock.GetCurrentLayer()
 			if current.Before(layer) {
 				pd.logger.With().Info("time sync detected, realigning Beacon")
@@ -557,7 +549,6 @@
 
 			pd.setProposalTimeForNextEpoch()
 			pd.logger.With().Info("processing epoch", current, epoch)
->>>>>>> 28a9e79f
 			pd.eg.Go(func() error {
 				_ = pd.onNewEpoch(ctx, epoch)
 				return nil
