package beacon

import (
	"context"
	"math/big"
	"math/rand"
	"testing"
	"time"

	"github.com/golang/mock/gomock"
	"github.com/stretchr/testify/require"

	"github.com/spacemeshos/go-spacemesh/codec"
	"github.com/spacemeshos/go-spacemesh/common/types"
	"github.com/spacemeshos/go-spacemesh/common/util"
	"github.com/spacemeshos/go-spacemesh/log"
	"github.com/spacemeshos/go-spacemesh/log/logtest"
	"github.com/spacemeshos/go-spacemesh/p2p/pubsub"
	"github.com/spacemeshos/go-spacemesh/signing"
)

const epochWeight = uint64(100)

func createProtocolDriverWithFirstRoundVotes(
	t *testing.T,
	signer *signing.EdSigner,
	epoch types.EpochID,
	round types.RoundID,
) (*testProtocolDriver, proposalList) {
	tpd := setUpProtocolDriver(t)
	tpd.setBeginProtocol(context.Background())
	id := createATX(t, tpd.cdb, epoch.FirstLayer().Sub(1), signer, 10, time.Now())
	minerAtxs := map[types.NodeID]types.ATXID{signer.NodeID(): id}
	createEpochState(t, tpd.ProtocolDriver, epoch, minerAtxs, nil)
	plist := make(proposalList, 3)
	for i := range plist {
		copy(plist[i][:], types.RandomBytes(ProposalSize))
	}
	setOwnFirstRoundVotes(t, tpd.ProtocolDriver, epoch, plist)
	setMinerFirstRoundVotes(t, tpd.ProtocolDriver, epoch, signer.NodeID(), plist)
	tpd.setRoundInProgress(round)
	return tpd, plist
}

func createEpochState(tb testing.TB, pd *ProtocolDriver, epoch types.EpochID, minerAtxs map[types.NodeID]types.ATXID, checker eligibilityChecker) {
	tb.Helper()
	pd.mu.Lock()
	defer pd.mu.Unlock()
	pd.states[epoch] = newState(pd.logger, pd.config, nil, epochWeight, minerAtxs, checker)
}

func setOwnFirstRoundVotes(t *testing.T, pd *ProtocolDriver, epoch types.EpochID, ownFirstRound proposalList) {
	t.Helper()
	pd.mu.Lock()
	defer pd.mu.Unlock()
	for _, p := range ownFirstRound {
		pd.states[epoch].addValidProposal(p)
	}
}

func setMinerFirstRoundVotes(t *testing.T, pd *ProtocolDriver, epoch types.EpochID, minerID types.NodeID, minerFirstRound proposalList) {
	t.Helper()
	pd.mu.Lock()
	defer pd.mu.Unlock()
	pd.states[epoch].setMinerFirstRoundVote(minerID, minerFirstRound)
}

func createProposal(t *testing.T, vrfSigner *signing.VRFSigner, epoch types.EpochID, corruptSignature bool) *ProposalMessage {
	sig := buildSignedProposal(context.Background(), logtest.New(t), vrfSigner, epoch, types.VRFPostIndex(rand.Uint64()))
	msg := &ProposalMessage{
		NodeID:       vrfSigner.NodeID(),
		EpochID:      epoch,
		VRFSignature: sig,
	}
	if corruptSignature {
		msg.VRFSignature = vrfSigner.Sign(types.RandomBytes(32))
	}
	return msg
}

func setEarliestProposalTime(pd *ProtocolDriver, t time.Time) {
	pd.mu.Lock()
	defer pd.mu.Unlock()
	pd.earliestProposalTime = t
}

func checkProposed(t *testing.T, pd *ProtocolDriver, epoch types.EpochID, nodeID types.NodeID, expected bool) {
	pd.mu.RLock()
	defer pd.mu.RUnlock()

	if _, ok := pd.states[epoch]; ok {
		_, proposed := pd.states[epoch].hasProposed[nodeID]
		require.Equal(t, expected, proposed)
	} else {
		require.False(t, expected)
	}
}

func checkProposals(t *testing.T, pd *ProtocolDriver, epoch types.EpochID, expected proposals) {
	pd.mu.RLock()
	defer pd.mu.RUnlock()

	if _, ok := pd.states[epoch]; ok {
		require.EqualValues(t, expected, pd.states[epoch].incomingProposals)
	} else {
		require.Equal(t, expected, proposals{})
	}
}

func createFirstVote(t *testing.T, signer *signing.EdSigner, epoch types.EpochID, valid proposalList, pValid proposalList, corruptSignature bool) *FirstVotingMessage {
	logger := logtest.New(t)
	msg := &FirstVotingMessage{
		FirstVotingMessageBody: FirstVotingMessageBody{
			EpochID:                   epoch,
			ValidProposals:            valid,
			PotentiallyValidProposals: pValid,
		},
	}
	encoded, err := codec.Encode(&msg.FirstVotingMessageBody)
	if err != nil {
		logger.With().Panic("failed to serialize message for signing", log.Err(err))
	}
	msg.Signature = signer.Sign(signing.BEACON, encoded)
	if corruptSignature {
<<<<<<< HEAD
		msg.Signature = signer.Sign(signing.BEACON, types.RandomBytes(32))
=======
		msg.Signature = signer.Sign(signing.BEACON, encoded[1:])
>>>>>>> 2beaf443
	}
	return msg
}

func checkVoted(t *testing.T, pd *ProtocolDriver, epoch types.EpochID, signer *signing.EdSigner, round types.RoundID, voted bool) {
	pd.mu.RLock()
	defer pd.mu.RUnlock()
	require.NotNil(t, pd.states[epoch])
	_, ok := pd.states[epoch].hasVoted[round][signer.NodeID()]
	require.Equal(t, voted, ok)
}

func checkFirstIncomingVotes(t *testing.T, pd *ProtocolDriver, epoch types.EpochID, expected map[types.NodeID]proposalList) {
	pd.mu.RLock()
	defer pd.mu.RUnlock()
	require.NotNil(t, pd.states[epoch])
	require.EqualValues(t, expected, pd.states[epoch].firstRoundIncomingVotes)
}

func createFollowingVote(t *testing.T, signer *signing.EdSigner, epoch types.EpochID, round types.RoundID, bitVector []byte, corruptSignature bool) *FollowingVotingMessage {
	msg := &FollowingVotingMessage{
		FollowingVotingMessageBody: FollowingVotingMessageBody{
			EpochID:        epoch,
			RoundID:        round,
			VotesBitVector: bitVector,
		},
	}
	logger := logtest.New(t)
	encoded, err := codec.Encode(&msg.FollowingVotingMessageBody)
	if err != nil {
		logger.With().Panic("failed to serialize message for signing", log.Err(err))
	}
	msg.Signature = signer.Sign(signing.BEACON, encoded)
	if corruptSignature {
<<<<<<< HEAD
		msg.Signature = signer.Sign(signing.BEACON, types.RandomBytes(32))
=======
		msg.Signature = signer.Sign(signing.BEACON, encoded[1:])
>>>>>>> 2beaf443
	}
	return msg
}

func checkVoteMargins(t *testing.T, pd *ProtocolDriver, epoch types.EpochID, expected map[Proposal]*big.Int) {
	pd.mu.RLock()
	defer pd.mu.RUnlock()
	require.NotNil(t, pd.states[epoch])
	require.EqualValues(t, expected, pd.states[epoch].votesMargin)
}

func emptyVoteMargins(plist proposalList) map[Proposal]*big.Int {
	vm := make(map[Proposal]*big.Int, len(plist))
	for _, p := range plist {
		vm[p] = new(big.Int)
	}
	return vm
}

func Test_HandleProposal_InitEpoch(t *testing.T) {
	const epoch = types.EpochID(10)
	tpd := setUpProtocolDriver(t)
	tpd.setBeginProtocol(context.Background())

	signer, err := signing.NewEdSigner()
	require.NoError(t, err)
	vrfSigner, err := signer.VRFSigner()
	require.NoError(t, err)
	epochStart := time.Now()
	createATX(t, tpd.cdb, epoch.FirstLayer().Sub(1), signer, 10, epochStart.Add(-1*time.Minute))

	msg := createProposal(t, vrfSigner, epoch, false)
	msgBytes, err := codec.Encode(msg)
	require.NoError(t, err)

	tpd.mClock.EXPECT().CurrentLayer().Return(epoch.FirstLayer())
	tpd.mClock.EXPECT().LayerToTime(epoch.FirstLayer()).Return(epochStart).AnyTimes()
	res := tpd.HandleProposal(context.Background(), "peerID", msgBytes)
	require.Equal(t, pubsub.ValidationAccept, res)
}

func Test_HandleProposal_Success(t *testing.T) {
	if util.IsWindows() && util.IsCi() {
		t.Skip("Skipping test in Windows on CI (https://github.com/spacemeshos/go-spacemesh/issues/3630)")
	}
	t.Parallel()

	const epoch = types.EpochID(10)
	tpd := setUpProtocolDriver(t)
	tpd.setBeginProtocol(context.Background())

	signer1, err := signing.NewEdSigner()
	require.NoError(t, err)
	vrfSigner1, err := signer1.VRFSigner()
	require.NoError(t, err)

	signer2, err := signing.NewEdSigner()
	require.NoError(t, err)
	vrfSigner2, err := signer2.VRFSigner()
	require.NoError(t, err)

	epochStart := time.Now()
	mockChecker := NewMockeligibilityChecker(gomock.NewController(t))
	minerAtxs := map[types.NodeID]types.ATXID{
		signer1.NodeID(): createATX(t, tpd.cdb, epoch.FirstLayer().Sub(1), signer1, 10, epochStart.Add(-1*time.Minute)),
		signer2.NodeID(): createATX(t, tpd.cdb, epoch.FirstLayer().Sub(1), signer2, 10, epochStart.Add(-2*time.Minute)),
	}
	createEpochState(t, tpd.ProtocolDriver, epoch, minerAtxs, mockChecker)

	msg1 := createProposal(t, vrfSigner1, epoch, false)
	msgBytes1, err := codec.Encode(msg1)
	require.NoError(t, err)

	tpd.mClock.EXPECT().CurrentLayer().Return(epoch.FirstLayer())
	tpd.mClock.EXPECT().LayerToTime(epoch.FirstLayer()).Return(epochStart).AnyTimes()
	mockChecker.EXPECT().PassStrictThreshold(gomock.Any()).Return(true)
	res := tpd.HandleProposal(context.Background(), "peerID", msgBytes1)
	require.Equal(t, pubsub.ValidationAccept, res)

	require.NoError(t, tpd.markProposalPhaseFinished(epoch, time.Now()))

	msg2 := createProposal(t, vrfSigner2, epoch, false)
	msgBytes2, err := codec.Encode(msg2)
	require.NoError(t, err)

	tpd.mClock.EXPECT().CurrentLayer().Return(epoch.FirstLayer())
	// tpd.mClock.EXPECT().LayerToTime(epoch.FirstLayer()).Return(epochStart)
	mockChecker.EXPECT().PassThreshold(gomock.Any()).Return(true)
	res = tpd.HandleProposal(context.Background(), "peerID", msgBytes2)
	require.Equal(t, pubsub.ValidationAccept, res)

	p1 := ProposalFromVrf(msg1.VRFSignature)
	p2 := ProposalFromVrf(msg2.VRFSignature)
	checkProposed(t, tpd.ProtocolDriver, epoch, vrfSigner1.NodeID(), true)
	expectedProposals := proposals{
		valid:            proposalSet{p1: struct{}{}},
		potentiallyValid: proposalSet{p2: struct{}{}},
	}
	checkProposals(t, tpd.ProtocolDriver, epoch, expectedProposals)
}

func Test_HandleProposal_Shutdown(t *testing.T) {
	t.Parallel()

	const epoch = types.EpochID(10)
	tpd := setUpProtocolDriver(t)
	tpd.setBeginProtocol(context.Background())
	tpd.Close()

	signer, err := signing.NewEdSigner()
	require.NoError(t, err)
	vrfSigner, err := signer.VRFSigner()
	require.NoError(t, err)

	msg := createProposal(t, vrfSigner, epoch, false)
	msgBytes, err := codec.Encode(msg)
	require.NoError(t, err)

	res := tpd.HandleProposal(context.Background(), "peerID", msgBytes)
	require.Equal(t, pubsub.ValidationIgnore, res)

	checkProposed(t, tpd.ProtocolDriver, epoch, vrfSigner.NodeID(), false)
	checkProposals(t, tpd.ProtocolDriver, epoch, proposals{})
}

func Test_HandleProposal_NotInProtocolStillWorks(t *testing.T) {
	t.Parallel()

	const epoch = types.EpochID(10)
	tpd := setUpProtocolDriver(t)
	tpd.setBeginProtocol(context.Background())

	signer, err := signing.NewEdSigner()
	require.NoError(t, err)
	vrfSigner, err := signer.VRFSigner()
	require.NoError(t, err)

	msg := createProposal(t, vrfSigner, epoch, false)
	msgBytes, err := codec.Encode(msg)
	require.NoError(t, err)

	epochStart := time.Now()
	mockChecker := NewMockeligibilityChecker(gomock.NewController(t))
	minerAtxs := map[types.NodeID]types.ATXID{
		signer.NodeID(): createATX(t, tpd.cdb, epoch.FirstLayer().Sub(1), signer, 10, epochStart.Add(-1*time.Minute)),
	}
	createEpochState(t, tpd.ProtocolDriver, epoch, minerAtxs, mockChecker)

	tpd.setEndProtocol(context.Background())
	require.False(t, tpd.isInProtocol())
	tpd.mClock.EXPECT().CurrentLayer().Return(epoch.FirstLayer())
	tpd.mClock.EXPECT().LayerToTime(epoch.FirstLayer()).Return(epochStart).AnyTimes()
	mockChecker.EXPECT().PassStrictThreshold(gomock.Any()).Return(true)
	res := tpd.HandleProposal(context.Background(), "peerID", msgBytes)
	require.Equal(t, pubsub.ValidationAccept, res)

	p := ProposalFromVrf(msg.VRFSignature)
	checkProposed(t, tpd.ProtocolDriver, epoch, vrfSigner.NodeID(), true)
	expectedProposals := proposals{
		valid: proposalSet{p: struct{}{}},
	}
	checkProposals(t, tpd.ProtocolDriver, epoch, expectedProposals)
}

func Test_handleProposal_Corrupted(t *testing.T) {
	t.Parallel()

	const epoch = types.EpochID(10)
	tpd := setUpProtocolDriver(t)
	tpd.setBeginProtocol(context.Background())

	signer, err := signing.NewEdSigner()
	require.NoError(t, err)
	vrfSigner, err := signer.VRFSigner()
	require.NoError(t, err)

	msg := []byte("guaranteed to be  malformed")
	got := tpd.handleProposal(context.Background(), "peerID", msg, time.Now())
	require.ErrorIs(t, got, errMalformedMessage)

	checkProposed(t, tpd.ProtocolDriver, epoch, vrfSigner.NodeID(), false)
	checkProposals(t, tpd.ProtocolDriver, epoch, proposals{})
}

func Test_handleProposal_EpochTooOld(t *testing.T) {
	t.Parallel()

	const epoch = types.EpochID(10)
	tpd := setUpProtocolDriver(t)
	tpd.setBeginProtocol(context.Background())

	signer, err := signing.NewEdSigner()
	require.NoError(t, err)
	vrfSigner, err := signer.VRFSigner()
	require.NoError(t, err)

	msg := createProposal(t, vrfSigner, epoch-1, false)
	msgBytes, err := codec.Encode(msg)
	require.NoError(t, err)

	tpd.mClock.EXPECT().CurrentLayer().Return(epoch.FirstLayer())
	tpd.mClock.EXPECT().LayerToTime(gomock.Any()).Return(time.Now()).AnyTimes()
	got := tpd.handleProposal(context.Background(), "peerID", msgBytes, time.Now())
	require.ErrorIs(t, got, errUntimelyMessage)

	checkProposed(t, tpd.ProtocolDriver, epoch, vrfSigner.NodeID(), false)
	checkProposals(t, tpd.ProtocolDriver, epoch, proposals{})
}

func Test_handleProposal_NextEpoch(t *testing.T) {
	t.Parallel()

	const epoch = types.EpochID(10)
	const nextEpoch = epoch + 1
	tpd := setUpProtocolDriver(t)
	tpd.setBeginProtocol(context.Background())

	rng := rand.New(rand.NewSource(1))
	signer, err := signing.NewEdSigner(signing.WithKeyFromRand(rng))
	require.NoError(t, err)
	vrfSigner, err := signer.VRFSigner()
	require.NoError(t, err)

	now := time.Now()
	mockChecker := NewMockeligibilityChecker(gomock.NewController(t))
	minerAtxs := map[types.NodeID]types.ATXID{
		signer.NodeID(): createATX(t, tpd.cdb, epoch.FirstLayer().Sub(1), signer, 10, now),
	}
	createEpochState(t, tpd.ProtocolDriver, nextEpoch, minerAtxs, mockChecker)

	msg := createProposal(t, vrfSigner, nextEpoch, false)
	msgBytes, err := codec.Encode(msg)
	require.NoError(t, err)

	setEarliestProposalTime(tpd.ProtocolDriver, now.Add(-1*time.Second))
	tpd.mClock.EXPECT().CurrentLayer().Return(epoch.FirstLayer()).AnyTimes()
	tpd.mClock.EXPECT().LayerToTime((nextEpoch).FirstLayer()).Return(time.Now()).AnyTimes()
	mockChecker.EXPECT().PassStrictThreshold(gomock.Any()).Return(true)
	got := tpd.handleProposal(context.Background(), "peerID", msgBytes, now)
	require.NoError(t, got)

	// nothing added to the current epoch
	checkProposed(t, tpd.ProtocolDriver, epoch, vrfSigner.NodeID(), false)
	checkProposals(t, tpd.ProtocolDriver, epoch, proposals{})

	// proposal added to the next epoch
	p := ProposalFromVrf(msg.VRFSignature)
	checkProposed(t, tpd.ProtocolDriver, nextEpoch, vrfSigner.NodeID(), true)
	expectedProposals := proposals{
		valid: proposalSet{p: struct{}{}},
	}
	checkProposals(t, tpd.ProtocolDriver, nextEpoch, expectedProposals)
}

func Test_handleProposal_NextEpochTooEarly(t *testing.T) {
	t.Parallel()

	const epoch = types.EpochID(10)
	const nextEpoch = epoch + 1
	tpd := setUpProtocolDriver(t)
	tpd.setBeginProtocol(context.Background())

	signer, err := signing.NewEdSigner()
	require.NoError(t, err)
	vrfSigner, err := signer.VRFSigner()
	require.NoError(t, err)

	msg := createProposal(t, vrfSigner, nextEpoch, false)
	msgBytes, err := codec.Encode(msg)
	require.NoError(t, err)

	now := time.Now()
	setEarliestProposalTime(tpd.ProtocolDriver, now.Add(1*time.Second))
	tpd.mClock.EXPECT().CurrentLayer().Return(epoch.FirstLayer()).AnyTimes()
	tpd.mClock.EXPECT().LayerToTime(gomock.Any()).Return(time.Now()).AnyTimes()
	got := tpd.handleProposal(context.Background(), "peerID", msgBytes, now)
	require.ErrorIs(t, got, errUntimelyMessage)

	// nothing added to the current epoch
	checkProposed(t, tpd.ProtocolDriver, epoch, vrfSigner.NodeID(), false)
	checkProposals(t, tpd.ProtocolDriver, epoch, proposals{})

	// proposal added to the next epoch
	checkProposed(t, tpd.ProtocolDriver, nextEpoch, vrfSigner.NodeID(), false)
	checkProposals(t, tpd.ProtocolDriver, nextEpoch, proposals{})
}

func Test_handleProposal_EpochTooFarAhead(t *testing.T) {
	t.Parallel()

	const epoch = types.EpochID(10)
	tpd := setUpProtocolDriver(t)
	tpd.setBeginProtocol(context.Background())

	signer, err := signing.NewEdSigner()
	require.NoError(t, err)
	vrfSigner, err := signer.VRFSigner()
	require.NoError(t, err)

	msg := createProposal(t, vrfSigner, epoch+2, false)
	msgBytes, err := codec.Encode(msg)
	require.NoError(t, err)

	tpd.mClock.EXPECT().CurrentLayer().Return(epoch.FirstLayer())
	tpd.mClock.EXPECT().LayerToTime(gomock.Any()).Return(time.Now()).AnyTimes()
	got := tpd.handleProposal(context.Background(), "peerID", msgBytes, time.Now())
	require.ErrorIs(t, got, errUntimelyMessage)

	checkProposed(t, tpd.ProtocolDriver, epoch, vrfSigner.NodeID(), false)
	checkProposals(t, tpd.ProtocolDriver, epoch, proposals{})
}

func Test_handleProposal_BadVrfSignature(t *testing.T) {
	t.Parallel()

	const epoch = types.EpochID(10)
	tpd := setUpProtocolDriver(t)
	tpd.setBeginProtocol(context.Background())

	signer, err := signing.NewEdSigner()
	require.NoError(t, err)
	vrfSigner, err := signer.VRFSigner()
	require.NoError(t, err)

	epochStart := time.Now()
	mockChecker := NewMockeligibilityChecker(gomock.NewController(t))
	minerAtxs := map[types.NodeID]types.ATXID{
		signer.NodeID(): createATX(t, tpd.cdb, epoch.FirstLayer().Sub(1), signer, 10, epochStart.Add(-1*time.Minute)),
	}
	createEpochState(t, tpd.ProtocolDriver, epoch, minerAtxs, mockChecker)

	msg := createProposal(t, vrfSigner, epoch, true)
	msgBytes, err := codec.Encode(msg)
	require.NoError(t, err)

	mVerifier := NewMockvrfVerifier(tpd.ctrl)
	mVerifier.EXPECT().Verify(gomock.Any(), gomock.Any(), gomock.Any()).Return(false)
	tpd.vrfVerifier = mVerifier

	tpd.mClock.EXPECT().CurrentLayer().Return(epoch.FirstLayer())
	tpd.mClock.EXPECT().LayerToTime(gomock.Any()).Return(time.Now()).AnyTimes()
	got := tpd.handleProposal(context.Background(), "peerID", msgBytes, time.Now())
	require.ErrorIs(t, got, errVRFNotVerified)

	checkProposed(t, tpd.ProtocolDriver, epoch, vrfSigner.NodeID(), false)
	checkProposals(t, tpd.ProtocolDriver, epoch, proposals{})
}

func Test_handleProposal_AlreadyProposed(t *testing.T) {
	t.Parallel()

	const epoch = types.EpochID(10)
	tpd := setUpProtocolDriver(t)
	tpd.setBeginProtocol(context.Background())

	rng := rand.New(rand.NewSource(101))
	signer, err := signing.NewEdSigner(signing.WithKeyFromRand(rng))
	require.NoError(t, err)
	vrfSigner, err := signer.VRFSigner()
	require.NoError(t, err)

	epochStart := time.Now()
	mockChecker := NewMockeligibilityChecker(gomock.NewController(t))
	minerAtxs := map[types.NodeID]types.ATXID{
		signer.NodeID(): createATX(t, tpd.cdb, epoch.FirstLayer().Sub(1), signer, 10, epochStart.Add(-1*time.Minute)),
	}
	createEpochState(t, tpd.ProtocolDriver, epoch, minerAtxs, mockChecker)

	msg1 := createProposal(t, vrfSigner, epoch, false)
	msgBytes1, err := codec.Encode(msg1)
	require.NoError(t, err)

	tpd.mClock.EXPECT().CurrentLayer().Return(epoch.FirstLayer())
	tpd.mClock.EXPECT().LayerToTime(epoch.FirstLayer()).Return(epochStart).AnyTimes()
	mockChecker.EXPECT().PassStrictThreshold(gomock.Any()).Return(true)
	got := tpd.handleProposal(context.Background(), "peerID", msgBytes1, time.Now())
	require.NoError(t, got)

	p := ProposalFromVrf(msg1.VRFSignature)
	checkProposed(t, tpd.ProtocolDriver, epoch, vrfSigner.NodeID(), true)
	expectedProposals := proposals{
		valid: proposalSet{p: struct{}{}},
	}
	checkProposals(t, tpd.ProtocolDriver, epoch, expectedProposals)

	// the same vrf key will not cause double-proposal
	msg2 := createProposal(t, vrfSigner, epoch, false)
	msgBytes2, err := codec.Encode(msg2)
	require.NoError(t, err)

	tpd.mClock.EXPECT().CurrentLayer().Return(epoch.FirstLayer())
	got = tpd.handleProposal(context.Background(), "peerID", msgBytes2, time.Now())
	require.ErrorIs(t, got, errAlreadyProposed)

	checkProposed(t, tpd.ProtocolDriver, epoch, vrfSigner.NodeID(), true)
	checkProposals(t, tpd.ProtocolDriver, epoch, expectedProposals)
}

func Test_handleProposal_PotentiallyValid_Timing(t *testing.T) {
	t.Parallel()

	const epoch = types.EpochID(10)
	tpd := setUpProtocolDriver(t)
	tpd.setBeginProtocol(context.Background())

	signer, err := signing.NewEdSigner()
	require.NoError(t, err)
	vrfSigner, err := signer.VRFSigner()
	require.NoError(t, err)

	epochStart := time.Now()
	mockChecker := NewMockeligibilityChecker(gomock.NewController(t))
	minerAtxs := map[types.NodeID]types.ATXID{
		signer.NodeID(): createATX(t, tpd.cdb, epoch.FirstLayer().Sub(1), signer, 10, epochStart.Add(tpd.config.GracePeriodDuration)),
	}
	createEpochState(t, tpd.ProtocolDriver, epoch, minerAtxs, mockChecker)

	msg := createProposal(t, vrfSigner, epoch, false)
	msgBytes, err := codec.Encode(msg)
	require.NoError(t, err)
	p := ProposalFromVrf(msg.VRFSignature)
	expectedProposals := proposals{
		potentiallyValid: proposalSet{p: struct{}{}},
	}

	tpd.mClock.EXPECT().CurrentLayer().Return(epoch.FirstLayer())
	tpd.mClock.EXPECT().LayerToTime(epoch.FirstLayer()).Return(epochStart).AnyTimes()
	mockChecker.EXPECT().PassThreshold(gomock.Any()).Return(true)
	got := tpd.handleProposal(context.Background(), "peerID", msgBytes, time.Now())
	require.NoError(t, got)

	checkProposed(t, tpd.ProtocolDriver, epoch, signer.NodeID(), true)
	checkProposals(t, tpd.ProtocolDriver, epoch, expectedProposals)
}

func Test_handleProposal_PotentiallyValid_Threshold(t *testing.T) {
	t.Parallel()

	const epoch = types.EpochID(10)
	tpd := setUpProtocolDriver(t)
	tpd.setBeginProtocol(context.Background())

	signer, err := signing.NewEdSigner()
	require.NoError(t, err)
	vrfSigner, err := signer.VRFSigner()
	require.NoError(t, err)

	epochStart := time.Now()
	mockChecker := NewMockeligibilityChecker(gomock.NewController(t))
	minerAtxs := map[types.NodeID]types.ATXID{
		signer.NodeID(): createATX(t, tpd.cdb, epoch.FirstLayer().Sub(1), signer, 10, epochStart.Add(-1*time.Minute)),
	}
	createEpochState(t, tpd.ProtocolDriver, epoch, minerAtxs, mockChecker)

	msg := createProposal(t, vrfSigner, epoch, false)
	msgBytes, err := codec.Encode(msg)
	require.NoError(t, err)
	p := ProposalFromVrf(msg.VRFSignature)
	expectedProposals := proposals{
		potentiallyValid: proposalSet{p: struct{}{}},
	}

	tpd.mClock.EXPECT().CurrentLayer().Return(epoch.FirstLayer())
	tpd.mClock.EXPECT().LayerToTime(epoch.FirstLayer()).Return(epochStart).AnyTimes()
	mockChecker.EXPECT().PassStrictThreshold(gomock.Any()).Return(false)
	mockChecker.EXPECT().PassThreshold(gomock.Any()).Return(true)
	got := tpd.handleProposal(context.Background(), "peerID", msgBytes, time.Now())
	require.NoError(t, got)

	checkProposed(t, tpd.ProtocolDriver, epoch, signer.NodeID(), true)
	checkProposals(t, tpd.ProtocolDriver, epoch, expectedProposals)
}

func Test_handleProposal_Invalid_Timing(t *testing.T) {
	t.Parallel()

	const epoch = types.EpochID(10)
	tpd := setUpProtocolDriver(t)
	tpd.setBeginProtocol(context.Background())

	signer, err := signing.NewEdSigner()
	require.NoError(t, err)
	vrfSigner, err := signer.VRFSigner()
	require.NoError(t, err)

	epochStart := time.Now()
	mockChecker := NewMockeligibilityChecker(gomock.NewController(t))
	minerAtxs := map[types.NodeID]types.ATXID{
		signer.NodeID(): createATX(t, tpd.cdb, epoch.FirstLayer().Sub(1), signer, 10, epochStart.Add(2*tpd.config.GracePeriodDuration)),
	}
	createEpochState(t, tpd.ProtocolDriver, epoch, minerAtxs, mockChecker)

	msg := createProposal(t, vrfSigner, epoch, false)
	msgBytes, err := codec.Encode(msg)
	require.NoError(t, err)

	tpd.mClock.EXPECT().CurrentLayer().Return(epoch.FirstLayer())
	tpd.mClock.EXPECT().LayerToTime(epoch.FirstLayer()).Return(epochStart).AnyTimes()
	got := tpd.handleProposal(context.Background(), "peerID", msgBytes, time.Now())
	require.NoError(t, got)

	checkProposed(t, tpd.ProtocolDriver, epoch, signer.NodeID(), true)
	checkProposals(t, tpd.ProtocolDriver, epoch, proposals{})
}

func Test_handleProposal_Invalid_threshold(t *testing.T) {
	t.Parallel()

	const epoch = types.EpochID(10)
	tpd := setUpProtocolDriver(t)
	tpd.setBeginProtocol(context.Background())

	signer, err := signing.NewEdSigner()
	require.NoError(t, err)
	vrfSigner, err := signer.VRFSigner()
	require.NoError(t, err)

	epochStart := time.Now()
	mockChecker := NewMockeligibilityChecker(gomock.NewController(t))
	minerAtxs := map[types.NodeID]types.ATXID{
		signer.NodeID(): createATX(t, tpd.cdb, epoch.FirstLayer().Sub(1), signer, 10, epochStart.Add(-1*time.Minute)),
	}
	createEpochState(t, tpd.ProtocolDriver, epoch, minerAtxs, mockChecker)

	msg := createProposal(t, vrfSigner, epoch, false)
	msgBytes, err := codec.Encode(msg)
	require.NoError(t, err)

	tpd.mClock.EXPECT().CurrentLayer().Return(epoch.FirstLayer())
	tpd.mClock.EXPECT().LayerToTime(epoch.FirstLayer()).Return(epochStart).AnyTimes()
	mockChecker.EXPECT().PassStrictThreshold(gomock.Any()).Return(false)
	mockChecker.EXPECT().PassThreshold(gomock.Any()).Return(false)
	got := tpd.handleProposal(context.Background(), "peerID", msgBytes, time.Now())
	require.NoError(t, got)

	checkProposed(t, tpd.ProtocolDriver, epoch, signer.NodeID(), true)
	checkProposals(t, tpd.ProtocolDriver, epoch, proposals{})
}

func Test_handleProposal_MinerMissingATX(t *testing.T) {
	t.Parallel()

	const epoch = types.EpochID(10)
	tpd := setUpProtocolDriver(t)
	tpd.setBeginProtocol(context.Background())

	signer, err := signing.NewEdSigner()
	require.NoError(t, err)
	vrfSigner, err := signer.VRFSigner()
	require.NoError(t, err)

	epochStart := time.Now()
	mockChecker := NewMockeligibilityChecker(gomock.NewController(t))
	minerAtxs := map[types.NodeID]types.ATXID{}
	createEpochState(t, tpd.ProtocolDriver, epoch, minerAtxs, mockChecker)

	msg := createProposal(t, vrfSigner, epoch, false)
	msgBytes, err := codec.Encode(msg)
	require.NoError(t, err)
	p := ProposalFromVrf(msg.VRFSignature)
	expectedProposals := proposals{
		potentiallyValid: proposalSet{p: struct{}{}},
	}

	tpd.mClock.EXPECT().CurrentLayer().Return(epoch.FirstLayer())
	tpd.mClock.EXPECT().LayerToTime(gomock.Any()).Return(epochStart).AnyTimes()
	got := tpd.handleProposal(context.Background(), "peerID", msgBytes, time.Now())
	require.ErrorIs(t, got, errMinerNotActive)

	checkProposed(t, tpd.ProtocolDriver, epoch, vrfSigner.NodeID(), false)
	checkProposals(t, tpd.ProtocolDriver, epoch, proposals{})

	id := createATX(t, tpd.cdb, epoch.FirstLayer().Sub(1), signer, 10, epochStart.Add(tpd.config.GracePeriodDuration))
	hdr, err := tpd.cdb.GetAtxHeader(id)
	require.NoError(t, err)
	tpd.OnAtx(hdr)
	tpd.mClock.EXPECT().CurrentLayer().Return(epoch.FirstLayer())
	mockChecker.EXPECT().PassThreshold(gomock.Any()).Return(true)
	got = tpd.handleProposal(context.Background(), "peerID", msgBytes, time.Now())
	require.NoError(t, got)
	checkProposed(t, tpd.ProtocolDriver, epoch, signer.NodeID(), true)
	checkProposals(t, tpd.ProtocolDriver, epoch, expectedProposals)
}

func Test_HandleFirstVotes_Success(t *testing.T) {
	t.Parallel()

	const epoch = types.EpochID(10)
	tpd := setUpProtocolDriver(t)
	tpd.setBeginProtocol(context.Background())

	validVotes := []Proposal{{0x12, 0x34, 0x56, 0x78}, {0x87, 0x65, 0x43, 0x21}}
	pValidVotes := []Proposal{{0x23, 0x45, 0x67, 0x89}}

	signer, err := signing.NewEdSigner()
	require.NoError(t, err)
	minerAtxs := map[types.NodeID]types.ATXID{
		signer.NodeID(): createATX(t, tpd.cdb, epoch.FirstLayer().Sub(1), signer, 10, time.Now()),
	}
	createEpochState(t, tpd.ProtocolDriver, epoch, minerAtxs, nil)

	msg := createFirstVote(t, signer, epoch, validVotes, pValidVotes, false)
	msgBytes, err := codec.Encode(msg)
	require.NoError(t, err)

	tpd.mClock.EXPECT().CurrentLayer().Return(epoch.FirstLayer())
	tpd.mClock.EXPECT().LayerToTime(gomock.Any()).Return(time.Now()).AnyTimes()
	res := tpd.HandleFirstVotes(context.Background(), "peerID", msgBytes)
	require.Equal(t, pubsub.ValidationAccept, res)
	checkVoted(t, tpd.ProtocolDriver, epoch, signer, types.FirstRound, true)
	expected := map[types.NodeID]proposalList{
		signer.NodeID(): append(validVotes, pValidVotes...),
	}
	checkFirstIncomingVotes(t, tpd.ProtocolDriver, epoch, expected)
}

func Test_HandleFirstVotes_Shutdown(t *testing.T) {
	t.Parallel()

	const epoch = types.EpochID(10)
	tpd := setUpProtocolDriver(t)
	tpd.setBeginProtocol(context.Background())
	tpd.Close()

	validVotes := []Proposal{{0x12, 0x34, 0x56, 0x78}, {0x87, 0x65, 0x43, 0x21}}
	pValidVotes := []Proposal{{0x23, 0x45, 0x67, 0x89}}
	signer, err := signing.NewEdSigner()
	require.NoError(t, err)
	minerAtxs := map[types.NodeID]types.ATXID{
		signer.NodeID(): createATX(t, tpd.cdb, epoch.FirstLayer().Sub(1), signer, 10, time.Now()),
	}
	createEpochState(t, tpd.ProtocolDriver, epoch, minerAtxs, nil)

	msg := createFirstVote(t, signer, epoch, validVotes, pValidVotes, false)
	msgBytes, err := codec.Encode(msg)
	require.NoError(t, err)

	res := tpd.HandleFirstVotes(context.Background(), "peerID", msgBytes)
	require.Equal(t, pubsub.ValidationIgnore, res)
	checkVoted(t, tpd.ProtocolDriver, epoch, signer, types.FirstRound, false)
	checkFirstIncomingVotes(t, tpd.ProtocolDriver, epoch, map[types.NodeID]proposalList{})
}

func Test_HandleFirstVotes_NotInProtocol(t *testing.T) {
	t.Parallel()

	const epoch = types.EpochID(10)
	tpd := setUpProtocolDriver(t)
	tpd.setBeginProtocol(context.Background())

	validVotes := []Proposal{{0x12, 0x34, 0x56, 0x78}, {0x87, 0x65, 0x43, 0x21}}
	pValidVotes := []Proposal{{0x23, 0x45, 0x67, 0x89}}
	signer, err := signing.NewEdSigner()
	require.NoError(t, err)
	minerAtxs := map[types.NodeID]types.ATXID{
		signer.NodeID(): createATX(t, tpd.cdb, epoch.FirstLayer().Sub(1), signer, 10, time.Now()),
	}
	createEpochState(t, tpd.ProtocolDriver, epoch, minerAtxs, nil)
	msg := createFirstVote(t, signer, epoch, validVotes, pValidVotes, false)
	msgBytes, err := codec.Encode(msg)
	require.NoError(t, err)

	tpd.setEndProtocol(context.Background())
	res := tpd.HandleFirstVotes(context.Background(), "peerID", msgBytes)
	require.Equal(t, pubsub.ValidationIgnore, res)
	checkVoted(t, tpd.ProtocolDriver, epoch, signer, types.FirstRound, false)
	checkFirstIncomingVotes(t, tpd.ProtocolDriver, epoch, map[types.NodeID]proposalList{})
}

func Test_handleFirstVotes_CorruptMsg(t *testing.T) {
	t.Parallel()

	const epoch = types.EpochID(10)
	tpd := setUpProtocolDriver(t)
	tpd.setBeginProtocol(context.Background())

	validVotes := []Proposal{{0x12, 0x34, 0x56, 0x78}, {0x87, 0x65, 0x43, 0x21}}
	pValidVotes := []Proposal{{0x23, 0x45, 0x67, 0x89}}
	signer, err := signing.NewEdSigner()
	require.NoError(t, err)
	minerAtxs := map[types.NodeID]types.ATXID{
		signer.NodeID(): createATX(t, tpd.cdb, epoch.FirstLayer().Sub(1), signer, 10, time.Now()),
	}
	createEpochState(t, tpd.ProtocolDriver, epoch, minerAtxs, nil)
	msg := createFirstVote(t, signer, epoch, validVotes, pValidVotes, false)
	msgBytes, err := codec.Encode(msg)
	require.NoError(t, err)

	got := tpd.handleFirstVotes(context.Background(), "peerID", msgBytes[1:])
	require.ErrorIs(t, got, errMalformedMessage)
	checkVoted(t, tpd.ProtocolDriver, epoch, signer, types.FirstRound, false)
	checkFirstIncomingVotes(t, tpd.ProtocolDriver, epoch, map[types.NodeID]proposalList{})
}

func Test_handleFirstVotes_WrongEpoch(t *testing.T) {
	t.Parallel()

	const epoch = types.EpochID(10)
	tpd := setUpProtocolDriver(t)
	tpd.setBeginProtocol(context.Background())

	validVotes := []Proposal{{0x12, 0x34, 0x56, 0x78}, {0x87, 0x65, 0x43, 0x21}}
	pValidVotes := []Proposal{{0x23, 0x45, 0x67, 0x89}}
	signer, err := signing.NewEdSigner()
	require.NoError(t, err)
	minerAtxs := map[types.NodeID]types.ATXID{
		signer.NodeID(): createATX(t, tpd.cdb, epoch.FirstLayer().Sub(1), signer, 10, time.Now()),
	}
	createEpochState(t, tpd.ProtocolDriver, epoch-1, minerAtxs, nil)
	createEpochState(t, tpd.ProtocolDriver, epoch, minerAtxs, nil)
	createEpochState(t, tpd.ProtocolDriver, epoch+1, minerAtxs, nil)
	msg := createFirstVote(t, signer, epoch+1, validVotes, pValidVotes, false)
	msgBytes, err := codec.Encode(msg)
	require.NoError(t, err)

	tpd.mClock.EXPECT().LayerToTime(gomock.Any()).Return(time.Now()).AnyTimes()
	tpd.mClock.EXPECT().CurrentLayer().Return(epoch.FirstLayer())
	got := tpd.handleFirstVotes(context.Background(), "peerID", msgBytes)
	require.ErrorIs(t, got, errEpochNotActive)
	checkVoted(t, tpd.ProtocolDriver, epoch, signer, types.FirstRound, false)
	checkFirstIncomingVotes(t, tpd.ProtocolDriver, epoch, map[types.NodeID]proposalList{})
	checkVoted(t, tpd.ProtocolDriver, epoch+1, signer, types.FirstRound, false)
	checkFirstIncomingVotes(t, tpd.ProtocolDriver, epoch+1, map[types.NodeID]proposalList{})

	msg = createFirstVote(t, signer, epoch-1, validVotes, pValidVotes, false)
	msgBytes, err = codec.Encode(msg)
	require.NoError(t, err)

	tpd.mClock.EXPECT().CurrentLayer().Return(epoch.FirstLayer())
	got = tpd.handleFirstVotes(context.Background(), "peerID", msgBytes)
	require.ErrorIs(t, got, errEpochNotActive)
	checkVoted(t, tpd.ProtocolDriver, epoch, signer, types.FirstRound, false)
	checkFirstIncomingVotes(t, tpd.ProtocolDriver, epoch, map[types.NodeID]proposalList{})
	checkVoted(t, tpd.ProtocolDriver, epoch-1, signer, types.FirstRound, false)
	checkFirstIncomingVotes(t, tpd.ProtocolDriver, epoch-1, map[types.NodeID]proposalList{})
}

func Test_handleFirstVotes_TooLate(t *testing.T) {
	t.Parallel()

	const epoch = types.EpochID(10)
	tpd := setUpProtocolDriver(t)
	tpd.setBeginProtocol(context.Background())

	validVotes := []Proposal{{0x12, 0x34, 0x56, 0x78}, {0x87, 0x65, 0x43, 0x21}}
	pValidVotes := []Proposal{{0x23, 0x45, 0x67, 0x89}}
	signer, err := signing.NewEdSigner()
	require.NoError(t, err)
	minerAtxs := map[types.NodeID]types.ATXID{
		signer.NodeID(): createATX(t, tpd.cdb, epoch.FirstLayer().Sub(1), signer, 10, time.Now()),
	}
	createEpochState(t, tpd.ProtocolDriver, epoch, minerAtxs, nil)
	msg := createFirstVote(t, signer, epoch, validVotes, pValidVotes, false)
	msgBytes, err := codec.Encode(msg)
	require.NoError(t, err)

	tpd.mClock.EXPECT().CurrentLayer().Return(epoch.FirstLayer())
	tpd.mClock.EXPECT().LayerToTime(gomock.Any()).Return(time.Now()).AnyTimes()
	tpd.setRoundInProgress(types.RoundID(1))
	got := tpd.handleFirstVotes(context.Background(), "peerID", msgBytes)
	require.ErrorIs(t, got, errUntimelyMessage)
	checkVoted(t, tpd.ProtocolDriver, epoch, signer, types.FirstRound, false)
	checkFirstIncomingVotes(t, tpd.ProtocolDriver, epoch, map[types.NodeID]proposalList{})
}

func Test_HandleFirstVotes_FailedToExtractPK(t *testing.T) {
	t.Parallel()

	const epoch = types.EpochID(10)
	tpd := setUpProtocolDriver(t)
	tpd.setBeginProtocol(context.Background())

	validVotes := []Proposal{{0x12, 0x34, 0x56, 0x78}, {0x87, 0x65, 0x43, 0x21}}
	pValidVotes := []Proposal{{0x23, 0x45, 0x67, 0x89}}
	signer, err := signing.NewEdSigner()
	require.NoError(t, err)
	minerAtxs := map[types.NodeID]types.ATXID{
		signer.NodeID(): createATX(t, tpd.cdb, epoch.FirstLayer().Sub(1), signer, 10, time.Now()),
	}
	createEpochState(t, tpd.ProtocolDriver, epoch, minerAtxs, nil)
	msg := createFirstVote(t, signer, epoch, validVotes, pValidVotes, true)
	msgBytes, err := codec.Encode(msg)
	require.NoError(t, err)

	tpd.mClock.EXPECT().CurrentLayer().Return(epoch.FirstLayer())
	tpd.mClock.EXPECT().LayerToTime(gomock.Any()).Return(time.Now()).AnyTimes()
	got := tpd.handleFirstVotes(context.Background(), "peerID", msgBytes)
	require.Contains(t, got.Error(), "miner ATX not found in previous epoch")
	checkVoted(t, tpd.ProtocolDriver, epoch, signer, types.FirstRound, false)
	checkFirstIncomingVotes(t, tpd.ProtocolDriver, epoch, map[types.NodeID]proposalList{})
}

func Test_HandleFirstVotes_AlreadyVoted(t *testing.T) {
	t.Parallel()

	const epoch = types.EpochID(10)
	tpd := setUpProtocolDriver(t)
	tpd.setBeginProtocol(context.Background())

	validVotes := []Proposal{{0x12, 0x34, 0x56, 0x78}, {0x87, 0x65, 0x43, 0x21}}
	pValidVotes := []Proposal{{0x23, 0x45, 0x67, 0x89}}
	signer, err := signing.NewEdSigner()
	require.NoError(t, err)
	minerAtxs := map[types.NodeID]types.ATXID{
		signer.NodeID(): createATX(t, tpd.cdb, epoch.FirstLayer().Sub(1), signer, 10, time.Now()),
	}
	createEpochState(t, tpd.ProtocolDriver, epoch, minerAtxs, nil)
	msg := createFirstVote(t, signer, epoch, validVotes, pValidVotes, false)
	msgBytes, err := codec.Encode(msg)
	require.NoError(t, err)

	tpd.mClock.EXPECT().CurrentLayer().Return(epoch.FirstLayer())
	tpd.mClock.EXPECT().LayerToTime(gomock.Any()).Return(time.Now()).AnyTimes()
	got := tpd.handleFirstVotes(context.Background(), "peerID", msgBytes)
	require.NoError(t, got)
	checkVoted(t, tpd.ProtocolDriver, epoch, signer, types.FirstRound, true)
	expected := map[types.NodeID]proposalList{
		signer.NodeID(): append(validVotes, pValidVotes...),
	}
	checkFirstIncomingVotes(t, tpd.ProtocolDriver, epoch, expected)

	// the same ed key will not cause double-vote
	msg2 := createFirstVote(t, signer, epoch, validVotes, proposalList{}, false)
	msgBytes2, err := codec.Encode(msg2)
	require.NoError(t, err)

	tpd.mClock.EXPECT().CurrentLayer().Return(epoch.FirstLayer())
	got = tpd.handleFirstVotes(context.Background(), "peerID", msgBytes2)
	require.ErrorIs(t, got, errAlreadyVoted)
	checkVoted(t, tpd.ProtocolDriver, epoch, signer, types.FirstRound, true)
	checkFirstIncomingVotes(t, tpd.ProtocolDriver, epoch, expected)
}

func Test_HandleFirstVotes_MinerMissingATX(t *testing.T) {
	t.Parallel()

	const epoch = types.EpochID(10)
	tpd := setUpProtocolDriver(t)
	tpd.setBeginProtocol(context.Background())

	validVotes := []Proposal{{0x12, 0x34, 0x56, 0x78}, {0x87, 0x65, 0x43, 0x21}}
	pValidVotes := []Proposal{{0x23, 0x45, 0x67, 0x89}}
	signer, err := signing.NewEdSigner()
	require.NoError(t, err)
	createEpochState(t, tpd.ProtocolDriver, epoch, map[types.NodeID]types.ATXID{}, nil)
	msg := createFirstVote(t, signer, epoch, validVotes, pValidVotes, false)
	msgBytes, err := codec.Encode(msg)
	require.NoError(t, err)

	tpd.mClock.EXPECT().CurrentLayer().Return(epoch.FirstLayer())
	tpd.mClock.EXPECT().LayerToTime(gomock.Any()).Return(time.Now()).AnyTimes()
	got := tpd.handleFirstVotes(context.Background(), "peerID", msgBytes)
	require.ErrorIs(t, got, errMinerNotActive)
	checkVoted(t, tpd.ProtocolDriver, epoch, signer, types.FirstRound, true)
	checkFirstIncomingVotes(t, tpd.ProtocolDriver, epoch, map[types.NodeID]proposalList{})
}

func Test_HandleFollowingVotes_Success(t *testing.T) {
	t.Parallel()

	const epoch = types.EpochID(10)
	const round = types.RoundID(5)
	signer, err := signing.NewEdSigner()
	require.NoError(t, err)
	tpd, plist := createProtocolDriverWithFirstRoundVotes(t, signer, epoch, round)

	// this msg will contain a bit vector that set bit 0 and 2
	msg := createFollowingVote(t, signer, epoch, round, []byte{0b101}, false)
	msgBytes, err := codec.Encode(msg)
	require.NoError(t, err)

	tpd.mClock.EXPECT().CurrentLayer().Return(epoch.FirstLayer())
	tpd.mClock.EXPECT().LayerToTime(gomock.Any()).Return(time.Now()).AnyTimes()
	res := tpd.HandleFollowingVotes(context.Background(), "peerID", msgBytes)
	require.Equal(t, pubsub.ValidationAccept, res)
	checkVoted(t, tpd.ProtocolDriver, epoch, signer, round, true)
	expected := make(map[Proposal]*big.Int, len(plist))
	for i, p := range plist {
		if i == 0 || i == 2 {
			expected[p] = big.NewInt(10)
		} else {
			expected[p] = big.NewInt(-10)
		}
	}
	checkVoteMargins(t, tpd.ProtocolDriver, epoch, expected)
}

func Test_HandleFollowingVotes_Shutdown(t *testing.T) {
	t.Parallel()

	const epoch = types.EpochID(10)
	const round = types.RoundID(5)
	signer, err := signing.NewEdSigner()
	require.NoError(t, err)
	tpd, plist := createProtocolDriverWithFirstRoundVotes(t, signer, epoch, round)
	tpd.Close()

	// this msg will contain a bit vector that set bit 0 and 2
	msg := createFollowingVote(t, signer, epoch, round, []byte{0b101}, false)
	msgBytes, err := codec.Encode(msg)
	require.NoError(t, err)

	res := tpd.HandleFollowingVotes(context.Background(), "peerID", msgBytes)
	require.Equal(t, pubsub.ValidationIgnore, res)
	checkVoted(t, tpd.ProtocolDriver, epoch, signer, round, false)
	checkVoteMargins(t, tpd.ProtocolDriver, epoch, emptyVoteMargins(plist))
}

func Test_HandleFollowingVotes_NotInProtocol(t *testing.T) {
	t.Parallel()

	const epoch = types.EpochID(10)
	const round = types.RoundID(5)
	signer, err := signing.NewEdSigner()
	require.NoError(t, err)
	tpd, plist := createProtocolDriverWithFirstRoundVotes(t, signer, epoch, round)

	// this msg will contain a bit vector that set bit 0 and 2
	msg := createFollowingVote(t, signer, epoch, round, []byte{0b101}, false)
	msgBytes, err := codec.Encode(msg)
	require.NoError(t, err)

	tpd.setEndProtocol(context.Background())
	res := tpd.HandleFollowingVotes(context.Background(), "peerID", msgBytes)
	require.Equal(t, pubsub.ValidationIgnore, res)
	checkVoted(t, tpd.ProtocolDriver, epoch, signer, round, false)
	checkVoteMargins(t, tpd.ProtocolDriver, epoch, emptyVoteMargins(plist))
}

func Test_handleFollowingVotes_CorruptMsg(t *testing.T) {
	t.Parallel()

	const epoch = types.EpochID(10)
	const round = types.RoundID(5)
	signer, err := signing.NewEdSigner()
	require.NoError(t, err)
	tpd, plist := createProtocolDriverWithFirstRoundVotes(t, signer, epoch, round)

	// this msg will contain a bit vector that set bit 0 and 2
	msg := createFollowingVote(t, signer, epoch, round, []byte{0b101}, false)
	msgBytes, err := codec.Encode(msg)
	require.NoError(t, err)

	got := tpd.handleFollowingVotes(context.Background(), "peerID", msgBytes[1:], time.Now())
	require.ErrorIs(t, got, errMalformedMessage)
	checkVoted(t, tpd.ProtocolDriver, epoch, signer, round, false)
	checkVoteMargins(t, tpd.ProtocolDriver, epoch, emptyVoteMargins(plist))
}

func Test_handleFollowingVotes_WrongEpoch(t *testing.T) {
	t.Parallel()

	const epoch = types.EpochID(10)
	const round = types.RoundID(5)
	signer, err := signing.NewEdSigner()
	require.NoError(t, err)
	tpd, plist := createProtocolDriverWithFirstRoundVotes(t, signer, epoch, round)
	minerAtxs := map[types.NodeID]types.ATXID{
		signer.NodeID(): createATX(t, tpd.cdb, (epoch - 1).FirstLayer().Sub(1), signer, 10, time.Now()),
	}
	createEpochState(t, tpd.ProtocolDriver, epoch-1, minerAtxs, nil)
	minerAtxs = map[types.NodeID]types.ATXID{
		signer.NodeID(): createATX(t, tpd.cdb, (epoch + 1).FirstLayer().Sub(1), signer, 10, time.Now()),
	}
	createEpochState(t, tpd.ProtocolDriver, epoch+1, minerAtxs, nil)

	// this msg will contain a bit vector that set bit 0 and 2
	msg := createFollowingVote(t, signer, epoch+1, round, []byte{0b101}, false)
	msgBytes, err := codec.Encode(msg)
	require.NoError(t, err)

	tpd.mClock.EXPECT().CurrentLayer().Return(epoch.FirstLayer())
	got := tpd.handleFollowingVotes(context.Background(), "peerID", msgBytes, time.Now())
	require.ErrorIs(t, got, errEpochNotActive)
	checkVoted(t, tpd.ProtocolDriver, epoch, signer, round, false)
	checkVoteMargins(t, tpd.ProtocolDriver, epoch, emptyVoteMargins(plist))
	checkVoted(t, tpd.ProtocolDriver, epoch+1, signer, round, false)
	checkVoteMargins(t, tpd.ProtocolDriver, epoch+1, emptyVoteMargins(proposalList{}))

	msg = createFollowingVote(t, signer, epoch-1, round, []byte{0b101}, false)
	msgBytes, err = codec.Encode(msg)
	require.NoError(t, err)

	tpd.mClock.EXPECT().CurrentLayer().Return(epoch.FirstLayer())
	got = tpd.handleFollowingVotes(context.Background(), "peerID", msgBytes, time.Now())
	require.ErrorIs(t, got, errEpochNotActive)
	checkVoted(t, tpd.ProtocolDriver, epoch, signer, round, false)
	checkVoteMargins(t, tpd.ProtocolDriver, epoch, emptyVoteMargins(plist))
	checkVoted(t, tpd.ProtocolDriver, epoch-1, signer, round, false)
	checkVoteMargins(t, tpd.ProtocolDriver, epoch-1, emptyVoteMargins(proposalList{}))
}

func Test_handleFollowingVotes_TooEarly(t *testing.T) {
	t.Parallel()

	const epoch = types.EpochID(10)
	const round = types.RoundID(5)
	signer, err := signing.NewEdSigner()
	require.NoError(t, err)
	tpd, plist := createProtocolDriverWithFirstRoundVotes(t, signer, epoch, round)

	// this msg will contain a bit vector that set bit 0 and 2
	msg := createFollowingVote(t, signer, epoch, round, []byte{0b101}, false)
	msgBytes, err := codec.Encode(msg)
	require.NoError(t, err)

	tpd.setRoundInProgress(round - 1)
	tpd.mClock.EXPECT().CurrentLayer().Return(epoch.FirstLayer())
	tpd.mClock.EXPECT().LayerToTime(gomock.Any()).Return(time.Now()).AnyTimes()
	got := tpd.handleFollowingVotes(context.Background(), "peerID", msgBytes, time.Now())
	require.ErrorIs(t, got, errUntimelyMessage)
	checkVoted(t, tpd.ProtocolDriver, epoch, signer, round, false)
	checkVoteMargins(t, tpd.ProtocolDriver, epoch, emptyVoteMargins(plist))
}

func Test_handleFollowingVotes_FailedToExtractPK(t *testing.T) {
	t.Parallel()

	const epoch = types.EpochID(10)
	const round = types.RoundID(5)
	signer, err := signing.NewEdSigner()
	require.NoError(t, err)
	tpd, plist := createProtocolDriverWithFirstRoundVotes(t, signer, epoch, round)

	// this msg will contain a bit vector that set bit 0 and 2
	msg := createFollowingVote(t, signer, epoch, round, []byte{0b101}, true)
	msgBytes, err := codec.Encode(msg)
	require.NoError(t, err)

	tpd.mClock.EXPECT().CurrentLayer().Return(epoch.FirstLayer())
	tpd.mClock.EXPECT().LayerToTime(gomock.Any()).Return(time.Now()).AnyTimes()
	got := tpd.handleFollowingVotes(context.Background(), "peerID", msgBytes, time.Now())
	require.Contains(t, got.Error(), "miner ATX not found in previous epoch")
	checkVoted(t, tpd.ProtocolDriver, epoch, signer, round, false)
	checkVoteMargins(t, tpd.ProtocolDriver, epoch, emptyVoteMargins(plist))
}

func Test_handleFollowingVotes_AlreadyVoted(t *testing.T) {
	t.Parallel()

	const epoch = types.EpochID(10)
	const round = types.RoundID(5)
	signer, err := signing.NewEdSigner()
	require.NoError(t, err)
	tpd, plist := createProtocolDriverWithFirstRoundVotes(t, signer, epoch, round)

	// this msg will contain a bit vector that set bit 0 and 2
	msg := createFollowingVote(t, signer, epoch, round, []byte{0b101}, false)
	msgBytes, err := codec.Encode(msg)
	require.NoError(t, err)

	tpd.mClock.EXPECT().CurrentLayer().Return(epoch.FirstLayer())
	tpd.mClock.EXPECT().LayerToTime(gomock.Any()).Return(time.Now()).AnyTimes()
	got := tpd.handleFollowingVotes(context.Background(), "peerID", msgBytes, time.Now())
	require.NoError(t, got)
	checkVoted(t, tpd.ProtocolDriver, epoch, signer, round, true)
	expected := make(map[Proposal]*big.Int, len(plist))
	for i, p := range plist {
		if i == 0 || i == 2 {
			expected[p] = big.NewInt(10)
		} else {
			expected[p] = big.NewInt(-10)
		}
	}
	checkVoteMargins(t, tpd.ProtocolDriver, epoch, expected)

	// now vote again
	msg = createFollowingVote(t, signer, epoch, round, []byte{0b111}, false)
	msgBytes, err = codec.Encode(msg)
	require.NoError(t, err)

	tpd.mClock.EXPECT().CurrentLayer().Return(epoch.FirstLayer())
	tpd.mClock.EXPECT().LayerToTime(gomock.Any()).Return(time.Now()).AnyTimes()
	got = tpd.handleFollowingVotes(context.Background(), "peerID", msgBytes, time.Now())
	require.ErrorIs(t, got, errAlreadyVoted)
	checkVoted(t, tpd.ProtocolDriver, epoch, signer, round, true)
	checkVoteMargins(t, tpd.ProtocolDriver, epoch, expected)
}

func Test_handleFollowingVotes_MinerMissingATX(t *testing.T) {
	t.Parallel()

	const epoch = types.EpochID(10)
	const round = types.RoundID(5)
	signer, err := signing.NewEdSigner()
	require.NoError(t, err)
	tpd, plist := createProtocolDriverWithFirstRoundVotes(t, signer, epoch, round)

	miner, err := signing.NewEdSigner()
	require.NoError(t, err)

	// this msg will contain a bit vector that set bit 0 and 2
	msg := createFollowingVote(t, miner, epoch, round, []byte{0b101}, false)
	msgBytes, err := codec.Encode(msg)
	require.NoError(t, err)

	tpd.mClock.EXPECT().CurrentLayer().Return(epoch.FirstLayer())
	tpd.mClock.EXPECT().LayerToTime(gomock.Any()).Return(time.Now()).AnyTimes()
	got := tpd.handleFollowingVotes(context.Background(), "peerID", msgBytes, time.Now())
	require.ErrorIs(t, got, errMinerNotActive)
	checkVoted(t, tpd.ProtocolDriver, epoch, miner, round, true)
	checkVoteMargins(t, tpd.ProtocolDriver, epoch, emptyVoteMargins(plist))
}

func Test_handleFollowingVotes_IgnoreUnknownProposal(t *testing.T) {
	t.Parallel()

	const epoch = types.EpochID(10)
	const round = types.RoundID(5)
	tpd := setUpProtocolDriver(t)
	tpd.setBeginProtocol(context.Background())
	signer, err := signing.NewEdSigner()
	require.NoError(t, err)
	minerAtxs := map[types.NodeID]types.ATXID{
		signer.NodeID(): createATX(t, tpd.cdb, epoch.FirstLayer().Sub(1), signer, 10, time.Now()),
	}
	createEpochState(t, tpd.ProtocolDriver, epoch, minerAtxs, nil)

	known := make([]Proposal, 3)
	for i := range known {
		copy(known[i][:], types.RandomBytes(ProposalSize))
	}

	unknown := make([]Proposal, 2)
	for i := range unknown {
		copy(unknown[i][:], types.RandomBytes(ProposalSize))
	}

	plist := append(known, unknown...)
	setOwnFirstRoundVotes(t, tpd.ProtocolDriver, epoch, known)
	setMinerFirstRoundVotes(t, tpd.ProtocolDriver, epoch, signer.NodeID(), plist)
	tpd.setRoundInProgress(round)

	// this msg will contain a bit vector that set bit 0 and 2-4. the miner voted for two proposals
	// we don't know about locally
	msg := createFollowingVote(t, signer, epoch, round, []byte{0b11101}, false)
	msgBytes, err := codec.Encode(msg)
	require.NoError(t, err)

	tpd.mClock.EXPECT().CurrentLayer().Return(epoch.FirstLayer())
	tpd.mClock.EXPECT().LayerToTime(gomock.Any()).Return(time.Now()).AnyTimes()
	got := tpd.handleFollowingVotes(context.Background(), "peerID", msgBytes, time.Now())
	require.NoError(t, got)
	checkVoted(t, tpd.ProtocolDriver, epoch, signer, round, true)
	// unknown proposals' votes are ignored
	expected := make(map[Proposal]*big.Int, len(known))
	for i, p := range known {
		if i == 0 || i == 2 {
			expected[p] = big.NewInt(10)
		} else {
			expected[p] = big.NewInt(-10)
		}
	}
	checkVoteMargins(t, tpd.ProtocolDriver, epoch, expected)
}

func Test_UniqueFollowingVotingMessages(t *testing.T) {
	round := types.RoundID(3)
	votesBitVector := []byte{0b101}
	signer, err := signing.NewEdSigner()
	require.NoError(t, err)
	msg1 := FollowingVotingMessage{
		FollowingVotingMessageBody: FollowingVotingMessageBody{
			RoundID:        round,
			VotesBitVector: votesBitVector,
		},
	}
	logger := logtest.New(t)
	encodedMsg1FollowingVotingMessageBody, err := codec.Encode(&msg1.FollowingVotingMessageBody)
	if err != nil {
		logger.With().Panic("failed to serialize msg1.FollowingVotingMessageBody for signing", log.Err(err))
	}
	msg1.Signature = signer.Sign(signing.BEACON, encodedMsg1FollowingVotingMessageBody)

	data1, err := codec.Encode(&msg1)
	require.NoError(t, err)

	msg2 := FollowingVotingMessage{
		FollowingVotingMessageBody: FollowingVotingMessageBody{
			RoundID:        round,
			VotesBitVector: votesBitVector,
		},
	}
	encodedMsg2FollowingVotingMessageBody, err := codec.Encode(&msg2.FollowingVotingMessageBody)
	if err != nil {
		logger.With().Panic("failed to serialize msg2.FollowingVotingMessageBody for signing", log.Err(err))
	}
	msg2.Signature = signer.Sign(signing.BEACON, encodedMsg2FollowingVotingMessageBody)

	data2, err := codec.Encode(&msg2)
	require.NoError(t, err)

	// without EpochID, we cannot tell the following messages apart
	require.Equal(t, data1, data2)

	msg1.EpochID = types.EpochID(5)
	encodedMsg1FollowingVotingMessageBody, err = codec.Encode(&msg1.FollowingVotingMessageBody)
	if err != nil {
		logger.With().Panic("failed to serialize msg1.FollowingVotingMessageBody for signing", log.Err(err))
	}
	msg1.Signature = signer.Sign(signing.BEACON, encodedMsg1FollowingVotingMessageBody)
	data1, err = codec.Encode(&msg1)
	require.NoError(t, err)

	msg2.EpochID = msg1.EpochID + 1
	encodedMsg2FollowingVotingMessageBody, err = codec.Encode(&msg2.FollowingVotingMessageBody)
	if err != nil {
		logger.With().Panic("failed to serialize msg2.FollowingVotingMessageBody for signing", log.Err(err))
	}
	msg2.Signature = signer.Sign(signing.BEACON, encodedMsg2FollowingVotingMessageBody)

	data2, err = codec.Encode(&msg2)
	require.NoError(t, err)

	// with EpochID, voting messages from the same miner with the same bit vector will
	// not be considered duplicate gossip messages.
	require.NotEqual(t, data1, data2)
}<|MERGE_RESOLUTION|>--- conflicted
+++ resolved
@@ -122,11 +122,7 @@
 	}
 	msg.Signature = signer.Sign(signing.BEACON, encoded)
 	if corruptSignature {
-<<<<<<< HEAD
-		msg.Signature = signer.Sign(signing.BEACON, types.RandomBytes(32))
-=======
 		msg.Signature = signer.Sign(signing.BEACON, encoded[1:])
->>>>>>> 2beaf443
 	}
 	return msg
 }
@@ -161,11 +157,7 @@
 	}
 	msg.Signature = signer.Sign(signing.BEACON, encoded)
 	if corruptSignature {
-<<<<<<< HEAD
-		msg.Signature = signer.Sign(signing.BEACON, types.RandomBytes(32))
-=======
 		msg.Signature = signer.Sign(signing.BEACON, encoded[1:])
->>>>>>> 2beaf443
 	}
 	return msg
 }
