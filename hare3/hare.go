--- conflicted
+++ resolved
@@ -170,11 +170,7 @@
 }
 
 func New(
-<<<<<<< HEAD
-	nodeclock nodeclock,
-=======
 	nodeClock nodeClock,
->>>>>>> d372ea30
 	pubsub pubsub.PublishSubscriber,
 	db *sql.Database,
 	atxsdata *atxsdata.Data,
@@ -236,11 +232,7 @@
 	wallClock clockwork.Clock
 
 	// dependencies
-<<<<<<< HEAD
-	nodeclock nodeclock
-=======
 	nodeClock nodeClock
->>>>>>> d372ea30
 	pubsub    pubsub.PublishSubscriber
 	db        *sql.Database
 	atxsdata  *atxsdata.Data
