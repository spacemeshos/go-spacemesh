package hare3

import (
	"context"
	"fmt"
	"math/rand"
	"os"
	"sync"
	"testing"
	"time"

	"github.com/jonboulle/clockwork"
	"github.com/stretchr/testify/require"
	"go.uber.org/mock/gomock"
	"go.uber.org/zap/zapcore"

	"github.com/spacemeshos/go-spacemesh/atxsdata"
	"github.com/spacemeshos/go-spacemesh/codec"
	"github.com/spacemeshos/go-spacemesh/common/types"
	"github.com/spacemeshos/go-spacemesh/hare/eligibility"
	"github.com/spacemeshos/go-spacemesh/layerpatrol"
	"github.com/spacemeshos/go-spacemesh/log/logtest"
	"github.com/spacemeshos/go-spacemesh/p2p/pubsub"
	pmocks "github.com/spacemeshos/go-spacemesh/p2p/pubsub/mocks"
	"github.com/spacemeshos/go-spacemesh/signing"
	"github.com/spacemeshos/go-spacemesh/sql"
	"github.com/spacemeshos/go-spacemesh/sql/atxs"
	"github.com/spacemeshos/go-spacemesh/sql/ballots"
	"github.com/spacemeshos/go-spacemesh/sql/beacons"
	"github.com/spacemeshos/go-spacemesh/sql/identities"
	"github.com/spacemeshos/go-spacemesh/sql/proposals"
	smocks "github.com/spacemeshos/go-spacemesh/system/mocks"
)

const layersPerEpoch = 4

func TestMain(m *testing.M) {
	types.SetLayersPerEpoch(layersPerEpoch)
	res := m.Run()
	os.Exit(res)
}

type tester struct {
	testing.TB

	rng           *rand.Rand
	start         time.Time
	cfg           Config
	layerDuration time.Duration
	beacon        types.Beacon
	genesis       types.LayerID
}

type waiter struct {
	lid types.LayerID
	ch  chan struct{}
}

// timesync.Nodeclock time can't be mocked nicely because of ticks.
type testNodeClock struct {
	mu      sync.Mutex
	started types.LayerID
	waiters []waiter

	genesis       time.Time
	layerDuration time.Duration
}

func (t *testNodeClock) CurrentLayer() types.LayerID {
	t.mu.Lock()
	defer t.mu.Unlock()
	return t.started
}

func (t *testNodeClock) LayerToTime(lid types.LayerID) time.Time {
	return t.genesis.Add(time.Duration(lid) * t.layerDuration)
}

func (t *testNodeClock) StartLayer(lid types.LayerID) {
	t.mu.Lock()
	defer t.mu.Unlock()
	t.started = lid
	for _, w := range t.waiters {
		if w.lid <= lid {
			select {
			case <-w.ch:
			default:
				close(w.ch)
			}
		}
	}
}

func (t *testNodeClock) AwaitLayer(lid types.LayerID) <-chan struct{} {
	t.mu.Lock()
	defer t.mu.Unlock()
	ch := make(chan struct{})
	if lid <= t.started {
		close(ch)
		return ch
	}
	t.waiters = append(t.waiters, waiter{lid: lid, ch: ch})
	return ch
}

type node struct {
	t *tester

	i          int
	clock      clockwork.FakeClock
	nclock     *testNodeClock
	signer     *signing.EdSigner
	registered []*signing.EdSigner
	vrfsigner  *signing.VRFSigner
	atx        *types.VerifiedActivationTx
	oracle     *eligibility.Oracle
<<<<<<< HEAD
	db         *sql.Database
=======
	db         *datastore.CachedDB
>>>>>>> a2d7dfa4
	atxsdata   *atxsdata.Data

	ctrl       *gomock.Controller
	mpublisher *pmocks.MockPublishSubsciber
	msyncer    *smocks.MockSyncStateProvider
	patrol     *layerpatrol.LayerPatrol
	tracer     *testTracer
	hare       *Hare
}

func (n *node) withClock() *node {
	n.clock = clockwork.NewFakeClockAt(n.t.start)
	return n
}

func (n *node) withSigner() *node {
	signer, err := signing.NewEdSigner(signing.WithKeyFromRand(n.t.rng))
	require.NoError(n.t, err)
	n.signer = signer
	n.vrfsigner = signer.VRFSigner()
	return n
}

func (n *node) reuseSigner(signer *signing.EdSigner) *node {
	n.signer = signer
	n.vrfsigner = signer.VRFSigner()
	return n
}

func (n *node) withDb() *node {
<<<<<<< HEAD
	n.db = sql.InMemory()
=======
	n.db = datastore.NewCachedDB(sql.InMemory(), log.NewNop())
>>>>>>> a2d7dfa4
	n.atxsdata = atxsdata.New()
	return n
}

func (n *node) withAtx(min, max int) *node {
	atx := &types.ActivationTx{}
	if max-min > 0 {
		atx.NumUnits = uint32(n.t.rng.Intn(max-min) + min)
	} else {
		atx.NumUnits = uint32(min)
	}
	atx.PublishEpoch = n.t.genesis.GetEpoch()
	atx.SmesherID = n.signer.NodeID()
	id := types.ATXID{}
	n.t.rng.Read(id[:])
	atx.SetID(id)
	atx.SetEffectiveNumUnits(atx.NumUnits)
	atx.SetReceived(n.t.start)
	nonce := types.VRFPostIndex(n.t.rng.Uint64())
	atx.VRFNonce = &nonce
	verified, err := atx.Verify(0, 100)
	require.NoError(n.t, err)
	n.atx = verified
	return n
}

func (n *node) withController() *node {
	n.ctrl = gomock.NewController(n.t)
	return n
}

func (n *node) withSyncer() *node {
	n.msyncer = smocks.NewMockSyncStateProvider(n.ctrl)
	n.msyncer.EXPECT().IsSynced(gomock.Any()).Return(true).AnyTimes()
	return n
}

func (n *node) withOracle() *node {
	beaconget := smocks.NewMockBeaconGetter(n.ctrl)
	beaconget.EXPECT().GetBeacon(gomock.Any()).DoAndReturn(func(epoch types.EpochID) (types.Beacon, error) {
		return beacons.Get(n.db, epoch)
	}).AnyTimes()
	n.oracle = eligibility.New(
		beaconget,
		n.db,
		n.atxsdata,
		signing.NewVRFVerifier(),
		layersPerEpoch,
	)
	return n
}

func (n *node) withPublisher() *node {
	n.mpublisher = pmocks.NewMockPublishSubsciber(n.ctrl)
	n.mpublisher.EXPECT().Register(gomock.Any(), gomock.Any(), gomock.Any()).AnyTimes()
	return n
}

func (n *node) withHare() *node {
	logger := logtest.New(n.t).Named(fmt.Sprintf("hare=%d", n.i))

	n.nclock = &testNodeClock{
		genesis:       n.t.start,
		layerDuration: n.t.layerDuration,
	}
	tracer := newTestTracer(n.t)
	n.tracer = tracer
	n.patrol = layerpatrol.New()
	n.hare = New(n.nclock, n.mpublisher, n.db, n.atxsdata, signing.NewEdVerifier(), n.oracle, n.msyncer, n.patrol,
		WithConfig(n.t.cfg),
		WithLogger(logger.Zap()),
		WithWallclock(n.clock),
		WithTracer(tracer),
	)
	n.register(n.signer)
	return n
}

func (n *node) waitEligibility() {
	n.tracer.waitEligibility()
}

func (n *node) waitSent() {
	n.tracer.waitSent()
}

func (n *node) register(signer *signing.EdSigner) {
	n.hare.Register(signer)
	n.registered = append(n.registered, signer)
}

func (n *node) storeAtx(atx *types.VerifiedActivationTx) error {
	if err := atxs.Add(n.db, atx); err != nil {
		return err
	}
<<<<<<< HEAD
	n.atxsdata.Add(
		atx.TargetEpoch(),
		atx.SmesherID,
		atx.ID(),
		atx.GetWeight(),
		atx.BaseTickHeight(),
		atx.TickHeight(),
		*atx.VRFNonce,
		false,
	)
=======
	n.atxsdata.AddFromHeader(atx.ToHeader(), *atx.VRFNonce, false)
>>>>>>> a2d7dfa4
	return nil
}

type clusterOpt func(*lockstepCluster)

func withUnits(min, max int) clusterOpt {
	return func(cluster *lockstepCluster) {
		cluster.units.min = min
		cluster.units.max = max
	}
}

func withProposals(fraction float64) clusterOpt {
	return func(cluster *lockstepCluster) {
		cluster.proposals.fraction = fraction
		cluster.proposals.shuffle = true
	}
}

// withSigners creates N signers in addition to regular active nodes.
// this signeres will be partitioned in fair fashion across regular active nodes.
func withSigners(n int) clusterOpt {
	return func(cluster *lockstepCluster) {
		cluster.signersCount = n
	}
}

func newLockstepCluster(t *tester, opts ...clusterOpt) *lockstepCluster {
	cluster := &lockstepCluster{t: t}
	cluster.units.min = 10
	cluster.units.max = 10
	cluster.proposals.fraction = 1
	cluster.proposals.shuffle = false
	for _, opt := range opts {
		opt(cluster)
	}
	return cluster
}

// lockstepCluster allows to run rounds in lockstep
// as no peer will be able to start around until test allows it.
type lockstepCluster struct {
	t       *tester
	nodes   []*node
	signers []*node // nodes that active on consensus but don't run hare instance

	units struct {
		min, max int
	}
	proposals struct {
		fraction float64
		shuffle  bool
	}
	signersCount int

	timestamp time.Time
}

func (cl *lockstepCluster) addNode(n *node) {
	n.hare.Start()
	cl.t.Cleanup(func() {
		n.hare.Stop()
	})
	cl.nodes = append(cl.nodes, n)
}

func (cl *lockstepCluster) partitionSigners() {
	for i, signer := range cl.signers {
		cl.nodes[i%len(cl.nodes)].register(signer.signer)
	}
}

func (cl *lockstepCluster) addSigner(n int) *lockstepCluster {
	last := len(cl.signers)
	for i := last; i < last+n; i++ {
		n := (&node{t: cl.t, i: i}).withSigner().withAtx(cl.units.min, cl.units.max)
		cl.signers = append(cl.signers, n)
	}
	return cl
}

func (cl *lockstepCluster) addActive(n int) *lockstepCluster {
	last := len(cl.nodes)
	for i := last; i < last+n; i++ {
		cl.addNode((&node{t: cl.t, i: i}).
			withController().withSyncer().withPublisher().
			withClock().withDb().withSigner().withAtx(cl.units.min, cl.units.max).
			withOracle().withHare())
	}
	return cl
}

func (cl *lockstepCluster) addInactive(n int) *lockstepCluster {
	last := len(cl.nodes)
	for i := last; i < last+n; i++ {
		cl.addNode((&node{t: cl.t, i: i}).
			withController().withSyncer().withPublisher().
			withClock().withDb().withSigner().
			withOracle().withHare())
	}
	return cl
}

func (cl *lockstepCluster) addEquivocators(n int) *lockstepCluster {
	require.LessOrEqual(cl.t, n, len(cl.nodes))
	last := len(cl.nodes)
	for i := last; i < last+n; i++ {
		cl.addNode((&node{t: cl.t, i: i}).
			reuseSigner(cl.nodes[i-last].signer).
			withController().withSyncer().withPublisher().
			withClock().withDb().withAtx(cl.units.min, cl.units.max).
			withOracle().withHare())
	}
	return cl
}

func (cl *lockstepCluster) nogossip() {
	for _, n := range cl.nodes {
		require.NoError(cl.t, beacons.Add(n.db, cl.t.genesis.GetEpoch()+1, cl.t.beacon))
		n.mpublisher.EXPECT().Publish(gomock.Any(), gomock.Any(), gomock.Any()).Return(nil).AnyTimes()
	}
}

func (cl *lockstepCluster) activeSet() types.ATXIDList {
	var ids []types.ATXID
	unique := map[types.ATXID]struct{}{}
	for _, n := range append(cl.nodes, cl.signers...) {
		if n.atx == nil {
			continue
		}
		if _, exists := unique[n.atx.ID()]; exists {
			continue
		}
		unique[n.atx.ID()] = struct{}{}
		ids = append(ids, n.atx.ID())
	}
	return ids
}

func (cl *lockstepCluster) genProposals(lid types.LayerID) {
	active := cl.activeSet()
	all := []*types.Proposal{}
	for _, n := range append(cl.nodes, cl.signers...) {
		if n.atx == nil {
			continue
		}
		proposal := &types.Proposal{}
		proposal.Layer = lid
		proposal.EpochData = &types.EpochData{
			Beacon:        cl.t.beacon,
			ActiveSetHash: active.Hash(),
		}
		proposal.AtxID = n.atx.ID()
		proposal.SmesherID = n.signer.NodeID()
		id := types.ProposalID{}
		cl.t.rng.Read(id[:])
		bid := types.BallotID{}
		cl.t.rng.Read(bid[:])
		proposal.SetID(id)
		proposal.Ballot.SetID(bid)
		all = append(all, proposal)
	}
	for _, other := range cl.nodes {
		cp := make([]*types.Proposal, len(all))
		copy(cp, all)
		if cl.proposals.shuffle {
			cl.t.rng.Shuffle(len(cp), func(i, j int) {
				cp[i], cp[j] = cp[j], cp[i]
			})
		}
		for _, proposal := range cp[:int(float64(len(cp))*cl.proposals.fraction)] {
			require.NoError(cl.t, ballots.Add(other.db, &proposal.Ballot))
			require.NoError(cl.t, proposals.Add(other.db, proposal))
		}
	}
}

func (cl *lockstepCluster) setup() {
	active := cl.activeSet()
	for _, n := range cl.nodes {
		require.NoError(cl.t, beacons.Add(n.db, cl.t.genesis.GetEpoch()+1, cl.t.beacon))
		for _, other := range append(cl.nodes, cl.signers...) {
			if other.atx == nil {
				continue
			}
			require.NoError(cl.t, n.storeAtx(other.atx))
		}
		n.oracle.UpdateActiveSet(cl.t.genesis.GetEpoch()+1, active)
		n.mpublisher.EXPECT().
			Publish(gomock.Any(), gomock.Any(), gomock.Any()).
			Do(func(ctx context.Context, _ string, msg []byte) error {
				for _, other := range cl.nodes {
					other.hare.Handler(ctx, "self", msg)
				}
				return nil
			}).
			AnyTimes()
	}
}

func (cl *lockstepCluster) movePreround(layer types.LayerID) {
	cl.timestamp = cl.t.start.
		Add(cl.t.layerDuration * time.Duration(layer)).
		Add(cl.t.cfg.PreroundDelay)
	for _, n := range cl.nodes {
		n.nclock.StartLayer(layer)
		n.clock.Advance(cl.timestamp.Sub(n.clock.Now()))
	}
	for _, n := range cl.nodes {
		n.waitEligibility()
	}
	for _, n := range cl.nodes {
		n.waitSent()
	}
}

func (cl *lockstepCluster) moveRound() {
	cl.timestamp = cl.timestamp.Add(cl.t.cfg.RoundDuration)
	for _, n := range cl.nodes {
		n.clock.Advance(cl.timestamp.Sub(n.clock.Now()))
	}
	for _, n := range cl.nodes {
		n.waitEligibility()
	}
	for _, n := range cl.nodes {
		n.waitSent()
	}
}

func (cl *lockstepCluster) waitStopped() {
	for _, n := range cl.nodes {
		n.tracer.waitStopped()
	}
}

func newTestTracer(tb testing.TB) *testTracer {
	return &testTracer{
		TB:          tb,
		stopped:     make(chan types.LayerID, 100),
		eligibility: make(chan []*types.HareEligibility),
		sent:        make(chan *Message),
	}
}

type testTracer struct {
	testing.TB
	stopped     chan types.LayerID
	eligibility chan []*types.HareEligibility
	sent        chan *Message
}

func (t *testTracer) waitStopped() types.LayerID {
	wait := time.Second
	select {
	case <-time.After(wait):
		require.FailNow(t, "didn't stop", "wait %v", wait)
	case lid := <-t.stopped:
		return lid
	}
	return 0
}

func (t *testTracer) waitEligibility() []*types.HareEligibility {
	wait := time.Second
	select {
	case <-time.After(wait):
		require.FailNow(t, "no eligibility", "wait %v", wait)
	case el := <-t.eligibility:
		return el
	}
	return nil
}

func (t *testTracer) waitSent() *Message {
	wait := time.Second
	select {
	case <-time.After(wait):
		require.FailNow(t, "no message", "wait %v", wait)
	case m := <-t.sent:
		return m
	}
	return nil
}

func (*testTracer) OnStart(types.LayerID) {}

func (t *testTracer) OnStop(lid types.LayerID) {
	select {
	case t.stopped <- lid:
	default:
	}
}

func (t *testTracer) OnActive(el []*types.HareEligibility) {
	wait := time.Second
	select {
	case <-time.After(wait):
		require.FailNow(t, "eligibility can't be sent", "wait %v", wait)
	case t.eligibility <- el:
	}
}

func (t *testTracer) OnMessageSent(m *Message) {
	wait := time.Second
	select {
	case <-time.After(wait):
		require.FailNow(t, "message can't be sent", "wait %v", wait)
	case t.sent <- m:
	}
}

func (*testTracer) OnMessageReceived(*Message) {}

func testHare(t *testing.T, active, inactive, equivocators int, opts ...clusterOpt) {
	t.Parallel()
	cfg := DefaultConfig()
	cfg.LogStats = true
	tst := &tester{
		TB:            t,
		rng:           rand.New(rand.NewSource(1001)),
		start:         time.Now(),
		cfg:           cfg,
		layerDuration: 5 * time.Minute,
		beacon:        types.Beacon{1, 1, 1, 1},
		genesis:       types.GetEffectiveGenesis(),
	}
	cluster := newLockstepCluster(tst, opts...).
		addActive(active).
		addInactive(inactive).
		addEquivocators(equivocators)
	if cluster.signersCount > 0 {
		cluster = cluster.addSigner(cluster.signersCount)
		cluster.partitionSigners()
	}

	layer := tst.genesis + 1
	cluster.setup()
	cluster.genProposals(layer)
	cluster.movePreround(layer)
	for i := 0; i < 2*int(notify); i++ {
		cluster.moveRound()
	}
	var consistent []types.ProposalID
	cluster.waitStopped()
	for _, n := range cluster.nodes {
		select {
		case coin := <-n.hare.Coins():
			require.Equal(t, coin.Layer, layer)
		default:
			require.FailNow(t, "no coin")
		}
		select {
		case rst := <-n.hare.Results():
			require.Equal(t, rst.Layer, layer)
			require.NotEmpty(t, rst.Proposals)
			if consistent == nil {
				consistent = rst.Proposals
			} else {
				require.Equal(t, consistent, rst.Proposals)
			}
		default:
			require.FailNow(t, "no result")
		}
		require.Empty(t, n.hare.Running())
	}
}

func TestHare(t *testing.T) {
	t.Parallel()
	t.Run("one", func(t *testing.T) { testHare(t, 1, 0, 0) })
	t.Run("two", func(t *testing.T) { testHare(t, 2, 0, 0) })
	t.Run("small", func(t *testing.T) { testHare(t, 5, 0, 0) })
	t.Run("with proposals subsets", func(t *testing.T) { testHare(t, 5, 0, 0, withProposals(0.5)) })
	t.Run("with units", func(t *testing.T) { testHare(t, 5, 0, 0, withUnits(10, 50)) })
	t.Run("with inactive", func(t *testing.T) { testHare(t, 3, 2, 0) })
	t.Run("equivocators", func(t *testing.T) { testHare(t, 4, 0, 1, withProposals(0.75)) })
	t.Run("one active multi signers", func(t *testing.T) { testHare(t, 1, 0, 0, withSigners(2)) })
	t.Run("three active multi signers", func(t *testing.T) { testHare(t, 3, 0, 0, withSigners(10)) })
}

func TestIterationLimit(t *testing.T) {
	t.Parallel()
	tst := &tester{
		TB:            t,
		rng:           rand.New(rand.NewSource(1001)),
		start:         time.Now(),
		cfg:           DefaultConfig(),
		layerDuration: 5 * time.Minute,
		beacon:        types.Beacon{1, 1, 1, 1},
		genesis:       types.GetEffectiveGenesis(),
	}
	tst.cfg.IterationsLimit = 3

	layer := tst.genesis + 1
	cluster := newLockstepCluster(tst)
	cluster.addActive(1)
	cluster.nogossip()
	cluster.movePreround(layer)
	for i := 0; i < int(tst.cfg.IterationsLimit)*int(notify); i++ {
		cluster.moveRound()
	}
	cluster.waitStopped()
	require.Empty(t, cluster.nodes[0].hare.Running())
	require.False(t, cluster.nodes[0].patrol.IsHareInCharge(layer))
}

func TestConfigMarshal(t *testing.T) {
	enc := zapcore.NewMapObjectEncoder()
	cfg := &Config{}
	require.NoError(t, cfg.MarshalLogObject(enc))
}

func TestHandler(t *testing.T) {
	t.Parallel()
	tst := &tester{
		TB:            t,
		rng:           rand.New(rand.NewSource(1001)),
		start:         time.Now(),
		cfg:           DefaultConfig(),
		layerDuration: 5 * time.Minute,
		beacon:        types.Beacon{1, 1, 1, 1},
		genesis:       types.GetEffectiveGenesis(),
	}
	cluster := newLockstepCluster(tst)
	cluster.addActive(1)
	n := cluster.nodes[0]
	require.NoError(t, beacons.Add(n.db, tst.genesis.GetEpoch()+1, tst.beacon))
	require.NoError(t, n.storeAtx(n.atx))
	n.oracle.UpdateActiveSet(tst.genesis.GetEpoch()+1, []types.ATXID{n.atx.ID()})
	n.mpublisher.EXPECT().Publish(gomock.Any(), gomock.Any(), gomock.Any()).Return(nil).AnyTimes()
	layer := tst.genesis + 1
	n.nclock.StartLayer(layer)
	n.clock.Advance((tst.start.
		Add(tst.layerDuration * time.Duration(layer)).
		Add(tst.cfg.PreroundDelay)).Sub(n.clock.Now()))
	elig := n.tracer.waitEligibility()[0]

	n.tracer.waitSent()
	n.tracer.waitEligibility()

	t.Run("malformed", func(t *testing.T) {
		require.ErrorIs(t, n.hare.Handler(context.Background(), "", []byte("malformed")),
			pubsub.ErrValidationReject)
		require.ErrorContains(t, n.hare.Handler(context.Background(), "", []byte("malformed")),
			"decoding")
	})
	t.Run("invalidated", func(t *testing.T) {
		msg := &Message{}
		msg.Round = commit
		require.ErrorIs(t, n.hare.Handler(context.Background(), "", codec.MustEncode(msg)),
			pubsub.ErrValidationReject)
		require.ErrorContains(t, n.hare.Handler(context.Background(), "", codec.MustEncode(msg)),
			"validation reference")
	})
	t.Run("unregistered", func(t *testing.T) {
		msg := &Message{}
		require.ErrorContains(t, n.hare.Handler(context.Background(), "", codec.MustEncode(msg)),
			"is not registered")
	})
	t.Run("invalid signature", func(t *testing.T) {
		msg := &Message{}
		msg.Layer = layer
		msg.Sender = n.signer.NodeID()
		msg.Signature = n.signer.Sign(signing.HARE+1, msg.ToMetadata().ToBytes())
		require.ErrorIs(t, n.hare.Handler(context.Background(), "", codec.MustEncode(msg)),
			pubsub.ErrValidationReject)
		require.ErrorContains(t, n.hare.Handler(context.Background(), "", codec.MustEncode(msg)),
			"invalid signature")
	})
	t.Run("zero grade", func(t *testing.T) {
		signer, err := signing.NewEdSigner()
		require.NoError(t, err)
		msg := &Message{}
		msg.Layer = layer
		msg.Sender = signer.NodeID()
		msg.Signature = signer.Sign(signing.HARE, msg.ToMetadata().ToBytes())
		require.ErrorContains(t, n.hare.Handler(context.Background(), "", codec.MustEncode(msg)),
			"zero grade")
	})
	t.Run("equivocation", func(t *testing.T) {
		msg1 := &Message{}
		msg1.Layer = layer
		msg1.Value.Proposals = []types.ProposalID{{1}}
		msg1.Eligibility = *elig
		msg1.Sender = n.signer.NodeID()
		msg1.Signature = n.signer.Sign(signing.HARE, msg1.ToMetadata().ToBytes())

		msg2 := &Message{}
		msg2.Layer = layer
		msg2.Value.Proposals = []types.ProposalID{{2}}
		msg2.Eligibility = *elig
		msg2.Sender = n.signer.NodeID()
		msg2.Signature = n.signer.Sign(signing.HARE, msg2.ToMetadata().ToBytes())

		require.NoError(t, n.hare.Handler(context.Background(), "", codec.MustEncode(msg1)))
		require.NoError(t, n.hare.Handler(context.Background(), "", codec.MustEncode(msg2)))

		malicious, err := identities.IsMalicious(n.db, n.signer.NodeID())
		require.NoError(t, err)
		require.True(t, malicious)

		require.ErrorContains(t,
			n.hare.Handler(context.Background(), "", codec.MustEncode(msg2)),
			"dropped by graded",
		)
	})
}

func gatx(id types.ATXID, epoch types.EpochID, smesher types.NodeID, base, height uint64) types.VerifiedActivationTx {
	atx := &types.ActivationTx{}
	atx.NumUnits = 10
	atx.PublishEpoch = epoch
	atx.SmesherID = smesher
	atx.SetID(id)
	atx.SetEffectiveNumUnits(atx.NumUnits)
	atx.SetReceived(time.Time{}.Add(1))
	nonce := types.VRFPostIndex(1)
	atx.VRFNonce = &nonce
	verified, err := atx.Verify(base, height-base)
	if err != nil {
		panic(err)
	}
	return *verified
}

func gproposal(
	id types.ProposalID,
	atxid types.ATXID,
	smesher types.NodeID,
	layer types.LayerID,
	beacon types.Beacon,
) types.Proposal {
	proposal := types.Proposal{}
	proposal.Layer = layer
	proposal.EpochData = &types.EpochData{
		Beacon: beacon,
	}
	proposal.AtxID = atxid
	proposal.SmesherID = smesher
	proposal.Ballot.SmesherID = smesher
	proposal.SetID(id)
	proposal.Ballot.SetID(types.BallotID(id))
	return proposal
}

func gref(
	id types.ProposalID,
	atxid types.ATXID,
	smesher types.NodeID,
	layer types.LayerID,
	ref types.ProposalID,
) types.Proposal {
	proposal := types.Proposal{}
	proposal.Layer = layer
	proposal.RefBallot = types.BallotID(ref)
	proposal.AtxID = atxid
	proposal.SmesherID = smesher
	proposal.Ballot.SmesherID = smesher
	proposal.SetID(id)
	proposal.Ballot.SetID(types.BallotID(id))
	return proposal
}

func TestProposals(t *testing.T) {
	atxids := [3]types.ATXID{}
	pids := [3]types.ProposalID{}
	ids := [3]types.NodeID{}
	for i := range atxids {
		atxids[i][0] = byte(i) + 1
		pids[i][0] = byte(i) + 1
		ids[i][0] = byte(i) + 1
	}
	publish := types.EpochID(1)
	layer := (publish + 1).FirstLayer()
	goodBeacon := types.Beacon{1}
	badBeacon := types.Beacon{2}

	signer, err := signing.NewEdSigner()
	require.NoError(t, err)
	for _, tc := range []struct {
		desc      string
		atxs      []types.VerifiedActivationTx
		proposals []types.Proposal
		malicious []types.NodeID
		layer     types.LayerID
		beacon    types.Beacon
		expect    []types.ProposalID
	}{
		{
			desc:   "sanity",
			layer:  layer,
			beacon: goodBeacon,
			atxs: []types.VerifiedActivationTx{
				gatx(atxids[0], publish, ids[0], 10, 100),
				gatx(atxids[1], publish, ids[1], 10, 100),
				gatx(atxids[2], publish, signer.NodeID(), 10, 100),
			},
			proposals: []types.Proposal{
				gproposal(pids[0], atxids[0], ids[0], layer, goodBeacon),
				gproposal(pids[1], atxids[1], ids[1], layer, goodBeacon),
			},
			expect: []types.ProposalID{pids[0], pids[1]},
		},
		{
			desc:   "reference",
			layer:  layer,
			beacon: goodBeacon,
			atxs: []types.VerifiedActivationTx{
				gatx(atxids[0], publish, ids[0], 10, 100),
				gatx(atxids[1], publish, ids[1], 10, 100),
				gatx(atxids[2], publish, signer.NodeID(), 10, 100),
			},
			proposals: []types.Proposal{
				gproposal(pids[0], atxids[0], ids[0], layer, goodBeacon),
				gproposal(pids[1], atxids[1], ids[1], layer.Sub(1), goodBeacon),
				gref(pids[2], atxids[1], ids[1], layer, pids[1]),
			},
			expect: []types.ProposalID{pids[0], pids[2]},
		},
		{
			desc:   "no reference",
			layer:  layer,
			beacon: goodBeacon,
			atxs: []types.VerifiedActivationTx{
				gatx(atxids[0], publish, ids[0], 10, 100),
				gatx(atxids[1], publish, ids[1], 10, 100),
				gatx(atxids[2], publish, signer.NodeID(), 10, 100),
			},
			proposals: []types.Proposal{
				gproposal(pids[0], atxids[0], ids[0], layer, goodBeacon),
				gref(pids[2], atxids[1], ids[1], layer, pids[1]),
			},
			expect: []types.ProposalID{},
		},
		{
			desc:   "reference to reference",
			layer:  layer,
			beacon: goodBeacon,
			atxs: []types.VerifiedActivationTx{
				gatx(atxids[0], publish, ids[0], 10, 100),
				gatx(atxids[1], publish, ids[1], 10, 100),
				gatx(atxids[2], publish, signer.NodeID(), 10, 100),
			},
			proposals: []types.Proposal{
				gproposal(pids[0], atxids[0], ids[0], layer, goodBeacon),
				gref(pids[1], atxids[1], ids[1], layer.Sub(1), pids[1]),
				gref(pids[2], atxids[1], ids[1], layer, pids[1]),
			},
			expect: []types.ProposalID{},
		},
		{
			desc:   "empty reference",
			layer:  layer,
			beacon: goodBeacon,
			atxs: []types.VerifiedActivationTx{
				gatx(atxids[0], publish, ids[0], 10, 100),
				gatx(atxids[1], publish, ids[1], 10, 100),
				gatx(atxids[2], publish, signer.NodeID(), 10, 100),
			},
			proposals: []types.Proposal{
				gproposal(pids[0], atxids[0], ids[0], layer, goodBeacon),
				gref(pids[1], atxids[1], ids[1], layer, types.EmptyProposalID),
			},
			expect: []types.ProposalID{},
		},
		{
			desc:   "mismatched beacon",
			layer:  layer,
			beacon: goodBeacon,
			atxs: []types.VerifiedActivationTx{
				gatx(atxids[0], publish, ids[0], 10, 100),
				gatx(atxids[1], publish, ids[1], 10, 100),
				gatx(atxids[2], publish, signer.NodeID(), 10, 100),
			},
			proposals: []types.Proposal{
				gproposal(pids[0], atxids[0], ids[0], layer, goodBeacon),
				gproposal(pids[1], atxids[1], ids[1], layer, badBeacon),
			},
			expect: []types.ProposalID{pids[0]},
		},
		{
			desc:   "multiproposals",
			layer:  layer,
			beacon: goodBeacon,
			atxs: []types.VerifiedActivationTx{
				gatx(atxids[0], publish, ids[0], 10, 100),
				gatx(atxids[1], publish, ids[1], 10, 100),
				gatx(atxids[2], publish, signer.NodeID(), 10, 100),
			},
			proposals: []types.Proposal{
				gproposal(pids[0], atxids[0], ids[0], layer, goodBeacon),
				gproposal(pids[1], atxids[1], ids[1], layer, goodBeacon),
				gproposal(pids[2], atxids[1], ids[1], layer, goodBeacon),
			},
			expect: []types.ProposalID{pids[0]},
		},
		{
			desc:   "future proposal",
			layer:  layer,
			beacon: goodBeacon,
			atxs: []types.VerifiedActivationTx{
				gatx(atxids[0], publish, ids[0], 101, 1000),
				gatx(atxids[1], publish, signer.NodeID(), 10, 100),
			},
			proposals: []types.Proposal{
				gproposal(pids[0], atxids[0], ids[0], layer, goodBeacon),
				gproposal(pids[1], atxids[1], ids[1], layer, goodBeacon),
			},
			expect: []types.ProposalID{pids[1]},
		},
		{
			desc:   "malicious",
			layer:  layer,
			beacon: goodBeacon,
			atxs: []types.VerifiedActivationTx{
				gatx(atxids[0], publish, ids[0], 10, 100),
				gatx(atxids[1], publish, ids[1], 10, 100),
				gatx(atxids[2], publish, signer.NodeID(), 10, 100),
			},
			proposals: []types.Proposal{
				gproposal(pids[0], atxids[0], ids[0], layer, goodBeacon),
				gproposal(pids[1], atxids[1], ids[1], layer, goodBeacon),
			},
			malicious: []types.NodeID{ids[0]},
			expect:    []types.ProposalID{pids[1]},
		},
	} {
		t.Run(tc.desc, func(t *testing.T) {
			db := sql.InMemory()
			atxsdata := atxsdata.New()
			hare := New(nil, nil, db, atxsdata, nil, nil, nil, layerpatrol.New(), WithLogger(logtest.New(t).Zap()))
			for _, atx := range tc.atxs {
				require.NoError(t, atxs.Add(db, &atx))
				atxsdata.Add(
					atx.TargetEpoch(),
					atx.SmesherID,
					atx.ID(),
					atx.GetWeight(),
					atx.BaseTickHeight(),
					atx.TickHeight(),
					*atx.VRFNonce,
					false,
				)
			}
			for _, proposal := range tc.proposals {
				require.NoError(t, proposals.Add(db, &proposal))
				require.NoError(t, ballots.Add(db, &proposal.Ballot))
			}
			for _, id := range tc.malicious {
				require.NoError(t, identities.SetMalicious(db, id, []byte("non empty"), time.Time{}))
				atxsdata.SetMalicious(id)
			}
			require.Equal(t, tc.expect, hare.proposals(&session{
				lid:     tc.layer,
				beacon:  tc.beacon,
				signers: []*signing.EdSigner{signer},
			}))
		})
	}
}<|MERGE_RESOLUTION|>--- conflicted
+++ resolved
@@ -114,11 +114,7 @@
 	vrfsigner  *signing.VRFSigner
 	atx        *types.VerifiedActivationTx
 	oracle     *eligibility.Oracle
-<<<<<<< HEAD
 	db         *sql.Database
-=======
-	db         *datastore.CachedDB
->>>>>>> a2d7dfa4
 	atxsdata   *atxsdata.Data
 
 	ctrl       *gomock.Controller
@@ -149,11 +145,7 @@
 }
 
 func (n *node) withDb() *node {
-<<<<<<< HEAD
 	n.db = sql.InMemory()
-=======
-	n.db = datastore.NewCachedDB(sql.InMemory(), log.NewNop())
->>>>>>> a2d7dfa4
 	n.atxsdata = atxsdata.New()
 	return n
 }
@@ -249,20 +241,7 @@
 	if err := atxs.Add(n.db, atx); err != nil {
 		return err
 	}
-<<<<<<< HEAD
-	n.atxsdata.Add(
-		atx.TargetEpoch(),
-		atx.SmesherID,
-		atx.ID(),
-		atx.GetWeight(),
-		atx.BaseTickHeight(),
-		atx.TickHeight(),
-		*atx.VRFNonce,
-		false,
-	)
-=======
 	n.atxsdata.AddFromHeader(atx.ToHeader(), *atx.VRFNonce, false)
->>>>>>> a2d7dfa4
 	return nil
 }
 
@@ -996,16 +975,7 @@
 			hare := New(nil, nil, db, atxsdata, nil, nil, nil, layerpatrol.New(), WithLogger(logtest.New(t).Zap()))
 			for _, atx := range tc.atxs {
 				require.NoError(t, atxs.Add(db, &atx))
-				atxsdata.Add(
-					atx.TargetEpoch(),
-					atx.SmesherID,
-					atx.ID(),
-					atx.GetWeight(),
-					atx.BaseTickHeight(),
-					atx.TickHeight(),
-					*atx.VRFNonce,
-					false,
-				)
+				atxsdata.AddFromHeader(atx.ToHeader(), *atx.VRFNonce, false)
 			}
 			for _, proposal := range tc.proposals {
 				require.NoError(t, proposals.Add(db, &proposal))
