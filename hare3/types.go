--- conflicted
+++ resolved
@@ -39,20 +39,14 @@
 }
 
 // Delay returns number of network delays since specified iterround.
-<<<<<<< HEAD
-func (ir IterRound) Delay(since IterRound) int {
-	delay := int(ir.Absolute()) - int(since.Absolute())
-	// we skip hardlock round in 0th iteration.
-	if since.Iter == 0 && since.Round == preround && delay != 0 {
-		delay--
-	}
-	if delay < 0 {
-		return 0
-=======
 func (ir IterRound) Delay(since IterRound) uint32 {
 	if ir.Absolute() > since.Absolute() {
-		return ir.Absolute() - since.Absolute()
->>>>>>> 15e504b7
+		delay := ir.Absolute() - since.Absolute()
+		// we skip hardlock round in 0th iteration.
+		if since.Iter == 0 && since.Round == preround && delay != 0 {
+			delay--
+		}
+		return delay
 	}
 	return 0
 }
