package miner

import (
	"context"
	"errors"
	"testing"
	"time"

	"github.com/golang/mock/gomock"
	"github.com/stretchr/testify/assert"
	"github.com/stretchr/testify/require"

	"github.com/spacemeshos/go-spacemesh/activation"
	"github.com/spacemeshos/go-spacemesh/blocks"
	"github.com/spacemeshos/go-spacemesh/blocks/mocks"
	"github.com/spacemeshos/go-spacemesh/common/types"
	"github.com/spacemeshos/go-spacemesh/log/logtest"
	"github.com/spacemeshos/go-spacemesh/mempool"
	"github.com/spacemeshos/go-spacemesh/p2p/service"
	"github.com/spacemeshos/go-spacemesh/priorityq"
	"github.com/spacemeshos/go-spacemesh/rand"
	"github.com/spacemeshos/go-spacemesh/signing"
)

const selectCount = 100

type mockBlockOracle struct {
	calls int
	err   error
	J     uint32
}

func (mbo *mockBlockOracle) BlockEligible(types.LayerID) (types.ATXID, []types.BlockEligibilityProof, []types.ATXID, error) {
	mbo.calls++
	return types.ATXID(types.Hash32{1, 2, 3}), []types.BlockEligibilityProof{{J: mbo.J, Sig: []byte{1}}}, []types.ATXID{atx1, atx2, atx3, atx4, atx5}, mbo.err
}

type mockSyncer struct {
	notSynced bool
}

func (mockSyncer) ListenToGossip() bool {
	return true
}

func (m mockSyncer) IsSynced(context.Context) bool { return !m.notSynced }

type MockProjector struct{}

func (p *MockProjector) GetProjection(types.Address) (nonce uint64, balance uint64, err error) {
	return 1, 1000, nil
}

func init() {
	types.SetLayersPerEpoch(3)
}

var mockProjector = &MockProjector{}

func TestBlockBuilder_StartStop(t *testing.T) {
	rand.Seed(0)
	net := service.NewSimulator()
	n := net.NewNode()

	block1 := types.NewExistingBlock(types.LayerID{}, []byte(rand.String(8)), nil)
	block2 := types.NewExistingBlock(types.LayerID{}, []byte(rand.String(8)), nil)
	block3 := types.NewExistingBlock(types.LayerID{}, []byte(rand.String(8)), nil)
	block4 := types.NewExistingBlock(types.LayerID{}, []byte(rand.String(8)), nil)

	txMempool := mempool.NewTxMemPool()

	bs := []*types.Block{block1, block2, block3, block4}
	builder := createBlockBuilder(t, "a", n, bs, nil)
	builder.TransactionPool = txMempool

	err := builder.Start(context.TODO())
	assert.NoError(t, err)

	err = builder.Start(context.TODO())
	assert.Error(t, err)

	err = builder.Close()
	assert.NoError(t, err)

	err = builder.Close()
	assert.Error(t, err)

	tx1 := NewTx(t, 1, types.BytesToAddress([]byte{0x01}), signing.NewEdSigner())
	txMempool.Put(tx1.ID(), tx1)
}

func TestBlockBuilder_BlockIdGeneration(t *testing.T) {
	net := service.NewSimulator()
	n1 := net.NewNode()
	n2 := net.NewNode()

	block2 := types.NewExistingBlock(types.LayerID{}, []byte(rand.String(8)), nil)
	block3 := types.NewExistingBlock(types.LayerID{}, []byte(rand.String(8)), nil)
	block4 := types.NewExistingBlock(types.LayerID{}, []byte(rand.String(8)), nil)

	st := []*types.Block{block2, block3, block4}
	builder1 := createBlockBuilder(t, "a", n1, st, nil)
	builder2 := createBlockBuilder(t, "b", n2, st, nil)

	atxID1 := types.ATXID(types.HexToHash32("dead"))
	atxID2 := types.ATXID(types.HexToHash32("beef"))

	b1, err := builder1.createBlock(context.TODO(), types.GetEffectiveGenesis().Add(2), atxID1, types.BlockEligibilityProof{}, nil, nil)
	assert.NoError(t, err)
	b2, err := builder2.createBlock(context.TODO(), types.GetEffectiveGenesis().Add(2), atxID2, types.BlockEligibilityProof{}, nil, nil)
	assert.NoError(t, err)

	assert.NotEqual(t, b1.ID(), b2.ID(), "ids are identical")
}

var (
	block1 = types.NewExistingBlock(types.LayerID{}, []byte(rand.String(8)), nil)
	block2 = types.NewExistingBlock(types.LayerID{}, []byte(rand.String(8)), nil)
	block3 = types.NewExistingBlock(types.LayerID{}, []byte(rand.String(8)), nil)
	block4 = types.NewExistingBlock(types.LayerID{}, []byte(rand.String(8)), nil)

	coinbase = types.HexToAddress("aaaa")

	poetRef = []byte{0xba, 0x38}
	atxs    = []*types.ActivationTx{
		newActivationTx(types.NodeID{Key: "aaaa", VRFPublicKey: []byte("bbb")}, 1, types.ATXID(types.Hash32{1}), types.NewLayerID(5),
			1, types.ATXID{}, coinbase, 5, []types.BlockID{block1.ID(), block2.ID(), block3.ID()}, activation.NewNIPostWithChallenge(&types.Hash32{}, poetRef)),
		newActivationTx(types.NodeID{Key: "bbbb", VRFPublicKey: []byte("bbb")}, 1, types.ATXID(types.Hash32{2}), types.NewLayerID(5),
			1, types.ATXID{}, coinbase, 5, []types.BlockID{block1.ID(), block2.ID(), block3.ID()}, activation.NewNIPostWithChallenge(&types.Hash32{}, poetRef)),
		newActivationTx(types.NodeID{Key: "cccc", VRFPublicKey: []byte("bbb")}, 1, types.ATXID(types.Hash32{3}), types.NewLayerID(5),
			1, types.ATXID{}, coinbase, 5, []types.BlockID{block1.ID(), block2.ID(), block3.ID()}, activation.NewNIPostWithChallenge(&types.Hash32{}, poetRef)),
	}
)

func prepareBuildingBlocks(t *testing.T) (*state.TxMempool, []types.TransactionID) {
	recipient := types.BytesToAddress([]byte{0x01})
	signer := signing.NewEdSigner()
	txPool := state.NewTxMemPool()
	trans := []*types.Transaction{
		NewTx(t, 1, recipient, signer),
		NewTx(t, 2, recipient, signer),
		NewTx(t, 3, recipient, signer),
	}
	txIDs := []types.TransactionID{trans[0].ID(), trans[1].ID(), trans[2].ID()}
	txPool.Put(trans[0].ID(), trans[0])
	txPool.Put(trans[1].ID(), trans[1])
	txPool.Put(trans[2].ID(), trans[2])

	return txPool, txIDs
}

func TestBlockBuilder_CreateBlockFlow(t *testing.T) {
	net := service.NewSimulator()
	beginRound := make(chan types.LayerID)
	n := net.NewNode()
	receiver := net.NewNode()

<<<<<<< HEAD
	blockset := []types.BlockID{block1.ID(), block2.ID(), block3.ID()}

	txPool := mempool.NewTxMemPool()

	atxPool := activation.NewAtxMemPool()
=======
	txPool, txIDs := prepareBuildingBlocks(t)
>>>>>>> adba8604

	st := []*types.Block{block1, block2, block3}
	builder := createBlockBuilder(t, "a", n, st, nil)
	blockset := []types.BlockID{block1.ID(), block2.ID(), block3.ID()}
	builder.baseBlockP = &mockBBP{f: func() (types.BlockID, [][]types.BlockID, error) {
		return types.BlockID{0}, [][]types.BlockID{{}, blockset, {}}, nil
	}}
	builder.TransactionPool = txPool
	builder.beginRoundEvent = beginRound

	gossipMessages := receiver.RegisterGossipProtocol(blocks.NewBlockProtocol, priorityq.High)
	err := builder.Start(context.TODO())
	assert.NoError(t, err)

	go func() { beginRound <- types.GetEffectiveGenesis().Add(1) }()
	select {
	case output := <-gossipMessages:
		b := types.MiniBlock{}
		require.NoError(t, types.BytesToInterface(output.Bytes(), &b))

		assert.Equal(t, []types.BlockID{block1.ID(), block2.ID(), block3.ID()}, b.ForDiff)

		assert.True(t, ContainsTx(b.TxIDs, txIDs[0]))
		assert.True(t, ContainsTx(b.TxIDs, txIDs[1]))
		assert.True(t, ContainsTx(b.TxIDs, txIDs[2]))

		assert.Equal(t, []types.ATXID{atx1, atx2, atx3, atx4, atx5}, *b.ActiveSet)
	case <-time.After(500 * time.Millisecond):
		assert.Fail(t, "timeout on receiving block")
	}
}

func TestBlockBuilder_CreateBlockFlowNoATX(t *testing.T) {
	net := service.NewSimulator()
	beginRound := make(chan types.LayerID)
	n := net.NewNode()
	receiver := net.NewNode()

	txPool, _ := prepareBuildingBlocks(t)

	st := []*types.Block{block1, block2, block3}
	builder := createBlockBuilder(t, "a", n, st, nil)
	blockset := []types.BlockID{block1.ID(), block2.ID(), block3.ID()}
	builder.baseBlockP = &mockBBP{f: func() (types.BlockID, [][]types.BlockID, error) {
		return types.BlockID{0}, [][]types.BlockID{{}, blockset, {}}, nil
	}}
	builder.TransactionPool = txPool
	builder.beginRoundEvent = beginRound

	mbo := &mockBlockOracle{}
	mbo.err = blocks.ErrMinerHasNoATXInPreviousEpoch
	builder.blockOracle = mbo

	gossipMessages := receiver.RegisterGossipProtocol(blocks.NewBlockProtocol, priorityq.High)
	err := builder.Start(context.TODO())
	assert.NoError(t, err)

	go func() { beginRound <- types.GetEffectiveGenesis().Add(1) }()
	select {
	case <-gossipMessages:
		assert.Fail(t, "miner should not produce blocks")
	case <-time.After(500 * time.Millisecond):
	}
}

func TestBlockBuilder_CreateBlockWithRef(t *testing.T) {
	net := service.NewSimulator()
	n := net.NewNode()

	hareRes := []types.BlockID{block1.ID(), block2.ID(), block3.ID(), block4.ID()}

	st := []*types.Block{block1, block2, block3}
	ctrl := gomock.NewController(t)
	tbp := mocks.NewMockBeaconGetter(ctrl)
	tBeacon := types.HexToHash32("0x94812631").Bytes()
	tbp.EXPECT().GetBeacon(gomock.Any()).Return(tBeacon, nil).Times(1)

	builder := createBlockBuilder(t, "a", n, st, tbp)
	builder.baseBlockP = &mockBBP{f: func() (types.BlockID, [][]types.BlockID, error) {
		return types.BlockID{0}, [][]types.BlockID{{block4.ID()}, hareRes, {}}, nil
	}}

	recipient := types.BytesToAddress([]byte{0x01})
	signer := signing.NewEdSigner()

	trans := []*types.Transaction{
		NewTx(t, 1, recipient, signer),
		NewTx(t, 2, recipient, signer),
		NewTx(t, 3, recipient, signer),
	}

	transids := []types.TransactionID{trans[0].ID(), trans[1].ID(), trans[2].ID()}
	b, err := builder.createBlock(context.TODO(), types.GetEffectiveGenesis().Add(1), types.ATXID(types.Hash32{1, 2, 3}), types.BlockEligibilityProof{J: 0, Sig: []byte{1}}, transids, []types.ATXID{atx1, atx2, atx3, atx4, atx5})
	assert.NoError(t, err)

	assert.Equal(t, hareRes, b.ForDiff)
	assert.Equal(t, []types.BlockID{block4.ID()}, b.AgainstDiff)

	assert.True(t, ContainsTx(b.TxIDs, transids[0]))
	assert.True(t, ContainsTx(b.TxIDs, transids[1]))
	assert.True(t, ContainsTx(b.TxIDs, transids[2]))

	assert.Equal(t, []types.ATXID{atx1, atx2, atx3, atx4, atx5}, *b.ActiveSet)
	assert.Equal(t, tBeacon, b.TortoiseBeacon)

	// test create second block
	bl, err := builder.createBlock(context.TODO(), types.GetEffectiveGenesis().Add(2), types.ATXID(types.Hash32{1, 2, 3}), types.BlockEligibilityProof{J: 1, Sig: []byte{1}}, transids, nil)
	assert.NoError(t, err)

	assert.Equal(t, hareRes, bl.ForDiff)
	assert.Equal(t, []types.BlockID{block4.ID()}, bl.AgainstDiff)

	assert.True(t, ContainsTx(bl.TxIDs, transids[0]))
	assert.True(t, ContainsTx(bl.TxIDs, transids[1]))
	assert.True(t, ContainsTx(bl.TxIDs, transids[2]))

	assert.Equal(t, *bl.RefBlock, b.ID())
	assert.Nil(t, bl.ActiveSet)
	assert.Nil(t, bl.TortoiseBeacon)
}

func TestBlockBuilder_CreateBlockNoTortoiseBeacon(t *testing.T) {
	net := service.NewSimulator()
	n := net.NewNode()

	hareRes := []types.BlockID{block1.ID(), block2.ID(), block3.ID(), block4.ID()}
	st := []*types.Block{block1, block2, block3}

	ctrl := gomock.NewController(t)
	tbp := mocks.NewMockBeaconGetter(ctrl)
	errUnknown := errors.New("unknown")
	tbp.EXPECT().GetBeacon(gomock.Any()).Return(nil, errUnknown).Times(1)

	builder := createBlockBuilder(t, "a", n, st, tbp)
	builder.baseBlockP = &mockBBP{f: func() (types.BlockID, [][]types.BlockID, error) {
		return types.BlockID{0}, [][]types.BlockID{{block4.ID()}, hareRes, {}}, nil
	}}

	recipient := types.BytesToAddress([]byte{0x01})
	signer := signing.NewEdSigner()

	trans := []*types.Transaction{
		NewTx(t, 1, recipient, signer),
		NewTx(t, 2, recipient, signer),
		NewTx(t, 3, recipient, signer),
	}

	transids := []types.TransactionID{trans[0].ID(), trans[1].ID(), trans[2].ID()}
	b, err := builder.createBlock(context.TODO(), types.GetEffectiveGenesis().Add(1), types.ATXID(types.Hash32{1, 2, 3}), types.BlockEligibilityProof{J: 0, Sig: []byte{1}}, transids, []types.ATXID{atx1, atx2, atx3, atx4, atx5})
	assert.Equal(t, errUnknown, err)
	assert.Nil(t, b)
}

func NewTx(t *testing.T, nonce uint64, recipient types.Address, signer *signing.EdSigner) *types.Transaction {
	tx, err := types.NewSignedTx(nonce, recipient, 1, defaultGasLimit, defaultFee, signer)
	assert.NoError(t, err)
	return tx
}

func TestBlockBuilder_SerializeTrans(t *testing.T) {
	tx := NewTx(t, 1, types.BytesToAddress([]byte{0x02}), signing.NewEdSigner())
	buf, err := types.InterfaceToBytes(tx)
	assert.NoError(t, err)

	ntx, err := types.BytesToTransaction(buf)
	assert.NoError(t, err)
	err = ntx.CalcAndSetOrigin()
	assert.NoError(t, err)

	assert.Equal(t, *tx, *ntx)
}

func ContainsTx(a []types.TransactionID, x types.TransactionID) bool {
	for _, n := range a {
		if x == n {
			return true
		}
	}
	return false
}

var (
	one   = types.CalcHash32([]byte("1"))
	two   = types.CalcHash32([]byte("2"))
	three = types.CalcHash32([]byte("3"))
	four  = types.CalcHash32([]byte("4"))
	five  = types.CalcHash32([]byte("5"))
)

var (
	atx1 = types.ATXID(one)
	atx2 = types.ATXID(two)
	atx3 = types.ATXID(three)
	atx4 = types.ATXID(four)
	atx5 = types.ATXID(five)
)

type mockMesh struct {
	b   []*types.Block
	err error
}

func (m *mockMesh) AddBlockWithTxs(context.Context, *types.Block) error {
	return nil
}

func (m *mockMesh) GetRefBlock(types.EpochID) types.BlockID {
	return types.BlockID{}
}

func (m *mockMesh) GetBlock(id types.BlockID) (*types.Block, error) {
	for _, blk := range m.b {
		if blk.ID() == id {
			return blk, nil
		}
	}

	return nil, errors.New("not exist")
}

func (m *mockMesh) LayerBlockIds(index types.LayerID) ([]types.BlockID, error) {
	if m.err != nil {
		return nil, m.err
	}
	l := types.NewLayer(index)
	var ids []types.BlockID
	for _, e := range m.b {
		e.LayerIndex = index
		l.AddBlock(e)
		ids = append(ids, e.ID())
	}

	return ids, nil
}

func (m *mockMesh) GetOrphanBlocksBefore(types.LayerID) ([]types.BlockID, error) {
	r := make([]types.BlockID, 0)
	for _, e := range m.b {
		r = append(r, e.ID())
	}
	return r, nil
}

func TestBlockBuilder_createBlock(t *testing.T) {
	r := require.New(t)
	n1 := service.NewSimulator().NewNode()
	types.SetLayersPerEpoch(3)
	block1 := types.NewExistingBlock(types.NewLayerID(6), []byte(rand.String(8)), nil)
	block2 := types.NewExistingBlock(types.NewLayerID(6), []byte(rand.String(8)), nil)
	block3 := types.NewExistingBlock(types.NewLayerID(6), []byte(rand.String(8)), nil)
	bs := []*types.Block{block1, block2, block3}
	st := []types.BlockID{block1.ID(), block2.ID(), block3.ID()}
	builder1 := createBlockBuilder(t, "a", n1, bs, nil)
	builder1.baseBlockP = &mockBBP{f: func() (types.BlockID, [][]types.BlockID, error) {
		return types.BlockID{0}, [][]types.BlockID{{}, {}, st}, nil
	}}

	b, err := builder1.createBlock(context.TODO(), types.NewLayerID(7), types.ATXID{}, types.BlockEligibilityProof{}, nil, nil)
	r.Nil(err)
	r.Equal(st, b.NeutralDiff)

	builder1.baseBlockP = &mockBBP{f: func() (types.BlockID, [][]types.BlockID, error) {
		return types.BlockID{0}, [][]types.BlockID{{}, nil, st}, nil
	}}

	b, err = builder1.createBlock(context.TODO(), types.NewLayerID(7), types.ATXID{}, types.BlockEligibilityProof{}, nil, nil)
	r.Nil(err)
	r.Equal([]types.BlockID(nil), b.ForDiff)
	emptyID := types.BlockID{}
	r.NotEqual(b.ID(), emptyID)

	_, err = builder1.createBlock(context.TODO(), types.NewLayerID(5), types.ATXID{}, types.BlockEligibilityProof{}, nil, nil)
	r.EqualError(err, "cannot create blockBytes in genesis layer")
}

func TestBlockBuilder_notSynced(t *testing.T) {
	r := require.New(t)
	beginRound := make(chan types.LayerID)
	n1 := service.NewSimulator().NewNode()
	var bs []*types.Block
	ms := &mockSyncer{}
	ms.notSynced = true
	mbo := &mockBlockOracle{}

	builder := createBlockBuilder(t, "a", n1, bs, nil)
	builder.syncer = ms
	builder.blockOracle = mbo
	builder.beginRoundEvent = beginRound
	require.NoError(t, builder.Start(context.TODO()))
	t.Cleanup(func() {
		builder.Close()
	})
	beginRound <- types.NewLayerID(1)
	beginRound <- types.NewLayerID(2)
	r.Equal(0, mbo.calls)
}

type mockBBP struct {
	f func() (types.BlockID, [][]types.BlockID, error)
}

func (b *mockBBP) BaseBlock(context.Context) (types.BlockID, [][]types.BlockID, error) {
	// XXX: for now try to not break all tests
	if b.f != nil {
		return b.f()
	}
	return types.BlockID{0}, [][]types.BlockID{{}, {}, {}}, nil
}

func mockTortoiseBeacon(t *testing.T) blocks.BeaconGetter {
	ctrl := gomock.NewController(t)
	mockTB := mocks.NewMockBeaconGetter(ctrl)
	mockTB.EXPECT().GetBeacon(gomock.Any()).Return(types.HexToHash32("0x94812631").Bytes(), nil).AnyTimes()
	return mockTB
}

func createBlockBuilder(t *testing.T, ID string, n *service.Node, meshBlocks []*types.Block, tbProvider blocks.BeaconGetter) *BlockBuilder {
	beginRound := make(chan types.LayerID)
	cfg := Config{
		Hdist:          5,
		MinerID:        types.NodeID{Key: ID},
		AtxsPerBlock:   selectCount,
		LayersPerEpoch: 3,
		TxsPerBlock:    selectCount,
	}
	if tbProvider == nil {
		tbProvider = mockTortoiseBeacon(t)
	}
	bb := NewBlockBuilder(cfg, signing.NewEdSigner(), n, beginRound, &mockMesh{b: meshBlocks}, &mockBBP{f: func() (types.BlockID, [][]types.BlockID, error) {
		return types.BlockID{}, [][]types.BlockID{{}, {}, {}}, nil
	}}, &mockBlockOracle{}, tbProvider, &mockSyncer{}, mockProjector, nil, logtest.New(t).WithName(ID))
	return bb
}

func newActivationTx(nodeID types.NodeID, sequence uint64, prevATX types.ATXID, pubLayerID types.LayerID,
	startTick uint64, positioningATX types.ATXID, coinbase types.Address, activeSetSize uint32, view []types.BlockID,
	nipst *types.NIPost) *types.ActivationTx {

	nipstChallenge := types.NIPostChallenge{
		NodeID:         nodeID,
		Sequence:       sequence,
		PrevATXID:      prevATX,
		PubLayerID:     pubLayerID,
		StartTick:      startTick,
		PositioningATX: positioningATX,
	}
	return types.NewActivationTx(nipstChallenge, coinbase, nipst, 0, nil)
}<|MERGE_RESOLUTION|>--- conflicted
+++ resolved
@@ -132,10 +132,10 @@
 	}
 )
 
-func prepareBuildingBlocks(t *testing.T) (*state.TxMempool, []types.TransactionID) {
+func prepareBuildingBlocks(t *testing.T) (*mempool.TxMempool, []types.TransactionID) {
 	recipient := types.BytesToAddress([]byte{0x01})
 	signer := signing.NewEdSigner()
-	txPool := state.NewTxMemPool()
+	txPool := mempool.NewTxMemPool()
 	trans := []*types.Transaction{
 		NewTx(t, 1, recipient, signer),
 		NewTx(t, 2, recipient, signer),
@@ -155,15 +155,7 @@
 	n := net.NewNode()
 	receiver := net.NewNode()
 
-<<<<<<< HEAD
-	blockset := []types.BlockID{block1.ID(), block2.ID(), block3.ID()}
-
-	txPool := mempool.NewTxMemPool()
-
-	atxPool := activation.NewAtxMemPool()
-=======
 	txPool, txIDs := prepareBuildingBlocks(t)
->>>>>>> adba8604
 
 	st := []*types.Block{block1, block2, block3}
 	builder := createBlockBuilder(t, "a", n, st, nil)
