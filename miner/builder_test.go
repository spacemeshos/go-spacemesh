--- conflicted
+++ resolved
@@ -84,7 +84,6 @@
 
 	atxprocesing := func(tx *types.ActivationTx) {}
 	orphans := MockOrphans{st: []types.BlockID{1, 2, 3}}
-<<<<<<< HEAD
 	builder := NewBlockBuilder(types.NodeId{}, &MockSigning{},
 		n,
 		beginRound,
@@ -96,9 +95,6 @@
 		mockBlockOracle{},
 		atxprocesing,
 		log.New(n.Node.String(), "", ""))
-=======
-	builder := NewBlockBuilder(types.NodeId{}, n, beginRound, MockCoin{}, orphans, hare, mockBlockOracle{}, atxprocesing, log.New(n.NodeInfo.ID.String(), "", ""))
->>>>>>> 358c0389
 
 	err := builder.Start()
 	assert.NoError(t, err)
@@ -130,25 +126,8 @@
 
 	atxprocesing := func(tx *types.ActivationTx) {}
 
-<<<<<<< HEAD
-	builder1 := NewBlockBuilder(types.NodeId{Key: "a"}, &MockSigning{},
-		n1, beginRound,
-		NewMemPool(reflect.TypeOf([]*types.SerializableTransaction{})),
-		NewMemPool(reflect.TypeOf([]*types.ActivationTx{})),
-		MockCoin{},
-		MockOrphans{st: []types.BlockID{1, 2, 3}}, hare, mockBlockOracle{},
-		atxprocesing, log.New(n1.Node.String(), "", ""))
-
-	builder2 := NewBlockBuilder(types.NodeId{Key: "b"}, &MockSigning{},
-		n2, beginRound,
-		NewMemPool(reflect.TypeOf([]*types.SerializableTransaction{})),
-		NewMemPool(reflect.TypeOf([]*types.ActivationTx{})), MockCoin{},
-		MockOrphans{st: []types.BlockID{1, 2, 3}}, hare, mockBlockOracle{},
-		atxprocesing, log.New(n2.Node.String(), "", ""))
-=======
 	builder1 := NewBlockBuilder(types.NodeId{Key: "a"}, n1, beginRound, MockCoin{}, MockOrphans{st: []types.BlockID{1, 2, 3}}, hare, mockBlockOracle{}, atxprocesing, log.New(n1.NodeInfo.ID.String(), "", ""))
 	builder2 := NewBlockBuilder(types.NodeId{Key: "b"}, n2, beginRound, MockCoin{}, MockOrphans{st: []types.BlockID{1, 2, 3}}, hare, mockBlockOracle{}, atxprocesing, log.New(n2.NodeInfo.ID.String(), "", ""))
->>>>>>> 358c0389
 
 	b1, _ := builder1.createBlock(1, types.AtxId{}, types.BlockEligibilityProof{}, nil, nil)
 
@@ -166,16 +145,7 @@
 	hareRes := []types.BlockID{types.BlockID(0), types.BlockID(1), types.BlockID(2), types.BlockID(3)}
 	hare := MockHare{res: hareRes}
 
-<<<<<<< HEAD
-	builder := NewBlockBuilder(types.NodeId{"anton", []byte("anton")},
-		&MockSigning{}, n, beginRound,
-		NewMemPool(reflect.TypeOf([]*types.SerializableTransaction{})),
-		NewMemPool(reflect.TypeOf([]*types.ActivationTx{})), MockCoin{},
-		MockOrphans{st: []types.BlockID{1, 2, 3}}, hare, mockBlockOracle{},
-		nil, log.New(n.Node.String(), "", ""))
-=======
-	builder := NewBlockBuilder(types.NodeId{"anton", []byte("anton")}, n, beginRound, MockCoin{}, MockOrphans{st: []types.BlockID{1, 2, 3}}, hare, mockBlockOracle{}, nil, log.New(n.NodeInfo.ID.String(), "", ""))
->>>>>>> 358c0389
+	builder := NewBlockBuilder(types.NodeId{"anton", []byte("anton")}, n, beginRound, MockCoin{}, MockOrphans{st: []types.BlockID{1, 2, 3}}, hare, mockBlockOracle{}, nil, log.New(n.Node.String(), "", ""))
 
 	err := builder.Start()
 	assert.NoError(t, err)
