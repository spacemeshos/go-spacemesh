package miner

import (
	"bytes"
	"github.com/davecgh/go-xdr/xdr2"
	"github.com/spacemeshos/go-spacemesh/address"
	"github.com/spacemeshos/go-spacemesh/log"
	"github.com/spacemeshos/go-spacemesh/mesh"
	"github.com/spacemeshos/go-spacemesh/nipst"
	"github.com/spacemeshos/go-spacemesh/p2p/service"
	"github.com/spacemeshos/go-spacemesh/rand"
	"github.com/spacemeshos/go-spacemesh/sync"
	"github.com/spacemeshos/go-spacemesh/types"
	"github.com/stretchr/testify/assert"
	"math/big"
	"testing"
	"time"
)

type MockCoin struct{}

func (m MockCoin) GetResult() bool {
	return rand.Int()%2 == 0
}

type MockHare struct {
	res []types.BlockID
}

func (m MockHare) GetResult(id types.LayerID) ([]types.BlockID, error) {
	return m.res, nil
}

type MockOrphans struct {
	st []types.BlockID
}

func (m MockOrphans) GetOrphanBlocksBefore(l types.LayerID) ([]types.BlockID, error) {
	return m.st, nil
}

type mockBlockOracle struct {
}

<<<<<<< HEAD
func (mbo mockBlockOracle) BlockEligible(layerID mesh.LayerID) (mesh.AtxId, []mesh.BlockEligibilityProof, error) {
	return mesh.AtxId{}, []mesh.BlockEligibilityProof{{J: 0, Sig: []byte{1}}}, nil
=======
func (mbo mockBlockOracle) BlockEligible(layerID types.LayerID) ([]types.BlockEligibilityProof, error) {
	return []types.BlockEligibilityProof{{J: 0, Sig: []byte{1}}}, nil
>>>>>>> b478ded4
}

type mockMsg struct {
	msg []byte
	c   chan service.MessageValidation
}

func (m *mockMsg) Bytes() []byte {
	return m.msg
}

func (m *mockMsg) ValidationCompletedChan() chan service.MessageValidation {
	return m.c
}

func (m *mockMsg) ReportValidation(protocol string, isValid bool) {
	//m.c <- service.NewMessageValidation(m.msg, protocol, isValid)
}

func TestBlockBuilder_StartStop(t *testing.T) {

	net := service.NewSimulator()
	beginRound := make(chan types.LayerID)
	n := net.NewNode()
	//receiver := net.NewNode()

	hareRes := []types.BlockID{types.BlockID(0), types.BlockID(1), types.BlockID(2), types.BlockID(3)}
	hare := MockHare{res: hareRes}

	builder := NewBlockBuilder(types.NodeId{}, n, beginRound, MockCoin{}, MockOrphans{st: []types.BlockID{1, 2, 3}}, hare, mockBlockOracle{},
		log.New(n.Node.String(), "", ""))

	err := builder.Start()
	assert.NoError(t, err)

	err = builder.Start()
	assert.Error(t, err)

	err = builder.Close()
	assert.NoError(t, err)

	err = builder.Close()
	assert.Error(t, err)

	addr1 := address.BytesToAddress([]byte{0x02})
	addr2 := address.BytesToAddress([]byte{0x01})
	err = builder.AddTransaction(1, addr1, addr2, big.NewInt(1))
	assert.Error(t, err)
}

func TestBlockBuilder_BlockIdGeneration(t *testing.T) {

	net := service.NewSimulator()
	beginRound := make(chan types.LayerID)
	n1 := net.NewNode()
	n2 := net.NewNode()

	hareRes := []types.BlockID{types.BlockID(0), types.BlockID(1), types.BlockID(2), types.BlockID(3)}
	hare := MockHare{res: hareRes}

	builder1 := NewBlockBuilder(types.NodeId{Key: "a"}, n1, beginRound, MockCoin{}, MockOrphans{st: []types.BlockID{1, 2, 3}}, hare,
		mockBlockOracle{}, log.New(n1.Node.String(), "", ""))
	builder2 := NewBlockBuilder(types.NodeId{Key: "b"}, n2, beginRound, MockCoin{}, MockOrphans{st: []types.BlockID{1, 2, 3}}, hare,
		mockBlockOracle{}, log.New(n2.Node.String(), "", ""))

	b1, _ := builder1.createBlock(1, mesh.AtxId{}, mesh.BlockEligibilityProof{}, nil, nil)

	b2, _ := builder2.createBlock(1, mesh.AtxId{}, mesh.BlockEligibilityProof{}, nil, nil)

	assert.True(t, b1.ID() != b2.ID(), "ids are identical")
}

func TestBlockBuilder_CreateBlock(t *testing.T) {
	net := service.NewSimulator()
	beginRound := make(chan types.LayerID)
	n := net.NewNode()
	receiver := net.NewNode()

	hareRes := []types.BlockID{types.BlockID(0), types.BlockID(1), types.BlockID(2), types.BlockID(3)}
	hare := MockHare{res: hareRes}

	builder := NewBlockBuilder(types.NodeId{}, n, beginRound, MockCoin{}, MockOrphans{st: []types.BlockID{1, 2, 3}}, hare,
		mockBlockOracle{}, log.New(n.Node.String(), "", ""))

	err := builder.Start()
	assert.NoError(t, err)

	addr1 := address.BytesToAddress([]byte{0x02})
	addr2 := address.BytesToAddress([]byte{0x01})

	trans := []*types.SerializableTransaction{
		Transaction2SerializableTransaction(mesh.NewTransaction(1, addr1, addr2, big.NewInt(1), DefaultGasLimit, big.NewInt(DefaultGas))),
		Transaction2SerializableTransaction(mesh.NewTransaction(1, addr1, addr2, big.NewInt(1), DefaultGasLimit, big.NewInt(DefaultGas))),
		Transaction2SerializableTransaction(mesh.NewTransaction(2, addr1, addr2, big.NewInt(1), DefaultGasLimit, big.NewInt(DefaultGas))),
	}

	builder.AddTransaction(trans[0].AccountNonce, trans[0].Origin, *trans[0].Recipient, big.NewInt(0).SetBytes(trans[0].Price))
	builder.AddTransaction(trans[1].AccountNonce, trans[1].Origin, *trans[1].Recipient, big.NewInt(0).SetBytes(trans[1].Price))
	builder.AddTransaction(trans[2].AccountNonce, trans[2].Origin, *trans[2].Recipient, big.NewInt(0).SetBytes(trans[2].Price))

	atxs := []*types.ActivationTx{
		types.NewActivationTx(types.NodeId{"aaaa", []byte("bbb")},
			1,
			types.AtxId{},
			5,
			1,
			types.AtxId{},
			5,
			[]types.BlockID{1, 2, 3},
			&nipst.NIPST{}),
		types.NewActivationTx(types.NodeId{"aaaa", []byte("bbb")},
			1,
			types.AtxId{},
			5,
			1,
			types.AtxId{},
			5,
			[]types.BlockID{1, 2, 3},
			&nipst.NIPST{}),
		types.NewActivationTx(types.NodeId{"aaaa", []byte("bbb")},
			1,
			types.AtxId{},
			5,
			1,
			types.AtxId{},
			5,
			[]types.BlockID{1, 2, 3},
			&nipst.NIPST{}),
	}

	/*for _, atx := range atxs {
		b, e := block.AtxAsBytes(atx)
		assert.NoError(t, e)
		msg := mockMsg{msg: b}
		builder.transactionQueue <- atx
	}*/

	builder.AtxQueue = append(builder.AtxQueue, atxs...)

	go func() { beginRound <- 2 }()

	select {
	case output := <-receiver.RegisterGossipProtocol(sync.NewBlockProtocol):
		b := types.Block{}
		xdr.Unmarshal(bytes.NewBuffer(output.Bytes()), &b)
		assert.Equal(t, hareRes, b.BlockVotes)
		assert.Equal(t, trans, b.Txs)
		assert.Equal(t, []types.BlockID{1, 2, 3}, b.ViewEdges)
		assert.Equal(t, atxs, b.ATXs)

	case <-time.After(1 * time.Second):
		assert.Fail(t, "timeout on receiving block")

	}

}

func TestBlockBuilder_SerializeTrans(t *testing.T) {
	tx := types.NewSerializableTransaction(0, address.BytesToAddress([]byte{0x01}), address.BytesToAddress([]byte{0x02}), big.NewInt(10), big.NewInt(10), 10)
	buf, err := types.TransactionAsBytes(tx)
	assert.NoError(t, err)

	ntx, err := types.BytesAsTransaction(buf)
	assert.NoError(t, err)

	assert.Equal(t, *tx, *ntx)
}<|MERGE_RESOLUTION|>--- conflicted
+++ resolved
@@ -42,13 +42,8 @@
 type mockBlockOracle struct {
 }
 
-<<<<<<< HEAD
-func (mbo mockBlockOracle) BlockEligible(layerID mesh.LayerID) (mesh.AtxId, []mesh.BlockEligibilityProof, error) {
-	return mesh.AtxId{}, []mesh.BlockEligibilityProof{{J: 0, Sig: []byte{1}}}, nil
-=======
-func (mbo mockBlockOracle) BlockEligible(layerID types.LayerID) ([]types.BlockEligibilityProof, error) {
-	return []types.BlockEligibilityProof{{J: 0, Sig: []byte{1}}}, nil
->>>>>>> b478ded4
+func (mbo mockBlockOracle) BlockEligible(layerID types.LayerID) (types.AtxId, []types.BlockEligibilityProof, error) {
+	return types.AtxId{}, []types.BlockEligibilityProof{{J: 0, Sig: []byte{1}}}, nil
 }
 
 type mockMsg struct {
@@ -114,9 +109,9 @@
 	builder2 := NewBlockBuilder(types.NodeId{Key: "b"}, n2, beginRound, MockCoin{}, MockOrphans{st: []types.BlockID{1, 2, 3}}, hare,
 		mockBlockOracle{}, log.New(n2.Node.String(), "", ""))
 
-	b1, _ := builder1.createBlock(1, mesh.AtxId{}, mesh.BlockEligibilityProof{}, nil, nil)
-
-	b2, _ := builder2.createBlock(1, mesh.AtxId{}, mesh.BlockEligibilityProof{}, nil, nil)
+	b1, _ := builder1.createBlock(1, types.AtxId{}, types.BlockEligibilityProof{}, nil, nil)
+
+	b2, _ := builder2.createBlock(1, types.AtxId{}, types.BlockEligibilityProof{}, nil, nil)
 
 	assert.True(t, b1.ID() != b2.ID(), "ids are identical")
 }
