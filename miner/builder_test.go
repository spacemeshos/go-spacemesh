package miner

import (
	"bytes"
	"context"
	"errors"
	"testing"
	"time"

	xdr "github.com/nullstyle/go-xdr/xdr3"
	"github.com/stretchr/testify/assert"
	"github.com/stretchr/testify/require"

	"github.com/spacemeshos/go-spacemesh/activation"
	"github.com/spacemeshos/go-spacemesh/blocks"
	"github.com/spacemeshos/go-spacemesh/common/types"
	"github.com/spacemeshos/go-spacemesh/database"
	"github.com/spacemeshos/go-spacemesh/log"
	"github.com/spacemeshos/go-spacemesh/p2p/service"
	"github.com/spacemeshos/go-spacemesh/priorityq"
	"github.com/spacemeshos/go-spacemesh/rand"
	"github.com/spacemeshos/go-spacemesh/signing"
	"github.com/spacemeshos/go-spacemesh/state"
)

const selectCount = 100

type mockBlockOracle struct {
	calls int
	err   error
	J     uint32
}

func (mbo *mockBlockOracle) BlockEligible(types.LayerID) (types.ATXID, []types.BlockEligibilityProof, []types.ATXID, error) {
	mbo.calls++
	return types.ATXID(types.Hash32{1, 2, 3}), []types.BlockEligibilityProof{{J: mbo.J, Sig: []byte{1}}}, []types.ATXID{atx1, atx2, atx3, atx4, atx5}, mbo.err
}

type mockSyncer struct {
	notSynced bool
}

func (mockSyncer) ListenToGossip() bool {
	return true
}

func (mockSyncer) GetPoetProof(context.Context, types.Hash32) error { return nil }

func (m mockSyncer) IsSynced(context.Context) bool { return !m.notSynced }

type MockProjector struct{}

func (p *MockProjector) GetProjection(types.Address) (nonce uint64, balance uint64, err error) {
	return 1, 1000, nil
}

func init() {
	database.SwitchToMemCreationContext()
	types.SetLayersPerEpoch(3)
}

var mockProjector = &MockProjector{}

func TestBlockBuilder_StartStop(t *testing.T) {
	rand.Seed(0)
	net := service.NewSimulator()
	n := net.NewNode()

	block1 := types.NewExistingBlock(types.LayerID{}, []byte(rand.String(8)), nil)
	block2 := types.NewExistingBlock(types.LayerID{}, []byte(rand.String(8)), nil)
	block3 := types.NewExistingBlock(types.LayerID{}, []byte(rand.String(8)), nil)
	block4 := types.NewExistingBlock(types.LayerID{}, []byte(rand.String(8)), nil)

	txMempool := state.NewTxMemPool()

	bs := []*types.Block{block1, block2, block3, block4}
	builder := createBlockBuilder("a", n, bs)
	builder.TransactionPool = txMempool

	err := builder.Start(context.TODO())
	assert.NoError(t, err)

	err = builder.Start(context.TODO())
	assert.Error(t, err)

	err = builder.Close()
	assert.NoError(t, err)

	err = builder.Close()
	assert.Error(t, err)

	tx1 := NewTx(t, 1, types.BytesToAddress([]byte{0x01}), signing.NewEdSigner())
	txMempool.Put(tx1.ID(), tx1)
}

func TestBlockBuilder_BlockIdGeneration(t *testing.T) {
	net := service.NewSimulator()
	n1 := net.NewNode()
	n2 := net.NewNode()

	block2 := types.NewExistingBlock(types.LayerID{}, []byte(rand.String(8)), nil)
	block3 := types.NewExistingBlock(types.LayerID{}, []byte(rand.String(8)), nil)
	block4 := types.NewExistingBlock(types.LayerID{}, []byte(rand.String(8)), nil)

	st := []*types.Block{block2, block3, block4}
	builder1 := createBlockBuilder("a", n1, st)
	builder2 := createBlockBuilder("b", n2, st)

	atxID1 := types.ATXID(types.HexToHash32("dead"))
	atxID2 := types.ATXID(types.HexToHash32("beef"))

	b1, err := builder1.createBlock(context.TODO(), types.GetEffectiveGenesis().Add(2), atxID1, types.BlockEligibilityProof{}, nil, nil)
	assert.NoError(t, err)
	b2, err := builder2.createBlock(context.TODO(), types.GetEffectiveGenesis().Add(2), atxID2, types.BlockEligibilityProof{}, nil, nil)
	assert.NoError(t, err)

	assert.NotEqual(t, b1.ID(), b2.ID(), "ids are identical")
}

var (
	block1 = types.NewExistingBlock(types.LayerID{}, []byte(rand.String(8)), nil)
	block2 = types.NewExistingBlock(types.LayerID{}, []byte(rand.String(8)), nil)
	block3 = types.NewExistingBlock(types.LayerID{}, []byte(rand.String(8)), nil)
	block4 = types.NewExistingBlock(types.LayerID{}, []byte(rand.String(8)), nil)

	coinbase = types.HexToAddress("aaaa")

	poetRef = []byte{0xba, 0x38}
	atxs    = []*types.ActivationTx{
		newActivationTx(types.NodeID{Key: "aaaa", VRFPublicKey: []byte("bbb")}, 1, types.ATXID(types.Hash32{1}), types.NewLayerID(5),
			1, types.ATXID{}, coinbase, 5, []types.BlockID{block1.ID(), block2.ID(), block3.ID()}, activation.NewNIPostWithChallenge(&types.Hash32{}, poetRef)),
		newActivationTx(types.NodeID{Key: "bbbb", VRFPublicKey: []byte("bbb")}, 1, types.ATXID(types.Hash32{2}), types.NewLayerID(5),
			1, types.ATXID{}, coinbase, 5, []types.BlockID{block1.ID(), block2.ID(), block3.ID()}, activation.NewNIPostWithChallenge(&types.Hash32{}, poetRef)),
		newActivationTx(types.NodeID{Key: "cccc", VRFPublicKey: []byte("bbb")}, 1, types.ATXID(types.Hash32{3}), types.NewLayerID(5),
			1, types.ATXID{}, coinbase, 5, []types.BlockID{block1.ID(), block2.ID(), block3.ID()}, activation.NewNIPostWithChallenge(&types.Hash32{}, poetRef)),
	}
)

func TestBlockBuilder_CreateBlockFlow(t *testing.T) {
	net := service.NewSimulator()
	beginRound := make(chan types.LayerID)
	n := net.NewNode()
	receiver := net.NewNode()

	blockset := []types.BlockID{block1.ID(), block2.ID(), block3.ID()}

	txPool := state.NewTxMemPool()

	atxPool := activation.NewAtxMemPool()

	st := []*types.Block{block1, block2, block3}
	builder := createBlockBuilder("a", n, st)
	builder.baseBlockP = &mockBBP{f: func() (types.BlockID, [][]types.BlockID, error) {
		return types.BlockID{0}, [][]types.BlockID{{}, blockset, {}}, nil
	}}
	builder.TransactionPool = txPool
	builder.beginRoundEvent = beginRound

	gossipMessages := receiver.RegisterGossipProtocol(blocks.NewBlockProtocol, priorityq.High)
	err := builder.Start(context.TODO())
	assert.NoError(t, err)

	recipient := types.BytesToAddress([]byte{0x01})
	signer := signing.NewEdSigner()

	trans := []*types.Transaction{
		NewTx(t, 1, recipient, signer),
		NewTx(t, 2, recipient, signer),
		NewTx(t, 3, recipient, signer),
	}

	transids := []types.TransactionID{trans[0].ID(), trans[1].ID(), trans[2].ID()}

	txPool.Put(trans[0].ID(), trans[0])
	txPool.Put(trans[1].ID(), trans[1])
	txPool.Put(trans[2].ID(), trans[2])

	atxPool.Put(atxs[0])
	atxPool.Put(atxs[1])
	atxPool.Put(atxs[2])

	go func() { beginRound <- types.GetEffectiveGenesis().Add(1) }()
	select {
	case output := <-gossipMessages:
		b := types.MiniBlock{}
		_, _ = xdr.Unmarshal(bytes.NewBuffer(output.Bytes()), &b)

		assert.Equal(t, []types.BlockID{block1.ID(), block2.ID(), block3.ID()}, b.ForDiff)

		assert.True(t, ContainsTx(b.TxIDs, transids[0]))
		assert.True(t, ContainsTx(b.TxIDs, transids[1]))
		assert.True(t, ContainsTx(b.TxIDs, transids[2]))

		assert.Equal(t, []types.ATXID{atx1, atx2, atx3, atx4, atx5}, *b.ActiveSet)
	case <-time.After(1 * time.Minute):
		assert.Fail(t, "timeout on receiving block")
	}
}

func TestBlockBuilder_CreateBlockWithRef(t *testing.T) {
	net := service.NewSimulator()
	n := net.NewNode()

	hareRes := []types.BlockID{block1.ID(), block2.ID(), block3.ID(), block4.ID()}

	st := []*types.Block{block1, block2, block3}
	builder := createBlockBuilder("a", n, st)
	builder.baseBlockP = &mockBBP{f: func() (types.BlockID, [][]types.BlockID, error) {
		return types.BlockID{0}, [][]types.BlockID{{block4.ID()}, hareRes, {}}, nil
	}}

	recipient := types.BytesToAddress([]byte{0x01})
	signer := signing.NewEdSigner()

	trans := []*types.Transaction{
		NewTx(t, 1, recipient, signer),
		NewTx(t, 2, recipient, signer),
		NewTx(t, 3, recipient, signer),
	}

	transids := []types.TransactionID{trans[0].ID(), trans[1].ID(), trans[2].ID()}

	b, err := builder.createBlock(context.TODO(), types.GetEffectiveGenesis().Add(1), types.ATXID(types.Hash32{1, 2, 3}), types.BlockEligibilityProof{J: 0, Sig: []byte{1}}, transids, []types.ATXID{atx1, atx2, atx3, atx4, atx5})
	assert.NoError(t, err)

	assert.Equal(t, hareRes, b.ForDiff)
	assert.Equal(t, []types.BlockID{block4.ID()}, b.AgainstDiff)

	assert.True(t, ContainsTx(b.TxIDs, transids[0]))
	assert.True(t, ContainsTx(b.TxIDs, transids[1]))
	assert.True(t, ContainsTx(b.TxIDs, transids[2]))

	assert.Equal(t, []types.ATXID{atx1, atx2, atx3, atx4, atx5}, *b.ActiveSet)

<<<<<<< HEAD
	// test create second block
	bl, err := builder.createBlock(context.TODO(), types.GetEffectiveGenesis()+2, types.ATXID(types.Hash32{1, 2, 3}), types.BlockEligibilityProof{J: 1, Sig: []byte{1}}, transids, nil)
=======
	//test create second block
	bl, err := builder.createBlock(context.TODO(), types.GetEffectiveGenesis().Add(2), types.ATXID(types.Hash32{1, 2, 3}), types.BlockEligibilityProof{J: 1, Sig: []byte{1}}, transids, nil)
>>>>>>> d4270faf
	assert.NoError(t, err)

	assert.Equal(t, hareRes, bl.ForDiff)
	assert.Equal(t, []types.BlockID{block4.ID()}, bl.AgainstDiff)

	assert.True(t, ContainsTx(bl.TxIDs, transids[0]))
	assert.True(t, ContainsTx(bl.TxIDs, transids[1]))
	assert.True(t, ContainsTx(bl.TxIDs, transids[2]))

	assert.Equal(t, *bl.RefBlock, b.ID())
}

func NewTx(t *testing.T, nonce uint64, recipient types.Address, signer *signing.EdSigner) *types.Transaction {
	tx, err := types.NewSignedTx(nonce, recipient, 1, defaultGasLimit, defaultFee, signer)
	assert.NoError(t, err)
	return tx
}

func TestBlockBuilder_SerializeTrans(t *testing.T) {
	tx := NewTx(t, 1, types.BytesToAddress([]byte{0x02}), signing.NewEdSigner())
	buf, err := types.InterfaceToBytes(tx)
	assert.NoError(t, err)

	ntx, err := types.BytesToTransaction(buf)
	assert.NoError(t, err)
	err = ntx.CalcAndSetOrigin()
	assert.NoError(t, err)

	assert.Equal(t, *tx, *ntx)
}

func ContainsTx(a []types.TransactionID, x types.TransactionID) bool {
	for _, n := range a {
		if x == n {
			return true
		}
	}
	return false
}

var (
	one   = types.CalcHash32([]byte("1"))
	two   = types.CalcHash32([]byte("2"))
	three = types.CalcHash32([]byte("3"))
	four  = types.CalcHash32([]byte("4"))
	five  = types.CalcHash32([]byte("5"))
)

var (
	atx1 = types.ATXID(one)
	atx2 = types.ATXID(two)
	atx3 = types.ATXID(three)
	atx4 = types.ATXID(four)
	atx5 = types.ATXID(five)
)

var (
	b1 = types.NewExistingBlock(types.NewLayerID(1), []byte{1}, nil)
	b2 = types.NewExistingBlock(types.NewLayerID(1), []byte{2}, nil)
	b3 = types.NewExistingBlock(types.NewLayerID(1), []byte{3}, nil)
	b4 = types.NewExistingBlock(types.NewLayerID(1), []byte{4}, nil)
	b5 = types.NewExistingBlock(types.NewLayerID(1), []byte{5}, nil)
	b6 = types.NewExistingBlock(types.NewLayerID(1), []byte{6}, nil)
	b7 = types.NewExistingBlock(types.NewLayerID(1), []byte{7}, nil)
)

func genBlockIds() []types.BlockID {
	bids := []types.BlockID{b1.ID(), b2.ID(), b3.ID(), b4.ID(), b5.ID(), b6.ID(), b7.ID()}
	for i := 0; i < len(bids)*2; i++ {
		l := rand.Int() % len(bids)
		j := rand.Int() % len(bids)
		bids[l], bids[j] = bids[j], bids[l]
	}

	return bids
}

type mockResult struct {
	err error
	ids map[types.LayerID][]types.BlockID
}

func newMockResult() *mockResult {
	m := &mockResult{}
	m.ids = make(map[types.LayerID][]types.BlockID)
	return m
}

func (m *mockResult) set(id types.LayerID) []types.BlockID {
	bids := genBlockIds()
	m.ids[id] = bids

	return bids
}

func (m *mockResult) GetResult(id types.LayerID) ([]types.BlockID, error) {
	bl, ok := m.ids[id]
	if ok {
		return bl, nil
	}
	return nil, m.err
}

var errExample = errors.New("example errExample")

type mockMesh struct {
	b   []*types.Block
	err error
}

func (m *mockMesh) AddBlockWithTxs(context.Context, *types.Block) error {
	return nil
}

func (m *mockMesh) GetRefBlock(types.EpochID) types.BlockID {
	return types.BlockID{}
}

func (m *mockMesh) GetBlock(id types.BlockID) (*types.Block, error) {
	for _, blk := range m.b {
		if blk.ID() == id {
			return blk, nil
		}
	}

	return nil, errors.New("not exist")
}

func (m *mockMesh) LayerBlockIds(index types.LayerID) ([]types.BlockID, error) {
	if m.err != nil {
		return nil, m.err
	}
	l := types.NewLayer(index)
	var ids []types.BlockID
	for _, e := range m.b {
		e.LayerIndex = index
		l.AddBlock(e)
		ids = append(ids, e.ID())
	}

	return ids, nil
}

func (m *mockMesh) GetOrphanBlocksBefore(types.LayerID) ([]types.BlockID, error) {
	r := make([]types.BlockID, 0)
	for _, e := range m.b {
		r = append(r, e.ID())
	}
	return r, nil
}

func TestBlockBuilder_createBlock(t *testing.T) {
	r := require.New(t)
	n1 := service.NewSimulator().NewNode()
	types.SetLayersPerEpoch(3)
	block1 := types.NewExistingBlock(types.NewLayerID(6), []byte(rand.String(8)), nil)
	block2 := types.NewExistingBlock(types.NewLayerID(6), []byte(rand.String(8)), nil)
	block3 := types.NewExistingBlock(types.NewLayerID(6), []byte(rand.String(8)), nil)
	bs := []*types.Block{block1, block2, block3}
	st := []types.BlockID{block1.ID(), block2.ID(), block3.ID()}
	builder1 := createBlockBuilder("a", n1, bs)
	builder1.baseBlockP = &mockBBP{f: func() (types.BlockID, [][]types.BlockID, error) {
		return types.BlockID{0}, [][]types.BlockID{{}, {}, st}, nil
	}}

	b, err := builder1.createBlock(context.TODO(), types.NewLayerID(7), types.ATXID{}, types.BlockEligibilityProof{}, nil, nil)
	r.Nil(err)
	r.Equal(st, b.NeutralDiff)

	builder1.baseBlockP = &mockBBP{f: func() (types.BlockID, [][]types.BlockID, error) {
		return types.BlockID{0}, [][]types.BlockID{{}, nil, st}, nil
	}}

	b, err = builder1.createBlock(context.TODO(), types.NewLayerID(7), types.ATXID{}, types.BlockEligibilityProof{}, nil, nil)
	r.Nil(err)
	r.Equal([]types.BlockID(nil), b.ForDiff)
	emptyID := types.BlockID{}
	r.NotEqual(b.ID(), emptyID)

<<<<<<< HEAD
	_, err = builder1.createBlock(context.TODO(), 5, types.ATXID{}, types.BlockEligibilityProof{}, nil, nil)
=======
	b, err = builder1.createBlock(context.TODO(), types.NewLayerID(5), types.ATXID{}, types.BlockEligibilityProof{}, nil, nil)
>>>>>>> d4270faf
	r.EqualError(err, "cannot create blockBytes in genesis layer")
}

func TestBlockBuilder_notSynced(t *testing.T) {
	r := require.New(t)
	beginRound := make(chan types.LayerID)
	n1 := service.NewSimulator().NewNode()
	var bs []*types.Block
	ms := &mockSyncer{}
	ms.notSynced = true
	mbo := &mockBlockOracle{}
	mbo.err = errors.New("err")

	builder := createBlockBuilder("a", n1, bs)
	builder.syncer = ms
	builder.blockOracle = mbo
	builder.beginRoundEvent = beginRound
	go builder.createBlockLoop(context.TODO())
	beginRound <- types.NewLayerID(1)
	beginRound <- types.NewLayerID(2)
	r.Equal(0, mbo.calls)
}

type mockBBP struct {
	f func() (types.BlockID, [][]types.BlockID, error)
}

func (b *mockBBP) BaseBlock(context.Context) (types.BlockID, [][]types.BlockID, error) {
	// XXX: for now try to not break all tests
	if b.f != nil {
		return b.f()
	}
	return types.BlockID{0}, [][]types.BlockID{{}, {}, {}}, nil
}

func createBlockBuilder(ID string, n *service.Node, meshBlocks []*types.Block) *BlockBuilder {
	beginRound := make(chan types.LayerID)
	cfg := Config{
		Hdist:          5,
		MinerID:        types.NodeID{Key: ID},
		AtxsPerBlock:   selectCount,
		LayersPerEpoch: 3,
		TxsPerBlock:    selectCount,
	}
	bb := NewBlockBuilder(cfg, signing.NewEdSigner(), n, beginRound, &mockMesh{b: meshBlocks}, &mockBBP{f: func() (types.BlockID, [][]types.BlockID, error) {
		return types.BlockID{}, [][]types.BlockID{{}, {}, {}}, nil
	}}, &mockBlockOracle{}, &mockSyncer{}, mockProjector, nil, log.NewDefault("mock_builder_"+"a"))
	return bb
}

func newActivationTx(nodeID types.NodeID, sequence uint64, prevATX types.ATXID, pubLayerID types.LayerID,
	startTick uint64, positioningATX types.ATXID, coinbase types.Address, activeSetSize uint32, view []types.BlockID,
	nipst *types.NIPost) *types.ActivationTx {

	nipstChallenge := types.NIPostChallenge{
		NodeID:         nodeID,
		Sequence:       sequence,
		PrevATXID:      prevATX,
		PubLayerID:     pubLayerID,
		StartTick:      startTick,
		PositioningATX: positioningATX,
	}
	return types.NewActivationTx(nipstChallenge, coinbase, nipst, 0, nil)
}<|MERGE_RESOLUTION|>--- conflicted
+++ resolved
@@ -232,13 +232,8 @@
 
 	assert.Equal(t, []types.ATXID{atx1, atx2, atx3, atx4, atx5}, *b.ActiveSet)
 
-<<<<<<< HEAD
 	// test create second block
-	bl, err := builder.createBlock(context.TODO(), types.GetEffectiveGenesis()+2, types.ATXID(types.Hash32{1, 2, 3}), types.BlockEligibilityProof{J: 1, Sig: []byte{1}}, transids, nil)
-=======
-	//test create second block
 	bl, err := builder.createBlock(context.TODO(), types.GetEffectiveGenesis().Add(2), types.ATXID(types.Hash32{1, 2, 3}), types.BlockEligibilityProof{J: 1, Sig: []byte{1}}, transids, nil)
->>>>>>> d4270faf
 	assert.NoError(t, err)
 
 	assert.Equal(t, hareRes, bl.ForDiff)
@@ -418,11 +413,7 @@
 	emptyID := types.BlockID{}
 	r.NotEqual(b.ID(), emptyID)
 
-<<<<<<< HEAD
-	_, err = builder1.createBlock(context.TODO(), 5, types.ATXID{}, types.BlockEligibilityProof{}, nil, nil)
-=======
-	b, err = builder1.createBlock(context.TODO(), types.NewLayerID(5), types.ATXID{}, types.BlockEligibilityProof{}, nil, nil)
->>>>>>> d4270faf
+	_, err = builder1.createBlock(context.TODO(), types.NewLayerID(5), types.ATXID{}, types.BlockEligibilityProof{}, nil, nil)
 	r.EqualError(err, "cannot create blockBytes in genesis layer")
 }
 
