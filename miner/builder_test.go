--- conflicted
+++ resolved
@@ -67,27 +67,13 @@
 	net := service.NewSimulator()
 	n := net.NewNode()
 
-<<<<<<< HEAD
 	block1 := types.NewExistingBlock(types.LayerID{}, []byte(rand.String(8)), nil)
 	block2 := types.NewExistingBlock(types.LayerID{}, []byte(rand.String(8)), nil)
 	block3 := types.NewExistingBlock(types.LayerID{}, []byte(rand.String(8)), nil)
 	block4 := types.NewExistingBlock(types.LayerID{}, []byte(rand.String(8)), nil)
-	hareRes := []types.BlockID{block1.ID(), block2.ID(), block3.ID(), block4.ID()}
 
 	txMempool := state.NewTxMemPool()
 
-	hare := MockHare{res: map[types.LayerID][]types.BlockID{}}
-	hare.res[types.NewLayerID(0)] = hareRes
-
-=======
-	block1 := types.NewExistingBlock(0, []byte(rand.String(8)), nil)
-	block2 := types.NewExistingBlock(0, []byte(rand.String(8)), nil)
-	block3 := types.NewExistingBlock(0, []byte(rand.String(8)), nil)
-	block4 := types.NewExistingBlock(0, []byte(rand.String(8)), nil)
-
-	txMempool := state.NewTxMemPool()
-
->>>>>>> 6d654a43
 	bs := []*types.Block{block1, block2, block3, block4}
 	builder := createBlockBuilder("a", n, bs)
 	builder.TransactionPool = txMempool
@@ -113,19 +99,9 @@
 	n1 := net.NewNode()
 	n2 := net.NewNode()
 
-<<<<<<< HEAD
-	block1 := types.NewExistingBlock(types.LayerID{}, []byte(rand.String(8)), nil)
 	block2 := types.NewExistingBlock(types.LayerID{}, []byte(rand.String(8)), nil)
 	block3 := types.NewExistingBlock(types.LayerID{}, []byte(rand.String(8)), nil)
 	block4 := types.NewExistingBlock(types.LayerID{}, []byte(rand.String(8)), nil)
-	hareRes := []types.BlockID{block1.ID(), block2.ID(), block3.ID(), block4.ID()}
-	hare := MockHare{res: map[types.LayerID][]types.BlockID{}}
-	hare.res[types.NewLayerID(0)] = hareRes
-=======
-	block2 := types.NewExistingBlock(0, []byte(rand.String(8)), nil)
-	block3 := types.NewExistingBlock(0, []byte(rand.String(8)), nil)
-	block4 := types.NewExistingBlock(0, []byte(rand.String(8)), nil)
->>>>>>> 6d654a43
 
 	st := []*types.Block{block2, block3, block4}
 	builder1 := createBlockBuilder("a", n1, st)
@@ -134,33 +110,19 @@
 	atxID1 := types.ATXID(types.HexToHash32("dead"))
 	atxID2 := types.ATXID(types.HexToHash32("beef"))
 
-<<<<<<< HEAD
-	b1, err := builder1.createBlock(types.GetEffectiveGenesis().Add(2), atxID1, types.BlockEligibilityProof{}, nil, nil)
-	assert.NoError(t, err)
-	b2, err := builder2.createBlock(types.GetEffectiveGenesis().Add(2), atxID2, types.BlockEligibilityProof{}, nil, nil)
-=======
-	b1, err := builder1.createBlock(context.TODO(), types.GetEffectiveGenesis()+2, atxID1, types.BlockEligibilityProof{}, nil, nil)
-	assert.NoError(t, err)
-	b2, err := builder2.createBlock(context.TODO(), types.GetEffectiveGenesis()+2, atxID2, types.BlockEligibilityProof{}, nil, nil)
->>>>>>> 6d654a43
+	b1, err := builder1.createBlock(context.TODO(), types.GetEffectiveGenesis().Add(2), atxID1, types.BlockEligibilityProof{}, nil, nil)
+	assert.NoError(t, err)
+	b2, err := builder2.createBlock(context.TODO(), types.GetEffectiveGenesis().Add(2), atxID2, types.BlockEligibilityProof{}, nil, nil)
 	assert.NoError(t, err)
 
 	assert.NotEqual(t, b1.ID(), b2.ID(), "ids are identical")
 }
 
 var (
-<<<<<<< HEAD
-	block1  = types.NewExistingBlock(types.LayerID{}, []byte(rand.String(8)), nil)
-	block2  = types.NewExistingBlock(types.LayerID{}, []byte(rand.String(8)), nil)
-	block3  = types.NewExistingBlock(types.LayerID{}, []byte(rand.String(8)), nil)
-	block4  = types.NewExistingBlock(types.LayerID{}, []byte(rand.String(8)), nil)
-	hareRes = []types.BlockID{block1.ID(), block2.ID(), block3.ID(), block4.ID()}
-=======
-	block1 = types.NewExistingBlock(0, []byte(rand.String(8)), nil)
-	block2 = types.NewExistingBlock(0, []byte(rand.String(8)), nil)
-	block3 = types.NewExistingBlock(0, []byte(rand.String(8)), nil)
-	block4 = types.NewExistingBlock(0, []byte(rand.String(8)), nil)
->>>>>>> 6d654a43
+	block1 = types.NewExistingBlock(types.LayerID{}, []byte(rand.String(8)), nil)
+	block2 = types.NewExistingBlock(types.LayerID{}, []byte(rand.String(8)), nil)
+	block3 = types.NewExistingBlock(types.LayerID{}, []byte(rand.String(8)), nil)
+	block4 = types.NewExistingBlock(types.LayerID{}, []byte(rand.String(8)), nil)
 
 	coinbase = types.HexToAddress("aaaa")
 
@@ -183,12 +145,6 @@
 
 	blockset := []types.BlockID{block1.ID(), block2.ID(), block3.ID()}
 
-<<<<<<< HEAD
-	hare := MockHare{res: map[types.LayerID][]types.BlockID{}}
-	hare.res[types.NewLayerID(1)] = hareRes
-
-=======
->>>>>>> 6d654a43
 	txPool := state.NewTxMemPool()
 
 	atxPool := activation.NewAtxMemPool()
@@ -248,11 +204,6 @@
 	n := net.NewNode()
 
 	hareRes := []types.BlockID{block1.ID(), block2.ID(), block3.ID(), block4.ID()}
-<<<<<<< HEAD
-	hare := MockHare{res: map[types.LayerID][]types.BlockID{}}
-	hare.res[types.NewLayerID(1)] = hareRes
-=======
->>>>>>> 6d654a43
 
 	st := []*types.Block{block1, block2, block3}
 	builder := createBlockBuilder("a", n, st)
@@ -271,11 +222,7 @@
 
 	transids := []types.TransactionID{trans[0].ID(), trans[1].ID(), trans[2].ID()}
 
-<<<<<<< HEAD
-	b, err := builder.createBlock(types.GetEffectiveGenesis().Add(1), types.ATXID(types.Hash32{1, 2, 3}), types.BlockEligibilityProof{J: 0, Sig: []byte{1}}, transids, []types.ATXID{atx1, atx2, atx3, atx4, atx5})
-=======
-	b, err := builder.createBlock(context.TODO(), types.GetEffectiveGenesis()+1, types.ATXID(types.Hash32{1, 2, 3}), types.BlockEligibilityProof{J: 0, Sig: []byte{1}}, transids, []types.ATXID{atx1, atx2, atx3, atx4, atx5})
->>>>>>> 6d654a43
+	b, err := builder.createBlock(context.TODO(), types.GetEffectiveGenesis().Add(1), types.ATXID(types.Hash32{1, 2, 3}), types.BlockEligibilityProof{J: 0, Sig: []byte{1}}, transids, []types.ATXID{atx1, atx2, atx3, atx4, atx5})
 	assert.NoError(t, err)
 
 	assert.Equal(t, hareRes, b.ForDiff)
@@ -288,11 +235,7 @@
 	assert.Equal(t, []types.ATXID{atx1, atx2, atx3, atx4, atx5}, *b.ActiveSet)
 
 	//test create second block
-<<<<<<< HEAD
-	bl, err := builder.createBlock(types.GetEffectiveGenesis().Add(2), types.ATXID(types.Hash32{1, 2, 3}), types.BlockEligibilityProof{J: 1, Sig: []byte{1}}, transids, nil)
-=======
-	bl, err := builder.createBlock(context.TODO(), types.GetEffectiveGenesis()+2, types.ATXID(types.Hash32{1, 2, 3}), types.BlockEligibilityProof{J: 1, Sig: []byte{1}}, transids, nil)
->>>>>>> 6d654a43
+	bl, err := builder.createBlock(context.TODO(), types.GetEffectiveGenesis().Add(2), types.ATXID(types.Hash32{1, 2, 3}), types.BlockEligibilityProof{J: 1, Sig: []byte{1}}, transids, nil)
 	assert.NoError(t, err)
 
 	assert.Equal(t, hareRes, bl.ForDiff)
@@ -333,138 +276,6 @@
 	return false
 }
 
-<<<<<<< HEAD
-func ContainsAtx(a []types.ATXID, x types.ATXID) bool {
-	for _, n := range a {
-		if x == n {
-			return true
-		}
-	}
-	return false
-}
-
-/*
-func TestBlockBuilder_Validation(t *testing.T) {
-	net := service.NewSimulator()
-	beginRound := make(chan types.LayerID)
-	n1 := net.NewNode()
-
-	block1 := types.NewExistingBlock(types.LayerID{}, []byte(rand.String(8)))
-	block2 := types.NewExistingBlock(types.LayerID{}, []byte(rand.String(8)))
-	block3 := types.NewExistingBlock(types.LayerID{}, []byte(rand.String(8)))
-	block4 := types.NewExistingBlock(types.LayerID{}, []byte(rand.String(8)))
-	hareRes := []types.BlockID{block1.ID(), block2.ID(), block3.ID(), block4.ID()}
-	hare := MockHare{res: map[types.LayerID][]types.BlockID{}}
-	hare.res[types.NewLayerID(0)]] = hareRes
-
-	st := []*types.Block{block1, block2, block3}
-	builder1 := NewBlockBuilder(types.NodeID{Key: "a"}, signing.NewEdSigner(), n1, beginRound, 5, state.NewTxMemPool(), activation.NewAtxMemPool(), MockCoin{}, &mockMesh{b: st}, hare, &mockBlockOracle{}, mockTxProcessor{true}, &mockAtxValidator{}, &mockSyncer{}, selectCount, selectCount, layersPerEpoch, mockProjector, log.New(n1.Info.ID.String(), "", ""))
-	assert.NoError(t, builder1.Start())
-	tx := NewTx(t, 5, types.HexToAddress("0xFF"), signing.NewEdSigner())
-	b, e := types.InterfaceToBytes(tx)
-	assert.Nil(t, e)
-	assert.NoError(t, n1.Broadcast(IncomingTxProtocol, b))
-	time.Sleep(300 * time.Millisecond)
-	ids, err := builder1.TransactionPool.GetTxsForBlock(10, getState)
-	assert.NoError(t, err)
-	assert.Empty(t, ids)
-	builder1.txValidator = mockTxProcessor{false}
-	assert.NoError(t, n1.Broadcast(IncomingTxProtocol, b))
-	time.Sleep(300 * time.Millisecond)
-	ids, err = builder1.TransactionPool.GetTxsForBlock(10, getState)
-	assert.NoError(t, err)
-	assert.Len(t, ids, 1)
-
-	poetRef := []byte{0xba, 0x38}
-	coinbase := types.HexToAddress("aaaa")
-	atx := newActivationTx(types.NodeID{Key: "aaaa", VRFPublicKey: []byte("bbb")}, 0, types.ATXID(types.Hash32{1}), 5, 1, types.ATXID{}, coinbase, 5, []types.BlockID{block1.ID(), block2.ID(), block3.ID()}, activation.NewNIPSTWithChallenge(&types.Hash32{}, poetRef))
-
-	atxBytes, err := types.InterfaceToBytes(&atx)
-	assert.NoError(t, err)
-	err = n1.Broadcast(activation.AtxProtocol, atxBytes)
-	assert.NoError(t, err)
-	time.Sleep(300 * time.Millisecond)
-	ids, err = builder1.TransactionPool.GetTxsForBlock(10, getState)
-	assert.NoError(t, err)
-	assert.Len(t, ids, 1)
-}*/
-
-/*
-func TestBlockBuilder_Gossip_NotSynced(t *testing.T) {
-	net := service.NewSimulator()
-	beginRound := make(chan types.LayerID)
-	n1 := net.NewNode()
-
-	block1 := types.NewExistingBlock(types.LayerID{}, []byte(rand.String(8)))
-	block2 := types.NewExistingBlock(types.LayerID{}, []byte(rand.String(8)))
-	block3 := types.NewExistingBlock(types.LayerID{}, []byte(rand.String(8)))
-	block4 := types.NewExistingBlock(types.LayerID{}, []byte(rand.String(8)))
-	hareRes := []types.BlockID{block1.ID(), block2.ID(), block3.ID(), block4.ID()}
-	hare := MockHare{res: map[types.LayerID][]types.BlockID{}}
-	hare.res[types.NewLayerID(0)]] = hareRes
-
-	st := []*types.Block{block2, block3, block4}
-	builder1 := NewBlockBuilder(types.NodeID{Key: "a"}, signing.NewEdSigner(), n1, beginRound, 5, state.NewTxMemPool(), activation.NewAtxMemPool(), MockCoin{}, &mockMesh{b: st}, hare, &mockBlockOracle{}, mockTxProcessor{false}, &mockAtxValidator{}, &mockSyncerP{false}, selectCount, selectCount, layersPerEpoch, mockProjector, log.New(n1.Info.ID.String(),
-		"",
-		""))
-	assert.NoError(t, builder1.Start())
-	tx := NewTx(t, 5, types.HexToAddress("0xFF"), signing.NewEdSigner())
-	b, e := types.InterfaceToBytes(tx)
-	assert.Nil(t, e)
-	err := n1.Broadcast(IncomingTxProtocol, b)
-	assert.NoError(t, err)
-	time.Sleep(300 * time.Millisecond)
-	ids, err := builder1.TransactionPool.GetTxsForBlock(10, getState)
-	assert.NoError(t, err)
-	assert.Empty(t, ids)
-
-	poetRef := []byte{0xba, 0x38}
-	coinbase := types.HexToAddress("aaaa")
-	atx := newActivationTx(types.NodeID{Key: "aaaa", VRFPublicKey: []byte("bbb")}, 1, types.ATXID(types.Hash32{1}), 5, 1, types.ATXID{}, coinbase, 5, []types.BlockID{block1.ID(), block2.ID(), block3.ID()}, activation.NewNIPSTWithChallenge(&types.Hash32{}, poetRef))
-
-	atxBytes, err := types.InterfaceToBytes(&atx)
-	assert.NoError(t, err)
-	err = n1.Broadcast(activation.AtxProtocol, atxBytes)
-	assert.NoError(t, err)
-	time.Sleep(300 * time.Millisecond)
-	ids, err = builder1.TransactionPool.GetTxsForBlock(10, getState)
-	assert.NoError(t, err)
-	assert.Empty(t, ids)
-}*/
-
-func Test_calcHdistRange(t *testing.T) {
-	r := require.New(t)
-	// will set effective genesis to 5
-	types.SetLayersPerEpoch(3)
-
-	// id > hdist
-	from, to := calcHdistRange(types.NewLayerID(10), 3)
-	r.Equal(types.NewLayerID(7), from)
-	r.Equal(types.NewLayerID(9), to)
-
-	// id < hdist + effectiveGenesis
-	from, to = calcHdistRange(types.NewLayerID(6), 5)
-	r.Equal(types.GetEffectiveGenesis(), from)
-	r.Equal(types.NewLayerID(5), to)
-
-	// id = hdist
-	from, to = calcHdistRange(types.NewLayerID(5), 5)
-	r.Equal(types.GetEffectiveGenesis(), from)
-	r.Equal(types.NewLayerID(4), to)
-
-	// hdist = 1
-	from, to = calcHdistRange(types.NewLayerID(6), 1)
-	r.Equal(types.NewLayerID(5), from)
-	r.Equal(types.NewLayerID(5), to)
-
-	r.Panics(func() {
-		from, to = calcHdistRange(types.NewLayerID(5), 0)
-	})
-
-}
-
-=======
->>>>>>> 6d654a43
 var (
 	one   = types.CalcHash32([]byte("1"))
 	two   = types.CalcHash32([]byte("2"))
@@ -576,60 +387,6 @@
 	return r, nil
 }
 
-<<<<<<< HEAD
-func TestBlockBuilder_getVotes(t *testing.T) {
-	rand.Seed(0)
-
-	r := require.New(t)
-	n1 := service.NewSimulator().NewNode()
-	allblocks := []*types.Block{b1, b2, b3, b4, b5, b6, b7}
-	bb := createBlockBuilder("a", n1, allblocks)
-	//bb := NewBlockBuilder(types.NodeID{Key: "a"}, signing.NewEdSigner(), n1, beginRound, 5, NewTxMemPool(), NewAtxMemPool(), MockCoin{}, &mockMesh{b: allblocks}, &mockResult{}, &mockBlockOracle{}, mockTxProcessor{true}, &mockAtxValidator{}, &mockSyncer{}, selectCount, selectCount, layersPerEpoch, mockProjector, log.NewDefault(t.Name()))
-	b, err := bb.getVotes(types.GetEffectiveGenesis())
-	r.EqualError(err, "cannot create blockBytes in genesis layer")
-	r.Nil(b)
-
-	b, err = bb.getVotes(types.GetEffectiveGenesis().Add(1))
-	r.Nil(err)
-	r.Equal(1, len(b))
-
-	id := types.NewLayerID(100)
-	bb.hdist = 5
-	bottom, top := calcHdistRange(id, bb.hdist)
-
-	// has bottom
-	mh := newMockResult()
-	barr := mh.set(bottom)
-	tarr := mh.set(top)
-	bb.hareResult = mh
-	b, err = bb.getVotes(id)
-	r.Nil(err)
-	r.Equal(append(barr, tarr...), b)
-
-	// no bottom
-	bb.meshProvider = &mockMesh{b: allblocks} // assume all blocks exist in DB --> no filtering applied
-	allids := []types.BlockID{b1.ID(), b2.ID(), b3.ID(), b4.ID(), b5.ID(), b6.ID(), b7.ID()}
-	mh = newMockResult()
-	mh.err = errors.New("no result")
-	b1arr := mh.set(bottom.Add(1))
-	tarr = mh.set(top)
-	bb.hareResult = mh
-	b, err = bb.getVotes(id)
-	r.Nil(err)
-	var exp []types.BlockID
-	exp = append(exp, allids...)
-	exp = append(exp, b1arr...)
-	exp = append(exp, tarr...)
-	r.Equal(exp, b)
-
-	// errExample on layer request
-	bb.meshProvider = &mockMesh{b: nil, err: errExample}
-	b, err = bb.getVotes(id)
-	r.Equal(errExample, err)
-}
-
-=======
->>>>>>> 6d654a43
 func TestBlockBuilder_createBlock(t *testing.T) {
 	r := require.New(t)
 	n1 := service.NewSimulator().NewNode()
@@ -644,13 +401,7 @@
 		return types.BlockID{0}, [][]types.BlockID{[]types.BlockID{}, []types.BlockID{}, st}, nil
 	}}
 
-<<<<<<< HEAD
-	builder1.hareResult = &mockResult{err: errExample, ids: nil}
-	builder1.AtxDb = atxDbMock{}
-	b, err := builder1.createBlock(types.NewLayerID(7), types.ATXID{}, types.BlockEligibilityProof{}, nil, nil)
-=======
-	b, err := builder1.createBlock(context.TODO(), 7, types.ATXID{}, types.BlockEligibilityProof{}, nil, nil)
->>>>>>> 6d654a43
+	b, err := builder1.createBlock(context.TODO(), types.NewLayerID(7), types.ATXID{}, types.BlockEligibilityProof{}, nil, nil)
 	r.Nil(err)
 	r.Equal(st, b.NeutralDiff)
 
@@ -658,22 +409,13 @@
 		return types.BlockID{0}, [][]types.BlockID{[]types.BlockID{}, nil, st}, nil
 	}}
 
-<<<<<<< HEAD
-	builder1.hareResult = &mockResult{err: nil, ids: nil}
-	b, err = builder1.createBlock(types.NewLayerID(7), types.ATXID{}, types.BlockEligibilityProof{}, nil, nil)
-=======
-	b, err = builder1.createBlock(context.TODO(), 7, types.ATXID{}, types.BlockEligibilityProof{}, nil, nil)
->>>>>>> 6d654a43
+	b, err = builder1.createBlock(context.TODO(), types.NewLayerID(7), types.ATXID{}, types.BlockEligibilityProof{}, nil, nil)
 	r.Nil(err)
 	r.Equal([]types.BlockID(nil), b.ForDiff)
 	emptyID := types.BlockID{}
 	r.NotEqual(b.ID(), emptyID)
 
-<<<<<<< HEAD
-	b, err = builder1.createBlock(types.NewLayerID(5), types.ATXID{}, types.BlockEligibilityProof{}, nil, nil)
-=======
-	b, err = builder1.createBlock(context.TODO(), 5, types.ATXID{}, types.BlockEligibilityProof{}, nil, nil)
->>>>>>> 6d654a43
+	b, err = builder1.createBlock(context.TODO(), types.NewLayerID(5), types.ATXID{}, types.BlockEligibilityProof{}, nil, nil)
 	r.EqualError(err, "cannot create blockBytes in genesis layer")
 }
 
@@ -697,44 +439,6 @@
 	r.Equal(0, mbo.calls)
 }
 
-<<<<<<< HEAD
-var (
-	block1ID = types.NewExistingBlock(types.NewLayerID(1), []byte{1}, nil).ID()
-	block2ID = types.NewExistingBlock(types.NewLayerID(1), []byte{2}, nil).ID()
-	block3ID = types.NewExistingBlock(types.NewLayerID(1), []byte{3}, nil).ID()
-	block4ID = types.NewExistingBlock(types.NewLayerID(1), []byte{4}, nil).ID()
-)
-
-func Test_filter(t *testing.T) {
-	r := require.New(t)
-	f := func(id types.BlockID) (*types.Block, error) {
-		if id == block1ID || id == block2ID {
-			return nil, errors.New("not exist")
-		}
-
-		return nil, nil
-	}
-
-	blocks := []types.BlockID{block1ID, block2ID, block3ID, block2ID, block4ID}
-	filtered := filterUnknownBlocks(blocks, f)
-	for _, b := range filtered {
-		r.NotEqual(block1ID, b)
-		r.NotEqual(block2ID, b)
-
-		if b != block3ID && b != block4ID {
-			r.FailNow("unknown block encountered")
-		}
-	}
-}
-
-// TODO: Test on bad baseblocks
-//
-//AgainstDiff:      diffs[0],
-//ForDiff:          diffs[1],
-//NeutralDiff:      diffs[2],
-
-=======
->>>>>>> 6d654a43
 type mockBBP struct {
 	f func() (types.BlockID, [][]types.BlockID, error)
 }
@@ -762,29 +466,6 @@
 	return bb
 }
 
-<<<<<<< HEAD
-func Test_getVotesFiltered(t *testing.T) {
-	// check scenario where some of the votes are filtered
-
-	r := require.New(t)
-	n1 := service.NewSimulator().NewNode()
-	types.SetLayersPerEpoch(1)
-	allblocks := []*types.Block{b5}
-	bb := createBlockBuilder("a", n1, allblocks)
-	// has bottom
-	mh := newMockResult()
-	mh.set(types.NewLayerID(4))
-	mh.set(types.NewLayerID(5))
-	bb.hareResult = mh
-	bb.hdist = 2
-	b, err := bb.getVotes(types.NewLayerID(5))
-	r.Nil(err)
-	r.Equal(1, len(b))
-	r.Equal(b5.ID(), b[0])
-}
-
-=======
->>>>>>> 6d654a43
 func newActivationTx(nodeID types.NodeID, sequence uint64, prevATX types.ATXID, pubLayerID types.LayerID,
 	startTick uint64, positioningATX types.ATXID, coinbase types.Address, activeSetSize uint32, view []types.BlockID,
 	nipst *types.NIPST) *types.ActivationTx {
