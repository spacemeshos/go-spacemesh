package miner

import (
	"bytes"
	"context"
	"errors"
	"fmt"
	"testing"
	"time"

	xdr "github.com/nullstyle/go-xdr/xdr3"
	"github.com/stretchr/testify/assert"
	"github.com/stretchr/testify/require"

	"github.com/spacemeshos/go-spacemesh/activation"
	"github.com/spacemeshos/go-spacemesh/blocks"
	"github.com/spacemeshos/go-spacemesh/common/types"
	"github.com/spacemeshos/go-spacemesh/database"
	"github.com/spacemeshos/go-spacemesh/log"
	"github.com/spacemeshos/go-spacemesh/p2p/service"
	"github.com/spacemeshos/go-spacemesh/priorityq"
	"github.com/spacemeshos/go-spacemesh/rand"
	"github.com/spacemeshos/go-spacemesh/signing"
	"github.com/spacemeshos/go-spacemesh/state"
)

const selectCount = 100
const layersPerEpoch = 10

type MockCoin struct{}

func (m MockCoin) GetResult() bool {
	return rand.Int()%2 == 0
}

type MockHare struct {
	res map[types.LayerID][]types.BlockID
}

func (m MockHare) GetResult(id types.LayerID) ([]types.BlockID, error) {
	blks, ok := m.res[id]
	if !ok {
		return nil, fmt.Errorf("hare result for layer %v was not in map", id)
	}
	return blks, nil
}

type mockBlockOracle struct {
	calls int
	err   error
	J     uint32
}

func (mbo *mockBlockOracle) BlockEligible(types.LayerID) (types.ATXID, []types.BlockEligibilityProof, []types.ATXID, error) {
	mbo.calls++
	return types.ATXID(types.Hash32{1, 2, 3}), []types.BlockEligibilityProof{{J: mbo.J, Sig: []byte{1}}}, []types.ATXID{atx1, atx2, atx3, atx4, atx5}, mbo.err
}

type mockAtxValidator struct{}

func (mockAtxValidator) GetIdentity(string) (types.NodeID, error) {
	return types.NodeID{}, nil
}

func (mockAtxValidator) SyntacticallyValidateAtx(*types.ActivationTx) error { return nil }

type mockTxProcessor struct {
	notValid bool
}

func (m mockTxProcessor) ValidateNonceAndBalance(*types.Transaction) error {
	return nil
}

func (m mockTxProcessor) AddressExists(types.Address) bool {
	return !m.notValid
}

type mockSyncer struct {
	notSynced bool
}

func (mockSyncer) ListenToGossip() bool {
	return true
}

<<<<<<< HEAD
func (mockSyncer) GetPoetProof(h types.Hash32) error { return nil }
=======
func (mockSyncer) FetchPoetProof(context.Context, []byte) error { return nil }
>>>>>>> 55957a81

func (m mockSyncer) IsSynced(context.Context) bool { return !m.notSynced }

type mockSyncerP struct {
	synced bool
}

func (m mockSyncerP) ListenToGossip() bool {
	return m.synced
}

func (mockSyncerP) FetchPoetProof(context.Context, []byte) error { return nil }

func (m mockSyncerP) IsSynced(context.Context) bool { return m.synced }

type atxDbMock struct {
}

func (atxDbMock) GetEpochAtxs(epochID types.EpochID) []types.ATXID {
	return []types.ATXID{atx1, atx2, atx3, atx4, atx5}
}

func (atxDbMock) GetAtxs(epochID types.EpochID) []types.ATXID {
	return []types.ATXID{atx1, atx2, atx3, atx4, atx5}
}

type MockProjector struct {
}

func (p *MockProjector) GetProjection(types.Address) (nonce uint64, balance uint64, err error) {
	return 1, 1000, nil
}

func init() {
	database.SwitchToMemCreationContext()
	types.SetLayersPerEpoch(3)
}

var mockProjector = &MockProjector{}

func TestBlockBuilder_StartStop(t *testing.T) {
	rand.Seed(0)
	net := service.NewSimulator()
	n := net.NewNode()

	block1 := types.NewExistingBlock(0, []byte(rand.String(8)), nil)
	block2 := types.NewExistingBlock(0, []byte(rand.String(8)), nil)
	block3 := types.NewExistingBlock(0, []byte(rand.String(8)), nil)
	block4 := types.NewExistingBlock(0, []byte(rand.String(8)), nil)
	hareRes := []types.BlockID{block1.ID(), block2.ID(), block3.ID(), block4.ID()}

	txMempool := state.NewTxMemPool()

	hare := MockHare{res: map[types.LayerID][]types.BlockID{}}
	hare.res[0] = hareRes

	bs := []*types.Block{block1, block2, block3, block4}
	builder := createBlockBuilder("a", n, bs)
	builder.hareResult = hare
	builder.TransactionPool = txMempool
	//builder := NewBlockBuilder(types.NodeID{}, signing.NewEdSigner(), n, beginRound, 5, MockCoin{}, orphans, hare, &mockBlockOracle{}, mockTxProcessor{}, &mockAtxValidator{}, &mockSyncer{}, selectCount, selectCount, layersPerEpoch, mockProjector, log.New(n.String(), "", ""))

	err := builder.Start(context.TODO())
	assert.NoError(t, err)

	err = builder.Start(context.TODO())
	assert.Error(t, err)

	err = builder.Close()
	assert.NoError(t, err)

	err = builder.Close()
	assert.Error(t, err)

	tx1 := NewTx(t, 1, types.BytesToAddress([]byte{0x01}), signing.NewEdSigner())
	txMempool.Put(tx1.ID(), tx1)
}

func TestBlockBuilder_BlockIdGeneration(t *testing.T) {

	net := service.NewSimulator()
	n1 := net.NewNode()
	n2 := net.NewNode()

	block1 := types.NewExistingBlock(0, []byte(rand.String(8)), nil)
	block2 := types.NewExistingBlock(0, []byte(rand.String(8)), nil)
	block3 := types.NewExistingBlock(0, []byte(rand.String(8)), nil)
	block4 := types.NewExistingBlock(0, []byte(rand.String(8)), nil)
	hareRes := []types.BlockID{block1.ID(), block2.ID(), block3.ID(), block4.ID()}
	hare := MockHare{res: map[types.LayerID][]types.BlockID{}}
	hare.res[0] = hareRes

	st := []*types.Block{block2, block3, block4}
	builder1 := createBlockBuilder("a", n1, st)
	builder2 := createBlockBuilder("b", n2, st)
	builder1.hareResult = hare
	builder2.hareResult = hare
	builder2.AtxDb = atxDbMock{}
	builder1.AtxDb = atxDbMock{}

	atxID1 := types.ATXID(types.HexToHash32("dead"))
	atxID2 := types.ATXID(types.HexToHash32("beef"))

	b1, err := builder1.createBlock(types.GetEffectiveGenesis()+2, atxID1, types.BlockEligibilityProof{}, nil, nil)
	assert.NoError(t, err)
	b2, err := builder2.createBlock(types.GetEffectiveGenesis()+2, atxID2, types.BlockEligibilityProof{}, nil, nil)
	assert.NoError(t, err)

	assert.NotEqual(t, b1.ID(), b2.ID(), "ids are identical")
}

var (
	block1  = types.NewExistingBlock(0, []byte(rand.String(8)), nil)
	block2  = types.NewExistingBlock(0, []byte(rand.String(8)), nil)
	block3  = types.NewExistingBlock(0, []byte(rand.String(8)), nil)
	block4  = types.NewExistingBlock(0, []byte(rand.String(8)), nil)
	hareRes = []types.BlockID{block1.ID(), block2.ID(), block3.ID(), block4.ID()}

	coinbase = types.HexToAddress("aaaa")

	poetRef = []byte{0xba, 0x38}
	atxs    = []*types.ActivationTx{
		newActivationTx(types.NodeID{Key: "aaaa", VRFPublicKey: []byte("bbb")}, 1, types.ATXID(types.Hash32{1}), 5, 1, types.ATXID{}, coinbase, 5, []types.BlockID{block1.ID(), block2.ID(), block3.ID()}, activation.NewNIPSTWithChallenge(&types.Hash32{}, poetRef)),
		newActivationTx(types.NodeID{Key: "bbbb", VRFPublicKey: []byte("bbb")}, 1, types.ATXID(types.Hash32{2}), 5, 1, types.ATXID{}, coinbase, 5, []types.BlockID{block1.ID(), block2.ID(), block3.ID()}, activation.NewNIPSTWithChallenge(&types.Hash32{}, poetRef)),
		newActivationTx(types.NodeID{Key: "cccc", VRFPublicKey: []byte("bbb")}, 1, types.ATXID(types.Hash32{3}), 5, 1, types.ATXID{}, coinbase, 5, []types.BlockID{block1.ID(), block2.ID(), block3.ID()}, activation.NewNIPSTWithChallenge(&types.Hash32{}, poetRef)),
	}

	atxIDs = []types.ATXID{atxs[0].ID(), atxs[1].ID(), atxs[2].ID()}
)

func TestBlockBuilder_CreateBlockFlow(t *testing.T) {
	net := service.NewSimulator()
	beginRound := make(chan types.LayerID)
	n := net.NewNode()
	receiver := net.NewNode()

	blockset := []types.BlockID{block1.ID(), block2.ID(), block3.ID()}

	hare := MockHare{res: map[types.LayerID][]types.BlockID{}}
	hare.res[1] = hareRes

	txPool := state.NewTxMemPool()

	atxPool := activation.NewAtxMemPool()

	st := []*types.Block{block1, block2, block3}
	builder := createBlockBuilder("a", n, st)
	builder.baseBlockP = &mockBBP{f: func() (types.BlockID, [][]types.BlockID, error) {
		return types.BlockID{0}, [][]types.BlockID{[]types.BlockID{}, blockset, []types.BlockID{}}, nil
	}}
	builder.TransactionPool = txPool
	builder.beginRoundEvent = beginRound
	//builder := NewBlockBuilder(types.NodeID{Key: "anton", VRFPublicKey: []byte("anton")}, signing.NewEdSigner(), n, beginRound, 5, NewTxMemPool(), NewAtxMemPool(), MockCoin{}, &mockMesh{b: st}, hare, &mockBlockOracle{}, mockTxProcessor{}, &mockAtxValidator{}, &mockSyncer{}, selectCount, selectCount, layersPerEpoch, mockProjector, log.New(n.String(), "", ""))

	gossipMessages := receiver.RegisterGossipProtocol(blocks.NewBlockProtocol, priorityq.High)
	err := builder.Start(context.TODO())
	assert.NoError(t, err)

	recipient := types.BytesToAddress([]byte{0x01})
	signer := signing.NewEdSigner()

	trans := []*types.Transaction{
		NewTx(t, 1, recipient, signer),
		NewTx(t, 2, recipient, signer),
		NewTx(t, 3, recipient, signer),
	}

	transids := []types.TransactionID{trans[0].ID(), trans[1].ID(), trans[2].ID()}

	txPool.Put(trans[0].ID(), trans[0])
	txPool.Put(trans[1].ID(), trans[1])
	txPool.Put(trans[2].ID(), trans[2])

	atxPool.Put(atxs[0])
	atxPool.Put(atxs[1])
	atxPool.Put(atxs[2])

	go func() { beginRound <- types.GetEffectiveGenesis() + 1 }()
	select {
	case output := <-gossipMessages:
		b := types.MiniBlock{}
		_, _ = xdr.Unmarshal(bytes.NewBuffer(output.Bytes()), &b)

		assert.Equal(t, []types.BlockID{block1.ID(), block2.ID(), block3.ID()}, b.ForDiff)

		assert.True(t, ContainsTx(b.TxIDs, transids[0]))
		assert.True(t, ContainsTx(b.TxIDs, transids[1]))
		assert.True(t, ContainsTx(b.TxIDs, transids[2]))

		/*assert.True(t, ContainsAtx(b.ATXIDs, atxs[0].ID()))
		assert.True(t, ContainsAtx(b.ATXIDs, atxs[1].ID()))
		assert.True(t, ContainsAtx(b.ATXIDs, atxs[2].ID()))*/

		assert.Equal(t, []types.ATXID{atx1, atx2, atx3, atx4, atx5}, *b.ActiveSet)
	case <-time.After(1 * time.Minute):
		assert.Fail(t, "timeout on receiving block")
	}

}

func TestBlockBuilder_CreateBlockWithRef(t *testing.T) {
	net := service.NewSimulator()
	n := net.NewNode()

	hareRes := []types.BlockID{block1.ID(), block2.ID(), block3.ID(), block4.ID()}
	hare := MockHare{res: map[types.LayerID][]types.BlockID{}}
	hare.res[1] = hareRes

	st := []*types.Block{block1, block2, block3}
	builder := createBlockBuilder("a", n, st)
	builder.baseBlockP = &mockBBP{f: func() (types.BlockID, [][]types.BlockID, error) {
		return types.BlockID{0}, [][]types.BlockID{[]types.BlockID{block4.ID()}, hareRes, []types.BlockID{}}, nil
	}}

	recipient := types.BytesToAddress([]byte{0x01})
	signer := signing.NewEdSigner()

	trans := []*types.Transaction{
		NewTx(t, 1, recipient, signer),
		NewTx(t, 2, recipient, signer),
		NewTx(t, 3, recipient, signer),
	}

	transids := []types.TransactionID{trans[0].ID(), trans[1].ID(), trans[2].ID()}

	b, err := builder.createBlock(types.GetEffectiveGenesis()+1, types.ATXID(types.Hash32{1, 2, 3}), types.BlockEligibilityProof{J: 0, Sig: []byte{1}}, transids, []types.ATXID{atx1, atx2, atx3, atx4, atx5})
	assert.NoError(t, err)

	assert.Equal(t, hareRes, b.ForDiff)
	assert.Equal(t, []types.BlockID{block4.ID()}, b.AgainstDiff)

	assert.True(t, ContainsTx(b.TxIDs, transids[0]))
	assert.True(t, ContainsTx(b.TxIDs, transids[1]))
	assert.True(t, ContainsTx(b.TxIDs, transids[2]))

	/*assert.True(t, ContainsAtx(b.ATXIDs, atxs[0].ID()))
	assert.True(t, ContainsAtx(b.ATXIDs, atxs[1].ID()))
	assert.True(t, ContainsAtx(b.ATXIDs, atxs[2].ID()))*/

	assert.Equal(t, []types.ATXID{atx1, atx2, atx3, atx4, atx5}, *b.ActiveSet)

	//test create second block
	bl, err := builder.createBlock(types.GetEffectiveGenesis()+2, types.ATXID(types.Hash32{1, 2, 3}), types.BlockEligibilityProof{J: 1, Sig: []byte{1}}, transids, nil)
	assert.NoError(t, err)

	assert.Equal(t, hareRes, bl.ForDiff)
	assert.Equal(t, []types.BlockID{block4.ID()}, bl.AgainstDiff)

	assert.True(t, ContainsTx(bl.TxIDs, transids[0]))
	assert.True(t, ContainsTx(bl.TxIDs, transids[1]))
	assert.True(t, ContainsTx(bl.TxIDs, transids[2]))

	/*assert.True(t, ContainsAtx(bl.ATXIDs, atxs[0].ID()))
	assert.True(t, ContainsAtx(bl.ATXIDs, atxs[1].ID()))
	assert.True(t, ContainsAtx(bl.ATXIDs, atxs[2].ID()))*/

	assert.Equal(t, *bl.RefBlock, b.ID())
}

func NewTx(t *testing.T, nonce uint64, recipient types.Address, signer *signing.EdSigner) *types.Transaction {
	tx, err := types.NewSignedTx(nonce, recipient, 1, defaultGasLimit, defaultFee, signer)
	assert.NoError(t, err)
	return tx
}

func TestBlockBuilder_SerializeTrans(t *testing.T) {
	tx := NewTx(t, 1, types.BytesToAddress([]byte{0x02}), signing.NewEdSigner())
	buf, err := types.InterfaceToBytes(tx)
	assert.NoError(t, err)

	ntx, err := types.BytesToTransaction(buf)
	assert.NoError(t, err)
	err = ntx.CalcAndSetOrigin()
	assert.NoError(t, err)

	assert.Equal(t, *tx, *ntx)
}

func ContainsTx(a []types.TransactionID, x types.TransactionID) bool {
	for _, n := range a {
		if x == n {
			return true
		}
	}
	return false
}

func ContainsAtx(a []types.ATXID, x types.ATXID) bool {
	for _, n := range a {
		if x == n {
			return true
		}
	}
	return false
}

/*
func TestBlockBuilder_Validation(t *testing.T) {
	net := service.NewSimulator()
	beginRound := make(chan types.LayerID)
	n1 := net.NewNode()

	block1 := types.NewExistingBlock(0, []byte(rand.String(8)))
	block2 := types.NewExistingBlock(0, []byte(rand.String(8)))
	block3 := types.NewExistingBlock(0, []byte(rand.String(8)))
	block4 := types.NewExistingBlock(0, []byte(rand.String(8)))
	hareRes := []types.BlockID{block1.ID(), block2.ID(), block3.ID(), block4.ID()}
	hare := MockHare{res: map[types.LayerID][]types.BlockID{}}
	hare.res[0] = hareRes

	st := []*types.Block{block1, block2, block3}
	builder1 := NewBlockBuilder(types.NodeID{Key: "a"}, signing.NewEdSigner(), n1, beginRound, 5, state.NewTxMemPool(), activation.NewAtxMemPool(), MockCoin{}, &mockMesh{b: st}, hare, &mockBlockOracle{}, mockTxProcessor{true}, &mockAtxValidator{}, &mockSyncer{}, selectCount, selectCount, layersPerEpoch, mockProjector, log.New(n1.Info.ID.String(), "", ""))
	assert.NoError(t, builder1.Start())
	tx := NewTx(t, 5, types.HexToAddress("0xFF"), signing.NewEdSigner())
	b, e := types.InterfaceToBytes(tx)
	assert.Nil(t, e)
	assert.NoError(t, n1.Broadcast(IncomingTxProtocol, b))
	time.Sleep(300 * time.Millisecond)
	ids, err := builder1.TransactionPool.GetTxsForBlock(10, getState)
	assert.NoError(t, err)
	assert.Empty(t, ids)
	builder1.txValidator = mockTxProcessor{false}
	assert.NoError(t, n1.Broadcast(IncomingTxProtocol, b))
	time.Sleep(300 * time.Millisecond)
	ids, err = builder1.TransactionPool.GetTxsForBlock(10, getState)
	assert.NoError(t, err)
	assert.Len(t, ids, 1)

	poetRef := []byte{0xba, 0x38}
	coinbase := types.HexToAddress("aaaa")
	atx := newActivationTx(types.NodeID{Key: "aaaa", VRFPublicKey: []byte("bbb")}, 0, types.ATXID(types.Hash32{1}), 5, 1, types.ATXID{}, coinbase, 5, []types.BlockID{block1.ID(), block2.ID(), block3.ID()}, activation.NewNIPSTWithChallenge(&types.Hash32{}, poetRef))

	atxBytes, err := types.InterfaceToBytes(&atx)
	assert.NoError(t, err)
	err = n1.Broadcast(activation.AtxProtocol, atxBytes)
	assert.NoError(t, err)
	time.Sleep(300 * time.Millisecond)
	ids, err = builder1.TransactionPool.GetTxsForBlock(10, getState)
	assert.NoError(t, err)
	assert.Len(t, ids, 1)
}*/

/*
func TestBlockBuilder_Gossip_NotSynced(t *testing.T) {
	net := service.NewSimulator()
	beginRound := make(chan types.LayerID)
	n1 := net.NewNode()

	block1 := types.NewExistingBlock(0, []byte(rand.String(8)))
	block2 := types.NewExistingBlock(0, []byte(rand.String(8)))
	block3 := types.NewExistingBlock(0, []byte(rand.String(8)))
	block4 := types.NewExistingBlock(0, []byte(rand.String(8)))
	hareRes := []types.BlockID{block1.ID(), block2.ID(), block3.ID(), block4.ID()}
	hare := MockHare{res: map[types.LayerID][]types.BlockID{}}
	hare.res[0] = hareRes

	st := []*types.Block{block2, block3, block4}
	builder1 := NewBlockBuilder(types.NodeID{Key: "a"}, signing.NewEdSigner(), n1, beginRound, 5, state.NewTxMemPool(), activation.NewAtxMemPool(), MockCoin{}, &mockMesh{b: st}, hare, &mockBlockOracle{}, mockTxProcessor{false}, &mockAtxValidator{}, &mockSyncerP{false}, selectCount, selectCount, layersPerEpoch, mockProjector, log.New(n1.Info.ID.String(),
		"",
		""))
	assert.NoError(t, builder1.Start())
	tx := NewTx(t, 5, types.HexToAddress("0xFF"), signing.NewEdSigner())
	b, e := types.InterfaceToBytes(tx)
	assert.Nil(t, e)
	err := n1.Broadcast(IncomingTxProtocol, b)
	assert.NoError(t, err)
	time.Sleep(300 * time.Millisecond)
	ids, err := builder1.TransactionPool.GetTxsForBlock(10, getState)
	assert.NoError(t, err)
	assert.Empty(t, ids)

	poetRef := []byte{0xba, 0x38}
	coinbase := types.HexToAddress("aaaa")
	atx := newActivationTx(types.NodeID{Key: "aaaa", VRFPublicKey: []byte("bbb")}, 1, types.ATXID(types.Hash32{1}), 5, 1, types.ATXID{}, coinbase, 5, []types.BlockID{block1.ID(), block2.ID(), block3.ID()}, activation.NewNIPSTWithChallenge(&types.Hash32{}, poetRef))

	atxBytes, err := types.InterfaceToBytes(&atx)
	assert.NoError(t, err)
	err = n1.Broadcast(activation.AtxProtocol, atxBytes)
	assert.NoError(t, err)
	time.Sleep(300 * time.Millisecond)
	ids, err = builder1.TransactionPool.GetTxsForBlock(10, getState)
	assert.NoError(t, err)
	assert.Empty(t, ids)
}*/

func Test_calcHdistRange(t *testing.T) {
	r := require.New(t)
	// will set effective genesis to 5
	types.SetLayersPerEpoch(int32(3))

	// id > hdist
	from, to := calcHdistRange(10, 3)
	r.Equal(types.LayerID(7), from)
	r.Equal(types.LayerID(9), to)

	// id < hdist + effectiveGenesis
	from, to = calcHdistRange(6, 5)
	r.Equal(types.LayerID(types.GetEffectiveGenesis()), from)
	r.Equal(types.LayerID(5), to)

	// id = hdist
	from, to = calcHdistRange(5, 5)
	r.Equal(types.LayerID(types.GetEffectiveGenesis()), from)
	r.Equal(types.LayerID(4), to)

	// hdist = 1
	from, to = calcHdistRange(6, 1)
	r.Equal(types.LayerID(5), from)
	r.Equal(types.LayerID(5), to)

	// hdist = 0
	defer func() {
		err := recover()
		require.Equal(t, err, "hdist cannot be zero")
	}()
	from, to = calcHdistRange(5, 0)
}

var (
	one   = types.CalcHash32([]byte("1"))
	two   = types.CalcHash32([]byte("2"))
	three = types.CalcHash32([]byte("3"))
	four  = types.CalcHash32([]byte("4"))
	five  = types.CalcHash32([]byte("5"))
)

var (
	atx1 = types.ATXID(one)
	atx2 = types.ATXID(two)
	atx3 = types.ATXID(three)
	atx4 = types.ATXID(four)
	atx5 = types.ATXID(five)
)

func Test_selectAtxs(t *testing.T) {
	r := require.New(t)

	atxs := []types.ATXID{atx1, atx2, atx3, atx4, atx5}
	selected := selectAtxs(atxs, 2)
	r.Equal(2, len(selected))

	selected = selectAtxs(atxs, 5)
	r.Equal(5, len(selected))

	selected = selectAtxs(atxs, 10)
	r.Equal(5, len(selected))

	// check uniformity
	rand.Seed(1000)
	origin := []types.ATXID{atx1, atx2, atx3, atx4, atx5}
	mp := make(map[types.ATXID]struct{}, 0)
	for i := 0; i < 100; i++ {
		atxs = []types.ATXID{atx1, atx2, atx3, atx4, atx5}
		selected = selectAtxs(atxs, 2)

		for _, i := range selected {
			mp[i] = struct{}{}
		}
	}

	for _, x := range origin {
		f := false
		for y := range mp {
			if bytes.Equal(x.Bytes(), y.Bytes()) {
				f = true
			}
		}

		if !f {
			r.FailNow("Couldn't find %v", x)
		}
	}

	r.Equal(5, len(mp))
}

var (
	b1 = types.NewExistingBlock(1, []byte{1}, nil)
	b2 = types.NewExistingBlock(1, []byte{2}, nil)
	b3 = types.NewExistingBlock(1, []byte{3}, nil)
	b4 = types.NewExistingBlock(1, []byte{4}, nil)
	b5 = types.NewExistingBlock(1, []byte{5}, nil)
	b6 = types.NewExistingBlock(1, []byte{6}, nil)
	b7 = types.NewExistingBlock(1, []byte{7}, nil)
)

func genBlockIds() []types.BlockID {
	bids := []types.BlockID{b1.ID(), b2.ID(), b3.ID(), b4.ID(), b5.ID(), b6.ID(), b7.ID()}
	for i := 0; i < len(bids)*2; i++ {
		l := rand.Int() % len(bids)
		j := rand.Int() % len(bids)
		bids[l], bids[j] = bids[j], bids[l]
	}

	return bids
}

type mockResult struct {
	err error
	ids map[types.LayerID][]types.BlockID
}

func newMockResult() *mockResult {
	m := &mockResult{}
	m.ids = make(map[types.LayerID][]types.BlockID)
	return m
}

func (m *mockResult) set(id types.LayerID) []types.BlockID {
	bids := genBlockIds()
	m.ids[id] = bids

	return bids
}

func (m *mockResult) GetResult(id types.LayerID) ([]types.BlockID, error) {
	bl, ok := m.ids[id]
	if ok {
		return bl, nil
	}
	return nil, m.err
}

var errExample = errors.New("example errExample")

type mockMesh struct {
	b   []*types.Block
	err error
}

func (m *mockMesh) AddBlockWithTxs(blk *types.Block) error {
	return nil
}

func (m *mockMesh) GetRefBlock(id types.EpochID) types.BlockID {
	return types.BlockID{}
}

func (m *mockMesh) GetBlock(id types.BlockID) (*types.Block, error) {
	for _, blk := range m.b {
		if blk.ID() == id {
			return blk, nil
		}
	}

	return nil, errors.New("not exist")
}

func (m *mockMesh) LayerBlockIds(index types.LayerID) ([]types.BlockID, error) {
	if m.err != nil {
		return nil, m.err
	}
	l := types.NewLayer(index)
	var ids []types.BlockID
	for _, e := range m.b {
		e.LayerIndex = index
		l.AddBlock(e)
		ids = append(ids, e.ID())
	}

	return ids, nil
}

func (m *mockMesh) GetOrphanBlocksBefore(types.LayerID) ([]types.BlockID, error) {
	r := make([]types.BlockID, 0)
	for _, e := range m.b {
		r = append(r, e.ID())
	}
	return r, nil
}

func TestBlockBuilder_getVotes(t *testing.T) {
	rand.Seed(0)

	r := require.New(t)
	n1 := service.NewSimulator().NewNode()
	allblocks := []*types.Block{b1, b2, b3, b4, b5, b6, b7}
	bb := createBlockBuilder("a", n1, allblocks)
	//bb := NewBlockBuilder(types.NodeID{Key: "a"}, signing.NewEdSigner(), n1, beginRound, 5, NewTxMemPool(), NewAtxMemPool(), MockCoin{}, &mockMesh{b: allblocks}, &mockResult{}, &mockBlockOracle{}, mockTxProcessor{true}, &mockAtxValidator{}, &mockSyncer{}, selectCount, selectCount, layersPerEpoch, mockProjector, log.NewDefault(t.Name()))
	b, err := bb.getVotes(types.GetEffectiveGenesis())
	r.EqualError(err, "cannot create blockBytes in genesis layer")
	r.Nil(b)

	b, err = bb.getVotes(types.GetEffectiveGenesis() + 1)
	r.Nil(err)
	r.Equal(1, len(b))

	id := types.LayerID(100)
	bb.hdist = 5
	bottom, top := calcHdistRange(id, bb.hdist)

	// has bottom
	mh := newMockResult()
	barr := mh.set(bottom)
	tarr := mh.set(top)
	bb.hareResult = mh
	b, err = bb.getVotes(id)
	r.Nil(err)
	r.Equal(append(barr, tarr...), b)

	// no bottom
	bb.meshProvider = &mockMesh{b: allblocks} // assume all blocks exist in DB --> no filtering applied
	allids := []types.BlockID{b1.ID(), b2.ID(), b3.ID(), b4.ID(), b5.ID(), b6.ID(), b7.ID()}
	mh = newMockResult()
	mh.err = errors.New("no result")
	b1arr := mh.set(bottom + 1)
	tarr = mh.set(top)
	bb.hareResult = mh
	b, err = bb.getVotes(id)
	r.Nil(err)
	var exp []types.BlockID
	exp = append(exp, allids...)
	exp = append(exp, b1arr...)
	exp = append(exp, tarr...)
	r.Equal(exp, b)

	// errExample on layer request
	bb.meshProvider = &mockMesh{b: nil, err: errExample}
	b, err = bb.getVotes(id)
	r.Equal(errExample, err)
}

func TestBlockBuilder_createBlock(t *testing.T) {
	r := require.New(t)
	n1 := service.NewSimulator().NewNode()
	types.SetLayersPerEpoch(int32(3))
	block1 := types.NewExistingBlock(6, []byte(rand.String(8)), nil)
	block2 := types.NewExistingBlock(6, []byte(rand.String(8)), nil)
	block3 := types.NewExistingBlock(6, []byte(rand.String(8)), nil)
	bs := []*types.Block{block1, block2, block3}
	st := []types.BlockID{block1.ID(), block2.ID(), block3.ID()}
	builder1 := createBlockBuilder("a", n1, bs)
	builder1.baseBlockP = &mockBBP{f: func() (types.BlockID, [][]types.BlockID, error) {
		return types.BlockID{0}, [][]types.BlockID{[]types.BlockID{}, []types.BlockID{}, st}, nil
	}}

	builder1.hareResult = &mockResult{err: errExample, ids: nil}
	builder1.AtxDb = atxDbMock{}
	b, err := builder1.createBlock(7, types.ATXID{}, types.BlockEligibilityProof{}, nil, nil)
	r.Nil(err)
	r.Equal(st, b.NeutralDiff)

	builder1.baseBlockP = &mockBBP{f: func() (types.BlockID, [][]types.BlockID, error) {
		return types.BlockID{0}, [][]types.BlockID{[]types.BlockID{}, nil, st}, nil
	}}

	builder1.hareResult = &mockResult{err: nil, ids: nil}
	b, err = builder1.createBlock(7, types.ATXID{}, types.BlockEligibilityProof{}, nil, nil)
	r.Nil(err)
	r.Equal([]types.BlockID(nil), b.ForDiff)
	emptyID := types.BlockID{}
	r.NotEqual(b.ID(), emptyID)

	b, err = builder1.createBlock(5, types.ATXID{}, types.BlockEligibilityProof{}, nil, nil)
	r.EqualError(err, "cannot create blockBytes in genesis layer")
}

func TestBlockBuilder_notSynced(t *testing.T) {
	r := require.New(t)
	beginRound := make(chan types.LayerID)
	n1 := service.NewSimulator().NewNode()
	var bs []*types.Block
	ms := &mockSyncer{}
	ms.notSynced = true
	mbo := &mockBlockOracle{}
	mbo.err = errors.New("err")

	builder := createBlockBuilder("a", n1, bs)
	builder.syncer = ms
	builder.blockOracle = mbo
	builder.beginRoundEvent = beginRound
	//builder := NewBlockBuilder(types.NodeID{Key: "a"}, signing.NewEdSigner(), n1, beginRound, 5, NewTxMemPool(), NewAtxMemPool(), MockCoin{}, &mockMesh{b: bs}, hare, mbo, mockTxProcessor{true}, &mockAtxValidator{}, ms, selectCount, selectCount, layersPerEpoch, mockProjector, log.NewDefault(t.Name()))
	go builder.createBlockLoop(context.TODO())
	beginRound <- 1
	beginRound <- 2
	r.Equal(0, mbo.calls)
}

var (
	block1ID = types.NewExistingBlock(1, []byte{1}, nil).ID()
	block2ID = types.NewExistingBlock(1, []byte{2}, nil).ID()
	block3ID = types.NewExistingBlock(1, []byte{3}, nil).ID()
	block4ID = types.NewExistingBlock(1, []byte{4}, nil).ID()
)

func Test_filter(t *testing.T) {
	r := require.New(t)
	f := func(id types.BlockID) (*types.Block, error) {
		if id == block1ID || id == block2ID {
			return nil, errors.New("not exist")
		}

		return nil, nil
	}

	blocks := []types.BlockID{block1ID, block2ID, block3ID, block2ID, block4ID}
	filtered := filterUnknownBlocks(blocks, f)
	for _, b := range filtered {
		r.NotEqual(block1ID, b)
		r.NotEqual(block2ID, b)

		if b != block3ID && b != block4ID {
			r.FailNow("unknown block encountered")
		}
	}
}

// TODO: Test on bad baseblocks
//
//AgainstDiff:      diffs[0],
//ForDiff:          diffs[1],
//NeutralDiff:      diffs[2],

type mockBBP struct {
	f func() (types.BlockID, [][]types.BlockID, error)
}

func (b *mockBBP) BaseBlock() (types.BlockID, [][]types.BlockID, error) {
	// XXX: for now try to not brake all tests
	if b.f != nil {
		return b.f()
	}
	return types.BlockID{0}, [][]types.BlockID{[]types.BlockID{}, []types.BlockID{}, []types.BlockID{}}, nil
}

func createBlockBuilder(ID string, n *service.Node, meshBlocks []*types.Block) *BlockBuilder {
	beginRound := make(chan types.LayerID)
	cfg := Config{
		Hdist:          5,
		MinerID:        types.NodeID{Key: ID},
		AtxsPerBlock:   selectCount,
		LayersPerEpoch: 3,
		TxsPerBlock:    selectCount,
	}
	bb := NewBlockBuilder(cfg, signing.NewEdSigner(), n, beginRound, MockCoin{}, &mockMesh{b: meshBlocks}, &mockBBP{f: func() (types.BlockID, [][]types.BlockID, error) {
		return types.BlockID{}, [][]types.BlockID{[]types.BlockID{}, []types.BlockID{}, []types.BlockID{}}, nil
	}}, &mockResult{}, &mockBlockOracle{}, &mockSyncer{}, mockProjector, nil, atxDbMock{}, log.NewDefault("mock_builder_"+"a"))
	return bb
}

func Test_getVotesFiltered(t *testing.T) {
	// check scenario where some of the votes are filtered

	r := require.New(t)
	n1 := service.NewSimulator().NewNode()
	types.SetLayersPerEpoch(1)
	allblocks := []*types.Block{b5}
	bb := createBlockBuilder("a", n1, allblocks)
	// has bottom
	mh := newMockResult()
	mh.set(4)
	mh.set(5)
	bb.hareResult = mh
	bb.hdist = 2
	b, err := bb.getVotes(5)
	r.Nil(err)
	r.Equal(1, len(b))
	r.Equal(b5.ID(), b[0])
}

func newActivationTx(nodeID types.NodeID, sequence uint64, prevATX types.ATXID, pubLayerID types.LayerID,
	startTick uint64, positioningATX types.ATXID, coinbase types.Address, activeSetSize uint32, view []types.BlockID,
	nipst *types.NIPST) *types.ActivationTx {

	nipstChallenge := types.NIPSTChallenge{
		NodeID:         nodeID,
		Sequence:       sequence,
		PrevATXID:      prevATX,
		PubLayerID:     pubLayerID,
		StartTick:      startTick,
		PositioningATX: positioningATX,
	}
	return types.NewActivationTx(nipstChallenge, coinbase, nipst, nil)
}<|MERGE_RESOLUTION|>--- conflicted
+++ resolved
@@ -84,11 +84,7 @@
 	return true
 }
 
-<<<<<<< HEAD
 func (mockSyncer) GetPoetProof(h types.Hash32) error { return nil }
-=======
-func (mockSyncer) FetchPoetProof(context.Context, []byte) error { return nil }
->>>>>>> 55957a81
 
 func (m mockSyncer) IsSynced(context.Context) bool { return !m.notSynced }
 
