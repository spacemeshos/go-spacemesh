package miner

import (
	"crypto/md5"
	"encoding/binary"
	"encoding/hex"
	"errors"
	"fmt"
	"github.com/spacemeshos/go-spacemesh/activation"
	"github.com/spacemeshos/go-spacemesh/config"
	"github.com/spacemeshos/go-spacemesh/log"
	"github.com/spacemeshos/go-spacemesh/mesh"
	"github.com/spacemeshos/go-spacemesh/oracle"
	"github.com/spacemeshos/go-spacemesh/p2p"
	"github.com/spacemeshos/go-spacemesh/p2p/service"
	"github.com/spacemeshos/go-spacemesh/types"
	"math/rand"
	"sync"
	"time"
)

const MaxTransactionsPerBlock = 200 //todo: move to config
const MaxAtxPerBlock = 200          //todo: move to config

const DefaultGasLimit = 10
const DefaultGas = 1

const IncomingTxProtocol = "TxGossip"

type Signer interface {
	Sign(m []byte) []byte
}

type AtxValidator interface {
	SyntacticallyValidateAtx(atx *types.ActivationTx) error
}

type BlockBuilder struct {
	log.Log
	Signer
	minerID          types.NodeId
	rnd              *rand.Rand
	beginRoundEvent  chan types.LayerID
	stopChan         chan struct{}
	txGossipChannel  chan service.GossipMessage
	atxGossipChannel chan service.GossipMessage
	hareResult       HareResultProvider
	AtxPool          *MemPool
	TransactionPool  *MemPool
	mu               sync.Mutex
	network          p2p.Service
	weakCoinToss     WeakCoinProvider
	orphans          OrphanBlockProvider
	blockOracle      oracle.BlockOracle
	atxValidator     AtxValidator
	started          bool
}

func NewBlockBuilder(minerID types.NodeId, sgn Signer, net p2p.Service,
	beginRoundEvent chan types.LayerID,
	txPool *MemPool,
	atxPool *MemPool,
	weakCoin WeakCoinProvider,
	orph OrphanBlockProvider,
	hare HareResultProvider,
	blockOracle oracle.BlockOracle,
	atxValidator AtxValidator,
	lg log.Log) BlockBuilder {

	seed := binary.BigEndian.Uint64(md5.New().Sum([]byte(minerID.Key)))

	return BlockBuilder{
		minerID:          minerID,
		Signer:           sgn,
		Log:              lg,
		rnd:              rand.New(rand.NewSource(int64(seed))),
		beginRoundEvent:  beginRoundEvent,
		stopChan:         make(chan struct{}),
		AtxPool:          atxPool,
		TransactionPool:  txPool,
		txGossipChannel:  net.RegisterGossipProtocol(IncomingTxProtocol),
		atxGossipChannel: net.RegisterGossipProtocol(activation.AtxProtocol),
		hareResult:       hare,
		mu:               sync.Mutex{},
		network:          net,
		weakCoinToss:     weakCoin,
		orphans:          orph,
		blockOracle:      blockOracle,
		atxValidator:     atxValidator,
		started:          false,
	}

}

func Transaction2SerializableTransaction(tx *mesh.Transaction) *types.SerializableTransaction {
	return &types.SerializableTransaction{
		AccountNonce: tx.AccountNonce,
		Origin:       tx.Origin,
		Recipient:    tx.Recipient,
		Amount:       tx.Amount.Bytes(),
		Payload:      tx.Payload,
		GasLimit:     tx.GasLimit,
		Price:        tx.Price.Bytes(),
	}
}

func (t *BlockBuilder) Start() error {
	t.mu.Lock()
	defer t.mu.Unlock()
	if t.started {
		return fmt.Errorf("already started")
	}

	t.started = true
	go t.acceptBlockData()
	go t.listenForTx()
	go t.listenForAtx()
	return nil
}

func (t *BlockBuilder) Close() error {
	t.mu.Lock()
	defer t.mu.Unlock()
	if !t.started {
		return fmt.Errorf("already stopped")
	}
	t.started = false
	close(t.stopChan)
	return nil
}

type HareResultProvider interface {
	GetResult(id types.LayerID) ([]types.BlockID, error)
}

type WeakCoinProvider interface {
	GetResult() bool
}

type OrphanBlockProvider interface {
	GetOrphanBlocksBefore(l types.LayerID) ([]types.BlockID, error)
}

//used from external API call?
func (t *BlockBuilder) AddTransaction(tx *types.SerializableTransaction) error {
	if !t.started {
		return fmt.Errorf("BlockBuilderStopped")
	}
	t.TransactionPool.Put(types.GetTransactionId(tx), tx)
	return nil
}

func (t *BlockBuilder) createBlock(id types.LayerID, atxID types.AtxId, eligibilityProof types.BlockEligibilityProof,
	txs []*types.SerializableTransaction, atx []*types.ActivationTx) (*types.Block, error) {

	var votes []types.BlockID = nil
	var err error
	if id == config.Genesis {
		return nil, errors.New("cannot create blockBytes in genesis layer")
	} else if id == config.Genesis+1 {
		votes = append(votes, config.GenesisId)
	} else {
		votes, err = t.hareResult.GetResult(id - 1)
		if err != nil {
			return nil, errors.New(fmt.Sprintf("didn't receive hare result for layer %v %v", id-1, err))
		}
	}

	viewEdges, err := t.orphans.GetOrphanBlocksBefore(id)
	if err != nil {
		return nil, err
	}

	var txids []types.TransactionId
	for _, t := range txs {
		txids = append(txids, types.GetTransactionId(t))
	}

	var atxids []types.AtxId
	for _, t := range atx {
		atxids = append(atxids, t.Id())
	}

	b := types.MiniBlock{
		BlockHeader: types.BlockHeader{
			Id:               types.BlockID(t.rnd.Int63()),
			LayerIndex:       id,
			MinerID:          t.minerID,
			ATXID:            atxID,
			EligibilityProof: eligibilityProof,
			Data:             nil,
			Coin:             t.weakCoinToss.GetResult(),
			Timestamp:        time.Now().UnixNano(),
			BlockVotes:       votes,
			ViewEdges:        viewEdges,
		},
		AtxIds: atxids,
		TxIds:  txids,
	}

	t.Log.Info("I've created a block in layer %v. id: %v, num of transactions: %v, votes: %d, viewEdges: %d atx %v, atxs:%v",
		b.LayerIndex, b.Id, len(b.TxIds), len(b.BlockVotes), len(b.ViewEdges), b.ATXID.String()[:5], len(b.AtxIds))

	blockBytes, err := types.InterfaceToBytes(b)
	if err != nil {
		return nil, err
	}

	return &types.Block{MiniBlock: b, Signature: t.Signer.Sign(blockBytes)}, nil
}

func (t *BlockBuilder) listenForTx() {
	t.Log.Info("start listening for txs")
	for {
		select {
		case <-t.stopChan:
			return
		case data := <-t.txGossipChannel:
			if data != nil {
				x, err := types.BytesAsTransaction(data.Bytes())
				if err != nil {
					t.Log.Error("cannot parse incoming TX")
					break
				}
				id := types.GetTransactionId(x)
				t.Log.Info("got new tx %v", hex.EncodeToString(id[:]))
				t.TransactionPool.Put(types.GetTransactionId(x), x)
				data.ReportValidation(IncomingTxProtocol)
			}
		}
	}
}

func (t *BlockBuilder) listenForAtx() {
	t.Info("start listening for atxs")
	for {
		select {
		case <-t.stopChan:
			return
		case data := <-t.atxGossipChannel:
			if data != nil {
				atx, err := types.BytesAsAtx(data.Bytes())
				if err != nil {
					t.Error("cannot parse incoming ATX")
					break
				}
<<<<<<< HEAD
				t.Info("got new ATX %v", x.ShortId())
=======
				t.Info("got new ATX %v", atx.ShortId())
>>>>>>> bf0b5714

				//todo fetch from neighbour
				if atx.Nipst == nil {
					t.Panic("nil nipst in gossip")
					break
				}
				err = t.atxValidator.SyntacticallyValidateAtx(atx)
				if err != nil {
					t.Warning("received syntactically invalid ATX %v: %v", atx.ShortId(), err)
					// TODO: blacklist peer
					break
				}

				t.AtxPool.Put(atx.Id(), atx)
				data.ReportValidation(activation.AtxProtocol)
				t.Info("stored and propagated new syntactically valid ATX: %v", atx.ShortId())
			}
		}
	}
}

func (t *BlockBuilder) acceptBlockData() {
	for {
		select {

		case <-t.stopChan:
			return

		case id := <-t.beginRoundEvent:
			atxID, proofs, err := t.blockOracle.BlockEligible(id)
			if err != nil {
				t.Error("failed to check for block eligibility in layer %v: %v ", id, err)
				continue
			}
			if len(proofs) == 0 {
				t.Info("Notice: not eligible for blocks in layer %v", id)
				continue
			}
			// TODO: include multiple proofs in each block and weigh blocks where applicable

			txList := t.TransactionPool.PopItems(MaxTransactionsPerBlock).([]*types.SerializableTransaction)

			atxList := t.AtxPool.PopItems(MaxTransactionsPerBlock).([]*types.ActivationTx)

			for _, eligibilityProof := range proofs {
				blk, err := t.createBlock(types.LayerID(id), atxID, eligibilityProof, txList, atxList)
				if err != nil {
					t.Error("cannot create new block, %v ", err)
					continue
				}
				go func() {
					bytes, err := types.InterfaceToBytes(blk)
					if err != nil {
						t.Log.Error("cannot serialize block %v", err)
						return
					}
					t.network.Broadcast(config.NewBlockProtocol, bytes)
				}()
			}
		}
	}
}<|MERGE_RESOLUTION|>--- conflicted
+++ resolved
@@ -244,11 +244,7 @@
 					t.Error("cannot parse incoming ATX")
 					break
 				}
-<<<<<<< HEAD
-				t.Info("got new ATX %v", x.ShortId())
-=======
 				t.Info("got new ATX %v", atx.ShortId())
->>>>>>> bf0b5714
 
 				//todo fetch from neighbour
 				if atx.Nipst == nil {
