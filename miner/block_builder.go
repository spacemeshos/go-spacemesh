--- conflicted
+++ resolved
@@ -149,11 +149,7 @@
 	} else {
 		res, err = t.hareResult.GetResult(id - 1)
 		if err != nil {
-<<<<<<< HEAD
-			return nil, errors.New(fmt.Sprintf("didn't receive hare result for layer %v", id-1))
-=======
-			return nil, errors.New(fmt.Sprintf("didnt receive hare result for layer %v %v", id-1, err))
->>>>>>> 0bbbd71a
+			return nil, errors.New(fmt.Sprintf("didn't receive hare result for layer %v %v", id-1, err))
 		}
 	}
 
