--- conflicted
+++ resolved
@@ -157,100 +157,7 @@
 }
 
 type meshProvider interface {
-<<<<<<< HEAD
-	AddBlockWithTxs(blk *types.Block) error
-=======
-	LayerBlockIds(types.LayerID) ([]types.BlockID, error)
-	GetOrphanBlocksBefore(types.LayerID) ([]types.BlockID, error)
-	GetBlock(types.BlockID) (*types.Block, error)
 	AddBlockWithTxs(context.Context, *types.Block) error
-}
-
-func calcHdistRange(id types.LayerID, hdist types.LayerID) (bottom types.LayerID, top types.LayerID) {
-	if hdist == 0 {
-		log.Panic("hdist cannot be zero")
-	}
-
-	if id < types.GetEffectiveGenesis() {
-		log.Panic("cannot get range from before effective genesis %v g: %v", id, types.GetEffectiveGenesis())
-	}
-
-	bottom = types.GetEffectiveGenesis()
-	top = id - 1
-	if id > hdist+bottom {
-		bottom = id - hdist
-	}
-
-	return bottom, top
-}
-
-func filterUnknownBlocks(blocks []types.BlockID, validate func(id types.BlockID) (*types.Block, error)) []types.BlockID {
-	var filtered []types.BlockID
-	for _, b := range blocks {
-		if _, e := validate(b); e == nil {
-			filtered = append(filtered, b)
-		}
-	}
-
-	return filtered
-}
-
-// TODO: currently unused, other than in tests
-func (t *BlockBuilder) getVotes(id types.LayerID) ([]types.BlockID, error) {
-	var votes []types.BlockID
-
-	// if genesis
-	if id <= types.GetEffectiveGenesis() {
-		return nil, errors.New("cannot create blockBytes in genesis layer")
-	}
-
-	// if genesis+1
-	if id == types.GetEffectiveGenesis()+1 {
-		return append(votes, mesh.GenesisBlock().ID()), nil
-	}
-
-	// not genesis, get from hare
-	bottom, top := calcHdistRange(id, t.hdist)
-
-	// first try to get the hare result for this layer and use that as our vote. if that fails, we just vote for the
-	// whole layer (i.e., all of the blocks we received).
-	if res, err := t.hareResult.GetResult(bottom); err != nil { // no result for bottom, take the whole layer
-		t.With().Warning("could not get hare result for bottom layer, adding votes for the whole layer instead",
-			log.Err(err),
-			log.FieldNamed("bottom", bottom),
-			log.FieldNamed("top", top),
-			log.FieldNamed("hdist", t.hdist))
-		ids, e := t.meshProvider.LayerBlockIds(bottom)
-		if e != nil {
-			t.With().Error("could not get block ids for layer", bottom, log.Err(e))
-			return nil, e
-		}
-		t.With().Warning("adding votes for all blocks in layer", log.Int("num_blocks", len(ids)))
-
-		// set votes to whole layer
-		votes = ids
-	} else { // got result, just set
-		votes = res
-	}
-
-	// add rest of hdist range
-	for i := bottom + 1; i <= top; i++ {
-		res, err := t.hareResult.GetResult(i)
-		if err != nil {
-			t.With().Warning("could not get hare result for layer in hdist range, not adding votes for layer",
-				i,
-				log.Err(err),
-				log.FieldNamed("bottom", bottom),
-				log.FieldNamed("top", top),
-				log.FieldNamed("hdist", t.hdist))
-			continue
-		}
-		votes = append(votes, res...)
-	}
-
-	votes = filterUnknownBlocks(votes, t.meshProvider.GetBlock)
-	return votes, nil
->>>>>>> 3ff21f09
 }
 
 func getEpochKey(ID types.EpochID) []byte {
