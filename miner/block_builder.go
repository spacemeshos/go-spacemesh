package miner

import (
	"crypto/md5"
	"encoding/binary"
	"errors"
	"fmt"
	"github.com/spacemeshos/go-spacemesh/address"
	"github.com/spacemeshos/go-spacemesh/common"
	"github.com/spacemeshos/go-spacemesh/config"
	"github.com/spacemeshos/go-spacemesh/log"
	"github.com/spacemeshos/go-spacemesh/mesh"
	"github.com/spacemeshos/go-spacemesh/oracle"
	"github.com/spacemeshos/go-spacemesh/p2p"
	"github.com/spacemeshos/go-spacemesh/p2p/service"
	meshSync "github.com/spacemeshos/go-spacemesh/sync"
	"math/big"
	"math/rand"
	"sync"
	"time"
)

const MaxTransactionsPerBlock = 200 //todo: move to config
const MaxAtxPerBlock = 200          //todo: move to config

const DefaultGasLimit = 10
const DefaultGas = 1

const IncomingTxProtocol = "TxGossip"
const AtxProtocol = "AtxGossip"

type BlockBuilder struct {
	minerID string // could be a pubkey or what ever. the identity we're claiming to be as miners.
	log.Log
	rnd              *rand.Rand
	beginRoundEvent  chan mesh.LayerID
	stopChan         chan struct{}
	newTrans         chan *mesh.SerializableTransaction
	newAtx           chan *mesh.ActivationTx
	txGossipChannel  chan service.GossipMessage
	atxGossipChannel chan service.GossipMessage
	hareResult       HareResultProvider
	AtxQueue         []*mesh.ActivationTx
	transactionQueue []*mesh.SerializableTransaction
	mu               sync.Mutex
	network          p2p.Service
	weakCoinToss     WeakCoinProvider
	orphans          OrphanBlockProvider
	blockOracle      oracle.BlockOracle
	started          bool
}

func NewBlockBuilder(minerID string, net p2p.Service, beginRoundEvent chan mesh.LayerID, weakCoin WeakCoinProvider,
	orph OrphanBlockProvider, hare HareResultProvider, blockOracle oracle.BlockOracle, lg log.Log) BlockBuilder {

	seed := binary.BigEndian.Uint64(md5.New().Sum([]byte(minerID)))

	return BlockBuilder{
		minerID:          minerID,
		Log:              lg,
		rnd:              rand.New(rand.NewSource(int64(seed))),
		beginRoundEvent:  beginRoundEvent,
		stopChan:         make(chan struct{}),
		newTrans:         make(chan *mesh.SerializableTransaction),
		newAtx:           make(chan *mesh.ActivationTx),
		txGossipChannel:  net.RegisterGossipProtocol(IncomingTxProtocol),
		atxGossipChannel: net.RegisterGossipProtocol(AtxProtocol),
		hareResult:       hare,
		AtxQueue:         make([]*mesh.ActivationTx, 0, 10),
		transactionQueue: make([]*mesh.SerializableTransaction, 0, 10),
		mu:               sync.Mutex{},
		network:          net,
		weakCoinToss:     weakCoin,
		orphans:          orph,
		blockOracle:      blockOracle,
		started:          false,
	}

}

func Transaction2SerializableTransaction(tx *mesh.Transaction) *mesh.SerializableTransaction {
	return &mesh.SerializableTransaction{
		AccountNonce: tx.AccountNonce,
		Origin:       tx.Origin,
		Recipient:    tx.Recipient,
		Amount:       tx.Amount.Bytes(),
		Payload:      tx.Payload,
		GasLimit:     tx.GasLimit,
		Price:        tx.Price.Bytes(),
	}
}

func (t *BlockBuilder) Start() error {
	t.mu.Lock()
	defer t.mu.Unlock()
	if t.started {
		return fmt.Errorf("already started")
	}

	t.started = true
	go t.acceptBlockData()
	go t.listenForTx()
	go t.listenForAtx()
	return nil
}

func (t *BlockBuilder) Close() error {
	t.mu.Lock()
	defer t.mu.Unlock()
	if !t.started {
		return fmt.Errorf("already stopped")
	}
	t.started = false
	close(t.stopChan)
	return nil
}

type HareResultProvider interface {
	GetResult(id mesh.LayerID) ([]mesh.BlockID, error)
}

type WeakCoinProvider interface {
	GetResult() bool
}

type OrphanBlockProvider interface {
	GetOrphanBlocksBefore(l mesh.LayerID) ([]mesh.BlockID, error)
}

//used from external API call?
func (t *BlockBuilder) AddTransaction(nonce uint64, origin, destination address.Address, amount *big.Int) error {
	if !t.started {
		return fmt.Errorf("BlockBuilderStopped")
	}
	t.newTrans <- mesh.NewSerializableTransaction(nonce, origin, destination, amount, big.NewInt(DefaultGas), DefaultGasLimit)
	return nil
}

func (t *BlockBuilder) createBlock(id mesh.LayerID, txs []*mesh.SerializableTransaction, atx []*mesh.ActivationTx) (*mesh.Block, error) {
	var res []mesh.BlockID = nil
	var err error
	if id == config.Genesis {
		return nil, errors.New("cannot create block in genesis layer ")
	} else if id == config.Genesis+1 {
		res = append(res, config.GenesisId)
	} else {
		res, err = t.hareResult.GetResult(id - 1)
		if err != nil {
			return nil, errors.New(fmt.Sprintf("didnt receive hare result for layer %v", id-1))
		}
	}

	viewEdges, err := t.orphans.GetOrphanBlocksBefore(id)
	if err != nil {
		return nil, err
	}

<<<<<<< HEAD
	b := mesh.NewBlock(mesh.BlockID(t.rnd.Int63()), id, t.minerID, t.weakCoinToss.GetResult(), nil, time.Now(), viewEdges, res, txs)
=======
	b := mesh.Block{
		MinerID:    t.minerID,
		Id:         mesh.BlockID(t.rnd.Int63()),
		LayerIndex: id,
		Data:       nil,
		Coin:       t.weakCoinToss.GetResult(),
		Timestamp:  time.Now().UnixNano(),
		Txs:        txs,
		ATXs:       atx,
		BlockVotes: res,
		ViewEdges:  viewEdges,
	}

>>>>>>> 4daf5e1b
	t.Log.Info("Iv'e created block in layer %v id %v, num of transactions %v votes %d viewEdges %d", b.LayerIndex, b.Id, len(b.Txs), len(b.BlockVotes), len(b.ViewEdges))
	return b, nil
}

func (t *BlockBuilder) listenForTx() {
	t.Log.Info("start listening for txs")
	for {
		select {
		case <-t.stopChan:
			return
		case data := <-t.txGossipChannel:
			if data != nil {
				x, err := mesh.BytesAsTransaction(data.Bytes())
				t.Log.With().Info("got new tx", log.String("sender", x.Origin.String()), log.String("receiver", x.Recipient.String()),
					log.String("amount", x.AmountAsBigInt().String()), log.Uint64("nonce", x.AccountNonce), log.Bool("valid", err != nil))
				if err != nil {
					t.Log.Error("cannot parse incoming TX")
					data.ReportValidation(IncomingTxProtocol, false)
					break
				}
				data.ReportValidation(IncomingTxProtocol, true)
				t.newTrans <- x
			}
		}
	}
}

func (t *BlockBuilder) listenForAtx() {
	t.Log.Info("start listening for atxs")
	for {
		select {
		case <-t.stopChan:
			return
		case data := <-t.atxGossipChannel:
			if data != nil {
				x, err := mesh.BytesAsAtx(data.Bytes())
				/*t.Log.With().Info("got new atx", log.String("sender", x., log.String("receiver", x.Recipient.String()),
				log.String("amount", x.AmountAsBigInt().String()), log.Uint64("nonce", x.AccountNonce), log.Bool("valid", err != nil))*/
				if err != nil {
					t.Log.Error("cannot parse incoming ATX")
					data.ReportValidation(AtxProtocol, false)
					break
				}
				data.ReportValidation(AtxProtocol, true)
				t.newAtx <- x
			}
		}
	}
}

func (t *BlockBuilder) acceptBlockData() {
	for {
		select {

		case <-t.stopChan:
			return

		case id := <-t.beginRoundEvent:
			//todo: eligibility needs to return an int since we can mine 2 blocks in same layer
			if !t.blockOracle.BlockEligible(mesh.LayerID(id), t.minerID) {
				break
			}

			txList := t.transactionQueue[:common.Min(len(t.transactionQueue), MaxTransactionsPerBlock)]
			t.transactionQueue = t.transactionQueue[common.Min(len(t.transactionQueue), MaxTransactionsPerBlock):]

			atxList := t.AtxQueue[:common.Min(len(t.AtxQueue), MaxAtxPerBlock)]
			t.AtxQueue = t.AtxQueue[common.Min(len(t.AtxQueue), MaxAtxPerBlock):]

			blk, err := t.createBlock(mesh.LayerID(id), txList, atxList)
			if err != nil {
				t.Error("cannot create new block, %v ", err)
				continue
			}
			go func() {
				bytes, err := mesh.BlockAsBytes(*blk)
				if err != nil {
					t.Log.Error("cannot serialize block %v", err)
					return
				}
				t.network.Broadcast(meshSync.NewBlockProtocol, bytes)
			}()

		case tx := <-t.newTrans:
			t.transactionQueue = append(t.transactionQueue, tx)
		case atx := <-t.newAtx:
			t.AtxQueue = append(t.AtxQueue, atx)
		}
	}
}<|MERGE_RESOLUTION|>--- conflicted
+++ resolved
@@ -155,9 +155,6 @@
 		return nil, err
 	}
 
-<<<<<<< HEAD
-	b := mesh.NewBlock(mesh.BlockID(t.rnd.Int63()), id, t.minerID, t.weakCoinToss.GetResult(), nil, time.Now(), viewEdges, res, txs)
-=======
 	b := mesh.Block{
 		MinerID:    t.minerID,
 		Id:         mesh.BlockID(t.rnd.Int63()),
@@ -171,9 +168,8 @@
 		ViewEdges:  viewEdges,
 	}
 
->>>>>>> 4daf5e1b
 	t.Log.Info("Iv'e created block in layer %v id %v, num of transactions %v votes %d viewEdges %d", b.LayerIndex, b.Id, len(b.Txs), len(b.BlockVotes), len(b.ViewEdges))
-	return b, nil
+	return &b, nil
 }
 
 func (t *BlockBuilder) listenForTx() {
