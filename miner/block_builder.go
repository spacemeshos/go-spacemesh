--- conflicted
+++ resolved
@@ -185,12 +185,11 @@
 	// if genesis
 	if id == config.Genesis {
 		return nil, errors.New("cannot create blockBytes in genesis layer")
-<<<<<<< HEAD
 	}
 
 	// if genesis+1
 	if id == config.Genesis+1 {
-		return append(votes, config.GenesisId), nil
+		return append(votes, mesh.GenesisBlock.Id()), nil
 	}
 
 	// not genesis, get from hare
@@ -207,18 +206,7 @@
 
 		// set votes to whole layer
 		for _, b := range l.Blocks() {
-			votes = append(votes, b.ID())
-=======
-	} else if id == config.Genesis+1 {
-		votes = append(votes, mesh.GenesisBlock.Id())
-	} else { // get from hare
-		bottom, top := calcHdistRange(id, t.hdist)
-		votes, err = t.hareResult.GetResult(bottom, top)
-		if err != nil {
-			t.With().Warning("Could not get hare result during block creation",
-				log.Uint64("bottom", uint64(bottom)), log.Uint64("top", uint64(top)),
-				log.Uint64("hdist", uint64(t.hdist)), log.Err(err))
->>>>>>> 7f1df043
+			votes = append(votes, b.Id())
 		}
 	} else { // got result, just set
 		votes = res
