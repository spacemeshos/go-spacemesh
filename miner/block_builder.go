--- conflicted
+++ resolved
@@ -63,7 +63,6 @@
 type BlockBuilder struct {
 	log.Log
 	signer
-<<<<<<< HEAD
 	minerID         types.NodeID
 	rnd             *rand.Rand
 	hdist           types.LayerID
@@ -81,6 +80,7 @@
 	syncer          syncer
 	started         bool
 	atxsPerBlock    int // number of atxs to select per block
+	layersPerEpoch   uint16
 	projector       projector
 	db              database.Database
 	layerPerEpoch   uint16
@@ -96,37 +96,6 @@
 
 // NewBlockBuilder creates a struct of block builder type.
 func NewBlockBuilder(config Config, sgn signer, net p2p.Service, beginRoundEvent chan types.LayerID, weakCoin weakCoinProvider, orph meshProvider, hare hareResultProvider, blockOracle blockOracle, syncer syncer, projector projector, txPool txPool, atxPool atxPool, atxDB atxDb, lg log.Log) *BlockBuilder {
-=======
-	minerID          types.NodeID
-	rnd              *rand.Rand
-	hdist            types.LayerID
-	beginRoundEvent  chan types.LayerID
-	stopChan         chan struct{}
-	txGossipChannel  chan service.GossipMessage
-	atxGossipChannel chan service.GossipMessage
-	hareResult       hareResultProvider
-	AtxPool          *AtxMemPool
-	TransactionPool  txPool
-	mu               sync.Mutex
-	network          p2p.Service
-	weakCoinToss     weakCoinProvider
-	meshProvider     meshProvider
-	blockOracle      blockOracle
-	txValidator      txValidator
-	atxValidator     atxValidator
-	syncer           syncer
-	started          bool
-	atxsPerBlock     int // number of atxs to select per block
-	layersPerEpoch   uint16
-	projector        projector
-}
-
-// NewBlockBuilder creates a struct of block builder type.
-func NewBlockBuilder(minerID types.NodeID, sgn signer, net p2p.Service, beginRoundEvent chan types.LayerID, hdist int,
-	txPool txPool, atxPool *AtxMemPool, weakCoin weakCoinProvider, orph meshProvider, hare hareResultProvider,
-	blockOracle blockOracle, txValidator txValidator, atxValidator atxValidator, syncer syncer, atxsPerBlock int,
-	layersPerEpoch uint16, projector projector, lg log.Log) *BlockBuilder {
->>>>>>> e8e51501
 
 	seed := binary.BigEndian.Uint64(md5.New().Sum([]byte(config.MinerID.Key)))
 
@@ -136,7 +105,6 @@
 	}
 
 	return &BlockBuilder{
-<<<<<<< HEAD
 		minerID:         config.MinerID,
 		signer:          sgn,
 		hdist:           types.LayerID(config.Hdist),
@@ -159,32 +127,6 @@
 		TransactionPool: txPool,
 		db:              db,
 		layerPerEpoch:   config.LayersPerEpoch,
-=======
-		minerID:          minerID,
-		signer:           sgn,
-		hdist:            types.LayerID(hdist),
-		Log:              lg,
-		rnd:              rand.New(rand.NewSource(int64(seed))),
-		beginRoundEvent:  beginRoundEvent,
-		stopChan:         make(chan struct{}),
-		AtxPool:          atxPool,
-		TransactionPool:  txPool,
-		txGossipChannel:  net.RegisterGossipProtocol(IncomingTxProtocol, priorityq.Low),
-		atxGossipChannel: net.RegisterGossipProtocol(activation.AtxProtocol, priorityq.Low),
-		hareResult:       hare,
-		mu:               sync.Mutex{},
-		network:          net,
-		weakCoinToss:     weakCoin,
-		meshProvider:     orph,
-		blockOracle:      blockOracle,
-		txValidator:      txValidator,
-		atxValidator:     atxValidator,
-		syncer:           syncer,
-		started:          false,
-		atxsPerBlock:     atxsPerBlock,
-		layersPerEpoch:   layersPerEpoch,
-		projector:        projector,
->>>>>>> e8e51501
 	}
 
 }
@@ -414,123 +356,7 @@
 	return selected
 }
 
-<<<<<<< HEAD
 func (t *BlockBuilder) createBlockLoop() {
-=======
-func (t *BlockBuilder) listenForTx() {
-	t.Log.Info("start listening for txs")
-	for {
-		select {
-		case <-t.stopChan:
-			return
-		case data := <-t.txGossipChannel:
-			if !t.syncer.ListenToGossip() {
-				// not accepting txs when not synced
-				continue
-			}
-			if data == nil {
-				continue
-			}
-
-			tx, err := types.BytesToTransaction(data.Bytes())
-			if err != nil {
-				t.With().Error("cannot parse incoming TX", log.Err(err))
-				continue
-			}
-			if err := tx.CalcAndSetOrigin(); err != nil {
-				t.With().Error("failed to calc transaction origin", log.TxID(tx.ID().ShortString()), log.Err(err))
-				continue
-			}
-			if !t.txValidator.AddressExists(tx.Origin()) {
-				t.With().Error("transaction origin does not exist", log.String("transaction", tx.String()),
-					log.TxID(tx.ID().ShortString()), log.String("origin", tx.Origin().Short()), log.Err(err))
-				continue
-			}
-			if err := t.txValidator.ValidateNonceAndBalance(tx); err != nil {
-				t.With().Error("nonce and balance validation failed", log.TxID(tx.ID().ShortString()), log.Err(err))
-				continue
-			}
-			t.Log.With().Info("got new tx",
-				log.TxID(tx.ID().ShortString()),
-				log.Uint64("nonce", tx.AccountNonce),
-				log.Uint64("amount", tx.Amount),
-				log.Uint64("fee", tx.Fee),
-				log.Uint64("gas", tx.GasLimit),
-				log.String("recipient", tx.Recipient.String()),
-				log.String("origin", tx.Origin().String()))
-			data.ReportValidation(IncomingTxProtocol)
-			t.TransactionPool.Put(tx.ID(), tx)
-		}
-	}
-}
-
-// ValidateAndAddTxToPool validates the provided tx nonce and balance with projector and puts it in the transaction pool
-// it returns an error if the provided tx is not valid
-func (t *BlockBuilder) ValidateAndAddTxToPool(tx *types.Transaction) error {
-	err := t.txValidator.ValidateNonceAndBalance(tx)
-	if err != nil {
-		return err
-	}
-	t.TransactionPool.Put(tx.ID(), tx)
-	return nil
-}
-
-func (t *BlockBuilder) listenForAtx() {
-	t.Info("start listening for atxs")
-	for {
-		select {
-		case <-t.stopChan:
-			return
-		case data := <-t.atxGossipChannel:
-			if !t.syncer.ListenToGossip() {
-				// not accepting atxs when not synced
-				continue
-			}
-			t.handleGossipAtx(data)
-		}
-	}
-}
-
-func (t *BlockBuilder) handleGossipAtx(data service.GossipMessage) {
-	if data == nil {
-		return
-	}
-	atx, err := types.BytesToAtx(data.Bytes())
-	if err != nil {
-		t.Error("cannot parse incoming ATX")
-		return
-	}
-	atx.CalcAndSetID()
-
-	t.With().Info("got new ATX", atx.Fields(t.layersPerEpoch, len(data.Bytes()))...)
-
-	//todo fetch from neighbour (#1925)
-	if atx.Nipst == nil {
-		t.Panic("nil nipst in gossip")
-		return
-	}
-
-	if err := t.syncer.FetchPoetProof(atx.GetPoetProofRef()); err != nil {
-		t.Warning("received ATX (%v) with syntactically invalid or missing PoET proof (%x): %v",
-			atx.ShortString(), atx.GetShortPoetProofRef(), err)
-		return
-	}
-
-	err = t.atxValidator.SyntacticallyValidateAtx(atx)
-	events.Publish(events.ValidAtx{ID: atx.ShortString(), Valid: err == nil})
-	if err != nil {
-		t.Warning("received syntactically invalid ATX %v: %v", atx.ShortString(), err)
-		// TODO: blacklist peer
-		return
-	}
-
-	t.AtxPool.Put(atx)
-	data.ReportValidation(activation.AtxProtocol)
-	t.With().Info("stored and propagated new syntactically valid ATX", log.AtxID(atx.ShortString()))
-}
-
-func (t *BlockBuilder) acceptBlockData() {
->>>>>>> e8e51501
 	for {
 		select {
 
