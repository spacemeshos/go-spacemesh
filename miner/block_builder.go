package miner

import (
	"crypto/md5"
	"encoding/binary"
	"errors"
	"fmt"
	"github.com/spacemeshos/go-spacemesh/address"
	"github.com/spacemeshos/go-spacemesh/common"
	"github.com/spacemeshos/go-spacemesh/config"
	"github.com/spacemeshos/go-spacemesh/log"
	"github.com/spacemeshos/go-spacemesh/mesh"
	"github.com/spacemeshos/go-spacemesh/oracle"
	"github.com/spacemeshos/go-spacemesh/p2p"
	"github.com/spacemeshos/go-spacemesh/p2p/service"
	meshSync "github.com/spacemeshos/go-spacemesh/sync"
	"math/big"
	"math/rand"
	"sync"
	"time"
)

const MaxTransactionsPerBlock = 200 //todo: move to config
const MaxAtxPerBlock = 200          //todo: move to config

const DefaultGasLimit = 10
const DefaultGas = 1

const IncomingTxProtocol = "TxGossip"
const IncomingAtxProtocol = "AtxGossip"

type BlockBuilder struct {
	minerID string // could be a pubkey or what ever. the identity we're claiming to be as miners.
	log.Log
	rnd              *rand.Rand
	beginRoundEvent  chan mesh.LayerID
	stopChan         chan struct{}
	newTrans         chan *mesh.SerializableTransaction
	newAtx           chan *mesh.ActivationTx
	txGossipChannel  chan service.GossipMessage
	atxGossipChannel chan service.GossipMessage
	hareResult       HareResultProvider
<<<<<<< HEAD
	transactionQueue []mesh.SerializableTransaction
	AtxQueue         []mesh.ActivationTx
=======
	transactionQueue []*mesh.SerializableTransaction
>>>>>>> f738efad
	mu               sync.Mutex
	network          p2p.Service
	weakCoinToss     WeakCoinProvider
	orphans          OrphanBlockProvider
	blockOracle      oracle.BlockOracle
	started          bool
}

func NewBlockBuilder(minerID string, net p2p.Service, beginRoundEvent chan mesh.LayerID, weakCoin WeakCoinProvider,
	orph OrphanBlockProvider, hare HareResultProvider, blockOracle oracle.BlockOracle, lg log.Log) BlockBuilder {

	seed := binary.BigEndian.Uint64(md5.New().Sum([]byte(minerID)))

	return BlockBuilder{
		minerID:          minerID,
		Log:              lg,
		rnd:              rand.New(rand.NewSource(int64(seed))),
		beginRoundEvent:  beginRoundEvent,
		stopChan:         make(chan struct{}),
		newTrans:         make(chan *mesh.SerializableTransaction),
		newAtx:           make(chan *mesh.ActivationTx),
		txGossipChannel:  net.RegisterGossipProtocol(IncomingTxProtocol),
		atxGossipChannel: net.RegisterGossipProtocol(IncomingAtxProtocol),
		hareResult:       hare,
		transactionQueue: make([]*mesh.SerializableTransaction, 0, 10),
		mu:               sync.Mutex{},
		network:          net,
		weakCoinToss:     weakCoin,
		orphans:          orph,
		blockOracle:      blockOracle,
		started:          false,
	}

}

func Transaction2SerializableTransaction(tx *mesh.Transaction) *mesh.SerializableTransaction {
	return &mesh.SerializableTransaction{
		AccountNonce: tx.AccountNonce,
		Origin:       tx.Origin,
		Recipient:    tx.Recipient,
		Amount:       tx.Amount.Bytes(),
		Payload:      tx.Payload,
		GasLimit:     tx.GasLimit,
		Price:        tx.Price.Bytes(),
	}
}

func (t *BlockBuilder) Start() error {
	t.mu.Lock()
	defer t.mu.Unlock()
	if t.started {
		return fmt.Errorf("already started")
	}

	t.started = true
	go t.acceptBlockData()
	go t.listenForTx()
	go t.listenForAtx()
	return nil
}

func (t *BlockBuilder) Close() error {
	t.mu.Lock()
	defer t.mu.Unlock()
	if !t.started {
		return fmt.Errorf("already stopped")
	}
	t.started = false
	close(t.stopChan)
	return nil
}

type HareResultProvider interface {
	GetResult(id mesh.LayerID) ([]mesh.BlockID, error)
}

type WeakCoinProvider interface {
	GetResult() bool
}

type OrphanBlockProvider interface {
	GetOrphanBlocksBefore(l mesh.LayerID) ([]mesh.BlockID, error)
}

//used from external API call?
func (t *BlockBuilder) AddTransaction(nonce uint64, origin, destination address.Address, amount *big.Int) error {
	if !t.started {
		return fmt.Errorf("BlockBuilderStopped")
	}
	t.newTrans <- mesh.NewSerializableTransaction(nonce, origin, destination, amount, big.NewInt(DefaultGas), DefaultGasLimit)
	return nil
}

<<<<<<< HEAD
func (t *BlockBuilder) createBlock(id mesh.LayerID, txs []mesh.SerializableTransaction, atx []mesh.ActivationTx) (*mesh.Block, error) {
=======
func (t *BlockBuilder) createBlock(id mesh.LayerID, txs []*mesh.SerializableTransaction) (*mesh.Block, error) {
>>>>>>> f738efad
	var res []mesh.BlockID = nil
	var err error
	if id == config.Genesis {
		return nil, errors.New("cannot create block in genesis layer ")
	} else if id == config.Genesis+1 {
		res = append(res, config.GenesisId)
	} else {
		res, err = t.hareResult.GetResult(id - 1)
		if err != nil {
			return nil, errors.New(fmt.Sprintf("didnt receive hare result for layer %v", id-1))
		}
	}

	viewEdges, err := t.orphans.GetOrphanBlocksBefore(id)
	if err != nil {
		return nil, err
	}

	b := mesh.Block{
		MinerID:    t.minerID,
		Id:         mesh.BlockID(t.rnd.Int63()),
		LayerIndex: id,
		Data:       nil,
		Coin:       t.weakCoinToss.GetResult(),
		Timestamp:  time.Now().UnixNano(),
		Txs:        txs,
		ATXs:       atx,
		BlockVotes: res,
		ViewEdges:  viewEdges,
	}

	t.Log.Info("Iv'e created block in layer %v id %v, num of transactions %v votes %d viewEdges %d", b.LayerIndex, b.Id, len(b.Txs), len(b.BlockVotes), len(b.ViewEdges))
	return &b, nil
}

func (t *BlockBuilder) listenForTx() {
	t.Log.Info("start listening for txs")
	for {
		select {
		case <-t.stopChan:
			return
		case data := <-t.txGossipChannel:
			if data != nil {
				x, err := mesh.BytesAsTransaction(data.Bytes())
				t.Log.With().Info("got new tx", log.String("sender", x.Origin.String()), log.String("receiver", x.Recipient.String()),
					log.String("amount", x.AmountAsBigInt().String()), log.Uint64("nonce", x.AccountNonce), log.Bool("valid", err != nil))
				if err != nil {
					t.Log.Error("cannot parse incoming TX")
					data.ReportValidation(IncomingTxProtocol, false)
					break
				}
				data.ReportValidation(IncomingTxProtocol, true)
				t.newTrans <- x
			}
		}
	}
}

func (t *BlockBuilder) listenForAtx() {
	t.Log.Info("start listening for atxs")
	for {
		select {
		case <-t.stopChan:
			return
		case data := <-t.atxGossipChannel:
			if data != nil {
				x, err := mesh.BytesAsAtx(bytes.NewReader(data.Bytes()))
				/*t.Log.With().Info("got new atx", log.String("sender", x., log.String("receiver", x.Recipient.String()),
				log.String("amount", x.AmountAsBigInt().String()), log.Uint64("nonce", x.AccountNonce), log.Bool("valid", err != nil))*/
				if err != nil {
					t.Log.Error("cannot parse incoming TX")
					data.ReportValidation(IncomingTxProtocol, false)
					break
				}
				data.ReportValidation(IncomingTxProtocol, true)
				t.newAtx <- x
			}
		}
	}
}

func (t *BlockBuilder) acceptBlockData() {
	for {
		select {

		case <-t.stopChan:
			return

		case id := <-t.beginRoundEvent:
			if !t.blockOracle.BlockEligible(mesh.LayerID(id), t.minerID) {
				break
			}

			txList := t.transactionQueue[:common.Min(len(t.transactionQueue), MaxTransactionsPerBlock)]
			t.transactionQueue = t.transactionQueue[common.Min(len(t.transactionQueue), MaxTransactionsPerBlock):]

			atxList := t.AtxQueue[:common.Min(len(t.AtxQueue), MaxAtxPerBlock)]
			t.AtxQueue = t.AtxQueue[common.Min(len(t.AtxQueue), MaxAtxPerBlock):]

			blk, err := t.createBlock(mesh.LayerID(id), txList, atxList)
			if err != nil {
				t.Error("cannot create new block, %v ", err)
				continue
			}
			go func() {
				bytes, err := mesh.BlockAsBytes(*blk)
				if err != nil {
					t.Log.Error("cannot serialize block %v", err)
					return
				}
				t.network.Broadcast(meshSync.NewBlockProtocol, bytes)
			}()

		case tx := <-t.newTrans:
<<<<<<< HEAD
			t.transactionQueue = append(t.transactionQueue, *tx)
		case atx := <-t.newAtx:
			t.AtxQueue = append(t.AtxQueue, *atx)
=======
			t.transactionQueue = append(t.transactionQueue, tx)
>>>>>>> f738efad
		}
	}
}<|MERGE_RESOLUTION|>--- conflicted
+++ resolved
@@ -1,6 +1,7 @@
 package miner
 
 import (
+	"bytes"
 	"crypto/md5"
 	"encoding/binary"
 	"errors"
@@ -40,12 +41,8 @@
 	txGossipChannel  chan service.GossipMessage
 	atxGossipChannel chan service.GossipMessage
 	hareResult       HareResultProvider
-<<<<<<< HEAD
-	transactionQueue []mesh.SerializableTransaction
 	AtxQueue         []mesh.ActivationTx
-=======
 	transactionQueue []*mesh.SerializableTransaction
->>>>>>> f738efad
 	mu               sync.Mutex
 	network          p2p.Service
 	weakCoinToss     WeakCoinProvider
@@ -139,11 +136,7 @@
 	return nil
 }
 
-<<<<<<< HEAD
-func (t *BlockBuilder) createBlock(id mesh.LayerID, txs []mesh.SerializableTransaction, atx []mesh.ActivationTx) (*mesh.Block, error) {
-=======
-func (t *BlockBuilder) createBlock(id mesh.LayerID, txs []*mesh.SerializableTransaction) (*mesh.Block, error) {
->>>>>>> f738efad
+func (t *BlockBuilder) createBlock(id mesh.LayerID, txs []*mesh.SerializableTransaction, atx []mesh.ActivationTx) (*mesh.Block, error) {
 	var res []mesh.BlockID = nil
 	var err error
 	if id == config.Genesis {
@@ -258,13 +251,9 @@
 			}()
 
 		case tx := <-t.newTrans:
-<<<<<<< HEAD
-			t.transactionQueue = append(t.transactionQueue, *tx)
+			t.transactionQueue = append(t.transactionQueue, tx)
 		case atx := <-t.newAtx:
 			t.AtxQueue = append(t.AtxQueue, *atx)
-=======
-			t.transactionQueue = append(t.transactionQueue, tx)
->>>>>>> f738efad
 		}
 	}
 }