package miner

import (
	"crypto/md5"
	"encoding/binary"
	"encoding/hex"
	"errors"
	"fmt"
	"github.com/spacemeshos/go-spacemesh/activation"
	"github.com/spacemeshos/go-spacemesh/common/types"
	"github.com/spacemeshos/go-spacemesh/common/util"
	"github.com/spacemeshos/go-spacemesh/config"
	"github.com/spacemeshos/go-spacemesh/events"
	"github.com/spacemeshos/go-spacemesh/log"
	"github.com/spacemeshos/go-spacemesh/oracle"
	"github.com/spacemeshos/go-spacemesh/p2p"
	"github.com/spacemeshos/go-spacemesh/p2p/service"
	"math/rand"
	"sync"
	"time"
)

const MaxTransactionsPerBlock = 200 //todo: move to config
const MaxAtxPerBlock = 200          //todo: move to config

const DefaultGasLimit = 10
const DefaultGas = 1

const IncomingTxProtocol = "TxGossip"

const AtxsPerBlockLimit = 100

type Signer interface {
	Sign(m []byte) []byte
}

type TxValidator interface {
	GetValidAddressableTx(tx *types.SerializableSignedTransaction) (*types.AddressableSignedTransaction, error)
	ValidateNonceAndBalance(transaction *types.AddressableSignedTransaction) error
}

type AtxValidator interface {
	SyntacticallyValidateAtx(atx *types.ActivationTx) error
}

type Syncer interface {
	FetchPoetProof(poetProofRef []byte) error
	WeaklySynced() bool
}

type TxPool interface {
	Get(id types.TransactionId) (types.AddressableSignedTransaction, error)
	GetRandomTxs(size int, seed []byte) []types.AddressableSignedTransaction
	Put(id types.TransactionId, item *types.AddressableSignedTransaction)
	Invalidate(id types.TransactionId)
}

type BlockBuilder struct {
	log.Log
	Signer
	minerID          types.NodeId
	rnd              *rand.Rand
	hdist            types.LayerID
	beginRoundEvent  chan types.LayerID
	stopChan         chan struct{}
	txGossipChannel  chan service.GossipMessage
	atxGossipChannel chan service.GossipMessage
	hareResult       HareResultProvider
	AtxPool          *AtxMemPool
	TransactionPool  TxPool
	mu               sync.Mutex
	network          p2p.Service
	weakCoinToss     WeakCoinProvider
	orphans          OrphanBlockProvider
	blockOracle      oracle.BlockOracle
	txValidator      TxValidator
	atxValidator     AtxValidator
	syncer           Syncer
	started          bool
	atxsPerBlock     int // number of atxs to select per block
}

func NewBlockBuilder(minerID types.NodeId, sgn Signer, net p2p.Service,
	beginRoundEvent chan types.LayerID, hdist int,
	txPool TxPool,
	atxPool *AtxMemPool,
	weakCoin WeakCoinProvider,
	orph OrphanBlockProvider,
	hare HareResultProvider,
	blockOracle oracle.BlockOracle,
	txValidator TxValidator,
	atxValidator AtxValidator,
	syncer Syncer,
<<<<<<< HEAD
	lg log.Log) *BlockBuilder {
=======
	atxsPerBlock int,
	lg log.Log) BlockBuilder {
>>>>>>> d302cbf8

	seed := binary.BigEndian.Uint64(md5.New().Sum([]byte(minerID.Key)))

	return &BlockBuilder{
		minerID:          minerID,
		Signer:           sgn,
		hdist:            types.LayerID(hdist),
		Log:              lg,
		rnd:              rand.New(rand.NewSource(int64(seed))),
		beginRoundEvent:  beginRoundEvent,
		stopChan:         make(chan struct{}),
		AtxPool:          atxPool,
		TransactionPool:  txPool,
		txGossipChannel:  net.RegisterGossipProtocol(IncomingTxProtocol),
		atxGossipChannel: net.RegisterGossipProtocol(activation.AtxProtocol),
		hareResult:       hare,
		mu:               sync.Mutex{},
		network:          net,
		weakCoinToss:     weakCoin,
		orphans:          orph,
		blockOracle:      blockOracle,
		txValidator:      txValidator,
		atxValidator:     atxValidator,
		syncer:           syncer,
		started:          false,
		atxsPerBlock:     atxsPerBlock,
	}

}

func (t *BlockBuilder) Start() error {
	t.mu.Lock()
	defer t.mu.Unlock()
	if t.started {
		return fmt.Errorf("already started")
	}

	t.started = true
	go t.acceptBlockData()
	go t.listenForTx()
	go t.listenForAtx()
	return nil
}

func (t *BlockBuilder) Close() error {
	t.mu.Lock()
	defer t.mu.Unlock()
	if !t.started {
		return fmt.Errorf("already stopped")
	}
	t.started = false
	close(t.stopChan)
	return nil
}

type HareResultProvider interface {
	GetResult(lower types.LayerID, upper types.LayerID) ([]types.BlockID, error)
}

type WeakCoinProvider interface {
	GetResult() bool
}

type OrphanBlockProvider interface {
	GetOrphanBlocksBefore(l types.LayerID) ([]types.BlockID, error)
}

//used from external API call?
func (t *BlockBuilder) AddTransaction(tx *types.AddressableSignedTransaction) error {
	if !t.started {
		return fmt.Errorf("BlockBuilderStopped")
	}
	t.TransactionPool.Put(types.GetTransactionId(tx.SerializableSignedTransaction), tx)
	return nil
}

func calcHdistRange(id types.LayerID, hdist types.LayerID) (bottom types.LayerID, top types.LayerID) {
	if hdist == 0 {
		log.Panic("hdist cannot be zero")
	}

	bottom = types.LayerID(1)
	top = id - 1
	if id > hdist {
		bottom = id - hdist
	}

	return bottom, top
}

func (t *BlockBuilder) createBlock(id types.LayerID, atxID types.AtxId, eligibilityProof types.BlockEligibilityProof,
	txs []types.AddressableSignedTransaction, atxids []types.AtxId) (*types.Block, error) {

	var votes []types.BlockID = nil
	var err error
	if id == config.Genesis {
		return nil, errors.New("cannot create blockBytes in genesis layer")
	} else if id == config.Genesis+1 {
		votes = append(votes, config.GenesisId)
	} else {
		bottom, top := calcHdistRange(id, t.hdist)
		votes, err = t.hareResult.GetResult(bottom, top)
		if err != nil {
			return nil, errors.New(fmt.Sprintf("didn't receive hare results for layers bottom=%v top=%v hdist=%v err=%v", bottom, top, t.hdist, err))
		}
	}

	viewEdges, err := t.orphans.GetOrphanBlocksBefore(id)
	if err != nil {
		return nil, err
	}

	var txids []types.TransactionId
	for _, t := range txs {
		txids = append(txids, types.GetTransactionId(t.SerializableSignedTransaction))
	}

	b := types.MiniBlock{
		BlockHeader: types.BlockHeader{
			Id:               types.BlockID(t.rnd.Int63()),
			LayerIndex:       id,
			ATXID:            atxID,
			EligibilityProof: eligibilityProof,
			Data:             nil,
			Coin:             t.weakCoinToss.GetResult(),
			Timestamp:        time.Now().UnixNano(),
			BlockVotes:       votes,
			ViewEdges:        viewEdges,
		},
		AtxIds: selectAtxs(atxids, t.atxsPerBlock),
		TxIds:  txids,
	}

	t.Log.Event().Info(fmt.Sprintf("I've created a block in layer %v. id: %v, num of transactions: %v, votes: %d, viewEdges: %d atx %v, atxs:%v",
		b.LayerIndex, b.Id, len(b.TxIds), len(b.BlockVotes), len(b.ViewEdges), b.ATXID.String()[:5], len(b.AtxIds)))

	blockBytes, err := types.InterfaceToBytes(b)
	if err != nil {
		return nil, err
	}

	return &types.Block{MiniBlock: b, Signature: t.Signer.Sign(blockBytes)}, nil
}

func selectAtxs(atxs []types.AtxId, atxsPerBlock int) []types.AtxId {
	if len(atxs) == 0 { // no atxs to pick from
		return atxs
	}

	if len(atxs) <= atxsPerBlock { // no need to choose
		return atxs // take all
	}

	// we have more than atxsPerBlock, choose randomly
	selected := make([]types.AtxId, 0)
	for i := 0; i < atxsPerBlock; i++ {
		idx := i + rand.Intn(len(atxs)-i)       // random index in [i, len(atxs))
		selected = append(selected, atxs[idx])  // select atx at idx
		atxs[i], atxs[idx] = atxs[idx], atxs[i] // swap selected with i so we don't choose it again
	}

	return selected
}

func (t *BlockBuilder) listenForTx() {
	t.Log.Info("start listening for txs")
	for {
		select {
		case <-t.stopChan:
			return
		case data := <-t.txGossipChannel:
			if !t.syncer.WeaklySynced() {
				// not accepting txs when not synced
				continue
			}
			if data == nil {
				continue
			}

			x, err := types.BytesAsSignedTransaction(data.Bytes())
			if err != nil {
				t.Log.Error("cannot parse incoming TX")
				continue
			}

			id := types.GetTransactionId(x)
			fullTx, err := t.txValidator.GetValidAddressableTx(x)
			if err != nil {
				t.With().Error("Transaction sig validation failed",
					log.TxId(hex.EncodeToString(id[:util.Min(5, len(id))])), log.Err(err))
				continue
			}
			if err := t.ValidateAndAddTxToPool(fullTx, func() {
				t.Log.With().Info("got new tx", log.TxId(hex.EncodeToString(id[:util.Min(5, len(id))])))
				data.ReportValidation(IncomingTxProtocol)
			}); err != nil {
				t.With().Error("Transaction nonce and balance validation failed",
					log.TxId(hex.EncodeToString(id[:util.Min(5, len(id))])), log.Err(err))
				continue
			}
		}
	}
}

func (t *BlockBuilder) ValidateAndAddTxToPool(tx *types.AddressableSignedTransaction, postValidationFuncs ...func()) error {
	err := t.txValidator.ValidateNonceAndBalance(tx)
	if err != nil {
		return err
	}
	for _, f := range postValidationFuncs {
		f()
	}
	t.TransactionPool.Put(types.GetTransactionId(tx.SerializableSignedTransaction), tx)
	return nil
}

func (t *BlockBuilder) listenForAtx() {
	t.Info("start listening for atxs")
	for {
		select {
		case <-t.stopChan:
			return
		case data := <-t.atxGossipChannel:
			if !t.syncer.WeaklySynced() {
				// not accepting atxs when not synced
				continue
			}
			t.handleGossipAtx(data)
		}
	}
}

func (t *BlockBuilder) handleGossipAtx(data service.GossipMessage) {
	if data == nil {
		return
	}
	atx, err := types.BytesAsAtx(data.Bytes(), nil)
	if err != nil {
		t.Error("cannot parse incoming ATX")
		return
	}
	t.With().Info("got new ATX", log.AtxId(atx.ShortId()), log.LayerId(uint64(atx.PubLayerIdx)))

	//todo fetch from neighbour
	if atx.Nipst == nil {
		t.Panic("nil nipst in gossip")
		return
	}

	if err := t.syncer.FetchPoetProof(atx.GetPoetProofRef()); err != nil {
		t.Warning("received ATX (%v) with syntactically invalid or missing PoET proof (%x): %v",
			atx.ShortId(), atx.GetShortPoetProofRef(), err)
		return
	}
	events.Publish(events.NewAtx{Id: atx.Id().String()})

	err = t.atxValidator.SyntacticallyValidateAtx(atx)
	events.Publish(events.ValidAtx{Id: atx.Id().String(), Valid: err == nil})
	if err != nil {
		t.Warning("received syntactically invalid ATX %v: %v", atx.ShortId(), err)
		// TODO: blacklist peer
		return
	}

	t.AtxPool.Put(atx.Id(), atx)
	data.ReportValidation(activation.AtxProtocol)
	t.With().Info("stored and propagated new syntactically valid ATX", log.AtxId(atx.ShortId()))
}

func (t *BlockBuilder) acceptBlockData() {
	for {
		select {

		case <-t.stopChan:
			return

		case id := <-t.beginRoundEvent:
			atxID, proofs, err := t.blockOracle.BlockEligible(id)
			if err != nil {
				t.With().Error("failed to check for block eligibility", log.LayerId(uint64(id)), log.Err(err))
				continue
			}
			if len(proofs) == 0 {
				t.With().Info("Notice: not eligible for blocks in layer", log.LayerId(uint64(id)))
				continue
			}
			// TODO: include multiple proofs in each block and weigh blocks where applicable

			var atxList []types.AtxId
			for _, atx := range t.AtxPool.GetAllItems() {
				atxList = append(atxList, atx.Id())
			}

			for _, eligibilityProof := range proofs {
				txList := t.TransactionPool.GetRandomTxs(MaxTransactionsPerBlock, eligibilityProof.Sig)
				blk, err := t.createBlock(types.LayerID(id), atxID, eligibilityProof, txList, atxList)
				if err != nil {
					t.Error("cannot create new block, %v ", err)
					continue
				}
				go func() {
					bytes, err := types.InterfaceToBytes(blk)
					if err != nil {
						t.Log.Error("cannot serialize block %v", err)
						return
					}
					err = t.network.Broadcast(config.NewBlockProtocol, bytes)
					if err != nil {
						t.Log.Error("cannot send block %v", err)
					}
				}()
			}
		}
	}
}<|MERGE_RESOLUTION|>--- conflicted
+++ resolved
@@ -91,12 +91,8 @@
 	txValidator TxValidator,
 	atxValidator AtxValidator,
 	syncer Syncer,
-<<<<<<< HEAD
+	atxsPerBlock int,
 	lg log.Log) *BlockBuilder {
-=======
-	atxsPerBlock int,
-	lg log.Log) BlockBuilder {
->>>>>>> d302cbf8
 
 	seed := binary.BigEndian.Uint64(md5.New().Sum([]byte(minerID.Key)))
 
