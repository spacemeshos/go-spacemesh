--- conflicted
+++ resolved
@@ -352,123 +352,7 @@
 	return selected
 }
 
-<<<<<<< HEAD
 func (t *BlockBuilder) createBlockLoop() {
-=======
-func (t *BlockBuilder) listenForTx() {
-	t.Log.Info("start listening for txs")
-	for {
-		select {
-		case <-t.stopChan:
-			return
-		case data := <-t.txGossipChannel:
-			if !t.syncer.ListenToGossip() {
-				// not accepting txs when not synced
-				continue
-			}
-			if data == nil {
-				continue
-			}
-
-			tx, err := types.BytesToTransaction(data.Bytes())
-			if err != nil {
-				t.With().Error("cannot parse incoming TX", log.Err(err))
-				continue
-			}
-			if err := tx.CalcAndSetOrigin(); err != nil {
-				t.With().Error("failed to calc transaction origin", tx.ID(), log.Err(err))
-				continue
-			}
-			if !t.txValidator.AddressExists(tx.Origin()) {
-				t.With().Error("transaction origin does not exist", log.String("transaction", tx.String()),
-					tx.ID(), log.String("origin", tx.Origin().Short()), log.Err(err))
-				continue
-			}
-			if err := t.txValidator.ValidateNonceAndBalance(tx); err != nil {
-				t.With().Error("nonce and balance validation failed", tx.ID(), log.Err(err))
-				continue
-			}
-			t.Log.With().Info("got new tx",
-				tx.ID(),
-				log.Uint64("nonce", tx.AccountNonce),
-				log.Uint64("amount", tx.Amount),
-				log.Uint64("fee", tx.Fee),
-				log.Uint64("gas", tx.GasLimit),
-				log.String("recipient", tx.Recipient.String()),
-				log.String("origin", tx.Origin().String()))
-			data.ReportValidation(IncomingTxProtocol)
-			t.TransactionPool.Put(tx.ID(), tx)
-		}
-	}
-}
-
-// ValidateAndAddTxToPool validates the provided tx nonce and balance with projector and puts it in the transaction pool
-// it returns an error if the provided tx is not valid
-func (t *BlockBuilder) ValidateAndAddTxToPool(tx *types.Transaction) error {
-	err := t.txValidator.ValidateNonceAndBalance(tx)
-	if err != nil {
-		return err
-	}
-	t.TransactionPool.Put(tx.ID(), tx)
-	return nil
-}
-
-func (t *BlockBuilder) listenForAtx() {
-	t.Info("start listening for atxs")
-	for {
-		select {
-		case <-t.stopChan:
-			return
-		case data := <-t.atxGossipChannel:
-			if !t.syncer.ListenToGossip() {
-				// not accepting atxs when not synced
-				continue
-			}
-			t.handleGossipAtx(data)
-		}
-	}
-}
-
-func (t *BlockBuilder) handleGossipAtx(data service.GossipMessage) {
-	if data == nil {
-		return
-	}
-	atx, err := types.BytesToAtx(data.Bytes())
-	if err != nil {
-		t.Error("cannot parse incoming ATX")
-		return
-	}
-	atx.CalcAndSetID()
-
-	t.With().Info("got new ATX", atx.Fields(t.layersPerEpoch, len(data.Bytes()))...)
-
-	//todo fetch from neighbour (#1925)
-	if atx.Nipst == nil {
-		t.Panic("nil nipst in gossip")
-		return
-	}
-
-	if err := t.syncer.FetchPoetProof(atx.GetPoetProofRef()); err != nil {
-		t.Warning("received ATX (%v) with syntactically invalid or missing PoET proof (%x): %v",
-			atx.ShortString(), atx.GetShortPoetProofRef(), err)
-		return
-	}
-
-	err = t.atxValidator.SyntacticallyValidateAtx(atx)
-	events.Publish(events.ValidAtx{ID: atx.ShortString(), Valid: err == nil})
-	if err != nil {
-		t.Warning("received syntactically invalid ATX %v: %v", atx.ShortString(), err)
-		// TODO: blacklist peer
-		return
-	}
-
-	t.AtxPool.Put(atx)
-	data.ReportValidation(activation.AtxProtocol)
-	t.With().Info("stored and propagated new syntactically valid ATX", atx.ID())
-}
-
-func (t *BlockBuilder) acceptBlockData() {
->>>>>>> 2f831f3a
 	for {
 		select {
 
@@ -495,10 +379,6 @@
 			}
 			// TODO: include multiple proofs in each block and weigh blocks where applicable
 
-			/*var atxList []types.ATXID
-			for _, atx := range t.AtxPool.GetAllItems() {
-				atxList = append(atxList, atx.ID())
-			}*/
 			//reducedAtxList := selectAtxs(atxList, t.atxsPerBlock)
 			for _, eligibilityProof := range proofs {
 				txList, txs, err := t.TransactionPool.GetTxsForBlock(MaxTransactionsPerBlock, t.projector.GetProjection)
@@ -513,18 +393,10 @@
 					t.Error("cannot create new block, %v ", err)
 					continue
 				}
-				/*var atxs []*types.ActivationTx
-				for _, atxID := range atxList {
-					for _, atx := range t.AtxPool.GetAllItems() {
-						if atxID == atx.ID() {
-							atxs = append(atxs, atx)
-						}
-					}
-				}*/
 				err = t.meshProvider.AddBlockWithTxs(blk, txs, nil)
 				if err != nil {
 					events.Publish(events.DoneCreatingBlock{Eligible: true, Layer: uint64(layerID), Error: err.Error()})
-					t.With().Error("failed to store block", log.BlockID(blk.ID().String()), log.Err(err))
+					t.With().Error("failed to store block", blk.ID(), log.Err(err))
 					continue
 				}
 				go func() {
