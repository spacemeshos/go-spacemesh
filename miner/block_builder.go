package miner

import (
	"crypto/md5"
	"encoding/binary"
	"errors"
	"fmt"
	"github.com/spacemeshos/go-spacemesh/activation"
	"github.com/spacemeshos/go-spacemesh/common/types"
	"github.com/spacemeshos/go-spacemesh/config"
	"github.com/spacemeshos/go-spacemesh/events"
	"github.com/spacemeshos/go-spacemesh/log"
	"github.com/spacemeshos/go-spacemesh/mesh"
	"github.com/spacemeshos/go-spacemesh/oracle"
	"github.com/spacemeshos/go-spacemesh/p2p"
	"github.com/spacemeshos/go-spacemesh/p2p/service"
	"github.com/spacemeshos/go-spacemesh/priorityq"
	"math/rand"
	"sync"
	"time"
)

const MaxTransactionsPerBlock = 20 //todo: move to config
const MaxAtxPerBlock = 200         //todo: move to config

const DefaultGasLimit = 10
const DefaultFee = 1

const IncomingTxProtocol = "TxGossip"

const AtxsPerBlockLimit = 100

type Signer interface {
	Sign(m []byte) []byte
}

type TxValidator interface {
	AddressExists(addr types.Address) bool
	ValidateNonceAndBalance(transaction *types.Transaction) error
}

type AtxValidator interface {
	SyntacticallyValidateAtx(atx *types.ActivationTx) error
}

type Syncer interface {
	FetchPoetProof(poetProofRef []byte) error
	ListenToGossip() bool
	IsSynced() bool
}

type TxPool interface {
	GetTxsForBlock(numOfTxs int, getState func(addr types.Address) (nonce, balance uint64, err error)) ([]types.TransactionId, error)
	Put(id types.TransactionId, item *types.Transaction)
	Invalidate(id types.TransactionId)
}

type Projector interface {
	GetProjection(addr types.Address) (nonce, balance uint64, err error)
}

type BlockBuilder struct {
	log.Log
	Signer
	minerID          types.NodeId
	rnd              *rand.Rand
	hdist            types.LayerID
	beginRoundEvent  chan types.LayerID
	stopChan         chan struct{}
	txGossipChannel  chan service.GossipMessage
	atxGossipChannel chan service.GossipMessage
	hareResult       HareResultProvider
	AtxPool          *AtxMemPool
	TransactionPool  TxPool
	mu               sync.Mutex
	network          p2p.Service
	weakCoinToss     WeakCoinProvider
	meshProvider     meshProvider
	blockOracle      oracle.BlockOracle
	txValidator      TxValidator
	atxValidator     AtxValidator
	syncer           Syncer
	started          bool
	atxsPerBlock     int // number of atxs to select per block
	projector        Projector
}

func NewBlockBuilder(minerID types.NodeId, sgn Signer, net p2p.Service, beginRoundEvent chan types.LayerID, hdist int,
	txPool TxPool, atxPool *AtxMemPool, weakCoin WeakCoinProvider, orph meshProvider, hare HareResultProvider,
	blockOracle oracle.BlockOracle, txValidator TxValidator, atxValidator AtxValidator, syncer Syncer, atxsPerBlock int,
	projector Projector, lg log.Log) *BlockBuilder {

	seed := binary.BigEndian.Uint64(md5.New().Sum([]byte(minerID.Key)))

	return &BlockBuilder{
		minerID:          minerID,
		Signer:           sgn,
		hdist:            types.LayerID(hdist),
		Log:              lg,
		rnd:              rand.New(rand.NewSource(int64(seed))),
		beginRoundEvent:  beginRoundEvent,
		stopChan:         make(chan struct{}),
		AtxPool:          atxPool,
		TransactionPool:  txPool,
		txGossipChannel:  net.RegisterGossipProtocol(IncomingTxProtocol, priorityq.Low),
		atxGossipChannel: net.RegisterGossipProtocol(activation.AtxProtocol, priorityq.Low),
		hareResult:       hare,
		mu:               sync.Mutex{},
		network:          net,
		weakCoinToss:     weakCoin,
		meshProvider:     orph,
		blockOracle:      blockOracle,
		txValidator:      txValidator,
		atxValidator:     atxValidator,
		syncer:           syncer,
		started:          false,
		atxsPerBlock:     atxsPerBlock,
		projector:        projector,
	}

}

func (t *BlockBuilder) Start() error {
	t.mu.Lock()
	defer t.mu.Unlock()
	if t.started {
		return fmt.Errorf("already started")
	}

	t.started = true
	go t.acceptBlockData()
	go t.listenForTx()
	go t.listenForAtx()
	return nil
}

func (t *BlockBuilder) Close() error {
	t.mu.Lock()
	defer t.mu.Unlock()
	if !t.started {
		return fmt.Errorf("already stopped")
	}
	t.started = false
	close(t.stopChan)
	return nil
}

type HareResultProvider interface {
	GetResult(lid types.LayerID) ([]types.BlockID, error)
}

type WeakCoinProvider interface {
	GetResult() bool
}

type meshProvider interface {
	LayerBlockIds(index types.LayerID) ([]types.BlockID, error)
	GetOrphanBlocksBefore(l types.LayerID) ([]types.BlockID, error)
	GetBlock(id types.BlockID) (*types.Block, error)
}

//used from external API call?
func (t *BlockBuilder) AddTransaction(tx *types.Transaction) error {
	if !t.started {
		return fmt.Errorf("BlockBuilderStopped")
	}
	t.TransactionPool.Put(tx.Id(), tx)
	return nil
}

func calcHdistRange(id types.LayerID, hdist types.LayerID) (bottom types.LayerID, top types.LayerID) {
	if hdist == 0 {
		log.Panic("hdist cannot be zero")
	}

	bottom = types.LayerID(0)
	top = id - 1
	if id > hdist {
		bottom = id - hdist
	}

	return bottom, top
}

func filterUnknownBlocks(blocks []types.BlockID, validate func(id types.BlockID) (*types.Block, error)) []types.BlockID {
	var filtered []types.BlockID
	for _, b := range blocks {
		if _, e := validate(b); e == nil {
			filtered = append(filtered, b)
		}
	}

	return filtered
}

func (t *BlockBuilder) getVotes(id types.LayerID) ([]types.BlockID, error) {
	var votes []types.BlockID = nil

	// if genesis
	if id == config.Genesis {
		return nil, errors.New("cannot create blockBytes in genesis layer")
	}

	// if genesis+1
	if id == config.Genesis+1 {
		return append(votes, mesh.GenesisBlock.Id()), nil
	}

	// not genesis, get from hare
	bottom, top := calcHdistRange(id, t.hdist)

	if res, err := t.hareResult.GetResult(bottom); err != nil { // no result for bottom, take the whole layer
		t.With().Warning("could not get result for bottom layer. adding the whole layer instead", log.Err(err),
			log.Uint64("bottom", uint64(bottom)), log.Uint64("top", uint64(top)), log.Uint64("hdist", uint64(t.hdist)))
		ids, e := t.meshProvider.LayerBlockIds(bottom)
		if e != nil {
			t.With().Error("Could not set votes to whole layer", log.Err(e))
			return nil, e
		}

		// set votes to whole layer
		votes = ids
	} else { // got result, just set
		votes = res
	}

	// add rest of hdist range
	for i := bottom + 1; i <= top; i++ {
		res, err := t.hareResult.GetResult(i)
		if err != nil {
			t.With().Warning("could not get result for layer in range", log.LayerId(uint64(i)), log.Err(err),
				log.Uint64("bottom", uint64(bottom)), log.Uint64("top", uint64(top)), log.Uint64("hdist", uint64(t.hdist)))
			continue
		}
		votes = append(votes, res...)
	}

	votes = filterUnknownBlocks(votes, t.meshProvider.GetBlock)
	return votes, nil
}

func (t *BlockBuilder) createBlock(id types.LayerID, atxID types.AtxId, eligibilityProof types.BlockEligibilityProof,
	txids []types.TransactionId, atxids []types.AtxId) (*types.Block, error) {

	votes, err := t.getVotes(id)
	if err != nil {
		return nil, err
	}

	viewEdges, err := t.meshProvider.GetOrphanBlocksBefore(id)
	if err != nil {
		return nil, err
	}

	b := types.MiniBlock{
		BlockHeader: types.BlockHeader{
			LayerIndex:       id,
			ATXID:            atxID,
			EligibilityProof: eligibilityProof,
			Data:             nil,
			Coin:             t.weakCoinToss.GetResult(),
			Timestamp:        time.Now().UnixNano(),
			BlockVotes:       votes,
			ViewEdges:        viewEdges,
		},
		AtxIds: selectAtxs(atxids, t.atxsPerBlock),
		TxIds:  txids,
	}

	blockBytes, err := types.InterfaceToBytes(b)
	if err != nil {
		return nil, err
	}

	bl := &types.Block{MiniBlock: b, Signature: t.Signer.Sign(blockBytes)}

<<<<<<< HEAD
	bl.CalcAndSetId()

	t.Log.Event().Info("I've created a block",
		log.BlockId(bl.Id().String()),
		log.LayerId(bl.LayerIndex.Uint64()),
=======
	bl.Initialize()

	t.Log.Event().Info("block created",
		bl.Id(),
		bl.LayerIndex,
		log.String("miner_id", bl.MinerId().String()),
>>>>>>> 0cd25ae7
		log.Int("tx_count", len(bl.TxIds)),
		log.Int("atx_count", len(bl.AtxIds)),
		log.Int("view_edges", len(bl.ViewEdges)),
		log.Int("vote_count", len(bl.BlockVotes)),
<<<<<<< HEAD
		log.AtxId(bl.ATXID.Hash32().String()),
=======
		bl.ATXID,
>>>>>>> 0cd25ae7
		log.Uint32("eligibility_counter", bl.EligibilityProof.J),
	)
	return bl, nil
}

func selectAtxs(atxs []types.AtxId, atxsPerBlock int) []types.AtxId {
	if len(atxs) == 0 { // no atxs to pick from
		return atxs
	}

	if len(atxs) <= atxsPerBlock { // no need to choose
		return atxs // take all
	}

	// we have more than atxsPerBlock, choose randomly
	selected := make([]types.AtxId, 0)
	for i := 0; i < atxsPerBlock; i++ {
		idx := i + rand.Intn(len(atxs)-i)       // random index in [i, len(atxs))
		selected = append(selected, atxs[idx])  // select atx at idx
		atxs[i], atxs[idx] = atxs[idx], atxs[i] // swap selected with i so we don't choose it again
	}

	return selected
}

func (t *BlockBuilder) listenForTx() {
	t.Log.Info("start listening for txs")
	for {
		select {
		case <-t.stopChan:
			return
		case data := <-t.txGossipChannel:
			if !t.syncer.ListenToGossip() {
				// not accepting txs when not synced
				continue
			}
			if data == nil {
				continue
			}

			tx, err := types.BytesAsTransaction(data.Bytes())
			if err != nil {
				t.With().Error("cannot parse incoming TX", log.Err(err))
				continue
			}
			if err := tx.CalcAndSetOrigin(); err != nil {
				t.With().Error("failed to calc transaction origin", log.TxId(tx.Id().ShortString()), log.Err(err))
				continue
			}
			if !t.txValidator.AddressExists(tx.Origin()) {
				t.With().Error("transaction origin does not exist", log.String("transaction", tx.String()),
					log.TxId(tx.Id().ShortString()), log.String("origin", tx.Origin().Short()), log.Err(err))
				continue
			}
			if err := t.txValidator.ValidateNonceAndBalance(tx); err != nil {
				t.With().Error("nonce and balance validation failed", log.TxId(tx.Id().ShortString()), log.Err(err))
				continue
			}
			t.Log.With().Info("got new tx",
				log.TxId(tx.Id().ShortString()),
				log.Uint64("nonce", tx.AccountNonce),
				log.Uint64("amount", tx.Amount),
				log.Uint64("fee", tx.Fee),
				log.Uint64("gas", tx.GasLimit),
				log.String("recipient", tx.Recipient.String()),
				log.String("origin", tx.Origin().String()))
			data.ReportValidation(IncomingTxProtocol)
			t.TransactionPool.Put(tx.Id(), tx)
		}
	}
}

func (t *BlockBuilder) ValidateAndAddTxToPool(tx *types.Transaction) error {
	err := t.txValidator.ValidateNonceAndBalance(tx)
	if err != nil {
		return err
	}
	t.TransactionPool.Put(tx.Id(), tx)
	return nil
}

func (t *BlockBuilder) listenForAtx() {
	t.Info("start listening for atxs")
	for {
		select {
		case <-t.stopChan:
			return
		case data := <-t.atxGossipChannel:
			if !t.syncer.ListenToGossip() {
				// not accepting atxs when not synced
				continue
			}
			t.handleGossipAtx(data)
		}
	}
}

func (t *BlockBuilder) handleGossipAtx(data service.GossipMessage) {
	if data == nil {
		return
	}
	atx, err := types.BytesAsAtx(data.Bytes())
	if err != nil {
		t.Error("cannot parse incoming ATX")
		return
	}
	atx.CalcAndSetId()

	commitmentStr := "nil"
	if atx.Commitment != nil {
		commitmentStr = atx.Commitment.String()
	}

	challenge := ""
	h, err := atx.NIPSTChallenge.Hash()
	if err == nil && h != nil {
		challenge = h.String()
<<<<<<< HEAD
=======

>>>>>>> 0cd25ae7
	}

	t.With().Info("got new ATX",
		log.String("sender_id", atx.NodeId.ShortString()),
		log.AtxId(atx.ShortString()),
		log.String("prev_atx_id", atx.PrevATXId.ShortString()),
		log.String("pos_atx_id", atx.PositioningAtx.ShortString()),
		log.LayerId(uint64(atx.PubLayerIdx)),
		log.Uint32("active_set", atx.ActiveSetSize),
		log.Int("view", len(atx.View)),
		log.Uint64("sequence_number", atx.Sequence),
		log.String("commitment", commitmentStr),
		log.Int("atx_size", len(data.Bytes())),
		log.String("NIPSTChallenge", challenge),
	)

	//todo fetch from neighbour
	if atx.Nipst == nil {
		t.Panic("nil nipst in gossip")
		return
	}

	if err := t.syncer.FetchPoetProof(atx.GetPoetProofRef()); err != nil {
		t.Warning("received ATX (%v) with syntactically invalid or missing PoET proof (%x): %v",
			atx.ShortString(), atx.GetShortPoetProofRef(), err)
		return
	}

	err = t.atxValidator.SyntacticallyValidateAtx(atx)
	events.Publish(events.ValidAtx{Id: atx.ShortString(), Valid: err == nil})
	if err != nil {
		t.Warning("received syntactically invalid ATX %v: %v", atx.ShortString(), err)
		// TODO: blacklist peer
		return
	}

	t.AtxPool.Put(atx)
	data.ReportValidation(activation.AtxProtocol)
	t.With().Info("stored and propagated new syntactically valid ATX", log.AtxId(atx.ShortString()))
}

func (t *BlockBuilder) acceptBlockData() {
	for {
		select {

		case <-t.stopChan:
			return

		case layerID := <-t.beginRoundEvent:
			if !t.syncer.IsSynced() {
				t.Debug("builder got layer %v not synced yet", layerID)
				continue
			}

			t.Debug("builder got layer %v", layerID)
			atxID, proofs, err := t.blockOracle.BlockEligible(layerID)
			if err != nil {
				events.Publish(events.DoneCreatingBlock{Eligible: true, Layer: uint64(layerID), Error: "failed to check for block eligibility"})
				t.With().Error("failed to check for block eligibility", log.LayerId(uint64(layerID)), log.Err(err))
				continue
			}
			if len(proofs) == 0 {
				events.Publish(events.DoneCreatingBlock{Eligible: false, Layer: uint64(layerID), Error: ""})
				t.With().Info("Notice: not eligible for blocks in layer", log.LayerId(uint64(layerID)))
				continue
			}
			// TODO: include multiple proofs in each block and weigh blocks where applicable

			var atxList []types.AtxId
			for _, atx := range t.AtxPool.GetAllItems() {
				atxList = append(atxList, atx.Id())
			}

			for _, eligibilityProof := range proofs {
				txList, err := t.TransactionPool.GetTxsForBlock(MaxTransactionsPerBlock, t.projector.GetProjection)
				if err != nil {
					events.Publish(events.DoneCreatingBlock{Eligible: true, Layer: uint64(layerID), Error: "failed to get txs for block"})
					t.With().Error("failed to get txs for block", log.LayerId(uint64(layerID)), log.Err(err))
					continue
				}
				blk, err := t.createBlock(layerID, atxID, eligibilityProof, txList, atxList)
				if err != nil {
					events.Publish(events.DoneCreatingBlock{Eligible: true, Layer: uint64(layerID), Error: "cannot create new block"})
					t.Error("cannot create new block, %v ", err)
					continue
				}
				go func() {
					bytes, err := types.InterfaceToBytes(blk)
					if err != nil {
						t.Log.Error("cannot serialize block %v", err)
						events.Publish(events.DoneCreatingBlock{Eligible: true, Layer: uint64(layerID), Error: "cannot serialize block"})
						return
					}
					err = t.network.Broadcast(config.NewBlockProtocol, bytes)
					if err != nil {
						t.Log.Error("cannot send block %v", err)
					}
					events.Publish(events.DoneCreatingBlock{Eligible: true, Layer: uint64(layerID), Error: ""})
				}()
			}
		}
	}
}<|MERGE_RESOLUTION|>--- conflicted
+++ resolved
@@ -20,8 +20,8 @@
 	"time"
 )
 
-const MaxTransactionsPerBlock = 20 //todo: move to config
-const MaxAtxPerBlock = 200         //todo: move to config
+const MaxTransactionsPerBlock = 200 //todo: move to config
+const MaxAtxPerBlock = 200          //todo: move to config
 
 const DefaultGasLimit = 10
 const DefaultFee = 1
@@ -274,29 +274,17 @@
 
 	bl := &types.Block{MiniBlock: b, Signature: t.Signer.Sign(blockBytes)}
 
-<<<<<<< HEAD
-	bl.CalcAndSetId()
-
-	t.Log.Event().Info("I've created a block",
-		log.BlockId(bl.Id().String()),
-		log.LayerId(bl.LayerIndex.Uint64()),
-=======
 	bl.Initialize()
 
 	t.Log.Event().Info("block created",
 		bl.Id(),
 		bl.LayerIndex,
 		log.String("miner_id", bl.MinerId().String()),
->>>>>>> 0cd25ae7
 		log.Int("tx_count", len(bl.TxIds)),
 		log.Int("atx_count", len(bl.AtxIds)),
 		log.Int("view_edges", len(bl.ViewEdges)),
 		log.Int("vote_count", len(bl.BlockVotes)),
-<<<<<<< HEAD
-		log.AtxId(bl.ATXID.Hash32().String()),
-=======
 		bl.ATXID,
->>>>>>> 0cd25ae7
 		log.Uint32("eligibility_counter", bl.EligibilityProof.J),
 	)
 	return bl, nil
@@ -414,10 +402,7 @@
 	h, err := atx.NIPSTChallenge.Hash()
 	if err == nil && h != nil {
 		challenge = h.String()
-<<<<<<< HEAD
-=======
-
->>>>>>> 0cd25ae7
+
 	}
 
 	t.With().Info("got new ATX",
