--- conflicted
+++ resolved
@@ -2,14 +2,11 @@
 
 import (
 	"bytes"
-	"crypto/sha256"
-	"encoding/binary"
 	"errors"
 	"fmt"
 	"github.com/spacemeshos/go-spacemesh/address"
 	"github.com/spacemeshos/go-spacemesh/common"
 	"github.com/spacemeshos/go-spacemesh/config"
-	"github.com/spacemeshos/go-spacemesh/layer"
 	"github.com/spacemeshos/go-spacemesh/log"
 	"github.com/spacemeshos/go-spacemesh/mesh"
 	"github.com/spacemeshos/go-spacemesh/oracle"
@@ -33,12 +30,7 @@
 type BlockBuilder struct {
 	minerID string // could be a pubkey or what ever. the identity we're claiming to be as miners.
 	log.Log
-<<<<<<< HEAD
-	rnd              *rand.Rand
 	beginRoundEvent  chan mesh.LayerID
-=======
-	beginRoundEvent  chan layer.Id
->>>>>>> e42f017e
 	stopChan         chan struct{}
 	newTrans         chan *mesh.SerializableTransaction
 	txGossipChannel  chan service.GossipMessage
@@ -52,14 +44,10 @@
 	started          bool
 }
 
-func NewBlockBuilder(minerID string, net p2p.Service, beginRoundEvent chan layer.Id, weakCoin WeakCoinProvider,
+func NewBlockBuilder(minerID string, net p2p.Service, beginRoundEvent chan mesh.LayerID, weakCoin WeakCoinProvider,
 	orph OrphanBlockProvider, hare HareResultProvider, blockOracle oracle.BlockOracle, lg log.Log) BlockBuilder {
-
-	seed := int64(binary.BigEndian.Uint64(sha256.New().Sum([]byte(minerID))))
-	log.Info("-----------miner id is %v random seed is %v------------", minerID, seed)
 	return BlockBuilder{
 		minerID:          minerID,
-		rnd:              rand.New(rand.NewSource(seed)),
 		Log:              lg,
 		beginRoundEvent:  beginRoundEvent,
 		stopChan:         make(chan struct{}),
@@ -114,7 +102,7 @@
 }
 
 type HareResultProvider interface {
-	GetResult(id layer.Id) ([]mesh.BlockID, error)
+	GetResult(id mesh.LayerID) ([]mesh.BlockID, error)
 }
 
 type WeakCoinProvider interface {
@@ -122,7 +110,7 @@
 }
 
 type OrphanBlockProvider interface {
-	GetOrphanBlocksBefore(l layer.Id) ([]mesh.BlockID, error)
+	GetOrphanBlocksBefore(l mesh.LayerID) ([]mesh.BlockID, error)
 }
 
 //used from external API call?
@@ -134,7 +122,7 @@
 	return nil
 }
 
-func (t *BlockBuilder) createBlock(id layer.Id, txs []mesh.SerializableTransaction) (*mesh.Block, error) {
+func (t *BlockBuilder) createBlock(id mesh.LayerID, txs []mesh.SerializableTransaction) (*mesh.Block, error) {
 	var res []mesh.BlockID = nil
 	var err error
 	if id == config.Genesis {
@@ -155,7 +143,7 @@
 
 	b := mesh.Block{
 		MinerID:    t.minerID,
-		Id:         mesh.BlockID(t.rnd.Int63()),
+		Id:         mesh.BlockID(rand.Int63()),
 		LayerIndex: id,
 		Data:       nil,
 		Coin:       t.weakCoinToss.GetResult(),
@@ -198,18 +186,13 @@
 			return
 
 		case id := <-t.beginRoundEvent:
-<<<<<<< HEAD
 			if !t.blockOracle.BlockEligible(mesh.LayerID(id), t.minerID) {
-				t.Debug("not Eligible for block creation")
-=======
-			if !t.blockOracle.BlockEligible(layer.Id(id), t.minerID) {
->>>>>>> e42f017e
 				break
 			}
 
 			txList := t.transactionQueue[:common.Min(len(t.transactionQueue), MaxTransactionsPerBlock)]
 			t.transactionQueue = t.transactionQueue[common.Min(len(t.transactionQueue), MaxTransactionsPerBlock):]
-			blk, err := t.createBlock(layer.Id(id), txList)
+			blk, err := t.createBlock(mesh.LayerID(id), txList)
 			if err != nil {
 				t.Error("cannot create new block, %v ", err)
 				continue
