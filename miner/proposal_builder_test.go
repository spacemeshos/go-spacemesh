--- conflicted
+++ resolved
@@ -1,24 +1,19 @@
 package miner
 
 import (
+	"bytes"
 	"context"
 	"errors"
 	"math/rand"
 	"os"
-<<<<<<< HEAD
 	"sort"
-=======
->>>>>>> 299b49d3
 	"testing"
 	"time"
 
 	"github.com/stretchr/testify/require"
 	"go.uber.org/mock/gomock"
 	"go.uber.org/zap/zapcore"
-<<<<<<< HEAD
-=======
 	"golang.org/x/sync/errgroup"
->>>>>>> 299b49d3
 
 	"github.com/spacemeshos/go-spacemesh/codec"
 	"github.com/spacemeshos/go-spacemesh/common/types"
@@ -64,9 +59,6 @@
 	}
 }
 
-<<<<<<< HEAD
-func gatx(id types.ATXID, epoch types.EpochID, smesher types.NodeID, units uint32, opts ...genAtxOpt) *types.VerifiedActivationTx {
-=======
 func gatx(
 	id types.ATXID,
 	epoch types.EpochID,
@@ -74,7 +66,6 @@
 	units uint32,
 	opts ...genAtxOpt,
 ) *types.VerifiedActivationTx {
->>>>>>> 299b49d3
 	atx := &types.ActivationTx{}
 	atx.NumUnits = units
 	atx.PublishEpoch = epoch
@@ -94,20 +85,6 @@
 
 func gactiveset(atxs ...types.ATXID) types.ATXIDList {
 	return atxs
-<<<<<<< HEAD
-}
-
-func gballot(id types.BallotID, atxid types.ATXID, smesher types.NodeID, layer types.LayerID, edata *types.EpochData) *types.Ballot {
-	ballot := &types.Ballot{}
-	ballot.Layer = layer
-	ballot.EpochData = edata
-	ballot.AtxID = atxid
-	ballot.SmesherID = smesher
-	ballot.SetID(id)
-	return ballot
-}
-
-=======
 }
 
 func gballot(
@@ -126,7 +103,6 @@
 	return ballot
 }
 
->>>>>>> 299b49d3
 func gblock(lid types.LayerID, atxs ...types.ATXID) *types.Block {
 	block := types.Block{}
 	block.LayerIndex = lid
@@ -167,9 +143,6 @@
 	}
 }
 
-<<<<<<< HEAD
-func expectCounters(signer *signing.EdSigner, epoch types.EpochID, beacon types.Beacon, nonce types.VRFPostIndex, js ...uint32) expectOpt {
-=======
 func expectCounters(
 	signer *signing.EdSigner,
 	epoch types.EpochID,
@@ -177,7 +150,6 @@
 	nonce types.VRFPostIndex,
 	js ...uint32,
 ) expectOpt {
->>>>>>> 299b49d3
 	return func(p *types.Proposal) {
 		vsigner, err := signer.VRFSigner()
 		if err != nil {
@@ -192,9 +164,6 @@
 	}
 }
 
-<<<<<<< HEAD
-func expectProposal(signer *signing.EdSigner, lid types.LayerID, atx types.ATXID, opinion types.Opinion, opts ...expectOpt) *types.Proposal {
-=======
 func expectProposal(
 	signer *signing.EdSigner,
 	lid types.LayerID,
@@ -202,7 +171,6 @@
 	opinion types.Opinion,
 	opts ...expectOpt,
 ) *types.Proposal {
->>>>>>> 299b49d3
 	p := &types.Proposal{
 		InnerProposal: types.InnerProposal{
 			Ballot: types.Ballot{
@@ -255,7 +223,6 @@
 
 	encodeVotesErr, publishErr error
 
-<<<<<<< HEAD
 	expectProposal  *types.Proposal
 	expectProposals []*types.Proposal
 	expectErr       string
@@ -270,15 +237,6 @@
 		signers[i] = signer
 	}
 	signer := signers[0]
-=======
-	expectProposal *types.Proposal
-	expectErr      string
-}
-
-func TestBuild(t *testing.T) {
-	signer, err := signing.NewEdSigner(signing.WithKeyFromRand(rand.New(rand.NewSource(10101))))
-	require.NoError(t, err)
->>>>>>> 299b49d3
 	defaults := []Opt{
 		WithLayerPerEpoch(types.GetLayersPerEpoch()),
 		WithLayerSize(10),
@@ -374,7 +332,6 @@
 			steps: []step{
 				{
 					lid:       15,
-<<<<<<< HEAD
 					expectErr: "missing beacon",
 				},
 				{
@@ -387,9 +344,6 @@
 					atxs: []*types.VerifiedActivationTx{
 						gatx(types.ATXID{20}, 2, types.NodeID{20}, 1),
 					},
-=======
-					expectErr: "atx not available",
->>>>>>> 299b49d3
 				},
 				{
 					lid: 15,
@@ -399,49 +353,19 @@
 					expectErr: "missing nonce",
 				},
 				{
-<<<<<<< HEAD
 					lid: 16,
 					atxs: []*types.VerifiedActivationTx{
 						gatx(types.ATXID{1}, 2, signer.NodeID(), 1, genAtxWithNonce(777)),
 					},
-=======
-					lid: 15,
-					atxs: []*types.VerifiedActivationTx{
-						gatx(types.ATXID{1}, 2, signer.NodeID(), 1, genAtxWithNonce(777)),
-					},
-					expectErr: "missing beacon",
-				},
-				{
-					lid:    16,
-					beacon: types.Beacon{1},
->>>>>>> 299b49d3
 					ballots: []*types.Ballot{
 						gballot(types.BallotID{1}, types.ATXID{10}, signer.NodeID(), 15, &types.EpochData{
 							ActiveSetHash:    types.ATXIDList{{10}, {2}}.Hash(),
 							EligibilityCount: 5,
 						}),
 					},
-<<<<<<< HEAD
 					opinion:        &types.Opinion{Hash: types.Hash32{1}},
 					txs:            []types.TransactionID{{1}},
 					latestComplete: 14,
-=======
-					expectErr: "get activeset",
-				},
-				{
-					lid:       16,
-					activeset: types.ATXIDList{{10}, {2}},
-					expectErr: "get ATXs from DB",
-				},
-				{
-					lid: 16,
-					atxs: []*types.VerifiedActivationTx{
-						gatx(types.ATXID{2}, 2, types.NodeID{1}, 1),
-					},
-					opinion:        &types.Opinion{Hash: types.Hash32{1}},
-					txs:            []types.TransactionID{{1}},
-					latestComplete: 10,
->>>>>>> 299b49d3
 					expectProposal: expectProposal(
 						signer, 16, types.ATXID{10}, types.Opinion{Hash: types.Hash32{1}},
 						expectRef(types.BallotID{1}),
@@ -517,15 +441,11 @@
 					opinion:        &types.Opinion{},
 					txs:            []types.TransactionID{},
 					publishErr:     errors.New("test publish"),
-<<<<<<< HEAD
 					expectProposal: expectProposal(
 						signer, 16, types.ATXID{1}, types.Opinion{},
 						expectRef(types.BallotID{1}),
 						expectCounters(signer, 3, types.Beacon{1}, 777, 2, 5),
 					),
-=======
-					expectErr:      "test publish",
->>>>>>> 299b49d3
 				},
 			},
 		},
@@ -729,7 +649,6 @@
 				},
 			},
 		},
-<<<<<<< HEAD
 		{
 			desc: "multi signers",
 			opts: []Opt{WithSigners(signers...), WithWorkersLimit(len(signers) / 2)},
@@ -769,8 +688,6 @@
 				},
 			},
 		},
-=======
->>>>>>> 299b49d3
 	} {
 		tc := tc
 		t.Run(tc.desc, func(t *testing.T) {
@@ -787,25 +704,16 @@
 
 			clock.EXPECT().LayerToTime(gomock.Any()).Return(time.Unix(0, 0)).AnyTimes()
 
-<<<<<<< HEAD
 			full := append(defaults, WithLogger(logtest.New(t)), WithSigners(signer))
 			full = append(full, tc.opts...)
 			builder := New(clock, cdb, publisher, tortoise, syncer, conState, full...)
 			var decoded chan *types.Proposal
-=======
-			full := append(defaults, tc.opts...)
-			full = append(full, WithLogger(logtest.New(t)))
-			builder := New(clock, signer, cdb, publisher, tortoise, syncer, conState, full...)
->>>>>>> 299b49d3
 			for _, step := range tc.steps {
 				{
 					if step.beacon != types.EmptyBeacon {
 						require.NoError(t, beacons.Add(cdb, step.lid.GetEpoch(), step.beacon))
 					}
 					for _, iden := range step.identitities {
-<<<<<<< HEAD
-						require.NoError(t, identities.SetMalicious(cdb, iden.id, codec.MustEncode(&iden.proof), iden.received))
-=======
 						require.NoError(
 							t,
 							identities.SetMalicious(
@@ -815,7 +723,6 @@
 								iden.received,
 							),
 						)
->>>>>>> 299b49d3
 					}
 					for _, atx := range step.atxs {
 						require.NoError(t, atxs.Add(cdb, atx))
@@ -835,9 +742,6 @@
 						require.NoError(t, layers.SetMeshHash(cdb, ahash.lid, ahash.hash))
 					}
 					if step.activeset != nil {
-<<<<<<< HEAD
-						require.NoError(t, activesets.Add(cdb, step.activeset.Hash(), &types.EpochActiveSet{Set: step.activeset}))
-=======
 						require.NoError(
 							t,
 							activesets.Add(
@@ -846,67 +750,52 @@
 								&types.EpochActiveSet{Set: step.activeset},
 							),
 						)
->>>>>>> 299b49d3
 					}
 				}
 				{
 					if step.opinion != nil {
 						tortoise.EXPECT().TallyVotes(ctx, step.lid)
-<<<<<<< HEAD
-						tortoise.EXPECT().EncodeVotes(ctx, gomock.Any()).Return(step.opinion, step.encodeVotesErr)
-					}
-					if step.txs != nil {
-						conState.EXPECT().SelectProposalTXs(step.lid, gomock.Any()).Return(step.txs).AnyTimes()
-=======
 						tortoise.EXPECT().
 							EncodeVotes(ctx, gomock.Any()).
 							Return(step.opinion, step.encodeVotesErr)
 					}
 					if step.txs != nil {
 						conState.EXPECT().SelectProposalTXs(step.lid, gomock.Any()).Return(step.txs)
->>>>>>> 299b49d3
 					}
 					if step.latestComplete != 0 {
 						tortoise.EXPECT().LatestComplete().Return(step.latestComplete)
 					}
 				}
-<<<<<<< HEAD
-				decoded = make(chan *types.Proposal, len(signers)) // set the maximum possible capacity
-				if step.expectProposal != nil || len(step.expectProposals) > 0 || step.publishErr != nil {
-					publisher.EXPECT().Publish(ctx, pubsub.ProposalProtocol, gomock.Any()).DoAndReturn(func(_ context.Context, _ string, msg []byte) error {
-						var proposal types.Proposal
-						codec.MustDecode(msg, &proposal)
-						proposal.MustInitialize()
-						select {
-						case decoded <- &proposal:
-						default:
-							require.FailNow(t, "blocking in Publish. check decoded channel capacity")
-						}
-						return step.publishErr
-					}).AnyTimes()
-				}
-				err := builder.build(ctx, step.lid)
-				close(decoded)
-=======
-				var decoded *types.Proposal
-				if step.expectProposal != nil || step.publishErr != nil {
+				decoded = make(
+					chan *types.Proposal,
+					len(signers),
+				) // set the maximum possible capacity
+				if step.expectProposal != nil || len(step.expectProposals) > 0 ||
+					step.publishErr != nil {
 					publisher.EXPECT().
 						Publish(ctx, pubsub.ProposalProtocol, gomock.Any()).
 						DoAndReturn(func(_ context.Context, _ string, msg []byte) error {
 							var proposal types.Proposal
 							codec.MustDecode(msg, &proposal)
 							proposal.MustInitialize()
-							decoded = &proposal
+							select {
+							case decoded <- &proposal:
+							default:
+								require.FailNow(
+									t,
+									"blocking in Publish. check decoded channel capacity",
+								)
+							}
 							return step.publishErr
-						})
+						}).
+						AnyTimes()
 				}
 				err := builder.build(ctx, step.lid)
->>>>>>> 299b49d3
+				close(decoded)
 				if len(step.expectErr) > 0 {
 					require.ErrorContains(t, err, step.expectErr)
 				} else {
 					require.NoError(t, err)
-<<<<<<< HEAD
 					expect := step.expectProposals
 					if step.expectProposal != nil {
 						expect = []*types.Proposal{step.expectProposal}
@@ -921,12 +810,6 @@
 					require.Len(t, received, len(expect))
 					for i := range expect {
 						require.Equal(t, expect[i], received[i], "i=%d", i)
-=======
-					if step.expectProposal != nil {
-						require.Equal(t, *step.expectProposal, *decoded)
-					} else {
-						require.Nil(t, decoded)
->>>>>>> 299b49d3
 					}
 				}
 			}
@@ -997,15 +880,8 @@
 	}).AnyTimes()
 	syncer.EXPECT().IsSynced(gomock.Any()).Return(true).AnyTimes()
 
-<<<<<<< HEAD
-	builder := New(clock, cdb, publisher, tortoise, syncer, conState, WithLogger(logtest.New(t)))
-	builder.Register(signer)
-	builder.Start()
-	t.Cleanup(builder.Stop)
-=======
 	builder := New(
 		clock,
-		signer,
 		cdb,
 		publisher,
 		tortoise,
@@ -1013,6 +889,7 @@
 		conState,
 		WithLogger(logtest.New(t)),
 	)
+	builder.Register(signer)
 	var (
 		ctx, cancel = context.WithCancel(context.Background())
 		eg          errgroup.Group
@@ -1024,7 +901,6 @@
 		cancel()
 		require.NoError(t, eg.Wait())
 	})
->>>>>>> 299b49d3
 	select {
 	case <-time.After(time.Second):
 		require.FailNow(t, "test didn't complete in 1s")
