--- conflicted
+++ resolved
@@ -194,17 +194,8 @@
 	avgLayerSize := uint32(10)
 	layersPerEpoch := uint32(20)
 	o := createTestOracle(t, avgLayerSize, layersPerEpoch)
-<<<<<<< HEAD
-	lid := types.NewLayerID(layersPerEpoch * 3)
+	lid := types.LayerID(layersPerEpoch * 3)
 	ee, err := o.GetProposalEligibility(lid, types.RandomBeacon(), types.VRFPostIndex(1))
 	require.ErrorIs(t, err, errMinerHasNoATXInPreviousEpoch)
 	require.Nil(t, ee)
-=======
-	lid := types.LayerID(layersPerEpoch * 3)
-	atxID, activeSet, proofs, err := o.GetProposalEligibility(lid, types.RandomBeacon(), types.VRFPostIndex(1))
-	assert.ErrorIs(t, err, errMinerHasNoATXInPreviousEpoch)
-	assert.Equal(t, *types.EmptyATXID, atxID)
-	assert.Len(t, activeSet, 0)
-	assert.Len(t, proofs, 0)
->>>>>>> 5b3013e8
 }