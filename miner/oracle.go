package miner

import (
	"errors"
	"fmt"
	"sort"
	"sync"

	"github.com/spacemeshos/go-spacemesh/common/types"
	"github.com/spacemeshos/go-spacemesh/datastore"
	"github.com/spacemeshos/go-spacemesh/log"
	"github.com/spacemeshos/go-spacemesh/proposals"
	"github.com/spacemeshos/go-spacemesh/signing"
	"github.com/spacemeshos/go-spacemesh/sql"
	"github.com/spacemeshos/go-spacemesh/sql/atxs"
)

var (
	errMinerHasNoATXInPreviousEpoch = errors.New("miner has no ATX in previous epoch")
	errZeroEpochWeight              = errors.New("zero total weight for epoch")
	errEmptyActiveSet               = errors.New("empty active set for epoch")
)

type oracleCache struct {
	epoch     types.EpochID
	atx       *types.ActivationTxHeader
	activeSet []types.ATXID
	proofs    map[types.LayerID][]types.VotingEligibility
}

<<<<<<< HEAD
type nonceFetcherAdapter struct {
	cdb *datastore.CachedDB
}

func (nfa nonceFetcherAdapter) VRFNonce(nodeID types.NodeID, epoch types.EpochID) (types.VRFPostIndex, error) {
	return atxs.VRFNonce(nfa.cdb, nodeID, epoch)
=======
type defaultFetcher struct {
	cdb *datastore.CachedDB
}

func (f defaultFetcher) VRFNonce(nodeID types.NodeID, epoch types.EpochID) (types.VRFPostIndex, error) {
	atxId, err := atxs.GetFirstIDByNodeID(f.cdb, nodeID)
	if err != nil {
		return 0, fmt.Errorf("failed to get initial atx for smesher %s: %w", nodeID.String(), err)
	}
	atx, err := f.cdb.GetAtxHeader(atxId)
	if err != nil {
		return 0, fmt.Errorf("failed to get initial atx for smesher %s: %w", nodeID.String(), err)
	}
	return *atx.VRFNonce, nil
>>>>>>> fce7cf93
}

type oracleOpt func(*Oracle)

func withNonceFetcher(nf nonceFetcher) oracleOpt {
	return func(o *Oracle) {
		o.nonceFetcher = nf
	}
}

// Oracle provides proposal eligibility proofs for the miner.
type Oracle struct {
	avgLayerSize   uint32
	layersPerEpoch uint32
	cdb            *datastore.CachedDB

	vrfSigner    *signing.VRFSigner
	nonceFetcher nonceFetcher
	nodeID       types.NodeID
	log          log.Log

	mu    sync.Mutex
	cache oracleCache
}

func newMinerOracle(layerSize, layersPerEpoch uint32, cdb *datastore.CachedDB, vrfSigner *signing.VRFSigner, nodeID types.NodeID, log log.Log, opts ...oracleOpt) *Oracle {
	o := &Oracle{
		avgLayerSize:   layerSize,
		layersPerEpoch: layersPerEpoch,
		cdb:            cdb,
		vrfSigner:      vrfSigner,
		nodeID:         nodeID,
		log:            log,
	}
	for _, opt := range opts {
		opt(o)
	}
<<<<<<< HEAD

	if o.nonceFetcher == nil {
		o.nonceFetcher = nonceFetcherAdapter{cdb: cdb}
=======
	if o.nonceFetcher == nil {
		o.nonceFetcher = defaultFetcher{cdb: cdb}
>>>>>>> fce7cf93
	}
	return o
}

// GetProposalEligibility returns the miner's ATXID and the active set for the layer's epoch, along with the list of eligibility
// proofs for that layer.
func (o *Oracle) GetProposalEligibility(lid types.LayerID, beacon types.Beacon) (types.ATXID, []types.ATXID, []types.VotingEligibility, error) {
	o.mu.Lock()
	defer o.mu.Unlock()

	epoch := lid.GetEpoch()
	logger := o.log.WithFields(lid,
		log.Named("requested_epoch", epoch),
		log.Named("cached_epoch", o.cache.epoch))

	if epoch.IsGenesis() {
		logger.With().Panic("eligibility should not be queried during genesis", lid, epoch)
	}

	logger.Info("asked for proposal eligibility")

	var layerProofs []types.VotingEligibility
	if o.cache.epoch == epoch { // use the cached value
		layerProofs = o.cache.proofs[lid]
		logger.With().Info("got cached eligibility", log.Int("num_proposals", len(layerProofs)))
		return o.cache.atx.ID, o.cache.activeSet, layerProofs, nil
	}

	// calculate the proof
	atx, err := o.getOwnEpochATX(epoch)
	if err != nil {
		if errors.Is(err, sql.ErrNotFound) {
			return *types.EmptyATXID, nil, nil, errMinerHasNoATXInPreviousEpoch
		}
		return *types.EmptyATXID, nil, nil, fmt.Errorf("failed to get valid atx for node for target epoch %d: %w", epoch, err)
	}

	newProofs, activeSet, err := o.calcEligibilityProofs(atx.GetWeight(), epoch, beacon)
	if err != nil {
		logger.With().Error("failed to calculate eligibility proofs", log.Err(err))
		return *types.EmptyATXID, nil, nil, err
	}

	o.cache = oracleCache{
		epoch:     epoch,
		atx:       atx,
		activeSet: activeSet,
		proofs:    newProofs,
	}

	layerProofs = o.cache.proofs[lid]
	logger.With().Info("got eligibility for proposals", log.Int("num_proposals", len(layerProofs)))

	return o.cache.atx.ID, o.cache.activeSet, layerProofs, nil
}

func (o *Oracle) getOwnEpochATX(targetEpoch types.EpochID) (*types.ActivationTxHeader, error) {
	publishEpoch := targetEpoch - 1
	atxID, err := atxs.GetIDByEpochAndNodeID(o.cdb, publishEpoch, o.nodeID)
	if err != nil {
		o.log.With().Warning("failed to find ATX ID for node",
			log.Named("publish_epoch", publishEpoch),
			log.Named("atx_node_id", o.nodeID),
			log.Err(err))
		return nil, fmt.Errorf("get ATX ID: %w", err)
	}

	atx, err := o.cdb.GetAtxHeader(atxID)
	if err != nil {
		o.log.With().Error("failed to get ATX header",
			log.Named("publish_epoch", publishEpoch),
			log.Named("atx_node_id", o.nodeID),
			log.Err(err))
		return nil, fmt.Errorf("get ATX header: %w", err)
	}
	return atx, nil
}

// calcEligibilityProofs calculates the eligibility proofs of proposals for the miner in the given epoch
// and returns the proofs along with the epoch's active set.
func (o *Oracle) calcEligibilityProofs(weight uint64, epoch types.EpochID, beacon types.Beacon) (map[types.LayerID][]types.VotingEligibility, []types.ATXID, error) {
	logger := o.log.WithFields(epoch, beacon, log.Uint64("weight", weight))

	// get the previous epoch's total weight
	totalWeight, activeSet, err := o.cdb.GetEpochWeight(epoch)
	if err != nil {
		return nil, nil, fmt.Errorf("failed to get epoch %v weight: %w", epoch, err)
	}
	if totalWeight == 0 {
		return nil, nil, errZeroEpochWeight
	}
	if len(activeSet) == 0 {
		return nil, nil, errEmptyActiveSet
	}

	logger = logger.WithFields(log.Uint64("total_weight", totalWeight))
	logger.Info("calculating eligibility")

	numEligibleSlots, err := proposals.GetNumEligibleSlots(weight, totalWeight, o.avgLayerSize, o.layersPerEpoch)
	if err != nil {
		logger.With().Error("failed to get number of eligible proposals", log.Err(err))
		return nil, nil, fmt.Errorf("oracle get num slots: %w", err)
	}

	eligibilityProofs := map[types.LayerID][]types.VotingEligibility{}
	for counter := uint32(0); counter < numEligibleSlots; counter++ {
		nonce, err := o.nonceFetcher.VRFNonce(o.nodeID, epoch)
		if err != nil {
<<<<<<< HEAD
			logger.With().Panic("failed to get VRF nonce", log.Err(err))
		}

		message, err := proposals.SerializeVRFMessage(beacon, epoch, nonce, counter)
		if err != nil {
			logger.With().Panic("failed to serialize VRF msg", log.Err(err))
=======
			logger.With().Fatal("failed to get VRF nonce", log.Err(err))
		}
		message, err := proposals.SerializeVRFMessage(beacon, epoch, nonce, counter)
		if err != nil {
			logger.With().Fatal("failed to serialize VRF msg", log.Err(err))
>>>>>>> fce7cf93
		}
		vrfSig := o.vrfSigner.Sign(message)
		eligibleLayer := proposals.CalcEligibleLayer(epoch, o.layersPerEpoch, vrfSig)
		eligibilityProofs[eligibleLayer] = append(eligibilityProofs[eligibleLayer], types.VotingEligibility{
			J:   counter,
			Sig: vrfSig,
		})
		logger.Debug("signed vrf message, counter: %v, vrfSig: %v, layer: %v",
			counter, types.BytesToHash(vrfSig).ShortString(), eligibleLayer)
	}

	logger.With().Info("proposal eligibility calculated",
		log.Uint32("total_num_slots", numEligibleSlots),
		log.Int("num_layers_eligible", len(eligibilityProofs)),
		log.Array("layers_to_num_proposals", log.ArrayMarshalerFunc(func(encoder log.ArrayEncoder) error {
			// Sort the layer map to log the layer data in order
			keys := make([]types.LayerID, 0, len(eligibilityProofs))
			for k := range eligibilityProofs {
				keys = append(keys, k)
			}
			sort.Slice(keys, func(i, j int) bool {
				return keys[i].Before(keys[j])
			})
			for _, lyr := range keys {
				encoder.AppendObject(log.ObjectMarshallerFunc(func(encoder log.ObjectEncoder) error {
					encoder.AddUint32("layer", lyr.Uint32())
					encoder.AddInt("slots", len(eligibilityProofs[lyr]))
					return nil
				}))
			}
			return nil
		})))
	return eligibilityProofs, activeSet, nil
}<|MERGE_RESOLUTION|>--- conflicted
+++ resolved
@@ -28,29 +28,12 @@
 	proofs    map[types.LayerID][]types.VotingEligibility
 }
 
-<<<<<<< HEAD
-type nonceFetcherAdapter struct {
-	cdb *datastore.CachedDB
-}
-
-func (nfa nonceFetcherAdapter) VRFNonce(nodeID types.NodeID, epoch types.EpochID) (types.VRFPostIndex, error) {
-	return atxs.VRFNonce(nfa.cdb, nodeID, epoch)
-=======
 type defaultFetcher struct {
 	cdb *datastore.CachedDB
 }
 
 func (f defaultFetcher) VRFNonce(nodeID types.NodeID, epoch types.EpochID) (types.VRFPostIndex, error) {
-	atxId, err := atxs.GetFirstIDByNodeID(f.cdb, nodeID)
-	if err != nil {
-		return 0, fmt.Errorf("failed to get initial atx for smesher %s: %w", nodeID.String(), err)
-	}
-	atx, err := f.cdb.GetAtxHeader(atxId)
-	if err != nil {
-		return 0, fmt.Errorf("failed to get initial atx for smesher %s: %w", nodeID.String(), err)
-	}
-	return *atx.VRFNonce, nil
->>>>>>> fce7cf93
+	return atxs.VRFNonce(f.cdb, nodeID, epoch)
 }
 
 type oracleOpt func(*Oracle)
@@ -88,14 +71,8 @@
 	for _, opt := range opts {
 		opt(o)
 	}
-<<<<<<< HEAD
-
-	if o.nonceFetcher == nil {
-		o.nonceFetcher = nonceFetcherAdapter{cdb: cdb}
-=======
 	if o.nonceFetcher == nil {
 		o.nonceFetcher = defaultFetcher{cdb: cdb}
->>>>>>> fce7cf93
 	}
 	return o
 }
@@ -204,20 +181,11 @@
 	for counter := uint32(0); counter < numEligibleSlots; counter++ {
 		nonce, err := o.nonceFetcher.VRFNonce(o.nodeID, epoch)
 		if err != nil {
-<<<<<<< HEAD
-			logger.With().Panic("failed to get VRF nonce", log.Err(err))
-		}
-
-		message, err := proposals.SerializeVRFMessage(beacon, epoch, nonce, counter)
-		if err != nil {
-			logger.With().Panic("failed to serialize VRF msg", log.Err(err))
-=======
 			logger.With().Fatal("failed to get VRF nonce", log.Err(err))
 		}
 		message, err := proposals.SerializeVRFMessage(beacon, epoch, nonce, counter)
 		if err != nil {
 			logger.With().Fatal("failed to serialize VRF msg", log.Err(err))
->>>>>>> fce7cf93
 		}
 		vrfSig := o.vrfSigner.Sign(message)
 		eligibleLayer := proposals.CalcEligibleLayer(epoch, o.layersPerEpoch, vrfSig)
