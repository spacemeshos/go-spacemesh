--- conflicted
+++ resolved
@@ -728,148 +728,6 @@
 	return p
 }
 
-<<<<<<< HEAD
-func ActiveSetFromEpochFirstBlock(db sql.Executor, epoch types.EpochID) ([]types.ATXID, error) {
-	bid, err := layers.FirstAppliedInEpoch(db, epoch)
-	if err != nil {
-		return nil, fmt.Errorf("first block in epoch %d not found: %w", epoch, err)
-	}
-	return activeSetFromBlock(db, bid)
-}
-
-func activeSetFromBlock(db sql.Executor, bid types.BlockID) ([]types.ATXID, error) {
-	block, err := blocks.Get(db, bid)
-	if err != nil {
-		return nil, fmt.Errorf("actives get block: %w", err)
-	}
-	activeMap := make(map[types.ATXID]struct{})
-	// the active set is the union of all active sets recorded in rewarded miners' ref ballot
-	for _, r := range block.Rewards {
-		activeMap[r.AtxID] = struct{}{}
-		ballot, err := ballots.FirstInEpoch(db, r.AtxID, block.LayerIndex.GetEpoch())
-		if err != nil {
-			return nil, fmt.Errorf("actives get ballot: %w", err)
-		}
-		actives, err := activesets.Get(db, ballot.EpochData.ActiveSetHash)
-		if err != nil {
-			return nil, fmt.Errorf(
-				"actives get active hash for ballot %s: %w",
-				ballot.ID().String(),
-				err,
-			)
-		}
-		for _, id := range actives.Set {
-			activeMap[id] = struct{}{}
-		}
-	}
-	return maps.Keys(activeMap), nil
-}
-
-func activesFromFirstBlock(
-	cdb *datastore.CachedDB,
-	target types.EpochID,
-) (uint64, []types.ATXID, error) {
-	set, err := ActiveSetFromEpochFirstBlock(cdb, target)
-	if err != nil {
-		return 0, nil, err
-	}
-	var totalWeight uint64
-	for _, id := range set {
-		atx, err := cdb.GetAtxHeader(id)
-		if err != nil {
-			return 0, nil, err
-		}
-		totalWeight += atx.GetWeight()
-	}
-	return totalWeight, set, nil
-}
-
-func (pb *ProposalBuilder) fallbackActiveSet(targetEpoch types.EpochID) (uint64, []types.ATXID, error) {
-	pb.fallback.mu.Lock()
-	defer pb.fallback.mu.Unlock()
-	set, ok := pb.fallback.data[targetEpoch]
-	if !ok {
-		return 0, nil, fmt.Errorf("no fallback active set for epoch %d", targetEpoch)
-	}
-
-	var totalWeight uint64
-	for _, id := range set {
-		atx, err := pb.cdb.GetAtxHeader(id)
-		if err != nil {
-			return 0, nil, err
-		}
-		totalWeight += atx.GetWeight()
-	}
-	return totalWeight, set, nil
-}
-
-func generateActiveSet(
-	logger log.Log,
-	cdb *datastore.CachedDB,
-	target types.EpochID,
-	epochStart time.Time,
-	goodAtxPercent int,
-	networkDelay time.Duration,
-) (uint64, []types.ATXID, error) {
-	var (
-		totalWeight uint64
-		set         []types.ATXID
-		numOmitted  = 0
-	)
-	if err := cdb.IterateEpochATXHeaders(target, func(header *types.ActivationTxHeader) error {
-		grade, err := gradeAtx(cdb, header.NodeID, header.Received, epochStart, networkDelay)
-		if err != nil {
-			return err
-		}
-		if grade != good {
-			logger.With().Debug("atx omitted from active set",
-				header.ID,
-				log.Int("grade", int(grade)),
-				log.Stringer("smesher", header.NodeID),
-				log.Time("received", header.Received),
-				log.Time("epoch_start", epochStart),
-			)
-			numOmitted++
-			return nil
-		}
-		totalWeight += header.GetWeight()
-		set = append(set, header.ID)
-		return nil
-	}); err != nil {
-		return 0, nil, err
-	}
-
-	if total := numOmitted + len(set); total == 0 {
-		return 0, nil, errors.New("empty active set")
-	} else if numOmitted*100/total > 100-goodAtxPercent {
-		// if the node is not synced during `targetEpoch-1`, it doesn't have the correct receipt timestamp
-		// for all the atx and malfeasance proof. this active set is not usable.
-		// TODO: change after timing info of ATXs and malfeasance proofs is sync'ed from peers as well
-		var err error
-		totalWeight, set, err = activesFromFirstBlock(cdb, target)
-		if err != nil {
-			return 0, nil, err
-		}
-		logger.With().Info("miner not synced during prior epoch, active set from first block",
-			log.Int("all atx", total),
-			log.Int("num omitted", numOmitted),
-			log.Int("num block atx", len(set)),
-		)
-	} else {
-		logger.With().Info("active set selected for proposal using grades",
-			log.Int("num atx", len(set)),
-			log.Int("num omitted", numOmitted),
-			log.Int("min atx good pct", goodAtxPercent),
-		)
-	}
-	sort.Slice(set, func(i, j int) bool {
-		return bytes.Compare(set[i].Bytes(), set[j].Bytes()) < 0
-	})
-	return totalWeight, set, nil
-}
-
-=======
->>>>>>> b5d9960b
 // calcEligibilityProofs calculates the eligibility proofs of proposals for the miner in the given epoch
 // and returns the proofs along with the epoch's active set.
 func calcEligibilityProofs(
