--- conflicted
+++ resolved
@@ -436,30 +436,9 @@
 			return fmt.Errorf("get refballot %w", err)
 		}
 		if errors.Is(err, sql.ErrNotFound) {
-<<<<<<< HEAD
 			ss.session.beacon = pb.shared.beacon
 			ss.session.eligibilities.slots = proposals.MustGetNumEligibleSlots(
 				ss.session.atxWeight,
-=======
-			weight, set, err := generateActiveSet(
-				pb.logger,
-				pb.cdb,
-				pb.signer.VRFSigner(),
-				pb.session.epoch,
-				pb.clock.LayerToTime(pb.session.epoch.FirstLayer()),
-				pb.cfg.GoodAtxPercent,
-				pb.cfg.networkDelay,
-				pb.session.atx,
-				pb.session.atxWeight,
-			)
-			if err != nil {
-				return err
-			}
-			pb.session.active.set = set
-			pb.session.active.weight = weight
-			pb.session.eligibilities.slots = proposals.MustGetNumEligibleSlots(
-				pb.session.atxWeight,
->>>>>>> 63386510
 				pb.cfg.minActiveSetWeight,
 				pb.shared.active.weight,
 				pb.cfg.layerSize,
@@ -474,23 +453,13 @@
 			ss.session.eligibilities.slots = ballot.EpochData.EligibilityCount
 		}
 	}
-<<<<<<< HEAD
 	if ss.session.eligibilities.proofs == nil {
 		ss.session.eligibilities.proofs = calcEligibilityProofs(
-			ss.signer.MustVRFSigner(),
+			ss.signer.VRFSigner(),
 			ss.session.epoch,
 			ss.session.beacon,
 			ss.session.nonce,
 			ss.session.eligibilities.slots,
-=======
-	if pb.session.eligibilities.proofs == nil {
-		pb.session.eligibilities.proofs = calcEligibilityProofs(
-			pb.signer.VRFSigner(),
-			pb.session.epoch,
-			pb.session.beacon,
-			pb.session.nonce,
-			pb.session.eligibilities.slots,
->>>>>>> 63386510
 			pb.cfg.layersPerEpoch,
 		)
 		ss.log.With().Info("proposal eligibilities for an epoch", log.Inline(&ss.session))
