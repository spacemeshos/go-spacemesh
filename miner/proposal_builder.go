--- conflicted
+++ resolved
@@ -404,17 +404,12 @@
 
 func (pb *ProposalBuilder) createProposalLoop(ctx context.Context) {
 	current := pb.clock.GetCurrentLayer()
-	next := current.Add(1)
 	for {
 		next := pb.clock.GetCurrentLayer().Add(1)
 		select {
 		case <-pb.ctx.Done():
 			return
 		case <-pb.clock.AwaitLayer(next):
-<<<<<<< HEAD
-			lyrCtx := log.WithNewSessionID(ctx)
-			_ = pb.handleLayer(lyrCtx, next)
-=======
 			current = pb.clock.GetCurrentLayer()
 			if current.Before(next) {
 				pb.logger.Info("time sync detected, realigning ProposalBuilder")
@@ -423,7 +418,6 @@
 			next = current.Add(1)
 			lyrCtx := log.WithNewSessionID(ctx)
 			_ = pb.handleLayer(lyrCtx, current)
->>>>>>> 8c2c5a75
 		}
 	}
 }
