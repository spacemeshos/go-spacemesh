// Code generated by MockGen. DO NOT EDIT.
// Source: ./proposal_builder.go
//
// Generated by this command:
//
//	mockgen -typed -package=mocks -destination=./mocks/mocks.go -source=./proposal_builder.go
//

// Package mocks is a generated GoMock package.
package mocks

import (
	context "context"
	reflect "reflect"
	time "time"

	atxsdata "github.com/spacemeshos/go-spacemesh/atxsdata"
	types "github.com/spacemeshos/go-spacemesh/common/types"
	tortoise "github.com/spacemeshos/go-spacemesh/tortoise"
	gomock "go.uber.org/mock/gomock"
)

// MockconservativeState is a mock of conservativeState interface.
type MockconservativeState struct {
	ctrl     *gomock.Controller
	recorder *MockconservativeStateMockRecorder
	isgomock struct{}
}

// MockconservativeStateMockRecorder is the mock recorder for MockconservativeState.
type MockconservativeStateMockRecorder struct {
	mock *MockconservativeState
}

// NewMockconservativeState creates a new mock instance.
func NewMockconservativeState(ctrl *gomock.Controller) *MockconservativeState {
	mock := &MockconservativeState{ctrl: ctrl}
	mock.recorder = &MockconservativeStateMockRecorder{mock}
	return mock
}

// EXPECT returns an object that allows the caller to indicate expected use.
func (m *MockconservativeState) EXPECT() *MockconservativeStateMockRecorder {
	return m.recorder
}

// SelectProposalTXs mocks base method.
func (m *MockconservativeState) SelectProposalTXs(arg0 types.LayerID, arg1 int) []types.TransactionID {
	m.ctrl.T.Helper()
	ret := m.ctrl.Call(m, "SelectProposalTXs", arg0, arg1)
	ret0, _ := ret[0].([]types.TransactionID)
	return ret0
}

// SelectProposalTXs indicates an expected call of SelectProposalTXs.
func (mr *MockconservativeStateMockRecorder) SelectProposalTXs(arg0, arg1 any) *MockconservativeStateSelectProposalTXsCall {
	mr.mock.ctrl.T.Helper()
	call := mr.mock.ctrl.RecordCallWithMethodType(mr.mock, "SelectProposalTXs", reflect.TypeOf((*MockconservativeState)(nil).SelectProposalTXs), arg0, arg1)
	return &MockconservativeStateSelectProposalTXsCall{Call: call}
}

// MockconservativeStateSelectProposalTXsCall wrap *gomock.Call
type MockconservativeStateSelectProposalTXsCall struct {
	*gomock.Call
}

// Return rewrite *gomock.Call.Return
func (c *MockconservativeStateSelectProposalTXsCall) Return(arg0 []types.TransactionID) *MockconservativeStateSelectProposalTXsCall {
	c.Call = c.Call.Return(arg0)
	return c
}

// Do rewrite *gomock.Call.Do
func (c *MockconservativeStateSelectProposalTXsCall) Do(f func(types.LayerID, int) []types.TransactionID) *MockconservativeStateSelectProposalTXsCall {
	c.Call = c.Call.Do(f)
	return c
}

// DoAndReturn rewrite *gomock.Call.DoAndReturn
func (c *MockconservativeStateSelectProposalTXsCall) DoAndReturn(f func(types.LayerID, int) []types.TransactionID) *MockconservativeStateSelectProposalTXsCall {
	c.Call = c.Call.DoAndReturn(f)
	return c
}

// MockvotesEncoder is a mock of votesEncoder interface.
type MockvotesEncoder struct {
	ctrl     *gomock.Controller
	recorder *MockvotesEncoderMockRecorder
	isgomock struct{}
}

// MockvotesEncoderMockRecorder is the mock recorder for MockvotesEncoder.
type MockvotesEncoderMockRecorder struct {
	mock *MockvotesEncoder
}

// NewMockvotesEncoder creates a new mock instance.
func NewMockvotesEncoder(ctrl *gomock.Controller) *MockvotesEncoder {
	mock := &MockvotesEncoder{ctrl: ctrl}
	mock.recorder = &MockvotesEncoderMockRecorder{mock}
	return mock
}

// EXPECT returns an object that allows the caller to indicate expected use.
func (m *MockvotesEncoder) EXPECT() *MockvotesEncoderMockRecorder {
	return m.recorder
}

// EncodeVotes mocks base method.
func (m *MockvotesEncoder) EncodeVotes(arg0 context.Context, arg1 ...tortoise.EncodeVotesOpts) (*types.Opinion, error) {
	m.ctrl.T.Helper()
	varargs := []any{arg0}
	for _, a := range arg1 {
		varargs = append(varargs, a)
	}
	ret := m.ctrl.Call(m, "EncodeVotes", varargs...)
	ret0, _ := ret[0].(*types.Opinion)
	ret1, _ := ret[1].(error)
	return ret0, ret1
}

// EncodeVotes indicates an expected call of EncodeVotes.
func (mr *MockvotesEncoderMockRecorder) EncodeVotes(arg0 any, arg1 ...any) *MockvotesEncoderEncodeVotesCall {
	mr.mock.ctrl.T.Helper()
	varargs := append([]any{arg0}, arg1...)
	call := mr.mock.ctrl.RecordCallWithMethodType(mr.mock, "EncodeVotes", reflect.TypeOf((*MockvotesEncoder)(nil).EncodeVotes), varargs...)
	return &MockvotesEncoderEncodeVotesCall{Call: call}
}

// MockvotesEncoderEncodeVotesCall wrap *gomock.Call
type MockvotesEncoderEncodeVotesCall struct {
	*gomock.Call
}

// Return rewrite *gomock.Call.Return
func (c *MockvotesEncoderEncodeVotesCall) Return(arg0 *types.Opinion, arg1 error) *MockvotesEncoderEncodeVotesCall {
	c.Call = c.Call.Return(arg0, arg1)
	return c
}

// Do rewrite *gomock.Call.Do
func (c *MockvotesEncoderEncodeVotesCall) Do(f func(context.Context, ...tortoise.EncodeVotesOpts) (*types.Opinion, error)) *MockvotesEncoderEncodeVotesCall {
	c.Call = c.Call.Do(f)
	return c
}

// DoAndReturn rewrite *gomock.Call.DoAndReturn
func (c *MockvotesEncoderEncodeVotesCall) DoAndReturn(f func(context.Context, ...tortoise.EncodeVotesOpts) (*types.Opinion, error)) *MockvotesEncoderEncodeVotesCall {
	c.Call = c.Call.DoAndReturn(f)
	return c
}

// LatestComplete mocks base method.
func (m *MockvotesEncoder) LatestComplete() types.LayerID {
	m.ctrl.T.Helper()
	ret := m.ctrl.Call(m, "LatestComplete")
	ret0, _ := ret[0].(types.LayerID)
	return ret0
}

// LatestComplete indicates an expected call of LatestComplete.
func (mr *MockvotesEncoderMockRecorder) LatestComplete() *MockvotesEncoderLatestCompleteCall {
	mr.mock.ctrl.T.Helper()
	call := mr.mock.ctrl.RecordCallWithMethodType(mr.mock, "LatestComplete", reflect.TypeOf((*MockvotesEncoder)(nil).LatestComplete))
	return &MockvotesEncoderLatestCompleteCall{Call: call}
}

// MockvotesEncoderLatestCompleteCall wrap *gomock.Call
type MockvotesEncoderLatestCompleteCall struct {
	*gomock.Call
}

// Return rewrite *gomock.Call.Return
func (c *MockvotesEncoderLatestCompleteCall) Return(arg0 types.LayerID) *MockvotesEncoderLatestCompleteCall {
	c.Call = c.Call.Return(arg0)
	return c
}

// Do rewrite *gomock.Call.Do
func (c *MockvotesEncoderLatestCompleteCall) Do(f func() types.LayerID) *MockvotesEncoderLatestCompleteCall {
	c.Call = c.Call.Do(f)
	return c
}

// DoAndReturn rewrite *gomock.Call.DoAndReturn
func (c *MockvotesEncoderLatestCompleteCall) DoAndReturn(f func() types.LayerID) *MockvotesEncoderLatestCompleteCall {
	c.Call = c.Call.DoAndReturn(f)
	return c
}

// TallyVotes mocks base method.
func (m *MockvotesEncoder) TallyVotes(arg0 types.LayerID) {
	m.ctrl.T.Helper()
	m.ctrl.Call(m, "TallyVotes", arg0)
}

// TallyVotes indicates an expected call of TallyVotes.
func (mr *MockvotesEncoderMockRecorder) TallyVotes(arg0 any) *MockvotesEncoderTallyVotesCall {
	mr.mock.ctrl.T.Helper()
	call := mr.mock.ctrl.RecordCallWithMethodType(mr.mock, "TallyVotes", reflect.TypeOf((*MockvotesEncoder)(nil).TallyVotes), arg0)
	return &MockvotesEncoderTallyVotesCall{Call: call}
}

// MockvotesEncoderTallyVotesCall wrap *gomock.Call
type MockvotesEncoderTallyVotesCall struct {
	*gomock.Call
}

// Return rewrite *gomock.Call.Return
func (c *MockvotesEncoderTallyVotesCall) Return() *MockvotesEncoderTallyVotesCall {
	c.Call = c.Call.Return()
	return c
}

// Do rewrite *gomock.Call.Do
func (c *MockvotesEncoderTallyVotesCall) Do(f func(types.LayerID)) *MockvotesEncoderTallyVotesCall {
	c.Call = c.Call.Do(f)
	return c
}

// DoAndReturn rewrite *gomock.Call.DoAndReturn
func (c *MockvotesEncoderTallyVotesCall) DoAndReturn(f func(types.LayerID)) *MockvotesEncoderTallyVotesCall {
	c.Call = c.Call.DoAndReturn(f)
	return c
}

// MocklayerClock is a mock of layerClock interface.
type MocklayerClock struct {
	ctrl     *gomock.Controller
	recorder *MocklayerClockMockRecorder
	isgomock struct{}
}

// MocklayerClockMockRecorder is the mock recorder for MocklayerClock.
type MocklayerClockMockRecorder struct {
	mock *MocklayerClock
}

// NewMocklayerClock creates a new mock instance.
func NewMocklayerClock(ctrl *gomock.Controller) *MocklayerClock {
	mock := &MocklayerClock{ctrl: ctrl}
	mock.recorder = &MocklayerClockMockRecorder{mock}
	return mock
}

// EXPECT returns an object that allows the caller to indicate expected use.
func (m *MocklayerClock) EXPECT() *MocklayerClockMockRecorder {
	return m.recorder
}

// AwaitLayer mocks base method.
func (m *MocklayerClock) AwaitLayer(layerID types.LayerID) <-chan struct{} {
	m.ctrl.T.Helper()
	ret := m.ctrl.Call(m, "AwaitLayer", layerID)
	ret0, _ := ret[0].(<-chan struct{})
	return ret0
}

// AwaitLayer indicates an expected call of AwaitLayer.
func (mr *MocklayerClockMockRecorder) AwaitLayer(layerID any) *MocklayerClockAwaitLayerCall {
	mr.mock.ctrl.T.Helper()
	call := mr.mock.ctrl.RecordCallWithMethodType(mr.mock, "AwaitLayer", reflect.TypeOf((*MocklayerClock)(nil).AwaitLayer), layerID)
	return &MocklayerClockAwaitLayerCall{Call: call}
}

// MocklayerClockAwaitLayerCall wrap *gomock.Call
type MocklayerClockAwaitLayerCall struct {
	*gomock.Call
}

// Return rewrite *gomock.Call.Return
func (c *MocklayerClockAwaitLayerCall) Return(arg0 <-chan struct{}) *MocklayerClockAwaitLayerCall {
	c.Call = c.Call.Return(arg0)
	return c
}

// Do rewrite *gomock.Call.Do
func (c *MocklayerClockAwaitLayerCall) Do(f func(types.LayerID) <-chan struct{}) *MocklayerClockAwaitLayerCall {
	c.Call = c.Call.Do(f)
	return c
}

// DoAndReturn rewrite *gomock.Call.DoAndReturn
func (c *MocklayerClockAwaitLayerCall) DoAndReturn(f func(types.LayerID) <-chan struct{}) *MocklayerClockAwaitLayerCall {
	c.Call = c.Call.DoAndReturn(f)
	return c
}

// CurrentLayer mocks base method.
func (m *MocklayerClock) CurrentLayer() types.LayerID {
	m.ctrl.T.Helper()
	ret := m.ctrl.Call(m, "CurrentLayer")
	ret0, _ := ret[0].(types.LayerID)
	return ret0
}

// CurrentLayer indicates an expected call of CurrentLayer.
func (mr *MocklayerClockMockRecorder) CurrentLayer() *MocklayerClockCurrentLayerCall {
	mr.mock.ctrl.T.Helper()
	call := mr.mock.ctrl.RecordCallWithMethodType(mr.mock, "CurrentLayer", reflect.TypeOf((*MocklayerClock)(nil).CurrentLayer))
	return &MocklayerClockCurrentLayerCall{Call: call}
}

// MocklayerClockCurrentLayerCall wrap *gomock.Call
type MocklayerClockCurrentLayerCall struct {
	*gomock.Call
}

// Return rewrite *gomock.Call.Return
func (c *MocklayerClockCurrentLayerCall) Return(arg0 types.LayerID) *MocklayerClockCurrentLayerCall {
	c.Call = c.Call.Return(arg0)
	return c
}

// Do rewrite *gomock.Call.Do
func (c *MocklayerClockCurrentLayerCall) Do(f func() types.LayerID) *MocklayerClockCurrentLayerCall {
	c.Call = c.Call.Do(f)
	return c
}

// DoAndReturn rewrite *gomock.Call.DoAndReturn
func (c *MocklayerClockCurrentLayerCall) DoAndReturn(f func() types.LayerID) *MocklayerClockCurrentLayerCall {
	c.Call = c.Call.DoAndReturn(f)
	return c
}

// LayerToTime mocks base method.
func (m *MocklayerClock) LayerToTime(arg0 types.LayerID) time.Time {
	m.ctrl.T.Helper()
	ret := m.ctrl.Call(m, "LayerToTime", arg0)
	ret0, _ := ret[0].(time.Time)
	return ret0
}

// LayerToTime indicates an expected call of LayerToTime.
func (mr *MocklayerClockMockRecorder) LayerToTime(arg0 any) *MocklayerClockLayerToTimeCall {
	mr.mock.ctrl.T.Helper()
	call := mr.mock.ctrl.RecordCallWithMethodType(mr.mock, "LayerToTime", reflect.TypeOf((*MocklayerClock)(nil).LayerToTime), arg0)
	return &MocklayerClockLayerToTimeCall{Call: call}
}

// MocklayerClockLayerToTimeCall wrap *gomock.Call
type MocklayerClockLayerToTimeCall struct {
	*gomock.Call
}

// Return rewrite *gomock.Call.Return
func (c *MocklayerClockLayerToTimeCall) Return(arg0 time.Time) *MocklayerClockLayerToTimeCall {
	c.Call = c.Call.Return(arg0)
	return c
}

// Do rewrite *gomock.Call.Do
func (c *MocklayerClockLayerToTimeCall) Do(f func(types.LayerID) time.Time) *MocklayerClockLayerToTimeCall {
	c.Call = c.Call.Do(f)
	return c
}

// DoAndReturn rewrite *gomock.Call.DoAndReturn
func (c *MocklayerClockLayerToTimeCall) DoAndReturn(f func(types.LayerID) time.Time) *MocklayerClockLayerToTimeCall {
	c.Call = c.Call.DoAndReturn(f)
	return c
}

// MockatxsData is a mock of atxsData interface.
type MockatxsData struct {
	ctrl     *gomock.Controller
<<<<<<< HEAD
	recorder *MockatxsDataMockRecorder
=======
	recorder *MockatxSearchMockRecorder
	isgomock struct{}
>>>>>>> 3ffdb8eb
}

// MockatxsDataMockRecorder is the mock recorder for MockatxsData.
type MockatxsDataMockRecorder struct {
	mock *MockatxsData
}

// NewMockatxsData creates a new mock instance.
func NewMockatxsData(ctrl *gomock.Controller) *MockatxsData {
	mock := &MockatxsData{ctrl: ctrl}
	mock.recorder = &MockatxsDataMockRecorder{mock}
	return mock
}

// EXPECT returns an object that allows the caller to indicate expected use.
func (m *MockatxsData) EXPECT() *MockatxsDataMockRecorder {
	return m.recorder
}

// Get mocks base method.
func (m *MockatxsData) Get(arg0 types.EpochID, arg1 types.ATXID) *atxsdata.ATX {
	m.ctrl.T.Helper()
	ret := m.ctrl.Call(m, "Get", arg0, arg1)
	ret0, _ := ret[0].(*atxsdata.ATX)
	return ret0
}

// Get indicates an expected call of Get.
func (mr *MockatxsDataMockRecorder) Get(arg0, arg1 any) *MockatxsDataGetCall {
	mr.mock.ctrl.T.Helper()
	call := mr.mock.ctrl.RecordCallWithMethodType(mr.mock, "Get", reflect.TypeOf((*MockatxsData)(nil).Get), arg0, arg1)
	return &MockatxsDataGetCall{Call: call}
}

// MockatxsDataGetCall wrap *gomock.Call
type MockatxsDataGetCall struct {
	*gomock.Call
}

// Return rewrite *gomock.Call.Return
func (c *MockatxsDataGetCall) Return(arg0 *atxsdata.ATX) *MockatxsDataGetCall {
	c.Call = c.Call.Return(arg0)
	return c
}

// Do rewrite *gomock.Call.Do
func (c *MockatxsDataGetCall) Do(f func(types.EpochID, types.ATXID) *atxsdata.ATX) *MockatxsDataGetCall {
	c.Call = c.Call.Do(f)
	return c
}

// DoAndReturn rewrite *gomock.Call.DoAndReturn
func (c *MockatxsDataGetCall) DoAndReturn(f func(types.EpochID, types.ATXID) *atxsdata.ATX) *MockatxsDataGetCall {
	c.Call = c.Call.DoAndReturn(f)
	return c
}

// GetByEpochAndNodeID mocks base method.
func (m *MockatxsData) GetByEpochAndNodeID(arg0 types.EpochID, arg1 types.NodeID) (types.ATXID, *atxsdata.ATX) {
	m.ctrl.T.Helper()
	ret := m.ctrl.Call(m, "GetByEpochAndNodeID", arg0, arg1)
	ret0, _ := ret[0].(types.ATXID)
	ret1, _ := ret[1].(*atxsdata.ATX)
	return ret0, ret1
}

// GetByEpochAndNodeID indicates an expected call of GetByEpochAndNodeID.
func (mr *MockatxsDataMockRecorder) GetByEpochAndNodeID(arg0, arg1 any) *MockatxsDataGetByEpochAndNodeIDCall {
	mr.mock.ctrl.T.Helper()
	call := mr.mock.ctrl.RecordCallWithMethodType(mr.mock, "GetByEpochAndNodeID", reflect.TypeOf((*MockatxsData)(nil).GetByEpochAndNodeID), arg0, arg1)
	return &MockatxsDataGetByEpochAndNodeIDCall{Call: call}
}

// MockatxsDataGetByEpochAndNodeIDCall wrap *gomock.Call
type MockatxsDataGetByEpochAndNodeIDCall struct {
	*gomock.Call
}

// Return rewrite *gomock.Call.Return
func (c *MockatxsDataGetByEpochAndNodeIDCall) Return(arg0 types.ATXID, arg1 *atxsdata.ATX) *MockatxsDataGetByEpochAndNodeIDCall {
	c.Call = c.Call.Return(arg0, arg1)
	return c
}

// Do rewrite *gomock.Call.Do
func (c *MockatxsDataGetByEpochAndNodeIDCall) Do(f func(types.EpochID, types.NodeID) (types.ATXID, *atxsdata.ATX)) *MockatxsDataGetByEpochAndNodeIDCall {
	c.Call = c.Call.Do(f)
	return c
}

// DoAndReturn rewrite *gomock.Call.DoAndReturn
func (c *MockatxsDataGetByEpochAndNodeIDCall) DoAndReturn(f func(types.EpochID, types.NodeID) (types.ATXID, *atxsdata.ATX)) *MockatxsDataGetByEpochAndNodeIDCall {
	c.Call = c.Call.DoAndReturn(f)
	return c
}<|MERGE_RESOLUTION|>--- conflicted
+++ resolved
@@ -365,12 +365,8 @@
 // MockatxsData is a mock of atxsData interface.
 type MockatxsData struct {
 	ctrl     *gomock.Controller
-<<<<<<< HEAD
 	recorder *MockatxsDataMockRecorder
-=======
-	recorder *MockatxSearchMockRecorder
 	isgomock struct{}
->>>>>>> 3ffdb8eb
 }
 
 // MockatxsDataMockRecorder is the mock recorder for MockatxsData.
