--- conflicted
+++ resolved
@@ -172,45 +172,24 @@
 		log.Stringer("epoch", epoch))
 
 	var (
-<<<<<<< HEAD
-		done  = make(chan struct{}, 1)
-		ed    EpochData
-		cbErr error
+		done = make(chan error, 1)
+		ed   EpochData
 	)
 	okCB := func(data []byte) {
 		defer close(done)
-		cbErr = codec.Decode(data, &ed)
+		done <- codec.Decode(data, &ed)
 	}
 	errCB := func(perr error) {
 		defer close(done)
-		cbErr = perr
-=======
-		done = make(chan error, 1)
-		ed   EpochData
-		err  error
-	)
-	okCB := func(data []byte) {
-		defer close(done)
-		done <- codec.Decode(data, &ed)
-	}
-	errCB := func(perr error) {
-		defer close(done)
 		done <- perr
->>>>>>> 4be28499
 	}
 	if err := f.servers[atxProtocol].Request(ctx, peer, epoch.ToBytes(), okCB, errCB); err != nil {
 		return nil, err
 	}
 	select {
-<<<<<<< HEAD
-	case <-done:
-		if cbErr != nil {
-			return nil, cbErr
-=======
 	case err := <-done:
 		if err != nil {
 			return nil, err
->>>>>>> 4be28499
 		}
 		f.RegisterPeerHashes(peer, types.ATXIDsToHashes(ed.AtxIDs))
 		return &ed, nil
@@ -248,7 +227,6 @@
 		done    = make(chan error, 1)
 		hashes  []types.Hash32
 		reqData []byte
-		cbErr   error
 	)
 	reqData, err := codec.Encode(req)
 	if err != nil {
@@ -261,35 +239,20 @@
 
 	okCB := func(data []byte) {
 		defer close(done)
-<<<<<<< HEAD
-		hashes, cbErr = codec.DecodeSlice[types.Hash32](data)
+		hashes, err := codec.DecodeSlice[types.Hash32](data)
+		done <- err
 	}
 	errCB := func(perr error) {
 		defer close(done)
-		cbErr = perr
-=======
-		h, err := codec.DecodeSlice[types.Hash32](data)
-		hashes = h
-		done <- err
-	}
-	errCB := func(perr error) {
-		defer close(done)
 		done <- perr
->>>>>>> 4be28499
 	}
 	if err = f.servers[meshHashProtocol].Request(ctx, peer, reqData, okCB, errCB); err != nil {
 		return nil, err
 	}
 	select {
-<<<<<<< HEAD
-	case <-done:
-		if cbErr != nil {
-			return nil, cbErr
-=======
 	case err := <-done:
 		if err != nil {
 			return nil, err
->>>>>>> 4be28499
 		}
 		return &MeshHashes{
 			Layers: lids,
