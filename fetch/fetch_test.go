package fetch

import (
	"context"
	"fmt"
	"sync"
	"testing"
	"time"

	"github.com/stretchr/testify/assert"
	"github.com/stretchr/testify/require"

	"github.com/spacemeshos/go-spacemesh/common/types"
	"github.com/spacemeshos/go-spacemesh/datastore"
	"github.com/spacemeshos/go-spacemesh/log/logtest"
	"github.com/spacemeshos/go-spacemesh/p2p"
	"github.com/spacemeshos/go-spacemesh/rand"
	"github.com/spacemeshos/go-spacemesh/sql"
)

func randomHash() (hash types.Hash32) {
	hash.SetBytes([]byte(rand.String(32)))
	return
}

type mockNet struct {
	Mu              sync.RWMutex
	SendCalled      map[types.Hash32]int
	TotalBatchCalls int
	ReturnError     bool
	Responses       map[types.Hash32]responseMessage
	AckChannel      chan struct{}
	AsyncChannel    chan struct{}
}

func (m *mockNet) GetPeers() []p2p.Peer {
	return []p2p.Peer{"test"}
}

func (m *mockNet) PeerCount() uint64 {
	return 1
}

func (m *mockNet) Close() error {
	return nil
}

func (m *mockNet) Request(_ context.Context, _ p2p.Peer, payload []byte, resHandler func(msg []byte), _ func(err error)) error {
	m.Mu.Lock()
	m.TotalBatchCalls++
	retErr := m.ReturnError
	m.Mu.Unlock()

	if retErr {
		m.Mu.RLock()
		ackCh := m.AckChannel
		m.Mu.RUnlock()

		if ackCh != nil {
			ackCh <- struct{}{}
		}
		return fmt.Errorf("mock error")
	}

	var r requestBatch
	err := types.BytesToInterface(payload, &r)
	if err != nil {
		panic("invalid message")
	}

	var res responseBatch
	for _, req := range r.Requests {
		m.Mu.Lock()
		m.SendCalled[req.Hash]++
		if r, ok := m.Responses[req.Hash]; ok {
			res.Responses = append(res.Responses, r)
		}
		m.Mu.Unlock()
	}
	res.ID = r.ID
	bts, _ := types.InterfaceToBytes(res)

	m.Mu.RLock()
	asyncCh := m.AsyncChannel
	m.Mu.RUnlock()

	if asyncCh != nil {
		go func(data []byte) {
			<-asyncCh
			resHandler(data)
		}(bts)
	} else {
		resHandler(bts)
	}

	m.Mu.RLock()
	ackCh := m.AckChannel
	m.Mu.RUnlock()

	if ackCh != nil {
		ackCh <- struct{}{}
	}
	return nil
}

func defaultFetch(tb testing.TB) (*Fetch, *mockNet) {
	cfg := Config{
		2000, // make sure we never hit the batch timeout
		3,
		3,
		3,
		3,
	}

	mckNet := &mockNet{
		SendCalled: make(map[types.Hash32]int),
		Responses:  make(map[types.Hash32]responseMessage),
	}
	lg := logtest.New(tb)
<<<<<<< HEAD
	dbs := LocalDataSource{"db": &blobDB{}, "db2": &blobDB{}}
	f := NewFetch(cfg, nil, dbs, lg)
=======
	f := NewFetch(cfg, nil, datastore.NewBlobStore(sql.InMemory()), lg)
>>>>>>> 556e4da8
	f.net = mckNet

	return f, mckNet
}

func customFetch(tb testing.TB, cfg Config) (*Fetch, *mockNet) {
	mckNet := &mockNet{
		SendCalled: make(map[types.Hash32]int),
		Responses:  make(map[types.Hash32]responseMessage),
	}
	lg := logtest.New(tb)
<<<<<<< HEAD
	f := NewFetch(cfg, nil, LocalDataSource{"db": &blobDB{}}, lg)
=======
	f := NewFetch(cfg, nil, datastore.NewBlobStore(sql.InMemory()), lg)
>>>>>>> 556e4da8
	f.net = mckNet
	return f, mckNet
}

func TestFetch_GetHash(t *testing.T) {
	f, _ := defaultFetch(t)
	defer f.Stop()
	f.Start()
	h1 := randomHash()
	hint := datastore.POETDB
	hint2 := datastore.BallotDB

	// test hash aggregation
	f.GetHash(h1, hint, false)
	f.GetHash(h1, hint, false)

	h2 := randomHash()
	f.GetHash(h2, hint2, false)

	// test aggregation by hint
	f.activeReqM.RLock()
	assert.Equal(t, 2, len(f.activeRequests[h1]))
	f.activeReqM.RUnlock()
}

func TestFetch_requestHashBatchFromPeers_AggregateAndValidate(t *testing.T) {
	h1 := randomHash()
	f, net := defaultFetch(t)

	// set response mock
	res := responseMessage{
		Hash: h1,
		Data: []byte("a"),
	}

	net.Mu.Lock()
	net.Responses[h1] = res
	net.Mu.Unlock()

	request1 := request{
		hash:                 h1,
		priority:             0,
		validateResponseHash: false,
		hint:                 datastore.POETDB,
		returnChan:           make(chan HashDataPromiseResult, 6),
	}

	f.activeRequests[h1] = []*request{&request1, &request1, &request1}
	f.requestHashBatchFromPeers()

	net.Mu.RLock()
	// test aggregation of messages before calling fetch from peer
	assert.Equal(t, 1, net.SendCalled[h1])
	net.Mu.RUnlock()

	// test incorrect hash fail
	request1.validateResponseHash = true
	f.activeRequests[h1] = []*request{&request1, &request1, &request1}
	f.requestHashBatchFromPeers()

	close(request1.returnChan)
	okCount, notOk := 0, 0
	for x := range request1.returnChan {
		if x.Err != nil {
			notOk++
		} else {
			okCount++
		}
	}

	net.Mu.RLock()
	assert.Equal(t, 2, net.SendCalled[h1])
	net.Mu.RUnlock()
	assert.Equal(t, 3, notOk)
	assert.Equal(t, 3, okCount)
}

func TestFetch_requestHashBatchFromPeers_NoDuplicates(t *testing.T) {
	h1 := randomHash()
	f, net := defaultFetch(t)

	// set response mock
	res := responseMessage{
		Hash: h1,
		Data: []byte("a"),
	}

	net.Mu.Lock()
	net.Responses[h1] = res
	net.AsyncChannel = make(chan struct{})
	net.Mu.Unlock()

	request1 := request{
		hash:                 h1,
		priority:             0,
		validateResponseHash: false,
		hint:                 datastore.POETDB,
		returnChan:           make(chan HashDataPromiseResult, 3),
	}

	f.activeRequests[h1] = []*request{&request1, &request1, &request1}
	f.requestHashBatchFromPeers()
	f.requestHashBatchFromPeers()

	net.Mu.RLock()
	assert.Equal(t, 1, net.SendCalled[h1])
	asyncCh := net.AsyncChannel
	net.Mu.RUnlock()

	close(asyncCh)
}

func TestFetch_GetHash_StartStopSanity(t *testing.T) {
	f, _ := defaultFetch(t)
	f.Start()
	f.Stop()
}

func TestFetch_GetHash_failNetwork(t *testing.T) {
	h1 := randomHash()
	f, net := defaultFetch(t)

	// set response mock
	bts := responseMessage{
		Hash: h1,
		Data: []byte("a"),
	}

	net.Mu.Lock()
	net.Responses[h1] = bts
	net.ReturnError = true
	net.Mu.Unlock()

	request1 := request{
		hash:                 h1,
		priority:             0,
		validateResponseHash: false,
		hint:                 datastore.POETDB,
		returnChan:           make(chan HashDataPromiseResult, f.cfg.MaxRetriesForPeer),
	}
	f.activeRequests[h1] = []*request{&request1, &request1, &request1}
	f.requestHashBatchFromPeers()

	// test aggregation of messages before calling fetch from peer
	assert.Equal(t, 3, len(request1.returnChan))
	net.Mu.RLock()
	assert.Equal(t, 0, net.SendCalled[h1])
	net.Mu.RUnlock()
}

func TestFetch_Loop_BatchRequestMax(t *testing.T) {
	h1 := randomHash()
	h2 := randomHash()
	h3 := randomHash()
	f, net := customFetch(t, Config{
		BatchTimeout:      1,
		MaxRetriesForPeer: 2,
		BatchSize:         2,
	})

	// set response mock
	bts := responseMessage{
		Hash: h1,
		Data: []byte("a"),
	}
	bts2 := responseMessage{
		Hash: h2,
		Data: []byte("a"),
	}
	bts3 := responseMessage{
		Hash: h3,
		Data: []byte("a"),
	}

	net.Mu.Lock()
	net.Responses[h1] = bts
	net.Responses[h2] = bts2
	net.Responses[h3] = bts3
	net.AckChannel = make(chan struct{})
	net.Mu.Unlock()

	hint := datastore.POETDB

	defer f.Stop()
	f.Start()
	// test hash aggregation
	r1 := f.GetHash(h1, hint, false)
	r2 := f.GetHash(h2, hint, false)
	r3 := f.GetHash(h3, hint, false)

	// since we have a batch of 2 we should call send twice - of not we should fail
	net.Mu.RLock()
	ackCh := net.AckChannel
	net.Mu.RUnlock()

	select {
	case <-ackCh:
		break
	case <-time.After(2 * time.Second):
		assert.Fail(t, "timeout getting")
	}

	net.Mu.RLock()
	ackCh = net.AckChannel
	net.Mu.RUnlock()

	select {
	case <-ackCh:
		break
	case <-time.After(2 * time.Second):
		assert.Fail(t, "timeout getting")
	}

	responses := []chan HashDataPromiseResult{r1, r2, r3}
	for _, res := range responses {
		select {
		case data := <-res:
			assert.NoError(t, data.Err)
		case <-time.After(1 * time.Second):
			assert.Fail(t, "timeout getting")
		}
	}

	// test aggregation of messages before calling fetch from peer
	net.Mu.RLock()
	assert.Equal(t, 1, net.SendCalled[h1])
	assert.Equal(t, 1, net.SendCalled[h2])
	assert.Equal(t, 1, net.SendCalled[h3])
	assert.Equal(t, 2, net.TotalBatchCalls)
	net.Mu.RUnlock()
}

func makeRequest(h types.Hash32, p priority, hint datastore.Hint) *request {
	return &request{
		hash:                 h,
		priority:             p,
		validateResponseHash: false,
		hint:                 hint,
		returnChan:           make(chan HashDataPromiseResult, 1),
	}
}

func TestFetch_handleNewRequest_MultipleReqsForSameHashHighPriority(t *testing.T) {
	hint := datastore.POETDB
	hash1 := randomHash()
	req1 := makeRequest(hash1, High, hint)
	req2 := makeRequest(hash1, High, hint)
	hash3 := randomHash()
	req3 := makeRequest(hash3, High, hint)
	req4 := makeRequest(hash3, Low, hint)
	req5 := makeRequest(hash3, High, hint)
	f, net := customFetch(t, Config{
		BatchTimeout:      1,
		MaxRetriesForPeer: 2,
		BatchSize:         2,
	})

	// set response
	resp1 := responseMessage{
		Hash: hash1,
		Data: []byte("a"),
	}
	resp3 := responseMessage{
		Hash: hash3,
		Data: []byte("d"),
	}

	net.Mu.Lock()
	net.Responses[hash1] = resp1
	net.Responses[req3.hash] = resp3
	net.AckChannel = make(chan struct{}, 2)
	net.AsyncChannel = make(chan struct{}, 2)
	net.Mu.Unlock()

	// req1 is high priority and will cause a send right away
	assert.True(t, f.handleNewRequest(req1))

	net.Mu.RLock()
	ackCh := net.AckChannel
	net.Mu.RUnlock()

	select {
	case <-ackCh:
		break
	case <-time.After(2 * time.Second):
		assert.Fail(t, "timeout sending req1")
	}

	net.Mu.RLock()
	assert.Equal(t, 1, net.SendCalled[hash1])
	net.Mu.RUnlock()

	// each high priority request should cause a send immediately, but because req1 has not received response yet
	// req2 will not cause another send and will be notified after req1 receives a response.
	assert.False(t, f.handleNewRequest(req2))

	net.Mu.RLock()
	assert.Equal(t, 1, net.SendCalled[hash1])
	net.Mu.RUnlock()

	// req3 is high priority and has a different hash. it causes a send right away
	assert.True(t, f.handleNewRequest(req3))

	net.Mu.RLock()
	ackCh = net.AckChannel
	net.Mu.RUnlock()

	select {
	case <-ackCh:
		break
	case <-time.After(2 * time.Second):
		assert.Fail(t, "timeout sending req3")
	}

	net.Mu.RLock()
	assert.Equal(t, 1, net.SendCalled[req3.hash])
	net.Mu.RUnlock()

	// req4 is the same hash as req3. it won't cause a send
	assert.False(t, f.handleNewRequest(req4))

	net.Mu.RLock()
	assert.Equal(t, 1, net.SendCalled[req3.hash])
	net.Mu.RUnlock()

	// req5 is high priority, but has the same hash as req3h. it won't cause a send either
	assert.False(t, f.handleNewRequest(req5))

	net.Mu.RLock()
	assert.Equal(t, 1, net.SendCalled[req3.hash])
	net.Mu.RUnlock()

	// let both hashes receives response
	net.Mu.RLock()
	asyncCh := net.AsyncChannel
	net.Mu.RUnlock()

	asyncCh <- struct{}{}

	net.Mu.RLock()
	asyncCh = net.AsyncChannel
	net.Mu.RUnlock()

	asyncCh <- struct{}{}

	for i, req := range []*request{req1, req2, req3, req4, req5} {
		select {
		case resp := <-req.returnChan:
			if i < 2 {
				assert.Equal(t, resp1.Data, resp.Data)
			} else {
				assert.Equal(t, resp3.Data, resp.Data)
			}
		case <-time.After(2 * time.Second):
			assert.Fail(t, "timeout getting resp for %v", req)
		}
	}

	net.Mu.RLock()
	assert.Equal(t, 2, net.TotalBatchCalls)
	net.Mu.RUnlock()
}

func TestFetch_GetRandomPeer(t *testing.T) {
	myPeers := make([]p2p.Peer, 1000)
	for i := 0; i < len(myPeers); i++ {
		buf := make([]byte, 20)
		_, err := rand.Read(buf)
		require.NoError(t, err)
		myPeers[i] = p2p.Peer(buf)
	}
	allTheSame := true
	for i := 0; i < 20; i++ {
		peer1 := GetRandomPeer(myPeers)
		peer2 := GetRandomPeer(myPeers)
		if peer1 != peer2 {
			allTheSame = false
		}
	}
	assert.False(t, allTheSame)
}<|MERGE_RESOLUTION|>--- conflicted
+++ resolved
@@ -117,12 +117,7 @@
 		Responses:  make(map[types.Hash32]responseMessage),
 	}
 	lg := logtest.New(tb)
-<<<<<<< HEAD
-	dbs := LocalDataSource{"db": &blobDB{}, "db2": &blobDB{}}
-	f := NewFetch(cfg, nil, dbs, lg)
-=======
 	f := NewFetch(cfg, nil, datastore.NewBlobStore(sql.InMemory()), lg)
->>>>>>> 556e4da8
 	f.net = mckNet
 
 	return f, mckNet
@@ -134,11 +129,7 @@
 		Responses:  make(map[types.Hash32]responseMessage),
 	}
 	lg := logtest.New(tb)
-<<<<<<< HEAD
-	f := NewFetch(cfg, nil, LocalDataSource{"db": &blobDB{}}, lg)
-=======
 	f := NewFetch(cfg, nil, datastore.NewBlobStore(sql.InMemory()), lg)
->>>>>>> 556e4da8
 	f.net = mckNet
 	return f, mckNet
 }
