--- conflicted
+++ resolved
@@ -122,13 +122,8 @@
 		Responses:  make(map[types.Hash32]responseMessage),
 	}
 	lg := logtest.New(tb)
-<<<<<<< HEAD
-	dbs := LocalDataSource{"db": database.NewMemDatabase(), "db2": database.NewMemDatabase()}
+	dbs := LocalDataSource{"db": &blobDB{}, "db2": &blobDB{}}
 	f := NewFetch(cfg, nil, dbs, lg)
-=======
-	dbs := LocalDataSource{"db": &blobDB{}, "db2": &blobDB{}}
-	f := NewFetch(context.TODO(), cfg, nil, dbs, lg)
->>>>>>> bee82d7d
 	f.net = mckNet
 
 	return f, mckNet
@@ -140,11 +135,7 @@
 		Responses:  make(map[types.Hash32]responseMessage),
 	}
 	lg := logtest.New(tb)
-<<<<<<< HEAD
-	f := NewFetch(cfg, nil, LocalDataSource{"db": database.NewMemDatabase()}, lg)
-=======
-	f := NewFetch(context.TODO(), cfg, nil, LocalDataSource{"db": &blobDB{}}, lg)
->>>>>>> bee82d7d
+	f := NewFetch(cfg, nil, LocalDataSource{"db": &blobDB{}}, lg)
 	f.net = mckNet
 	return f, mckNet
 }
