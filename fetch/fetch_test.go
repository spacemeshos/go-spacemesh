package fetch

import (
	"context"
	"fmt"
	"sync"
	"testing"
	"time"

	"github.com/stretchr/testify/assert"
	"github.com/stretchr/testify/require"

	"github.com/spacemeshos/go-spacemesh/common/types"
	"github.com/spacemeshos/go-spacemesh/database"
	"github.com/spacemeshos/go-spacemesh/log/logtest"
	"github.com/spacemeshos/go-spacemesh/p2p"
	"github.com/spacemeshos/go-spacemesh/rand"
)

func randomHash() (hash types.Hash32) {
	hash.SetBytes([]byte(rand.String(32)))
	return
}

type mockNet struct {
	Mu              sync.RWMutex
	SendCalled      map[types.Hash32]int
	TotalBatchCalls int
	ReturnError     bool
	Responses       map[types.Hash32]responseMessage
	AckChannel      chan struct{}
	AsyncChannel    chan struct{}
}

<<<<<<< HEAD
func (m *mockNet) Close() {
}

func (m *mockNet) RegisterBytesMsgHandler(msgType server.MessageType, reqHandler func(context.Context, []byte) ([]byte, error)) {
}

func (m *mockNet) Start(context.Context) error {
	return nil
}

func (m *mockNet) RegisterGossipProtocol(protocol string, prio priorityq.Priority) chan service.GossipMessage {
	return nil
}

func (m *mockNet) RegisterDirectProtocol(protocol string) chan service.DirectMessage {
	return nil
}

func (m *mockNet) GossipReady() <-chan struct{} {
	c := make(chan struct{})
	close(c)
	return c
}

func (m *mockNet) SubscribePeerEvents() (new chan p2pcrypto.PublicKey, del chan p2pcrypto.PublicKey) {
	return nil, nil
}

func (m *mockNet) Broadcast(_ context.Context, protocol string, payload []byte) error {
	return nil
}

func (m *mockNet) Shutdown() {
}

func (m *mockNet) RegisterDirectProtocolWithChannel(protocol string, ingressChannel chan service.DirectMessage) chan service.DirectMessage {
	return nil
}

func (m *mockNet) SendWrappedMessage(_ context.Context, nodeID p2pcrypto.PublicKey, protocol string, payload *service.DataMsgWrapper) error {
	return nil
=======
func (m mockNet) GetPeers() []p2p.Peer {
	return []p2p.Peer{p2p.Peer("test")}
>>>>>>> 0902cb27
}

func (m *mockNet) PeerCount() uint64 {
	return 1
}

<<<<<<< HEAD
func (m *mockNet) GetPeers() []peers.Peer {
	_, pub1, _ := p2pcrypto.GenerateKeyPair()
	return []peers.Peer{pub1}
}

func (m *mockNet) SendRequest(_ context.Context, msgType server.MessageType, payload []byte, address p2pcrypto.PublicKey, resHandler func(msg []byte), failHandler func(err error)) error {
	m.Mu.Lock()
=======
func (m mockNet) Close() error {
	return nil
}

func (m *mockNet) Request(_ context.Context, pid p2p.Peer, payload []byte, resHandler func(msg []byte), failHandler func(err error)) error {
>>>>>>> 0902cb27
	m.TotalBatchCalls++
	retErr := m.ReturnError
	m.Mu.Unlock()

	if retErr {
		m.Mu.RLock()
		ackCh := m.AckChannel
		m.Mu.RUnlock()

		if ackCh != nil {
			ackCh <- struct{}{}
		}
		return fmt.Errorf("mock error")
	}

	var r requestBatch
	err := types.BytesToInterface(payload, &r)
	if err != nil {
		panic("invalid message")
	}

	var res responseBatch
	for _, req := range r.Requests {
		m.Mu.Lock()
		m.SendCalled[req.Hash]++
		if r, ok := m.Responses[req.Hash]; ok {
			res.Responses = append(res.Responses, r)
		}
		m.Mu.Unlock()
	}
	res.ID = r.ID
	bts, _ := types.InterfaceToBytes(res)

	m.Mu.RLock()
	asyncCh := m.AsyncChannel
	m.Mu.RUnlock()

	if asyncCh != nil {
		go func(data []byte) {
			<-asyncCh
			resHandler(data)
		}(bts)
	} else {
		resHandler(bts)
	}

	m.Mu.RLock()
	ackCh := m.AckChannel
	m.Mu.RUnlock()

	if ackCh != nil {
		ackCh <- struct{}{}
	}
	return nil
}

func defaultFetch(tb testing.TB) (*Fetch, *mockNet) {
	cfg := Config{
		2000, // make sure we never hit the batch timeout
		3,
		3,
		3,
		3,
	}

	mckNet := &mockNet{
		SendCalled: make(map[types.Hash32]int),
		Responses:  make(map[types.Hash32]responseMessage),
	}
	lg := logtest.New(tb)
	f := NewFetch(context.TODO(), cfg, nil, lg)
	f.net = mckNet
	f.AddDB("db", database.NewMemDatabase())
	f.AddDB("db2", database.NewMemDatabase())

	return f, mckNet
}

func customFetch(tb testing.TB, cfg Config) (*Fetch, *mockNet) {
	mckNet := &mockNet{
		SendCalled: make(map[types.Hash32]int),
		Responses:  make(map[types.Hash32]responseMessage),
	}
	lg := logtest.New(tb)
	f := NewFetch(context.TODO(), cfg, nil, lg)
	f.net = mckNet
	f.AddDB("db", database.NewMemDatabase())
	return f, mckNet
}

func TestFetch_GetHash(t *testing.T) {
	f, _ := defaultFetch(t)
	defer f.Stop()
	f.Start()
	h1 := randomHash()
	hint := Hint("db")
	hint2 := Hint("db2")

	// test hash aggregation
	f.GetHash(h1, hint, false)
	f.GetHash(h1, hint, false)

	h2 := randomHash()
	f.GetHash(h2, hint2, false)

	// test aggregation by hint
	f.activeReqM.RLock()
	assert.Equal(t, 2, len(f.activeRequests[h1]))
	f.activeReqM.RUnlock()
}

func TestFetch_requestHashBatchFromPeers_AggregateAndValidate(t *testing.T) {
	h1 := randomHash()
	f, net := defaultFetch(t)

	// set response mock
	res := responseMessage{
		Hash: h1,
		Data: []byte("a"),
	}

	net.Mu.Lock()
	net.Responses[h1] = res
	net.Mu.Unlock()

	hint := Hint("db")
	request1 := request{
		hash:                 h1,
		priority:             0,
		validateResponseHash: false,
		hint:                 hint,
		returnChan:           make(chan HashDataPromiseResult, 6),
	}

	f.activeRequests[h1] = []*request{&request1, &request1, &request1}
	f.requestHashBatchFromPeers()

	net.Mu.RLock()
	// test aggregation of messages before calling fetch from peer
	assert.Equal(t, 1, net.SendCalled[h1])
	net.Mu.RUnlock()

	// test incorrect hash fail
	request1.validateResponseHash = true
	f.activeRequests[h1] = []*request{&request1, &request1, &request1}
	f.requestHashBatchFromPeers()

	close(request1.returnChan)
	okCount, notOk := 0, 0
	for x := range request1.returnChan {
		if x.Err != nil {
			notOk++
		} else {
			okCount++
		}
	}

	net.Mu.RLock()
	assert.Equal(t, 2, net.SendCalled[h1])
	net.Mu.RUnlock()
	assert.Equal(t, 3, notOk)
	assert.Equal(t, 3, okCount)
}

func TestFetch_requestHashBatchFromPeers_NoDuplicates(t *testing.T) {
	h1 := randomHash()
	f, net := defaultFetch(t)

	// set response mock
	res := responseMessage{
		Hash: h1,
		Data: []byte("a"),
	}

	net.Mu.Lock()
	net.Responses[h1] = res
	net.AsyncChannel = make(chan struct{})
	net.Mu.Unlock()

	hint := Hint("db")
	request1 := request{
		hash:                 h1,
		priority:             0,
		validateResponseHash: false,
		hint:                 hint,
		returnChan:           make(chan HashDataPromiseResult, 3),
	}

	f.activeRequests[h1] = []*request{&request1, &request1, &request1}
	f.requestHashBatchFromPeers()
	f.requestHashBatchFromPeers()

	net.Mu.RLock()
	assert.Equal(t, 1, net.SendCalled[h1])
	asyncCh := net.AsyncChannel
	net.Mu.RUnlock()

	close(asyncCh)
}

func TestFetch_GetHash_StartStopSanity(t *testing.T) {
	f, _ := defaultFetch(t)
	f.Start()
	f.Stop()
}

func TestFetch_GetHash_failNetwork(t *testing.T) {
	h1 := randomHash()
	f, net := defaultFetch(t)

	// set response mock
	bts := responseMessage{
		Hash: h1,
		Data: []byte("a"),
	}

	net.Mu.Lock()
	net.Responses[h1] = bts
	net.ReturnError = true
	net.Mu.Unlock()

	hint := Hint("db")
	request1 := request{
		hash:                 h1,
		priority:             0,
		validateResponseHash: false,
		hint:                 hint,
		returnChan:           make(chan HashDataPromiseResult, f.cfg.MaxRetriesForPeer),
	}
	f.activeRequests[h1] = []*request{&request1, &request1, &request1}
	f.requestHashBatchFromPeers()

	// test aggregation of messages before calling fetch from peer
	assert.Equal(t, 3, len(request1.returnChan))
	net.Mu.RLock()
	assert.Equal(t, 0, net.SendCalled[h1])
	net.Mu.RUnlock()
}

func TestFetch_Loop_BatchRequestMax(t *testing.T) {
	h1 := randomHash()
	h2 := randomHash()
	h3 := randomHash()
	f, net := customFetch(t, Config{
		BatchTimeout:      1,
		MaxRetriesForPeer: 2,
		BatchSize:         2,
	})

	// set response mock
	bts := responseMessage{
		Hash: h1,
		Data: []byte("a"),
	}
	bts2 := responseMessage{
		Hash: h2,
		Data: []byte("a"),
	}
	bts3 := responseMessage{
		Hash: h3,
		Data: []byte("a"),
	}

	net.Mu.Lock()
	net.Responses[h1] = bts
	net.Responses[h2] = bts2
	net.Responses[h3] = bts3
	net.AckChannel = make(chan struct{})
	net.Mu.Unlock()

	hint := Hint("db")

	defer f.Stop()
	f.Start()
	// test hash aggregation
	r1 := f.GetHash(h1, hint, false)
	r2 := f.GetHash(h2, hint, false)
	r3 := f.GetHash(h3, hint, false)

	// since we have a batch of 2 we should call send twice - of not we should fail
	net.Mu.RLock()
	ackCh := net.AckChannel
	net.Mu.RUnlock()

	select {
	case <-ackCh:
		break
	case <-time.After(2 * time.Second):
		assert.Fail(t, "timeout getting")
	}

	net.Mu.RLock()
	ackCh = net.AckChannel
	net.Mu.RUnlock()

	select {
	case <-ackCh:
		break
	case <-time.After(2 * time.Second):
		assert.Fail(t, "timeout getting")
	}

	responses := []chan HashDataPromiseResult{r1, r2, r3}
	for _, res := range responses {
		select {
		case data := <-res:
			assert.NoError(t, data.Err)
		case <-time.After(1 * time.Second):
			assert.Fail(t, "timeout getting")
		}
	}

	// test aggregation of messages before calling fetch from peer
	net.Mu.RLock()
	assert.Equal(t, 1, net.SendCalled[h1])
	assert.Equal(t, 1, net.SendCalled[h2])
	assert.Equal(t, 1, net.SendCalled[h3])
	assert.Equal(t, 2, net.TotalBatchCalls)
	net.Mu.RUnlock()
}

func makeRequest(h types.Hash32, p priority, hint Hint) *request {
	return &request{
		hash:                 h,
		priority:             p,
		validateResponseHash: false,
		hint:                 hint,
		returnChan:           make(chan HashDataPromiseResult, 1),
	}
}

func TestFetch_handleNewRequest_MultipleReqsForSameHashHighPriority(t *testing.T) {
	hint := Hint("db")
	hash1 := randomHash()
	req1 := makeRequest(hash1, High, hint)
	req2 := makeRequest(hash1, High, hint)
	hash3 := randomHash()
	req3 := makeRequest(hash3, High, hint)
	req4 := makeRequest(hash3, Low, hint)
	req5 := makeRequest(hash3, High, hint)
	f, net := customFetch(t, Config{
		BatchTimeout:      1,
		MaxRetriesForPeer: 2,
		BatchSize:         2,
	})

	// set response
	resp1 := responseMessage{
		Hash: hash1,
		Data: []byte("a"),
	}
	resp3 := responseMessage{
		Hash: hash3,
		Data: []byte("d"),
	}

	net.Mu.Lock()
	net.Responses[hash1] = resp1
	net.Responses[req3.hash] = resp3
	net.AckChannel = make(chan struct{}, 2)
	net.AsyncChannel = make(chan struct{}, 2)
	net.Mu.Unlock()

	// req1 is high priority and will cause a send right away
	assert.True(t, f.handleNewRequest(req1))

	net.Mu.RLock()
	ackCh := net.AckChannel
	net.Mu.RUnlock()

	select {
	case <-ackCh:
		break
	case <-time.After(2 * time.Second):
		assert.Fail(t, "timeout sending req1")
	}

	net.Mu.RLock()
	assert.Equal(t, 1, net.SendCalled[hash1])
	net.Mu.RUnlock()

	// each high priority request should cause a send immediately, but because req1 has not received response yet
	// req2 will not cause another send and will be notified after req1 receives a response.
	assert.False(t, f.handleNewRequest(req2))

	net.Mu.RLock()
	assert.Equal(t, 1, net.SendCalled[hash1])
	net.Mu.RUnlock()

	// req3 is high priority and has a different hash. it causes a send right away
	assert.True(t, f.handleNewRequest(req3))

	net.Mu.RLock()
	ackCh = net.AckChannel
	net.Mu.RUnlock()

	select {
	case <-ackCh:
		break
	case <-time.After(2 * time.Second):
		assert.Fail(t, "timeout sending req3")
	}

	net.Mu.RLock()
	assert.Equal(t, 1, net.SendCalled[req3.hash])
	net.Mu.RUnlock()

	// req4 is the same hash as req3. it won't cause a send
	assert.False(t, f.handleNewRequest(req4))

	net.Mu.RLock()
	assert.Equal(t, 1, net.SendCalled[req3.hash])
	net.Mu.RUnlock()

	// req5 is high priority, but has the same hash as req3h. it won't cause a send either
	assert.False(t, f.handleNewRequest(req5))

	net.Mu.RLock()
	assert.Equal(t, 1, net.SendCalled[req3.hash])
	net.Mu.RUnlock()

	// let both hashes receives response
	net.Mu.RLock()
	asyncCh := net.AsyncChannel
	net.Mu.RUnlock()

	asyncCh <- struct{}{}

	net.Mu.RLock()
	asyncCh = net.AsyncChannel
	net.Mu.RUnlock()

	asyncCh <- struct{}{}

	for i, req := range []*request{req1, req2, req3, req4, req5} {
		select {
		case resp := <-req.returnChan:
			if i < 2 {
				assert.Equal(t, resp1.Data, resp.Data)
			} else {
				assert.Equal(t, resp3.Data, resp.Data)
			}
		case <-time.After(2 * time.Second):
			assert.Fail(t, "timeout getting resp for %v", req)
		}
	}

	net.Mu.RLock()
	assert.Equal(t, 2, net.TotalBatchCalls)
	net.Mu.RUnlock()
}

func TestFetch_GetRandomPeer(t *testing.T) {
	myPeers := make([]p2p.Peer, 1000)
	for i := 0; i < len(myPeers); i++ {
		buf := make([]byte, 20)
		_, err := rand.Read(buf)
		require.NoError(t, err)
		myPeers[i] = p2p.Peer(buf)
	}
	allTheSame := true
	for i := 0; i < 20; i++ {
		peer1 := GetRandomPeer(myPeers)
		peer2 := GetRandomPeer(myPeers)
		if peer1 != peer2 {
			allTheSame = false
		}
	}
	assert.False(t, allTheSame)
}<|MERGE_RESOLUTION|>--- conflicted
+++ resolved
@@ -32,73 +32,20 @@
 	AsyncChannel    chan struct{}
 }
 
-<<<<<<< HEAD
-func (m *mockNet) Close() {
-}
-
-func (m *mockNet) RegisterBytesMsgHandler(msgType server.MessageType, reqHandler func(context.Context, []byte) ([]byte, error)) {
-}
-
-func (m *mockNet) Start(context.Context) error {
-	return nil
-}
-
-func (m *mockNet) RegisterGossipProtocol(protocol string, prio priorityq.Priority) chan service.GossipMessage {
-	return nil
-}
-
-func (m *mockNet) RegisterDirectProtocol(protocol string) chan service.DirectMessage {
-	return nil
-}
-
-func (m *mockNet) GossipReady() <-chan struct{} {
-	c := make(chan struct{})
-	close(c)
-	return c
-}
-
-func (m *mockNet) SubscribePeerEvents() (new chan p2pcrypto.PublicKey, del chan p2pcrypto.PublicKey) {
-	return nil, nil
-}
-
-func (m *mockNet) Broadcast(_ context.Context, protocol string, payload []byte) error {
-	return nil
-}
-
-func (m *mockNet) Shutdown() {
-}
-
-func (m *mockNet) RegisterDirectProtocolWithChannel(protocol string, ingressChannel chan service.DirectMessage) chan service.DirectMessage {
-	return nil
-}
-
-func (m *mockNet) SendWrappedMessage(_ context.Context, nodeID p2pcrypto.PublicKey, protocol string, payload *service.DataMsgWrapper) error {
-	return nil
-=======
 func (m mockNet) GetPeers() []p2p.Peer {
 	return []p2p.Peer{p2p.Peer("test")}
->>>>>>> 0902cb27
 }
 
 func (m *mockNet) PeerCount() uint64 {
 	return 1
 }
 
-<<<<<<< HEAD
-func (m *mockNet) GetPeers() []peers.Peer {
-	_, pub1, _ := p2pcrypto.GenerateKeyPair()
-	return []peers.Peer{pub1}
-}
-
-func (m *mockNet) SendRequest(_ context.Context, msgType server.MessageType, payload []byte, address p2pcrypto.PublicKey, resHandler func(msg []byte), failHandler func(err error)) error {
+func (m *mockNet) Close() error {
+	return nil
+}
+
+func (m *mockNet) Request(_ context.Context, pid p2p.Peer, payload []byte, resHandler func(msg []byte), failHandler func(err error)) error {
 	m.Mu.Lock()
-=======
-func (m mockNet) Close() error {
-	return nil
-}
-
-func (m *mockNet) Request(_ context.Context, pid p2p.Peer, payload []byte, resHandler func(msg []byte), failHandler func(err error)) error {
->>>>>>> 0902cb27
 	m.TotalBatchCalls++
 	retErr := m.ReturnError
 	m.Mu.Unlock()
