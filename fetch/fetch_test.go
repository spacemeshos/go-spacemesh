--- conflicted
+++ resolved
@@ -80,11 +80,7 @@
 	}
 	lg := zaptest.NewLogger(tb)
 
-<<<<<<< HEAD
-	tf.Fetch = NewFetch(datastore.NewCachedDB(statesql.InMemory(), lg.Zap()), store.New(), nil,
-=======
-	tf.Fetch = NewFetch(datastore.NewCachedDB(sql.InMemory(), lg), store.New(), nil,
->>>>>>> e70a1086
+	tf.Fetch = NewFetch(datastore.NewCachedDB(statesql.InMemory(), lg), store.New(), nil,
 		WithContext(context.TODO()),
 		WithConfig(cfg),
 		WithLogger(lg),
@@ -120,13 +116,8 @@
 }
 
 func TestFetch_Start(t *testing.T) {
-<<<<<<< HEAD
-	lg := logtest.New(t)
-	f := NewFetch(datastore.NewCachedDB(statesql.InMemory(), lg.Zap()), store.New(), nil,
-=======
 	lg := zaptest.NewLogger(t)
-	f := NewFetch(datastore.NewCachedDB(sql.InMemory(), lg), store.New(), nil,
->>>>>>> e70a1086
+	f := NewFetch(datastore.NewCachedDB(statesql.InMemory(), lg), store.New(), nil,
 		WithContext(context.TODO()),
 		WithConfig(DefaultConfig()),
 		WithLogger(lg),
@@ -393,11 +384,7 @@
 	})
 	defer eg.Wait()
 
-<<<<<<< HEAD
-	fetcher := NewFetch(datastore.NewCachedDB(statesql.InMemory(), lg.Zap()), store.New(), h,
-=======
-	fetcher := NewFetch(datastore.NewCachedDB(sql.InMemory(), lg), store.New(), h,
->>>>>>> e70a1086
+	fetcher := NewFetch(datastore.NewCachedDB(statesql.InMemory(), lg), store.New(), h,
 		WithContext(ctx),
 		WithConfig(cfg),
 		WithLogger(lg),
