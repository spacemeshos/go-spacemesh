// Package fetch contains mechanism to fetch Data from remote peers
package fetch

import (
	"context"
	"errors"
	"fmt"
	"math/rand"
	"sync"
	"time"

	"github.com/spacemeshos/go-spacemesh/common/types"
	"github.com/spacemeshos/go-spacemesh/database"
	"github.com/spacemeshos/go-spacemesh/log"
	"github.com/spacemeshos/go-spacemesh/p2p"
	"github.com/spacemeshos/go-spacemesh/p2p/server"
)

// Hint marks which DB should be queried for a certain provided hash.
type Hint string

var emptyHash = types.Hash32{}

// DB hints per DB.
const (
	BallotDB   Hint = "ballotDB"
	BlockDB    Hint = "blocksDB"
	ProposalDB Hint = "proposalDB"
	ATXDB      Hint = "ATXDB"
	TXDB       Hint = "TXDB"
	POETDB     Hint = "POETDB"
)

// LocalDataSource defines the mapping between hint for local data source and the actual data source.
type LocalDataSource map[Hint]database.Getter

// priority defines whether Data will be fetched at once or batched and waited for up to "batchTimeout"
// until fetched.
type priority uint16

// Message priority constants.
const (
	// Low will perform batched calls.
	Low priority = 0
	// High will call fetch immediately.
	High priority = 1
)

const (
<<<<<<< HEAD
	fetchProtocol = "/sync/2.0/"
	maxQueueSize  = 20
=======
	fetchProtocol = "/sync/2"
	batchMaxSize  = 20
>>>>>>> 3613b9f5
)

// ErrCouldNotSend is a special type of error indicating fetch could not be done because message could not be sent to peers.
type ErrCouldNotSend error

// ErrExceedMaxRetries is returned when MaxRetriesForRequest attempts has been made to fetch data for a hash and failed.
var ErrExceedMaxRetries = errors.New("fetch failed after max retries for request")

//go:generate mockgen -package=mocks -destination=./mocks/mocks.go -source=./fetch.go

// Fetcher is the general interface of the fetching unit, capable of requesting bytes that correspond to a hash
// from other remote peers.
type Fetcher interface {
	GetHash(hash types.Hash32, h Hint, validateHash bool) chan HashDataPromiseResult
	GetHashes(hash []types.Hash32, hint Hint, validateHash bool) map[types.Hash32]chan HashDataPromiseResult
	Stop()
	Start()
	RegisterPeerHashes(peer p2p.Peer, hashes []types.Hash32)
}

/// request contains all relevant Data for a single request for a specified hash.
type request struct {
	hash                 types.Hash32               // hash is the hash of the Data requested
	priority             priority                   // priority is for QoS
	validateResponseHash bool                       // if true perform hash validation on received Data
	hint                 Hint                       // the hint from which database to fetch this hash
	returnChan           chan HashDataPromiseResult // channel that will signal if the call succeeded or not
	retries              int
}

// requestMessage is the on the wire message that will be send to the peer for hash query.
type requestMessage struct {
	Hint Hint
	Hash types.Hash32
}

// responseMessage is the on the wire message that will be send to the this node as response,.
type responseMessage struct {
	Hash types.Hash32
	Data []byte
}

// requestBatch is a batch of requests and a hash of all requests as ID.
type requestBatch struct {
	ID       types.Hash32
	Requests []requestMessage
}

type batchInfo struct {
	requestBatch
	peer p2p.Peer
}

// SetID calculates the hash of all requests and sets it as this batches ID.
func (b *batchInfo) SetID() {
	bts, err := types.InterfaceToBytes(b.Requests)
	if err != nil {
		return
	}
	b.ID = types.CalcHash32(bts)
}

// ToMap converts the array of requests to map so it can be easily invalidated.
func (b batchInfo) ToMap() map[types.Hash32]requestMessage {
	m := make(map[types.Hash32]requestMessage)
	for _, r := range b.Requests {
		m[r.Hash] = r
	}
	return m
}

// responseBatch is the response struct send for a requestBatch. the responseBatch ID must be the same
// as stated in requestBatch even if not all Data is present.
type responseBatch struct {
	ID        types.Hash32
	Responses []responseMessage
}

// Config is the configuration file of the Fetch component.
type Config struct {
	BatchTimeout         int // in milliseconds
	MaxRetriesForPeer    int
	MaxRetriesForBatch   int
	BatchSize            int
	RequestTimeout       int // in seconds
	MaxRetriesForRequest int
}

// DefaultConfig is the default config for the fetch component.
func DefaultConfig() Config {
	return Config{
		BatchTimeout:         50,
		MaxRetriesForPeer:    2,
		MaxRetriesForBatch:   2,
		BatchSize:            20,
		RequestTimeout:       10,
		MaxRetriesForRequest: 100,
	}
}

type networkInterface interface {
	PeerCount() uint64
	GetPeers() []p2p.Peer
	Request(context.Context, p2p.Peer, []byte, func([]byte), func(error)) error
	Close() error
}

// messageNetwork is a network interface that allows fetch to communicate with other nodes with 'fetch servers'.
type messageNetwork struct {
	*server.Server
	*p2p.Host
}

// GetRandomPeer returns a random peer from current peer list.
func GetRandomPeer(peers []p2p.Peer) p2p.Peer {
	if len(peers) == 0 {
		log.Panic("cannot send fetch: no peers found")
	}
	return peers[rand.Intn(len(peers))]
}

// Fetch is the main struct that contains network peers and logic to batch and dispatch hash fetch requests.
type Fetch struct {
	cfg Config
	log log.Log
	dbs map[Hint]database.Getter

	// activeRequests contains requests that are not processed
	activeRequests map[types.Hash32][]*request
	// pendingRequests contains requests that have been processed and are waiting for responses
	pendingRequests map[types.Hash32][]*request
	// activeBatches contains batches of requests in pendingRequests.
	activeBatches        map[types.Hash32]batchInfo
	net                  networkInterface
	requestReceiver      chan request
	batchRequestReceiver chan []request
	batchTimeout         *time.Ticker
	stop                 chan struct{}
	activeReqM           sync.RWMutex
	activeBatchM         sync.RWMutex
	onlyOnce             sync.Once
	doneChan             chan struct{}
	dbLock               sync.RWMutex
	hashToPeers          HashPeersCache
	hashToPeersM         sync.RWMutex
}

// NewFetch creates a new Fetch struct.
func NewFetch(_ context.Context, cfg Config, h *p2p.Host, dbs map[Hint]database.Getter, logger log.Log) *Fetch {
	f := &Fetch{
		cfg:             cfg,
		log:             logger,
		dbs:             dbs,
		activeRequests:  make(map[types.Hash32][]*request),
		pendingRequests: make(map[types.Hash32][]*request),
		requestReceiver: make(chan request),
		batchTimeout:    time.NewTicker(time.Millisecond * time.Duration(cfg.BatchTimeout)),
		stop:            make(chan struct{}),
		activeBatches:   make(map[types.Hash32]batchInfo),
		doneChan:        make(chan struct{}),
		hashToPeers:     NewHashPeersCache(1000),
	}
	// TODO(dshulyak) this is done for tests. needs to be mocked properly
	if h != nil {
		f.net = &messageNetwork{
			Server: server.New(h, fetchProtocol, f.FetchRequestHandler,
				server.WithTimeout(time.Duration(cfg.RequestTimeout)*time.Second),
				server.WithLog(logger),
			),
			Host: h,
		}
	}
	return f
}

// Start starts handling fetch requests.
func (f *Fetch) Start() {
	f.onlyOnce.Do(func() {
		go f.loop()
	})
}

// Stop stops handling fetch requests.
func (f *Fetch) Stop() {
	f.log.Info("stopping fetch")
	f.batchTimeout.Stop()
	close(f.stop)
	f.net.Close()
	f.activeReqM.Lock()
	for _, batch := range f.activeRequests {
		for _, req := range batch {
			close(req.returnChan)
		}
	}
	for _, batch := range f.pendingRequests {
		for _, req := range batch {
			close(req.returnChan)
		}
	}
	f.activeReqM.Unlock()

	// wait for close to end
	<-f.doneChan
	f.log.Info("stopped fetch")
}

// stopped returns if we should stop.
func (f *Fetch) stopped() bool {
	select {
	case <-f.stop:
		return true
	default:
		return false
	}
}

// handleNewRequest batches low priority requests and sends a high priority request to the peers right away.
// if there are pending requests for the same hash, it will put the new request, regardless of the priority,
// to the pending list and wait for notification when the earlier request gets response.
// it returns true if a request is sent immediately, or false otherwise.
func (f *Fetch) handleNewRequest(req *request) bool {
	f.activeReqM.Lock()
	if _, ok := f.pendingRequests[req.hash]; ok {
		// hash already being requested. just add the req and wait for the notification
		f.pendingRequests[req.hash] = append(f.pendingRequests[req.hash], req)
		f.activeReqM.Unlock()
		return false
	}
	sendNow := req.priority > Low
	// group requests by hash
	if sendNow {
		f.pendingRequests[req.hash] = append(f.pendingRequests[req.hash], req)
	} else {
		f.activeRequests[req.hash] = append(f.activeRequests[req.hash], req)
	}
	rLen := len(f.activeRequests)
	f.activeReqM.Unlock()
	if sendNow {
		f.send([]requestMessage{{req.hint, req.hash}})
		f.log.With().Debug("high priority request sent", log.String("hash", req.hash.ShortString()))
		return true
	}
	f.log.With().Debug("request added to queue", log.String("hash", req.hash.ShortString()))
	if rLen > maxQueueSize {
		go f.requestHashBatchFromPeers() // Process the batch.
		return true
	}
	return false
}

// here we receive all requests for hashes for all DBs and batch them together before we send the request to peer
// there can be a priority request that will not be batched.
func (f *Fetch) loop() {
	f.log.Info("starting fetch main loop")
	for {
		select {
		case req := <-f.requestReceiver:
			f.handleNewRequest(&req)
		case <-f.batchTimeout.C:
			go f.requestHashBatchFromPeers() // Process the batch.
		case <-f.stop:
			close(f.doneChan)
			return
		}
	}
}

// FetchRequestHandler handles requests for sync from peersProvider, and basically reads Data from database and puts it
// in a response batch.
func (f *Fetch) FetchRequestHandler(ctx context.Context, data []byte) ([]byte, error) {
	if f.stopped() {
		return nil, context.Canceled
	}

	var requestBatch requestBatch
	err := types.BytesToInterface(data, &requestBatch)
	if err != nil {
		f.log.WithContext(ctx).With().Error("failed to parse request", log.Err(err))
		return nil, errors.New("bad request")
	}
	resBatch := responseBatch{
		ID:        requestBatch.ID,
		Responses: make([]responseMessage, 0, len(requestBatch.Requests)),
	}
	// this will iterate all requests and populate appropriate Responses, if there are any missing items they will not
	// be included in the response at all
	for _, r := range requestBatch.Requests {
		db, ok := f.dbs[r.Hint]
		if !ok {
			f.log.WithContext(ctx).With().Warning("hint not found in database", log.String("hint", string(r.Hint)))
			continue
		}
		res, err := db.Get(r.Hash.Bytes())
		if err != nil {
			f.log.WithContext(ctx).With().Info("remote peer requested nonexistent hash",
				log.String("hash", r.Hash.ShortString()),
				log.String("hint", string(r.Hint)),
				log.Err(err))
			continue
		} else {
			f.log.WithContext(ctx).With().Debug("responded to hash request",
				log.String("hash", r.Hash.ShortString()),
				log.Int("dataSize", len(res)))
		}
		// add response to batch
		m := responseMessage{
			Hash: r.Hash,
			Data: res,
		}
		resBatch.Responses = append(resBatch.Responses, m)
	}

	bts, err := types.InterfaceToBytes(&resBatch)
	if err != nil {
		f.log.WithContext(ctx).With().Panic("failed to serialize batch id",
			log.String("batch_hash", resBatch.ID.ShortString()))
	}
	f.log.WithContext(ctx).With().Debug("returning response for batch",
		log.String("batch_hash", resBatch.ID.ShortString()),
		log.Int("count_responses", len(resBatch.Responses)),
		log.Int("data_size", len(bts)))
	return bts, nil
}

// receive Data from message server and call response handlers accordingly.
func (f *Fetch) receiveResponse(data []byte) {
	if f.stopped() {
		return
	}

	var response responseBatch
	err := types.BytesToInterface(data, &response)
	if err != nil {
		f.log.With().Error("response was unclear, maybe leaking", log.Err(err))
		return
	}

	f.activeBatchM.RLock()
	batch, has := f.activeBatches[response.ID]
	f.activeBatchM.RUnlock()
	if !has {
		f.log.With().Warning("unknown batch response received, or already invalidated", log.String("batchHash", response.ID.ShortString()))
		return
	}

	// convert requests to map so it can be invalidated when reading Responses
	batchMap := batch.ToMap()
	// iterate all hash Responses
	for _, resID := range response.Responses {
		// take lock here to make handling of a single hash atomic
		f.activeReqM.Lock()
		// for each hash, send Data on waiting channel
		reqs := f.pendingRequests[resID.Hash]
		actualHash := emptyHash
		for _, req := range reqs {
			var err error
			if req.validateResponseHash {
				if actualHash == emptyHash {
					actualHash = types.CalcHash32(data)
				}
				if actualHash != resID.Hash {
					err = fmt.Errorf("hash didnt match expected: %v, actual %v", resID.Hash.ShortString(), actualHash.ShortString())
				}
			}
			req.returnChan <- HashDataPromiseResult{
				Err:     err,
				Hash:    resID.Hash,
				Data:    resID.Data,
				IsLocal: false,
			}
			// todo: mark peer as malicious
		}
		// remove from map
		delete(batchMap, resID.Hash)

		// remove from pending list
		delete(f.pendingRequests, resID.Hash)
		f.activeReqM.Unlock()
	}

	// iterate all requests that didn't return value from peer and notify
	// they will be retried for MaxRetriesForRequest
	for h := range batchMap {
		if f.stopped() {
			return
		}
		f.log.With().Warning("hash not found in response from peer",
			log.String("hint", string(batchMap[h].Hint)),
			log.String("hash", h.ShortString()),
			log.String("peer", batch.peer.String()))
		f.activeReqM.Lock()
		reqs := f.pendingRequests[h]
		invalidatedRequests := 0
		for _, req := range reqs {
			req.retries++
			if req.retries > f.cfg.MaxRetriesForRequest {
				f.log.With().Debug("gave up on hash after max retries",
					log.String("hash", req.hash.ShortString()))
				req.returnChan <- HashDataPromiseResult{
					Err:     ErrExceedMaxRetries,
					Hash:    req.hash,
					Data:    []byte{},
					IsLocal: false,
				}
				invalidatedRequests++
			} else {
				// put the request back to the active list
				f.activeRequests[req.hash] = append(f.activeRequests[req.hash], req)
			}
		}
		// the remaining requests in pendingRequests is either invalid (exceed MaxRetriesForRequest) or
		// put back to the active list.
		delete(f.pendingRequests, h)
		f.activeReqM.Unlock()
	}

	// delete the hash of waiting batch
	f.activeBatchM.Lock()
	delete(f.activeBatches, response.ID)
	f.activeBatchM.Unlock()
}

// this is the main function that sends the hash request to the peer.
func (f *Fetch) requestHashBatchFromPeers() {
	var requestList []requestMessage
	f.activeReqM.Lock()
	// only send one request per hash
	for hash, reqs := range f.activeRequests {
		f.log.With().Debug("batching hash request", log.String("hash", hash.ShortString()))
		requestList = append(requestList, requestMessage{Hash: hash, Hint: reqs[0].hint})
		// move the processed requests to pending
		f.pendingRequests[hash] = append(f.pendingRequests[hash], reqs...)
		delete(f.activeRequests, hash)
	}
	f.activeReqM.Unlock()

	f.send(requestList)
}

func (f *Fetch) send(requests []requestMessage) {
	if len(requests) == 0 {
		return
	}
	if f.stopped() {
		return
	}

	peer2batches := f.organizeRequests(requests)

	for peer, peerBatches := range peer2batches {
		for _, reqs := range peerBatches {
			f.sendBatch(peer, reqs)
		}
	}
}

func (f *Fetch) organizeRequests(requests []requestMessage) map[p2p.Peer][][]requestMessage {
	rng := rand.New(rand.NewSource(time.Now().UnixNano()))
	peer2requests := make(map[p2p.Peer][]requestMessage)

	f.hashToPeersM.RLock()
	for _, req := range requests {
		hashPeersMap, exists := f.hashToPeers.Get(req.Hash)

		var p p2p.Peer
		if exists {
			f.hashToPeers.Hit()
			hashPeers := hashPeersMap.ToList()
			p = hashPeers[rng.Intn(len(hashPeers))]
		} else {
			f.hashToPeers.Miss()
			p = GetRandomPeer(f.net.GetPeers())
		}

		_, ok := peer2requests[p]
		if !ok {
			peer2requests[p] = []requestMessage{req}
		} else {
			peer2requests[p] = append(peer2requests[p], req)
		}
	}
	f.hashToPeersM.RUnlock()

	// split every peer's requests into batches of f.cfg.BatchSize each
	result := make(map[p2p.Peer][][]requestMessage)
	for peer, requests := range peer2requests {
		if len(requests) < f.cfg.BatchSize {
			result[peer] = [][]requestMessage{
				requests,
			}
			continue
		}
		for i := 0; i < len(requests); i += f.cfg.BatchSize {
			j := i + f.cfg.BatchSize
			if j > len(requests) {
				j = len(requests)
			}
			result[peer] = append(result[peer], requests[i:j])
		}
	}

	return result
}

// sendBatch dispatches batched request messages to provided peer.
func (f *Fetch) sendBatch(p p2p.Peer, requests []requestMessage) error {
	// build list of batch messages
	var batch batchInfo
	batch.Requests = requests
	batch.peer = p
	batch.SetID()

	f.activeBatchM.Lock()
	f.activeBatches[batch.ID] = batch
	f.activeBatchM.Unlock()

	// timeout function will be called if no response was received for the hashes sent
	errorFunc := func(err error) {
		f.log.With().Warning("error occurred for sendbatch",
			log.String("batch_hash", batch.ID.ShortString()),
			log.Err(err))
		f.handleHashError(batch.ID, err)
	}

	bytes, err := types.InterfaceToBytes(&batch.requestBatch)
	if err != nil {
		f.handleHashError(batch.ID, err)
	}

	// try sending batch to provided peer
	retries := 0
	for {
		if f.stopped() {
			return nil
		}

		f.log.With().Debug("sending request batch to peer",
			log.String("batch_hash", batch.ID.ShortString()),
			log.Int("num_requests", len(batch.Requests)),
			log.String("peer", p.String()))

		err = f.net.Request(context.TODO(), p, bytes, f.receiveResponse, errorFunc)
		if err == nil {
			break
		}

		retries++
		if retries > f.cfg.MaxRetriesForPeer {
			f.handleHashError(batch.ID, ErrCouldNotSend(fmt.Errorf("could not send message: %w", err)))
			break
		}
		// todo: mark number of fails per peer to make it low priority
		f.log.With().Warning("could not send message to peer",
			log.String("peer", p.String()),
			log.Int("retries", retries))
	}

	return err
}

// handleHashError is called when an error occurred processing batches of the following hashes.
func (f *Fetch) handleHashError(batchHash types.Hash32, err error) {
	f.log.With().Debug("cannot fetch message",
		log.String("batchHash", batchHash.ShortString()),
		log.Err(err))
	f.activeBatchM.RLock()
	batch, ok := f.activeBatches[batchHash]
	if !ok {
		f.activeBatchM.RUnlock()
		f.log.With().Error("batch invalidated twice", log.String("batchHash", batchHash.ShortString()))
		return
	}
	f.activeBatchM.RUnlock()
	f.activeReqM.Lock()
	for _, h := range batch.Requests {
		f.log.With().Debug("error for hash requests",
			log.String("hash", h.Hash.ShortString()),
			log.Int("numSubscribers", len(f.pendingRequests[h.Hash])),
			log.Err(err))
		for _, callback := range f.pendingRequests[h.Hash] {
			callback.returnChan <- HashDataPromiseResult{
				Err:     err,
				Hash:    h.Hash,
				Data:    nil,
				IsLocal: false,
			}
		}
		delete(f.pendingRequests, h.Hash)
	}
	f.activeReqM.Unlock()

	f.activeBatchM.Lock()
	delete(f.activeBatches, batchHash)
	f.activeBatchM.Unlock()
}

// HashDataPromiseResult is the result strict when requesting Data corresponding to the Hash.
type HashDataPromiseResult struct {
	Err     error
	Hash    types.Hash32
	Data    []byte
	IsLocal bool
}

// GetHashes gets a list of hashes to be fetched and will return a map of hashes and their respective promise channels.
func (f *Fetch) GetHashes(hashes []types.Hash32, hint Hint, validateHash bool) map[types.Hash32]chan HashDataPromiseResult {
	hashWaiting := make(map[types.Hash32]chan HashDataPromiseResult)
	for _, id := range hashes {
		resChan := f.GetHash(id, hint, validateHash)
		hashWaiting[id] = resChan
	}

	return hashWaiting
}

// GetHash is the regular buffered call to get a specific hash, using provided hash, h as hint the receiving end will
// know where to look for the hash, this function returns HashDataPromiseResult channel that will hold Data received or error.
func (f *Fetch) GetHash(hash types.Hash32, h Hint, validateHash bool) chan HashDataPromiseResult {
	resChan := make(chan HashDataPromiseResult, 1)

	if f.stopped() {
		close(resChan)
		return resChan
	}

	// check if we already have this hash locally
	db, ok := f.dbs[h]
	if !ok {
		f.log.With().Panic("tried to fetch Data from DB that doesn't exist locally",
			log.String("hint", string(h)))
	}

	if b, err := db.Get(hash.Bytes()); err == nil {
		resChan <- HashDataPromiseResult{
			Err:     nil,
			Hash:    hash,
			Data:    b,
			IsLocal: true,
		}
		return resChan
	}

	// if not present in db, call fetching of the item
	req := request{
		hash,
		Low,
		validateHash,
		h,
		resChan,
		0,
	}

	f.requestReceiver <- req

	return resChan
}

func (f *Fetch) mapPeerToHash(hash types.Hash32, peer p2p.Peer) {
	f.hashToPeersM.Lock()
	defer f.hashToPeersM.Unlock()

	peers, exists := f.hashToPeers.Get(hash)
	if !exists {
		f.hashToPeers.Add(hash, hashPeers{peer: {}})
		return
	}

	peers[peer] = struct{}{}
	f.hashToPeers.Add(hash, peers)

	return
}

// RegisterPeerHashes tracks a peer for a list of ATX hashes.
func (f *Fetch) RegisterPeerHashes(peer p2p.Peer, hashes []types.Hash32) {
	if len(hashes) == 0 {
		return
	}
	if p2p.IsNoPeer(peer) {
		return
	}
	for _, hash := range hashes {
		f.mapPeerToHash(hash, peer)
	}
	return
}<|MERGE_RESOLUTION|>--- conflicted
+++ resolved
@@ -47,13 +47,8 @@
 )
 
 const (
-<<<<<<< HEAD
-	fetchProtocol = "/sync/2.0/"
-	maxQueueSize  = 20
-=======
 	fetchProtocol = "/sync/2"
 	batchMaxSize  = 20
->>>>>>> 3613b9f5
 )
 
 // ErrCouldNotSend is a special type of error indicating fetch could not be done because message could not be sent to peers.
@@ -297,7 +292,7 @@
 		return true
 	}
 	f.log.With().Debug("request added to queue", log.String("hash", req.hash.ShortString()))
-	if rLen > maxQueueSize {
+	if rLen > batchMaxSize {
 		go f.requestHashBatchFromPeers() // Process the batch.
 		return true
 	}
