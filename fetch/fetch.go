// Package fetch contains mechanism to fetch Data from remote peers
package fetch

import (
	"context"
	"errors"
	"io"
	"math/rand"
	"sync"
	"time"

	"github.com/libp2p/go-libp2p/core/network"
	"golang.org/x/sync/errgroup"
	"golang.org/x/sync/semaphore"

	"github.com/spacemeshos/go-spacemesh/codec"
	"github.com/spacemeshos/go-spacemesh/common/types"
	"github.com/spacemeshos/go-spacemesh/datastore"
	"github.com/spacemeshos/go-spacemesh/fetch/peers"
	"github.com/spacemeshos/go-spacemesh/log"
	"github.com/spacemeshos/go-spacemesh/p2p"
	"github.com/spacemeshos/go-spacemesh/p2p/server"
	"github.com/spacemeshos/go-spacemesh/proposals/store"
)

const (
	atxProtocol       = "ax/1"
	lyrDataProtocol   = "ld/1"
	hashProtocol      = "hs/1"
	activeSetProtocol = "as/1"
	meshHashProtocol  = "mh/1"
	malProtocol       = "ml/1"
	OpnProtocol       = "lp/2"

	cacheSize = 1000

	RedundantPeers = 5
)

var (
	// ErrExceedMaxRetries is returned when MaxRetriesForRequest attempts has been made to fetch
	// data for a hash and failed.
	ErrExceedMaxRetries = errors.New("fetch failed after max retries for request")

	errValidatorsNotSet = errors.New("validators not set")
)

// request contains all relevant Data for a single request for a specified hash.
type request struct {
	ctx       context.Context
	hash      types.Hash32   // hash is the hash of the Data requested
	hint      datastore.Hint // the hint from which database to fetch this hash
	validator dataReceiver
	promise   *promise
	retries   int
}

type promise struct {
	completed chan struct{}
	err       error
}

var protocolMap = map[datastore.Hint]string{
	datastore.ActiveSet: activeSetProtocol,
}

type batchInfo struct {
	RequestBatch
	protocol string
	peer     p2p.Peer
}

// setID calculates the hash of all requests and sets it as this batches ID.
func (b *batchInfo) setID() {
	bts, err := codec.EncodeSlice(b.Requests)
	if err != nil {
		return
	}
	b.ID = types.CalcHash32(bts)
}

func (b *batchInfo) toMap() map[types.Hash32]RequestMessage {
	m := make(map[types.Hash32]RequestMessage)
	for _, r := range b.Requests {
		m[r.Hash] = r
	}
	return m
}

func (b *batchInfo) extraProtocols() []string {
	if b.protocol != "" {
		return []string{b.protocol}
	}
	return nil
}

func makeBatch(peer p2p.Peer, reqs []RequestMessage) *batchInfo {
	batch := &batchInfo{
		RequestBatch: RequestBatch{
			Requests: reqs,
		},
		peer: peer,
	}
	batch.setID()
	return batch
}

type ServerConfig struct {
	Queue    int           `mapstructure:"queue"`
	Requests int           `mapstructure:"requests"`
	Interval time.Duration `mapstructure:"interval"`
}

func (s ServerConfig) toOpts() []server.Opt {
	opts := []server.Opt{}
	if s.Queue != 0 {
		opts = append(opts, server.WithQueueSize(s.Queue))
	}
	if s.Requests != 0 && s.Interval != 0 {
		opts = append(opts, server.WithRequestsPerInterval(s.Requests, s.Interval))
	}
	return opts
}

// Config is the configuration file of the Fetch component.
type Config struct {
	BatchTimeout         time.Duration           `mapstructure:"batchtimeout"`
	BatchSize            int                     `mapstructure:"batchsize"`
	QueueSize            int                     `mapstructure:"queuesize"`
	MaxRetriesForRequest int                     `mapstructure:"maxretriesforrequest"`
	RequestTimeout       time.Duration           `mapstructure:"request-timeout"`
	RequestHardTimeout   time.Duration           `mapstructure:"request-hard-timeout"`
	EnableServerMetrics  bool                    `mapstructure:"servers-metrics"`
	ServersConfig        map[string]ServerConfig `mapstructure:"servers"`
	Streaming            bool                    `mapstructure:"streaming"`
	// The maximum number of concurrent requests to get ATXs.
	GetAtxsConcurrency   int64                  `mapstructure:"getatxsconcurrency"`
	DecayingTag          server.DecayingTagSpec `mapstructure:"decaying-tag"`
	LogPeerStatsInterval time.Duration          `mapstructure:"log-peer-stats-interval"`
}

func (c Config) getServerConfig(protocol string) ServerConfig {
	cfg, exists := c.ServersConfig[protocol]
	if exists {
		return cfg
	}
	return ServerConfig{
		Queue:    10000,
		Requests: 100,
		Interval: time.Second,
	}
}

// DefaultConfig is the default config for the fetch component.
func DefaultConfig() Config {
	return Config{
		BatchTimeout:         50 * time.Millisecond,
		QueueSize:            20,
		BatchSize:            10,
		RequestTimeout:       25 * time.Second,
		RequestHardTimeout:   5 * time.Minute,
		MaxRetriesForRequest: 100,
		ServersConfig: map[string]ServerConfig{
			// serves 1 MB of data
			atxProtocol: {Queue: 10, Requests: 1, Interval: time.Second},
			// serves 1 KB of data
			lyrDataProtocol: {Queue: 1000, Requests: 100, Interval: time.Second},
			// serves atxs, ballots, active sets
			// atx - 1 KB
			// ballots > 300 bytes
			// often queried after receiving gossip message
			hashProtocol: {Queue: 2000, Requests: 200, Interval: time.Second},
			// active sets (can get quite large)
			activeSetProtocol: {Queue: 1, Requests: 1, Interval: 30 * time.Second},
			// serves at most 100 hashes - 3KB
			meshHashProtocol: {Queue: 1000, Requests: 100, Interval: time.Second},
			// serves all malicious ids (id - 32 byte) - 10KB
			malProtocol: {Queue: 100, Requests: 10, Interval: time.Second},
			// 64 bytes
			OpnProtocol: {Queue: 10000, Requests: 1000, Interval: time.Second},
		},
		GetAtxsConcurrency: 100,
		DecayingTag: server.DecayingTagSpec{
			Interval: time.Minute,
			Inc:      1000,
			Dec:      1000,
			Cap:      10000,
		},
		LogPeerStatsInterval: 20 * time.Minute,
	}
}

// randomPeer returns a random peer from current peer list.
func randomPeer(peers []p2p.Peer) p2p.Peer {
	return peers[rand.Intn(len(peers))]
}

// Option is a type to configure a fetcher.
type Option func(*Fetch)

// WithContext configures the shutdown context for the fetcher.
func WithContext(c context.Context) Option {
	return func(f *Fetch) {
		f.shutdownCtx, f.cancel = context.WithCancel(c)
	}
}

// WithConfig configures the config for the fetcher.
func WithConfig(c Config) Option {
	return func(f *Fetch) {
		f.cfg = c
	}
}

// WithLogger configures logger for the fetcher.
func WithLogger(log log.Log) Option {
	return func(f *Fetch) {
		f.logger = log
	}
}

func withServers(s map[string]requester) Option {
	return func(f *Fetch) {
		f.servers = s
	}
}

func withHost(h host) Option {
	return func(f *Fetch) {
		f.host = h
	}
}

// Fetch is the main struct that contains network peers and logic to batch and dispatch hash fetch requests.
type Fetch struct {
	cfg    Config
	logger log.Log
	bs     *datastore.BlobStore
	host   host
	peers  *peers.Peers

	servers    map[string]requester
	validators *dataValidators

	// unprocessed contains requests that are not processed
	unprocessed map[types.Hash32]*request
	// ongoing contains requests that have been processed and are waiting for responses
	ongoing      map[types.Hash32]*request
	batchTimeout *time.Ticker
	mu           sync.Mutex
	onlyOnce     sync.Once
	hashToPeers  *HashPeersCache

	shutdownCtx context.Context
	cancel      context.CancelFunc
	eg          errgroup.Group

	getAtxsLimiter limiter
}

// NewFetch creates a new Fetch struct.
func NewFetch(
	cdb *datastore.CachedDB,
	proposals *store.Store,
	host *p2p.Host,
	opts ...Option,
) *Fetch {
	bs := datastore.NewBlobStore(cdb, proposals)

	f := &Fetch{
		cfg:         DefaultConfig(),
		logger:      log.NewNop(),
		bs:          bs,
		host:        host,
		servers:     map[string]requester{},
		unprocessed: make(map[types.Hash32]*request),
		ongoing:     make(map[types.Hash32]*request),
		hashToPeers: NewHashPeersCache(cacheSize),
	}
	for _, opt := range opts {
		opt(f)
	}
	f.getAtxsLimiter = semaphore.NewWeighted(f.cfg.GetAtxsConcurrency)
	f.peers = peers.New()
	// NOTE(dshulyak) this is to avoid tests refactoring.
	// there is one test that covers this part.
	if host != nil {
		connectedf := func(peer p2p.Peer) {
			if f.peers.Add(peer) {
				f.logger.With().Debug("add peer", log.Stringer("id", peer))
			}
		}
		host.Network().Notify(&network.NotifyBundle{
			ConnectedF: func(_ network.Network, c network.Conn) {
				if !c.Stat().Transient {
					connectedf(c.RemotePeer())
				}
			},
			DisconnectedF: func(_ network.Network, c network.Conn) {
				if !c.Stat().Transient && !host.Connected(c.RemotePeer()) {
					f.logger.With().Debug("remove peer", log.Stringer("id", c.RemotePeer()))
					f.peers.Delete(c.RemotePeer())
				}
			},
		})
		for _, peer := range host.GetPeers() {
			if host.Connected(peer) {
				connectedf(peer)
			}
		}
	}

	f.batchTimeout = time.NewTicker(f.cfg.BatchTimeout)
	if len(f.servers) == 0 {
		h := newHandler(cdb, bs, f.logger)
		if f.cfg.Streaming {
			f.registerServer(host, atxProtocol, h.handleEpochInfoReqStream)
			f.registerServer(host, hashProtocol, h.handleHashReqStream)
			f.registerServer(
				host, activeSetProtocol,
				func(ctx context.Context, msg []byte, s io.ReadWriter) error {
					return h.doHandleHashReqStream(ctx, msg, s, datastore.ActiveSet)
				})
			f.registerServer(host, meshHashProtocol, h.handleMeshHashReqStream)
			f.registerServer(host, malProtocol, h.handleMaliciousIDsReqStream)
		} else {
			f.registerServer(host, atxProtocol, server.WrapHandler(h.handleEpochInfoReq))
			f.registerServer(host, hashProtocol, server.WrapHandler(h.handleHashReq))
			f.registerServer(
				host, activeSetProtocol,
				server.WrapHandler(func(ctx context.Context, data []byte) ([]byte, error) {
					return h.doHandleHashReq(ctx, data, datastore.ActiveSet)
				}))
			f.registerServer(host, meshHashProtocol, server.WrapHandler(h.handleMeshHashReq))
			f.registerServer(host, malProtocol, server.WrapHandler(h.handleMaliciousIDsReq))
		}
		f.registerServer(host, lyrDataProtocol, server.WrapHandler(h.handleLayerDataReq))
		f.registerServer(host, OpnProtocol, server.WrapHandler(h.handleLayerOpinionsReq2))
	}
	return f
}

func (f *Fetch) registerServer(
	host *p2p.Host,
	protocol string,
	handler server.StreamHandler,
) {
	opts := []server.Opt{
		server.WithTimeout(f.cfg.RequestTimeout),
		server.WithHardTimeout(f.cfg.RequestHardTimeout),
		server.WithLog(f.logger),
		server.WithDecayingTag(f.cfg.DecayingTag),
	}
	if f.cfg.EnableServerMetrics {
		opts = append(opts, server.WithMetrics())
	}
	opts = append(opts, f.cfg.getServerConfig(protocol).toOpts()...)
	f.servers[protocol] = server.New(host, protocol, handler, opts...)
}

type dataValidators struct {
	atx         SyncValidator
	poet        SyncValidator
	ballot      SyncValidator
	activeset   SyncValidator
	block       SyncValidator
	proposal    SyncValidator
	txBlock     SyncValidator
	txProposal  SyncValidator
	malfeasance SyncValidator
}

// SetValidators sets the handlers to validate various mesh data fetched from peers.
func (f *Fetch) SetValidators(
	atx SyncValidator,
	poet SyncValidator,
	ballot SyncValidator,
	activeset SyncValidator,
	block SyncValidator,
	prop SyncValidator,
	txBlock SyncValidator,
	txProposal SyncValidator,
	mal SyncValidator,
) {
	f.validators = &dataValidators{
		atx:         atx,
		poet:        poet,
		ballot:      ballot,
		activeset:   activeset,
		block:       block,
		proposal:    prop,
		txBlock:     txBlock,
		txProposal:  txProposal,
		malfeasance: mal,
	}
}

// Start starts handling fetch requests.
func (f *Fetch) Start() error {
	if f.validators == nil {
		return errValidatorsNotSet
	}
	f.onlyOnce.Do(func() {
		f.eg.Go(func() error {
			f.loop()
			return nil
		})
		for _, srv := range f.servers {
			srv := srv
			f.eg.Go(func() error {
				return srv.Run(f.shutdownCtx)
			})
		}
		f.eg.Go(func() error {
			for {
				select {
				case <-f.shutdownCtx.Done():
					return nil
				case <-time.After(f.cfg.LogPeerStatsInterval):
					stats := f.peers.Stats()
					f.logger.With().Info("peer stats", log.Inline(&stats))
				}
			}
		})
	})
	return nil
}

// Stop stops handling fetch requests.
func (f *Fetch) Stop() {
	f.logger.Info("stopping fetch")
	f.batchTimeout.Stop()
	f.cancel()
	f.mu.Lock()
	for _, req := range f.unprocessed {
		close(req.promise.completed)
	}
	for _, req := range f.ongoing {
		close(req.promise.completed)
	}
	f.mu.Unlock()

	_ = f.eg.Wait()
	f.logger.Info("stopped fetch")
}

// stopped returns if we should stop.
func (f *Fetch) stopped() bool {
	select {
	case <-f.shutdownCtx.Done():
		return true
	default:
		return false
	}
}

// here we receive all requests for hashes for all DBs and batch them together before we send the request to peer
// there can be a priority request that will not be batched.
func (f *Fetch) loop() {
	f.logger.Info("starting fetch main loop")
	for {
		select {
		case <-f.batchTimeout.C:
			f.eg.Go(func() error {
				f.requestHashBatchFromPeers() // Process the batch.
				return nil
			})
		case <-f.shutdownCtx.Done():
			return
		}
	}
}

func (f *Fetch) meteredRequest(
	ctx context.Context,
	protocol string,
	peer p2p.Peer,
	req []byte,
	extraProtocols ...string,
) ([]byte, error) {
	start := time.Now()
	resp, err := f.servers[protocol].Request(ctx, peer, req, extraProtocols...)
	if err != nil {
		f.peers.OnFailure(peer, len(resp), time.Since(start))
	} else {
		f.peers.OnLatency(peer, len(resp), time.Since(start))
	}
	return resp, err
}

func (f *Fetch) meteredStreamRequest(
	ctx context.Context,
	protocol string,
	peer p2p.Peer,
	req []byte,
	callback func(context.Context, io.ReadWriter) (int, error),
	extraProtocols ...string,
) error {
	start := time.Now()
	var nBytes int
	err := f.servers[protocol].StreamRequest(
		ctx, peer, req,
		func(ctx context.Context, rw io.ReadWriter) (err error) {
			nBytes, err = callback(ctx, rw)
			return err
		},
		extraProtocols...,
	)
	if err != nil {
		f.peers.OnFailure(peer, nBytes, time.Since(start))
	} else {
		f.peers.OnLatency(peer, nBytes, time.Since(start))
	}
	return err
}

// receive Data from message server and call response handlers accordingly.
func (f *Fetch) receiveResponse(data []byte, batch *batchInfo) {
	if f.stopped() {
		return
	}

	var response ResponseBatch
	if err := codec.Decode(data, &response); err != nil {
		f.logger.With().Warning("failed to decode batch response", log.Err(err))
		return
	}

	f.logger.With().Debug("received batch response",
		log.Stringer("batch_hash", response.ID),
		log.Int("num_hashes", len(response.Responses)),
	)

	if batch.ID != response.ID {
		f.logger.With().Warning(
			"unknown batch response received",
			log.Stringer("expected", batch.ID),
			log.Stringer("response", response.ID),
		)
		return
	}

	batchMap := batch.toMap()
	// iterate all hash Responses
	for _, resp := range response.Responses {
		f.logger.With().Debug("received response for hash", log.Stringer("hash", resp.Hash))
		f.mu.Lock()
		req, ok := f.ongoing[resp.Hash]
		f.mu.Unlock()

		if !ok {
			f.logger.With().Warning("response received for unknown hash",
				log.Stringer("hash", resp.Hash))
			continue
		}

		rsp := resp
		f.eg.Go(func() error {
			// validation fetch data recursively. offload to another goroutine
			f.hashValidationDone(rsp.Hash, req.validator(req.ctx, rsp.Hash, batch.peer, rsp.Data))
			return nil
		})
		delete(batchMap, resp.Hash)
	}

	// iterate all requests that didn't return value from peer and notify
	// they will be retried for MaxRetriesForRequest
	for h, r := range batchMap {
		f.logger.With().Debug("hash not found in response from peer",
			log.String("hint", string(r.Hint)),
			log.Stringer("hash", h),
			log.Stringer("peer", batch.peer),
		)
		f.failAfterRetry(r.Hash)
	}
}

func (f *Fetch) hashValidationDone(hash types.Hash32, err error) {
	f.mu.Lock()
	defer f.mu.Unlock()

	req, ok := f.ongoing[hash]
	if !ok {
		f.logger.With().Error("validation ran for unknown hash", log.Stringer("hash", hash))
		return
	}
	if err != nil {
		req.promise.err = err
	} else {
		f.logger.WithContext(req.ctx).With().Debug("hash request done",
			log.Stringer("hash", hash))
	}
	close(req.promise.completed)
	delete(f.ongoing, hash)
}

func (f *Fetch) failAfterRetry(hash types.Hash32) {
	f.mu.Lock()
	defer f.mu.Unlock()

	req, ok := f.ongoing[hash]
	if !ok {
		f.logger.With().Error("hash missing from ongoing requests", log.Stringer("hash", hash))
		return
	}

	// first check if we have it locally from gossips
	if has, err := f.bs.Has(req.hint, hash.Bytes()); err == nil && has {
		close(req.promise.completed)
		delete(f.ongoing, hash)
		return
	}

	req.retries++
	if req.retries > f.cfg.MaxRetriesForRequest {
		f.logger.WithContext(req.ctx).With().Info("gave up on hash after max retries",
			log.Stringer("hash", req.hash),
			log.Int("retries", req.retries),
		)
		req.promise.err = ErrExceedMaxRetries
		close(req.promise.completed)
	} else {
		// put the request back to the unprocessed list
		f.unprocessed[req.hash] = req
	}
	delete(f.ongoing, hash)
}

// this is the main function that sends the hash request to the peer.
func (f *Fetch) requestHashBatchFromPeers() {
	requestList := f.getUnprocessed()
	f.send(requestList)
}

func (f *Fetch) getUnprocessed() []RequestMessage {
	f.mu.Lock()
	defer f.mu.Unlock()
	var requestList []RequestMessage
	// only send one request per hash
	for hash, req := range f.unprocessed {
		f.logger.WithContext(req.ctx).
			With().
			Debug("processing hash request", log.Stringer("hash", hash))
		requestList = append(requestList, RequestMessage{Hash: hash, Hint: req.hint})
		// move the processed requests to pending
		f.ongoing[hash] = req
		delete(f.unprocessed, hash)
	}
	return requestList
}

func (f *Fetch) send(requests []RequestMessage) {
	if len(requests) == 0 {
		return
	}
	if f.stopped() {
		return
	}

	peer2batches := f.organizeRequests(requests)
	for peer, batches := range peer2batches {
		peer := peer
		for _, batch := range batches {
			batch := batch
			go func() {
				if f.cfg.Streaming {
					if err := f.streamBatch(peer, batch); err != nil {
						f.logger.With().Debug(
							"failed to process batch request",
							log.Stringer("batch", batch.ID),
							log.Stringer("peer", peer),
							log.Err(err),
						)
					}
					return
				}
				data, err := f.sendBatch(peer, batch)
				if err != nil {
					f.logger.With().Debug(
						"failed to send batch request",
						log.Stringer("batch", batch.ID),
						log.Stringer("peer", peer),
						log.Err(err),
					)
					f.handleHashError(batch, err)
				} else {
					f.receiveResponse(data, batch)
				}
			}()
		}
	}
}

func (f *Fetch) organizeRequests(requests []RequestMessage) map[p2p.Peer][]*batchInfo {
	rng := rand.New(rand.NewSource(time.Now().UnixNano()))
	peer2requests := make(map[p2p.Peer][]RequestMessage)

	best := f.peers.SelectBest(RedundantPeers)
	if len(best) == 0 {
		f.logger.Info("cannot send batch: no peers found")
		f.mu.Lock()
		defer f.mu.Unlock()
		errNoPeer := errors.New("no peers")
		for _, msg := range requests {
			if req, ok := f.ongoing[msg.Hash]; ok {
				req.promise.err = errNoPeer
				close(req.promise.completed)
				delete(f.ongoing, req.hash)
			} else {
				f.logger.With().Error("ongoing request missing",
					log.Stringer("hash", msg.Hash),
					log.String("hint", string(msg.Hint)),
				)
			}
		}
		return nil
	}
	for _, req := range requests {
		hashPeers := f.hashToPeers.GetRandom(req.Hash, req.Hint, rng)
		target := f.peers.SelectBestFrom(hashPeers)
		if target == p2p.NoPeer {
			target = randomPeer(best)
		}
		_, ok := peer2requests[target]
		if !ok {
			peer2requests[target] = []RequestMessage{req}
		} else {
			peer2requests[target] = append(peer2requests[target], req)
		}
	}

	// split every peer's requests into batches of f.cfg.BatchSize each
	result := make(map[p2p.Peer][]*batchInfo)
	for peer, reqs := range peer2requests {
		j := 0
		for i, req := range reqs {
			// Use batches of size 1 for hashes with specific protocol.
			// This is currently used for active sets which are too large
			// to be batched.
			protocol, found := protocolMap[req.Hint]
			if !found {
				reqs[j] = reqs[i]
				j++
			} else {
				b := makeBatch(peer, []RequestMessage{reqs[i]})
				b.protocol = protocol
				result[peer] = append(result[peer], b)
			}
		}
		reqs = reqs[:j]
		if len(reqs) < f.cfg.BatchSize {
			result[peer] = append(result[peer], makeBatch(peer, reqs))
			continue
		}
		for i := 0; i < len(reqs); i += f.cfg.BatchSize {
			j := i + f.cfg.BatchSize
			if j > len(reqs) {
				j = len(reqs)
			}
			result[peer] = append(result[peer], makeBatch(peer, reqs[i:j]))
		}
	}

	return result
}

// streamBatch dispatches batched request messages to provided peer and
// receives the response in streaming mode.
func (f *Fetch) streamBatch(peer p2p.Peer, batch *batchInfo) error {
	if f.stopped() {
		return f.shutdownCtx.Err()
	}
	f.logger.With().Debug("sending streamed batched request to peer",
		log.Stringer("batch_hash", batch.ID),
		log.Int("num_requests", len(batch.Requests)),
		log.Stringer("peer", peer),
		log.Any("extraProtocols", batch.extraProtocols()),
	)
	// Request is synchronous, it will return errors only if size of the bytes buffer
	// is large or target peer is not connected
	req := codec.MustEncode(&batch.RequestBatch)
	err := f.meteredStreamRequest(
		f.shutdownCtx, hashProtocol, peer, req,
		func(ctx context.Context, s io.ReadWriter) (int, error) {
			batchMap := batch.toMap()

			n, err := server.ReadResponse(s, func(respLen uint32) (n int, err error) {
				return f.receiveStreamedBatch(ctx, s, batch, batchMap)
			})
			if err != nil {
				return n, err
			}

			// iterate all requests that didn't return value from peer and notify
			// they will be retried for MaxRetriesForRequest
			for h, r := range batchMap {
				f.logger.With().Debug("hash not found in response from peer",
					log.String("hint", string(r.Hint)),
					log.Stringer("hash", h),
					log.Stringer("peer", batch.peer),
				)
				f.failAfterRetry(r.Hash)
			}

			return n, nil
<<<<<<< HEAD
		},
		batch.extraProtocols()...)
=======
		})
	if err != nil {
		f.logger.With().Debug(
			"failed to send batch request",
			log.Stringer("batch", batch.ID),
			log.Stringer("peer", peer),
			log.Err(err),
		)
		f.handleHashError(batch, err)
	}
	return err
>>>>>>> cf45019f
}

func (f *Fetch) receiveStreamedBatch(
	ctx context.Context,
	s io.ReadWriter,
	batch *batchInfo,
	batchMap map[types.Hash32]RequestMessage,
) (int, error) {
	var id types.Hash32
	nBytes, err := io.ReadFull(s, id[:])
	if err != nil {
		return 0, err
	}
	if id != batch.ID {
		f.logger.With().Warning(
			"unknown batch response received",
			log.Stringer("expected", batch.ID),
			log.Stringer("response", id),
		)
		return 0, errors.New("mismatched response")
	}
	count, n, err := codec.DecodeLen(s)
	if err != nil {
		return 0, err
	}
	nBytes += n

	for i := 0; i < int(count); i++ {
		var respHash types.Hash32
		n, err := io.ReadFull(s, respHash[:])
		if err != nil {
			return 0, err
		}

		nBytes += n

		f.logger.With().Debug("received response for hash", log.Stringer("hash", respHash))
		f.mu.Lock()
		req, ok := f.ongoing[respHash]
		f.mu.Unlock()

		blobLen, n, err := codec.DecodeLen(s)
		if err != nil {
			return 0, err
		}
		nBytes += n

		b := make([]byte, blobLen)
		n, err = io.ReadFull(s, b)
		if err != nil {
			return 0, err
		}
		nBytes += n

		if !ok {
			// we make sure to read the blob before continuing
			f.logger.With().Warning("response received for unknown hash",
				log.Stringer("hash", respHash))
			continue
		}

		f.eg.Go(func() error {
			// validation fetches data recursively. offload to another goroutine
			f.hashValidationDone(respHash, req.validator(req.ctx, respHash, batch.peer, b))
			return nil
		})

		delete(batchMap, respHash)
	}

	return nBytes, nil
}

// sendBatch dispatches batched request messages to provided peer.
func (f *Fetch) sendBatch(peer p2p.Peer, batch *batchInfo) ([]byte, error) {
	if f.stopped() {
		return nil, f.shutdownCtx.Err()
	}
	f.logger.With().Debug("sending batched request to peer",
		log.Stringer("batch_hash", batch.ID),
		log.Int("num_requests", len(batch.Requests)),
		log.Stringer("peer", peer),
		log.Any("extraProtocols", batch.extraProtocols()),
	)
	// Request is synchronous,
	// it will return errors only if size of the bytes buffer is large
	// or target peer is not connected
	req := codec.MustEncode(&batch.RequestBatch)
	return f.meteredRequest(f.shutdownCtx, hashProtocol, peer, req, batch.extraProtocols()...)
}

// handleHashError is called when an error occurred processing batches of the following hashes.
func (f *Fetch) handleHashError(batch *batchInfo, err error) {
	f.mu.Lock()
	defer f.mu.Unlock()

	for _, br := range batch.Requests {
		req, ok := f.ongoing[br.Hash]
		if !ok {
			f.logger.With().Warning("hash missing from ongoing requests", log.Stringer("hash", br.Hash))
			continue
		}
		f.logger.WithContext(req.ctx).With().
			Debug("hash request failed", log.Stringer("hash", req.hash), log.Err(err))
		req.promise.err = err
		peerErrors.WithLabelValues(string(req.hint)).Inc()
		close(req.promise.completed)
		delete(f.ongoing, req.hash)
	}
}

// getHash is the regular buffered call to get a specific hash, using provided hash, h as hint the receiving end will
// know where to look for the hash, this function returns HashDataPromiseResult channel that will hold Data received
// or error.
func (f *Fetch) getHash(
	ctx context.Context,
	hash types.Hash32,
	h datastore.Hint,
	receiver dataReceiver,
) (*promise, error) {
	if f.stopped() {
		return nil, f.shutdownCtx.Err()
	}

	// check if we already have this hash locally
	if has, err := f.bs.Has(h, hash.Bytes()); err == nil && has {
		return nil, nil
	}

	f.mu.Lock()
	defer f.mu.Unlock()

	if _, ok := f.ongoing[hash]; ok {
		f.logger.WithContext(ctx).With().Debug("request ongoing", log.Stringer("hash", hash))
		return f.ongoing[hash].promise, nil
	}

	if _, ok := f.unprocessed[hash]; !ok {
		f.unprocessed[hash] = &request{
			ctx:       ctx,
			hash:      hash,
			hint:      h,
			validator: receiver,
			promise: &promise{
				completed: make(chan struct{}, 1),
			},
		}
		f.logger.WithContext(ctx).With().Debug("hash request added to queue",
			log.Stringer("hash", hash),
			log.Int("queued", len(f.unprocessed)))
	} else {
		f.logger.WithContext(ctx).With().Debug("hash request already in queue",
			log.Stringer("hash", hash),
			log.Int("retries", f.unprocessed[hash].retries),
			log.Int("queued", len(f.unprocessed)))
	}
	if len(f.unprocessed) >= f.cfg.QueueSize {
		f.eg.Go(func() error {
			f.requestHashBatchFromPeers() // Process the batch.
			return nil
		})
	}
	return f.unprocessed[hash].promise, nil
}

// RegisterPeerHashes registers provided peer for a list of hashes.
func (f *Fetch) RegisterPeerHashes(peer p2p.Peer, hashes []types.Hash32) {
	if peer == f.host.ID() {
		return
	}
	f.hashToPeers.RegisterPeerHashes(peer, hashes)
}

// RegisterPeerHashes registers provided peer for a hash.
func (f *Fetch) RegisterPeerHash(peer p2p.Peer, hash types.Hash32) {
	if peer == f.host.ID() {
		return
	}
	f.hashToPeers.Add(hash, peer)
}

func (f *Fetch) SelectBestShuffled(n int) []p2p.Peer {
	// shuffle to split the load between peers with good latency.
	// and it avoids sticky behavior, when temporarily faulty peer had good latency in the past.
	peers := f.peers.SelectBest(n)
	rand.Shuffle(len(peers), func(i, j int) {
		peers[i], peers[j] = peers[j], peers[i]
	})
	return peers
}<|MERGE_RESOLUTION|>--- conflicted
+++ resolved
@@ -803,11 +803,8 @@
 			}
 
 			return n, nil
-<<<<<<< HEAD
 		},
 		batch.extraProtocols()...)
-=======
-		})
 	if err != nil {
 		f.logger.With().Debug(
 			"failed to send batch request",
@@ -818,7 +815,6 @@
 		f.handleHashError(batch, err)
 	}
 	return err
->>>>>>> cf45019f
 }
 
 func (f *Fetch) receiveStreamedBatch(
