--- conflicted
+++ resolved
@@ -20,7 +20,6 @@
 	"github.com/spacemeshos/go-spacemesh/log"
 	"github.com/spacemeshos/go-spacemesh/p2p"
 	"github.com/spacemeshos/go-spacemesh/p2p/server"
-	"github.com/spacemeshos/go-spacemesh/sql"
 )
 
 const (
@@ -509,11 +508,7 @@
 	}
 
 	// first check if we have it locally from gossips
-<<<<<<< HEAD
-	if err := f.bs.LoadBlob(req.hint, hash.Bytes(), &sql.Blob{}); err == nil {
-=======
 	if has, err := f.bs.Has(req.hint, hash.Bytes()); err == nil && has {
->>>>>>> 9fb66680
 		close(req.promise.completed)
 		delete(f.ongoing, hash)
 		return
@@ -848,11 +843,7 @@
 	}
 
 	// check if we already have this hash locally
-<<<<<<< HEAD
-	if err := f.bs.LoadBlob(h, hash.Bytes(), &sql.Blob{}); err == nil {
-=======
 	if has, err := f.bs.Has(h, hash.Bytes()); err == nil && has {
->>>>>>> 9fb66680
 		return nil, nil
 	}
 
