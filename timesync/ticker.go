--- conflicted
+++ resolved
@@ -59,23 +59,12 @@
 
 func NewTicker(c Clock, lc LayerConverter) *Ticker {
 	return &Ticker{
-<<<<<<< HEAD
-		subs:          newSubs(),
-		clock:         c,
-		stop:          make(chan struct{}),
-		started:       false,
-		once:          sync.Once{},
-		missedTicks:   0,
-		conv:          lc,
-		layerChannels: make(map[types.LayerID]chan struct{}),
-		log:           log.NewDefault("ticker"),
-=======
 		subs:            newSubs(),
 		lastTickedLayer: lc.TimeToLayer(c.Now()),
 		clock:           c,
 		conv:            lc,
+		layerChannels:   make(map[types.LayerID]chan struct{}),
 		log:             log.NewDefault("ticker"),
->>>>>>> a7dd014a
 	}
 }
 
@@ -160,13 +149,6 @@
 
 func (t *Ticker) GetCurrentLayer() types.LayerID {
 	return t.conv.TimeToLayer(t.clock.Now())
-<<<<<<< HEAD
-}
-
-func (t *Ticker) Close() {
-	t.once.Do(func() {
-		close(t.stop)
-	})
 }
 
 var closedChan = make(chan struct{})
@@ -189,6 +171,4 @@
 		t.layerChannels[layerId] = ch
 	}
 	return ch
-=======
->>>>>>> a7dd014a
 }