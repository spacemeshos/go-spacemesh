--- conflicted
+++ resolved
@@ -3,6 +3,7 @@
 import (
 	"fmt"
 	"github.com/stretchr/testify/assert"
+	"github.com/stretchr/testify/require"
 	"testing"
 	"time"
 )
@@ -152,17 +153,18 @@
 	clock.Close()
 	clock.Close()
 }
-<<<<<<< HEAD
 */
-=======
 
 func TestTicker_AwaitLayer(t *testing.T) {
 	r := require.New(t)
 
 	tmr := &RealClock{}
-	ticker := NewTicker(tmr, 1*time.Millisecond, tmr.Now())
+	ticker := NewTicker(tmr, LayerConv{
+		duration: 1 * time.Millisecond,
+		genesis:  tmr.Now(),
+	})
 
-	l := ticker.nextLayerToTick
+	l := ticker.lastTickedLayer + 1
 	ch := ticker.AwaitLayer(l)
 
 	select {
@@ -172,7 +174,7 @@
 	}
 
 	ticker.started = true
-	ticker.notifyOnTick()
+	ticker.Notify()
 
 	select {
 	case <-ch:
@@ -192,5 +194,6 @@
 	ch3 := ticker.AwaitLayer(l - 1)
 
 	r.Equal(ch2, ch3) // the same closedChannel should be returned for all past layers
-}
->>>>>>> 5a7c72d1
+
+	// TODO: Test with skipped layers
+}