package timesync

import (
	"github.com/spacemeshos/go-spacemesh/common/types"
	"github.com/spacemeshos/go-spacemesh/log"
	"sync"
	"time"
)

//this package sends a tick each tickInterval to all consumers of the tick
//This also send the current mesh.LayerID  which is calculated from the number of ticks passed since epoch
type LayerTimer chan types.LayerID

type ManualClock struct {
	*Ticker
	genesisTime time.Time
}

func (t *ManualClock) Tick() {
	t.notifyOnTick()
}

func NewManualClock(genesisTime time.Time) *ManualClock {
	t := &ManualClock{
		Ticker: &Ticker{
			nextLayerToTick: 1,
			stop:            make(chan struct{}),
			subscribers:     make(map[LayerTimer]struct{}),
		},
		genesisTime: genesisTime,
	}
	t.StartNotifying()
	return t
}

func (t ManualClock) GetGenesisTime() time.Time {
	return t.genesisTime
}

type TimeClock struct {
	*Ticker
	tickInterval time.Duration
	startEpoch   time.Time
	time         Clock
}

func NewTicker(time Clock, tickInterval time.Duration, startEpoch time.Time) *TimeClock {
	t := &TimeClock{
		Ticker: &Ticker{
			nextLayerToTick: 1,
			stop:            make(chan struct{}),
			subscribers:     make(map[LayerTimer]struct{}),
		},
		tickInterval: tickInterval,
		startEpoch:   startEpoch,
		time:         time,
	}
	t.init()
	return t
}

func (t *TimeClock) init() {
	var diff time.Duration
	log.Info("start clock interval is %v", t.tickInterval)
	if t.time.Now().Before(t.startEpoch) {
		t.nextLayerToTick = 1
		diff = t.startEpoch.Sub(t.time.Now())
	} else {
		t.updateLayerID()
		diff = t.tickInterval - (t.time.Now().Sub(t.startEpoch) % t.tickInterval)
	}

	go t.startClock(diff)
}

func (t *TimeClock) updateLayerID() {
	t.nextLayerToTick = types.LayerID((t.time.Now().Sub(t.startEpoch) / t.tickInterval) + 2)
}

func (t *TimeClock) startClock(diff time.Duration) {
	log.Info("starting global clock now=%v genesis=%v", t.time.Now(), t.startEpoch)
	log.Info("global clock going to sleep for %v", diff)

	tmr := time.NewTimer(diff)
	select {
	case <-tmr.C:
		break
	case <-t.stop:
		return
	}
	t.notifyOnTick()
	tick := time.NewTicker(t.tickInterval)
	log.Info("clock waiting on event, tick interval is %v", t.tickInterval)
	for {
		select {
		case <-tick.C:
			t.notifyOnTick()
		case <-t.stop:
			t.started = false
			return
		}
	}
}

func (t TimeClock) GetGenesisTime() time.Time {
	return t.startEpoch
}

type Ticker struct {
	nextLayerToTick types.LayerID
	m               sync.RWMutex
	stop            chan struct{}
	subscribers     map[LayerTimer]struct{} // map subscribers by channel
	started         bool
	once            sync.Once
}

type Clock interface {
	Now() time.Time
}

type RealClock struct{}

func (RealClock) Now() time.Time {
	return time.Now()
}

func (t *Ticker) StartNotifying() {
	log.Info("started notifying")
	t.started = true
}

func (t *Ticker) Close() {
	t.once.Do(func() {
		close(t.stop)
	})
}

func (t *Ticker) notifyOnTick() {
	if !t.started {
		return
	}

	t.m.Lock()
	log.Event().Info("release tick", log.LayerId(uint64(t.nextLayerToTick)))
	count := 1
	wg := sync.WaitGroup{}
	wg.Add(len(t.subscribers))
	for ch := range t.subscribers {
		c := ch
		go func(count int) {
			c <- t.nextLayerToTick
			log.Debug("iv'e notified number : %v", count)
			wg.Done()
		}(count)
		count++
	}
	wg.Wait()
	log.Debug("Ive notified all")
	t.nextLayerToTick++
	t.m.Unlock()
}

func (t *Ticker) GetCurrentLayer() types.LayerID {
	t.m.RLock()
	currentLayer := t.nextLayerToTick - 1 // nextLayerToTick is ensured to be >= 1
	t.m.RUnlock()
	return currentLayer
}

func (t *Ticker) Subscribe() LayerTimer {
	ch := make(LayerTimer)
	t.m.Lock()
	t.subscribers[ch] = struct{}{}
	t.m.Unlock()
	log.Info("subscribed to channel")
	return ch
}

func (t *Ticker) Unsubscribe(ch LayerTimer) {
	t.m.Lock()
	delete(t.subscribers, ch)
	t.m.Unlock()
<<<<<<< HEAD
=======
}

func (t *Ticker) updateLayerID() {
	t.nextLayerToTick = types.LayerID((t.time.Now().Sub(t.startEpoch) / t.tickInterval) + 2)
}

func (t *Ticker) startClock(diff time.Duration) {
	log.Info("starting global clock now=%v genesis=%v", t.time.Now(), t.startEpoch)
	log.Info("global clock going to sleep for %v", diff)

	tmr := time.NewTimer(diff)
	select {
	case <-tmr.C:
		break
	case <-t.stop:
		return
	}
	t.notifyOnTick()
	tick := time.NewTicker(t.tickInterval)
	defer tick.Stop()
	log.Info("clock waiting on event, tick interval is %v", t.tickInterval)
	for {
		select {
		case <-tick.C:
			t.notifyOnTick()
		case <-t.stop:
			return
		}
	}

}

func (t Ticker) GetGenesisTime() time.Time {
	return t.startEpoch
>>>>>>> 4f86d7db
}<|MERGE_RESOLUTION|>--- conflicted
+++ resolved
@@ -181,41 +181,4 @@
 	t.m.Lock()
 	delete(t.subscribers, ch)
 	t.m.Unlock()
-<<<<<<< HEAD
-=======
 }
-
-func (t *Ticker) updateLayerID() {
-	t.nextLayerToTick = types.LayerID((t.time.Now().Sub(t.startEpoch) / t.tickInterval) + 2)
-}
-
-func (t *Ticker) startClock(diff time.Duration) {
-	log.Info("starting global clock now=%v genesis=%v", t.time.Now(), t.startEpoch)
-	log.Info("global clock going to sleep for %v", diff)
-
-	tmr := time.NewTimer(diff)
-	select {
-	case <-tmr.C:
-		break
-	case <-t.stop:
-		return
-	}
-	t.notifyOnTick()
-	tick := time.NewTicker(t.tickInterval)
-	defer tick.Stop()
-	log.Info("clock waiting on event, tick interval is %v", t.tickInterval)
-	for {
-		select {
-		case <-tick.C:
-			t.notifyOnTick()
-		case <-t.stop:
-			return
-		}
-	}
-
-}
-
-func (t Ticker) GetGenesisTime() time.Time {
-	return t.startEpoch
->>>>>>> 4f86d7db
-}