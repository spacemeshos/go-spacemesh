package timesync

import (
	"github.com/spacemeshos/go-spacemesh/log"
	"github.com/spacemeshos/go-spacemesh/mesh"
	"sync"
	"time"
)

//this package sends a tick each tickInterval to all consumers of the tick
<<<<<<< HEAD
//This also send the current layer.Id  which is calculated from the number of ticks passed since epoch
=======
//This also send the current mesh.LayerID  which is calculated from the number of ticks passed since epoch
>>>>>>> 42814da8
type LayerTimer chan mesh.LayerID

type Ticker struct {
	subscribes   []LayerTimer
	currentLayer mesh.LayerID
	m            sync.Mutex
	tickInterval time.Duration
	startEpoch   time.Time
	time         Clock
	stop         chan struct{}
	ids          map[LayerTimer]int
}

type Clock interface {
	Now() time.Time
}

type RealClock struct{}

func (RealClock) Now() time.Time {
	return time.Now()
}

func NewTicker(time Clock, tickInterval time.Duration, startEpoch time.Time) *Ticker {
	return &Ticker{
		subscribes:   make([]LayerTimer, 0, 0),
		currentLayer: 0,
		tickInterval: tickInterval,
		startEpoch:   startEpoch,
		time:         time,
		stop:         make(chan struct{}),
		ids:          make(map[LayerTimer]int),
	}
}

func (t *Ticker) Start() {
	go t.StartClock()
}

func (t *Ticker) Stop() {
	close(t.stop)
}

func (t *Ticker) notifyOnTick() {
	t.m.Lock()
	defer t.m.Unlock()
	for _, ch := range t.subscribes {

		ch <- t.currentLayer
		log.Debug("iv'e notified number : %v", t.ids[ch])
	}
	log.Debug("Ive notified all")

}

func (t *Ticker) Subscribe() LayerTimer {
	ch := make(LayerTimer)
	t.m.Lock()
	t.ids[ch] = len(t.ids)
	t.subscribes = append(t.subscribes, ch)
	t.m.Unlock()

	return ch
}

func (t *Ticker) updateLayerID() {
	tksa := t.time.Now().Sub(t.startEpoch)
	tks := (tksa / t.tickInterval).Nanoseconds()
	//todo: need to unify all LayerIDs definitions and set them to uint64
	t.currentLayer = mesh.LayerID(tks)
}

func (t *Ticker) StartClock() {
	log.Info("starting global clock")
	if t.time.Now().Before(t.startEpoch) {
		sleepTill := t.startEpoch.Sub(t.time.Now()) - t.tickInterval
		log.Info("global clock going to sleep for %v", sleepTill)
		tmr := time.NewTimer(sleepTill)
		select {
		case <-tmr.C:
			break
		case <-t.stop:
			return
		}
	} else {
		t.updateLayerID()
		diff := ((t.time.Now().Sub(t.startEpoch)) / t.tickInterval) + t.tickInterval
		log.Info("diff %v", diff)
		time.Sleep(diff)
	}
	tick := time.NewTicker(t.tickInterval)
	log.Info("clock waiting on event, tick interval is %v", t.tickInterval)
	for {
		select {
		case <-tick.C:
			log.Info("released tick mesh.LayerID  %v", t.currentLayer+1)
			t.currentLayer++
			t.notifyOnTick()
		case <-t.stop:
			break
		}
	}
}<|MERGE_RESOLUTION|>--- conflicted
+++ resolved
@@ -8,11 +8,7 @@
 )
 
 //this package sends a tick each tickInterval to all consumers of the tick
-<<<<<<< HEAD
-//This also send the current layer.Id  which is calculated from the number of ticks passed since epoch
-=======
 //This also send the current mesh.LayerID  which is calculated from the number of ticks passed since epoch
->>>>>>> 42814da8
 type LayerTimer chan mesh.LayerID
 
 type Ticker struct {
