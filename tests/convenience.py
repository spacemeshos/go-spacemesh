--- conflicted
+++ resolved
@@ -29,7 +29,17 @@
         time.sleep(1)
 
 
-<<<<<<< HEAD
+def str2bool(v):
+    if isinstance(v, bool):
+        return v
+    if v.lower() in ('yes', 'true', 't', 'y', '1'):
+        return True
+    elif v.lower() in ('no', 'false', 'f', 'n', '0'):
+        return False
+    else:
+        raise argparse.ArgumentTypeError('Boolean value expected.')
+
+
 def print_hits_entry_count(hits, log_entry):
     """
     prints number of seen values
@@ -53,15 +63,4 @@
         result[entry_val] += 1
 
     for key in result:
-        print(f"found {result[key]} appearances of '{key}' in hits")
-=======
-def str2bool(v):
-    if isinstance(v, bool):
-        return v
-    if v.lower() in ('yes', 'true', 't', 'y', '1'):
-        return True
-    elif v.lower() in ('no', 'false', 'f', 'n', '0'):
-        return False
-    else:
-        raise argparse.ArgumentTypeError('Boolean value expected.')
->>>>>>> b6412368
+        print(f"found {result[key]} appearances of '{key}' in hits")