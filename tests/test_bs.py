from datetime import datetime, timedelta

from tests.fixtures import load_config, bootstrap_deployment_info, client_deployment_info, set_namespace
import os
from os import path
import pytest
import pytz
import re
import subprocess
import time
import yaml
from kubernetes import client
from kubernetes.client.rest import ApiException
from pytest_testconfig import config as testconfig

from elasticsearch import Elasticsearch
from elasticsearch_dsl import Search, Q

from tests.misc import ContainerSpec

BOOT_DEPLOYMENT_FILE = './k8s/bootstrap-w-conf.yml'
CLIENT_DEPLOYMENT_FILE = './k8s/client-w-conf.yml'
ORACLE_DEPLOYMENT_FILE = './k8s/oracle.yml'

ELASTICSEARCH_URL = "http://{0}".format(testconfig['elastic']['host'])

GENESIS_TIME = pytz.utc.localize(datetime.utcnow() + timedelta(seconds=testconfig['genesis_delta']))


def get_elastic_search_api():
    elastic_password = os.getenv('ES_PASSWD')
    if not elastic_password:
        raise Exception("Unknown Elasticsearch password. Please check 'ES_PASSWD' environment variable")
    es = Elasticsearch([ELASTICSEARCH_URL],
                       http_auth=(testconfig['elastic']['username'], elastic_password), port=80)
    return es


def wait_to_deployment_to_be_deleted(deployment_name, name_space, time_out=None):
    total_sleep_time = 0
    while True:
        try:
            resp = client.AppsV1Api().read_namespaced_deployment(name=deployment_name, namespace=name_space)
        except ApiException as e:
            if e.status == 404:
                print("Total time waiting for delete deployment {0}: {1} sec".format(deployment_name, total_sleep_time))
                break
        time.sleep(1)
        total_sleep_time += 1

        if time_out and total_sleep_time > time_out:
            raise Exception("Timeout waiting to delete deployment")


def wait_to_deployment_to_be_ready(deployment_name, name_space, time_out=None):
    total_sleep_time = 0
    while True:
        resp = client.AppsV1Api().read_namespaced_deployment(name=deployment_name, namespace=name_space)
        if not resp.status.unavailable_replicas:
            print("Total time waiting for deployment {0}: {1} sec".format(deployment_name, total_sleep_time))
            break
        time.sleep(1)
        total_sleep_time += 1

        if time_out and total_sleep_time > time_out:
            raise Exception("Timeout waiting to deployment to be ready")


def create_deployment(file_name, name_space, deployment_id=None, replica_size=1, container_specs=None):
    with open(path.join(path.dirname(__file__), file_name)) as f:
        dep = yaml.safe_load(f)

        # Set unique deployment id
        if deployment_id:
            dep['metadata']['generateName'] += '{0}-'.format(deployment_id)

        # Set replica size
        dep['spec']['replicas'] = replica_size
        if container_specs:
            dep = container_specs.update_deployment(dep)

        k8s_beta = client.ExtensionsV1beta1Api()
        resp1 = k8s_beta.create_namespaced_deployment(body=dep, namespace=name_space)
        wait_to_deployment_to_be_ready(resp1.metadata._name, name_space,
                                       time_out=testconfig['deployment_ready_time_out'])
        return resp1


def delete_deployment(deployment_name, name_space):
    k8s_beta = client.ExtensionsV1beta1Api()
    try:
        resp = k8s_beta.delete_namespaced_deployment(name=deployment_name,
                                                     namespace=name_space,
                                                     body=client.V1DeleteOptions(propagation_policy='Foreground',
                                                                                 grace_period_seconds=5))
    except ApiException as e:
        if e.status == 404:
            return resp

    wait_to_deployment_to_be_deleted(deployment_name, name_space)
    return resp


def query_bootstrap_es(indx, namespace, bootstrap_po_name):
    es = get_elastic_search_api()
    fltr = Q("match_phrase", kubernetes__namespace_name=namespace) & \
           Q("match_phrase", kubernetes__pod_name=bootstrap_po_name) & \
           Q("match_phrase", M="Local node identity")
    s = Search(index=indx, using=es).query('bool', filter=[fltr])
    hits = list(s.scan())
    for h in hits:
        match = re.search(r"Local node identity \w+ (?P<bootstarap_key>\w+)", h.log)
        if match:
            return match.group('bootstarap_key')
    return None


def query_message(indx, namespace, client_po_name, fields, findFails=False):
    # TODO : break this to smaller functions ?
    es = get_elastic_search_api()
    fltr = Q("match_phrase", kubernetes__namespace_name=namespace) & \
           Q("match_phrase", kubernetes__pod_name=client_po_name)
    for f in fields:
        fltr = fltr & Q("match_phrase", **{f: fields[f]})
    s = Search(index=indx, using=es).query('bool', filter=[fltr])
    hits = list(s.scan())

    print("====================================================================")
    print("Report for `{0}` in deployment -  {1}  ".format(fields, client_po_name))
    print("Number of hits: ", len(hits))
    print("====================================================================")
    print("Benchmark results:")
    ts = [hit["T"] for hit in hits]

    first = datetime.strptime(min(ts).replace("T", " ",).replace("Z", ""), "%Y-%m-%d %H:%M:%S.%f")
    last = datetime.strptime(max(ts).replace("T", " ",).replace("Z", ""), "%Y-%m-%d %H:%M:%S.%f")

    delta = last - first
    print("First: {0}, Last: {1}, Delta: {2}".format(first, last, delta))
    # TODO: compare to previous runs.
    print("====================================================================")
    if findFails:
        print("Looking for pods that didn't hit:")
        podnames = [hit.kubernetes.pod_name for hit in hits]
        newfltr = Q("match_phrase", kubernetes__namespace_name=namespace) & \
                  Q("match_phrase", kubernetes__pod_name=client_po_name)

        for p in podnames:
            newfltr = newfltr & ~Q("match_phrase", kubernetes__pod_name=p)
        s2 = Search(index=current_index, using=es).query('bool', filter=[newfltr])
        hits2 = list(s2.scan())
        unsecpods = set([hit.kubernetes.pod_name for hit in hits2])
        if len(unsecpods) == 0:
            print("None. yay!")
        else:
            print(unsecpods)
        print("====================================================================")
    s = set([h.N for h in hits])
    return len(s)


# ==============================================================================
#    Fixtures
# ==============================================================================

@pytest.fixture(scope='module')
def setup_oracle(request):
    oracle_deployment_name = 'oracle'

    def _setup_oracle_in_namespace(name_space):

        namespaced_pods = client.CoreV1Api().list_namespaced_pod(name_space,
                                                                 label_selector="name=oracle").items
        if namespaced_pods:
            # if oracle already exist -> delete it
            delete_deployment(oracle_deployment_name, name_space)

        resp = create_deployment(ORACLE_DEPLOYMENT_FILE, name_space, None)
        namespaced_pods = client.CoreV1Api().list_namespaced_pod(name_space,
                                                                 label_selector="name=oracle").items
        if not namespaced_pods:
            raise Exception('Could not setup Oracle Server')
        return namespaced_pods[0].status.pod_ip

    def fin():
        delete_deployment(oracle_deployment_name, testconfig['namespace'])

    request.addfinalizer(fin)
    return _setup_oracle_in_namespace(testconfig['namespace'])


@pytest.fixture(scope='module')
def setup_bootstrap(request, load_config, setup_oracle, create_configmap, bootstrap_deployment_info):
    def _setup_bootstrap_in_namespace(name_space):
        bootstrap_args = {} if 'args' not in testconfig['bootstrap'] else testconfig['bootstrap']['args']

        cspec = ContainerSpec(cname='bootstrap',
                              cimage=testconfig['bootstrap']['image'],
                              centry=[testconfig['bootstrap']['command']])

        cspec.append_args(oracle_server='http://{0}:3030'.format(setup_oracle),
                          genesis_time=GENESIS_TIME.isoformat('T', 'seconds'),
                          **bootstrap_args)

        resp = create_deployment(BOOT_DEPLOYMENT_FILE, name_space,
                                 deployment_id=bootstrap_deployment_info.deployment_id,
                                 replica_size=testconfig['bootstrap']['replicas'],
                                 container_specs=cspec)

        bootstrap_deployment_info.deployment_name = resp.metadata._name
        namespaced_pods = client.CoreV1Api().list_namespaced_pod(namespace=name_space).items
        bootstrap_pod_json = next(filter(lambda i: i.metadata.name.startswith(bootstrap_deployment_info.deployment_name),
                                         namespaced_pods))
        bs_pod = {'name': bootstrap_pod_json.metadata.name}

        while True:
            resp = client.CoreV1Api().read_namespaced_pod(name=bs_pod['name'], namespace=name_space)
            if resp.status.phase != 'Pending':
                break
            time.sleep(1)

        bs_pod['pod_ip'] = resp.status.pod_ip
        bootstrap_pod_logs = client.CoreV1Api().read_namespaced_pod_log(name=bs_pod['name'], namespace=name_space)
        match = re.search(r"Local node identity >> (?P<bootstarap_key>\w+)", bootstrap_pod_logs)
        bs_pod['key'] = match.group('bootstarap_key')
        bootstrap_deployment_info.pods = [bs_pod]
        return bootstrap_deployment_info

    def fin():
        delete_deployment(bootstrap_deployment_info.deployment_name, testconfig['namespace'])

    request.addfinalizer(fin)
    return _setup_bootstrap_in_namespace(testconfig['namespace'])


@pytest.fixture(scope='module')
def setup_clients(request, setup_oracle, setup_bootstrap, client_deployment_info):
    client_info = client_deployment_info(setup_bootstrap)

    def _setup_clients_in_namespace(name_space):
        bs_info = setup_bootstrap.pods[0]

        client_args = {} if 'args' not in testconfig['client'] else testconfig['client']['args']

        cspec = ContainerSpec(cname='client',
                              cimage=testconfig['client']['image'],
                              centry=[testconfig['client']['command']])

        cspec.append_args(bootnodes="{0}:{1}/{2}".format(bs_info['pod_ip'], '7513', bs_info['key']),
                          oracle_server='http://{0}:3030'.format(setup_oracle),
                          genesis_time=GENESIS_TIME.isoformat('T', 'seconds'),
                          **client_args)

        resp = create_deployment(CLIENT_DEPLOYMENT_FILE, name_space,
                                 deployment_id=setup_bootstrap.deployment_id,
                                 replica_size=testconfig['client']['replicas'],
                                 container_specs=cspec)

        client_info.deployment_name = resp.metadata._name
        namespaced_pods = client.CoreV1Api().list_namespaced_pod(namespace=name_space, include_uninitialized=True).items
        client_pods = list(filter(lambda i: i.metadata.name.startswith(client_info.deployment_name), namespaced_pods))

        client_info.pods = [{'name': c.metadata.name, 'pod_ip': c.status.pod_ip} for c in client_pods]
        print("Number of client pods: {0}".format(len(client_info.pods)))

        for c in client_info.pods:
            while True:
                resp = client.CoreV1Api().read_namespaced_pod(name=c['name'], namespace=name_space)
                if resp.status.phase != 'Pending':
                    break
                time.sleep(1)
        return client_info

    def fin():
        delete_deployment(client_info.deployment_name, testconfig['namespace'])

    request.addfinalizer(fin)
    return _setup_clients_in_namespace(testconfig['namespace'])


def wait_genesis():
    # Make sure genesis time has not passed yet and sleep for the rest
    time_now = pytz.utc.localize(datetime.utcnow())
    delta_from_genesis = (GENESIS_TIME - time_now).total_seconds()
    if delta_from_genesis < 0:
        raise Exception("genesis_delta time={0}sec, is too short for this deployment. "
                        "delta_from_genesis={1}".format(testconfig['genesis_delta'], delta_from_genesis))
    else:
        print('sleep for {0} sec until genesis time'.format(delta_from_genesis))
        time.sleep(delta_from_genesis)


def api_call(client_ip, data, api, namespace):
    p = subprocess.Popen(['./kubectl-cmd.sh', '%s' % client_ip, "%s" % data, api, namespace], stdin=subprocess.PIPE,
                         stdout=subprocess.PIPE, stderr=subprocess.PIPE)
    (out, err) = p.communicate()
    if p.returncode != 0:
        raise Exception('An Error raised on api_call')
    return out


@pytest.fixture(scope='module')
def create_configmap(request):
    def _create_configmap_in_namespace(nspace):
        # Configure ConfigMap metadata
        # This function assume that there is only 1 configMap in the each namespace
        configmap_name = testconfig['config_map_name']
        metadata = client.V1ObjectMeta(annotations=None,
                                       deletion_grace_period_seconds=30,
                                       labels=None,
                                       name=configmap_name,
                                       namespace=nspace)
        # Get File Content
        with open('../config.toml', 'r') as f:
            file_content = f.read()
        # Instantiate the configmap object
        d = {'config.toml': file_content}
        configmap = client.V1ConfigMap(api_version="v1",
                                       kind="ConfigMap",
                                       data=d,
                                       metadata=metadata)
        try:
            client.CoreV1Api().create_namespaced_config_map(namespace=nspace,
                                                            body=configmap,
                                                            pretty='pretty_example')
        except ApiException as e:
            if eval(e.body)['reason'] == 'AlreadyExists':
                print('configmap: {0} already exist.'.format(configmap_name))
            raise e
        return configmap_name

    def fin():
        client.CoreV1Api().delete_namespaced_config_map(testconfig['config_map_name'],
                                                        testconfig['namespace'],
                                                        body=client.V1DeleteOptions(propagation_policy='Foreground',
                                                                                    grace_period_seconds=5))

    request.addfinalizer(fin)
    return _create_configmap_in_namespace(testconfig['namespace'])


@pytest.fixture(scope='module')
def save_log_on_exit(request):
    yield
    if testconfig['script_on_exit'] != '' and request.session.testsfailed == 1:
        p = subprocess.Popen([testconfig['script_on_exit'], testconfig['namespace']],
                             stdin=subprocess.PIPE, stdout=subprocess.PIPE, stderr=subprocess.PIPE)
        (out, err) = p.communicate()


# ==============================================================================
#    TESTS
# ==============================================================================


dt = datetime.now()
todaydate = dt.strftime("%Y.%m.%d")
current_index = 'kubernetes_cluster-' + todaydate


def test_bootstrap(set_namespace, setup_bootstrap):
    # wait for the bootstrap logs to be available in ElasticSearch
    time.sleep(5)
    assert setup_bootstrap.pods[0]['key'] == query_bootstrap_es(current_index,
                                                                testconfig['namespace'],
                                                                setup_bootstrap.pods[0]['name'])


def test_client(set_namespace, setup_clients, save_log_on_exit):
    fields = {'M':'discovery_bootstrap'}
    timetowait = len(setup_clients.pods)/2
    print("Sleeping " + str(timetowait) + "before checking out bootstrap results")
    time.sleep(timetowait)
    peers = query_message(current_index, testconfig['namespace'], setup_clients.deployment_name, fields, True)
    assert peers == len(setup_clients.pods)


def test_gossip(set_namespace, setup_clients):
    fields = {'M':'new_gossip_message', 'protocol': 'api_test_gossip'}
    # *note*: this already waits for bootstrap so we can send the msg right away.
    # send message to client via rpc
    client_ip = setup_clients.pods[0]['pod_ip']
    podname = setup_clients.pods[0]['name']
    print("Sending gossip from client ip: {0}/{1}".format(podname, client_ip))

    # todo: take out broadcast and rpcs to helper methods.
    api = 'v1/broadcast'
    data = '{"data":"foo"}'
    out = api_call(client_ip, data, api, testconfig['namespace'])
    assert '{"value":"ok"}' in out.decode("utf-8")

    # Need to sleep for a while in order to enable the propagation of the gossip message - 0.5 sec for each node
    # TODO: check frequently before timeout so we might be able to finish earlier.
    gossip_propagation_sleep = len(setup_clients.pods) / 2 # currently we expect short propagation times.
    print('sleep for {0} sec to enable gossip propagation'.format(gossip_propagation_sleep))
    time.sleep(gossip_propagation_sleep)

    peers_for_gossip = query_message(current_index, testconfig['namespace'], setup_clients.deployment_name, fields, True)
    assert len(setup_clients.pods) == peers_for_gossip


def test_transaction(set_namespace, setup_clients):
    # choose client to run on
    client_ip = setup_clients.pods[0]['pod_ip']

    api = 'v1/nonce'
    data = '{"address":"1"}'
    print("checking nonce")
    out = api_call(client_ip, data, api, testconfig['namespace'])
    assert '{"value":"0"}' in out.decode("utf-8")
    print("nonce ok")

    api = 'v1/submittransaction'
    data = '{"srcAddress":"1","dstAddress":"222","nonce":"0","amount":"100"}'
<<<<<<< HEAD
    print("submitting transaction")
    out = api_call(client_ip, data, api, testconfig['namespace'])
    assert '{"value":"ok"}' in out.decode("utf-8")
    print("submit transaction ok")
    print("wait for confirmation ")

    api = 'v1/balance'
    data = '{"address":"222"}'
    start = time.time()

    for x in range(10):
        time.sleep(60)
        print("... ")
        out = api_call(client_ip, data, api, testconfig['namespace'])
        if '{"value":"100"}' in out.decode("utf-8"):
            end = time.time()
            break

    print("test took ", end - start, "seconds ")
    assert '{"value":"100"}' in out.decode("utf-8")
    print("balance ok")
=======

    out = api_call(client_ip, data, api, testconfig['namespace'])
    assert '{"value":"ok"}' in out.decode("utf-8")
    time.sleep(60 * 10)

    api = 'v1/balance'
    data = '{"address":"222"}'
    out = api_call(client_ip, data, api, testconfig['namespace'])
    assert '{"value":"100"}' in out.decode("utf-8")
>>>>>>> 109d0205
<|MERGE_RESOLUTION|>--- conflicted
+++ resolved
@@ -374,7 +374,7 @@
     peers = query_message(current_index, testconfig['namespace'], setup_clients.deployment_name, fields, True)
     assert peers == len(setup_clients.pods)
 
-
+    
 def test_gossip(set_namespace, setup_clients):
     fields = {'M':'new_gossip_message', 'protocol': 'api_test_gossip'}
     # *note*: this already waits for bootstrap so we can send the msg right away.
@@ -400,6 +400,7 @@
 
 
 def test_transaction(set_namespace, setup_clients):
+
     # choose client to run on
     client_ip = setup_clients.pods[0]['pod_ip']
 
@@ -412,7 +413,6 @@
 
     api = 'v1/submittransaction'
     data = '{"srcAddress":"1","dstAddress":"222","nonce":"0","amount":"100"}'
-<<<<<<< HEAD
     print("submitting transaction")
     out = api_call(client_ip, data, api, testconfig['namespace'])
     assert '{"value":"ok"}' in out.decode("utf-8")
@@ -433,15 +433,4 @@
 
     print("test took ", end - start, "seconds ")
     assert '{"value":"100"}' in out.decode("utf-8")
-    print("balance ok")
-=======
-
-    out = api_call(client_ip, data, api, testconfig['namespace'])
-    assert '{"value":"ok"}' in out.decode("utf-8")
-    time.sleep(60 * 10)
-
-    api = 'v1/balance'
-    data = '{"address":"222"}'
-    out = api_call(client_ip, data, api, testconfig['namespace'])
-    assert '{"value":"100"}' in out.decode("utf-8")
->>>>>>> 109d0205
+    print("balance ok")