from datetime import datetime, timedelta

from tests import queries
from tests.fixtures import load_config, DeploymentInfo
from tests.fixtures import init_session, set_namespace, set_docker_images, session_id
import os
from os import path
import pytest
import pytz
import re
import subprocess
import time
import yaml
from kubernetes import client
from kubernetes.client.rest import ApiException
from pytest_testconfig import config as testconfig

from elasticsearch import Elasticsearch
from elasticsearch_dsl import Search, Q

from tests.misc import ContainerSpec
from tests.queries import query_message

BOOT_DEPLOYMENT_FILE = './k8s/bootstrap-w-conf.yml'
CLIENT_DEPLOYMENT_FILE = './k8s/client-w-conf.yml'
CLIENT_POD_FILE = './k8s/single-client-w-conf.yml'
ORACLE_DEPLOYMENT_FILE = './k8s/oracle.yml'
POET_DEPLOYMENT_FILE = './k8s/poet.yml'

BOOTSTRAP_PORT = 7513
ORACLE_SERVER_PORT = 3030
POET_SERVER_PORT = 50002


ELASTICSEARCH_URL = "http://{0}".format(testconfig['elastic']['host'])

GENESIS_TIME = pytz.utc.localize(datetime.utcnow() + timedelta(seconds=testconfig['genesis_delta']))


def get_elastic_search_api():
    elastic_password = os.getenv('ES_PASSWD')
    if not elastic_password:
        raise Exception("Unknown Elasticsearch password. Please check 'ES_PASSWD' environment variable")
    es = Elasticsearch([ELASTICSEARCH_URL],
                       http_auth=(testconfig['elastic']['username'], elastic_password), port=80)
    return es


def wait_to_deployment_to_be_deleted(deployment_name, name_space, time_out=None):
    total_sleep_time = 0
    while True:
        try:
            resp = client.AppsV1Api().read_namespaced_deployment(name=deployment_name, namespace=name_space)
        except ApiException as e:
            if e.status == 404:
                print("Total time waiting for delete deployment {0}: {1} sec".format(deployment_name, total_sleep_time))
                break
        time.sleep(1)
        total_sleep_time += 1

        if time_out and total_sleep_time > time_out:
            raise Exception("Timeout waiting to delete deployment")


def wait_to_deployment_to_be_ready(deployment_name, name_space, time_out=None):
    total_sleep_time = 0
    while True:
        resp = client.AppsV1Api().read_namespaced_deployment(name=deployment_name, namespace=name_space)
        if not resp.status.unavailable_replicas:
            print("Total time waiting for deployment {0}: {1} sec".format(deployment_name, total_sleep_time))
            break
        time.sleep(1)
        total_sleep_time += 1

        if time_out and total_sleep_time > time_out:
            raise Exception("Timeout waiting to deployment to be ready")


def wait_for_pod_to_be_ready(pod_name, name_space, time_out=None):
    total_sleep_time = 0
    while True:
        resp = client.CoreV1Api().read_namespaced_pod(name=pod_name, namespace=name_space)
        if resp.status.phase == 'Running':
            print("Total time waiting for pod {0}: {1} sec".format(pod_name, total_sleep_time))
            break
        time.sleep(1)
        total_sleep_time += 1

        if time_out and total_sleep_time > time_out:
            raise Exception("Timeout waiting to pod to be ready")


def create_pod(file_name, name_space, deployment_id=None, container_specs=None):
    with open(path.join(path.dirname(__file__), file_name)) as f:
        dep = yaml.safe_load(f)

        # Set unique deployment id
        if deployment_id:
            dep['metadata']['generateName'] += '{0}-'.format(deployment_id)

        if container_specs:
            dep = container_specs.update_deployment(dep)

        k8s_api = client.CoreV1Api()
        resp = k8s_api.create_namespaced_pod(namespace=name_space, body=dep)
        wait_for_pod_to_be_ready(resp.metadata._name, name_space, time_out=testconfig['deployment_ready_time_out'])
        return resp


def create_deployment(file_name, name_space, deployment_id=None, replica_size=1, container_specs=None):
    with open(path.join(path.dirname(__file__), file_name)) as f:
        dep = yaml.safe_load(f)

        # Set unique deployment id
        if deployment_id:
            dep['metadata']['generateName'] += '{0}-'.format(deployment_id)

        # Set replica size
        dep['spec']['replicas'] = replica_size
        if container_specs:
            dep = container_specs.update_deployment(dep)

        k8s_beta = client.ExtensionsV1beta1Api()
        resp1 = k8s_beta.create_namespaced_deployment(body=dep, namespace=name_space)
        wait_to_deployment_to_be_ready(resp1.metadata._name, name_space,
                                       time_out=testconfig['deployment_ready_time_out'])
        return resp1


def delete_deployment(deployment_name, name_space):
    k8s_beta = client.ExtensionsV1beta1Api()
    try:
        resp = k8s_beta.delete_namespaced_deployment(name=deployment_name,
                                                     namespace=name_space,
                                                     body=client.V1DeleteOptions(propagation_policy='Foreground',
                                                                                 grace_period_seconds=5))
    except ApiException as e:
        if e.status == 404:
            return resp

    wait_to_deployment_to_be_deleted(deployment_name, name_space)
    return resp


def query_bootstrap_es(indx, namespace, bootstrap_po_name):
    es = get_elastic_search_api()
    fltr = Q("match_phrase", kubernetes__namespace_name=namespace) & \
           Q("match_phrase", kubernetes__pod_name=bootstrap_po_name) & \
           Q("match_phrase", M="Local node identity")
    s = Search(index=indx, using=es).query('bool', filter=[fltr])
    hits = list(s.scan())
    for h in hits:
        match = re.search(r"Local node identity \w+ (?P<bootstarap_key>\w+)", h.log)
        if match:
            return match.group('bootstarap_key')
    return None


# ==============================================================================
#    Fixtures
# ==============================================================================

def setup_server(deployment_name, deployment_file, namespace):
    namespaced_pods = client.CoreV1Api().list_namespaced_pod(namespace,
                                                             label_selector="name={0}".format(deployment_name)).items
    if namespaced_pods:
        # if server already exist -> delete it
        delete_deployment(deployment_name, namespace)

    resp = create_deployment(deployment_file, namespace, None)
    namespaced_pods = client.CoreV1Api().list_namespaced_pod(namespace,
                                                             label_selector="name={0}".format(deployment_name)).items
    if not namespaced_pods:
        raise Exception('Could not setup Server: {0}'.format(deployment_name))
    return namespaced_pods[0].status.pod_ip


@pytest.fixture(scope='module')
def setup_poet(request):
    poet_deployment_name = 'poet'

    def fin():
        delete_deployment(poet_deployment_name, testconfig['namespace'])

    request.addfinalizer(fin)
    return setup_server(poet_deployment_name, POET_DEPLOYMENT_FILE, testconfig['namespace'])


@pytest.fixture(scope='module')
def setup_oracle(request):
    oracle_deployment_name = 'oracle'

    def fin():
        delete_deployment(oracle_deployment_name, testconfig['namespace'])

    request.addfinalizer(fin)
    return setup_server(oracle_deployment_name, ORACLE_DEPLOYMENT_FILE, testconfig['namespace'])


@pytest.fixture(scope='module')
def setup_bootstrap(request, init_session, setup_oracle, setup_poet, create_configmap):

    bootstrap_deployment_info = DeploymentInfo(dep_id=init_session)

    def _setup_bootstrap_in_namespace(name_space):
        bootstrap_args = {} if 'args' not in testconfig['bootstrap'] else testconfig['bootstrap']['args']

        cspec = ContainerSpec(cname='bootstrap',
                              cimage=testconfig['bootstrap']['image'],
                              centry=[testconfig['bootstrap']['command']])

        cspec.append_args(oracle_server='http://{0}:{1}'.format(setup_oracle, ORACLE_SERVER_PORT),
                          poet_server='{0}:{1}'.format(setup_poet, POET_SERVER_PORT),
                          genesis_time=GENESIS_TIME.isoformat('T', 'seconds'),
                          **bootstrap_args)

        resp = create_deployment(BOOT_DEPLOYMENT_FILE, name_space,
                                 deployment_id=bootstrap_deployment_info.deployment_id,
                                 replica_size=testconfig['bootstrap']['replicas'],
                                 container_specs=cspec)

        bootstrap_deployment_info.deployment_name = resp.metadata._name
        namespaced_pods = client.CoreV1Api().list_namespaced_pod(namespace=name_space).items
        bootstrap_pod_json = next(filter(lambda i: i.metadata.name.startswith(bootstrap_deployment_info.deployment_name),
                                         namespaced_pods))
        bs_pod = {'name': bootstrap_pod_json.metadata.name}

        while True:
            resp = client.CoreV1Api().read_namespaced_pod(name=bs_pod['name'], namespace=name_space)
            if resp.status.phase != 'Pending':
                break
            time.sleep(1)

        bs_pod['pod_ip'] = resp.status.pod_ip
        bootstrap_pod_logs = client.CoreV1Api().read_namespaced_pod_log(name=bs_pod['name'], namespace=name_space)
        match = re.search(r"Local node identity >> (?P<bootstarap_key>\w+)", bootstrap_pod_logs)
        bs_pod['key'] = match.group('bootstarap_key')
        bootstrap_deployment_info.pods = [bs_pod]
        return bootstrap_deployment_info

    def fin():
        delete_deployment(bootstrap_deployment_info.deployment_name, testconfig['namespace'])

    request.addfinalizer(fin)
    return _setup_bootstrap_in_namespace(testconfig['namespace'])


@pytest.fixture(scope='module')
def setup_clients(request, setup_oracle, setup_poet, setup_bootstrap):

    client_info = DeploymentInfo(dep_id=setup_bootstrap.deployment_id)

    def _setup_clients_in_namespace(name_space):
        bs_info = setup_bootstrap.pods[0]

        client_args = {} if 'args' not in testconfig['client'] else testconfig['client']['args']

        cspec = ContainerSpec(cname='client',
                              cimage=testconfig['client']['image'],
                              centry=[testconfig['client']['command']])

        cspec.append_args(bootnodes="{0}:{1}/{2}".format(bs_info['pod_ip'], BOOTSTRAP_PORT, bs_info['key']),
                          oracle_server='http://{0}:{1}'.format(setup_oracle, ORACLE_SERVER_PORT),
                          poet_server='{0}:{1}'.format(setup_poet, POET_SERVER_PORT),
                          genesis_time=GENESIS_TIME.isoformat('T', 'seconds'),
                          **client_args)

        resp = create_deployment(CLIENT_DEPLOYMENT_FILE, name_space,
                                 deployment_id=setup_bootstrap.deployment_id,
                                 replica_size=testconfig['client']['replicas'],
                                 container_specs=cspec)

        client_info.deployment_name = resp.metadata._name
        namespaced_pods = client.CoreV1Api().list_namespaced_pod(namespace=name_space, include_uninitialized=True).items
        client_pods = list(filter(lambda i: i.metadata.name.startswith(client_info.deployment_name), namespaced_pods))

        client_info.pods = [{'name': c.metadata.name, 'pod_ip': c.status.pod_ip} for c in client_pods]
        print("Number of client pods: {0}".format(len(client_info.pods)))

        for c in client_info.pods:
            while True:
                resp = client.CoreV1Api().read_namespaced_pod(name=c['name'], namespace=name_space)
                if resp.status.phase != 'Pending':
                    break
                time.sleep(1)
        return client_info

    def fin():
        delete_deployment(client_info.deployment_name, testconfig['namespace'])

    request.addfinalizer(fin)
    return _setup_clients_in_namespace(testconfig['namespace'])

<<<<<<< HEAD

@pytest.fixture(scope='module')
def add_client(request, setup_oracle, setup_poet, setup_bootstrap):

    def _add_single_client():
        if not setup_bootstrap.pods:
            raise Exception("Could not find bootstrap node")

        bs_info = setup_bootstrap.pods[0]

        client_args = {} if 'args' not in testconfig['client'] else testconfig['client']['args']

        cspec = ContainerSpec(cname='client',
                              cimage=testconfig['client']['image'],
                              centry=[testconfig['client']['command']])

        cspec.append_args(bootnodes="{0}:{1}/{2}".format(bs_info['pod_ip'], BOOTSTRAP_PORT, bs_info['key']),
                          oracle_server='http://{0}:{1}'.format(setup_oracle, ORACLE_SERVER_PORT),
                          poet_server='{0}:{1}'.format(setup_poet, POET_SERVER_PORT),
                          genesis_time=GENESIS_TIME.isoformat('T', 'seconds'),
                          **client_args)

        resp = create_pod(CLIENT_POD_FILE,
                          testconfig['namespace'],
                          deployment_id=setup_bootstrap.deployment_id,
                          container_specs=cspec)
        print("Add new client: {0}".format(resp.metadata.name))
        return resp

    return _add_single_client


=======
@pytest.fixture(scope='module')
>>>>>>> cc9a0c5d
def wait_genesis():
    # Make sure genesis time has not passed yet and sleep for the rest
    time_now = pytz.utc.localize(datetime.utcnow())
    delta_from_genesis = (GENESIS_TIME - time_now).total_seconds()
    if delta_from_genesis < 0:
        raise Exception("genesis_delta time={0}sec, is too short for this deployment. "
                        "delta_from_genesis={1}".format(testconfig['genesis_delta'], delta_from_genesis))
    else:
        print('sleep for {0} sec until genesis time'.format(delta_from_genesis))
        time.sleep(delta_from_genesis)


def api_call(client_ip, data, api, namespace):
    p = subprocess.Popen(['./kubectl-cmd.sh', '%s' % client_ip, "%s" % data, api, namespace], stdin=subprocess.PIPE,
                         stdout=subprocess.PIPE, stderr=subprocess.PIPE)
    (out, err) = p.communicate()
    if p.returncode != 0:
        raise Exception('An Error raised on api_call')
    return out


@pytest.fixture(scope='module')
def create_configmap(request):
    def _create_configmap_in_namespace(nspace):
        # Configure ConfigMap metadata
        # This function assume that there is only 1 configMap in the each namespace
        configmap_name = testconfig['config_map_name']
        metadata = client.V1ObjectMeta(annotations=None,
                                       deletion_grace_period_seconds=30,
                                       labels=None,
                                       name=configmap_name,
                                       namespace=nspace)
        # Get File Content
        with open(testconfig['config_path'], 'r') as f:
            file_content = f.read()
        # Instantiate the configmap object
        d = {'config.toml': file_content}
        configmap = client.V1ConfigMap(api_version="v1",
                                       kind="ConfigMap",
                                       data=d,
                                       metadata=metadata)
        try:
            client.CoreV1Api().create_namespaced_config_map(namespace=nspace,
                                                            body=configmap,
                                                            pretty='pretty_example')
        except ApiException as e:
            if eval(e.body)['reason'] == 'AlreadyExists':
                print('configmap: {0} already exist.'.format(configmap_name))
            raise e
        return configmap_name

    def fin():
        client.CoreV1Api().delete_namespaced_config_map(testconfig['config_map_name'],
                                                        testconfig['namespace'],
                                                        body=client.V1DeleteOptions(propagation_policy='Foreground',
                                                                                    grace_period_seconds=5))

    request.addfinalizer(fin)
    return _create_configmap_in_namespace(testconfig['namespace'])


@pytest.fixture(scope='module')
def save_log_on_exit(request):
    yield
    if testconfig['script_on_exit'] != '' and request.session.testsfailed == 1:
        p = subprocess.Popen([testconfig['script_on_exit'], testconfig['namespace']],
                             stdin=subprocess.PIPE, stdout=subprocess.PIPE, stderr=subprocess.PIPE)
        (out, err) = p.communicate()


# ==============================================================================
#    TESTS
# ==============================================================================


dt = datetime.now()
todaydate = dt.strftime("%Y.%m.%d")
current_index = 'kubernetes_cluster-' + todaydate


def test_bootstrap(setup_bootstrap):
    # wait for the bootstrap logs to be available in ElasticSearch
    time.sleep(5)
    assert setup_bootstrap.pods[0]['key'] == query_bootstrap_es(current_index,
                                                                testconfig['namespace'],
                                                                setup_bootstrap.pods[0]['name'])


def test_client(setup_clients, save_log_on_exit):
    fields = {'M':'discovery_bootstrap'}
    timetowait = len(setup_clients.pods)/2
    print("Sleeping " + str(timetowait) + " before checking out bootstrap results")
    time.sleep(timetowait)
    peers = query_message(current_index, testconfig['namespace'], setup_clients.deployment_name, fields, True)
    assert len(set(peers)) == len(setup_clients.pods)


def test_add_client(add_client, setup_clients):
    new_client = add_client()

    # Sleep a while before checking the node is bootstarped
    time.sleep(20)
    fields = {'M': 'discovery_bootstrap'}
    hits = query_message(current_index, testconfig['namespace'], new_client.metadata.name, fields, True)
    assert hits == 1, "Could not find new Client bootstrap message"


def test_gossip(setup_clients):
    fields = {'M':'new_gossip_message', 'protocol': 'api_test_gossip'}
    # *note*: this already waits for bootstrap so we can send the msg right away.
    # send message to client via rpc
    client_ip = setup_clients.pods[0]['pod_ip']
    podname = setup_clients.pods[0]['name']
    print("Sending gossip from client ip: {0}/{1}".format(podname, client_ip))

    # todo: take out broadcast and rpcs to helper methods.
    api = 'v1/broadcast'
    data = '{"data":"foo"}'
    out = api_call(client_ip, data, api, testconfig['namespace'])
    assert '{"value":"ok"}' in out.decode("utf-8")

    # Need to sleep for a while in order to enable the propagation of the gossip message - 0.5 sec for each node
    # TODO: check frequently before timeout so we might be able to finish earlier.
    gossip_propagation_sleep = len(setup_clients.pods) / 2 # currently we expect short propagation times.
    print('sleep for {0} sec to enable gossip propagation'.format(gossip_propagation_sleep))
    time.sleep(gossip_propagation_sleep)

    peers_for_gossip = query_message(current_index, testconfig['namespace'], setup_clients.deployment_name, fields, True)
    assert len(setup_clients.pods) == len(set(peers_for_gossip))


def test_transaction(setup_clients, wait_genesis):
    # choose client to run on
    client_ip = setup_clients.pods[0]['pod_ip']

    api = 'v1/nonce'
    data = '{"address":"1"}'
    print("checking nonce")
    out = api_call(client_ip, data, api, testconfig['namespace'])
    assert '{"value":"0"}' in out.decode("utf-8")
    print("nonce ok")

    api = 'v1/submittransaction'
    data = '{"srcAddress":"1","dstAddress":"222","nonce":"0","amount":"100"}'
    print("submitting transaction")
    out = api_call(client_ip, data, api, testconfig['namespace'])
    print(out.decode("utf-8"))
    assert '{"value":"ok"}' in out.decode("utf-8")
    print("submit transaction ok")
    print("wait for confirmation ")
    api = 'v1/balance'
    data = '{"address":"222"}'
    end = start = time.time()

    for x in range(7):
        time.sleep(60)
        print("... ")
        out = api_call(client_ip, data, api, testconfig['namespace'])
        if '{"value":"100"}' in out.decode("utf-8"):
            end = time.time()
            break

    print("test took {:.3f} seconds ".format(end-start))
    assert '{"value":"100"}' in out.decode("utf-8")
    print("balance ok")


def test_mining(setup_clients, wait_genesis):
    # choose client to run on
    client_ip = setup_clients.pods[0]['pod_ip']

    api = 'v1/nonce'
    data = '{"address":"1"}'
    print("checking nonce")
    out = api_call(client_ip, data, api, testconfig['namespace'])
    # assert '{"value":"0"}' in out.decode("utf-8")
    # print("nonce ok")

    api = 'v1/submittransaction'
    data = '{"srcAddress":"1","dstAddress":"222","nonce":"0","amount":"100"}'
    print("submitting transaction")
    out = api_call(client_ip, data, api, testconfig['namespace'])
    print(out.decode("utf-8"))
    assert '{"value":"ok"}' in out.decode("utf-8")
    print("submit transaction ok")
    print("wait for confirmation ")
    api = 'v1/balance'
    data = '{"address":"222"}'
    end = start = time.time()
    layer_avg_size = 20
    last_layer = 8
    layers_per_epoch = 3
    deviation = 0.2
    last_epoch = last_layer / layers_per_epoch

    queries.wait_for_latest_layer(testconfig["namespace"], last_layer)

    # out = api_call(client_ip, data, api, testconfig['namespace'])
    print("test took {:.3f} seconds ".format(end-start))
    # assert '{"value":"100"}' in out.decode("utf-8")
    # print("balance ok")

    # need to filter out blocks that have come from last layer
    blockmap = queries.get_blocks_per_node(testconfig["namespace"])
    # count all blocks arrived in relevant layers
    total_blocks = sum([len(blockmap[x]) for x in blockmap ])
    atxmap = queries.get_atx_per_node(testconfig["namespace"])
    total_atxs = sum([len(atxmap[x]) for x in atxmap ])

    total_pods = len(setup_clients.pods) + len(setup_bootstrap.pods)

    print("atx created " + str(total_atxs))
    print("blocks created " + str(total_blocks))

    assert total_pods == len(blockmap)
    assert (1 - deviation) < (total_blocks / last_layer) / layer_avg_size < (1 + deviation)
    assert total_atxs == int((last_layer / layers_per_epoch) + 1) * total_pods

    # assert that a node has created one atx per epoch
    for node in atxmap:
        mp = set()
        for blk in atxmap[node]:
            mp.add(blk[4])
        assert len(atxmap[node]) / int((last_layer / layers_per_epoch) + 1) == 1
        assert len(mp) == int((last_layer / layers_per_epoch) + 1)

    # assert that each node has created layer_avg/number_of_nodes
    mp.clear()
    for node in blockmap:
        for blk in blockmap[node]:
          mp.add(blk[0])
        print("blocks:" + str(len(blockmap[node])) + "in layers" + str(len(mp)) + " " + str(layer_avg_size / total_pods))
        assert (len(blockmap[node]) / last_layer) / int(layer_avg_size / total_pods) <= 1.5<|MERGE_RESOLUTION|>--- conflicted
+++ resolved
@@ -291,8 +291,7 @@
     request.addfinalizer(fin)
     return _setup_clients_in_namespace(testconfig['namespace'])
 
-<<<<<<< HEAD
-
+@pytest.fixture(scope='module')
 @pytest.fixture(scope='module')
 def add_client(request, setup_oracle, setup_poet, setup_bootstrap):
 
@@ -324,9 +323,6 @@
     return _add_single_client
 
 
-=======
-@pytest.fixture(scope='module')
->>>>>>> cc9a0c5d
 def wait_genesis():
     # Make sure genesis time has not passed yet and sleep for the rest
     time_now = pytz.utc.localize(datetime.utcnow())
