from datetime import datetime, timedelta
from kubernetes import client
from kubernetes.client.rest import ApiException
from kubernetes.stream import stream
import pytest
from pytest_testconfig import config as testconfig
import pytz
import subprocess
import time

from tests import analyse, pod, deployment, queries, statefulset
from tests.convenience import sleep_print_backwards
from tests.tx_generator import config as conf
import tests.tx_generator.actions as actions
from tests.tx_generator.models.accountant import Accountant
from tests.tx_generator.models.wallet_api import WalletAPI
from tests.conftest import DeploymentInfo, NetworkDeploymentInfo
from tests.hare.assert_hare import validate_hare
from tests.misc import ContainerSpec, CoreV1ApiClient


BOOT_DEPLOYMENT_FILE = './k8s/bootstrapoet-w-conf.yml'
BOOT_STATEFULSET_FILE = './k8s/bootstrapoet-w-conf-ss.yml'
CLIENT_DEPLOYMENT_FILE = './k8s/client-w-conf.yml'
CLIENT_STATEFULSET_FILE = './k8s/client-w-conf-ss.yml'
CURL_POD_FILE = './k8s/curl.yml'

BOOTSTRAP_PORT = 7513
ORACLE_SERVER_PORT = 3030
POET_SERVER_PORT = 50002

ELASTICSEARCH_URL = "http://{0}".format(testconfig['elastic']['host'])

GENESIS_TIME = pytz.utc.localize(datetime.utcnow() + timedelta(seconds=testconfig['genesis_delta']))

dt = datetime.now()
today_date = dt.strftime("%Y.%m.%d")
current_index = 'kubernetes_cluster-' + today_date


def get_conf(bs_info, client_config, setup_oracle=None, setup_poet=None, args=None):
    """
    get_conf gather specification information into one ContainerSpec object

    :param bs_info: DeploymentInfo, bootstrap info
    :param client_config: DeploymentInfo, client info
    :param setup_oracle: string, oracle ip
    :param setup_poet: string, poet ip
    :param args: list of strings, arguments for appendage in specification
    :return: ContainerSpec
    """
    client_args = {} if 'args' not in client_config else client_config['args']
    # append client arguments
    if args is not None:
        for arg in args:
            client_args[arg] = args[arg]

    # create a new container spec with client configuration
    cspec = ContainerSpec(cname='client', specs=client_config)

    # append oracle configuration
    if setup_oracle:
        client_args['oracle_server'] = 'http://{0}:{1}'.format(setup_oracle, ORACLE_SERVER_PORT)

    # append poet configuration
    if setup_poet:
        client_args['poet_server'] = '{0}:{1}'.format(setup_poet, POET_SERVER_PORT)

    cspec.append_args(bootnodes=node_string(bs_info['key'], bs_info['pod_ip'], BOOTSTRAP_PORT, BOOTSTRAP_PORT),
                      genesis_time=GENESIS_TIME.isoformat('T', 'seconds'))
    # append client config to ContainerSpec
    if len(client_args) > 0:
        cspec.append_args(**client_args)
    return cspec


def add_multi_clients(deployment_id, container_specs, size=2, client_title='client', ret_pods=False):
    """
    adds pods to a given namespace according to specification params

    :param deployment_id: string, namespace id
    :param container_specs:
    :param size: int, number of replicas
    :param client_title: string, client title in yml file (client, client_v2 etc)
    :param ret_pods: boolean, if 'True' RETURN a pods list (V1PodList)
    :return: list (strings), list of pods names
    """
    k8s_file, k8s_create_func = choose_k8s_object_create(testconfig[client_title],
                                                         CLIENT_DEPLOYMENT_FILE,
                                                         CLIENT_STATEFULSET_FILE)
    resp = k8s_create_func(k8s_file, testconfig['namespace'],
                           deployment_id=deployment_id,
                           replica_size=size,
                           container_specs=container_specs,
                           time_out=testconfig['deployment_ready_time_out'])

    print("\nadding new clients")
    client_pods = CoreV1ApiClient().list_namespaced_pod(testconfig['namespace'],
                                                        include_uninitialized=True,
                                                        label_selector=("name={0}".format(
                                                            resp.metadata._name.split('-')[1]))).items

    if ret_pods:
        ret_val = client_pods
    else:
        pods = []
        for c in client_pods:
            pod_name = c.metadata.name
            if pod_name.startswith(resp.metadata.name):
                pods.append(pod_name)
        ret_val = pods
        print(f"added new clients: {pods}\n")

    return ret_val


def choose_k8s_object_create(config, deployment_file, statefulset_file):
    dep_type = 'deployment' if 'deployment_type' not in config else config['deployment_type']
    if dep_type == 'deployment':
        return deployment_file, deployment.create_deployment
    elif dep_type == 'statefulset':
        # StatefulSets are intended to be used with stateful applications and distributed systems.
        # Pods in a StatefulSet have a unique ordinal index and a stable network identity.
        return statefulset_file, statefulset.create_statefulset
    else:
        raise Exception("Unknown deployment type in configuration. Please check your config.yaml")


def _setup_dep_ss_file_path(file_path, dep_type, node_type):
    # TODO we should modify this func to be a generic one
    """
    sets up deployment files
    :param file_path: string, a file path to overwrite the default file path value (BOOT_DEPLOYMENT_FILE,
    CLIENT_STATEFULSET_FILE, etc)
    :param dep_type: string, stateful or deployment
    :param node_type: string, client or bootstrap

    :return: string, string, deployment and stateful specification files paths
    """
    if node_type == 'bootstrap':
        dep_file_path = BOOT_DEPLOYMENT_FILE
        ss_file_path = BOOT_STATEFULSET_FILE
    elif node_type == 'client':
        dep_file_path = CLIENT_DEPLOYMENT_FILE
        ss_file_path = CLIENT_STATEFULSET_FILE
    else:
        raise ValueError(f"can not recognize node name: {node_type}")

    if file_path and dep_type == "statefulset":
        print(f"setting up stateful file path to {file_path}\n")
        ss_file_path = file_path
    elif file_path and dep_type == "deployment":
        print(f"setting up deployment file path to {file_path}\n")
        dep_file_path = file_path

    return dep_file_path, ss_file_path


def setup_bootstrap_in_namespace(namespace, bs_deployment_info, bootstrap_config, oracle=None, poet=None,
                                 file_path=None, dep_time_out=120):
    """
    adds a bootstrap node to a specific namespace

    :param namespace: string, session id
    :param bs_deployment_info: DeploymentInfo, bootstrap info, metadata
    :param bootstrap_config: dictionary, bootstrap specifications
    :param oracle: string, oracle ip
    :param poet: string, poet ip
    :param file_path: string, optional, full path to deployment yaml
    :param dep_time_out: int, deployment timeout

    :return: DeploymentInfo, bootstrap info with a list of active pods
    """
    # setting stateful and deployment configuration files
    dep_method = bootstrap_config["deployment_type"] if "deployment_type" in bootstrap_config.keys() else "deployment"
    try:
        dep_file_path, ss_file_path = _setup_dep_ss_file_path(file_path, dep_method, 'bootstrap')
    except ValueError as e:
        print(f"error setting up bootstrap specification file: {e}")
        return None

    def _extract_label():
        name = bs_deployment_info.deployment_name.split('-')[1]
        return name

    bootstrap_args = {} if 'args' not in bootstrap_config else bootstrap_config['args']
    cspec = ContainerSpec(cname='bootstrap', specs=bootstrap_config)

    if oracle:
        bootstrap_args['oracle_server'] = 'http://{0}:{1}'.format(oracle, ORACLE_SERVER_PORT)

    if poet:
        bootstrap_args['poet_server'] = '{0}:{1}'.format(poet, POET_SERVER_PORT)

    cspec.append_args(genesis_time=GENESIS_TIME.isoformat('T', 'seconds'),
                      **bootstrap_args)

    # choose k8s creation function (deployment/stateful) and the matching k8s file
    k8s_file, k8s_create_func = choose_k8s_object_create(bootstrap_config,
                                                         dep_file_path,
                                                         ss_file_path)
    # run the chosen creation function
    resp = k8s_create_func(k8s_file, namespace,
                           deployment_id=bs_deployment_info.deployment_id,
                           replica_size=bootstrap_config['replicas'],
                           container_specs=cspec,
                           time_out=dep_time_out)

    bs_deployment_info.deployment_name = resp.metadata._name
    # The tests assume we deploy only 1 bootstrap
    bootstrap_pod_json = (
        CoreV1ApiClient().list_namespaced_pod(namespace=namespace,
                                              label_selector=(
                                                  "name={0}".format(
                                                      _extract_label()))).items[0])
    bs_pod = {'name': bootstrap_pod_json.metadata.name}

    while True:
        resp = CoreV1ApiClient().read_namespaced_pod(name=bs_pod['name'], namespace=namespace)
        if resp.status.phase != 'Pending':
            break
        time.sleep(1)

    bs_pod['pod_ip'] = resp.status.pod_ip

    match = pod.search_phrase_in_pod_log(bs_pod['name'], namespace, 'bootstrap',
                                         r"Local node identity >> (?P<bootstrap_key>\w+)")

    if not match:
        raise Exception("Failed to read container logs in {0}".format('bootstrap'))

    bs_pod['key'] = match.group('bootstrap_key')
    bs_deployment_info.pods = [bs_pod]

    return bs_deployment_info


def setup_clients_in_namespace(namespace, bs_deployment_info, client_deployment_info, client_config, name="client",
                               file_path=None, oracle=None, poet=None, dep_time_out=120):
    # setting stateful and deployment configuration files
    # default deployment method is 'deployment'
    dep_method = client_config["deployment_type"] if "deployment_type" in client_config.keys() else "deployment"
    try:
        dep_file_path, ss_file_path = _setup_dep_ss_file_path(file_path, dep_method, 'client')
    except ValueError as e:
        print(f"error setting up client specification file: {e}")
        return None

    # this function used to be the way to extract the client title
    # in case we want a different title (client_v2 for example) we can specify it
    # directly in "name" input
    def _extract_label():
        return client_deployment_info.deployment_name.split('-')[1]

    cspec = get_conf(bs_deployment_info, client_config, oracle, poet)

    k8s_file, k8s_create_func = choose_k8s_object_create(client_config,
                                                         dep_file_path,
                                                         ss_file_path)
    resp = k8s_create_func(k8s_file, namespace,
                           deployment_id=client_deployment_info.deployment_id,
                           replica_size=client_config['replicas'],
                           container_specs=cspec,
                           time_out=dep_time_out)

    client_deployment_info.deployment_name = resp.metadata._name
    client_pods = (
        CoreV1ApiClient().list_namespaced_pod(namespace,
                                              include_uninitialized=True,
                                              label_selector=("name={0}".format(name))).items)

    client_deployment_info.pods = [{'name': c.metadata.name, 'pod_ip': c.status.pod_ip} for c in client_pods]
    return client_deployment_info


def api_call(client_ip, data, api, namespace, port="9090"):
    # todo: this won't work with long payloads - ( `Argument list too long` ). try port-forward ?
    res = stream(CoreV1ApiClient().connect_post_namespaced_pod_exec, name="curl", namespace=namespace,
                 command=["curl", "-s", "--request", "POST", "--data", data, f"http://{client_ip}:{port}/{api}"],
                 stderr=True, stdin=False, stdout=True, tty=False, _request_timeout=90)
    return res


def node_string(key, ip, port, discport):
    return "spacemesh://{0}@{1}:{2}?disc={3}".format(key, ip, port, discport)


# ==============================================================================
#    Fixtures
# ==============================================================================


@pytest.fixture(scope='module')
def setup_bootstrap(init_session):
    """
    setup bootstrap initializes a session and adds a single bootstrap node
    :param init_session: sets up a new k8s env
    :return: DeploymentInfo type, containing the settings info of the new node
    """
    bootstrap_deployment_info = DeploymentInfo(dep_id=init_session)

    bootstrap_deployment_info = setup_bootstrap_in_namespace(testconfig['namespace'],
                                                             bootstrap_deployment_info,
                                                             testconfig['bootstrap'],
                                                             dep_time_out=testconfig['deployment_ready_time_out'])

    return bootstrap_deployment_info


@pytest.fixture(scope='module')
def setup_clients(init_session, setup_bootstrap):
    """
    setup clients adds new client nodes using suite file specifications

    :param init_session: setup a new k8s env
    :param setup_bootstrap: adds a single bootstrap node
    :return: client_info of type DeploymentInfo
             contains the settings info of the new client node
    """
    client_info = DeploymentInfo(dep_id=setup_bootstrap.deployment_id)
    client_info = setup_clients_in_namespace(testconfig['namespace'],
                                             setup_bootstrap.pods[0],
                                             client_info,
                                             testconfig['client'],
                                             poet=setup_bootstrap.pods[0]['pod_ip'],
                                             dep_time_out=testconfig['deployment_ready_time_out'])

    return client_info


@pytest.fixture(scope='module')
def start_poet(init_session, add_curl, setup_bootstrap):
    bs_pod = setup_bootstrap.pods[0]
    namespace = testconfig['namespace']

    match = pod.search_phrase_in_pod_log(bs_pod['name'], namespace, 'poet',
                                         "REST proxy start listening on 0.0.0.0:80")
    if not match:
        raise Exception("Failed to read container logs in {0}".format("poet"))

    print("Starting PoET")
    out = api_call(bs_pod['pod_ip'], '{ "gatewayAddresses": ["127.0.0.1:9091"] }', 'v1/start', namespace, "80")
    assert out == "{}", "PoET start returned error {0}".format(out)
    print("PoET started")


@pytest.fixture(scope='module')
def setup_network(init_session, add_curl, setup_bootstrap, start_poet, setup_clients, wait_genesis):
    # This fixture deploy a complete Spacemesh network and returns only after genesis time is over
    _session_id = init_session
    network_deployment = NetworkDeploymentInfo(dep_id=_session_id,
                                               bs_deployment_info=setup_bootstrap,
                                               cl_deployment_info=setup_clients)
    return network_deployment


@pytest.fixture(scope='module')
def wait_genesis():
    # Make sure genesis time has not passed yet and sleep for the rest
    time_now = pytz.utc.localize(datetime.utcnow())
    delta_from_genesis = (GENESIS_TIME - time_now).total_seconds()
    if delta_from_genesis < 0:
        raise Exception("genesis_delta time={0}sec, is too short for this deployment. "
                        "delta_from_genesis={1}".format(testconfig['genesis_delta'], delta_from_genesis))
    else:
        print('sleep for {0} sec until genesis time'.format(delta_from_genesis))
        time.sleep(delta_from_genesis)


# The following fixture is currently not in used and mark for deprecation
@pytest.fixture(scope='module')
def create_configmap(request):
    def _create_configmap_in_namespace(nspace):
        # Configure ConfigMap metadata
        # This function assume that there is only 1 configMap in the each namespace
        configmap_name = testconfig['config_map_name']
        metadata = client.V1ObjectMeta(annotations=None,
                                       deletion_grace_period_seconds=30,
                                       labels=None,
                                       name=configmap_name,
                                       namespace=nspace)
        # Get File Content
        with open(testconfig['config_path'], 'r') as f:
            file_content = f.read()
        # Instantiate the configmap object
        d = {'config.toml': file_content}
        configmap = client.V1ConfigMap(api_version="v1",
                                       kind="ConfigMap",
                                       data=d,
                                       metadata=metadata)
        try:
            CoreV1ApiClient().create_namespaced_config_map(namespace=nspace, body=configmap, pretty='pretty_example')
        except ApiException as e:
            if eval(e.body)['reason'] == 'AlreadyExists':
                print('configmap: {0} already exist.'.format(configmap_name))
            raise e
        return configmap_name

    return _create_configmap_in_namespace(testconfig['namespace'])


@pytest.fixture(scope='module')
def save_log_on_exit(request):
    yield
    if testconfig['script_on_exit'] != '' and request.session.testsfailed == 1:
        p = subprocess.Popen([testconfig['script_on_exit'], testconfig['namespace']],
                             stdin=subprocess.PIPE, stdout=subprocess.PIPE, stderr=subprocess.PIPE)
        p.communicate()


@pytest.fixture(scope='module')
def add_curl(request, init_session, setup_bootstrap):
    def _run_curl_pod():
        if not setup_bootstrap.pods:
            raise Exception("Could not find bootstrap node")

        pod.create_pod(CURL_POD_FILE, testconfig['namespace'])
        return True

    return _run_curl_pod()


# ==============================================================================
#    TESTS
# ==============================================================================


def test_transactions(init_session, setup_network):
    # NOTE: because we're checking in this test for the TAP nonce this test
    #       should be the first test in this suite, because of a bug in the accountant
    #       with calculation for the TAP balance

    # create #new_acc_num new accounts by sending them coins from tap
    # check tap balance/nonce
    # sleep until new state is processed
    # send txs from new accounts and create new accounts
    # sleep until new state is processes
    # validate all accounts balance/nonce
    # send txs from all accounts between themselves
    # validate all accounts balance/nonce

    namespace = init_session
    wallet_api = WalletAPI(namespace, setup_network.clients.pods)

    tap_balance = wallet_api.get_balance_value(conf.acc_pub)
    tap_nonce = wallet_api.get_nonce_value(conf.acc_pub)
    acc = Accountant({conf.acc_pub: Accountant.set_tap_acc(balance=tap_balance, nonce=tap_nonce)})

    print("\n\n----- create new accounts ------")
    new_acc_num = 10
    amount = 50
    actions.send_coins_to_new_accounts(wallet_api, new_acc_num, amount, acc)

    print("assert tap's nonce and balance")
    ass_err = "tap did not have the matching nonce"
    assert actions.validate_nonce(wallet_api, acc, conf.acc_pub), ass_err
    ass_err = "tap did not have the matching balance"
    assert actions.validate_acc_amount(wallet_api, acc, conf.acc_pub), ass_err

    layer_duration = int(testconfig['client']['args']['layer-duration-sec'])
    tts = layer_duration * conf.num_layers_until_process
    sleep_print_backwards(tts)

    print("\n\n------ create new accounts using the accounts created by tap ------")
    # add 1 because we have #new_acc_num new accounts and one tap
    tx_num = new_acc_num + 1
    amount = 5
    actions.send_tx_from_each_account(wallet_api, acc, tx_num, is_new_acc=True, amount=amount)

    tts = layer_duration * conf.num_layers_until_process
    sleep_print_backwards(tts)

    for acc_pub in acc.accounts:
        ass_err = f"account {acc_pub} did not have the matching balance"
        assert actions.validate_acc_amount(wallet_api, acc, acc_pub), ass_err

    for acc_pub in acc.accounts:
        ass_err = f"account {acc_pub} did not have the matching nonce"
        assert actions.validate_nonce(wallet_api, acc, acc_pub), ass_err

    print("\n\n------ send txs between all accounts ------")
    # send coins from all accounts between themselves (add 1 for tap)
    tx_num = new_acc_num * 2 + 1
    actions.send_tx_from_each_account(wallet_api, acc, tx_num)

    tts = layer_duration * conf.num_layers_until_process
    sleep_print_backwards(tts)

    for acc_pub in acc.accounts:
        ass_err = f"account {acc_pub} did not have the matching balance"
        assert actions.validate_acc_amount(wallet_api, acc, acc_pub), ass_err

    for acc_pub in acc.accounts:
        ass_err = f"account {acc_pub} did not have the matching nonce"
        assert actions.validate_nonce(wallet_api, acc, acc_pub), ass_err


def test_mining(init_session, setup_network):
    ns = init_session
    layer_avg_size = testconfig['client']['args']['layer-average-size']
    layers_per_epoch = int(testconfig['client']['args']['layers-per-epoch'])
    # check only third epoch
    epochs = 5
    last_layer = epochs * layers_per_epoch

    layer_reached = queries.wait_for_latest_layer(testconfig["namespace"], last_layer, layers_per_epoch)

    total_pods = len(setup_network.clients.pods) + len(setup_network.bootstrap.pods)

    tts = 50
    sleep_print_backwards(tts)

    analyse.analyze_mining(testconfig['namespace'], layer_reached, layers_per_epoch, layer_avg_size, total_pods)

<<<<<<< HEAD
    queries.assert_equal_layer_hashes(current_index, ns)
    queries.assert_equal_state_roots(current_index, ns)
    validate_hare(current_index, ns)  # validate hare

    analyse.analyze_propagation(testconfig['namespace'], layer_reached, 30, 30)


''' todo: when atx flow stabilized re enable this test
def test_atxs_nodes_up(setup_bootstrap, setup_clients, add_curl, wait_genesis, setup_poet, setup_oracle):
    # choose client to run on
    client_ip = setup_clients.pods[0]['pod_ip']

    api = 'v1/nonce'
    data = '{"address":"1"}'
    print("checking nonce")
    out = api_call(client_ip, data, api, testconfig['namespace'])

    api = 'v1/submittransaction'
    txGen = xdr.TxGenerator()
    txBytes = txGen.generate("2222", 0, 123, 321, 100)
    data = '{"tx":'+ str(list(txBytes)) + '}'
    print("submitting transaction")
    out = api_call(client_ip, data, api, testconfig['namespace'])
    print(out.decode("utf-8"))
    assert '{"value":"ok"}' in out.decode("utf-8")
    print("submit transaction ok")

    end = start = time.time()
    layer_avg_size = 20
    last_layer = 8
    layers_per_epoch = 3
    deviation = 0.2
    extra_nodes = 20
    last_epoch = last_layer / layers_per_epoch

    queries.wait_for_latest_layer(testconfig["namespace"], layers_per_epoch)

    added_clients = []
    for i in range(0, extra_nodes):
        c = add_single_client(setup_bootstrap.deployment_id,
                              get_conf(setup_bootstrap.pods[0], setup_poet, setup_oracle))
        added_clients.append(c)

    queries.wait_for_latest_layer(testconfig["namespace"], last_layer)

    print("test took {:.3f} seconds ".format(end - start))

    # need to filter out blocks that have come from last layer
    blockmap = queries.get_blocks_per_node(testconfig["namespace"])
    # count all blocks arrived in relevant layers
    total_blocks = sum([len(blockmap[x]) for x in blockmap])
    atxmap = queries.get_atx_per_node(testconfig["namespace"])
    total_atxs = sum([len(atxmap[x]) for x in atxmap])

    total_pods = len(setup_clients.pods) + len(setup_bootstrap.pods) + extra_nodes

    print("atx created " + str(total_atxs))
    print("blocks created " + str(total_blocks))

    assert total_pods == len(blockmap)
    # assert (1 - deviation) < (total_blocks / last_layer) / layer_avg_size < (1 + deviation)
    # assert total_atxs == int((last_layer / layers_per_epoch) + 1) * total_pods

    # assert that a node has created one atx per epoch
    for node in atxmap:
        mp = set()
        for blk in atxmap[node]:
            mp.add(blk[4])
        if node not in added_clients:
            assert len(atxmap[node]) / int((last_layer / layers_per_epoch) + 1) == 1
        else:
            assert len(atxmap[node]) / int((last_layer / layers_per_epoch)) == 1

        print("mp " + ','.join(mp) + " node " + node + " atxmap " + str(atxmap[node]))
        if node not in added_clients:
            assert len(mp) == int((last_layer / layers_per_epoch) + 1)
        else:
            assert len(mp) == int((last_layer / layers_per_epoch))

    # assert that each node has created layer_avg/number_of_nodes
    mp = set()
    for node in blockmap:
        for blk in blockmap[node]:
            mp.add(blk[0])
        print("blocks:" + str(len(blockmap[node])) + "in layers" + str(len(mp)) + " " + str(layer_avg_size / total_pods))
        assert (len(blockmap[node]) / last_layer) / int((layer_avg_size / total_pods) + 0.5) <= 1.5
'''
=======
    validate_hare(current_index, ns)  # validate hare
>>>>>>> 6b0785df
<|MERGE_RESOLUTION|>--- conflicted
+++ resolved
@@ -512,94 +512,6 @@
 
     analyse.analyze_mining(testconfig['namespace'], layer_reached, layers_per_epoch, layer_avg_size, total_pods)
 
-<<<<<<< HEAD
     queries.assert_equal_layer_hashes(current_index, ns)
     queries.assert_equal_state_roots(current_index, ns)
-    validate_hare(current_index, ns)  # validate hare
-
-    analyse.analyze_propagation(testconfig['namespace'], layer_reached, 30, 30)
-
-
-''' todo: when atx flow stabilized re enable this test
-def test_atxs_nodes_up(setup_bootstrap, setup_clients, add_curl, wait_genesis, setup_poet, setup_oracle):
-    # choose client to run on
-    client_ip = setup_clients.pods[0]['pod_ip']
-
-    api = 'v1/nonce'
-    data = '{"address":"1"}'
-    print("checking nonce")
-    out = api_call(client_ip, data, api, testconfig['namespace'])
-
-    api = 'v1/submittransaction'
-    txGen = xdr.TxGenerator()
-    txBytes = txGen.generate("2222", 0, 123, 321, 100)
-    data = '{"tx":'+ str(list(txBytes)) + '}'
-    print("submitting transaction")
-    out = api_call(client_ip, data, api, testconfig['namespace'])
-    print(out.decode("utf-8"))
-    assert '{"value":"ok"}' in out.decode("utf-8")
-    print("submit transaction ok")
-
-    end = start = time.time()
-    layer_avg_size = 20
-    last_layer = 8
-    layers_per_epoch = 3
-    deviation = 0.2
-    extra_nodes = 20
-    last_epoch = last_layer / layers_per_epoch
-
-    queries.wait_for_latest_layer(testconfig["namespace"], layers_per_epoch)
-
-    added_clients = []
-    for i in range(0, extra_nodes):
-        c = add_single_client(setup_bootstrap.deployment_id,
-                              get_conf(setup_bootstrap.pods[0], setup_poet, setup_oracle))
-        added_clients.append(c)
-
-    queries.wait_for_latest_layer(testconfig["namespace"], last_layer)
-
-    print("test took {:.3f} seconds ".format(end - start))
-
-    # need to filter out blocks that have come from last layer
-    blockmap = queries.get_blocks_per_node(testconfig["namespace"])
-    # count all blocks arrived in relevant layers
-    total_blocks = sum([len(blockmap[x]) for x in blockmap])
-    atxmap = queries.get_atx_per_node(testconfig["namespace"])
-    total_atxs = sum([len(atxmap[x]) for x in atxmap])
-
-    total_pods = len(setup_clients.pods) + len(setup_bootstrap.pods) + extra_nodes
-
-    print("atx created " + str(total_atxs))
-    print("blocks created " + str(total_blocks))
-
-    assert total_pods == len(blockmap)
-    # assert (1 - deviation) < (total_blocks / last_layer) / layer_avg_size < (1 + deviation)
-    # assert total_atxs == int((last_layer / layers_per_epoch) + 1) * total_pods
-
-    # assert that a node has created one atx per epoch
-    for node in atxmap:
-        mp = set()
-        for blk in atxmap[node]:
-            mp.add(blk[4])
-        if node not in added_clients:
-            assert len(atxmap[node]) / int((last_layer / layers_per_epoch) + 1) == 1
-        else:
-            assert len(atxmap[node]) / int((last_layer / layers_per_epoch)) == 1
-
-        print("mp " + ','.join(mp) + " node " + node + " atxmap " + str(atxmap[node]))
-        if node not in added_clients:
-            assert len(mp) == int((last_layer / layers_per_epoch) + 1)
-        else:
-            assert len(mp) == int((last_layer / layers_per_epoch))
-
-    # assert that each node has created layer_avg/number_of_nodes
-    mp = set()
-    for node in blockmap:
-        for blk in blockmap[node]:
-            mp.add(blk[0])
-        print("blocks:" + str(len(blockmap[node])) + "in layers" + str(len(mp)) + " " + str(layer_avg_size / total_pods))
-        assert (len(blockmap[node]) / last_layer) / int((layer_avg_size / total_pods) + 0.5) <= 1.5
-'''
-=======
-    validate_hare(current_index, ns)  # validate hare
->>>>>>> 6b0785df
+    validate_hare(current_index, ns)  # validate hare