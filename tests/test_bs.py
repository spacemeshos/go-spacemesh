from datetime import datetime, timedelta

from tests.fixtures import load_config, bootstrap_deployment_info, client_deployment_info, set_namespace
import os
from os import path
import pytest
import pytz
import re
import subprocess
import time
import yaml
from kubernetes import client
from kubernetes.client.rest import ApiException
from pytest_testconfig import config as testconfig

from elasticsearch import Elasticsearch
from elasticsearch_dsl import Search, Q

from tests.misc import ContainerSpec

BOOT_DEPLOYMENT_FILE = './k8s/bootstrap-w-conf.yml'
CLIENT_DEPLOYMENT_FILE = './k8s/client-w-conf.yml'
ORACLE_DEPLOYMENT_FILE = './k8s/oracle.yml'

ELASTICSEARCH_URL = "http://{0}".format(testconfig['elastic']['host'])

GENESIS_TIME = pytz.utc.localize(datetime.utcnow() + timedelta(seconds=testconfig['genesis_delta']))


def get_elastic_search_api():
    elastic_password = os.getenv('ES_PASSWD')
    if not elastic_password:
        raise Exception("Unknown Elasticsearch password. Please check 'ES_PASSWD' environment variable")
    es = Elasticsearch([ELASTICSEARCH_URL],
                       http_auth=(testconfig['elastic']['username'], elastic_password), port=80)
    return es


def wait_to_deployment_to_be_deleted(deployment_name, name_space, time_out=None):
    total_sleep_time = 0
    while True:
        try:
            resp = client.AppsV1Api().read_namespaced_deployment(name=deployment_name, namespace=name_space)
        except ApiException as e:
            if e.status == 404:
                print("Total time waiting for delete deployment {0}: {1} sec".format(deployment_name, total_sleep_time))
                break
        time.sleep(1)
        total_sleep_time += 1

        if time_out and total_sleep_time > time_out:
            raise Exception("Timeout waiting to delete deployment")


def wait_to_deployment_to_be_ready(deployment_name, name_space, time_out=None):
    total_sleep_time = 0
    while True:
        resp = client.AppsV1Api().read_namespaced_deployment(name=deployment_name, namespace=name_space)
        if not resp.status.unavailable_replicas:
            print("Total time waiting for deployment {0}: {1} sec".format(deployment_name, total_sleep_time))
            break
        time.sleep(1)
        total_sleep_time += 1

        if time_out and total_sleep_time > time_out:
            raise Exception("Timeout waiting to deployment to be ready")


def create_deployment(file_name, name_space, deployment_id=None, replica_size=1, container_specs=None):
    with open(path.join(path.dirname(__file__), file_name)) as f:
        dep = yaml.safe_load(f)

        # Set unique deployment id
        if deployment_id:
            dep['metadata']['generateName'] += '{0}-'.format(deployment_id)

        # Set replica size
        dep['spec']['replicas'] = replica_size
        if container_specs:
            dep = container_specs.update_deployment(dep)

        k8s_beta = client.ExtensionsV1beta1Api()
        resp1 = k8s_beta.create_namespaced_deployment(body=dep, namespace=name_space)
        wait_to_deployment_to_be_ready(resp1.metadata._name, name_space,
                                       time_out=testconfig['deployment_ready_time_out'])
        return resp1


def delete_deployment(deployment_name, name_space):
    k8s_beta = client.ExtensionsV1beta1Api()
    try:
        resp = k8s_beta.delete_namespaced_deployment(name=deployment_name,
                                                     namespace=name_space,
                                                     body=client.V1DeleteOptions(propagation_policy='Foreground',
                                                                                 grace_period_seconds=5))
    except ApiException as e:
        if e.status == 404:
            return resp

    wait_to_deployment_to_be_deleted(deployment_name, name_space)
    return resp


def query_bootstrap_es(indx, namespace, bootstrap_po_name):
    es = get_elastic_search_api()
    fltr = Q("match_phrase", kubernetes__namespace_name=namespace) & \
           Q("match_phrase", kubernetes__pod_name=bootstrap_po_name) & \
           Q("match_phrase", M="Local node identity")
    s = Search(index=indx, using=es).query('bool', filter=[fltr])
    hits = list(s.scan())
    for h in hits:
        match = re.search(r"Local node identity \w+ (?P<bootstarap_key>\w+)", h.log)
        if match:
            return match.group('bootstarap_key')
    return None


def query_message(indx, namespace, client_po_name, msg, findFails=False):
    # TODO : break this to smaller functions ?
    es = get_elastic_search_api()
    fltr = Q("match_phrase", kubernetes__namespace_name=namespace) & \
           Q("match_phrase", kubernetes__pod_name=client_po_name) & Q("match_phrase", M=msg)
    s = Search(index=indx, using=es).query('bool', filter=[fltr])
    hits = list(s.scan())

    print("====================================================================")
    print("Report for `{0}` in deployment -  {1}  ".format(msg, client_po_name))
    print("Number of hits: {0}", len(hits))
    print("====================================================================")
    print("Benchmark results:")
    ts = [hit["T"] for hit in hits]

    first = datetime.strptime(min(ts).replace("T", " ",).replace("Z", ""), "%Y-%m-%d %H:%M:%S.%f")
    last = datetime.strptime(max(ts).replace("T", " ",).replace("Z", ""), "%Y-%m-%d %H:%M:%S.%f")

    delta = last - first
    print("First: {0}, Last: {1}, Delta: {2}".format(first, last, delta))
    # TODO: compare to previous runs.
    print("====================================================================")
    if findFails:
        print("Looking for pods that didn't hit:")
        podnames = [hit.kubernetes.pod_name for hit in hits]
        newfltr = Q("match_phrase", kubernetes__namespace_name=namespace) & \
                  Q("match_phrase", kubernetes__pod_name=client_po_name)

        for p in podnames:
            newfltr = newfltr & ~Q("match_phrase", kubernetes__pod_name=p)
        s2 = Search(index=current_index, using=es).query('bool', filter=[newfltr])
        hits2 = list(s2.scan())
        unsecpods = set([hit.kubernetes.pod_name for hit in hits2])
        if len(unsecpods) == 0:
            print("None. yay!")
        else:
            print(unsecpods)
        print("====================================================================")
    s = set([h.N for h in hits])
    return len(s)


# ==============================================================================
#    Fixtures
# ==============================================================================

@pytest.fixture(scope='module')
def setup_oracle(request):
    oracle_deployment_name = 'oracle'

    def _setup_oracle_in_namespace(name_space):

        namespaced_pods = client.CoreV1Api().list_namespaced_pod(name_space,
                                                                 label_selector="name=oracle").items
        if namespaced_pods:
            # if oracle already exist -> delete it
            delete_deployment(oracle_deployment_name, name_space)

        resp = create_deployment(ORACLE_DEPLOYMENT_FILE, name_space, None)
        namespaced_pods = client.CoreV1Api().list_namespaced_pod(name_space,
                                                                 label_selector="name=oracle").items
        if not namespaced_pods:
            raise Exception('Could not setup Oracle Server')
        return namespaced_pods[0].status.pod_ip

    def fin():
        delete_deployment(oracle_deployment_name, testconfig['namespace'])

    request.addfinalizer(fin)
    return _setup_oracle_in_namespace(testconfig['namespace'])


@pytest.fixture(scope='module')
def setup_bootstrap(request, load_config, setup_oracle, create_configmap, bootstrap_deployment_info):
    def _setup_bootstrap_in_namespace(name_space):
        bootstrap_args = {} if 'args' not in testconfig['bootstrap'] else testconfig['bootstrap']['args']

        cspec = ContainerSpec(cname='bootstrap',
                              cimage=testconfig['bootstrap']['image'],
                              centry=[testconfig['bootstrap']['command']])

        cspec.append_args(oracle_server='http://{0}:3030'.format(setup_oracle),
                          genesis_time=GENESIS_TIME.isoformat('T', 'seconds'),
                          **bootstrap_args)

        resp = create_deployment(BOOT_DEPLOYMENT_FILE, name_space,
                                 deployment_id=bootstrap_deployment_info.deployment_id,
                                 replica_size=testconfig['bootstrap']['replicas'],
                                 container_specs=cspec)

        bootstrap_deployment_info.deployment_name = resp.metadata._name
        namespaced_pods = client.CoreV1Api().list_namespaced_pod(namespace=name_space).items
        bootstrap_pod_json = next(filter(lambda i: i.metadata.name.startswith(bootstrap_deployment_info.deployment_name),
                                         namespaced_pods))
        bs_pod = {'name': bootstrap_pod_json.metadata.name}

        while True:
            resp = client.CoreV1Api().read_namespaced_pod(name=bs_pod['name'], namespace=name_space)
            if resp.status.phase != 'Pending':
                break
            time.sleep(1)

        bs_pod['pod_ip'] = resp.status.pod_ip
        bootstrap_pod_logs = client.CoreV1Api().read_namespaced_pod_log(name=bs_pod['name'], namespace=name_space)
        match = re.search(r"Local node identity >> (?P<bootstarap_key>\w+)", bootstrap_pod_logs)
        bs_pod['key'] = match.group('bootstarap_key')
        bootstrap_deployment_info.pods = [bs_pod]
        return bootstrap_deployment_info

    def fin():
        delete_deployment(bootstrap_deployment_info.deployment_name, testconfig['namespace'])

    request.addfinalizer(fin)
    return _setup_bootstrap_in_namespace(testconfig['namespace'])


@pytest.fixture(scope='module')
def setup_clients(request, setup_oracle, setup_bootstrap, client_deployment_info):
    client_info = client_deployment_info(setup_bootstrap)

    def _setup_clients_in_namespace(name_space):
        bs_info = setup_bootstrap.pods[0]

        client_args = {} if 'args' not in testconfig['client'] else testconfig['client']['args']

        cspec = ContainerSpec(cname='client',
                              cimage=testconfig['client']['image'],
                              centry=[testconfig['client']['command']])

        cspec.append_args(bootnodes="{0}:{1}/{2}".format(bs_info['pod_ip'], '7513', bs_info['key']),
                          oracle_server='http://{0}:3030'.format(setup_oracle),
                          genesis_time=GENESIS_TIME.isoformat('T', 'seconds'),
                          **client_args)

        resp = create_deployment(CLIENT_DEPLOYMENT_FILE, name_space,
                                 deployment_id=setup_bootstrap.deployment_id,
                                 replica_size=testconfig['client']['replicas'],
                                 container_specs=cspec)

        client_info.deployment_name = resp.metadata._name
        namespaced_pods = client.CoreV1Api().list_namespaced_pod(namespace=name_space, include_uninitialized=True).items
        client_pods = list(filter(lambda i: i.metadata.name.startswith(client_info.deployment_name), namespaced_pods))

        client_info.pods = [{'name': c.metadata.name, 'pod_ip': c.status.pod_ip} for c in client_pods]
        print("Number of client pods: {0}".format(len(client_info.pods)))

        for c in client_info.pods:
            while True:
                resp = client.CoreV1Api().read_namespaced_pod(name=c['name'], namespace=name_space)
                if resp.status.phase != 'Pending':
                    break
                time.sleep(1)
        return client_info

    def fin():
        delete_deployment(client_info.deployment_name, testconfig['namespace'])

    request.addfinalizer(fin)
    return _setup_clients_in_namespace(testconfig['namespace'])


def wait_genesis():
# Make sure genesis time has not passed yet and sleep for the rest
    time_now = pytz.utc.localize(datetime.utcnow())
    delta_from_genesis = (GENESIS_TIME - time_now).total_seconds()
    if delta_from_genesis < 0:
        raise Exception("genesis_delta time={0}sec, is too short for this deployment. "
                        "delta_from_genesis={1}".format(testconfig['genesis_delta'], delta_from_genesis))
    else:
        print('sleep for {0} sec until genesis time'.format(delta_from_genesis))
        time.sleep(delta_from_genesis)


@pytest.fixture(scope='module')
def create_configmap(request):
    def _create_configmap_in_namespace(nspace):
        # Configure ConfigMap metadata
        # This function assume that there is only 1 configMap in the each namespace
        configmap_name = testconfig['config_map_name']
        metadata = client.V1ObjectMeta(annotations=None,
                                       deletion_grace_period_seconds=30,
                                       labels=None,
                                       name=configmap_name,
                                       namespace=nspace)
        # Get File Content
        with open('../config.toml', 'r') as f:
            file_content = f.read()
        # Instantiate the configmap object
        d = {'config.toml': file_content}
        configmap = client.V1ConfigMap(api_version="v1",
                                       kind="ConfigMap",
                                       data=d,
                                       metadata=metadata)
        try:
            client.CoreV1Api().create_namespaced_config_map(namespace=nspace,
                                                            body=configmap,
                                                            pretty='pretty_example')
        except ApiException as e:
            if eval(e.body)['reason'] == 'AlreadyExists':
                print('configmap: {0} already exist.'.format(configmap_name))
            raise e
        return configmap_name

    def fin():
        client.CoreV1Api().delete_namespaced_config_map(testconfig['config_map_name'],
                                                        testconfig['namespace'],
                                                        body=client.V1DeleteOptions(propagation_policy='Foreground',
                                                                                    grace_period_seconds=5))

    request.addfinalizer(fin)
    return _create_configmap_in_namespace(testconfig['namespace'])


@pytest.fixture(scope='module')
def save_log_on_exit(request):
    yield
    if testconfig['script_on_exit'] != '' and request.session.testsfailed == 1:
        p = subprocess.Popen([testconfig['script_on_exit'], testconfig['namespace']],
                             stdin=subprocess.PIPE, stdout=subprocess.PIPE, stderr=subprocess.PIPE)
        (out, err) = p.communicate()


# ==============================================================================
#    TESTS
# ==============================================================================


dt = datetime.now()
todaydate = dt.strftime("%Y.%m.%d")
current_index = 'kubernetes_cluster-' + todaydate


def test_bootstrap(set_namespace, setup_bootstrap):
    # wait for the bootstrap logs to be available in ElasticSearch
    time.sleep(5)
    assert setup_bootstrap.pods[0]['key'] == query_bootstrap_es(current_index,
                                                                testconfig['namespace'],
                                                                setup_bootstrap.pods[0]['name'])


<<<<<<< HEAD
def test_client(set_namespace, setup_clients, save_log_on_exit):
    peers = query_es_client_bootstrap(current_index, testconfig['namespace'], setup_clients.deployment_name)
    assert peers == len(setup_clients.pods)


def test_gossip(set_namespace, setup_clients):
=======
def test_client(load_config, setup_clients):
    MESSAGE = "discovery_bootstrap"
    timetowait = len(setup_clients.pods)/2
    print("Sleeping " + str(timetowait) + "before checking out bootstrap results")
    time.sleep(timetowait)
    peers = query_message(current_index, testconfig['namespace'], setup_clients.deployment_name, MESSAGE, True)
    assert peers == len(setup_clients.pods)


>>>>>>> 768363a6

def test_gossip(load_config, setup_clients):
    MESSAGE = "new_gossip_message"
    # *note*: this already waits for bootstrap so we can send the msg right away.
    # send message to client via rpc
    client_ip = setup_clients.pods[0]['pod_ip']
    podname = setup_clients.pods[0]['name']
    print("Sending gossip from client ip: {0}/{1}".format(podname, client_ip))

    # todo: take out broadcast and rpcs to helper methods.
    api = 'v1/broadcast'
    data = '{"data":"foo"}'
    p = subprocess.Popen(['./kubectl-cmd.sh', '%s' % client_ip, "%s" % data, api],
                         stdin=subprocess.PIPE, stdout=subprocess.PIPE, stderr=subprocess.PIPE)
    (out, err) = p.communicate()
    assert '{"value":"ok"}' in out.decode("utf-8")

    # Need to sleep for a while in order to enable the propagation of the gossip message - 0.5 sec for each node
    # TODO: check frequently before timeout so we might be able to finish earlier.
    gossip_propagation_sleep = len(setup_clients.pods) / 2 # currently we expect short propagation times.
    print('sleep for {0} sec to enable gossip propagation'.format(gossip_propagation_sleep))
    time.sleep(gossip_propagation_sleep)

    peers_for_gossip = query_message(current_index, testconfig['namespace'], setup_clients.deployment_name, MESSAGE, True)
    assert len(setup_clients.pods) == peers_for_gossip


<<<<<<< HEAD
def test_transaction(set_namespace, setup_clients):

=======
def test_transaction(load_config, setup_clients):
    wait_genesis()
>>>>>>> 768363a6
    # choose client to run on
    client_ip = setup_clients.pods[0]['pod_ip']

    api = 'v1/nonce'
    data = '{"address":"1"}'
    p = subprocess.Popen(['./kubectl-cmd.sh', '%s' % client_ip, "%s" % data, api], stdin=subprocess.PIPE,
                         stdout=subprocess.PIPE, stderr=subprocess.PIPE)
    (out, err) = p.communicate()
    assert '{"value":"0"}' in out.decode("utf-8")
    match = re.search(r"{\"value\":\"(?P<nonce_val>\d+)\"}", out.decode("utf-8"))
    assert match
    nonce_val = int(match.group("nonce_val"))
    assert 0 == nonce_val

    api = 'v1/submittransaction'
    data = '{"sender":"1","reciever":"222","nonce":"0","amount":"100"}'
    p = subprocess.Popen(['./kubectl-cmd.sh', '%s' % client_ip, "%s" % data, api], stdin=subprocess.PIPE,
                         stdout=subprocess.PIPE, stderr=subprocess.PIPE)
    (out, err) = p.communicate()
    assert '{"value":"ok"}' in out.decode("utf-8")

<|MERGE_RESOLUTION|>--- conflicted
+++ resolved
@@ -354,16 +354,7 @@
                                                                 testconfig['namespace'],
                                                                 setup_bootstrap.pods[0]['name'])
 
-
-<<<<<<< HEAD
 def test_client(set_namespace, setup_clients, save_log_on_exit):
-    peers = query_es_client_bootstrap(current_index, testconfig['namespace'], setup_clients.deployment_name)
-    assert peers == len(setup_clients.pods)
-
-
-def test_gossip(set_namespace, setup_clients):
-=======
-def test_client(load_config, setup_clients):
     MESSAGE = "discovery_bootstrap"
     timetowait = len(setup_clients.pods)/2
     print("Sleeping " + str(timetowait) + "before checking out bootstrap results")
@@ -371,10 +362,7 @@
     peers = query_message(current_index, testconfig['namespace'], setup_clients.deployment_name, MESSAGE, True)
     assert peers == len(setup_clients.pods)
 
-
->>>>>>> 768363a6
-
-def test_gossip(load_config, setup_clients):
+def test_gossip(set_namespace, setup_clients):
     MESSAGE = "new_gossip_message"
     # *note*: this already waits for bootstrap so we can send the msg right away.
     # send message to client via rpc
@@ -400,13 +388,8 @@
     assert len(setup_clients.pods) == peers_for_gossip
 
 
-<<<<<<< HEAD
 def test_transaction(set_namespace, setup_clients):
 
-=======
-def test_transaction(load_config, setup_clients):
-    wait_genesis()
->>>>>>> 768363a6
     # choose client to run on
     client_ip = setup_clients.pods[0]['pod_ip']
 
