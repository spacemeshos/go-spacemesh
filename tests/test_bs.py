from datetime import datetime, timedelta

from tests import queries
from tests import pod, deployment
from tests.fixtures import load_config, DeploymentInfo, NetworkDeploymentInfo
from tests.fixtures import init_session, set_namespace, set_docker_images, session_id
import pytest
import pytz
import re
import subprocess
import time
import os
from kubernetes import client
from kubernetes.client.rest import ApiException
from kubernetes.stream import stream
from pytest_testconfig import config as testconfig
from elasticsearch import Elasticsearch
from elasticsearch_dsl import Search, Q
from tests.misc import ContainerSpec
from tests.queries import query_message


BOOT_DEPLOYMENT_FILE = './k8s/bootstrapoet-w-conf.yml'
CLIENT_DEPLOYMENT_FILE = './k8s/client-w-conf.yml'
CLIENT_POD_FILE = './k8s/single-client-w-conf.yml'
CURL_POD_FILE = './k8s/curl.yml'
ORACLE_DEPLOYMENT_FILE = './k8s/oracle.yml'

BOOTSTRAP_PORT = 7513
ORACLE_SERVER_PORT = 3030
POET_SERVER_PORT = 50002


ELASTICSEARCH_URL = "http://{0}".format(testconfig['elastic']['host'])

GENESIS_TIME = pytz.utc.localize(datetime.utcnow() + timedelta(seconds=testconfig['genesis_delta']))


def get_elastic_search_api():
    elastic_password = os.getenv('ES_PASSWD')
    if not elastic_password:
        raise Exception("Unknown Elasticsearch password. Please check 'ES_PASSWD' environment variable")
    es = Elasticsearch([ELASTICSEARCH_URL],
                       http_auth=(testconfig['elastic']['username'], elastic_password), port=80)
    return es


def query_bootstrap_es(indx, namespace, bootstrap_po_name):
    es = get_elastic_search_api()
    fltr = Q("match_phrase", kubernetes__namespace_name=namespace) & \
           Q("match_phrase", kubernetes__pod_name=bootstrap_po_name) & \
           Q("match_phrase", M="Local node identity")
    s = Search(index=indx, using=es).query('bool', filter=[fltr])
    hits = list(s.scan())
    for h in hits:
        match = re.search(r"Local node identity \w+ (?P<bootstrap_key>\w+)", h.log)
        if match:
            return match.group('bootstrap_key')
    return None


# ==============================================================================
#    Fixtures
# ==============================================================================

def setup_server(deployment_name, deployment_file, namespace):
    deployment_name_prefix = deployment_name.split('-')[0]
    namespaced_pods = client.CoreV1Api().list_namespaced_pod(namespace,
                                                             label_selector=(
                                                                 "name={0}".format(deployment_name_prefix))).items
    if namespaced_pods:
        # if server already exist -> delete it
        deployment.delete_deployment(deployment_name, namespace)

    resp = deployment.create_deployment(deployment_file, namespace, time_out=testconfig['deployment_ready_time_out'])
    namespaced_pods = client.CoreV1Api().list_namespaced_pod(namespace,
                                                             label_selector=(
                                                                 "name={0}".format(deployment_name_prefix))).items
    if not namespaced_pods:
        raise Exception('Could not setup Server: {0}'.format(deployment_name))
    return namespaced_pods[0].status.pod_ip


@pytest.fixture(scope='module')
def setup_oracle(request):
    oracle_deployment_name = 'oracle'
    return setup_server(oracle_deployment_name, ORACLE_DEPLOYMENT_FILE, testconfig['namespace'])


@pytest.fixture(scope='module')
def setup_bootstrap(request, init_session, setup_oracle, create_configmap):

    bootstrap_deployment_info = DeploymentInfo(dep_id=init_session)

    def _setup_bootstrap_in_namespace(name_space):
        bootstrap_args = {} if 'args' not in testconfig['bootstrap'] else testconfig['bootstrap']['args']

        cspec = ContainerSpec(cname='bootstrap',
                              cimage=testconfig['bootstrap']['image'],
                              centry=[testconfig['bootstrap']['command']])

        cspec.append_args(oracle_server='http://{0}:{1}'.format(setup_oracle, ORACLE_SERVER_PORT),
                          genesis_time=GENESIS_TIME.isoformat('T', 'seconds'),
                          **bootstrap_args)

        resp = deployment.create_deployment(BOOT_DEPLOYMENT_FILE, name_space,
                                            deployment_id=bootstrap_deployment_info.deployment_id,
                                            replica_size=testconfig['bootstrap']['replicas'],
                                            container_specs=cspec,
                                            time_out=testconfig['deployment_ready_time_out'])

        bootstrap_deployment_info.deployment_name = resp.metadata._name
        # The tests assume we deploy only 1 bootstrap
        bootstrap_pod_json = (
            client.CoreV1Api().list_namespaced_pod(namespace=name_space,
                                                   label_selector=(
                                                       "name={0}".format(
                                                           bootstrap_deployment_info.deployment_name.split('-')[0]))).items[0])
        bs_pod = {'name': bootstrap_pod_json.metadata.name}

        while True:
            resp = client.CoreV1Api().read_namespaced_pod(name=bs_pod['name'], namespace=name_space)
            if resp.status.phase != 'Pending':
                break
            time.sleep(1)

        bs_pod['pod_ip'] = resp.status.pod_ip
        bootstrap_pod_logs = client.CoreV1Api().read_namespaced_pod_log(name=bs_pod['name'],
                                                                        namespace=name_space,
                                                                        container='bootstrap')
        match = re.search(r"Local node identity >> (?P<bootstrap_key>\w+)", bootstrap_pod_logs)
        bs_pod['key'] = match.group('bootstrap_key')
        bootstrap_deployment_info.pods = [bs_pod]
        return bootstrap_deployment_info
    return _setup_bootstrap_in_namespace(testconfig['namespace'])


@pytest.fixture(scope='module')
def setup_clients(request, setup_oracle, setup_bootstrap):

    client_info = DeploymentInfo(dep_id=setup_bootstrap.deployment_id)

    def _setup_clients_in_namespace(name_space):
        bs_info = setup_bootstrap.pods[0]

        client_args = {} if 'args' not in testconfig['client'] else testconfig['client']['args']

        cspec = ContainerSpec(cname='client',
                              cimage=testconfig['client']['image'],
                              centry=[testconfig['client']['command']])

        cspec.append_args(bootnodes="{0}:{1}/{2}".format(bs_info['pod_ip'], BOOTSTRAP_PORT, bs_info['key']),
                          oracle_server='http://{0}:{1}'.format(setup_oracle, ORACLE_SERVER_PORT),
                          poet_server='{0}:{1}'.format(bs_info['pod_ip'], POET_SERVER_PORT),  # poet runs with bootstrap
                          genesis_time=GENESIS_TIME.isoformat('T', 'seconds'),
                          **client_args)

        resp = deployment.create_deployment(CLIENT_DEPLOYMENT_FILE, name_space,
                                            deployment_id=setup_bootstrap.deployment_id,
                                            replica_size=testconfig['client']['replicas'],
                                            container_specs=cspec,
                                            time_out=testconfig['deployment_ready_time_out'])

        client_info.deployment_name = resp.metadata._name
        client_pods = (
            client.CoreV1Api().list_namespaced_pod(name_space,
                                                   include_uninitialized=True,
                                                   label_selector=(
                                                       "name={0}".format(
                                                           client_info.deployment_name.split('-')[0]))).items)

        client_info.pods = [{'name': c.metadata.name, 'pod_ip': c.status.pod_ip} for c in client_pods]
        return client_info

    return _setup_clients_in_namespace(testconfig['namespace'])


@pytest.fixture(scope='module')
def setup_network(request, init_session, setup_oracle, setup_bootstrap, setup_clients, add_curl, wait_genesis):

    # This fixture deploy a complete Spacemesh network and returns only after genesis time is over
    bs_info = setup_bootstrap
    network_deployment = NetworkDeploymentInfo(dep_id=init_session,
                                               oracle_deployment_info=setup_oracle,
                                               poet_deployment_info=bs_info.pods[0]['pod_ip'],
                                               bs_deployment_info=setup_bootstrap,
                                               cl_deployment_info=setup_clients)
    return network_deployment


def add_single_client(deployment_id, container_specs):

    resp = pod.create_pod(CLIENT_POD_FILE,
                          testconfig['namespace'],
                          deployment_id=deployment_id,
                          container_specs=container_specs)

    client_name = resp.metadata.name
    print("Add new client: {0}".format(client_name))
    return client_name


<<<<<<< HEAD
def get_conf(bs_info, setup_oracle, args=None):
=======
def add_multi_clients(deployment_id, container_specs, size=2):
    resp = deployment.create_deployment(file_name=CLIENT_DEPLOYMENT_FILE,
                                        name_space=testconfig['namespace'],
                                        deployment_id=deployment_id,
                                        replica_size=size,
                                        container_specs=container_specs,
                                        time_out=testconfig['deployment_ready_time_out'])
    client_pods = (
        client.CoreV1Api().list_namespaced_pod(testconfig['namespace'],
                                               include_uninitialized=True,
                                               label_selector=(
                                                   "name={0}".format(
                                                       resp.metadata._name.split('-')[0]))).items)
    pods = []
    for c in client_pods:
        pod_name= c.metadata.name
        if pod_name.startswith(resp.metadata.name):
            pods.append(pod_name)
    return pods

def get_conf(bs_info, setup_poet, setup_oracle, args=None):
>>>>>>> a064f528
    client_args = {} if 'args' not in testconfig['client'] else testconfig['client']['args']

    if args is not None:
        for arg in args:
            client_args[arg] = args[arg]

    cspec = ContainerSpec(cname='client',
                          cimage=testconfig['client']['image'],
                          centry=[testconfig['client']['command']])
    cspec.append_args(bootnodes="{0}:{1}/{2}".format(bs_info['pod_ip'], BOOTSTRAP_PORT, bs_info['key']),
                      oracle_server='http://{0}:{1}'.format(setup_oracle, ORACLE_SERVER_PORT),
                      poet_server='{0}:{1}'.format(bs_info['pod_ip'], POET_SERVER_PORT),
                      genesis_time=GENESIS_TIME.isoformat('T', 'seconds'),
                      **client_args)
    return cspec

# The following fixture should not be used if you wish to add many clients during test.
# Instead you should call add_single_client directly
@pytest.fixture()
def add_client(request, setup_oracle, setup_bootstrap, setup_clients):

    global client_name

    def _add_single_client():
        global client_name
        if not setup_bootstrap.pods:
            raise Exception("Could not find bootstrap node")

        bs_info = setup_bootstrap.pods[0]

        cspec = get_conf(bs_info, setup_oracle)

        client_name = add_single_client(setup_bootstrap.deployment_id, cspec)
        return client_name

    return _add_single_client()


@pytest.fixture(scope='module')
def wait_genesis():
    # Make sure genesis time has not passed yet and sleep for the rest
    time_now = pytz.utc.localize(datetime.utcnow())
    delta_from_genesis = (GENESIS_TIME - time_now).total_seconds()
    if delta_from_genesis < 0:
        raise Exception("genesis_delta time={0}sec, is too short for this deployment. "
                        "delta_from_genesis={1}".format(testconfig['genesis_delta'], delta_from_genesis))
    else:
        print('sleep for {0} sec until genesis time'.format(delta_from_genesis))
        time.sleep(delta_from_genesis)


def api_call(client_ip, data, api, namespace):
    # todo: this won't work with long payloads - ( `Argument list too long` ). try port-forward ?
    res = stream(client.CoreV1Api().connect_post_namespaced_pod_exec, name="curl", namespace=namespace, command=["curl", "-s", "--request",  "POST", "--data", data, "http://" + client_ip + ":9090/" + api], stderr=True, stdin=False, stdout=True, tty=False)
    return res

@pytest.fixture(scope='module')
def create_configmap(request):
    def _create_configmap_in_namespace(nspace):
        # Configure ConfigMap metadata
        # This function assume that there is only 1 configMap in the each namespace
        configmap_name = testconfig['config_map_name']
        metadata = client.V1ObjectMeta(annotations=None,
                                       deletion_grace_period_seconds=30,
                                       labels=None,
                                       name=configmap_name,
                                       namespace=nspace)
        # Get File Content
        with open(testconfig['config_path'], 'r') as f:
            file_content = f.read()
        # Instantiate the configmap object
        d = {'config.toml': file_content}
        configmap = client.V1ConfigMap(api_version="v1",
                                       kind="ConfigMap",
                                       data=d,
                                       metadata=metadata)
        try:
            client.CoreV1Api().create_namespaced_config_map(namespace=nspace,
                                                            body=configmap,
                                                            pretty='pretty_example')
        except ApiException as e:
            if eval(e.body)['reason'] == 'AlreadyExists':
                print('configmap: {0} already exist.'.format(configmap_name))
            raise e
        return configmap_name

    return _create_configmap_in_namespace(testconfig['namespace'])


@pytest.fixture(scope='module')
def save_log_on_exit(request):
    yield
    if testconfig['script_on_exit'] != '' and request.session.testsfailed == 1:
        p = subprocess.Popen([testconfig['script_on_exit'], testconfig['namespace']],
                             stdin=subprocess.PIPE, stdout=subprocess.PIPE, stderr=subprocess.PIPE)
        (out, err) = p.communicate()


@pytest.fixture(scope='module')
def add_curl(request, setup_bootstrap):

    def _run_curl_pod():

        if not setup_bootstrap.pods:
            raise Exception("Could not find bootstrap node")

        resp = pod.create_pod(CURL_POD_FILE,
                              testconfig['namespace'])
        return True
    return _run_curl_pod()


# ==============================================================================
#    TESTS
# ==============================================================================


dt = datetime.now()
todaydate = dt.strftime("%Y.%m.%d")
current_index = 'kubernetes_cluster-' + todaydate


def test_transaction(setup_network):
    # choose client to run on
    client_ip = setup_network.clients.pods[0]['pod_ip']

    api = 'v1/nonce'
    data = '{"address":"1"}'
    print("checking nonce")
    out = api_call(client_ip, data, api, testconfig['namespace'])
    assert "{'value': '0'}" in out
    print("nonce ok")

    api = 'v1/submittransaction'
    data = '{"srcAddress":"1","dstAddress":"222","nonce":"0","amount":"100"}'
    print("submitting transaction")
    out = api_call(client_ip, data, api, testconfig['namespace'])
    print(out)
    assert "{'value': 'ok'}" in out
    print("submit transaction ok")
    print("wait for confirmation ")
    api = 'v1/balance'
    data = '{"address":"222"}'
    end = start = time.time()

    for x in range(7):
        time.sleep(60)
        print("... ")
        out = api_call(client_ip, data, api, testconfig['namespace'])
        if "{'value': '100'}" in out:
            end = time.time()
            break

    print("test took {:.3f} seconds ".format(end-start))
    assert "{'value': '100'}" in out
    print("balance ok")


def test_mining(setup_network):
    # choose client to run on
    client_ip = setup_network.clients.pods[0]['pod_ip']

    api = 'v1/nonce'
    data = '{"address":"1"}'
    print("checking nonce")
    out = api_call(client_ip, data, api, testconfig['namespace'])
    # assert "{'value': '0'}" in out
    # print("nonce ok")

    api = 'v1/submittransaction'
    data = '{"srcAddress":"1","dstAddress":"222","nonce":"0","amount":"100"}'
    print("submitting transaction")
    out = api_call(client_ip, data, api, testconfig['namespace'])
    print(out)
    assert "{'value': 'ok'}" in out
    print("submit transaction ok")
    print("wait for confirmation ")
    api = 'v1/balance'
    data = '{"address":"222"}'
    end = start = time.time()
    layer_avg_size = 20
    last_layer = 8
    layers_per_epoch = 3
    deviation = 0.2
    last_epoch = last_layer / layers_per_epoch

    queries.wait_for_latest_layer(testconfig["namespace"], last_layer)

    # out = api_call(client_ip, data, api, testconfig['namespace'])
    print("test took {:.3f} seconds ".format(end-start))
    # assert "{'value': '100'}" in out
    # print("balance ok")

    # need to filter out blocks that have come from last layer
    blockmap = queries.get_blocks_per_node(testconfig["namespace"])
    # count all blocks arrived in relevant layers
    total_blocks = sum([len(blockmap[x]) for x in blockmap ])
    atxmap = queries.get_atx_per_node(testconfig["namespace"])
    total_atxs = sum([len(atxmap[x]) for x in atxmap ])

    total_pods = len(setup_network.clients.pods) + len(setup_network.bootstrap.pods)

    print("atx created " + str(total_atxs))
    print("blocks created " + str(total_blocks))

    genesis_block_deviation = (total_pods - layer_avg_size)*2

    if genesis_block_deviation > 0:
        print("subtracting deviation of " + str(genesis_block_deviation) + " blocks for block counting")
        total_blocks -= genesis_block_deviation
    print("test took {:.3f} seconds ".format(end-start))
    assert total_pods == len(blockmap)
    assert (1 - deviation) < (total_blocks / last_layer) / layer_avg_size < (1 + deviation)
    assert total_atxs == int((last_layer / layers_per_epoch) + 1) * total_pods

    # assert that a node has created one atx per epoch
    for node in atxmap:
        mp = set()
        for blk in atxmap[node]:
            mp.add(blk[4])
        assert len(atxmap[node]) / int((last_layer / layers_per_epoch) + 1) == 1
        if len(mp) != int((last_layer / layers_per_epoch) + 1):
            print("mp " + ','.join(mp) + " node " + node + " atxmap " + str(atxmap[node]))
        assert len(mp) == int((last_layer / layers_per_epoch) + 1)

    # assert that each node has created layer_avg/number_of_nodes
    mp.clear()
    for node in blockmap:
        for blk in blockmap[node]:
          mp.add(blk[0])
        print("blocks:" + str(len(blockmap[node])) + "in layers" + str(len(mp)) + " " + str(layer_avg_size / total_pods))
        assert (len(blockmap[node]) / last_layer) / int(layer_avg_size / total_pods + 0.5) <= 1.5


''' todo: when atx flow stabilized re enable this test
def test_atxs_nodes_up(setup_bootstrap, setup_clients, add_curl, wait_genesis, setup_poet, setup_oracle):
    # choose client to run on
    client_ip = setup_clients.pods[0]['pod_ip']

    api = 'v1/nonce'
    data = '{"address":"1"}'
    print("checking nonce")
    out = api_call(client_ip, data, api, testconfig['namespace'])

    api = 'v1/submittransaction'
    data = '{"srcAddress":"1","dstAddress":"222","nonce":"0","amount":"100"}'
    print("submitting transaction")
    out = api_call(client_ip, data, api, testconfig['namespace'])
    print(out.decode("utf-8"))
    assert '{"value":"ok"}' in out.decode("utf-8")
    print("submit transaction ok")

    end = start = time.time()
    layer_avg_size = 20
    last_layer = 8
    layers_per_epoch = 3
    deviation = 0.2
    extra_nodes = 20
    last_epoch = last_layer / layers_per_epoch

    queries.wait_for_latest_layer(testconfig["namespace"], layers_per_epoch)

    added_clients = []
    for i in range(0, extra_nodes):
        c = add_single_client(setup_bootstrap.deployment_id,
                              get_conf(setup_bootstrap.pods[0], setup_poet, setup_oracle))
        added_clients.append(c)

    queries.wait_for_latest_layer(testconfig["namespace"], last_layer)

    print("test took {:.3f} seconds ".format(end - start))

    # need to filter out blocks that have come from last layer
    blockmap = queries.get_blocks_per_node(testconfig["namespace"])
    # count all blocks arrived in relevant layers
    total_blocks = sum([len(blockmap[x]) for x in blockmap])
    atxmap = queries.get_atx_per_node(testconfig["namespace"])
    total_atxs = sum([len(atxmap[x]) for x in atxmap])

    total_pods = len(setup_clients.pods) + len(setup_bootstrap.pods) + extra_nodes

    print("atx created " + str(total_atxs))
    print("blocks created " + str(total_blocks))

    assert total_pods == len(blockmap)
    # assert (1 - deviation) < (total_blocks / last_layer) / layer_avg_size < (1 + deviation)
    # assert total_atxs == int((last_layer / layers_per_epoch) + 1) * total_pods

    # assert that a node has created one atx per epoch
    for node in atxmap:
        mp = set()
        for blk in atxmap[node]:
            mp.add(blk[4])
        if node not in added_clients:
            assert len(atxmap[node]) / int((last_layer / layers_per_epoch) + 1) == 1
        else:
            assert len(atxmap[node]) / int((last_layer / layers_per_epoch)) == 1

        print("mp " + ','.join(mp) + " node " + node + " atxmap " + str(atxmap[node]))
        if node not in added_clients:
            assert len(mp) == int((last_layer / layers_per_epoch) + 1)
        else:
            assert len(mp) == int((last_layer / layers_per_epoch))

    # assert that each node has created layer_avg/number_of_nodes
    mp = set()
    for node in blockmap:
        for blk in blockmap[node]:
            mp.add(blk[0])
        print("blocks:" + str(len(blockmap[node])) + "in layers" + str(len(mp)) + " " + str(layer_avg_size / total_pods))
        assert (len(blockmap[node]) / last_layer) / int((layer_avg_size / total_pods) + 0.5) <= 1.5
'''<|MERGE_RESOLUTION|>--- conflicted
+++ resolved
@@ -200,9 +200,6 @@
     return client_name
 
 
-<<<<<<< HEAD
-def get_conf(bs_info, setup_oracle, args=None):
-=======
 def add_multi_clients(deployment_id, container_specs, size=2):
     resp = deployment.create_deployment(file_name=CLIENT_DEPLOYMENT_FILE,
                                         name_space=testconfig['namespace'],
@@ -223,8 +220,7 @@
             pods.append(pod_name)
     return pods
 
-def get_conf(bs_info, setup_poet, setup_oracle, args=None):
->>>>>>> a064f528
+def get_conf(bs_info, setup_oracle, args=None):
     client_args = {} if 'args' not in testconfig['client'] else testconfig['client']['args']
 
     if args is not None:
