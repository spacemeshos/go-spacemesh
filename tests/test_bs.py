--- conflicted
+++ resolved
@@ -1,11 +1,6 @@
 from datetime import datetime, timedelta
-
-<<<<<<< HEAD
-from tests.fixtures import load_config, bootstrap_deployment_info, client_deployment_info, set_namespace
+from tests.fixtures import load_config, DeploymentInfo, session_id
 from tests.fixtures import init_session, set_namespace, set_docker_images
-=======
-from tests.fixtures import DeploymentInfo, load_config, set_namespace, session_id
->>>>>>> e75938d3
 import os
 from os import path
 import pytest
@@ -195,14 +190,11 @@
 
 
 @pytest.fixture(scope='module')
-<<<<<<< HEAD
-def setup_bootstrap(request, init_session, setup_oracle, create_configmap, bootstrap_deployment_info):
-=======
-def setup_bootstrap(request, load_config, setup_oracle, create_configmap, session_id):
+
+def setup_bootstrap(request, init_session, setup_oracle, create_configmap, session_id):
 
     bootstrap_deployment_info = DeploymentInfo(dep_id=session_id)
 
->>>>>>> e75938d3
     def _setup_bootstrap_in_namespace(name_space):
         bootstrap_args = {} if 'args' not in testconfig['bootstrap'] else testconfig['bootstrap']['args']
 
