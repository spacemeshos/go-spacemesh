--- conflicted
+++ resolved
@@ -125,11 +125,7 @@
 
 
 @pytest.fixture(scope='module')
-<<<<<<< HEAD
-def setup_clients(request, setup_oracle, setup_bootstrap):
-=======
-def setup_clients(request, init_session, setup_oracle, setup_poet, setup_bootstrap):
->>>>>>> 5fb19844
+def setup_clients(request, init_session, setup_oracle, setup_bootstrap):
 
     client_info = DeploymentInfo(dep_id=setup_bootstrap.deployment_id)
 
@@ -213,12 +209,8 @@
             pods.append(pod_name)
     return pods
 
-<<<<<<< HEAD
+
 def get_conf(bs_info, setup_oracle, args=None):
-=======
-
-def get_conf(bs_info, setup_poet, setup_oracle, args=None):
->>>>>>> 5fb19844
     client_args = {} if 'args' not in testconfig['client'] else testconfig['client']['args']
 
     if args is not None:
