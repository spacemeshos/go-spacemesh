import time
<<<<<<< HEAD
from elasticsearch_dsl import Search, Q
from pytest_testconfig import config as testconfig

from tests.fixtures import set_namespace, load_config, init_session, set_docker_images, session_id
from tests.test_bs import setup_clients, save_log_on_exit, setup_oracle, setup_bootstrap, create_configmap
from tests.test_bs import get_elastic_search_api
from tests.test_bs import current_index, wait_genesis


class Set:
    def __init__(self, values):
        self.values = {}
        for v in values:
            self.values[v] = v

    @classmethod
    def from_str(cls, s):
        values = [x.strip() for x in s.split(',')]
        return cls(values)

    def contains(self, val):
        return val in self.values

    def equals(self, other):
        for v in self.values:
            if v not in other.values:
                return False
        return True


def consistency(outputs):
    for s in outputs:
        for g in outputs:
            if not g.equals(s):
                return False
    return True
=======
>>>>>>> 5fb19844

from pytest_testconfig import config as testconfig

from tests.hare.assert_hare import assert_all
from tests.test_bs import current_index, setup_clients, setup_oracle, setup_poet, setup_bootstrap, create_configmap, \
    wait_genesis, save_log_on_exit
from tests.fixtures import init_session, load_config, set_namespace, session_id, set_docker_images


# ==============================================================================
#    TESTS
# ==============================================================================


NUM_OF_EXPECTED_ROUNDS = 5
EFK_LOG_PROPAGATION_DELAY = 10


def test_hare_sanity(setup_bootstrap, setup_clients, wait_genesis):
    # Need to wait for 1 full iteration + the time it takes the logs to propagate to ES
    delay = int(testconfig['client']['args']['hare-round-duration-sec']) * NUM_OF_EXPECTED_ROUNDS + \
            EFK_LOG_PROPAGATION_DELAY + int(testconfig['client']['args']['hare-wakeup-delta'])
    print("Going to sleep for {0}".format(delay))
    time.sleep(delay)

    assert_all(current_index, testconfig['namespace'])<|MERGE_RESOLUTION|>--- conflicted
+++ resolved
@@ -1,48 +1,9 @@
 import time
-<<<<<<< HEAD
-from elasticsearch_dsl import Search, Q
-from pytest_testconfig import config as testconfig
-
-from tests.fixtures import set_namespace, load_config, init_session, set_docker_images, session_id
-from tests.test_bs import setup_clients, save_log_on_exit, setup_oracle, setup_bootstrap, create_configmap
-from tests.test_bs import get_elastic_search_api
-from tests.test_bs import current_index, wait_genesis
-
-
-class Set:
-    def __init__(self, values):
-        self.values = {}
-        for v in values:
-            self.values[v] = v
-
-    @classmethod
-    def from_str(cls, s):
-        values = [x.strip() for x in s.split(',')]
-        return cls(values)
-
-    def contains(self, val):
-        return val in self.values
-
-    def equals(self, other):
-        for v in self.values:
-            if v not in other.values:
-                return False
-        return True
-
-
-def consistency(outputs):
-    for s in outputs:
-        for g in outputs:
-            if not g.equals(s):
-                return False
-    return True
-=======
->>>>>>> 5fb19844
 
 from pytest_testconfig import config as testconfig
 
 from tests.hare.assert_hare import assert_all
-from tests.test_bs import current_index, setup_clients, setup_oracle, setup_poet, setup_bootstrap, create_configmap, \
+from tests.test_bs import current_index, setup_clients, setup_oracle, setup_bootstrap, create_configmap, \
     wait_genesis, save_log_on_exit
 from tests.fixtures import init_session, load_config, set_namespace, session_id, set_docker_images
 
