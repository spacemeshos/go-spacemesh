import os
import re
import time
from datetime import datetime

from elasticsearch import Elasticsearch
from elasticsearch_dsl import Search, Q

dt = datetime.now()
todaydate = dt.strftime("%Y.%m.%d")
current_index = 'kubernetes_cluster-' + todaydate


def singleton(cls):
    instance = [None]
    def wrapper(*args, **kwargs):
        if instance[0] is None:
            instance[0] = cls(*args, **kwargs)
        return instance[0]

    return wrapper

@singleton
class ES:

    def __init__(self):
        ES_PASSWD = os.getenv("ES_PASSWD")
        if not ES_PASSWD:
            raise Exception("Unknown Elasticsearch password. Please check 'ES_PASSWD' environment variable")
        self.es = Elasticsearch("http://elastic.spacemesh.io",
                                http_auth=("spacemesh", ES_PASSWD), port=80, timeout=90)

    def get_search_api(self):
        return self.es


def get_podlist(namespace, depname):
    api=ES().get_search_api()
    fltr = Q("match_phrase", kubernetes__pod_name=depname) & Q("match_phrase", kubernetes__namespace_name=namespace)
    s = Search(index=current_index, using=api).query('bool').filter(fltr)
    hits = list(s.scan())
    podnames = set([hit.kubernetes.pod_name for hit in hits])
    return podnames


def get_pod_logs(namespace, pod_name):
    api = ES().get_search_api()
    fltr = Q("match_phrase", kubernetes__pod_name=pod_name) & Q("match_phrase", kubernetes__namespace_name=namespace)
    s = Search(index=current_index, using=api).query('bool').filter(fltr).sort("time")
    res = s.execute()
    full = Search(index=current_index, using=api).query('bool').filter(fltr).sort("time").extra(size=res.hits.total)
    res = full.execute()
    hits = list(res.hits)
    print("Writing ${0} log lines for pod {1} ".format(len(hits), pod_name))
    with open('./logs/' + pod_name + '.txt', 'w') as f:
        for i in hits:
            f.write(i.log)


def get_podlist_logs(namespace, podlist):
    for i in podlist:
        get_pod_logs(namespace, i)


def get_deployment_logs(namespace, depname):
    lst = get_podlist(namespace, depname)
    print("Getting pod list ", lst)
    get_podlist_logs(namespace, lst)


def query_message(indx, namespace, client_po_name, fields, findFails=False, startTime=None):
    # TODO : break this to smaller functions ?
    es = ES().get_search_api()
    fltr = Q("match_phrase", kubernetes__namespace_name=namespace) & \
           Q("match_phrase", kubernetes__pod_name=client_po_name)
    for f in fields:
        fltr = fltr & Q("match_phrase", **{f: fields[f]})
    s = Search(index=indx, using=es).query('bool', filter=[fltr])
    hits = list(s.scan())

    print("====================================================================")
    print("Report for `{0}` in deployment -  {1}  ".format(fields, client_po_name))
    print("Number of hits: ", len(hits))
    print("====================================================================")
    print("Benchmark results:")
    if len(hits) > 0:
        ts = [hit["T"] for hit in hits]

        first = startTime if startTime is not None else datetime.strptime(min(ts).replace("T", " ", ).replace("Z", ""), "%Y-%m-%d %H:%M:%S.%f")
        last = datetime.strptime(max(ts).replace("T", " ", ).replace("Z", ""), "%Y-%m-%d %H:%M:%S.%f")

        delta = last - first
        print("First: {0}, Last: {1}, Delta: {2}".format(first, last, delta))
        # TODO: compare to previous runs.
        print("====================================================================")
    else:
        print("no hits")
    if findFails:
        print("Looking for pods that didn't hit:")
        podnames = [hit.kubernetes.pod_name for hit in hits]
        newfltr = Q("match_phrase", kubernetes__namespace_name=namespace) & \
                  Q("match_phrase", kubernetes__pod_name=client_po_name)

        for p in podnames:
            newfltr = newfltr & ~Q("match_phrase", kubernetes__pod_name=p)
        s2 = Search(index=current_index, using=es).query('bool', filter=[newfltr])
        hits2 = list(s2.scan())
        unsecpods = set([hit.kubernetes.pod_name for hit in hits2])
        if len(unsecpods) == 0:
            print("None. yay!")
        else:
            print(unsecpods)
        print("====================================================================")

    s = list([(h.N, h.M) for h in hits])
    return s


def parseAtx(log_messages):
    node2blocks = {}
    for x in log_messages:
        nid = re.split(r'\.', x[0])[0]
        m = re.findall(r'(?<=\b:\s)(\w+)|(?<=view\s)(\w+)', x[1])
        if nid in node2blocks:
            node2blocks[nid].append(m)
        else:
            node2blocks[nid] = [m]
    return node2blocks


def sort_by_nodeid(log_messages):
    node2blocks = {}
    for x in log_messages:
        id = re.split(r'\.', x[0])[0]
        m = re.findall(r'\d+', x[1])
        layer = m[0]
        # blocks - list of all blocks, layers - map of blocks per layer
        if id in node2blocks:
            node2blocks[id]["blocks"].append(m)
            if layer in node2blocks[id]["layers"]:
                node2blocks[id]["layers"][layer].append(m)
            else:
                node2blocks[id]["layers"][layer] = [m]
        else:
            node2blocks[id] = {"blocks": [m], "layers": {m[0]: [m]}}
    return node2blocks


def sort_by_layer(log_messages):
    blocks_per_layer = {}
    for x in log_messages:
        m = re.findall(r'\d+', x[1])
        layer = m[0]
        if layer in blocks_per_layer:
            blocks_per_layer[layer].append(m)
        else:
            blocks_per_layer[layer] = [m]
    return blocks_per_layer


def print_node_stats(nodes):
    for node in nodes:
        print("node " + node + " blocks created: " + str(len(nodes[node]["blocks"])))
        for layer in nodes[node]["layers"]:
            print("blocks created in layer " + str(layer) + " : " + str(len(nodes[node]["layers"][layer])))


def print_layer_stat(layers):
    for l in layers:
        print("blocks created in layer " + str(l) + " : " + str(len(layers[l])))


def get_blocks_per_node_and_layer(deployment):
    # I've created a block in layer %v. id: %v, num of transactions: %v, votes: %d, viewEdges: %d atx %v, atxs:%v
    block_fields = {"M": "I've created a block in layer"}
    blocks = query_message(current_index, deployment, deployment, block_fields, True)
    print("found " + str(len(blocks)) + " blocks")
    nodes = sort_by_nodeid(blocks)
    layers = sort_by_layer(blocks)

    return nodes, layers


def get_layers(deployment):
    block_fields = {"M": "release tick"}
    layers = query_message(current_index, deployment, deployment, block_fields, True)
    ids = [int(re.findall(r'\d+', x[1])[0]) for x in layers]
    return ids


def get_latest_layer(deployment):
    layers = get_layers(deployment)
    layers.sort(reverse=True)
    return layers[0]


def wait_for_latest_layer(deployment, layer_id):
    while True:
        lyr = get_latest_layer(deployment)
        if lyr < layer_id:
            print("current layer " + str(lyr))
            time.sleep(10)
        else:
            return


def get_atx_per_node(deployment):
    # based on log: atx published! id: %v, prevATXID: %v, posATXID: %v, layer: %v, published in epoch: %v, active set: %v miner: %v view %v
    block_fields = {"M": "atx published"}
    atx_logs = query_message(current_index, deployment, deployment, block_fields, True)
    print("found " + str(len(atx_logs)) + " atxs")
    nodes = parseAtx(atx_logs)

    return nodes


<<<<<<< HEAD
=======
def get_nodes_up(deployment):
    # based on log:
    block_fields = {"M": "Starting Spacemesh"}
    logs = query_message(current_index, deployment, deployment, block_fields, True)
    print("found " + str(len(logs)) + " nodes up")

    return len(logs)


# find_dups finds elasticsearch hits that are duplicates per kubernetes_pod_name. the max field represents the number of times the message
# should show up if the indexing was functioning well.

>>>>>>> eb8c05ac
def find_dups(indx, namespace, client_po_name, fields, max=1):
    """
    finds elasticsearch hits that are duplicates per kubernetes_pod_name.
    The max field represents the number of times the message

    Usage : find_dups(current_index, "t7t9e", "client-t7t9e-28qj7",
    {'M':'new_gossip_message', 'protocol': 'api_test_gossip'}, 10)
    """

    es = ES().get_search_api()
    fltr = Q("match_phrase", kubernetes__namespace_name=namespace) & \
           Q("match_phrase", kubernetes__pod_name=client_po_name)
    for f in fields:
        fltr = fltr & Q("match_phrase", **{f: fields[f]})
    s = Search(index=indx, using=es).query('bool', filter=[fltr])
    hits = list(s.scan())

    dups = []
    counting = {}

    for hit in hits:
        counting[hit.kubernetes.pod_name] = 1 if hit.kubernetes.pod_name not in counting else counting[hit.kubernetes.pod_name] + 1
        if counting[hit.kubernetes.pod_name] > max and hit.kubernetes.pod_name not in counting:
            dups.append(hit.kubernetes.pod_name)

    print("Total hits: {0}".format(len(hits)))
    print("Duplicate count {0}".format(len(dups)))
    print(dups)


def find_missing(indx, namespace, client_po_name, fields, min=1):

    # Usage : find_dups(current_index, "t7t9e", "client-t7t9e-28qj7",
    # {'M':'new_gossip_message', 'protocol': 'api_test_gossip'}, 10)

    es = ES().get_search_api()
    fltr = Q("match_phrase", kubernetes__namespace_name=namespace) & \
           Q("match_phrase", kubernetes__pod_name=client_po_name)
    for f in fields:
        fltr = fltr & Q("match_phrase", **{f: fields[f]})
    s = Search(index=indx, using=es).query('bool', filter=[fltr])
    hits = list(s.scan())

    miss = []
    counting = {}

    for hit in hits:
        counting[hit.kubernetes.pod_name] = 1 if hit.kubernetes.pod_name not in counting else counting[hit.kubernetes.pod_name] + 1

    for pod in counting:
        if counting[pod] < min:
            miss.append(pod)

    print("Total hits: {0}".format(len(hits)))
    print("Missing count {0}".format(len(miss)))
    print(miss)<|MERGE_RESOLUTION|>--- conflicted
+++ resolved
@@ -214,8 +214,6 @@
     return nodes
 
 
-<<<<<<< HEAD
-=======
 def get_nodes_up(deployment):
     # based on log:
     block_fields = {"M": "Starting Spacemesh"}
@@ -225,10 +223,6 @@
     return len(logs)
 
 
-# find_dups finds elasticsearch hits that are duplicates per kubernetes_pod_name. the max field represents the number of times the message
-# should show up if the indexing was functioning well.
-
->>>>>>> eb8c05ac
 def find_dups(indx, namespace, client_po_name, fields, max=1):
     """
     finds elasticsearch hits that are duplicates per kubernetes_pod_name.
