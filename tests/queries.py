import os
import re
import time
from datetime import datetime

from elasticsearch import Elasticsearch
from elasticsearch_dsl import Search, Q

dt = datetime.now()
todaydate = dt.strftime("%Y.%m.%d")
current_index = 'kubernetes_cluster-' + todaydate


def singleton(cls):
    instance = [None]

    def wrapper(*args, **kwargs):
        if instance[0] is None:
            instance[0] = cls(*args, **kwargs)
        return instance[0]

    return wrapper


@singleton
class ES:

    def __init__(self):
        ES_PASSWD = os.getenv("ES_PASSWD")
        if not ES_PASSWD:
            raise Exception("Unknown Elasticsearch password. Please check 'ES_PASSWD' environment variable")
        self.es = Elasticsearch("http://elastic.spacemesh.io",
                                http_auth=("spacemesh", ES_PASSWD), port=80, timeout=90)

    def get_search_api(self):
        return self.es


def get_podlist(namespace, depname):
    api = ES().get_search_api()
    fltr = Q("match_phrase", kubernetes__pod_name=depname) & Q("match_phrase", kubernetes__namespace_name=namespace)
    s = Search(index=current_index, using=api).query('bool').filter(fltr)
    hits = list(s.scan())
    podnames = set([hit.kubernetes.pod_name for hit in hits])
    return podnames


def get_pod_logs(namespace, pod_name):
    api = ES().get_search_api()
    fltr = Q("match_phrase", kubernetes__pod_name=pod_name) & Q("match_phrase", kubernetes__namespace_name=namespace)
    s = Search(index=current_index, using=api).query('bool').filter(fltr).sort("time")
    res = s.execute()
    full = Search(index=current_index, using=api).query('bool').filter(fltr).sort("time").extra(size=res.hits.total)
    res = full.execute()
    hits = list(res.hits)
    print("Writing ${0} log lines for pod {1} ".format(len(hits), pod_name))
    with open('./logs/' + pod_name + '.txt', 'w') as f:
        for i in hits:
            f.write(i.log)


def get_podlist_logs(namespace, podlist):
    for i in podlist:
        get_pod_logs(namespace, i)


def get_deployment_logs(namespace, depname):
    lst = get_podlist(namespace, depname)
    print("Getting pod list ", lst)
    get_podlist_logs(namespace, lst)


def query_message(indx, namespace, client_po_name, fields, findFails=False, startTime=None):
    # TODO : break this to smaller functions ?
    es = ES().get_search_api()
    fltr = Q("match_phrase", kubernetes__namespace_name=namespace) & \
           Q("match_phrase", kubernetes__pod_name=client_po_name)
    for f in fields:
        fltr = fltr & Q("match_phrase", **{f: fields[f]})
    s = Search(index=indx, using=es).query('bool', filter=[fltr])
    hits = list(s.scan())

    print("====================================================================")
    print("Report for `{0}` in deployment -  {1}  ".format(fields, client_po_name))
    print("Number of hits: ", len(hits))
    print("====================================================================")
    print("Benchmark results:")
    if len(hits) > 0:
        ts = [hit["T"] for hit in hits]

        first = startTime if startTime is not None else datetime.strptime(min(ts).replace("T", " ", ).replace("Z", ""),
                                                                          "%Y-%m-%d %H:%M:%S.%f")
        last = datetime.strptime(max(ts).replace("T", " ", ).replace("Z", ""), "%Y-%m-%d %H:%M:%S.%f")

        delta = last - first
        print("First: {0}, Last: {1}, Delta: {2}".format(first, last, delta))
        # TODO: compare to previous runs.
        print("====================================================================")
    else:
        print("no hits")
    if findFails:
        print("Looking for pods that didn't hit:")
        podnames = [hit.kubernetes.pod_name for hit in hits]
        newfltr = Q("match_phrase", kubernetes__namespace_name=namespace) & \
                  Q("match_phrase", kubernetes__pod_name=client_po_name)

        for p in podnames:
            newfltr = newfltr & ~Q("match_phrase", kubernetes__pod_name=p)
        s2 = Search(index=current_index, using=es).query('bool', filter=[newfltr])
        hits2 = list(s2.scan())
        unsecpods = set([hit.kubernetes.pod_name for hit in hits2])
        if len(unsecpods) == 0:
            print("None. yay!")
        else:
            print(unsecpods)
        print("====================================================================")

    s = list(hits)
    return s


def parseAtx(log_messages):
    node2blocks = {}
    for x in log_messages:
        nid = re.split(r'\.', x[0])[0]
        m = re.findall(r'(?<=\b:\s)(\w+)|(?<=view\s)(\w+)', x[1])
        if nid in node2blocks:
            node2blocks[nid].append(m)
        else:
            node2blocks[nid] = [m]
    return node2blocks


def sort_by_nodeid(log_messages):
    node2blocks = {}
    for x in log_messages:
        id = re.split(r'\.', x[0])[0]
        m = re.findall(r'\d+', x[1])
        layer = m[0]
        # blocks - list of all blocks, layers - map of blocks per layer
        if id in node2blocks:
            node2blocks[id]["blocks"].append(m)
            if layer in node2blocks[id]["layers"]:
                node2blocks[id]["layers"][layer].append(m)
            else:
                node2blocks[id]["layers"][layer] = [m]
        else:
            node2blocks[id] = {"blocks": [m], "layers": {m[0]: [m]}}
    return node2blocks


def sort_by_layer(log_messages):
    blocks_per_layer = {}
    for x in log_messages:
        m = re.findall(r'\d+', x[1])
        layer = m[0]
        if layer in blocks_per_layer:
            blocks_per_layer[layer].append(m)
        else:
            blocks_per_layer[layer] = [m]
    return blocks_per_layer


def print_node_stats(nodes):
    for node in nodes:
        print("node " + node + " blocks created: " + str(len(nodes[node]["blocks"])))
        for layer in nodes[node]["layers"]:
            print("blocks created in layer " + str(layer) + " : " + str(len(nodes[node]["layers"][layer])))


def print_layer_stat(layers):
    for l in layers:
        print("blocks created in layer " + str(l) + " : " + str(len(layers[l])))


def get_blocks_per_node_and_layer(deployment):
    # I've created a block in layer %v. id: %v, num of transactions: %v, votes: %d, viewEdges: %d atx %v, atxs:%v
    block_fields = {"M": "I've created a block in layer"}
    blocks = query_message(current_index, deployment, deployment, block_fields, True)
    blocks = list([(h.N, h.M) for h in blocks])
    print("found " + str(len(blocks)) + " blocks")
    nodes = sort_by_nodeid(blocks)
    layers = sort_by_layer(blocks)

    return nodes, layers


def get_layers(deployment):
    block_fields = {"M": "release tick"}
    layers = query_message(current_index, deployment, deployment, block_fields, True)
    ids = [int(re.findall(r'\d+', x.M)[0]) for x in layers]
    return ids


def get_latest_layer(deployment):
    layers = get_layers(deployment)
    layers.sort(reverse=True)
    return layers[0]


def wait_for_latest_layer(deployment, layer_id):
    while True:
        lyr = get_latest_layer(deployment)
        if lyr >= layer_id:
            return

        print("current layer " + str(lyr))
        time.sleep(10)


def get_atx_per_node(deployment):
    # based on log: atx published! id: %v, prevATXID: %v, posATXID: %v, layer: %v, published in epoch: %v, active set: %v miner: %v view %v
    block_fields = {"M": "atx published"}
    atx_logs = query_message(current_index, deployment, deployment, block_fields, True)
    atx_logs = list([(h.N, h.M) for h in atx_logs])
    print("found " + str(len(atx_logs)) + " atxs")
    nodes = parseAtx(atx_logs)
    return nodes


def get_nodes_up(deployment):
    # based on log:
    block_fields = {"M": "Starting Spacemesh"}
    logs = query_message(current_index, deployment, deployment, block_fields, True)
    print("found " + str(len(logs)) + " nodes up")
    return len(logs)


def find_dups(indx, namespace, client_po_name, fields, max=1):
<<<<<<< HEAD
    # Usage : find_dups(current_index, "t7t9e", "client-t7t9e-28qj7",
    # {'M':'new_gossip_message', 'protocol': 'api_test_gossip'}, 10)
=======
    """
    finds elasticsearch hits that are duplicates per kubernetes_pod_name.
    The max field represents the number of times the message
    should show up if the indexing was functioning well.

    Usage : find_dups(current_index, "t7t9e", "client-t7t9e-28qj7",
    {'M':'new_gossip_message', 'protocol': 'api_test_gossip'}, 10)
    """
>>>>>>> 8eee0ae8

    es = ES().get_search_api()
    fltr = Q("match_phrase", kubernetes__namespace_name=namespace) & \
           Q("match_phrase", kubernetes__pod_name=client_po_name)
    for f in fields:
        fltr = fltr & Q("match_phrase", **{f: fields[f]})
    s = Search(index=indx, using=es).query('bool', filter=[fltr])
    hits = list(s.scan())

    dups = []
    counting = {}

    for hit in hits:
        counting[hit.kubernetes.pod_name] = 1 if hit.kubernetes.pod_name not in counting else counting[
                                                                                                  hit.kubernetes.pod_name] + 1
        if counting[hit.kubernetes.pod_name] > max and hit.kubernetes.pod_name not in counting:
            dups.append(hit.kubernetes.pod_name)

    print("Total hits: {0}".format(len(hits)))
    print("Duplicate count {0}".format(len(dups)))
    print(dups)


def find_missing(indx, namespace, client_po_name, fields, min=1):
    # Usage : find_dups(current_index, "t7t9e", "client-t7t9e-28qj7",
    # {'M':'new_gossip_message', 'protocol': 'api_test_gossip'}, 10)

    es = ES().get_search_api()
    fltr = Q("match_phrase", kubernetes__namespace_name=namespace) & \
           Q("match_phrase", kubernetes__pod_name=client_po_name)
    for f in fields:
        fltr = fltr & Q("match_phrase", **{f: fields[f]})
    s = Search(index=indx, using=es).query('bool', filter=[fltr])
    hits = list(s.scan())

    miss = []
    counting = {}

    for hit in hits:
        counting[hit.kubernetes.pod_name] = 1 if hit.kubernetes.pod_name not in counting else counting[
                                                                                                  hit.kubernetes.pod_name] + 1

    for pod in counting:
        if counting[pod] < min:
            miss.append(pod)

    print("Total hits: {0}".format(len(hits)))
    print("Missing count {0}".format(len(miss)))
    print(miss)


def query_hare_output_set(indx, ns):
    hits = query_message(indx, ns, ns, {'M': 'Consensus process terminated'}, True)
    lst = []
    for h in hits:
        lst.append(h.set_values)
    return lst


def query_round_1(indx, ns):
    return query_message(indx, ns, ns, {'M': 'Round 1 ended', 'is_svp_ready': 'true'}, True)


def query_round_2(indx, ns):
    hits = query_message(indx, ns, ns, {'M': 'Round 2 ended'}, True)
    filtered = list(filter(lambda x: x.proposed_set != "nil", hits))

    return filtered


def query_round_3(indx, ns):
    return query_message(indx, ns, ns, {'M': 'Round 3 ended: committing'}, True)


def query_pre_round(indx, ns):
    return query_message(indx, ns, ns, {'M': 'Fatal: PreRound ended with empty set'}, True)<|MERGE_RESOLUTION|>--- conflicted
+++ resolved
@@ -227,10 +227,6 @@
 
 
 def find_dups(indx, namespace, client_po_name, fields, max=1):
-<<<<<<< HEAD
-    # Usage : find_dups(current_index, "t7t9e", "client-t7t9e-28qj7",
-    # {'M':'new_gossip_message', 'protocol': 'api_test_gossip'}, 10)
-=======
     """
     finds elasticsearch hits that are duplicates per kubernetes_pod_name.
     The max field represents the number of times the message
@@ -239,7 +235,6 @@
     Usage : find_dups(current_index, "t7t9e", "client-t7t9e-28qj7",
     {'M':'new_gossip_message', 'protocol': 'api_test_gossip'}, 10)
     """
->>>>>>> 8eee0ae8
 
     es = ES().get_search_api()
     fltr = Q("match_phrase", kubernetes__namespace_name=namespace) & \
