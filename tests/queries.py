--- conflicted
+++ resolved
@@ -52,9 +52,6 @@
     # this msg indicates a new layer started
     release_tick = "release tick"
     return get_all_msg_containing(namespace, pod_name, release_tick)
-
-
-CREATED_BLOCK_MSG = "I've created a block"
 
 
 def get_block_creation_msgs(namespace, pod_name, find_fails=False, from_ts=None, to_ts=None):
@@ -440,11 +437,7 @@
     msg_time = None
     for log in logs:
         print(list(log), log.block_id)
-<<<<<<< HEAD
-        block_recv_msg = {"M": "got new block", "block_id": log.block_id}
-=======
         block_recv_msg = {"M": "block received", "block_id": log.block_id}
->>>>>>> 0cd25ae7
         # prop is the propagation delay delta between oldest and youngest message of this sort
         prop, max_time = message_propagation(deployment, block_recv_msg)
         print(prop, max_time)
