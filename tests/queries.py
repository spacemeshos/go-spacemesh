import collections
import random
import re
import time
from datetime import datetime

from elasticsearch_dsl import Search, Q

from tests import convenience
from tests.context import ES
from tests.convenience import PRINT_SEP

TS_FORMAT = "%Y-%m-%dT%H:%M:%S.%fZ"

dt = datetime.now()
todaydate = dt.strftime("%Y.%m.%d")
current_index = 'kubernetes_cluster-' + todaydate


# for convenience
def get_pod_name_and_namespace_queries(pod_name, namespace):
    return Q("match_phrase", kubernetes__pod_name=pod_name) & \
           Q("match_phrase", kubernetes__namespace_name=namespace)


def set_time_frame_query(from_ts=None, to_ts=None):
    if from_ts and to_ts:
        res_q = Q({'bool': {'range': {'@timestamp': {'gte': from_ts, 'lte': to_ts}}}})
    elif from_ts and not to_ts:
        res_q = Q({'bool': {'range': {'@timestamp': {'gte': from_ts}}}})
    elif to_ts:
        res_q = Q({'bool': {'range': {'@timestamp': {'lte': to_ts}}}})
    else:
        print("could not set time frame, both time limits are None")
        res_q = None

    return res_q


# ===================================== LOG LEVEL =====================================

def find_error_log_msgs(namespace, pod_name):
    fields = {"L": "ERROR"}
    return query_message(current_index, namespace, pod_name, fields)


# ================================== MESSAGE CONTENT ==================================

def get_block_creation_msgs(namespace, pod_name, find_fails=False, from_ts=None, to_ts=None):
    # I've created a block in layer %v. id: %v, num of transactions: %v, votes: %d,
    # viewEdges: %d, atx %v, atxs:%v
    created_block_msg = "I've created a block in layer"
    return get_all_msg_containing(namespace, pod_name, created_block_msg, find_fails, from_ts, to_ts)


def get_done_syncing_msgs(namespace, pod_name):
    done_waiting_msg = "Done waiting for ticks and validation"
    return get_all_msg_containing(namespace, pod_name, done_waiting_msg)


def get_app_started_msgs(namespace, pod_name):
    app_started_msg = "App started"
    return get_all_msg_containing(namespace, pod_name, app_started_msg)


def get_all_msg_containing(namespace, pod_name, msg_data, find_fails=False, from_ts=None, to_ts=None, is_print=True):
    """
    Queries for all logs with msg_data in their content {"M": msg_data}
    also, it's optional to add timestamps as time frame, if only one is passed
    then messages will hit from from_ts on or from to_ts back

    :param namespace: string, session id
    :param pod_name: string, filter for pod name entry
    :param msg_data: string, message content
    :param find_fails: boolean, whether to print unmatched pods (query_message)
    :param from_ts: string, find results from this time stamp on (%Y-%m-%dT%H:%M:%S.%fZ)
    :param to_ts: string, find results before this time stamp (%Y-%m-%dT%H:%M:%S.%fZ)
    :param is_print: bool, whether to print query results or not

    :return: list, all matching hits
    """

    queries = []
    if from_ts or to_ts:
        queries = [set_time_frame_query(from_ts, to_ts)]

    msg = {"M": msg_data}
    hit_lst = query_message(current_index, namespace, pod_name, msg, find_fails, queries=queries, is_print=is_print)
    return hit_lst


def get_blocks_msgs_of_pod(namespace, pod_name):
    return get_blocks_and_layers(namespace, pod_name)


def get_blocks_per_node_and_layer(deployment):
    return get_blocks_and_layers(deployment, deployment)


def get_blocks_and_layers(namespace, pod_name, find_fails=False):
    blocks = get_block_creation_msgs(namespace, pod_name, find_fails)
    nodes = sort_by_nodeid(blocks)
    layers = sort_by_layer(blocks)

    return nodes, layers


def get_layers(namespace, find_fails=True):
    layers = get_all_msg_containing(namespace, namespace, "release tick", find_fails)
    ids = [int(x.layer_id) for x in layers]
    return ids


# ============================== END MESSAGE CONTENT ==================================

def get_podlist(namespace, depname):
    api = ES().get_search_api()
    fltr = get_pod_name_and_namespace_queries(depname, namespace)
    s = Search(index=current_index, using=api).query('bool').filter(fltr)
    hits = list(s.scan())
    podnames = set([hit.kubernetes.pod_name for hit in hits])
    return podnames


def get_pod_logs(namespace, pod_name):
    api = ES().get_search_api()
    fltr = get_pod_name_and_namespace_queries(pod_name, namespace)
    s = Search(index=current_index, using=api).query('bool').filter(fltr).sort("time")
    res = s.execute()
    full = Search(index=current_index, using=api).query('bool').filter(fltr).sort("time").extra(size=res.hits.total)
    res = full.execute()
    hits = list(res.hits)
    print("Writing ${0} log lines for pod {1} ".format(len(hits), pod_name))
    with open('./logs/' + pod_name + '.txt', 'w') as f:
        for i in hits:
            f.write(i.log)


def get_podlist_logs(namespace, podlist):
    for i in podlist:
        get_pod_logs(namespace, i)


def get_deployment_logs(namespace, depname):
    lst = get_podlist(namespace, depname)
    print("Getting pod list ", lst)
    get_podlist_logs(namespace, lst)


def poll_query_message(indx, namespace, client_po_name, fields, findFails=False, startTime=None, expected=None,
                       query_time_out=120):
    hits = query_message(indx, namespace, client_po_name, fields, findFails, startTime)
    if expected is None:
        return hits

    time_passed = 0
    while len(hits) < expected:
        if time_passed > query_time_out:
            print("Timeout expired when polling on query expected={0}, hits={1}".format(expected, len(hits)))
            break

        time.sleep(10)
        time_passed += 10
        hits = query_message(indx, namespace, client_po_name, fields, findFails, startTime)
    return hits


def query_message(indx, namespace, client_po_name, fields, find_fails=False, start_time=None, queries=None,
                  is_print=True):
    # TODO : break this to smaller functions ?
    es = ES().get_search_api()
    fltr = get_pod_name_and_namespace_queries(client_po_name, namespace)
    for key in fields:
        fltr = fltr & Q("match_phrase", **{key: fields[key]})

    # append extra queries
    if queries:
        for q in queries:
            fltr = fltr & q

    s = Search(index=indx, using=es).query('bool', filter=[fltr])
    hits = list(s.scan())

    if is_print:
        print(f"\n{PRINT_SEP}")
        print(f"A query has been made for `{fields}`\ndeployment - {namespace}\n"
              f"all clients containing {client_po_name} in pod_name")
        print("Number of hits: ", len(hits))
        print(f"{PRINT_SEP}\n")

    if find_fails:
        print("Looking for pods that didn't hit:")
        podnames = set([hit.kubernetes.pod_name for hit in hits])
        newfltr = get_pod_name_and_namespace_queries(client_po_name, namespace)

        for p in podnames:
            newfltr = newfltr & ~Q("match_phrase", kubernetes__pod_name=p)
        s2 = Search(index=current_index, using=es).query('bool', filter=[newfltr])
        hits2 = list(s2.scan())
        unsecpods = set([hit.kubernetes.pod_name for hit in hits2])
        if len(unsecpods) == 0:
            print("None. yay!")
        else:
            print(unsecpods)
        print(PRINT_SEP)

    s = list(hits)
    return s


atx = collections.namedtuple('atx', ['atx_id', 'layer_id', 'published_in_epoch', 'timestamp'])


# TODO this can be a util function
def parseAtx(log_messages):
    node2blocks = {}
    for log in log_messages:
        nid = re.split(r'\.', log.N)[0]
        matched_atx = atx(log.atx_id, log.layer_id, log.epoch_id, log.T)
        if nid in node2blocks:
            node2blocks[nid].append(matched_atx)
        else:
            node2blocks[nid] = [matched_atx]
    return node2blocks


# sets log messages into a dictionary where keys=node_id and
# value is a dictionary of blocks and layers
# TODO this can be a util function
def sort_by_nodeid(log_messages):
    node2blocks = {}
    for log in log_messages:
        # I've created a block in layer %v. id: %v, num of transactions: %v, votes: %d,
        # viewEdges: %d, atx %v, atxs:%v
        id = re.split(r'\.', log.N)[0]
        m = re.findall(r'\w+\b', log.M)
        # layer field
        layer = m[7]
        # blocks - list of all blocks, layers - map of blocks per layer
        if id in node2blocks:
            node2blocks[id]["blocks"].append(m)
            if layer in node2blocks[id]["layers"]:
                node2blocks[id]["layers"][layer].append(m)
            else:
                node2blocks[id]["layers"][layer] = [m]
        else:
            node2blocks[id] = {"blocks": [m], "layers": {m[7]: [m]}}
    return node2blocks


# sets log messages into a dictionary where keys=layer_id and
# value is a dictionary of blocks and layers
# TODO this can be a util function
def sort_by_layer(log_messages):
    blocks_per_layer = {}
    for log in log_messages:
        fields = re.findall(r'\d+', log.M)
        layer = fields[0]
        if layer in blocks_per_layer:
            blocks_per_layer[layer].append(fields)
        else:
            blocks_per_layer[layer] = [fields]
    return blocks_per_layer


# TODO this can be a util function
def print_node_stats(nodes):
    for node in nodes:
        print("node " + node + " blocks created: " + str(len(nodes[node]["blocks"])))
        for layer in nodes[node]["layers"]:
            print("blocks created in layer " + str(layer) + " : " + str(len(nodes[node]["layers"][layer])))


# TODO this can be a util function
def print_layer_stat(layers):
    for l in layers:
        print("blocks created in layer " + str(l) + " : " + str(len(layers[l])))


# TODO this can be a util function
def get_latest_layer(deployment):
    layers = get_layers(deployment)
    layers.sort(reverse=True)
    if len(layers) == 0:
        return 0
    return layers[0]


def wait_for_latest_layer(deployment, min_layer_id, layers_per_epoch):
    while True:
        lyr = get_latest_layer(deployment)
        print("current layer " + str(lyr))
        if lyr >= min_layer_id and lyr % layers_per_epoch == 0:
            return lyr
        time.sleep(10)


def get_atx_per_node(deployment):
    # based on log: atx published! id: %v, prevATXID: %v, posATXID: %v, layer: %v,
    # published in epoch: %v, active set: %v miner: %v view %v
    block_fields = {"M": "atx published"}
    atx_logs = query_message(current_index, deployment, deployment, block_fields, True)
    print("found " + str(len(atx_logs)) + " atxs")
    nodes = parseAtx(atx_logs)
    return nodes


def get_nodes_up(deployment):
    # based on log:
    block_fields = {"M": "Starting Spacemesh"}
    logs = query_message(current_index, deployment, deployment, block_fields, True)
    print("found " + str(len(logs)) + " nodes up")
    return len(logs)


def find_dups(indx, namespace, client_po_name, fields, max=1):
    """
    finds elasticsearch hits that are duplicates per kubernetes_pod_name.
    The max field represents the number of times the message
    should show up if the indexing was functioning well.

    Usage : find_dups(current_index, "t7t9e", "client-t7t9e-28qj7",
    {'M':'new_gossip_message', 'protocol': 'api_test_gossip'}, 10)
    """

    es = ES().get_search_api()
    fltr = get_pod_name_and_namespace_queries(client_po_name, namespace)
    for f in fields:
        fltr = fltr & Q("match_phrase", **{f: fields[f]})
    s = Search(index=indx, using=es).query('bool', filter=[fltr])
    hits = list(s.scan())

    dups = []
    counting = {}

    for hit in hits:
        counting[hit.kubernetes.pod_name] = 1 if hit.kubernetes.pod_name not in counting else counting[
                                                                                                  hit.kubernetes.pod_name] + 1
        if counting[hit.kubernetes.pod_name] > max and hit.kubernetes.pod_name not in counting:
            dups.append(hit.kubernetes.pod_name)

    print("Total hits: {0}".format(len(hits)))
    print("Duplicate count {0}".format(len(dups)))
    print(dups)


def find_missing(indx, namespace, client_po_name, fields, min=1):
    # Usage : find_dups(current_index, "t7t9e", "client-t7t9e-28qj7",
    # {'M':'new_gossip_message', 'protocol': 'api_test_gossip'}, 10)

    es = ES().get_search_api()
    fltr = get_pod_name_and_namespace_queries(client_po_name, namespace)
    for f in fields:
        fltr = fltr & Q("match_phrase", **{f: fields[f]})
    s = Search(index=indx, using=es).query('bool', filter=[fltr])
    hits = list(s.scan())

    miss = []
    counting = {}

    for hit in hits:
        counting[hit.kubernetes.pod_name] = 1 if hit.kubernetes.pod_name not in counting else counting[
                                                                                                  hit.kubernetes.pod_name] + 1

    for pod in counting:
        if counting[pod] < min:
            miss.append(pod)

    print("Total hits: {0}".format(len(hits)))
    print("Missing count {0}".format(len(miss)))
    print(miss)


# =====================================================================================
# Hare queries
# =====================================================================================


def query_hare_output_set(indx, ns, layer):
    hits = query_message(indx, ns, ns, {'M': 'Consensus process terminated', 'layer_id': str(layer)}, True)
    lst = [h.current_set for h in hits]

    return lst


def query_round_1(indx, ns, layer):
    return query_message(indx, ns, ns, {'M': 'status round ended', 'is_svp_ready': 'true', 'layer_id': str(layer)},
                         False)


def query_round_2(indx, ns, layer):
    hits = query_message(indx, ns, ns, {'M': 'proposal round ended', 'layer_id': str(layer)}, False)
    filtered = list(filter(lambda x: x.proposed_set != "nil", hits))

    return filtered


def query_round_3(indx, ns, layer):
    return query_message(indx, ns, ns, {'M': 'message sent', 'msg_type': 'Commit', 'layer_id': str(layer)}, False)


def query_pre_round(indx, ns, layer):
    return query_message(indx, ns, ns, {'M': 'Fatal: PreRound ended with empty set', 'layer_id': str(layer)}, False)


def query_no_svp(indx, ns):
    return query_message(indx, ns, ns, {'M': 'status round ended', 'is_svp_ready': 'false'}, False)


def query_empty_set(indx, ns):
    return query_message(indx, ns, ns, {'M': 'Fatal: PreRound ended with empty set'}, False)


def query_new_iteration(indx, ns):
    return query_message(indx, ns, ns, {'M': 'Starting new iteration'}, False)


def query_mem_usage(indx, ns):
    return query_message(indx, ns, ns, {'M': 'json_mem_data'}, False)


def query_atx_published(indx, ns, layer):
    return query_message(indx, ns, ns, {'M': 'atx published', 'layer_id': str(layer)}, False)


<<<<<<< HEAD
# =====================================================================================
# Layer hashes
# =====================================================================================


def compare_layer_hashes(hits):
    layer_hash = hits[0].layer_hash
    for hit in hits:
        assert hit.layer_hash == layer_hash
    print(f"validated {len(hits)} equal layer hashes for layer {hits[0].layer_id}: {layer_hash}")


def assert_equal_layer_hashes(indx, ns):
    layer = 0
    while True:
        hits = query_message(indx, ns, ns, {'M': 'new layer hash', 'layer_id': layer})
        if len(hits) == 0:
            break
        compare_layer_hashes(hits)
=======
def message_propagation(deployment, query_fields):
    logs = query_message(current_index, deployment, deployment, query_fields, False)
    srt = sorted(logs, key=lambda x: datetime.strptime(x.T, convenience.TIMESTAMP_FMT))
    if len(srt) > 0:
        t1 = datetime.strptime(srt[0].T, convenience.TIMESTAMP_FMT)
        t2 = datetime.strptime(srt[len(srt) - 1].T, convenience.TIMESTAMP_FMT)
        diff = t2 - t1
        # print(diff)
        return diff, t2
    return None, None


def layer_block_max_propagation(deployment, layer):
    block_fields = {"M": "I've created a block in layer %d" % layer}
    logs = query_message(current_index, deployment, deployment, block_fields, False)
    max_propagation = None
    msg_time = None
    for x in logs:
        # id = re.split(r'\.', x.N)[0]
        fields = re.findall(r'\w+\b', x.M)
        # block_id field
        print(list(x), fields[9])
        block_recv_msg = {"M": "got new block", "block_id": fields[9]}
        # prop is the propagation delay delta between oldest and youngest message of this sort
        prop, max_time = message_propagation(deployment, block_recv_msg)
        print(prop, max_time)
        # if we have a delta (we found 2 times to get the diff from, check if this delta is the greatest.)
        if prop is not None and (max_propagation is None or prop > max_propagation):
            max_propagation, msg_time = prop, max_time - datetime.strptime(x.T, convenience.TIMESTAMP_FMT)
    return max_propagation, msg_time


def all_atx_max_propagation(deployment, samples_per_node=1):
    nodes = get_atx_per_node(deployment)
    max_propagation = None
    msg_time = None
    for n in nodes:
        for i in range(samples_per_node):
            atx = random.choice(nodes[n])
            # id = re.split(r'\.', x.N)[0]
            block_recv_msg = {"M": "got new ATX", "atx_id": atx.atx_id}
            # if we have a delta (we found 2 times to get the diff from, check if this delta is the greatest.)
            prop, max_message = message_propagation(deployment, block_recv_msg)
            if prop is not None and (max_propagation is None or prop > max_propagation):
                max_propagation, msg_time = prop, max_message - datetime.strptime(atx.timestamp,
                                                                                  convenience.TIMESTAMP_FMT)
    return max_propagation, msg_time
>>>>>>> 9605ddaf
<|MERGE_RESOLUTION|>--- conflicted
+++ resolved
@@ -423,27 +423,6 @@
     return query_message(indx, ns, ns, {'M': 'atx published', 'layer_id': str(layer)}, False)
 
 
-<<<<<<< HEAD
-# =====================================================================================
-# Layer hashes
-# =====================================================================================
-
-
-def compare_layer_hashes(hits):
-    layer_hash = hits[0].layer_hash
-    for hit in hits:
-        assert hit.layer_hash == layer_hash
-    print(f"validated {len(hits)} equal layer hashes for layer {hits[0].layer_id}: {layer_hash}")
-
-
-def assert_equal_layer_hashes(indx, ns):
-    layer = 0
-    while True:
-        hits = query_message(indx, ns, ns, {'M': 'new layer hash', 'layer_id': layer})
-        if len(hits) == 0:
-            break
-        compare_layer_hashes(hits)
-=======
 def message_propagation(deployment, query_fields):
     logs = query_message(current_index, deployment, deployment, query_fields, False)
     srt = sorted(logs, key=lambda x: datetime.strptime(x.T, convenience.TIMESTAMP_FMT))
@@ -491,4 +470,24 @@
                 max_propagation, msg_time = prop, max_message - datetime.strptime(atx.timestamp,
                                                                                   convenience.TIMESTAMP_FMT)
     return max_propagation, msg_time
->>>>>>> 9605ddaf
+
+
+# =====================================================================================
+# Layer hashes
+# =====================================================================================
+
+
+def compare_layer_hashes(hits):
+    layer_hash = hits[0].layer_hash
+    for hit in hits:
+        assert hit.layer_hash == layer_hash
+    print(f"validated {len(hits)} equal layer hashes for layer {hits[0].layer_id}: {layer_hash}")
+
+
+def assert_equal_layer_hashes(indx, ns):
+    layer = 0
+    while True:
+        hits = query_message(indx, ns, ns, {'M': 'new layer hash', 'layer_id': layer})
+        if len(hits) == 0:
+            break
+        compare_layer_hashes(hits)