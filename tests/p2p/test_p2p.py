import base64
from datetime import datetime
import pytest
from pytest_testconfig import config as testconfig
import re
import random
from random import choice
from string import ascii_lowercase
import time

# noinspection PyUnresolvedReferences
from tests.context import ES
from tests.convenience import sleep_print_backwards
from tests.queries import query_message, poll_query_message
from tests.setup_utils import add_multi_clients
from tests.utils import get_conf, api_call, get_curr_ind


current_index = get_curr_ind()
timeout_factor = 1

# For purposes of these tests, we override the PoetProof protocol
gossip_message_query_fields = {'M': 'new_gossip_message', 'protocol': 'PoetProof'}


def query_bootstrap_es(namespace, bootstrap_po_name):
    hits = poll_query_message(current_index, namespace, bootstrap_po_name, {"M": "Local node identity"}, expected=1)
    for h in hits:
        match = re.search(r"Local node identity >> (?P<bootstrap_key>\w+)", h.M)
        if match:
            return match.group('bootstrap_key')
    return None

# ==============================================================================
#    Fixtures
# ==============================================================================


# The following fixture should not be used if you wish to add many clients during test.
@pytest.fixture()
def add_client(request, setup_bootstrap, setup_clients):
    global client_name

    def _add_single_client():
        global client_name
        if not setup_bootstrap.pods:
            raise Exception("Could not find bootstrap node")

        bs_info = setup_bootstrap.pods[0]
        cspec = get_conf(bs_info, testconfig['client'], testconfig['genesis_delta'])
        client_name = add_multi_clients(testconfig, setup_bootstrap.deployment_id, cspec, 1)[0]
        return client_name

    return _add_single_client()


@pytest.fixture()
def add_clients(setup_bootstrap, setup_clients):
    """
    add_clients returns a function for the user to run in order to add more clients

    :param setup_bootstrap: DeploymentInfo, bootstrap info
    :param setup_clients: DeploymentInfo, client info

    :return: function, _add_client
    """

    def _add_clients(num_of_clients, version=None, version_separator=''):
        # TODO make a generic function that _add_clients can use
        """
        adds a clients to namespace

        :param num_of_clients: int, number of replicas
        :param version: string, the wanted client version
        :param version_separator: string, separator to separate between client key and client version

        :return: list, all created client pods
        """
        if version and not isinstance(version, str):
            raise ValueError("version must be type string")

        if not setup_bootstrap.pods:
            raise Exception("Could not find bootstrap node")

        bs_info = setup_bootstrap.pods[0]

        client_key = 'client'
        if version:
            client_key += f'{version_separator}{version}'

        cspec = get_conf(bs_info, testconfig[client_key], testconfig['genesis_delta'])
        pods_names = add_multi_clients(testconfig, setup_bootstrap.deployment_id, cspec, size=num_of_clients)
        return pods_names

    return _add_clients


# ==============================================================================
#    TESTS
# ==============================================================================

def test_bootstrap(init_session, add_elk, add_node_pool, add_curl, setup_bootstrap):
    print("running test_bootstrap")
    sleep_print_backwards(10 * timeout_factor, "wait for the bootstrap logs to be available in ElasticSearch")
    bs_id = query_bootstrap_es(testconfig['namespace'], setup_bootstrap.pods[0]['name'])
    ass_err = f"setup_bootstrap.pods[0]['key'] = {setup_bootstrap.pods[0]['key']}, bootstrap returned ID: {bs_id}"
    assert setup_bootstrap.pods[0]['key'] == bs_id, ass_err


def test_client(init_session, add_elk, add_node_pool, add_curl, setup_clients, save_log_on_exit):
    fields = {'M': 'discovery_bootstrap'}
    timetowait = len(setup_clients.pods) * timeout_factor
    print(f"Sleeping {str(timetowait)} before checking out bootstrap results")
    time.sleep(timetowait)

    peers = poll_query_message(indx=current_index,
                               namespace=testconfig['namespace'],
                               client_po_name=setup_clients.deployment_name,
                               fields=fields,
                               findFails=False,
                               expected=len(setup_clients.pods))

    assert len(peers) == len(setup_clients.pods)


def test_add_client(add_client):
    # Sleep a while before checking the node is bootstrapped
    time.sleep(20 * timeout_factor)
    fields = {'M': 'discovery_bootstrap'}

    hits = poll_query_message(indx=current_index,
                              namespace=testconfig['namespace'],
                              client_po_name=add_client,
                              fields=fields,
                              findFails=True,
                              expected=1)
    assert len(hits) == 1, "Could not find new Client bootstrap message pod:{0}".format(add_client)


def test_add_many_clients(init_session, add_elk, add_node_pool, setup_bootstrap, setup_clients):
    bs_info = setup_bootstrap.pods[0]
    cspec = get_conf(bs_info, testconfig['client'], testconfig['genesis_delta'])

    pods = add_multi_clients(testconfig, setup_bootstrap.deployment_id, cspec, size=4)
    time.sleep(40 * timeout_factor)  # wait for the new clients to finish bootstrap and for logs to get to elasticsearch
    fields = {'M': 'discovery_bootstrap'}
    for p in pods:
        hits = poll_query_message(indx=current_index,
                                  namespace=testconfig['namespace'],
                                  client_po_name=p,
                                  fields=fields,
                                  findFails=True,
                                  expected=1)
        assert len(hits) == 1, "Could not find new Client bootstrap message pod:{0}".format(p)


def test_gossip(init_session, add_elk, add_node_pool, setup_clients, add_curl):
<<<<<<< HEAD
    initial = len(query_message(
        current_index, testconfig['namespace'], setup_clients.deployment_name, gossip_message_query_fields))
=======
    fields = {'M': 'new_gossip_message', 'protocol': 'api_test_gossip'}
    initial = len(query_message(current_index, testconfig['namespace'], setup_clients.deployment_name, fields))
>>>>>>> bacf5e1b
    # *note*: this already waits for bootstrap so we can send the msg right away.
    # send message to client via rpc
    client_ip = setup_clients.pods[0]['pod_ip']
    podname = setup_clients.pods[0]['name']
    print("Sending gossip from client ip: {0}/{1}".format(podname, client_ip))

    # todo: take out broadcast and rpcs to helper methods.
    api = 'v1/gateway/broadcastpoet'

    # this is messy: this gets passed to curl as a command, so it needs to be a string
    # grpc expects binary data as base64
    data = '{"data":"%s"}' % base64.b64encode(b"foo").decode('utf-8')
    out = api_call(client_ip, data, api, testconfig['namespace'])

    assert "{'status': {}}" in out

    # Need to sleep for a while in order to enable the propagation of the gossip message - 0.5 sec for each node
    # TODO: check frequently before timeout so we might be able to finish earlier.
    gossip_propagation_sleep = len(
        setup_clients.pods) * timeout_factor / 2  # currently we expect short propagation times.
    print('sleep for {0} sec to enable gossip propagation'.format(gossip_propagation_sleep))
    time.sleep(gossip_propagation_sleep)

    total_expected_gossip = initial + len(setup_clients.pods)
    after = poll_query_message(indx=current_index,
                               namespace=testconfig['namespace'],
                               client_po_name=setup_clients.deployment_name,
                               fields=gossip_message_query_fields,
                               findFails=False,
                               expected=total_expected_gossip)

    assert total_expected_gossip == len(after), "test_gossip: Total gossip messages in ES is not as expected"


def test_many_gossip_messages(setup_clients, add_elk, add_node_pool, add_curl):
<<<<<<< HEAD
    initial = len(query_message(
        current_index, testconfig['namespace'], setup_clients.deployment_name, gossip_message_query_fields))
=======
    fields = {'M': 'new_gossip_message', 'protocol': 'api_test_gossip'}
    initial = len(query_message(current_index, testconfig['namespace'], setup_clients.deployment_name, fields))
>>>>>>> bacf5e1b

    # *note*: this already waits for bootstrap so we can send the msg right away.
    # send message to client via rpc
    test_messages = 10
    for i in range(test_messages):
        rnd = random.randint(0, len(setup_clients.pods) - 1)
        client_ip = setup_clients.pods[rnd]['pod_ip']
        podname = setup_clients.pods[rnd]['name']
        print("Sending gossip from client ip: {0}/{1}".format(podname, client_ip))

        # todo: take out broadcast and rpcs to helper methods.
        api = 'v1/gateway/broadcastpoet'

        # this is messy: this gets passed to curl as a command, so it needs to be a string
        # grpc expects binary data as base64
        # it doesn't matter what the data contains as long as each is unique
        data = '{"data":"%s"}' % base64.b64encode(i.to_bytes(1, byteorder='big')).decode('utf-8')
        out = api_call(client_ip, data, api, testconfig['namespace'])
        assert "{'status': {}}" in out

        # Need to sleep for a while in order to enable the propagation of the gossip message - 0.5 sec for each node
        # TODO: check frequently before timeout so we might be able to finish earlier.
        gossip_propagation_sleep = 15 * timeout_factor  # currently we expect short propagation times.
        print('sleep for {0} sec to enable gossip propagation'.format(gossip_propagation_sleep))
        time.sleep(gossip_propagation_sleep)

        total_expected_gossip = initial + len(setup_clients.pods) * (i + 1)
        after = poll_query_message(indx=current_index,
                                   namespace=testconfig['namespace'],
                                   client_po_name=setup_clients.deployment_name,
                                   fields=gossip_message_query_fields,
                                   findFails=False,
                                   expected=total_expected_gossip)

        assertion_msg = "test_many_gossip_messages: Total gossip messages in ES is not as expected"
        assert total_expected_gossip == len(after), assertion_msg


def send_msgs(setup_clients, api, headers, total_expected_gossip, msg_size=10000, prop_sleep_time=20, num_of_msg=100,
              expected_ret="{'status': {}}", msg_field="data"):
    """
    sends a protocol message to a random node and asserts its propagation

    :param setup_clients: DeploymentInfo, clients info
    :param api: string, api path
    :param headers: string, protocol header fields
    :param total_expected_gossip: int, expected number of hits result
    :param msg_size: int, message size in bits
    :param prop_sleep_time: int, time to sleep before propagation is done
    :param num_of_msg: int
    :param expected_ret: string, expected query return status
    :param msg_field: string, message field
    currently this argument gets only one value but in the future for a more
    generic function we'll get a list of strings (10.11.19)
    """
    # in our case each pod contains one node
    pods_num = len(setup_clients.pods)
    for i in range(num_of_msg):
        rnd = random.randint(0, pods_num - 1)
        client_ip = setup_clients.pods[rnd]['pod_ip']
        pod_name = setup_clients.pods[rnd]['name']
        print("Sending gossip from client ip: {0}/{1}".format(pod_name, client_ip))

        # todo: take out broadcast and rpcs to helper methods.
        msg = "".join(choice(ascii_lowercase) for _ in range(msg_size))
        # TODO in the future this may be changed for a more generic function
        data = '{{"{msg_field}": "{msg}"}}'.format(msg_field=msg_field, msg=msg)
        out = api_call(client_ip, data, api, testconfig['namespace'])
        ass_err = f"test_invalid_msg: expected \"{expected_ret}\" and got \"{out}\""
        assert expected_ret in out, ass_err

    # currently we expect short propagation times.
    gossip_propagation_sleep = (num_of_msg + prop_sleep_time) * timeout_factor
    print('sleep for {0} sec to enable gossip propagation'.format(gossip_propagation_sleep))
    time.sleep(gossip_propagation_sleep)

    after = poll_query_message(indx=current_index,
                               namespace=testconfig['namespace'],
                               client_po_name=setup_clients.deployment_name,
                               fields=headers,
                               findFails=False,
                               expected=total_expected_gossip)

    err_msg = "msg_testing: Total gossip messages in ES is not as expected"
    err_msg += f"\nexpected {total_expected_gossip}, got {len(after)}"
    assert total_expected_gossip == len(after), err_msg


# Deploy X peers
# Wait for bootstrap
# Broadcast Y messages (make sure that all of them are live simultaneously)
# Validate that all nodes got exactly Y messages (X*Y messages)
# Sample few nodes and validate that they got all 5 messages
def test_many_gossip_sim(setup_clients, add_elk, add_node_pool, add_curl):
<<<<<<< HEAD
    api = 'v1/gateway/broadcastpoet'
=======
    api = 'v1/broadcast'
    headers = {'M': 'new_gossip_message', 'protocol': 'api_test_gossip'}
>>>>>>> bacf5e1b
    msg_size = 10000  # 1kb TODO: increase up to 2mb
    test_messages = 100
    pods_num = len(setup_clients.pods)

    prev_num_of_msg = len(query_message(
        current_index, testconfig['namespace'], setup_clients.deployment_name, gossip_message_query_fields))
    # if msg is valid we should see the message at each node msg * pods(nodes)
    total_expected_gossip = prev_num_of_msg + test_messages * pods_num

    send_msgs(setup_clients, api, gossip_message_query_fields, total_expected_gossip, num_of_msg=test_messages)


def test_broadcast_unknown_protocol(setup_bootstrap, add_elk, add_node_pool, setup_clients, add_curl):
<<<<<<< HEAD
    api = 'v1/gateway/broadcastpoet'
=======
    api = 'v1/broadcast'
>>>>>>> bacf5e1b
    # protocol is modified
    headers = gossip_message_query_fields.copy()
    headers['protocol'] = 'unknown_protocol'
    msg_size = 10000  # 1kb TODO: increase up to 2mb
    test_messages = 10

    prev_num_of_msg = len(query_message(current_index, testconfig['namespace'], setup_clients.deployment_name, headers))
    # add only the number of previous messages
    # when there's a problem in our protocol we're not even sending
    total_expected_gossip = prev_num_of_msg

    send_msgs(setup_clients, api, headers, total_expected_gossip, num_of_msg=test_messages)


# Different client version on bootstrap:
# Deploy X peers with client version A
# Wait for bootstrap
# Deploy new "v2" peers with client version B<A
# Validate that the new nodes failed to bootstrap
# NOTE: this test is run in the end because it affects the network structure,
# it creates an additional pod with a "v2" client
<<<<<<< HEAD
# ALSO NOTE: The "v2" client is actually running an _earlier_ client version, this is confusing
def test_diff_client_ver(setup_bootstrap, add_elk, add_node_pool, setup_clients, add_curl, add_clients):
=======
def test_diff_client_ver(setup_bootstrap, add_elk, add_node_pool, setup_clients, add_curl, add_clients):
    sync_sleep_time = 10
>>>>>>> bacf5e1b
    num_of_v2_clients = 2
    v2_version = "v2"

    clients = add_clients(num_of_v2_clients, v2_version)

    # Sleep a while before checking the node is bootstrapped
    time.sleep(20 * timeout_factor)
    headers = {'M': 'discovery_bootstrap'}
    for cl in clients:
        hits = poll_query_message(indx=current_index,
                                  namespace=setup_bootstrap.deployment_id,
                                  client_po_name=cl,
                                  fields=headers,
                                  findFails=False)
        ass_err = f"client is not supposed to discover bootstrap, on: {cl}"
        assert len(hits) == 0, ass_err


# NOTE: this test is run in the end because it affects the network structure,
# it creates more pods and bootstrap them which will affect final query results
# an alternative to that would be to kill the pods when the test ends.
def test_late_bootstraps(init_session, add_elk, add_node_pool, setup_bootstrap, setup_clients):
    TEST_NUM = 10
    testnames = []

    for i in range(TEST_NUM):
        client = add_multi_clients(testconfig, setup_bootstrap.deployment_id,
                                   get_conf(setup_bootstrap.pods[0], testconfig['client'], testconfig['genesis_delta']),
                                   1)
        testnames.append((client[0], datetime.now()))

    # Need to sleep for a while in order to enable the
    # propagation of the gossip message
    time.sleep(TEST_NUM * timeout_factor)

    fields = {'M': 'discovery_bootstrap'}
    for i in testnames:
        hits = poll_query_message(indx=current_index,
                                  namespace=testconfig['namespace'],
                                  client_po_name=i[0],
                                  fields=fields,
                                  findFails=False,
                                  expected=1)

        assert len(hits) == 1, "Could not find new Client bootstrap message. client: {0}".format(i[0])<|MERGE_RESOLUTION|>--- conflicted
+++ resolved
@@ -155,13 +155,8 @@
 
 
 def test_gossip(init_session, add_elk, add_node_pool, setup_clients, add_curl):
-<<<<<<< HEAD
-    initial = len(query_message(
-        current_index, testconfig['namespace'], setup_clients.deployment_name, gossip_message_query_fields))
-=======
     fields = {'M': 'new_gossip_message', 'protocol': 'api_test_gossip'}
     initial = len(query_message(current_index, testconfig['namespace'], setup_clients.deployment_name, fields))
->>>>>>> bacf5e1b
     # *note*: this already waits for bootstrap so we can send the msg right away.
     # send message to client via rpc
     client_ip = setup_clients.pods[0]['pod_ip']
@@ -197,13 +192,8 @@
 
 
 def test_many_gossip_messages(setup_clients, add_elk, add_node_pool, add_curl):
-<<<<<<< HEAD
-    initial = len(query_message(
-        current_index, testconfig['namespace'], setup_clients.deployment_name, gossip_message_query_fields))
-=======
     fields = {'M': 'new_gossip_message', 'protocol': 'api_test_gossip'}
     initial = len(query_message(current_index, testconfig['namespace'], setup_clients.deployment_name, fields))
->>>>>>> bacf5e1b
 
     # *note*: this already waits for bootstrap so we can send the msg right away.
     # send message to client via rpc
@@ -298,12 +288,8 @@
 # Validate that all nodes got exactly Y messages (X*Y messages)
 # Sample few nodes and validate that they got all 5 messages
 def test_many_gossip_sim(setup_clients, add_elk, add_node_pool, add_curl):
-<<<<<<< HEAD
-    api = 'v1/gateway/broadcastpoet'
-=======
     api = 'v1/broadcast'
     headers = {'M': 'new_gossip_message', 'protocol': 'api_test_gossip'}
->>>>>>> bacf5e1b
     msg_size = 10000  # 1kb TODO: increase up to 2mb
     test_messages = 100
     pods_num = len(setup_clients.pods)
@@ -317,11 +303,7 @@
 
 
 def test_broadcast_unknown_protocol(setup_bootstrap, add_elk, add_node_pool, setup_clients, add_curl):
-<<<<<<< HEAD
-    api = 'v1/gateway/broadcastpoet'
-=======
     api = 'v1/broadcast'
->>>>>>> bacf5e1b
     # protocol is modified
     headers = gossip_message_query_fields.copy()
     headers['protocol'] = 'unknown_protocol'
@@ -343,13 +325,8 @@
 # Validate that the new nodes failed to bootstrap
 # NOTE: this test is run in the end because it affects the network structure,
 # it creates an additional pod with a "v2" client
-<<<<<<< HEAD
-# ALSO NOTE: The "v2" client is actually running an _earlier_ client version, this is confusing
-def test_diff_client_ver(setup_bootstrap, add_elk, add_node_pool, setup_clients, add_curl, add_clients):
-=======
 def test_diff_client_ver(setup_bootstrap, add_elk, add_node_pool, setup_clients, add_curl, add_clients):
     sync_sleep_time = 10
->>>>>>> bacf5e1b
     num_of_v2_clients = 2
     v2_version = "v2"
 
