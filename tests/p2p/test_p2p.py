--- conflicted
+++ resolved
@@ -10,13 +10,8 @@
 
 from tests.queries import ES, query_message
 from tests.fixtures import init_session, load_config, set_namespace, session_id, set_docker_images
-<<<<<<< HEAD
-from tests.test_bs import get_elastic_search_api, setup_bootstrap, setup_oracle, create_configmap, setup_clients
-from tests.test_bs import query_message, save_log_on_exit, add_client, api_call, add_curl
-=======
-from tests.test_bs import setup_bootstrap, setup_oracle, setup_poet, create_configmap, setup_clients
+from tests.test_bs import setup_bootstrap, setup_oracle, create_configmap, setup_clients
 from tests.test_bs import save_log_on_exit, add_client, api_call, add_curl
->>>>>>> 5fb19844
 from tests.test_bs import add_single_client, add_multi_clients, get_conf
 
 # ==============================================================================
@@ -128,11 +123,7 @@
 
         # Need to sleep for a while in order to enable the propagation of the gossip message - 0.5 sec for each node
         # TODO: check frequently before timeout so we might be able to finish earlier.
-<<<<<<< HEAD
-        gossip_propagation_sleep = 4  # currently we expect short propagation times.
-=======
         gossip_propagation_sleep = 8 # currently we expect short propagation times.
->>>>>>> 5fb19844
         print('sleep for {0} sec to enable gossip propagation'.format(gossip_propagation_sleep))
         time.sleep(gossip_propagation_sleep)
 
