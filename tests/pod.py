--- conflicted
+++ resolved
@@ -72,28 +72,17 @@
 
 
 def check_for_restarted_pods(namespace, specific_deployment_name=''):
-<<<<<<< HEAD
     pods=[]
-    if specific_deployment_name:
-        pods = CoreV1ApiClient().list_namespaced_pod(namespace,
-                                                     label_selector=(
-                                                         "name={0}".format(specific_deployment_name.split('-')[0]))).items
-    else:
-        pods = CoreV1ApiClient().list_namespaced_pod(namespace).items
-=======
-    pods = []
     try:
         if specific_deployment_name:
-            pods = client.CoreV1Api().list_namespaced_pod(namespace,
-                                                          label_selector=(
-                                                              "name={0}".format(
-                                                                  specific_deployment_name.split('-')[0]))).items
+            pods = CoreV1ApiClient().list_namespaced_pod(namespace,
+                                                         label_selector=(
+                                                             "name={0}".format(specific_deployment_name.split('-')[0]))).items
         else:
-            pods = client.CoreV1Api().list_namespaced_pod(namespace).items
+            pods = CoreV1ApiClient().list_namespaced_pod(namespace).items
     except (NewConnectionError, MaxRetryError, ConnectTimeoutError) as e:
             print('Could not list restarted pods. API Error: {0}'.format(str(e)))
             return pods
->>>>>>> 6331f797
 
     restarted_pods = []
     for p in pods:
