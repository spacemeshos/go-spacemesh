--- conflicted
+++ resolved
@@ -43,11 +43,8 @@
         if time_out and total_sleep_time > time_out:
             raise Exception("Timeout waiting for deployment to be ready")
 
-<<<<<<< HEAD
-=======
     return total_sleep_time
 
->>>>>>> 233360c9
 
 def wait_for_service_to_be_ready(deployment_name, name_space, time_out=None):
     start = datetime.now()
