namespace: ''

config_map_name: conf

script_on_exit: '' # Uncomment this to save logs './k8s/log-client-pods.sh'

total_pods: 61
genesis_delta: 70
single_pod_ready_time_out: 60
deployment_ready_time_out: 180
config_path: '../config.toml'

bootstrap:
  image: 'spacemeshos/go-spacemesh:develop'
  command: '/bin/go-harness'
  replicas: 1
  resources:
    requests:
      memory: '2048M'
      cpu: '2'
    limits:
      memory: '2048M'
      cpu: '2'
  args:
    randcon: '8'
    hare-committee-size: '800'
    hare-max-adversaries: '399'
    hare-round-duration-sec: '7'
    hare-exp-leaders: '10'
    layer-duration-sec: '60'
    layer-average-size: '50'
    hare-wakeup-delta: '20'
    tortoise-beacon-q: '1/3'
    tortoise-beacon-rounds-number: '6'
    tortoise-beacon-grace-period-duration-ms: '2000'
    tortoise-beacon-proposal-duration-ms: '6000'
    tortoise-beacon-first-voting-round-duration-ms: '20000'
    tortoise-beacon-voting-round-duration-ms: '10000'
    tortoise-beacon-weak-coin-round-duration-ms: '1000'
    tortoise-beacon-wait-after-epoch-start-ms: '1000'
    tortoise-beacon-theta: '0.00004'
    tortoise-beacon-votes-limit: '100'
    layers-per-epoch: '3'
    eligibility-confidence-param: '6'
    eligibility-epoch-offset: '0'
<<<<<<< HEAD
    genesis-total-weight: '20480'
=======
    post-space: '1024'
    space-to-commit: '1024'
>>>>>>> ca6fe93f
    sync-request-timeout: '5000'
    hdist: '5'
    executable-path: '/bin/go-spacemesh'
    post-bits-per-label: '8'
    post-labels-per-unit: '1024'
    post-min-numunits: '2'
    post-max-numunits: '4'
    post-k1: '2000'
    post-k2: '1800'
    smeshing-coinbase: '0x1234'
    smeshing-opts-numunits: '2'
    smeshing-opts-numfiles: '1'
    smeshing-opts-datadir: '/Users/x/dev/postdata'
client:
  image: 'spacemeshos/go-spacemesh:develop'
  command: '/bin/go-harness'
  replicas: 49
  resources:
    requests:
      memory: '2048M'
      cpu: '2'
    limits:
      memory: '2048M'
      cpu: '2'
  args:
    randcon: '8'
    hare-committee-size: '800'
    hare-max-adversaries: '399'
    hare-round-duration-sec: '7'
    hare-exp-leaders: '10'
    layer-duration-sec: '60'
    layer-average-size: '50'
    hare-wakeup-delta: '20'
    tortoise-beacon-q: '1/3'
    tortoise-beacon-rounds-number: '6'
    tortoise-beacon-grace-period-duration-ms: '2000'
    tortoise-beacon-proposal-duration-ms: '6000'
    tortoise-beacon-first-voting-round-duration-ms: '20000'
    tortoise-beacon-voting-round-duration-ms: '10000'
    tortoise-beacon-weak-coin-round-duration-ms: '1000'
    tortoise-beacon-wait-after-epoch-start-ms: '1000'
    tortoise-beacon-theta: '0.00004'
    tortoise-beacon-votes-limit: '100'
    layers-per-epoch: '3'
    eligibility-confidence-param: '6'
    eligibility-epoch-offset: '0'
<<<<<<< HEAD
    genesis-total-weight: '20480'
=======
    post-space: '1024'
    space-to-commit: '1024'
>>>>>>> ca6fe93f
    sync-request-timeout: '5000'
    hdist: '5'
    executable-path: '/bin/go-spacemesh'
    post-bits-per-label: '8'
    post-labels-per-unit: '1024'
    post-min-numunits: '2'
    post-max-numunits: '4'
    post-k1: '2000'
    post-k2: '1800'
    smeshing-coinbase: '0x1234'
    smeshing-opts-numunits: '2'
    smeshing-opts-numfiles: '1'
    smeshing-opts-datadir: '/Users/x/dev/postdata'
elastic:
  host: elastic.spacemesh.io
  port: 9200
  username: spacemesh<|MERGE_RESOLUTION|>--- conflicted
+++ resolved
@@ -43,12 +43,6 @@
     layers-per-epoch: '3'
     eligibility-confidence-param: '6'
     eligibility-epoch-offset: '0'
-<<<<<<< HEAD
-    genesis-total-weight: '20480'
-=======
-    post-space: '1024'
-    space-to-commit: '1024'
->>>>>>> ca6fe93f
     sync-request-timeout: '5000'
     hdist: '5'
     executable-path: '/bin/go-spacemesh'
@@ -95,12 +89,6 @@
     layers-per-epoch: '3'
     eligibility-confidence-param: '6'
     eligibility-epoch-offset: '0'
-<<<<<<< HEAD
-    genesis-total-weight: '20480'
-=======
-    post-space: '1024'
-    space-to-commit: '1024'
->>>>>>> ca6fe93f
     sync-request-timeout: '5000'
     hdist: '5'
     executable-path: '/bin/go-spacemesh'
