--- conflicted
+++ resolved
@@ -35,11 +35,7 @@
     storage-path: 'spacemesh-sync-data'
     remote-data: 'true'
     hdist: '5'
-<<<<<<< HEAD
-    version: 'samples/'
-=======
     version: '/newestSamplesGoldenATX/'
->>>>>>> cefb7915
 client:
   image: 'spacemeshos/go-spacemesh:develop'
   command: '/bin/go-sync'
@@ -64,11 +60,7 @@
     storage-path: 'spacemesh-sync-data'
     remote-data: 'true'
     hdist: '5'
-<<<<<<< HEAD
-    version: 'samples/'
-=======
     version: '/newestSamplesGoldenATX/'
->>>>>>> cefb7915
 clientv2:
   image: 'spacemeshos/go-spacemesh:develop'
   command: '/bin/go-sync'
