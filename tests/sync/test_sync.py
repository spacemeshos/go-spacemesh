--- conflicted
+++ resolved
@@ -102,11 +102,7 @@
 
     start = time.time()
     sleep = 30  # seconds
-<<<<<<< HEAD
-    num_iter = 25  # wait up to 12.5 minutes
-=======
     num_iter = 12  # wait up to 12.5 minutes
->>>>>>> 233360c9
     for i in range(num_iter):
         done = 0
 
