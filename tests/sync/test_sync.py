--- conflicted
+++ resolved
@@ -2,17 +2,10 @@
 from pytest_testconfig import config as testconfig
 from kubernetes import client
 
-<<<<<<< HEAD
-from tests import deployment
+from tests.deployment import create_deployment, delete_deployment
 from tests.fixtures import set_namespace, load_config, init_session, set_docker_images, session_id, DeploymentInfo, init_session
 from tests.test_bs import setup_clients, save_log_on_exit, setup_oracle, setup_bootstrap, create_configmap
-from tests.test_bs import current_index, wait_genesis, query_message, GENESIS_TIME, BOOT_DEPLOYMENT_FILE, CLIENT_DEPLOYMENT_FILE
-=======
-from tests.deployment import create_deployment, delete_deployment
-from tests.fixtures import set_namespace, load_config, init_session, set_docker_images, session_id, DeploymentInfo, init_session
-from tests.test_bs import setup_poet, setup_clients, save_log_on_exit, setup_oracle, setup_bootstrap, create_configmap
 from tests.test_bs import current_index, wait_genesis, GENESIS_TIME, BOOT_DEPLOYMENT_FILE, CLIENT_DEPLOYMENT_FILE
->>>>>>> 5fb19844
 from tests.misc import ContainerSpec
 from tests.queries import ES, query_message
 from elasticsearch_dsl import Search, Q
@@ -23,11 +16,11 @@
 
 
 def new_client_in_namespace(name_space, setup_bootstrap, cspec, num):
-    resp = deployment.create_deployment(CLIENT_DEPLOYMENT_FILE, name_space,
-                                        deployment_id=setup_bootstrap.deployment_id,
-                                        replica_size=num,
-                                        container_specs=cspec,
-                                        time_out=testconfig['deployment_ready_time_out'])
+    resp = create_deployment(CLIENT_DEPLOYMENT_FILE, name_space,
+                             deployment_id=setup_bootstrap.deployment_id,
+                             replica_size=num,
+                             container_specs=cspec,
+                             time_out=testconfig['deployment_ready_time_out'])
     client_info = DeploymentInfo(dep_id=setup_bootstrap.deployment_id)
     client_info.deployment_name = resp.metadata._name
     namespaced_pods = client.CoreV1Api().list_namespaced_pod(namespace=name_space, include_uninitialized=True).items
@@ -102,6 +95,6 @@
     assert res3
     assert res4
 
-    deployment.delete_deployment(inf.deployment_name, testconfig['namespace'])
+    delete_deployment(inf.deployment_name, testconfig['namespace'])
 
     print("done!!")