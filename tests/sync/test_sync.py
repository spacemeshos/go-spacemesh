--- conflicted
+++ resolved
@@ -57,13 +57,8 @@
     return False
 
 
-<<<<<<< HEAD
 def check_pod(podName,str):
     res = query_message(current_index, testconfig['namespace'], podName, str, False)
-=======
-def check_pod(pod_name):
-    res = query_message(current_index, testconfig['namespace'], pod_name, {"M": "sync done"}, False)
->>>>>>> 60d88ab0
     if res:
         return True
     return False
@@ -105,13 +100,8 @@
     for i in range(num_iter):
         done = 0
         for j in range(0, num_clients):
-<<<<<<< HEAD
             podName = clients[j]
-            if not check_pod(podName,{"M": "sync done"}): # not all done
-=======
-            podName = clients[j].pods[0]['name']
-            if not check_pod(podName):  # not all done
->>>>>>> 60d88ab0
+            if not check_pod(podName,{"M": "sync done"}):  # not all done
                 print("pod " + podName + " still not done. Going to sleep")
                 break  # stop check and sleep
             else:
