--- conflicted
+++ resolved
@@ -2,13 +2,9 @@
 import re
 import time
 
-<<<<<<< HEAD
 import tests.config as conf
 from tests.misc import ContainerSpec
-from tests.queries import get_release_tick_msgs
-=======
 import tests.queries as q
->>>>>>> b06f3679
 
 
 LOG_ENTRIES = {"message": "M"}
@@ -86,47 +82,6 @@
     return
 
 
-<<<<<<< HEAD
-def node_string(key, ip, port, discport):
-    return "spacemesh://{0}@{1}:{2}?disc={3}".format(key, ip, port, discport)
-
-
-def get_conf(bs_info, client_config, genesis_time, setup_oracle=None, setup_poet=None, args=None):
-    """
-    get_conf gather specification information into one ContainerSpec object
-
-    :param bs_info: DeploymentInfo, bootstrap info
-    :param client_config: DeploymentInfo, client info
-    :param genesis_time:
-    :param setup_oracle: string, oracle ip
-    :param setup_poet: string, poet ip
-    :param args: list of strings, arguments for appendage in specification
-    :return: ContainerSpec
-    """
-    client_args = {} if 'args' not in client_config else client_config['args']
-    # append client arguments
-    if args is not None:
-        for arg in args:
-            client_args[arg] = args[arg]
-
-    # create a new container spec with client configuration
-    cspec = ContainerSpec(cname='client', specs=client_config)
-
-    # append oracle configuration
-    if setup_oracle:
-        client_args['oracle_server'] = 'http://{0}:{1}'.format(setup_oracle, conf.ORACLE_SERVER_PORT)
-
-    # append poet configuration
-    if setup_poet:
-        client_args['poet_server'] = '{0}:{1}'.format(setup_poet, conf.POET_SERVER_PORT)
-
-    bootnodes = node_string(bs_info['key'], bs_info['pod_ip'], conf.BOOTSTRAP_PORT, conf.BOOTSTRAP_PORT)
-    cspec.append_args(bootnodes=bootnodes, genesis_time=genesis_time.isoformat('T', 'seconds'))
-    # append client config to ContainerSpec
-    if len(client_args) > 0:
-        cspec.append_args(**client_args)
-    return cspec
-=======
 # TODO there might be a better place for a validation func than utils
 def validate_blocks_per_nodes(block_map, from_layer, to_layer, layers_per_epoch, layer_avg_size, num_miners,
                               ignore_lst=None):
@@ -167,4 +122,44 @@
 
     res = hits[0]
     return res["node_id"]
->>>>>>> b06f3679
+
+
+def node_string(key, ip, port, discport):
+    return "spacemesh://{0}@{1}:{2}?disc={3}".format(key, ip, port, discport)
+
+
+def get_conf(bs_info, client_config, genesis_time, setup_oracle=None, setup_poet=None, args=None):
+    """
+    get_conf gather specification information into one ContainerSpec object
+
+    :param bs_info: DeploymentInfo, bootstrap info
+    :param client_config: DeploymentInfo, client info
+    :param genesis_time:
+    :param setup_oracle: string, oracle ip
+    :param setup_poet: string, poet ip
+    :param args: list of strings, arguments for appendage in specification
+    :return: ContainerSpec
+    """
+    client_args = {} if 'args' not in client_config else client_config['args']
+    # append client arguments
+    if args is not None:
+        for arg in args:
+            client_args[arg] = args[arg]
+
+    # create a new container spec with client configuration
+    cspec = ContainerSpec(cname='client', specs=client_config)
+
+    # append oracle configuration
+    if setup_oracle:
+        client_args['oracle_server'] = 'http://{0}:{1}'.format(setup_oracle, conf.ORACLE_SERVER_PORT)
+
+    # append poet configuration
+    if setup_poet:
+        client_args['poet_server'] = '{0}:{1}'.format(setup_poet, conf.POET_SERVER_PORT)
+
+    bootnodes = node_string(bs_info['key'], bs_info['pod_ip'], conf.BOOTSTRAP_PORT, conf.BOOTSTRAP_PORT)
+    cspec.append_args(bootnodes=bootnodes, genesis_time=genesis_time.isoformat('T', 'seconds'))
+    # append client config to ContainerSpec
+    if len(client_args) > 0:
+        cspec.append_args(**client_args)
+    return cspec