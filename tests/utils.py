from datetime import datetime, timedelta
from functools import wraps
from kubernetes.client.rest import ApiException
from kubernetes.stream import stream
import functools
import ntpath
import os
import pytz
import re
from shutil import copyfile
from subprocess import Popen, PIPE
import time

import tests.config as conf
import tests.deployment as deployment
from tests.misc import ContainerSpec, CoreV1ApiClient
import tests.statefulset as statefulset
import tests.queries as q

ES_SS_NAME = "elasticsearch-master"
LOGSTASH_SS_NAME = "logstash"


<<<<<<< HEAD
def api_call(client_ip, data, api, namespace, port="9093", retry=3, interval=1):
=======
def api_call(client_ip, data, api, namespace, port="9090", retry=3, interval=1):
>>>>>>> bacf5e1b
    res = None
    while True:
        try:
            res = stream(CoreV1ApiClient().connect_post_namespaced_pod_exec, name="curl", namespace=namespace,
                         command=["curl", "-s", "--request", "POST", "--data", data, f"http://{client_ip}:{port}/{api}"],
                         stderr=True, stdin=False, stdout=True, tty=False, _request_timeout=90)
        except ApiException as e:
            print(f"got an ApiException while streaming: {e}")
            print(f"sleeping for {interval} seconds before trying again")
            time.sleep(interval)
            retry -= 1
            if retry < 0:
                raise ApiException(e)
            continue
        else:
            break
<<<<<<< HEAD

=======
>>>>>>> bacf5e1b
    return res


def get_curr_ind():
    dt = datetime.now()
    today_date = dt.strftime("%Y.%m.%d")
    return 'kubernetes_cluster-' + today_date


def get_spec_file_path(file_name):
    """
    resolve yml file path according to current working directory
    default file path for yml files is ./tests/k8s/

    :param file_name: string, file name

    :return: string, full path to file
    """
    main_tests_directory = "tests"
    k8s_dir = "k8s"

    curr_dir = os.path.dirname(os.path.realpath(__file__))
    tests_dir_end_ind = re.search(main_tests_directory, curr_dir).end()
    if not tests_dir_end_ind:
        raise Exception("must be ran from 'tests' dir or any sub directory to tests for yml path resolution")

    curr_dir = curr_dir[:tests_dir_end_ind]
    full_path = os.path.join(curr_dir, k8s_dir, file_name)
    print(f"get_spec_file_path return val: {full_path}")
    return full_path


def wait_for_next_layer(namespace, cl_num, timeout):
    tts = 15
    old_release_ticks = q.get_release_tick_msgs(namespace, namespace)
    # if we started sampling while a new layer just started we will enter this while loop
    while len(old_release_ticks) % cl_num != 0 and timeout > 0:
        time.sleep(tts)
        old_release_ticks = q.get_release_tick_msgs(namespace, namespace)
        if len(old_release_ticks) % cl_num == 0:
            return

        timeout -= tts

    time.sleep(tts)
    new_release_ticks = q.get_release_tick_msgs(namespace, namespace)

    while len(old_release_ticks) + cl_num > len(new_release_ticks) and timeout > 0:
        time.sleep(tts)
        new_release_ticks = q.get_release_tick_msgs(namespace, namespace)
        timeout -= tts

    return


# TODO there might be a better place for a validation func than utils
def validate_blocks_per_nodes(block_map, from_layer, to_layer, layers_per_epoch, layer_avg_size, num_miners,
                              ignore_lst=None):
    """
    validate average block creation per node epoch wise,
    from_layer and to_layer must be a multiplication of layers_per_epoch.
    First epoch will be ignored

    :param block_map: dictionary, map between nodes to blocks each created
    :param from_layer: int, starting layer to check from
    :param to_layer: int, end layer to check up to
    :param layers_per_epoch: int, number of layers per epoch
    :param layer_avg_size: int, average number of blocks per layer
    (layer_avg_size * layers_per_epoch will give us the number of blocks that should be created per epoch)
    :param num_miners: int, number of miners
    :param ignore_lst: list, a list of pod names to be ignored

    """
    # layers count start from 0
    if from_layer == 0:
        print(f"refactoring starting layer from 0 to {layers_per_epoch}, not validating first epoch")
        from_layer = layers_per_epoch * 2
        if from_layer == to_layer:
            return

    assert from_layer <= to_layer, f"starting layer ({from_layer}) must be bigger than ending layer ({to_layer})"

    if from_layer % layers_per_epoch != 0 or to_layer % layers_per_epoch != 0:
        print(f"layer to start from and layer to end at must be at the beginning and ending of an epoch respectively")
        print(f"from layer={from_layer}, to layer={to_layer}")
        assert 0

    print("validating node")
    for node in block_map:
        if ignore_lst and node in ignore_lst:
            print(f"SKIPPING NODE {node}, ", end="")
            continue

        print(f"{node}, ", end="")
        node_lays = block_map[node].layers
        blocks_sum = sum([len(node_lays[x]) for x in range(from_layer, to_layer)])
        blocks_per_layer = blocks_sum / (to_layer - from_layer)
        wanted_res = int((layer_avg_size * layers_per_epoch) / num_miners) / layers_per_epoch
        ass_err = f"node {node} failed creating the avg block size"
        ass_err += f"\nblocks created per layer {blocks_per_layer}, wanted average block per node {wanted_res}, " \
                   f"layer_avg_size {layer_avg_size}, layers_per_epoch {layers_per_epoch}, num_miners {num_miners}, " \
                   f"blocks_sum {blocks_sum}, to_layer {to_layer}, from_layer {from_layer}, blocks {node_lays}"
        assert blocks_per_layer == wanted_res, ass_err

        print(f"successfully validated {node}",
              f"\nblocks created per layer {blocks_per_layer}, wanted average block per node {wanted_res}, ",
              f"layer_avg_size {layer_avg_size}, layers_per_epoch {layers_per_epoch}, num_miners {num_miners}, ",
              f"blocks_sum {blocks_sum}, to_layer {to_layer}, from_layer {from_layer}")

    print("\nvalidation succeeded!\n")


def get_pod_id(ns, pod_name):
    hits = q.get_all_msg_containing(ns, pod_name, "Starting HARE_PROTOCOL")
    if not hits:
        return None

    res = hits[0]
    return res["node_id"]


# ====================== tests_bs RIP ======================

def node_string(key, ip, port, discport):
    return "spacemesh://{0}@{1}:{2}?disc={3}".format(key, ip, port, discport)


@functools.lru_cache(maxsize=1)
def get_genesis_time_delta(genesis_time):
    return pytz.utc.localize(datetime.utcnow() + timedelta(seconds=genesis_time))


def get_conf(bs_info, client_config, genesis_time, setup_oracle=None, setup_poet=None, args=None):
    """
    get_conf gather specification information into one ContainerSpec object

    :param bs_info: DeploymentInfo, bootstrap info
    :param client_config: DeploymentInfo, client info
    :param genesis_time: string, genesis time as set in suite specification file
    :param setup_oracle: string, oracle ip
    :param setup_poet: string, poet ip
    :param args: list of strings, arguments for appendage in specification
    :return: ContainerSpec
    """
    genesis_time_delta = get_genesis_time_delta(genesis_time)
    client_args = {} if 'args' not in client_config else client_config['args']
    # append client arguments
    if args is not None:
        for arg in args:
            client_args[arg] = args[arg]

    # create a new container spec with client configuration
    cspec = ContainerSpec(cname='client', specs=client_config)

    # append oracle configuration
    if setup_oracle:
        client_args['oracle_server'] = 'http://{0}:{1}'.format(setup_oracle, conf.ORACLE_SERVER_PORT)

    # append poet configuration
    if setup_poet:
        client_args['poet_server'] = '{0}:{1}'.format(setup_poet, conf.POET_SERVER_PORT)

    bootnodes = node_string(bs_info['key'], bs_info['pod_ip'], conf.BOOTSTRAP_PORT, conf.BOOTSTRAP_PORT)
    cspec.append_args(bootnodes=bootnodes, genesis_time=genesis_time_delta.isoformat('T', 'seconds'))
    # append client config to ContainerSpec
    if len(client_args) > 0:
        cspec.append_args(**client_args)
    return cspec


def choose_k8s_object_create(config, deployment_file, statefulset_file):
    dep_type = 'deployment' if 'deployment_type' not in config else config['deployment_type']
    if dep_type == 'deployment':
        return deployment_file, deployment.create_deployment
    elif dep_type == 'statefulset':
        # StatefulSets are intended to be used with stateful applications and distributed systems.
        # Pods in a StatefulSet have a unique ordinal index and a stable network identity.
        return statefulset_file, statefulset.create_statefulset
    else:
        raise Exception("Unknown deployment type in configuration. Please check your config.yaml")


def wait_genesis(genesis_time, genesis_delta):
    # Make sure genesis time has not passed yet and sleep for the rest
    time_now = pytz.utc.localize(datetime.utcnow())
    delta_from_genesis = (genesis_time - time_now).total_seconds()
    if delta_from_genesis < 0:
        raise Exception("genesis_delta time={0}sec, is too short for this deployment. "
                        "delta_from_genesis={1}".format(genesis_delta, delta_from_genesis))
    else:
        print('sleep for {0} sec until genesis time'.format(delta_from_genesis))
        time.sleep(delta_from_genesis)


def wait_for_minimal_elk_cluster_ready(namespace, es_ss_name=ES_SS_NAME, logstash_ss_name=LOGSTASH_SS_NAME):
    es_timeout = 240
    try:
        print("waiting for ES to be ready")
        es_sleep_time = statefulset.wait_to_statefulset_to_be_ready(es_ss_name, namespace, time_out=es_timeout)
    except Exception as e:
        print("elasticsearch statefulset readiness check has failed with err:", e)
        raise Exception(f"elasticsearch took over than {es_timeout} to start")

    ls_timeout = 240
    try:
        print("waiting for logstash to be ready")
        logstash_sleep_time = statefulset.wait_to_statefulset_to_be_ready(logstash_ss_name, namespace,
                                                                          time_out=ls_timeout)
    except Exception as e:
        print(f"got an exception while waiting for Logstash to be ready: {e}")
        raise Exception(f"logstash took over than {ls_timeout} to start")

    return logstash_sleep_time + es_sleep_time


def exec_wait(cmd, retry=1, interval=1, is_print=True):
    """
    execute a command and wait for it to finish execution

    :param cmd: string or list, the command to be run, commands are ran using subprocess.popen
    :param retry: int, how many times to rerun in case of failures
    :param interval: int, time to sleep between retries
    :param is_print: bool, whether or not to print to screen in case of a retry
    :return: int, return code
    """
    # TODO: split this into 2 functions exec and exec_retry, the second will run the other
    # TODO: optional, shorten intervals once getting to a certain threshold to increase chances of polling positively
    if is_print:
        print(f"\nrunning:\n{cmd}")

    ret_code = 0
    try:
        if is_print:
            process = Popen(cmd, shell=True, stdout=PIPE)
        else:
            # prevent from printing to screen
            with open(os.devnull, 'w') as fp:
                process = Popen(cmd, shell=True, stdout=fp, stderr=fp)
        process.communicate()
        ret_code = process.poll()
    except Exception as e:
        raise Exception(f"failed running:\n\"{cmd}\",\nreturn code: {ret_code},\nexception: {e}")
    # if process ended with an error and got retries left run the same command again
    if ret_code and ret_code != "0" and retry:
        print(f"return code: {ret_code}, failed, retrying in {interval} seconds (retries left: {retry})")
        time.sleep(interval)
        ret_code = exec_wait(cmd, retry-1, interval, is_print=False)
    else:
        print(f"return code: {ret_code}")

    return ret_code


def duplicate_file_and_replace_phrases(path, filename, new_name, look_lst, replace_lst):
    """
    creates a new file with replaced values from the original one.

    note that look_lst and replace_lst values should match,
    the value on look_lst[x] will be replaced with the value on replace_lst[x]

    :param path: string, file to be inspected and new file path
    :param filename: string, file to be inspected name
    :param new_name: string, new file name
    :param look_lst: list (of regex expressions), phrases to look
    :param replace_lst: list of strings, phrases to replace with
    :return: tuple with 2 values, first the new file path (return the original file path if no changes were made,
                                  second boolean indicates whether a change was made
    """
    # validate number of look_lst values match number of replace_lst values
    if len(look_lst) != len(replace_lst):
        raise ValueError(f"the number of values to look does not match the number of values to replace,"
                         f"\nlook: {look_lst}\nreplace: {replace_lst}")
    original_file_path = os.path.join(path, filename)
    backup_path = None
    is_changed = False
    for index, look in enumerate(look_lst):
        if backup_path and is_pattern_in_file(original_file_path, look):
            replace_phrase_in_file(backup_path, look, replace_lst[index])
        elif is_pattern_in_file(os.path.join(path, filename), look):
            backup_path = create_backup_file(path, filename, new_name)
            replace_phrase_in_file(backup_path, look, replace_lst[index])
            is_changed = True
    # if file was changed return the new file path with True (indicates a change was made)
    if is_changed:
        return backup_path, is_changed
    # if no changes were made return the original file path and False
    return original_file_path, is_changed


def is_pattern_in_file(path, look):
    # search phrase in file return True if found else return False
    with open(path) as f:
        text = f.read()
        match = re.search(look, text)
        if match:
            return True
    return False


def create_backup_file(path, filename, new_name, new_path=None):
    if not new_path:
        new_path = path

    src_path = os.path.join(path, filename)
    backup_path = os.path.join(new_path, new_name)
    try:
        print(f"copying {src_path} to {backup_path}")
        copyfile(src_path, backup_path)
    except Exception as e:
        print(f"failed backing up file: {src_path}, err: {e}")
        return None

    return backup_path


def replace_phrase_in_file(filepath, look, replace):
    with open(filepath, 'r+') as f:
        text = f.read()
        text = re.sub(look, replace, text)
        f.seek(0)
        f.write(text)
        f.truncate()


def delete_file(filepath):
    try:
        while os.path.isfile(filepath):
            print(f"deleting file: {filepath}")
            os.remove(filepath)
            time.sleep(0.2)
    except OSError as e:
        print(f"failed removing file: {filepath}, err: {e}")


def get_filename_and_path(path):
    head, tail = ntpath.split(path)
    if not tail:
        head, tail = ntpath.split(head)

    return head, tail


def timing(func):
    @wraps(func)
    def wrapper(*args, **kwargs):
        start = time.time()
        result = func(*args, **kwargs)
        end = time.time()
        return result, end-start
    return wrapper<|MERGE_RESOLUTION|>--- conflicted
+++ resolved
@@ -21,11 +21,7 @@
 LOGSTASH_SS_NAME = "logstash"
 
 
-<<<<<<< HEAD
-def api_call(client_ip, data, api, namespace, port="9093", retry=3, interval=1):
-=======
 def api_call(client_ip, data, api, namespace, port="9090", retry=3, interval=1):
->>>>>>> bacf5e1b
     res = None
     while True:
         try:
@@ -42,14 +38,6 @@
             continue
         else:
             break
-<<<<<<< HEAD
-
-=======
->>>>>>> bacf5e1b
-    return res
-
-
-def get_curr_ind():
     dt = datetime.now()
     today_date = dt.strftime("%Y.%m.%d")
     return 'kubernetes_cluster-' + today_date
