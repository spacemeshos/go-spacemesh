--- conflicted
+++ resolved
@@ -380,13 +380,7 @@
 			break
 		}
 		if errors.Is(res.err, ErrZeroLayer) {
-<<<<<<< HEAD
-			hasZeroBlockHash = true
-		} else if firstErr == nil {
-			firstErr = res.err
-=======
 			err = res.err
->>>>>>> 52f5ad03
 		}
 		if err == nil {
 			err = res.err
