--- conflicted
+++ resolved
@@ -136,11 +136,7 @@
 }
 
 // NewLogic creates a new instance of layer fetching logic
-<<<<<<< HEAD
-func NewLogic(ctx context.Context, cfg Config, blocks blockHandler, atxs atxHandler, poet poetDb, atxIDs atxIDsDB, txs TxProcessor, network service.Service, fetcher fetch.Fetcher, layers layerDB, tortoiseBeacons tortoiseBeaconDB, log log.Log) *Logic {
-=======
 func NewLogic(ctx context.Context, cfg Config, blocks blockHandler, atxs atxHandler, poet poetDB, atxIDs atxIDsDB, txs TxProcessor, network service.Service, fetcher fetch.Fetcher, layers layerDB, tortoiseBeacons tortoiseBeaconDB, log log.Log) *Logic {
->>>>>>> b8422b4b
 	srv := fetch.NewMessageNetwork(ctx, cfg.RequestTimeout, network, layersProtocol, log)
 	l := &Logic{
 		log:            log,
@@ -172,13 +168,6 @@
 	layersProtocol = "/layers/2.0/"
 )
 
-<<<<<<< HEAD
-// FetchFlow is the main syncing flow TBD
-func (l *Logic) FetchFlow() {
-}
-
-=======
->>>>>>> b8422b4b
 // Start starts layerFetcher logic and fetch component
 func (l *Logic) Start() {
 	l.fetcher.Start()
@@ -251,20 +240,14 @@
 	epoch := types.EpochID(util.BytesToUint32(msg))
 	l.log.WithContext(ctx).Info("got tortoise beacon request for epoch %v", epoch)
 
-<<<<<<< HEAD
 	beacon, err := l.tbDB.GetTortoiseBeacon(epoch)
 	if errors.Is(err, database.ErrNotFound) {
-		l.log.Debug("still no tortoise beacon for epoch %v", epoch)
+		l.log.WithContext(ctx).Debug("still no tortoise beacon for epoch %v", epoch)
 		return []byte{}
 	}
 
 	if err != nil {
-		l.log.Error("cannot get tortoise beacon for epoch %v", epoch)
-=======
-	beacon, ok := l.tbDB.GetTortoiseBeacon(epoch)
-	if !ok {
-		l.log.WithContext(ctx).Warning("cannot find tortoise beacon for epoch %v", epoch)
->>>>>>> b8422b4b
+		l.log.WithContext(ctx).Error("cannot get tortoise beacon for epoch %v", epoch)
 		return []byte{}
 	}
 
@@ -334,18 +317,6 @@
 		l.log.WithContext(ctx).Debug("received %v results, not from all numPeers yet (%v)", len(result), numPeers)
 		return
 	}
-<<<<<<< HEAD
-	l.log.Info("got hashes for layer, now aggregating")
-	l.layerHashResM.Unlock()
-	errors := 0
-	// aggregate hashes so that same hash will not be requested several times
-	hashes := make(map[types.Hash32][]p2ppeers.Peer)
-	l.layerHashResM.RLock()
-	for peer, hash := range l.layerHashResults[id] {
-		// count nil hashes - mark errors.
-		if hash == nil {
-			errors++
-=======
 
 	// make a copy of data and channels to avoid holding a lock while notifying
 	go notifyLayerHashResult(layerID, l.layerHashesChs[layerID], result, numPeers, l.log.WithContext(ctx))
@@ -364,35 +335,11 @@
 	for peer, res := range peerResult {
 		if res.err != nil {
 			numErrors++
->>>>>>> b8422b4b
 		} else {
 			hash := types.BytesToHash(res.data)
 			hashes[hash] = append(hashes[hash], peer)
 		}
 	}
-<<<<<<< HEAD
-	l.layerHashResM.RUnlock()
-
-	// delete the receiver since we got all the needed messages
-	l.layerHashResM.Lock()
-	delete(l.layerHashResults, id)
-	l.layerHashResM.Unlock()
-
-	// if more than half the peers returned an error, fail the sync of the entire layer
-	// todo: think whether we should panic here
-	if errors > peers/2 {
-		l.log.Error("cannot sync layer %v", id)
-		l.notifyLayerPromiseResult(id, 0, fmt.Errorf("too many peers returned error"))
-		return
-	}
-
-	l.log.Info("got %v hashes for layer, now querying peers", len(hashes))
-
-	// send a request to get blocks from a single peer if multiple peers declare same hash per layer
-	// if the peers fails to respond request will be sen to next peer in line
-	// todo: think if we should aggregate or ask from multiple peers to have some redundancy in requests
-	for hash, peers := range hashes {
-=======
 	result := LayerHashResult{Hashes: hashes, Err: nil}
 
 	// if more than half the peers returned an error, fail the sync of the entire layer
@@ -430,7 +377,6 @@
 	numHashes := len(hashes)
 	for hash, remotePeers := range hashes {
 		peer := remotePeers[0]
->>>>>>> b8422b4b
 		if hash == emptyHash {
 			l.receiveBlockHashes(ctx, layerID, peer, numHashes, nil, ErrZeroLayer)
 			continue
@@ -446,10 +392,7 @@
 			l.receiveBlockHashes(ctx, layerID, peer, numHashes, nil, err)
 		}
 	}
-<<<<<<< HEAD
-=======
 	return resChannel
->>>>>>> b8422b4b
 }
 
 // fetchLayerBlocks fetches the content of the block IDs in the specified layerBlocks
@@ -485,33 +428,12 @@
 	l.mutex.Lock()
 	defer l.mutex.Unlock()
 
-<<<<<<< HEAD
-	res := l.determinePromiseResult(id, l.blockHashResults[id])
-	delete(l.blockHashResults, id)
-	l.blockHashResM.Unlock()
-	l.layerResM.Lock()
-	for _, ch := range l.layerResultsChannels[id] {
-		// l.log.Info("writing res for layer %v err %v", id, err)
-		ch <- *res
-	}
-	delete(l.layerResultsChannels, id)
-	l.layerResM.Unlock()
-}
-
-// receiveBlockHashes is called when receiving block hashes for specified layer layer from remote peer
-func (l *Logic) receiveBlockHashes(ctx context.Context, layer types.LayerID, data []byte, expectedResults int, extErr error) {
-	// if we failed getting layer data - notify
-	if extErr != nil {
-		l.log.With().Error("received error", log.Err(extErr), layer)
-		l.notifyLayerPromiseResult(layer, expectedResults, extErr)
-=======
 	l.layerBlocksRes[layerID][peer] = pRes
 
 	// check if we have all responses from peers
 	result := l.layerBlocksRes[layerID]
 	if len(result) < expectedResults {
 		l.log.WithContext(ctx).Debug("received %v results, not from all peers yet (%v)", len(result), expectedResults)
->>>>>>> b8422b4b
 		return
 	}
 
