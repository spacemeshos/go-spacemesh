--- conflicted
+++ resolved
@@ -1066,7 +1066,6 @@
 	require.True(t, malicious)
 }
 
-<<<<<<< HEAD
 // func TestHandler_HandleMalfeasanceProof_InvalidPostIndex(t *testing.T) {
 // 	sig, err := signing.NewEdSigner()
 // 	require.NoError(t, err)
@@ -1103,11 +1102,11 @@
 // 			postVerifier,
 // 		)
 
-// 		proof := types.MalfeasanceProof{
+// 		proof := wire.MalfeasanceProof{
 // 			Layer: types.LayerID(11),
-// 			Proof: types.Proof{
-// 				Type: types.InvalidPostIndex,
-// 				Data: &wire.InvalidPostIndexProofV1{
+// 			Proof: wire.Proof{
+// 				Type: wire.InvalidPostIndex,
+// 				Data: &wire.InvalidPostIndexProof{
 // 					Atx:        *atx.ToWireV1(),
 // 					InvalidIdx: 7,
 // 				},
@@ -1141,11 +1140,11 @@
 // 			postVerifier,
 // 		)
 
-// 		proof := types.MalfeasanceProof{
+// 		proof := wire.MalfeasanceProof{
 // 			Layer: types.LayerID(11),
-// 			Proof: types.Proof{
-// 				Type: types.InvalidPostIndex,
-// 				Data: &wire.InvalidPostIndexProofV1{
+// 			Proof: wire.Proof{
+// 				Type: wire.InvalidPostIndex,
+// 				Data: &wire.InvalidPostIndexProof{
 // 					Atx:        *atx.ToWireV1(),
 // 					InvalidIdx: 7,
 // 				},
@@ -1180,11 +1179,11 @@
 // 		atx := atx
 // 		atx.NIPost.Post.Pow += 1 // invalidate signature by changing content
 
-// 		proof := types.MalfeasanceProof{
+// 		proof := wire.MalfeasanceProof{
 // 			Layer: types.LayerID(11),
-// 			Proof: types.Proof{
-// 				Type: types.InvalidPostIndex,
-// 				Data: &wire.InvalidPostIndexProofV1{
+// 			Proof: wire.Proof{
+// 				Type: wire.InvalidPostIndex,
+// 				Data: &wire.InvalidPostIndexProof{
 // 					Atx:        *atx.ToWireV1(),
 // 					InvalidIdx: 7,
 // 				},
@@ -1199,139 +1198,4 @@
 // 		require.NoError(t, err)
 // 		require.False(t, malicious)
 // 	})
-// }
-=======
-func TestHandler_HandleMalfeasanceProof_InvalidPostIndex(t *testing.T) {
-	sig, err := signing.NewEdSigner()
-	require.NoError(t, err)
-	nodeIdH32 := types.Hash32(sig.NodeID())
-
-	atx := *types.NewActivationTx(
-		types.NIPostChallenge{
-			PublishEpoch:  types.EpochID(1),
-			CommitmentATX: &types.ATXID{1, 2, 3},
-		},
-		types.Address{},
-		&types.NIPost{
-			Post:         &types.Post{},
-			PostMetadata: &types.PostMetadata{},
-		},
-		1,
-		nil,
-	)
-	require.NoError(t, activation.SignAndFinalizeAtx(sig, &atx))
-
-	t.Run("valid malfeasance proof", func(t *testing.T) {
-		db := sql.InMemory()
-		lg := logtest.New(t)
-		trt := malfeasance.NewMocktortoise(gomock.NewController(t))
-		postVerifier := malfeasance.NewMockpostVerifier(gomock.NewController(t))
-
-		h := malfeasance.NewHandler(
-			datastore.NewCachedDB(db, lg),
-			lg,
-			"self",
-			[]types.NodeID{types.RandomNodeID()},
-			signing.NewEdVerifier(),
-			trt,
-			postVerifier,
-		)
-
-		proof := wire.MalfeasanceProof{
-			Layer: types.LayerID(11),
-			Proof: wire.Proof{
-				Type: wire.InvalidPostIndex,
-				Data: &wire.InvalidPostIndexProof{
-					Atx:        atx,
-					InvalidIdx: 7,
-				},
-			},
-		}
-
-		postVerifier.EXPECT().Verify(gomock.Any(), gomock.Any(), gomock.Any(), gomock.Any()).
-			Return(errors.New("invalid"))
-		trt.EXPECT().OnMalfeasance(sig.NodeID())
-		err := h.HandleSyncedMalfeasanceProof(context.Background(), nodeIdH32, "peer", codec.MustEncode(&proof))
-		require.NoError(t, err)
-
-		malicious, err := identities.IsMalicious(db, sig.NodeID())
-		require.NoError(t, err)
-		require.True(t, malicious)
-	})
-
-	t.Run("invalid malfeasance proof (POST valid)", func(t *testing.T) {
-		db := sql.InMemory()
-		lg := logtest.New(t)
-		trt := malfeasance.NewMocktortoise(gomock.NewController(t))
-		postVerifier := malfeasance.NewMockpostVerifier(gomock.NewController(t))
-
-		h := malfeasance.NewHandler(
-			datastore.NewCachedDB(db, lg),
-			lg,
-			"self",
-			[]types.NodeID{types.RandomNodeID()},
-			signing.NewEdVerifier(),
-			trt,
-			postVerifier,
-		)
-
-		proof := wire.MalfeasanceProof{
-			Layer: types.LayerID(11),
-			Proof: wire.Proof{
-				Type: wire.InvalidPostIndex,
-				Data: &wire.InvalidPostIndexProof{
-					Atx:        atx,
-					InvalidIdx: 7,
-				},
-			},
-		}
-
-		postVerifier.EXPECT().Verify(gomock.Any(), gomock.Any(), gomock.Any(), gomock.Any()).Return(nil)
-		err := h.HandleSyncedMalfeasanceProof(context.Background(), nodeIdH32, "peer", codec.MustEncode(&proof))
-		require.ErrorIs(t, err, pubsub.ErrValidationReject)
-
-		malicious, err := identities.IsMalicious(db, sig.NodeID())
-		require.NoError(t, err)
-		require.False(t, malicious)
-	})
-
-	t.Run("invalid malfeasance proof (ATX signature invalid)", func(t *testing.T) {
-		db := sql.InMemory()
-		lg := logtest.New(t)
-		trt := malfeasance.NewMocktortoise(gomock.NewController(t))
-		postVerifier := malfeasance.NewMockpostVerifier(gomock.NewController(t))
-
-		h := malfeasance.NewHandler(
-			datastore.NewCachedDB(db, lg),
-			lg,
-			"self",
-			[]types.NodeID{types.RandomNodeID()},
-			signing.NewEdVerifier(),
-			trt,
-			postVerifier,
-		)
-
-		atx := atx
-		atx.NIPost.Post.Pow += 1 // invalidate signature by changing content
-
-		proof := wire.MalfeasanceProof{
-			Layer: types.LayerID(11),
-			Proof: wire.Proof{
-				Type: wire.InvalidPostIndex,
-				Data: &wire.InvalidPostIndexProof{
-					Atx:        atx,
-					InvalidIdx: 7,
-				},
-			},
-		}
-
-		err := h.HandleSyncedMalfeasanceProof(context.Background(), nodeIdH32, "peer", codec.MustEncode(&proof))
-		require.ErrorIs(t, err, pubsub.ErrValidationReject)
-		require.ErrorContains(t, err, "invalid signature")
-
-		malicious, err := identities.IsMalicious(db, sig.NodeID())
-		require.NoError(t, err)
-		require.False(t, malicious)
-	})
-}
->>>>>>> f384daf1
+// }