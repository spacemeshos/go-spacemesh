--- conflicted
+++ resolved
@@ -162,17 +162,10 @@
 		}
 		return nodeID, err
 	}
-<<<<<<< HEAD
 	h.reportMalfeasance(nodeID, p)
 	h.cdb.CacheMalfeasanceProof(nodeID, p)
 	h.countProof(p)
-	h.logger.Info("new malfeasance proof",
-=======
-	h.reportMalfeasance(nodeID, &p.MalfeasanceProof)
-	h.cdb.CacheMalfeasanceProof(nodeID, &p.MalfeasanceProof)
-	h.countProof(&p.MalfeasanceProof)
 	h.logger.Debug("new malfeasance proof",
->>>>>>> 3285524f
 		log.ZContext(ctx),
 		zap.Stringer("smesher", nodeID),
 		zap.Inline(p),
