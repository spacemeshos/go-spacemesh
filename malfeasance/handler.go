package malfeasance

import (
	"context"
	"errors"
	"fmt"
	"slices"
	"time"

	"go.uber.org/zap"

	"github.com/spacemeshos/go-spacemesh/codec"
	"github.com/spacemeshos/go-spacemesh/common/types"
	"github.com/spacemeshos/go-spacemesh/datastore"
	"github.com/spacemeshos/go-spacemesh/events"
	"github.com/spacemeshos/go-spacemesh/log"
	"github.com/spacemeshos/go-spacemesh/malfeasance/wire"
	"github.com/spacemeshos/go-spacemesh/p2p"
	"github.com/spacemeshos/go-spacemesh/p2p/pubsub"
	"github.com/spacemeshos/go-spacemesh/sql"
	"github.com/spacemeshos/go-spacemesh/sql/identities"
)

var (
	ErrKnownProof = errors.New("known proof")

	errMalformedData = fmt.Errorf("%w: malformed data", pubsub.ErrValidationReject)
	errWrongHash     = fmt.Errorf("%w: incorrect hash", pubsub.ErrValidationReject)
	errUnknownProof  = fmt.Errorf("%w: unknown proof type", pubsub.ErrValidationReject)
)

type MalfeasanceType byte

const (
	MultipleATXs     MalfeasanceType = MalfeasanceType(wire.MultipleATXs)
	MultipleBallots                  = MalfeasanceType(wire.MultipleBallots)
	HareEquivocation                 = MalfeasanceType(wire.HareEquivocation)
	InvalidPostIndex                 = MalfeasanceType(wire.InvalidPostIndex)
	InvalidPrevATX                   = MalfeasanceType(wire.InvalidPrevATX)
)

// Handler processes MalfeasanceProof from gossip and, if deems it valid, propagates it to peers.
type Handler struct {
	logger   *zap.Logger
	cdb      *datastore.CachedDB
	self     p2p.Peer
	nodeIDs  []types.NodeID
	tortoise tortoise

	handlers map[MalfeasanceType]MalfeasanceHandler
}

func NewHandler(
	cdb *datastore.CachedDB,
	lg *zap.Logger,
	self p2p.Peer,
	nodeID []types.NodeID,
	tortoise tortoise,
) *Handler {
	return &Handler{
		logger:   lg,
		cdb:      cdb,
		self:     self,
		nodeIDs:  nodeID,
		tortoise: tortoise,

		handlers: make(map[MalfeasanceType]MalfeasanceHandler),
	}
}

func (h *Handler) RegisterHandler(malfeasanceType MalfeasanceType, handler MalfeasanceHandler) {
	h.handlers[malfeasanceType] = handler
}

func (h *Handler) reportMalfeasance(smesher types.NodeID, mp *wire.MalfeasanceProof) {
	h.tortoise.OnMalfeasance(smesher)
	events.ReportMalfeasance(smesher, mp)
	if slices.Contains(h.nodeIDs, smesher) {
		events.EmitOwnMalfeasanceProof(smesher, mp)
	}
}

func (h *Handler) countProof(mp *wire.MalfeasanceProof) {
	h.handlers[MalfeasanceType(mp.Proof.Type)].ReportProof(numProofs)
}

func (h *Handler) countInvalidProof(p *wire.MalfeasanceProof) {
	h.handlers[MalfeasanceType(p.Proof.Type)].ReportInvalidProof(numInvalidProofs)
}

// HandleSyncedMalfeasanceProof is the sync validator for MalfeasanceProof.
func (h *Handler) HandleSyncedMalfeasanceProof(
	ctx context.Context,
	expHash types.Hash32,
	_ p2p.Peer,
	data []byte,
) error {
	var p wire.MalfeasanceProof
	if err := codec.Decode(data, &p); err != nil {
		numMalformed.Inc()
		h.logger.Error("malformed message (sync)", log.ZContext(ctx), zap.Error(err))
		return errMalformedData
	}
	nodeID, err := h.validateAndSave(ctx, &p)
	if err == nil && types.Hash32(nodeID) != expHash {
		return fmt.Errorf(
			"%w: malfeasance proof want %s, got %s",
			errWrongHash,
			expHash.ShortString(),
			nodeID.ShortString(),
		)
	}
	return err
}

// HandleMalfeasanceProof is the gossip receiver for MalfeasanceGossip.
func (h *Handler) HandleMalfeasanceProof(ctx context.Context, peer p2p.Peer, data []byte) error {
	var p wire.MalfeasanceGossip
	if err := codec.Decode(data, &p); err != nil {
		numMalformed.Inc()
		h.logger.Error("malformed message", log.ZContext(ctx), zap.Error(err))
		return errMalformedData
	}
	if p.Eligibility != nil {
		return fmt.Errorf("%w: eligibility field was deprecated with hare3", pubsub.ErrValidationReject)
	}
	_, err := h.validateAndSave(ctx, &p.MalfeasanceProof)
	return err
}

<<<<<<< HEAD
func (h *Handler) validateAndSave(ctx context.Context, p *wire.MalfeasanceProof) (types.NodeID, error) {
=======
func (h *Handler) validateAndSave(ctx context.Context, p *wire.MalfeasanceGossip) (types.NodeID, error) {
	if p.Eligibility != nil {
		numMalformed.Inc()
		return types.EmptyNodeID, fmt.Errorf(
			"%w: eligibility field was deprecated with hare3",
			pubsub.ErrValidationReject,
		)
	}
>>>>>>> ef93b780
	nodeID, err := h.Validate(ctx, p)
	switch {
	case errors.Is(err, errUnknownProof):
		numMalformed.Inc()
		return types.EmptyNodeID, err
	case err != nil:
<<<<<<< HEAD
		h.countInvalidProof(p)
		return types.EmptyNodeID, err
=======
		h.countInvalidProof(&p.MalfeasanceProof)
		return types.EmptyNodeID, errors.Join(err, pubsub.ErrValidationReject)
>>>>>>> ef93b780
	}
	if err := h.cdb.WithTx(ctx, func(dbtx *sql.Tx) error {
		malicious, err := identities.IsMalicious(dbtx, nodeID)
		if err != nil {
			return fmt.Errorf("check known malicious: %w", err)
		}
		if malicious {
			h.logger.Debug("known malicious identity", log.ZContext(ctx), zap.Stringer("smesher", nodeID))
			return ErrKnownProof
		}
		if err := identities.SetMalicious(dbtx, nodeID, codec.MustEncode(p), time.Now()); err != nil {
			return fmt.Errorf("add malfeasance proof: %w", err)
		}
		return nil
	}); err != nil {
		if !errors.Is(err, ErrKnownProof) {
			h.logger.Error("failed to save MalfeasanceProof",
				log.ZContext(ctx),
				zap.Stringer("smesher", nodeID),
				zap.Inline(p),
				zap.Error(err),
			)
		}
		return nodeID, err
	}
	h.reportMalfeasance(nodeID, p)
	h.cdb.CacheMalfeasanceProof(nodeID, p)
	h.countProof(p)
	h.logger.Debug("new malfeasance proof",
		log.ZContext(ctx),
		zap.Stringer("smesher", nodeID),
		zap.Inline(p),
	)
	return nodeID, nil
}

func (h *Handler) Validate(ctx context.Context, p *wire.MalfeasanceProof) (types.NodeID, error) {
	mh, ok := h.handlers[MalfeasanceType(p.Proof.Type)]
	if !ok {
		return types.EmptyNodeID, fmt.Errorf("%w: unknown malfeasance type", errUnknownProof)
	}

	nodeID, err := mh.Validate(ctx, p.Proof.Data)
	if err == nil {
		return nodeID, nil
	}
	h.logger.Debug("malfeasance proof failed validation",
		log.ZContext(ctx),
		zap.Inline(p),
		zap.Error(err),
	)
	return nodeID, err
}<|MERGE_RESOLUTION|>--- conflicted
+++ resolved
@@ -128,31 +128,15 @@
 	return err
 }
 
-<<<<<<< HEAD
 func (h *Handler) validateAndSave(ctx context.Context, p *wire.MalfeasanceProof) (types.NodeID, error) {
-=======
-func (h *Handler) validateAndSave(ctx context.Context, p *wire.MalfeasanceGossip) (types.NodeID, error) {
-	if p.Eligibility != nil {
-		numMalformed.Inc()
-		return types.EmptyNodeID, fmt.Errorf(
-			"%w: eligibility field was deprecated with hare3",
-			pubsub.ErrValidationReject,
-		)
-	}
->>>>>>> ef93b780
 	nodeID, err := h.Validate(ctx, p)
 	switch {
 	case errors.Is(err, errUnknownProof):
 		numMalformed.Inc()
 		return types.EmptyNodeID, err
 	case err != nil:
-<<<<<<< HEAD
 		h.countInvalidProof(p)
-		return types.EmptyNodeID, err
-=======
-		h.countInvalidProof(&p.MalfeasanceProof)
 		return types.EmptyNodeID, errors.Join(err, pubsub.ErrValidationReject)
->>>>>>> ef93b780
 	}
 	if err := h.cdb.WithTx(ctx, func(dbtx *sql.Tx) error {
 		malicious, err := identities.IsMalicious(dbtx, nodeID)
