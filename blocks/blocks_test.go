--- conflicted
+++ resolved
@@ -144,11 +144,7 @@
 	panic("implement me")
 }
 
-<<<<<<< HEAD
-func (m meshMock) AddBlockWithTxs(*types.Block) error {
-=======
 func (m meshMock) AddBlockWithTxs(context.Context, *types.Block) error {
->>>>>>> 3ff21f09
 	panic("implement me")
 }
 
