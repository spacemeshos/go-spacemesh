package blocks

import (
	"encoding/binary"
	"errors"
	"fmt"
	"sort"
	"strings"
	"sync"

	"github.com/spacemeshos/sha256-simd"

	"github.com/spacemeshos/go-spacemesh/common/types"
	"github.com/spacemeshos/go-spacemesh/log"
)

type activationDB interface {
	GetNodeAtxIDForEpoch(nodeID types.NodeID, targetEpoch types.EpochID) (types.ATXID, error)
	GetAtxHeader(id types.ATXID) (*types.ActivationTxHeader, error)
	GetIdentity(edID string) (types.NodeID, error)
	GetEpochAtxs(epochID types.EpochID) (atxs []types.ATXID)
}

type vrfSigner interface {
	Sign(msg []byte) ([]byte, error)
}

// Oracle is the oracle that provides block eligibility proofs for the miner.
type Oracle struct {
	committeeSize        uint32
	genesisActiveSetSize uint32
	layersPerEpoch       uint16
	atxDB                activationDB
	beaconProvider       *EpochBeaconProvider
	vrfSigner            vrfSigner
	nodeID               types.NodeID

	proofsEpoch       types.EpochID
	epochAtxs         []types.ATXID
	eligibilityProofs map[types.LayerID][]types.BlockEligibilityProof
	atxID             types.ATXID
	isSynced          func() bool
	eligibilityMutex  sync.RWMutex
	log               log.Log
}

// NewMinerBlockOracle returns a new Oracle.
func NewMinerBlockOracle(committeeSize uint32, genesisActiveSetSize uint32, layersPerEpoch uint16, atxDB activationDB, beaconProvider *EpochBeaconProvider, vrfSigner vrfSigner, nodeID types.NodeID, isSynced func() bool, log log.Log) *Oracle {

	return &Oracle{
		committeeSize:        committeeSize,
		genesisActiveSetSize: genesisActiveSetSize,
		layersPerEpoch:       layersPerEpoch,
		atxDB:                atxDB,
		beaconProvider:       beaconProvider,
		vrfSigner:            vrfSigner,
		nodeID:               nodeID,
		proofsEpoch:          ^types.EpochID(0),
		isSynced:             isSynced,
		log:                  log,
	}
}

// BlockEligible returns the ATXID and list of block eligibility proofs for the given layer. It caches proofs for a
// single epoch and only refreshes the cache if eligibility is queried for a different epoch.
func (bo *Oracle) BlockEligible(layerID types.LayerID) (types.ATXID, []types.BlockEligibilityProof, []types.ATXID, error) {
	if !bo.isSynced() {
		return types.ATXID{}, nil, nil, fmt.Errorf("cannot calc eligibility, not synced yet")
	}

	epochNumber := layerID.GetEpoch()
	bo.log.Info("asked for eligibility for epoch %d (cached: %d)", epochNumber, bo.proofsEpoch)
<<<<<<< HEAD

	if bo.proofsEpoch != epochNumber {
=======
	if epochNumber.IsGenesis() {
		bo.log.Warning("asked for eligibility for epoch 0, cannot create blocks here")
		return *types.EmptyATXID, nil, nil, nil
	}

	if epochNumber != bo.proofsEpoch {
>>>>>>> 30f584ac
		err := bo.calcEligibilityProofs(epochNumber)
		if err != nil {
			bo.log.Error("failed to calculate eligibility proofs for epoch %v : %v", epochNumber, err)
			return *types.EmptyATXID, nil, nil, err
		}
	}

	bo.eligibilityMutex.RLock()
	proofs := bo.eligibilityProofs[layerID]
	activeSet := bo.epochAtxs
	bo.eligibilityMutex.RUnlock()

	bo.log.With().Info("eligible for blocks in layer",
		bo.nodeID,
		layerID,
		log.Int("num_blocks", len(proofs)))

	return bo.atxID, proofs, activeSet, nil
}

func (bo *Oracle) calcEligibilityProofs(epochNumber types.EpochID) error {
	epochBeacon := bo.beaconProvider.GetBeacon(epochNumber)

	// get the previous epochs total ATXs
	activeSet := bo.atxDB.GetEpochAtxs(epochNumber - 1)
	activeSetSize := uint32(len(activeSet))
	atx, err := bo.getValidAtxForEpoch(epochNumber)
	if err != nil {
		if !epochNumber.IsGenesis() {
			return fmt.Errorf("failed to get latest ATX: %v", err)
		}
	} else {
		bo.atxID = atx.ID()
	}
	bo.log.Info("calculating eligibility for epoch %v, active set size %v", epochBeacon, activeSetSize)

	if epochNumber.IsGenesis() {
		bo.log.Info("genesis epoch detected, using GenesisActiveSetSize (%v)", activeSetSize)
	}

	numberOfEligibleBlocks, err := getNumberOfEligibleBlocks(activeSetSize, bo.committeeSize, bo.layersPerEpoch)
	if err != nil {
		bo.log.Error("failed to get number of eligible blocks: %v", err)
		return err
	}

	bo.eligibilityMutex.Lock()
	bo.eligibilityProofs = map[types.LayerID][]types.BlockEligibilityProof{}
	bo.eligibilityMutex.Unlock()
	for counter := uint32(0); counter < numberOfEligibleBlocks; counter++ {
		message := serializeVRFMessage(epochBeacon, epochNumber, counter)
		vrfSig, err := bo.vrfSigner.Sign(message)
		if err != nil {
			bo.log.Error("Could not sign message err=%v", err)
			return err
		}
		vrfHash := sha256.Sum256(vrfSig)
		eligibleLayer := calcEligibleLayer(epochNumber, bo.layersPerEpoch, vrfHash)
		bo.eligibilityMutex.Lock()
		bo.eligibilityProofs[eligibleLayer] = append(bo.eligibilityProofs[eligibleLayer], types.BlockEligibilityProof{
			J:   counter,
			Sig: vrfSig,
		})
		bo.eligibilityMutex.Unlock()
	}
	bo.eligibilityMutex.Lock()
	bo.epochAtxs = activeSet
	bo.proofsEpoch = epochNumber
	bo.eligibilityMutex.Unlock()

	bo.eligibilityMutex.RLock()

	// Sort the layer map so we can print the layer data in order
	keys := make([]types.LayerID, len(bo.eligibilityProofs))
	i := 0
	for k := range bo.eligibilityProofs {
		keys[i] = k
		i++
	}
	sort.Slice(keys, func(i, j int) bool {
		return uint64(keys[i]) < uint64(keys[j])
	})

	// Pretty-print the number of blocks per eligible layer
	var strs []string
	for k := range keys {
		strs = append(strs, fmt.Sprintf("Layer %d: %d", keys[k], len(bo.eligibilityProofs[keys[k]])))
	}

	bo.log.With().Info("eligibility for blocks in epoch",
		bo.nodeID,
		epochNumber,
		log.Uint32("total_num_blocks", numberOfEligibleBlocks),
		log.Int("active_set", len(activeSet)),
		log.Int("num_layers_eligible", len(bo.eligibilityProofs)),
		log.String("layers_and_num_blocks", strings.Join(strs, ", ")))
	bo.eligibilityMutex.RUnlock()
	return nil
}

func (bo *Oracle) getValidAtxForEpoch(validForEpoch types.EpochID) (*types.ActivationTxHeader, error) {
	atxID, err := bo.getATXIDForEpoch(validForEpoch - 1)
	if err != nil {
		return nil, fmt.Errorf("failed to get ATX ID for target epoch %v: %v", validForEpoch, err)
	}
	atx, err := bo.atxDB.GetAtxHeader(atxID)
	if err != nil {
		bo.log.Error("getting ATX failed: %v", err)
		return nil, err
	}
	return atx, nil
}

func calcEligibleLayer(epochNumber types.EpochID, layersPerEpoch uint16, vrfHash [32]byte) types.LayerID {
	vrfInteger := binary.LittleEndian.Uint64(vrfHash[:8])
	eligibleLayerOffset := vrfInteger % uint64(layersPerEpoch)
	return epochNumber.FirstLayer().Add(uint16(eligibleLayerOffset))
}

func getNumberOfEligibleBlocks(activeSetSize, committeeSize uint32, layersPerEpoch uint16) (uint32, error) {
	if activeSetSize == 0 {
		return 0, errors.New("empty active set not allowed")
	}
	numberOfEligibleBlocks := committeeSize * uint32(layersPerEpoch) / activeSetSize
	if numberOfEligibleBlocks == 0 {
		numberOfEligibleBlocks = 1
	}
	return numberOfEligibleBlocks, nil
}

func (bo *Oracle) getATXIDForEpoch(targetEpoch types.EpochID) (types.ATXID, error) {
	latestATXID, err := bo.atxDB.GetNodeAtxIDForEpoch(bo.nodeID, targetEpoch)
	if err != nil {
		bo.log.With().Info("did not find ATX IDs for node", log.FieldNamed("atx_node_id", bo.nodeID), log.Err(err))
		return types.ATXID{}, err
	}
	bo.log.With().Info("latest atx id found", latestATXID)
	return latestATXID, err
}

func serializeVRFMessage(epochBeacon []byte, epochNumber types.EpochID, counter uint32) []byte {
	message := make([]byte, len(epochBeacon)+binary.Size(epochNumber)+binary.Size(counter))
	copy(message, epochBeacon)
	binary.LittleEndian.PutUint64(message[len(epochBeacon):], uint64(epochNumber))
	binary.LittleEndian.PutUint32(message[len(epochBeacon)+binary.Size(epochNumber):], counter)
	return message
}

// GetEligibleLayers returns a list of layers in which the miner is eligible for at least one block. The list is
// returned in arbitrary order.
func (bo *Oracle) GetEligibleLayers() []types.LayerID {
	bo.eligibilityMutex.RLock()
	layers := make([]types.LayerID, 0, len(bo.eligibilityProofs))
	for layer := range bo.eligibilityProofs {
		layers = append(layers, layer)
	}
	bo.eligibilityMutex.RUnlock()
	return layers
}<|MERGE_RESOLUTION|>--- conflicted
+++ resolved
@@ -70,17 +70,8 @@
 
 	epochNumber := layerID.GetEpoch()
 	bo.log.Info("asked for eligibility for epoch %d (cached: %d)", epochNumber, bo.proofsEpoch)
-<<<<<<< HEAD
 
 	if bo.proofsEpoch != epochNumber {
-=======
-	if epochNumber.IsGenesis() {
-		bo.log.Warning("asked for eligibility for epoch 0, cannot create blocks here")
-		return *types.EmptyATXID, nil, nil, nil
-	}
-
-	if epochNumber != bo.proofsEpoch {
->>>>>>> 30f584ac
 		err := bo.calcEligibilityProofs(epochNumber)
 		if err != nil {
 			bo.log.Error("failed to calculate eligibility proofs for epoch %v : %v", epochNumber, err)
