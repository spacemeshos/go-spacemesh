package blocks

import (
	"errors"
	"fmt"
	"sort"
	"strings"
	"sync"

	"github.com/spacemeshos/go-spacemesh/common/types"
	"github.com/spacemeshos/go-spacemesh/common/util"
	"github.com/spacemeshos/go-spacemesh/log"
)

type activationDB interface {
	GetNodeAtxIDForEpoch(nodeID types.NodeID, targetEpoch types.EpochID) (types.ATXID, error)
	GetAtxHeader(types.ATXID) (*types.ActivationTxHeader, error)
	GetEpochWeight(types.EpochID) (uint64, []types.ATXID, error)
}

type vrfSigner interface {
	Sign(msg []byte) []byte
}

// DefaultProofsEpoch is set such that it will never equal the current epoch
const DefaultProofsEpoch = ^types.EpochID(0)

// Oracle is the oracle that provides block eligibility proofs for the miner.
type Oracle struct {
<<<<<<< HEAD
	committeeSize  uint32
	layersPerEpoch uint16
	atxDB          activationDB
	beaconProvider *EpochBeaconProvider
	vrfSigner      vrfSigner
	nodeID         types.NodeID
=======
	committeeSize      uint32
	genesisTotalWeight uint64
	layersPerEpoch     uint16
	atxDB              activationDB
	beaconProvider     BeaconGetter
	vrfSigner          vrfSigner
	nodeID             types.NodeID
>>>>>>> 662420dc

	proofsEpoch       types.EpochID
	epochAtxs         []types.ATXID
	eligibilityProofs map[types.LayerID][]types.BlockEligibilityProof
	atxID             types.ATXID
	isSynced          func() bool
	eligibilityMutex  sync.RWMutex
	log               log.Log
}

// NewMinerBlockOracle returns a new Oracle.
<<<<<<< HEAD
func NewMinerBlockOracle(committeeSize uint32, layersPerEpoch uint16, atxDB activationDB, beaconProvider *EpochBeaconProvider, vrfSigner vrfSigner, nodeID types.NodeID, isSynced func() bool, log log.Log) *Oracle {
=======
func NewMinerBlockOracle(committeeSize uint32, genesisTotalWeight uint64, layersPerEpoch uint16, atxDB activationDB, beaconProvider BeaconGetter, vrfSigner vrfSigner, nodeID types.NodeID, isSynced func() bool, log log.Log) *Oracle {
>>>>>>> 662420dc
	return &Oracle{
		committeeSize:  committeeSize,
		layersPerEpoch: layersPerEpoch,
		atxDB:          atxDB,
		beaconProvider: beaconProvider,
		vrfSigner:      vrfSigner,
		nodeID:         nodeID,
		proofsEpoch:    DefaultProofsEpoch,
		isSynced:       isSynced,
		log:            log,
	}
}

// BlockEligible returns the ATXID and list of block eligibility proofs for the given layer. It caches proofs for a
// single epoch and only refreshes the cache if eligibility is queried for a different epoch.
func (bo *Oracle) BlockEligible(layerID types.LayerID) (types.ATXID, []types.BlockEligibilityProof, []types.ATXID, error) {
	if !bo.isSynced() {
		return types.ATXID{}, nil, nil, fmt.Errorf("cannot calc eligibility, not synced yet")
	}

	epochNumber := layerID.GetEpoch()
	var cachedEpochDescription log.Field
	if bo.proofsEpoch == DefaultProofsEpoch {
		cachedEpochDescription = log.Int("cached_epoch_id", -1)
	} else {
		cachedEpochDescription = log.FieldNamed("cached_epoch_id", bo.proofsEpoch.Field())
	}
	bo.log.With().Info("asked for block eligibility", layerID, epochNumber, cachedEpochDescription)
	if epochNumber.IsGenesis() {
		bo.log.With().Error("asked for block eligibility in genesis epoch, cannot create blocks here",
			layerID, epochNumber, cachedEpochDescription)
		return *types.EmptyATXID, nil, nil, nil
	}
	var proofs []types.BlockEligibilityProof
	bo.eligibilityMutex.RLock()
	if bo.proofsEpoch != epochNumber {
		bo.eligibilityMutex.RUnlock()
		newProofs, err := bo.calcEligibilityProofs(epochNumber)
		proofs = newProofs[layerID]
		if err != nil {
			bo.log.With().Error("failed to calculate eligibility proofs", layerID, epochNumber, log.Err(err))
			return *types.EmptyATXID, nil, nil, err
		}
	} else {
		proofs = bo.eligibilityProofs[layerID]
		bo.eligibilityMutex.RUnlock()
	}
	bo.log.With().Info("got eligibility for blocks",
		bo.nodeID, layerID, layerID.GetEpoch(),
		log.Int("num_blocks", len(proofs)))

	return bo.atxID, proofs, bo.epochAtxs, nil
}

func (bo *Oracle) calcEligibilityProofs(epochNumber types.EpochID) (map[types.LayerID][]types.BlockEligibilityProof, error) {
	epochBeacon, err := bo.beaconProvider.GetBeacon(epochNumber)
	if err != nil {
		bo.log.With().Error("Failed to get beacon",
			log.Uint64("epoch_id", uint64(epochNumber)),
			log.Err(err))

		return nil, err
	}

	bo.log.With().Info("Got beacon",
		log.Uint64("epoch_id", uint64(epochNumber)),
		log.Err(err))

	var weight uint64
	// get the previous epoch's total weight
	totalWeight, activeSet, err := bo.atxDB.GetEpochWeight(epochNumber)
	if err != nil {
		return nil, fmt.Errorf("failed to get epoch %v weight: %v", epochNumber, err)
	}
	atx, err := bo.getValidAtxForEpoch(epochNumber)
	if err != nil {
		if !epochNumber.IsGenesis() {
			return nil, fmt.Errorf("failed to get latest atx for node in epoch %d: %v", epochNumber, err)
		}
	} else {
		weight = atx.GetWeight()
		bo.atxID = atx.ID()
	}
	bo.log.With().Info("calculating eligibility",
		epochNumber,
		log.Uint64("total_weight", totalWeight))
	bo.log.With().Debug("calculating eligibility",
		epochNumber,
		log.String("epoch_beacon", fmt.Sprint(epochBeacon)))

	numberOfEligibleBlocks, err := getNumberOfEligibleBlocks(weight, totalWeight, bo.committeeSize, bo.layersPerEpoch)
	if err != nil {
		bo.log.With().Error("failed to get number of eligible blocks", log.Err(err))
		return nil, err
	}

	eligibilityProofs := map[types.LayerID][]types.BlockEligibilityProof{}
	for counter := uint32(0); counter < numberOfEligibleBlocks; counter++ {
		message, err := serializeVRFMessage(epochBeacon, epochNumber, counter)
		if err != nil {
			return nil, err
		}
		vrfSig := bo.vrfSigner.Sign(message)
		eligibleLayer := calcEligibleLayer(epochNumber, bo.layersPerEpoch, vrfSig)
		eligibilityProofs[eligibleLayer] = append(eligibilityProofs[eligibleLayer], types.BlockEligibilityProof{
			J:   counter,
			Sig: vrfSig,
		})
	}

	bo.eligibilityMutex.Lock()
	bo.epochAtxs = activeSet
	bo.proofsEpoch = epochNumber
	bo.eligibilityProofs = eligibilityProofs
	bo.eligibilityMutex.Unlock()

	// Sort the layer map so we can print the layer data in order
	keys := make([]types.LayerID, len(eligibilityProofs))
	i := 0
	for k := range eligibilityProofs {
		keys[i] = k
		i++
	}
	sort.Slice(keys, func(i, j int) bool {
		return uint64(keys[i]) < uint64(keys[j])
	})

	// Pretty-print the number of blocks per eligible layer
	var strs []string
	for k := range keys {
		strs = append(strs, fmt.Sprintf("Layer %d: %d", keys[k], len(eligibilityProofs[keys[k]])))
	}

	bo.log.With().Info("block eligibility calculated",
		epochNumber,
		log.Uint32("total_num_blocks", numberOfEligibleBlocks),
		log.Int("num_layers_eligible", len(eligibilityProofs)),
		log.String("layers_and_num_blocks", strings.Join(strs, ", ")))
	return eligibilityProofs, nil
}

func (bo *Oracle) getValidAtxForEpoch(validForEpoch types.EpochID) (*types.ActivationTxHeader, error) {
	atxID, err := bo.getATXIDForEpoch(validForEpoch - 1)
	if err != nil {
		return nil, fmt.Errorf("failed to get atx id for target epoch %v: %w", validForEpoch, err)
	}
	atx, err := bo.atxDB.GetAtxHeader(atxID)
	if err != nil {
		bo.log.With().Error("getting atx failed", log.Err(err))
		return nil, err
	}
	return atx, nil
}

func calcEligibleLayer(epochNumber types.EpochID, layersPerEpoch uint16, vrfSig []byte) types.LayerID {
	vrfInteger := util.BytesToUint64(vrfSig)
	eligibleLayerOffset := vrfInteger % uint64(layersPerEpoch)
	return epochNumber.FirstLayer().Add(uint16(eligibleLayerOffset))
}

func getNumberOfEligibleBlocks(weight, totalWeight uint64, committeeSize uint32, layersPerEpoch uint16) (uint32, error) {
	if totalWeight == 0 {
		return 0, errors.New("zero total weight not allowed")
	}
	numberOfEligibleBlocks := weight * uint64(committeeSize) * uint64(layersPerEpoch) / totalWeight // TODO: ensure no overflow
	if numberOfEligibleBlocks == 0 {
		numberOfEligibleBlocks = 1
	}
	return uint32(numberOfEligibleBlocks), nil
}

func (bo *Oracle) getATXIDForEpoch(targetEpoch types.EpochID) (types.ATXID, error) {
	latestATXID, err := bo.atxDB.GetNodeAtxIDForEpoch(bo.nodeID, targetEpoch)
	if err != nil {
		bo.log.With().Warning("did not find atx ids for node",
			log.FieldNamed("atx_node_id", bo.nodeID),
			log.Err(err))
		return types.ATXID{}, err
	}
	bo.log.With().Info("latest atx id found", latestATXID)
	return latestATXID, err
}

type vrfMessage struct {
	EpochBeacon []byte
	EpochNumber types.EpochID
	Counter     uint32
}

func serializeVRFMessage(epochBeacon []byte, epochNumber types.EpochID, counter uint32) ([]byte, error) {
	m := vrfMessage{
		EpochBeacon: epochBeacon,
		EpochNumber: epochNumber,
		Counter:     counter,
	}
	serialized, err := types.InterfaceToBytes(&m)
	if err != nil {
		return nil, fmt.Errorf("failed to serialize vrf message: %v", err)
	}
	return serialized, nil
}

// GetEligibleLayers returns a list of layers in which the miner is eligible for at least one block. The list is
// returned in arbitrary order.
func (bo *Oracle) GetEligibleLayers() []types.LayerID {
	bo.eligibilityMutex.RLock()
	layers := make([]types.LayerID, 0, len(bo.eligibilityProofs))
	for layer := range bo.eligibilityProofs {
		layers = append(layers, layer)
	}
	bo.eligibilityMutex.RUnlock()
	return layers
}<|MERGE_RESOLUTION|>--- conflicted
+++ resolved
@@ -27,22 +27,12 @@
 
 // Oracle is the oracle that provides block eligibility proofs for the miner.
 type Oracle struct {
-<<<<<<< HEAD
 	committeeSize  uint32
 	layersPerEpoch uint16
 	atxDB          activationDB
-	beaconProvider *EpochBeaconProvider
+	beaconProvider BeaconGetter
 	vrfSigner      vrfSigner
 	nodeID         types.NodeID
-=======
-	committeeSize      uint32
-	genesisTotalWeight uint64
-	layersPerEpoch     uint16
-	atxDB              activationDB
-	beaconProvider     BeaconGetter
-	vrfSigner          vrfSigner
-	nodeID             types.NodeID
->>>>>>> 662420dc
 
 	proofsEpoch       types.EpochID
 	epochAtxs         []types.ATXID
@@ -54,11 +44,7 @@
 }
 
 // NewMinerBlockOracle returns a new Oracle.
-<<<<<<< HEAD
-func NewMinerBlockOracle(committeeSize uint32, layersPerEpoch uint16, atxDB activationDB, beaconProvider *EpochBeaconProvider, vrfSigner vrfSigner, nodeID types.NodeID, isSynced func() bool, log log.Log) *Oracle {
-=======
-func NewMinerBlockOracle(committeeSize uint32, genesisTotalWeight uint64, layersPerEpoch uint16, atxDB activationDB, beaconProvider BeaconGetter, vrfSigner vrfSigner, nodeID types.NodeID, isSynced func() bool, log log.Log) *Oracle {
->>>>>>> 662420dc
+func NewMinerBlockOracle(committeeSize uint32, layersPerEpoch uint16, atxDB activationDB, beaconProvider BeaconGetter, vrfSigner vrfSigner, nodeID types.NodeID, isSynced func() bool, log log.Log) *Oracle {
 	return &Oracle{
 		committeeSize:  committeeSize,
 		layersPerEpoch: layersPerEpoch,
