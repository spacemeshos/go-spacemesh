package blocks

import (
	"errors"
	"fmt"
	"github.com/spacemeshos/go-spacemesh/common/util"
	"sort"
	"strings"
	"sync"

	"github.com/spacemeshos/go-spacemesh/common/types"
	"github.com/spacemeshos/go-spacemesh/log"
)

type activationDB interface {
	GetNodeAtxIDForEpoch(nodeID types.NodeID, targetEpoch types.EpochID) (types.ATXID, error)
	GetAtxHeader(id types.ATXID) (*types.ActivationTxHeader, error)
	GetEpochWeight(epochID types.EpochID) (uint64, []types.ATXID, error)
}

type vrfSigner interface {
	Sign(msg []byte) []byte
}

// DefaultProofsEpoch is set such that it will never equal the current epoch
const DefaultProofsEpoch = ^types.EpochID(0)

// Oracle is the oracle that provides block eligibility proofs for the miner.
type Oracle struct {
	committeeSize      uint32
	genesisTotalWeight uint64
	layersPerEpoch     uint16
	atxDB              activationDB
	beaconProvider     *EpochBeaconProvider
	vrfSigner          vrfSigner
	nodeID             types.NodeID

	proofsEpoch       types.EpochID
	epochAtxs         []types.ATXID
	eligibilityProofs map[types.LayerID][]types.BlockEligibilityProof
	atxID             types.ATXID
	isSynced          func() bool
	eligibilityMutex  sync.RWMutex
	log               log.Log
}

// NewMinerBlockOracle returns a new Oracle.
func NewMinerBlockOracle(committeeSize uint32, genesisTotalWeight uint64, layersPerEpoch uint16, atxDB activationDB, beaconProvider *EpochBeaconProvider, vrfSigner vrfSigner, nodeID types.NodeID, isSynced func() bool, log log.Log) *Oracle {
	return &Oracle{
		committeeSize:      committeeSize,
		genesisTotalWeight: genesisTotalWeight,
		layersPerEpoch:     layersPerEpoch,
		atxDB:              atxDB,
		beaconProvider:     beaconProvider,
		vrfSigner:          vrfSigner,
		nodeID:             nodeID,
		proofsEpoch:        DefaultProofsEpoch,
		isSynced:           isSynced,
		log:                log,
	}
}

// BlockEligible returns the ATXID and list of block eligibility proofs for the given layer. It caches proofs for a
// single epoch and only refreshes the cache if eligibility is queried for a different epoch.
func (bo *Oracle) BlockEligible(layerID types.LayerID) (types.ATXID, []types.BlockEligibilityProof, []types.ATXID, error) {
	if !bo.isSynced() {
		return types.ATXID{}, nil, nil, fmt.Errorf("cannot calc eligibility, not synced yet")
	}

	epochNumber := layerID.GetEpoch()
	var cachedEpochDescription log.Field
	if bo.proofsEpoch == DefaultProofsEpoch {
		cachedEpochDescription = log.String("cached_epoch_id", "(none)")
	} else {
		cachedEpochDescription = log.FieldNamed("cached_epoch_id", bo.proofsEpoch.Field())
	}
	bo.log.With().Info("asked for block eligibility", layerID, epochNumber, cachedEpochDescription)
	if epochNumber.IsGenesis() {
		bo.log.With().Error("asked for block eligibility in genesis epoch, cannot create blocks here",
			layerID, epochNumber, cachedEpochDescription)
		return *types.EmptyATXID, nil, nil, nil
	}
	var proofs []types.BlockEligibilityProof
	bo.eligibilityMutex.RLock()
	if bo.proofsEpoch != epochNumber {
<<<<<<< HEAD
		if err := bo.calcEligibilityProofs(epochNumber); err != nil {
			bo.log.With().Error("failed to calculate eligibility proofs", epochNumber, log.Err(err))
=======
		bo.eligibilityMutex.RUnlock()
		newProofs, err := bo.calcEligibilityProofs(epochNumber)
		proofs = newProofs[layerID]
		if err != nil {
			bo.log.With().Error("failed to calculate eligibility proofs", layerID, epochNumber, log.Err(err))
>>>>>>> f87109c4
			return *types.EmptyATXID, nil, nil, err
		}
	} else {
		proofs = bo.eligibilityProofs[layerID]
		bo.eligibilityMutex.RUnlock()
	}
	bo.log.With().Info("got eligibility for blocks",
		bo.nodeID, layerID, layerID.GetEpoch(),
		log.Int("num_blocks", len(proofs)))

	return bo.atxID, proofs, bo.epochAtxs, nil
}

func (bo *Oracle) calcEligibilityProofs(epochNumber types.EpochID) (map[types.LayerID][]types.BlockEligibilityProof, error) {
	epochBeacon := bo.beaconProvider.GetBeacon(epochNumber)

	var weight uint64
	// get the previous epoch's total weight
	totalWeight, activeSet, err := bo.atxDB.GetEpochWeight(epochNumber)
	if err != nil {
		return nil, fmt.Errorf("failed to get epoch %v weight: %v", epochNumber, err)
	}
	atx, err := bo.getValidAtxForEpoch(epochNumber)
	if err != nil {
		if !epochNumber.IsGenesis() {
			return nil, fmt.Errorf("failed to get latest atx for node in epoch %d: %v", epochNumber, err)
		}
	} else {
		weight = atx.GetWeight()
		bo.atxID = atx.ID()
	}
	bo.log.With().Info("calculating eligibility",
		epochNumber,
		log.Uint64("total_weight", totalWeight))
	bo.log.With().Debug("calculating eligibility",
		epochNumber,
		log.String("epoch_beacon", fmt.Sprint(epochBeacon)))

	if epochNumber.IsGenesis() { // TODO: This should never happen - should we panic or print an error maybe?
		weight, totalWeight = 1024, bo.genesisTotalWeight // TODO: replace 1024 with configured weight
		bo.log.With().Info("genesis epoch detected, using GenesisTotalWeight",
			log.Uint64("total_weight", totalWeight))
	}

	numberOfEligibleBlocks, err := getNumberOfEligibleBlocks(weight, totalWeight, bo.committeeSize, bo.layersPerEpoch)
	if err != nil {
		bo.log.With().Error("failed to get number of eligible blocks", log.Err(err))
		return nil, err
	}

	eligibilityProofs := map[types.LayerID][]types.BlockEligibilityProof{}
	for counter := uint32(0); counter < numberOfEligibleBlocks; counter++ {
		message, err := serializeVRFMessage(epochBeacon, epochNumber, counter)
		if err != nil {
			return nil, err
		}
		vrfSig := bo.vrfSigner.Sign(message)
		eligibleLayer := calcEligibleLayer(epochNumber, bo.layersPerEpoch, vrfSig)
		eligibilityProofs[eligibleLayer] = append(eligibilityProofs[eligibleLayer], types.BlockEligibilityProof{
			J:   counter,
			Sig: vrfSig,
		})
	}

	bo.eligibilityMutex.Lock()
	bo.epochAtxs = activeSet
	bo.proofsEpoch = epochNumber
	bo.eligibilityProofs = eligibilityProofs
	bo.eligibilityMutex.Unlock()

	// Sort the layer map so we can print the layer data in order
	keys := make([]types.LayerID, len(eligibilityProofs))
	i := 0
	for k := range eligibilityProofs {
		keys[i] = k
		i++
	}
	sort.Slice(keys, func(i, j int) bool {
		return uint64(keys[i]) < uint64(keys[j])
	})

	// Pretty-print the number of blocks per eligible layer
	var strs []string
	for k := range keys {
		strs = append(strs, fmt.Sprintf("Layer %d: %d", keys[k], len(eligibilityProofs[keys[k]])))
	}

	bo.log.With().Info("block eligibility calculated",
		epochNumber,
		log.Uint32("total_num_blocks", numberOfEligibleBlocks),
		log.Int("num_layers_eligible", len(eligibilityProofs)),
		log.String("layers_and_num_blocks", strings.Join(strs, ", ")))
	return eligibilityProofs, nil
}

func (bo *Oracle) getValidAtxForEpoch(validForEpoch types.EpochID) (*types.ActivationTxHeader, error) {
	atxID, err := bo.getATXIDForEpoch(validForEpoch - 1)
	if err != nil {
		return nil, fmt.Errorf("failed to get atx id for target epoch %v: %v", validForEpoch, err)
	}
	atx, err := bo.atxDB.GetAtxHeader(atxID)
	if err != nil {
		bo.log.With().Error("getting atx failed", log.Err(err))
		return nil, err
	}
	return atx, nil
}

func calcEligibleLayer(epochNumber types.EpochID, layersPerEpoch uint16, vrfSig []byte) types.LayerID {
	vrfInteger := util.BytesToUint64(vrfSig)
	eligibleLayerOffset := vrfInteger % uint64(layersPerEpoch)
	return epochNumber.FirstLayer().Add(uint16(eligibleLayerOffset))
}

func getNumberOfEligibleBlocks(weight, totalWeight uint64, committeeSize uint32, layersPerEpoch uint16) (uint32, error) {
	if totalWeight == 0 {
		return 0, errors.New("zero total weight not allowed")
	}
	numberOfEligibleBlocks := weight * uint64(committeeSize) * uint64(layersPerEpoch) / totalWeight // TODO: ensure no overflow
	if numberOfEligibleBlocks == 0 {
		numberOfEligibleBlocks = 1
	}
	return uint32(numberOfEligibleBlocks), nil
}

func (bo *Oracle) getATXIDForEpoch(targetEpoch types.EpochID) (types.ATXID, error) {
	latestATXID, err := bo.atxDB.GetNodeAtxIDForEpoch(bo.nodeID, targetEpoch)
	if err != nil {
		bo.log.With().Info("did not find atx ids for node",
			log.FieldNamed("atx_node_id", bo.nodeID),
			log.Err(err))
		return types.ATXID{}, err
	}
	bo.log.With().Info("latest atx id found", latestATXID)
	return latestATXID, err
}

type vrfMessage struct {
	EpochBeacon []byte
	EpochNumber types.EpochID
	Counter     uint32
}

func serializeVRFMessage(epochBeacon []byte, epochNumber types.EpochID, counter uint32) ([]byte, error) {
	m := vrfMessage{
		EpochBeacon: epochBeacon,
		EpochNumber: epochNumber,
		Counter:     counter,
	}
	serialized, err := types.InterfaceToBytes(&m)
	if err != nil {
		return nil, fmt.Errorf("failed to serialize vrf message: %v", err)
	}
	return serialized, nil
}

// GetEligibleLayers returns a list of layers in which the miner is eligible for at least one block. The list is
// returned in arbitrary order.
func (bo *Oracle) GetEligibleLayers() []types.LayerID {
	bo.eligibilityMutex.RLock()
	layers := make([]types.LayerID, 0, len(bo.eligibilityProofs))
	for layer := range bo.eligibilityProofs {
		layers = append(layers, layer)
	}
	bo.eligibilityMutex.RUnlock()
	return layers
}<|MERGE_RESOLUTION|>--- conflicted
+++ resolved
@@ -83,16 +83,11 @@
 	var proofs []types.BlockEligibilityProof
 	bo.eligibilityMutex.RLock()
 	if bo.proofsEpoch != epochNumber {
-<<<<<<< HEAD
-		if err := bo.calcEligibilityProofs(epochNumber); err != nil {
-			bo.log.With().Error("failed to calculate eligibility proofs", epochNumber, log.Err(err))
-=======
 		bo.eligibilityMutex.RUnlock()
 		newProofs, err := bo.calcEligibilityProofs(epochNumber)
 		proofs = newProofs[layerID]
 		if err != nil {
 			bo.log.With().Error("failed to calculate eligibility proofs", layerID, epochNumber, log.Err(err))
->>>>>>> f87109c4
 			return *types.EmptyATXID, nil, nil, err
 		}
 	} else {
