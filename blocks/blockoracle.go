package blocks

import (
	"encoding/binary"
	"errors"
	"fmt"
	"sort"
	"strings"
	"sync"

	"github.com/spacemeshos/sha256-simd"

	"github.com/spacemeshos/go-spacemesh/common/types"
	"github.com/spacemeshos/go-spacemesh/log"
)

type activationDB interface {
	GetNodeAtxIDForEpoch(nodeID types.NodeID, targetEpoch types.EpochID) (types.ATXID, error)
	GetAtxHeader(id types.ATXID) (*types.ActivationTxHeader, error)
	GetEpochWeight(epochID types.EpochID) (uint64, error)
}

type vrfSigner interface {
	Sign(msg []byte) ([]byte, error)
}

// DefaultProofsEpoch is set such that it will never equal the current epoch
const DefaultProofsEpoch = ^types.EpochID(0)

// Oracle is the oracle that provides block eligibility proofs for the miner.
type Oracle struct {
	committeeSize      uint32
	genesisTotalWeight uint64
	layersPerEpoch     uint16
	atxDB              activationDB
	beaconProvider     *EpochBeaconProvider
	vrfSigner          vrfSigner
	nodeID             types.NodeID

	proofsEpoch       types.EpochID
	epochAtxs         []types.ATXID
	eligibilityProofs map[types.LayerID][]types.BlockEligibilityProof
	atxID             types.ATXID
	isSynced          func() bool
	eligibilityMutex  sync.RWMutex
	log               log.Log
}

// NewMinerBlockOracle returns a new Oracle.
<<<<<<< HEAD
func NewMinerBlockOracle(committeeSize uint32, genesisTotalWeight uint64, layersPerEpoch uint16, atxDB activationDB, beaconProvider *EpochBeaconProvider, vrfSigner vrfSigner, nodeID types.NodeID, isSynced func() bool, log log.Log) *Oracle {

	return &Oracle{
		committeeSize:      committeeSize,
		genesisTotalWeight: genesisTotalWeight,
		layersPerEpoch:     layersPerEpoch,
		atxDB:              atxDB,
		beaconProvider:     beaconProvider,
		vrfSigner:          vrfSigner,
		nodeID:             nodeID,
		proofsEpoch:        ^types.EpochID(0),
		isSynced:           isSynced,
		log:                log,
=======
func NewMinerBlockOracle(committeeSize uint32, genesisActiveSetSize uint32, layersPerEpoch uint16, atxDB activationDB, beaconProvider *EpochBeaconProvider, vrfSigner vrfSigner, nodeID types.NodeID, isSynced func() bool, log log.Log) *Oracle {
	return &Oracle{
		committeeSize:        committeeSize,
		genesisActiveSetSize: genesisActiveSetSize,
		layersPerEpoch:       layersPerEpoch,
		atxDB:                atxDB,
		beaconProvider:       beaconProvider,
		vrfSigner:            vrfSigner,
		nodeID:               nodeID,
		proofsEpoch:          DefaultProofsEpoch,
		isSynced:             isSynced,
		log:                  log,
>>>>>>> cefb7915
	}
}

// BlockEligible returns the ATXID and list of block eligibility proofs for the given layer. It caches proofs for a
// single epoch and only refreshes the cache if eligibility is queried for a different epoch.
func (bo *Oracle) BlockEligible(layerID types.LayerID) (types.ATXID, []types.BlockEligibilityProof, []types.ATXID, error) {
	if !bo.isSynced() {
		return types.ATXID{}, nil, nil, fmt.Errorf("cannot calc eligibility, not synced yet")
	}

	epochNumber := layerID.GetEpoch()
<<<<<<< HEAD
	if epochNumber.IsGenesis() {
		bo.log.With().Warning("block eligibility requested during genesis, cannot create blocks here", layerID, epochNumber)
		return *types.EmptyATXID, nil, nil
	}
	var proofs []types.BlockEligibilityProof
	bo.eligibilityMutex.RLock()
	bo.log.With().Info("block eligibility requested", layerID, epochNumber, bo.proofsEpoch)
=======
	var cachedEpochDescription log.Field
	if bo.proofsEpoch == DefaultProofsEpoch {
		cachedEpochDescription = log.String("cached_epoch_id", "(none)")
	} else {
		cachedEpochDescription = log.FieldNamed("cached_epoch_id", bo.proofsEpoch.Field())
	}
	bo.log.With().Info("asked for eligibility",
		log.FieldNamed("epoch_id", epochNumber),
		cachedEpochDescription)
	if epochNumber.IsGenesis() {
		bo.log.Info("asked for eligibility for genesis epoch, cannot create blocks here")
		return *types.EmptyATXID, nil, nil, nil
	}

>>>>>>> cefb7915
	if bo.proofsEpoch != epochNumber {
		bo.eligibilityMutex.RUnlock()
		newProofs, err := bo.calcEligibilityProofs(epochNumber)
		proofs = newProofs[layerID]
		if err != nil {
<<<<<<< HEAD
			bo.log.With().Error("failed to calculate eligibility proofs", layerID, epochNumber, log.Err(err))
			return *types.EmptyATXID, nil, err
=======
			bo.log.With().Error("failed to calculate eligibility proofs", epochNumber, log.Err(err))
			return *types.EmptyATXID, nil, nil, err
>>>>>>> cefb7915
		}
	} else {
		proofs = bo.eligibilityProofs[layerID]
		bo.eligibilityMutex.RUnlock()
	}
<<<<<<< HEAD
	bo.log.With().Info("eligible for blocks in layer",
		bo.nodeID, layerID, layerID.GetEpoch(),
=======

	bo.eligibilityMutex.RLock()
	proofs := bo.eligibilityProofs[layerID]
	activeSet := bo.epochAtxs
	bo.eligibilityMutex.RUnlock()

	bo.log.With().Info("got eligibility for blocks in layer",
		bo.nodeID,
		layerID,
		log.Int("active_set_size", len(activeSet)),
>>>>>>> cefb7915
		log.Int("num_blocks", len(proofs)))

	return bo.atxID, proofs, activeSet, nil
}

func (bo *Oracle) calcEligibilityProofs(epochNumber types.EpochID) (map[types.LayerID][]types.BlockEligibilityProof, error) {
	epochBeacon := bo.beaconProvider.GetBeacon(epochNumber)

<<<<<<< HEAD
	var weight, totalWeight uint64
	// get the previous epochs total weight
	totalWeight, err := bo.atxDB.GetEpochWeight(epochNumber)
	if err != nil {
		return nil, fmt.Errorf("failed to get epoch %v weight: %v", epochNumber, err)
	}
	atx, err := bo.getValidAtxForEpoch(epochNumber)
	if err != nil {
		if !epochNumber.IsGenesis() {
			return nil, fmt.Errorf("failed to get latest ATX: %v", err)
=======
	// get the previous epochs total ATXs
	activeSet := bo.atxDB.GetEpochAtxs(epochNumber - 1)
	activeSetSize := uint32(len(activeSet))
	atx, err := bo.getValidAtxForEpoch(epochNumber)
	if err != nil {
		if !epochNumber.IsGenesis() {
			return fmt.Errorf("failed to get latest atx for node in epoch %d: %v", epochNumber, err)
>>>>>>> cefb7915
		}
	} else {
		weight = atx.GetWeight()
		bo.atxID = atx.ID()
	}
<<<<<<< HEAD
	bo.log.Info("calculating eligibility for epoch %v, total weight %v", epochNumber, totalWeight)

	if epochNumber.IsGenesis() {
		weight, totalWeight = 1024, bo.genesisTotalWeight // TODO: replace 1024 with configured weight
		bo.log.Info("genesis epoch detected, using genesisTotalWeight (%v)", totalWeight)
=======
	bo.log.With().Info("calculating eligibility",
		epochNumber,
		log.Uint32("active_set_size", activeSetSize))
	bo.log.With().Debug("calculating eligibility",
		epochNumber,
		log.String("epoch_beacon", fmt.Sprint(epochBeacon)))

	if epochNumber.IsGenesis() {
		bo.log.With().Info("genesis epoch detected, using GenesisActiveSetSize",
			log.Uint32("active_set_size", activeSetSize))
>>>>>>> cefb7915
	}

	numberOfEligibleBlocks, err := getNumberOfEligibleBlocks(weight, totalWeight, bo.committeeSize, bo.layersPerEpoch)
	if err != nil {
		bo.log.With().Error("failed to get number of eligible blocks", log.Err(err))
<<<<<<< HEAD
		return nil, err
=======
		return err
>>>>>>> cefb7915
	}

	eligibilityProofs := map[types.LayerID][]types.BlockEligibilityProof{}
	for counter := uint32(0); counter < numberOfEligibleBlocks; counter++ {
		message := serializeVRFMessage(epochBeacon, epochNumber, counter)
		vrfSig, err := bo.vrfSigner.Sign(message)
		if err != nil {
<<<<<<< HEAD
			bo.log.With().Error("Could not sign message", log.Err(err))
			return nil, err
=======
			bo.log.With().Error("could not sign message", log.Err(err))
			return err
>>>>>>> cefb7915
		}
		vrfHash := sha256.Sum256(vrfSig)
		eligibleLayer := calcEligibleLayer(epochNumber, bo.layersPerEpoch, vrfHash)
		eligibilityProofs[eligibleLayer] = append(eligibilityProofs[eligibleLayer], types.BlockEligibilityProof{
			J:   counter,
			Sig: vrfSig,
		})
	}
<<<<<<< HEAD

	bo.eligibilityMutex.Lock()
	bo.proofsEpoch = epochNumber
	bo.eligibilityProofs = eligibilityProofs
	bo.eligibilityMutex.Unlock()
=======
	bo.eligibilityMutex.Lock()
	bo.epochAtxs = activeSet
	bo.proofsEpoch = epochNumber
	bo.eligibilityMutex.Unlock()

	bo.eligibilityMutex.RLock()
>>>>>>> cefb7915

	// Sort the layer map so we can print the layer data in order
	keys := make([]types.LayerID, len(eligibilityProofs))
	i := 0
	for k := range eligibilityProofs {
		keys[i] = k
		i++
	}
	sort.Slice(keys, func(i, j int) bool {
		return uint64(keys[i]) < uint64(keys[j])
	})

	// Pretty-print the number of blocks per eligible layer
	var strs []string
	for k := range keys {
		strs = append(strs, fmt.Sprintf("Layer %d: %d", keys[k], len(eligibilityProofs[keys[k]])))
	}

	bo.log.With().Info("block eligibility calculated",
		epochNumber,
		log.Uint32("total_num_blocks", numberOfEligibleBlocks),
<<<<<<< HEAD
		log.Int("num_layers_eligible", len(eligibilityProofs)),
=======
		log.Int("active_set", len(activeSet)),
		log.Int("num_layers_eligible", len(bo.eligibilityProofs)),
>>>>>>> cefb7915
		log.String("layers_and_num_blocks", strings.Join(strs, ", ")))
	return eligibilityProofs, nil
}

func (bo *Oracle) getValidAtxForEpoch(validForEpoch types.EpochID) (*types.ActivationTxHeader, error) {
	atxID, err := bo.getATXIDForEpoch(validForEpoch - 1)
	if err != nil {
		return nil, fmt.Errorf("failed to get atx id for target epoch %v: %v", validForEpoch, err)
	}
	atx, err := bo.atxDB.GetAtxHeader(atxID)
	if err != nil {
		bo.log.With().Error("getting atx failed", log.Err(err))
		return nil, err
	}
	return atx, nil
}

func calcEligibleLayer(epochNumber types.EpochID, layersPerEpoch uint16, vrfHash [32]byte) types.LayerID {
	vrfInteger := binary.LittleEndian.Uint64(vrfHash[:8])
	eligibleLayerOffset := vrfInteger % uint64(layersPerEpoch)
	return epochNumber.FirstLayer().Add(uint16(eligibleLayerOffset))
}

func getNumberOfEligibleBlocks(weight, totalWeight uint64, committeeSize uint32, layersPerEpoch uint16) (uint32, error) {
	if totalWeight == 0 {
		return 0, errors.New("zero total weight not allowed")
	}
	numberOfEligibleBlocks := weight * uint64(committeeSize) * uint64(layersPerEpoch) / totalWeight // TODO: ensure no overflow
	if numberOfEligibleBlocks == 0 {
		numberOfEligibleBlocks = 1
	}
	return uint32(numberOfEligibleBlocks), nil
}

func (bo *Oracle) getATXIDForEpoch(targetEpoch types.EpochID) (types.ATXID, error) {
	latestATXID, err := bo.atxDB.GetNodeAtxIDForEpoch(bo.nodeID, targetEpoch)
	if err != nil {
		bo.log.With().Info("did not find atx ids for node",
			log.FieldNamed("atx_node_id", bo.nodeID),
			log.Err(err))
		return types.ATXID{}, err
	}
	bo.log.With().Info("latest atx id found", latestATXID)
	return latestATXID, err
}

func serializeVRFMessage(epochBeacon []byte, epochNumber types.EpochID, counter uint32) []byte {
	message := make([]byte, len(epochBeacon)+binary.Size(epochNumber)+binary.Size(counter))
	copy(message, epochBeacon)
	binary.LittleEndian.PutUint64(message[len(epochBeacon):], uint64(epochNumber))
	binary.LittleEndian.PutUint32(message[len(epochBeacon)+binary.Size(epochNumber):], counter)
	return message
}

// GetEligibleLayers returns a list of layers in which the miner is eligible for at least one block. The list is
// returned in arbitrary order.
func (bo *Oracle) GetEligibleLayers() []types.LayerID {
	bo.eligibilityMutex.RLock()
	layers := make([]types.LayerID, 0, len(bo.eligibilityProofs))
	for layer := range bo.eligibilityProofs {
		layers = append(layers, layer)
	}
	bo.eligibilityMutex.RUnlock()
	return layers
}<|MERGE_RESOLUTION|>--- conflicted
+++ resolved
@@ -47,9 +47,7 @@
 }
 
 // NewMinerBlockOracle returns a new Oracle.
-<<<<<<< HEAD
 func NewMinerBlockOracle(committeeSize uint32, genesisTotalWeight uint64, layersPerEpoch uint16, atxDB activationDB, beaconProvider *EpochBeaconProvider, vrfSigner vrfSigner, nodeID types.NodeID, isSynced func() bool, log log.Log) *Oracle {
-
 	return &Oracle{
 		committeeSize:      committeeSize,
 		genesisTotalWeight: genesisTotalWeight,
@@ -58,23 +56,9 @@
 		beaconProvider:     beaconProvider,
 		vrfSigner:          vrfSigner,
 		nodeID:             nodeID,
-		proofsEpoch:        ^types.EpochID(0),
+		proofsEpoch:        DefaultProofsEpoch,
 		isSynced:           isSynced,
 		log:                log,
-=======
-func NewMinerBlockOracle(committeeSize uint32, genesisActiveSetSize uint32, layersPerEpoch uint16, atxDB activationDB, beaconProvider *EpochBeaconProvider, vrfSigner vrfSigner, nodeID types.NodeID, isSynced func() bool, log log.Log) *Oracle {
-	return &Oracle{
-		committeeSize:        committeeSize,
-		genesisActiveSetSize: genesisActiveSetSize,
-		layersPerEpoch:       layersPerEpoch,
-		atxDB:                atxDB,
-		beaconProvider:       beaconProvider,
-		vrfSigner:            vrfSigner,
-		nodeID:               nodeID,
-		proofsEpoch:          DefaultProofsEpoch,
-		isSynced:             isSynced,
-		log:                  log,
->>>>>>> cefb7915
 	}
 }
 
@@ -86,15 +70,6 @@
 	}
 
 	epochNumber := layerID.GetEpoch()
-<<<<<<< HEAD
-	if epochNumber.IsGenesis() {
-		bo.log.With().Warning("block eligibility requested during genesis, cannot create blocks here", layerID, epochNumber)
-		return *types.EmptyATXID, nil, nil
-	}
-	var proofs []types.BlockEligibilityProof
-	bo.eligibilityMutex.RLock()
-	bo.log.With().Info("block eligibility requested", layerID, epochNumber, bo.proofsEpoch)
-=======
 	var cachedEpochDescription log.Field
 	if bo.proofsEpoch == DefaultProofsEpoch {
 		cachedEpochDescription = log.String("cached_epoch_id", "(none)")
@@ -108,49 +83,31 @@
 		bo.log.Info("asked for eligibility for genesis epoch, cannot create blocks here")
 		return *types.EmptyATXID, nil, nil, nil
 	}
-
->>>>>>> cefb7915
+	var proofs []types.BlockEligibilityProof
+	bo.eligibilityMutex.RLock()
+	bo.log.With().Info("block eligibility requested", layerID, epochNumber, bo.proofsEpoch)
 	if bo.proofsEpoch != epochNumber {
 		bo.eligibilityMutex.RUnlock()
 		newProofs, err := bo.calcEligibilityProofs(epochNumber)
 		proofs = newProofs[layerID]
 		if err != nil {
-<<<<<<< HEAD
 			bo.log.With().Error("failed to calculate eligibility proofs", layerID, epochNumber, log.Err(err))
-			return *types.EmptyATXID, nil, err
-=======
-			bo.log.With().Error("failed to calculate eligibility proofs", epochNumber, log.Err(err))
 			return *types.EmptyATXID, nil, nil, err
->>>>>>> cefb7915
 		}
 	} else {
 		proofs = bo.eligibilityProofs[layerID]
 		bo.eligibilityMutex.RUnlock()
 	}
-<<<<<<< HEAD
-	bo.log.With().Info("eligible for blocks in layer",
+	bo.log.With().Info("got eligibility for blocks in layer",
 		bo.nodeID, layerID, layerID.GetEpoch(),
-=======
-
-	bo.eligibilityMutex.RLock()
-	proofs := bo.eligibilityProofs[layerID]
-	activeSet := bo.epochAtxs
-	bo.eligibilityMutex.RUnlock()
-
-	bo.log.With().Info("got eligibility for blocks in layer",
-		bo.nodeID,
-		layerID,
-		log.Int("active_set_size", len(activeSet)),
->>>>>>> cefb7915
 		log.Int("num_blocks", len(proofs)))
 
-	return bo.atxID, proofs, activeSet, nil
+	return bo.atxID, proofs, bo.epochAtxs, nil
 }
 
 func (bo *Oracle) calcEligibilityProofs(epochNumber types.EpochID) (map[types.LayerID][]types.BlockEligibilityProof, error) {
 	epochBeacon := bo.beaconProvider.GetBeacon(epochNumber)
 
-<<<<<<< HEAD
 	var weight, totalWeight uint64
 	// get the previous epochs total weight
 	totalWeight, err := bo.atxDB.GetEpochWeight(epochNumber)
@@ -160,49 +117,29 @@
 	atx, err := bo.getValidAtxForEpoch(epochNumber)
 	if err != nil {
 		if !epochNumber.IsGenesis() {
-			return nil, fmt.Errorf("failed to get latest ATX: %v", err)
-=======
-	// get the previous epochs total ATXs
-	activeSet := bo.atxDB.GetEpochAtxs(epochNumber - 1)
-	activeSetSize := uint32(len(activeSet))
-	atx, err := bo.getValidAtxForEpoch(epochNumber)
-	if err != nil {
-		if !epochNumber.IsGenesis() {
-			return fmt.Errorf("failed to get latest atx for node in epoch %d: %v", epochNumber, err)
->>>>>>> cefb7915
+			return nil, fmt.Errorf("failed to get latest atx for node in epoch %d: %v", epochNumber, err)
 		}
 	} else {
 		weight = atx.GetWeight()
 		bo.atxID = atx.ID()
 	}
-<<<<<<< HEAD
-	bo.log.Info("calculating eligibility for epoch %v, total weight %v", epochNumber, totalWeight)
-
-	if epochNumber.IsGenesis() {
-		weight, totalWeight = 1024, bo.genesisTotalWeight // TODO: replace 1024 with configured weight
-		bo.log.Info("genesis epoch detected, using genesisTotalWeight (%v)", totalWeight)
-=======
 	bo.log.With().Info("calculating eligibility",
 		epochNumber,
-		log.Uint32("active_set_size", activeSetSize))
+		log.Uint64("total_weight", totalWeight))
 	bo.log.With().Debug("calculating eligibility",
 		epochNumber,
 		log.String("epoch_beacon", fmt.Sprint(epochBeacon)))
 
 	if epochNumber.IsGenesis() {
-		bo.log.With().Info("genesis epoch detected, using GenesisActiveSetSize",
-			log.Uint32("active_set_size", activeSetSize))
->>>>>>> cefb7915
+		weight, totalWeight = 1024, bo.genesisTotalWeight // TODO: replace 1024 with configured weight
+		bo.log.With().Info("genesis epoch detected, using GenesisTotalWeight",
+			log.Uint64("total_weight", totalWeight))
 	}
 
 	numberOfEligibleBlocks, err := getNumberOfEligibleBlocks(weight, totalWeight, bo.committeeSize, bo.layersPerEpoch)
 	if err != nil {
 		bo.log.With().Error("failed to get number of eligible blocks", log.Err(err))
-<<<<<<< HEAD
 		return nil, err
-=======
-		return err
->>>>>>> cefb7915
 	}
 
 	eligibilityProofs := map[types.LayerID][]types.BlockEligibilityProof{}
@@ -210,13 +147,8 @@
 		message := serializeVRFMessage(epochBeacon, epochNumber, counter)
 		vrfSig, err := bo.vrfSigner.Sign(message)
 		if err != nil {
-<<<<<<< HEAD
-			bo.log.With().Error("Could not sign message", log.Err(err))
+			bo.log.With().Error("could not sign message", log.Err(err))
 			return nil, err
-=======
-			bo.log.With().Error("could not sign message", log.Err(err))
-			return err
->>>>>>> cefb7915
 		}
 		vrfHash := sha256.Sum256(vrfSig)
 		eligibleLayer := calcEligibleLayer(epochNumber, bo.layersPerEpoch, vrfHash)
@@ -225,20 +157,14 @@
 			Sig: vrfSig,
 		})
 	}
-<<<<<<< HEAD
-
+
+	bo.eligibilityMutex.Lock()
 	bo.eligibilityMutex.Lock()
 	bo.proofsEpoch = epochNumber
+	bo.eligibilityMutex.Unlock()
+
 	bo.eligibilityProofs = eligibilityProofs
 	bo.eligibilityMutex.Unlock()
-=======
-	bo.eligibilityMutex.Lock()
-	bo.epochAtxs = activeSet
-	bo.proofsEpoch = epochNumber
-	bo.eligibilityMutex.Unlock()
-
-	bo.eligibilityMutex.RLock()
->>>>>>> cefb7915
 
 	// Sort the layer map so we can print the layer data in order
 	keys := make([]types.LayerID, len(eligibilityProofs))
@@ -260,12 +186,7 @@
 	bo.log.With().Info("block eligibility calculated",
 		epochNumber,
 		log.Uint32("total_num_blocks", numberOfEligibleBlocks),
-<<<<<<< HEAD
 		log.Int("num_layers_eligible", len(eligibilityProofs)),
-=======
-		log.Int("active_set", len(activeSet)),
-		log.Int("num_layers_eligible", len(bo.eligibilityProofs)),
->>>>>>> cefb7915
 		log.String("layers_and_num_blocks", strings.Join(strs, ", ")))
 	return eligibilityProofs, nil
 }
