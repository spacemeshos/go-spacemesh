package blocks

import (
	"context"
	"errors"
	"fmt"
	"github.com/spacemeshos/go-spacemesh/common/types"
	"github.com/spacemeshos/go-spacemesh/log"
	"github.com/spacemeshos/go-spacemesh/p2p/service"
	"time"
)

// NewBlockProtocol is the protocol indicator for gossip blocks
const NewBlockProtocol = "newBlock"

var (
	errDupTx         = errors.New("duplicate TransactionID in block")
	errDupAtx        = errors.New("duplicate ATXID in block")
	errNoActiveSet   = errors.New("block does not declare active set")
	errZeroActiveSet = errors.New("block declares empty active set")
)

type forBlockInView func(view map[types.BlockID]struct{}, layer types.LayerID, blockHandler func(block *types.Block) (bool, error)) error

type mesh interface {
	GetBlock(types.BlockID) (*types.Block, error)
	AddBlockWithTxs(context.Context, *types.Block) error
	ProcessedLayer() types.LayerID
	HandleLateBlock(*types.Block)
	ForBlockInView(view map[types.BlockID]struct{}, layer types.LayerID, blockHandler func(block *types.Block) (bool, error)) error
}

type blockValidator interface {
	BlockSignedAndEligible(block *types.Block) (bool, error)
}

// BlockHandler is the struct responsible for storing meta data needed to process blocks from gossip
type BlockHandler struct {
	log.Log
	traverse    forBlockInView
	depth       int
	mesh        mesh
	validator   blockValidator
	goldenATXID types.ATXID
}

// Config defines configuration for block handler
type Config struct {
	Depth       int
	GoldenATXID types.ATXID
}

// NewBlockHandler creates new BlockHandler
func NewBlockHandler(cfg Config, m mesh, v blockValidator, lg log.Log) *BlockHandler {
	return &BlockHandler{
		Log:         lg,
		traverse:    m.ForBlockInView,
		depth:       cfg.Depth,
		mesh:        m,
		validator:   v,
		goldenATXID: cfg.GoldenATXID,
	}
}

// HandleBlock handles blocks from gossip
func (bh *BlockHandler) HandleBlock(ctx context.Context, data service.GossipMessage, sync service.Fetcher) {
	// restore the request ID and add context
	if data.RequestID() != "" {
		ctx = log.WithRequestID(ctx, data.RequestID())
	} else {
		ctx = log.WithNewRequestID(ctx)
		bh.WithContext(ctx).Warning("got block from gossip with no requestId, generated new id")
	}

	if err := bh.HandleBlockData(ctx, data.Bytes(), sync); err != nil {
		bh.WithContext(ctx).With().Error("error handling block data", log.Err(err))
		return
	}
	data.ReportValidation(ctx, NewBlockProtocol)
}

// HandleBlockData handles blocks from gossip and sync
func (bh *BlockHandler) HandleBlockData(ctx context.Context, data []byte, sync service.Fetcher) error {
	logger := bh.WithContext(ctx)
	logger.Info("handling data for new block")
	start := time.Now()

	var blk types.Block
	if err := types.BytesToInterface(data, &blk); err != nil {
		logger.With().Error("received invalid block", log.Err(err))
	}

	// set the block id when received
	blk.Initialize()
<<<<<<< HEAD
	logger.With().Info("got new block", blk.Fields()...)
	logger = logger.WithFields(blk.ID(), blk.Layer())
=======
	logger := bh.WithContext(ctx).WithFields(blk.ID(), blk.Layer())
>>>>>>> f9e4a4b3

	// check if known
	if _, err := bh.mesh.GetBlock(blk.ID()); err == nil {
		logger.Info("we already know this block")
		return nil
	}
	logger.With().Info("got new block", blk.Fields()...)

	if err := bh.blockSyntacticValidation(ctx, &blk, sync); err != nil {
		logger.With().Error("failed to validate block", log.Err(err))
		return fmt.Errorf("failed to validate block %v", err)
	}

	if err := bh.mesh.AddBlockWithTxs(ctx, &blk); err != nil {
		logger.With().Error("failed to add block to database", log.Err(err))
		// we return nil here so that the block will still be propagated
		return nil
	}

	if blk.Layer() <= bh.mesh.ProcessedLayer() { //|| blk.Layer() == bh.mesh.getValidatingLayer() {
		logger.With().Error("block is late",
			log.FieldNamed("processed_layer", bh.mesh.ProcessedLayer()),
			log.FieldNamed("miner_id", blk.MinerID()))
		bh.mesh.HandleLateBlock(&blk)
	}

	logger.With().Info("time to process block", log.Duration("duration", time.Since(start)))
	return nil
}

func combineBlockDiffs(blk types.Block) []types.BlockID {
	return append(blk.ForDiff, append(blk.AgainstDiff, blk.NeutralDiff...)...)
}

func (bh BlockHandler) blockSyntacticValidation(ctx context.Context, block *types.Block, syncer service.Fetcher) error {
	// Add layer to context, for logging purposes, since otherwise the context will be lost here below
	if reqID, ok := log.ExtractRequestID(ctx); ok {
		ctx = log.WithRequestID(ctx, reqID, block.Layer())
	}

	bh.WithContext(ctx).With().Debug("syntactically validating block", block.ID())

	// if there is a reference block - first validate it
	if block.RefBlock != nil {
		err := syncer.FetchBlock(ctx, *block.RefBlock)
		if err != nil {
			return fmt.Errorf("failed to fetch ref block %v e: %v", *block.RefBlock, err)
		}
	}

	// try fetch referenced ATXs
	err := bh.fetchAllReferencedAtxs(ctx, block, syncer)
	if err != nil {
		return err
	}

	// fast validation checks if there are no duplicate ATX in active set and no duplicate TXs as well
	if err := bh.fastValidation(block); err != nil {
		bh.WithContext(ctx).With().Error("failed fast validation", block.ID(), log.Err(err))
		return err
	}

	// get the TXs
	if len(block.TxIDs) > 0 {
		err := syncer.GetTxs(ctx, block.TxIDs)
		if err != nil {
			return fmt.Errorf("failed to fetch txs %v e: %v", block.ID(), err)
		}
	}

	// get and validate blocks views using the fetch
	err = syncer.GetBlocks(ctx, combineBlockDiffs(*block))
	if err != nil {
		return fmt.Errorf("failed to fetch view %v e: %v", block.ID(), err)
	}

	bh.WithContext(ctx).With().Debug("validation done: block is syntactically valid", block.ID())
	return nil
}

func (bh *BlockHandler) fetchAllReferencedAtxs(ctx context.Context, blk *types.Block, syncer service.Fetcher) error {
	bh.WithContext(ctx).With().Debug("block handler fetching all atxs referenced by block", blk.ID())

	// As block with empty or Golden ATXID is considered syntactically invalid, explicit check is not needed here.
	atxs := []types.ATXID{blk.ATXID}

	if blk.ActiveSet != nil {
		if len(*blk.ActiveSet) > 0 {
			atxs = append(atxs, *blk.ActiveSet...)
		} else {
			return errZeroActiveSet
		}
	} else {
		if blk.RefBlock == nil {
			return errNoActiveSet
		}
	}
	if len(atxs) > 0 {
		return syncer.GetAtxs(ctx, atxs)
	}
	return nil
}

func (bh *BlockHandler) fastValidation(block *types.Block) error {
	// block eligibility
	if eligible, err := bh.validator.BlockSignedAndEligible(block); err != nil || !eligible {
		return fmt.Errorf("block eligibility check failed - err %v", err)
	}

	// validate unique tx atx
	if err := validateUniqueTxAtx(block); err != nil {
		return err
	}
	return nil

}

func validateUniqueTxAtx(b *types.Block) error {
	// check for duplicate tx id
	mt := make(map[types.TransactionID]struct{}, len(b.TxIDs))
	for _, tx := range b.TxIDs {
		if _, exist := mt[tx]; exist {
			return errDupTx
		}
		mt[tx] = struct{}{}
	}

	// check for duplicate atx id
	if b.ActiveSet != nil {
		ma := make(map[types.ATXID]struct{}, len(*b.ActiveSet))
		for _, atx := range *b.ActiveSet {
			if _, exist := ma[atx]; exist {
				return errDupAtx
			}
			ma[atx] = struct{}{}
		}
	}

	return nil
}<|MERGE_RESOLUTION|>--- conflicted
+++ resolved
@@ -92,12 +92,8 @@
 
 	// set the block id when received
 	blk.Initialize()
-<<<<<<< HEAD
 	logger.With().Info("got new block", blk.Fields()...)
 	logger = logger.WithFields(blk.ID(), blk.Layer())
-=======
-	logger := bh.WithContext(ctx).WithFields(blk.ID(), blk.Layer())
->>>>>>> f9e4a4b3
 
 	// check if known
 	if _, err := bh.mesh.GetBlock(blk.ID()); err == nil {
