package blocks

import (
	"errors"
	"fmt"

	"github.com/spacemeshos/go-spacemesh/common/types"
	"github.com/spacemeshos/go-spacemesh/log"
	"github.com/spacemeshos/go-spacemesh/p2p/service"
)

// NewBlockProtocol is the protocol indicator for gossip blocks
const NewBlockProtocol = "newBlock"

var (
	errDupTx = errors.New("duplicate TransactionID in block")

	errDupAtx = errors.New("duplicate ATXID in block")
	//errTooManyAtxs     = errors.New("too many atxs in blocks")
	//errNoBlocksInLayer = errors.New("layer has no blocks")
	errNoActiveSet   = errors.New("block does not declare active set")
	errZeroActiveSet = errors.New("block declares empty active set")
)

type forBlockInView func(view map[types.BlockID]struct{}, layer types.LayerID, blockHandler func(block *types.Block) (bool, error)) error

type mesh interface {
	GetBlock(ID types.BlockID) (*types.Block, error)
	AddBlockWithTxs(blk *types.Block) error
	ProcessedLayer() types.LayerID
	HandleLateBlock(blk *types.Block)
	ForBlockInView(view map[types.BlockID]struct{}, layer types.LayerID, blockHandler func(block *types.Block) (bool, error)) error
}

type blockValidator interface {
	BlockSignedAndEligible(block *types.Block) (bool, error)
}

// BlockHandler is the struct responsible for storing meta data needed to process blocks from gossip
type BlockHandler struct {
	log.Log
	traverse    forBlockInView
	depth       int
	mesh        mesh
	validator   blockValidator
	goldenATXID types.ATXID
}

// Config defines configuration for block handler
type Config struct {
	Depth       int
	GoldenATXID types.ATXID
}

// NewBlockHandler creates new BlockHandler
func NewBlockHandler(cfg Config, m mesh, v blockValidator, lg log.Log) *BlockHandler {
	return &BlockHandler{
		Log:         lg,
		traverse:    m.ForBlockInView,
		depth:       cfg.Depth,
		mesh:        m,
		validator:   v,
		goldenATXID: cfg.GoldenATXID,
	}
}

func (bh BlockHandler) validateVotes(blk *types.Block) error {
	view := map[types.BlockID]struct{}{}
	for _, b := range blk.ViewEdges {
		view[b] = struct{}{}
	}

	vote := map[types.BlockID]struct{}{}
	for _, b := range blk.BlockVotes {
		vote[b] = struct{}{}
	}

	traverse := func(b *types.Block) (stop bool, err error) {
		if _, ok := vote[b.ID()]; ok {
			delete(vote, b.ID())
		}
		return len(vote) == 0, nil
	}

	// traverse only through the last Hdist layers
	lowestLayer := blk.LayerIndex - types.LayerID(bh.depth)
	if blk.LayerIndex < types.LayerID(bh.depth) {
		lowestLayer = 0
	}
	err := bh.traverse(view, lowestLayer, traverse)
	if err == nil && len(vote) > 0 {
		return fmt.Errorf("voting on blocks out of view (or out of Hdist), %v %s", vote, err)
	}

	return err
}

// HandleBlock handles blocks from gossip
func (bh *BlockHandler) HandleBlock(data service.GossipMessage, sync service.Fetcher) {
	if err := bh.HandleBlockData(data.Bytes(), sync); err != nil {
		bh.With().Error("error handling block data", log.Err(err))
		return
	}
	data.ReportValidation(NewBlockProtocol)
}

// HandleBlockData handles blocks from gossip and sync
func (bh *BlockHandler) HandleBlockData(data []byte, sync service.Fetcher) error {
	var blk types.Block
	if err := types.BytesToInterface(data, &blk); err != nil {
		bh.With().Error("received invalid block", log.Err(err))
	}

	// set the block id when received
	blk.Initialize()
	bh.With().Info("got new block", blk.Fields()...)

	// check if known
	if _, err := bh.mesh.GetBlock(blk.ID()); err == nil {
		bh.With().Info("we already know this block", blk.ID())
		return nil
	}

	if err := bh.blockSyntacticValidation(&blk, sync); err != nil {
		bh.With().Error("failed to validate block", blk.ID(), log.Err(err))
		return fmt.Errorf("failed to validate block %v", err)
	}

	if err := bh.mesh.AddBlockWithTxs(&blk); err != nil {
		bh.With().Error("failed to add block to database", blk.ID(), log.Err(err))
		// we return nil here so that the block will still be propagated
		return nil
	}

	if blk.Layer() <= bh.mesh.ProcessedLayer() { //|| blk.Layer() == bh.mesh.getValidatingLayer() {
		bh.With().Error("block is late",
			blk.ID(),
			log.FieldNamed("blockLayer", blk.Layer()),
			log.FieldNamed("processedLayer", bh.mesh.ProcessedLayer()))
		bh.mesh.HandleLateBlock(&blk)
	}
	return nil
}

func (bh BlockHandler) blockSyntacticValidation(block *types.Block, syncer service.Fetcher) error {
	// if there is a reference block - first validate it
	if block.RefBlock != nil {
		err := syncer.FetchBlock(*block.RefBlock)
		if err != nil {
			return fmt.Errorf("failed to fetch ref block %v e: %v", *block.RefBlock, err)
		}
	}

<<<<<<< HEAD
=======
	// fast validation checks if there are no duplicate ATX in active set and no duplicate TXs as well
	if err := bh.fastValidation(block); err != nil {
		bh.With().Error("failed fast validation", block.ID(), log.Err(err))
		return err
	}

>>>>>>> f1561381
	// try fetch referenced ATXs
	err := bh.fetchAllReferencedAtxs(block, syncer)
	if err != nil {
		return err
	}

	// fast validation checks if there are no duplicate ATX in active set and no duplicate TXs as well
	if err := bh.fastValidation(block); err != nil {
		bh.Log.Error("failed fast validation block %v e: %v", block.ID(), err)
		return err
	}

	// get the TXs
	if len(block.TxIDs) > 0 {
		err := syncer.GetTxs(block.TxIDs)
		if err != nil {
			return fmt.Errorf("failed to fetch txs %v e: %v", block.ID(), err)
		}
	}

	// get and validate blocks views using the fetch
	err = syncer.GetBlocks(block.ViewEdges)
	if err != nil {
		return fmt.Errorf("failed to fetch view %v e: %v", block.ID(), err)
	}

	// validate block's votes
	//if valid, err := validateVotes(block, s.ForBlockInView, s.Hdist, s.Log); valid == false || err != nil {
	if err := bh.validateVotes(block); err != nil {
		return fmt.Errorf("validate votes failed for block %v, %v", block.ID(), err)
	}

	return nil
}

func (bh *BlockHandler) fetchAllReferencedAtxs(blk *types.Block, syncer service.Fetcher) error {
	// As block with empty or Golden ATXID is considered syntactically invalid, explicit check is not needed here.
	atxs := []types.ATXID{blk.ATXID}

	if blk.ActiveSet != nil {
		if len(*blk.ActiveSet) > 0 {
			atxs = append(atxs, *blk.ActiveSet...)
		} else {
			return errZeroActiveSet
		}
	} else {
		if blk.RefBlock == nil {
			return errNoActiveSet
		}
	}
	err := syncer.GetAtxs(atxs)
	return err
}

func (bh *BlockHandler) fastValidation(block *types.Block) error {
	// block eligibility
	if eligible, err := bh.validator.BlockSignedAndEligible(block); err != nil || !eligible {
		return fmt.Errorf("block eligibiliy check failed - err %v", err)
	}

	// validate unique tx atx
	if err := validateUniqueTxAtx(block); err != nil {
		return err
	}
	return nil

}

func validateUniqueTxAtx(b *types.Block) error {
	// check for duplicate tx id
	mt := make(map[types.TransactionID]struct{}, len(b.TxIDs))
	for _, tx := range b.TxIDs {
		if _, exist := mt[tx]; exist {
			return errDupTx
		}
		mt[tx] = struct{}{}
	}

	// check for duplicate atx id
	if b.ActiveSet != nil {
		ma := make(map[types.ATXID]struct{}, len(*b.ActiveSet))
		for _, atx := range *b.ActiveSet {
			if _, exist := ma[atx]; exist {
				return errDupAtx
			}
			ma[atx] = struct{}{}
		}
	}

	return nil
}<|MERGE_RESOLUTION|>--- conflicted
+++ resolved
@@ -3,7 +3,6 @@
 import (
 	"errors"
 	"fmt"
-
 	"github.com/spacemeshos/go-spacemesh/common/types"
 	"github.com/spacemeshos/go-spacemesh/log"
 	"github.com/spacemeshos/go-spacemesh/p2p/service"
@@ -39,28 +38,25 @@
 // BlockHandler is the struct responsible for storing meta data needed to process blocks from gossip
 type BlockHandler struct {
 	log.Log
-	traverse    forBlockInView
-	depth       int
-	mesh        mesh
-	validator   blockValidator
-	goldenATXID types.ATXID
+	traverse  forBlockInView
+	depth     int
+	mesh      mesh
+	validator blockValidator
 }
 
 // Config defines configuration for block handler
 type Config struct {
-	Depth       int
-	GoldenATXID types.ATXID
+	Depth int
 }
 
 // NewBlockHandler creates new BlockHandler
 func NewBlockHandler(cfg Config, m mesh, v blockValidator, lg log.Log) *BlockHandler {
 	return &BlockHandler{
-		Log:         lg,
-		traverse:    m.ForBlockInView,
-		depth:       cfg.Depth,
-		mesh:        m,
-		validator:   v,
-		goldenATXID: cfg.GoldenATXID,
+		Log:       lg,
+		traverse:  m.ForBlockInView,
+		depth:     cfg.Depth,
+		mesh:      m,
+		validator: v,
 	}
 }
 
@@ -95,37 +91,42 @@
 	return err
 }
 
-// HandleBlock handles blocks from gossip
+// HandleBlock defines method to handle blocks from gossip
 func (bh *BlockHandler) HandleBlock(data service.GossipMessage, sync service.Fetcher) {
-	if err := bh.HandleBlockData(data.Bytes(), sync); err != nil {
-		bh.With().Error("error handling block data", log.Err(err))
+	err := bh.HandleBlockData(data.Bytes(), sync)
+	if err != nil {
+		bh.Error("%v", err)
 		return
 	}
 	data.ReportValidation(NewBlockProtocol)
 }
 
-// HandleBlockData handles blocks from gossip and sync
+// HandleBlockData defines a method to handle blocks either from gossip of sync
 func (bh *BlockHandler) HandleBlockData(data []byte, sync service.Fetcher) error {
 	var blk types.Block
-	if err := types.BytesToInterface(data, &blk); err != nil {
-		bh.With().Error("received invalid block", log.Err(err))
+	err := types.BytesToInterface(data, &blk)
+	if err != nil {
+		bh.Log.Error("received invalid block %v", data, err)
+
 	}
 
 	// set the block id when received
 	blk.Initialize()
-	bh.With().Info("got new block", blk.Fields()...)
-
+
+	bh.Log.With().Info("got new block", blk.Fields()...)
 	// check if known
 	if _, err := bh.mesh.GetBlock(blk.ID()); err == nil {
+		//data.ReportValidation(config.NewBlockProtocol)
 		bh.With().Info("we already know this block", blk.ID())
 		return nil
 	}
 
-	if err := bh.blockSyntacticValidation(&blk, sync); err != nil {
+	err = bh.blockSyntacticValidation(&blk, sync)
+	if err != nil {
 		bh.With().Error("failed to validate block", blk.ID(), log.Err(err))
 		return fmt.Errorf("failed to validate block %v", err)
 	}
-
+	//data.ReportValidation(config.NewBlockProtocol)
 	if err := bh.mesh.AddBlockWithTxs(&blk); err != nil {
 		bh.With().Error("failed to add block to database", blk.ID(), log.Err(err))
 		// we return nil here so that the block will still be propagated
@@ -133,10 +134,6 @@
 	}
 
 	if blk.Layer() <= bh.mesh.ProcessedLayer() { //|| blk.Layer() == bh.mesh.getValidatingLayer() {
-		bh.With().Error("block is late",
-			blk.ID(),
-			log.FieldNamed("blockLayer", blk.Layer()),
-			log.FieldNamed("processedLayer", bh.mesh.ProcessedLayer()))
 		bh.mesh.HandleLateBlock(&blk)
 	}
 	return nil
@@ -151,24 +148,15 @@
 		}
 	}
 
-<<<<<<< HEAD
-=======
+	// try fetch referenced ATXs
+	err := bh.fetchAllReferencedAtxs(block, syncer)
+	if err != nil {
+		return err
+	}
+
 	// fast validation checks if there are no duplicate ATX in active set and no duplicate TXs as well
 	if err := bh.fastValidation(block); err != nil {
 		bh.With().Error("failed fast validation", block.ID(), log.Err(err))
-		return err
-	}
-
->>>>>>> f1561381
-	// try fetch referenced ATXs
-	err := bh.fetchAllReferencedAtxs(block, syncer)
-	if err != nil {
-		return err
-	}
-
-	// fast validation checks if there are no duplicate ATX in active set and no duplicate TXs as well
-	if err := bh.fastValidation(block); err != nil {
-		bh.Log.Error("failed fast validation block %v e: %v", block.ID(), err)
 		return err
 	}
 
@@ -196,8 +184,9 @@
 }
 
 func (bh *BlockHandler) fetchAllReferencedAtxs(blk *types.Block, syncer service.Fetcher) error {
-	// As block with empty or Golden ATXID is considered syntactically invalid, explicit check is not needed here.
-	atxs := []types.ATXID{blk.ATXID}
+	var atxs []types.ATXID
+
+	atxs = append(atxs, blk.ATXID)
 
 	if blk.ActiveSet != nil {
 		if len(*blk.ActiveSet) > 0 {
