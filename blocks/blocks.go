package blocks

import (
	"context"
	"errors"
	"fmt"

	"github.com/spacemeshos/go-spacemesh/common/types"
	"github.com/spacemeshos/go-spacemesh/log"
	"github.com/spacemeshos/go-spacemesh/p2p/service"
	"time"
)

// NewBlockProtocol is the protocol indicator for gossip blocks
const NewBlockProtocol = "newBlock"

var (
	errDupTx         = errors.New("duplicate TransactionID in block")
	errDupAtx        = errors.New("duplicate ATXID in block")
	errNoActiveSet   = errors.New("block does not declare active set")
	errZeroActiveSet = errors.New("block declares empty active set")
)

type forBlockInView func(view map[types.BlockID]struct{}, layer types.LayerID, blockHandler func(block *types.Block) (bool, error)) error

type mesh interface {
	GetBlock(types.BlockID) (*types.Block, error)
	AddBlockWithTxs(context.Context, *types.Block) error
	ProcessedLayer() types.LayerID
	HandleLateBlock(*types.Block)
	ForBlockInView(view map[types.BlockID]struct{}, layer types.LayerID, blockHandler func(block *types.Block) (bool, error)) error
}

type blockValidator interface {
	BlockSignedAndEligible(block *types.Block) (bool, error)
}

// BlockHandler is the struct responsible for storing meta data needed to process blocks from gossip
type BlockHandler struct {
	log.Log
	traverse    forBlockInView
	depth       int
	mesh        mesh
	validator   blockValidator
	goldenATXID types.ATXID
}

// Config defines configuration for block handler
type Config struct {
	Depth       int
	GoldenATXID types.ATXID
}

// NewBlockHandler creates new BlockHandler
func NewBlockHandler(cfg Config, m mesh, v blockValidator, lg log.Log) *BlockHandler {
	return &BlockHandler{
		Log:         lg,
		traverse:    m.ForBlockInView,
		depth:       cfg.Depth,
		mesh:        m,
		validator:   v,
		goldenATXID: cfg.GoldenATXID,
	}
}

// HandleBlock handles blocks from gossip
func (bh *BlockHandler) HandleBlock(ctx context.Context, data service.GossipMessage, fetcher service.Fetcher) {
	// restore the request ID and add context
	if data.RequestID() != "" {
		ctx = log.WithRequestID(ctx, data.RequestID())
	} else {
		ctx = log.WithNewRequestID(ctx)
		bh.WithContext(ctx).Warning("got block from gossip with no requestId, generated new id")
	}

	if err := bh.HandleBlockData(ctx, data.Bytes(), fetcher); err != nil {
		bh.WithContext(ctx).With().Error("error handling block data", log.Err(err))
		return
	}
	data.ReportValidation(ctx, NewBlockProtocol)
}

// HandleBlockData handles blocks from gossip and sync
<<<<<<< HEAD
func (bh *BlockHandler) HandleBlockData(ctx context.Context, data []byte, sync service.Fetcher) error {
	logger := bh.WithContext(ctx)
	logger.Info("handling data for new block")
	start := time.Now()

=======
func (bh *BlockHandler) HandleBlockData(ctx context.Context, data []byte, fetcher service.Fetcher) error {
>>>>>>> a0bcae0b
	var blk types.Block
	if err := types.BytesToInterface(data, &blk); err != nil {
		logger.With().Error("received invalid block", log.Err(err))
	}

	// set the block id when received
	blk.Initialize()
	logger = logger.WithFields(blk.ID(), blk.Layer())

	// check if known
	if _, err := bh.mesh.GetBlock(blk.ID()); err == nil {
		logger.Info("we already know this block")
		return nil
	}
	logger.With().Info("got new block", blk.Fields()...)

	if err := bh.blockSyntacticValidation(ctx, &blk, fetcher); err != nil {
		logger.With().Error("failed to validate block", log.Err(err))
		return fmt.Errorf("failed to validate block %v", err)
	}

	if err := bh.mesh.AddBlockWithTxs(ctx, &blk); err != nil {
		logger.With().Error("failed to add block to database", log.Err(err))
		// we return nil here so that the block will still be propagated
		return nil
	}

	if blk.Layer() <= bh.mesh.ProcessedLayer() { //|| blk.Layer() == bh.mesh.getValidatingLayer() {
		logger.With().Error("block is late",
			log.FieldNamed("processed_layer", bh.mesh.ProcessedLayer()),
			log.FieldNamed("miner_id", blk.MinerID()))
		bh.mesh.HandleLateBlock(&blk)
	}

	logger.With().Info("time to process block", log.Duration("duration", time.Since(start)))
	return nil
}

func combineBlockDiffs(blk types.Block) []types.BlockID {
	return append(blk.ForDiff, append(blk.AgainstDiff, blk.NeutralDiff...)...)
}

func (bh BlockHandler) blockSyntacticValidation(ctx context.Context, block *types.Block, fetcher service.Fetcher) error {
	// Add layer to context, for logging purposes, since otherwise the context will be lost here below
	if reqID, ok := log.ExtractRequestID(ctx); ok {
		ctx = log.WithRequestID(ctx, reqID, block.Layer())
	}

	bh.WithContext(ctx).With().Debug("syntactically validating block", block.ID())

	// if there is a reference block - first validate it
	if block.RefBlock != nil {
		err := fetcher.FetchBlock(ctx, *block.RefBlock)
		if err != nil {
			return fmt.Errorf("failed to fetch ref block %v e: %v", *block.RefBlock, err)
		}
	}

	// try fetch referenced ATXs
	err := bh.fetchAllReferencedAtxs(ctx, block, fetcher)
	if err != nil {
		return err
	}

	// fast validation checks if there are no duplicate ATX in active set and no duplicate TXs as well
	if err := bh.fastValidation(block); err != nil {
		bh.WithContext(ctx).With().Error("failed fast validation", block.ID(), log.Err(err))
		return err
	}

	// get the TXs
	if len(block.TxIDs) > 0 {
		err := fetcher.GetTxs(ctx, block.TxIDs)
		if err != nil {
			return fmt.Errorf("failed to fetch txs %v e: %v", block.ID(), err)
		}
	}

	// get and validate blocks views using the fetch
	err = fetcher.GetBlocks(ctx, combineBlockDiffs(*block))
	if err != nil {
		return fmt.Errorf("failed to fetch view %v e: %v", block.ID(), err)
	}

	bh.WithContext(ctx).With().Debug("validation done: block is syntactically valid", block.ID())
	return nil
}

func (bh *BlockHandler) fetchAllReferencedAtxs(ctx context.Context, blk *types.Block, fetcher service.Fetcher) error {
	bh.WithContext(ctx).With().Debug("block handler fetching all atxs referenced by block", blk.ID())

	// As block with empty or Golden ATXID is considered syntactically invalid, explicit check is not needed here.
	atxs := []types.ATXID{blk.ATXID}

	if blk.ActiveSet != nil {
		if len(*blk.ActiveSet) > 0 {
			atxs = append(atxs, *blk.ActiveSet...)
		} else {
			return errZeroActiveSet
		}
	} else {
		if blk.RefBlock == nil {
			return errNoActiveSet
		}
	}
	if len(atxs) > 0 {
		return fetcher.GetAtxs(ctx, atxs)
	}
	return nil
}

func (bh *BlockHandler) fastValidation(block *types.Block) error {
	// block eligibility
	if eligible, err := bh.validator.BlockSignedAndEligible(block); err != nil || !eligible {
		return fmt.Errorf("block eligibility check failed - err %v", err)
	}

	// validate unique tx atx
	if err := validateUniqueTxAtx(block); err != nil {
		return err
	}
	return nil

}

func validateUniqueTxAtx(b *types.Block) error {
	// check for duplicate tx id
	mt := make(map[types.TransactionID]struct{}, len(b.TxIDs))
	for _, tx := range b.TxIDs {
		if _, exist := mt[tx]; exist {
			return errDupTx
		}
		mt[tx] = struct{}{}
	}

	// check for duplicate atx id
	if b.ActiveSet != nil {
		ma := make(map[types.ATXID]struct{}, len(*b.ActiveSet))
		for _, atx := range *b.ActiveSet {
			if _, exist := ma[atx]; exist {
				return errDupAtx
			}
			ma[atx] = struct{}{}
		}
	}

	return nil
}<|MERGE_RESOLUTION|>--- conflicted
+++ resolved
@@ -81,15 +81,11 @@
 }
 
 // HandleBlockData handles blocks from gossip and sync
-<<<<<<< HEAD
-func (bh *BlockHandler) HandleBlockData(ctx context.Context, data []byte, sync service.Fetcher) error {
+func (bh *BlockHandler) HandleBlockData(ctx context.Context, data []byte, fetcher service.Fetcher) error {
 	logger := bh.WithContext(ctx)
 	logger.Info("handling data for new block")
 	start := time.Now()
 
-=======
-func (bh *BlockHandler) HandleBlockData(ctx context.Context, data []byte, fetcher service.Fetcher) error {
->>>>>>> a0bcae0b
 	var blk types.Block
 	if err := types.BytesToInterface(data, &blk); err != nil {
 		logger.With().Error("received invalid block", log.Err(err))
