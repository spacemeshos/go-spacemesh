--- conflicted
+++ resolved
@@ -301,12 +301,7 @@
 		)
 	}
 
-<<<<<<< HEAD
-	if err := g.cert.CertifyIfEligible(ctx, g.logger, lid, hareOutput); err != nil &&
-		!errors.Is(err, eligibility.ErrNotActive) {
-=======
 	if err := g.cert.CertifyIfEligible(ctx, lid, hareOutput); err != nil && !errors.Is(err, eligibility.ErrNotActive) {
->>>>>>> ba3b4b51
 		g.logger.With().Warning("failed to certify block",
 			log.Context(ctx),
 			lid,
