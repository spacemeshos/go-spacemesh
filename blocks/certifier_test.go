package blocks

import (
	"context"
	"errors"
	"sync"
	"testing"

	"github.com/stretchr/testify/require"
	"go.uber.org/mock/gomock"

	"github.com/spacemeshos/go-spacemesh/blocks/mocks"
	"github.com/spacemeshos/go-spacemesh/codec"
	"github.com/spacemeshos/go-spacemesh/common/types"
	"github.com/spacemeshos/go-spacemesh/datastore"
	"github.com/spacemeshos/go-spacemesh/hare/eligibility"
	hmocks "github.com/spacemeshos/go-spacemesh/hare/mocks"
	"github.com/spacemeshos/go-spacemesh/log/logtest"
	"github.com/spacemeshos/go-spacemesh/p2p/pubsub"
	pubsubmock "github.com/spacemeshos/go-spacemesh/p2p/pubsub/mocks"
	"github.com/spacemeshos/go-spacemesh/signing"
	"github.com/spacemeshos/go-spacemesh/sql"
	"github.com/spacemeshos/go-spacemesh/sql/blocks"
	"github.com/spacemeshos/go-spacemesh/sql/certificates"
	smocks "github.com/spacemeshos/go-spacemesh/system/mocks"
)

const defaultCnt = uint16(2)

type testCertifier struct {
	*Certifier
	db        *datastore.CachedDB
	mOracle   *hmocks.MockRolacle
	mPub      *pubsubmock.MockPublisher
	mClk      *mocks.MocklayerClock
	mb        *smocks.MockBeaconGetter
	mTortoise *smocks.MockTortoise
}

func newTestCertifier(t *testing.T, signers int) *testCertifier {
	t.Helper()
	types.SetLayersPerEpoch(3)
	db := datastore.NewCachedDB(sql.InMemory(), logtest.New(t))
	ctrl := gomock.NewController(t)
	mo := hmocks.NewMockRolacle(ctrl)
	mp := pubsubmock.NewMockPublisher(ctrl)
	mc := mocks.NewMocklayerClock(ctrl)
	mb := smocks.NewMockBeaconGetter(ctrl)
	mtortoise := smocks.NewMockTortoise(ctrl)
	c := NewCertifier(db, mo, signing.NewEdVerifier(), mp, mc, mb, mtortoise,
		WithCertifierLogger(logtest.New(t)),
	)
	for i := 0; i < signers; i++ {
		signer, err := signing.NewEdSigner()
		require.NoError(t, err)
		c.Register(signer)
	}

	return &testCertifier{
		Certifier: c,
		db:        db,
		mOracle:   mo,
		mPub:      mp,
		mClk:      mc,
		mb:        mb,
		mTortoise: mtortoise,
	}
}

func generateBlock(t *testing.T, db *datastore.CachedDB) *types.Block {
	t.Helper()
	block := types.NewExistingBlock(
		types.RandomBlockID(),
		types.InnerBlock{LayerIndex: types.LayerID(11)},
	)
	require.NoError(t, blocks.Add(db, block))
	return block
}

func genCertifyMsg(
	tb testing.TB,
	lid types.LayerID,
	bid types.BlockID,
	cnt uint16,
) (types.NodeID, *types.CertifyMessage) {
	tb.Helper()
	signer, err := signing.NewEdSigner()
	require.NoError(tb, err)
	msg := &types.CertifyMessage{
		CertifyContent: types.CertifyContent{
			LayerID:        lid,
			BlockID:        bid,
			EligibilityCnt: cnt,
			Proof:          types.RandomVrfSignature(),
		},
		SmesherID: signer.NodeID(),
	}
	msg.Signature = signer.Sign(signing.HARE, msg.Bytes())
	return signer.NodeID(), msg
}

func genEncodedMsg(
	t *testing.T,
	lid types.LayerID,
	bid types.BlockID,
) (types.NodeID, *types.CertifyMessage, []byte) {
	t.Helper()
	nid, msg := genCertifyMsg(t, lid, bid, defaultCnt)
	data, err := codec.Encode(msg)
	require.NoError(t, err)
	return nid, msg, data
}

func verifyCerts(
	t *testing.T,
	db *datastore.CachedDB,
	lid types.LayerID,
	expected map[types.BlockID]bool,
) {
	t.Helper()
	var allValids []types.BlockID
	certs, err := certificates.Get(db, lid)
	if len(expected) == 0 {
		require.ErrorIs(t, err, sql.ErrNotFound)
	} else {
		require.NoError(t, err)
		require.Equal(t, len(expected), len(certs))
		for _, cert := range certs {
			ev, ok := expected[cert.Block]
			require.True(t, ok)
			require.Equal(t, ev, cert.Valid)
			delete(expected, cert.Block)
			if ev {
				allValids = append(allValids, cert.Block)
			}
		}
		require.Empty(t, expected)
	}
	// check hare output
	ho, err := certificates.GetHareOutput(db, lid)
	if len(allValids) == 0 {
		require.ErrorIs(t, err, sql.ErrNotFound)
	} else if len(allValids) == 1 {
		require.NoError(t, err)
		require.Equal(t, allValids[0], ho)
	} else {
		require.NoError(t, err)
		require.Equal(t, types.EmptyBlockID, ho)
	}
}

func TestStartStop(t *testing.T) {
	tc := newTestCertifier(t, 1)
	lid := types.LayerID(11)
	ch := make(chan struct{}, 1)
	tc.mClk.EXPECT().CurrentLayer().Return(lid).AnyTimes()
	tc.mClk.EXPECT().AwaitLayer(gomock.Any()).DoAndReturn(
		func(_ types.LayerID) <-chan struct{} {
			return ch
		}).AnyTimes()
	tc.Start(context.Background())
	ch <- struct{}{}
	tc.Start(context.Background()) // calling Start() for the second time have no effect
	tc.Stop()
}

func Test_HandleSyncedCertificate(t *testing.T) {
	tc := newTestCertifier(t, 1)
	numMsgs := tc.cfg.CertifyThreshold / int(defaultCnt)
	b := generateBlock(t, tc.db)
	sigs := make([]types.CertifyMessage, numMsgs)
	for i := 0; i < numMsgs; i++ {
		nid, msg, _ := genEncodedMsg(t, b.LayerIndex, b.ID())
		tc.mOracle.EXPECT().
			Validate(gomock.Any(), b.LayerIndex, eligibility.CertifyRound, tc.cfg.CommitteeSize, nid, msg.Proof, defaultCnt).
			Return(true, nil)
		sigs[i] = *msg
	}
	cert := &types.Certificate{
		BlockID:    b.ID(),
		Signatures: sigs,
	}
	tc.mTortoise.EXPECT().OnHareOutput(b.LayerIndex, b.ID())
	require.NoError(t, tc.HandleSyncedCertificate(context.Background(), b.LayerIndex, cert))
	verifyCerts(t, tc.db, b.LayerIndex, map[types.BlockID]bool{b.ID(): true})
	require.Equal(t, map[types.EpochID]int{b.LayerIndex.GetEpoch(): 1}, tc.CertCount())
}

func Test_HandleSyncedCertificate_HareOutputTrumped(t *testing.T) {
	tc := newTestCertifier(t, 1)
	numMsgs := tc.cfg.CertifyThreshold / int(defaultCnt)
	b := generateBlock(t, tc.db)
	sigs := make([]types.CertifyMessage, numMsgs)
	for i := 0; i < numMsgs; i++ {
		nid, msg, _ := genEncodedMsg(t, b.LayerIndex, b.ID())
		tc.mOracle.EXPECT().
			Validate(gomock.Any(), b.LayerIndex, eligibility.CertifyRound, tc.cfg.CommitteeSize, nid, msg.Proof, defaultCnt).
			Return(true, nil)
		sigs[i] = *msg
	}
	cert := &types.Certificate{
		BlockID:    b.ID(),
		Signatures: sigs,
	}
	ho := types.RandomBlockID()
	require.NoError(t, certificates.SetHareOutput(tc.db, b.LayerIndex, ho))
	tc.mTortoise.EXPECT().OnHareOutput(b.LayerIndex, b.ID())
	require.NoError(t, tc.HandleSyncedCertificate(context.Background(), b.LayerIndex, cert))
	verifyCerts(t, tc.db, b.LayerIndex, map[types.BlockID]bool{b.ID(): true, ho: false})
	require.Equal(t, map[types.EpochID]int{b.LayerIndex.GetEpoch(): 1}, tc.CertCount())
}

func Test_HandleSyncedCertificate_MultipleCertificates(t *testing.T) {
	tt := []struct {
		name           string
		sameBid, valid bool
		err            error
	}{
		{
			name:    "old cert has same block ID",
			sameBid: true,
		},
		{
			name: "old cert no longer valid",
		},
		{
			name:  "old cert still valid",
			valid: true,
			err:   errMultipleCerts,
		},
	}
	for _, tc := range tt {
		tc := tc
		t.Run(tc.name, func(t *testing.T) {
			tcc := newTestCertifier(t, 1)
			numMsgs := tcc.cfg.CertifyThreshold / int(defaultCnt)
			b := generateBlock(t, tcc.db)
			bid := types.RandomBlockID()
			if tc.sameBid {
				bid = b.ID()
			}
			oldCert := &types.Certificate{
				BlockID: bid,
			}
			for i := 0; i < numMsgs; i++ {
				nid, msg, _ := genEncodedMsg(t, b.LayerIndex, bid)
				oldCert.Signatures = append(oldCert.Signatures, *msg)
				if !tc.sameBid {
					tcc.mOracle.EXPECT().
						Validate(gomock.Any(), b.LayerIndex, eligibility.CertifyRound, tcc.cfg.CommitteeSize, nid, msg.Proof, defaultCnt).
						Return(tc.valid, nil)
				}
			}
			require.NoError(t, certificates.Add(tcc.db, b.LayerIndex, oldCert))

			sigs := make([]types.CertifyMessage, numMsgs)
			for i := 0; i < numMsgs; i++ {
				nid, msg, _ := genEncodedMsg(t, b.LayerIndex, b.ID())
				tcc.mOracle.EXPECT().
					Validate(gomock.Any(), b.LayerIndex, eligibility.CertifyRound, tcc.cfg.CommitteeSize, nid, msg.Proof, defaultCnt).
					Return(true, nil)
				sigs[i] = *msg
			}
			cert := &types.Certificate{
				BlockID:    b.ID(),
				Signatures: sigs,
			}
			if tc.err != nil {
				tcc.mTortoise.EXPECT().OnHareOutput(b.LayerIndex, types.EmptyBlockID)
			} else {
				tcc.mTortoise.EXPECT().OnHareOutput(b.LayerIndex, b.ID())
			}
			require.ErrorIs(
				t,
				tcc.HandleSyncedCertificate(context.Background(), b.LayerIndex, cert),
				tc.err,
			)
			expected := map[types.BlockID]bool{}
			if tc.err == nil {
				if tc.sameBid {
					expected[b.ID()] = true
				} else {
					expected[b.ID()] = true
					expected[bid] = false
				}
				require.Equal(t, map[types.EpochID]int{b.LayerIndex.GetEpoch(): 1}, tcc.CertCount())
			} else {
				expected[b.ID()] = true
				expected[bid] = true
				require.Empty(t, tcc.CertCount())
			}
			verifyCerts(t, tcc.db, b.LayerIndex, expected)
		})
	}
}

func Test_HandleSyncedCertificate_NotEnoughEligibility(t *testing.T) {
	tc := newTestCertifier(t, 1)
	numMsgs := tc.cfg.CertifyThreshold/int(defaultCnt) - 1
	b := generateBlock(t, tc.db)
	require.NoError(t, tc.RegisterForCert(context.Background(), b.LayerIndex, b.ID()))
	sigs := make([]types.CertifyMessage, numMsgs)
	for i := 0; i < numMsgs; i++ {
		nid, msg, _ := genEncodedMsg(t, b.LayerIndex, b.ID())
		tc.mOracle.EXPECT().
			Validate(gomock.Any(), b.LayerIndex, eligibility.CertifyRound, tc.cfg.CommitteeSize, nid, msg.Proof, defaultCnt).
			Return(true, nil)
		sigs[i] = *msg
	}
	cert := &types.Certificate{
		BlockID:    b.ID(),
		Signatures: sigs,
	}
	require.ErrorIs(
		t,
		tc.HandleSyncedCertificate(context.Background(), b.LayerIndex, cert),
		errInvalidCert,
	)
	require.Empty(t, tc.CertCount())
}

func nilErr(err error) bool {
	return err == nil
}

func isErr(err error) bool {
	return err != nil
}

func Test_HandleCertifyMessage(t *testing.T) {
	cfg := defaultCertConfig()
	lid := types.LayerID(10)
	tt := []struct {
		name     string
		diff     int
		expected func(error) bool
	}{
		{
			name:     "on time",
			expected: nilErr,
		},
		{
			name:     "genesis",
			expected: isErr,
			diff:     -10,
		},
		{
			name:     "boundary - early",
			expected: nilErr,
			diff:     -1 * int(cfg.LayerBuffer),
		},
		{
			name:     "boundary - late",
			expected: nilErr,
			diff:     int(cfg.LayerBuffer + 1),
		},
		{
			name:     "too early",
			expected: isErr,
			diff:     -1 * int(cfg.LayerBuffer+1),
		},
		{
			name:     "too late",
			expected: isErr,
			diff:     int(cfg.LayerBuffer + 2),
		},
	}

	for _, tc := range tt {
		tc := tc
		t.Run(tc.name, func(t *testing.T) {
			testCert := newTestCertifier(t, 1)
			b := generateBlock(t, testCert.db)
			b.LayerIndex = lid
			nid, msg, encoded := genEncodedMsg(t, b.LayerIndex, b.ID())

			current := lid
			if tc.diff > 0 {
				current = current.Add(uint32(tc.diff))
			} else {
				current = current.Sub(uint32(-1 * tc.diff))
			}
			testCert.mClk.EXPECT().CurrentLayer().Return(current).AnyTimes()
			testCert.mb.EXPECT().
				GetBeacon(b.LayerIndex.GetEpoch()).
				Return(types.RandomBeacon(), nil)
			require.NoError(t, testCert.RegisterForCert(context.Background(), b.LayerIndex, b.ID()))
<<<<<<< HEAD
			testCert.mOracle.EXPECT().Validate(
				gomock.Any(),
				b.LayerIndex,
				eligibility.CertifyRound,
				testCert.cfg.CommitteeSize,
				nid,
				msg.Proof,
				defaultCnt,
			).Return(true, nil).AnyTimes()
=======
			testCert.mOracle.EXPECT().
				Validate(gomock.Any(), b.LayerIndex, eligibility.CertifyRound, testCert.cfg.CommitteeSize, nid, msg.Proof, defaultCnt).
				Return(true, nil).
				AnyTimes()
>>>>>>> ba3b4b51
			res := testCert.HandleCertifyMessage(context.Background(), "peer", encoded)
			require.True(t, tc.expected(res))
			require.Empty(t, testCert.CertCount())
		})
	}
}

func Test_HandleCertifyMessage_Certified(t *testing.T) {
	tt := []struct {
		name       string
		concurrent bool
	}{
		{
			name: "sequential",
		},
		{
			name:       "concurrent",
			concurrent: true,
		},
	}
	for _, tc := range tt {
		tc := tc
		t.Run(tc.name, func(t *testing.T) {
			tcc := newTestCertifier(t, 1)
			numMsgs := tcc.cfg.CommitteeSize
			cutoff := tcc.cfg.CertifyThreshold / int(defaultCnt)
			b := generateBlock(t, tcc.db)
			ho := types.RandomBlockID()
			require.NoError(t, certificates.SetHareOutput(tcc.db, b.LayerIndex, ho))
			tcc.mClk.EXPECT().CurrentLayer().Return(b.LayerIndex).AnyTimes()
			tcc.mb.EXPECT().
				GetBeacon(b.LayerIndex.GetEpoch()).
				Return(types.RandomBeacon(), nil).
				AnyTimes()
			require.NoError(t, tcc.RegisterForCert(context.Background(), b.LayerIndex, b.ID()))
			if tc.concurrent {
<<<<<<< HEAD
				tcc.mOracle.EXPECT().Validate(gomock.Any(),
					b.LayerIndex,
					eligibility.CertifyRound,
					tcc.cfg.CommitteeSize,
					gomock.Any(),
					gomock.Any(),
					defaultCnt,
				).Return(true, nil).MinTimes(cutoff).MaxTimes(numMsgs)
=======
				tcc.mOracle.EXPECT().
					Validate(gomock.Any(), b.LayerIndex, eligibility.CertifyRound, tcc.cfg.CommitteeSize, gomock.Any(), gomock.Any(), defaultCnt).
					Return(true, nil).
					MinTimes(cutoff).
					MaxTimes(numMsgs)
>>>>>>> ba3b4b51
			}
			tcc.mTortoise.EXPECT().OnHareOutput(b.LayerIndex, b.ID())
			var wg sync.WaitGroup
			for i := 0; i < numMsgs; i++ {
				nid, msg, encoded := genEncodedMsg(t, b.LayerIndex, b.ID())
				if !tc.concurrent && i < cutoff { // we know exactly which msgs will be validated
					tcc.mOracle.EXPECT().
						Validate(gomock.Any(), b.LayerIndex, eligibility.CertifyRound, tcc.cfg.CommitteeSize, nid, msg.Proof, defaultCnt).
						Return(true, nil)
				}
				if tc.concurrent {
					wg.Add(1)
					go func(data []byte) {
						res := tcc.HandleCertifyMessage(context.Background(), "peer", data)
						require.Equal(t, nil, res)
						wg.Done()
					}(encoded)
				} else {
					res := tcc.HandleCertifyMessage(context.Background(), "peer", encoded)
					require.Equal(t, nil, res)
				}
			}
			wg.Wait()
			verifyCerts(t, tcc.db, b.LayerIndex, map[types.BlockID]bool{b.ID(): true, ho: false})
			require.Equal(t, map[types.EpochID]int{b.LayerIndex.GetEpoch(): 1}, tcc.CertCount())
		})
	}
}

func Test_HandleCertifyMessage_MultipleCertificates(t *testing.T) {
	tt := []struct {
		name           string
		sameBid, valid bool
		err            error
	}{
		{
			name:    "old cert has same block ID",
			sameBid: true,
		},
		{
			name: "old cert no longer valid",
		},
		{
			name:  "old cert still valid",
			valid: true,
			err:   errMultipleCerts,
		},
	}
	for _, tc := range tt {
		tc := tc
		t.Run(tc.name, func(t *testing.T) {
			tcc := newTestCertifier(t, 1)
			numMsgs := tcc.cfg.CommitteeSize
			cutoff := tcc.cfg.CertifyThreshold / int(defaultCnt)
			b := generateBlock(t, tcc.db)
			bid := types.RandomBlockID()
			if tc.sameBid {
				bid = b.ID()
			}
			oldCert := &types.Certificate{
				BlockID: bid,
			}
			for i := 0; i < cutoff; i++ {
				nid, msg, _ := genEncodedMsg(t, b.LayerIndex, bid)
				oldCert.Signatures = append(oldCert.Signatures, *msg)
				if !tc.sameBid {
					tcc.mOracle.EXPECT().
						Validate(gomock.Any(), b.LayerIndex, eligibility.CertifyRound, tcc.cfg.CommitteeSize, nid, msg.Proof, defaultCnt).
						Return(tc.valid, nil)
				}
			}
			require.NoError(t, certificates.Add(tcc.db, b.LayerIndex, oldCert))

			tcc.mClk.EXPECT().CurrentLayer().Return(b.LayerIndex).AnyTimes()
			tcc.mb.EXPECT().
				GetBeacon(b.LayerIndex.GetEpoch()).
				Return(types.RandomBeacon(), nil).
				AnyTimes()
			require.NoError(t, tcc.RegisterForCert(context.Background(), b.LayerIndex, b.ID()))
			if tc.err != nil {
				tcc.mTortoise.EXPECT().OnHareOutput(b.LayerIndex, types.EmptyBlockID)
			} else {
				tcc.mTortoise.EXPECT().OnHareOutput(b.LayerIndex, b.ID())
			}
			for i := 0; i < numMsgs; i++ {
				nid, msg, encoded := genEncodedMsg(t, b.LayerIndex, b.ID())
				if i < cutoff { // we know exactly which msgs will be validated
					tcc.mOracle.EXPECT().
						Validate(gomock.Any(), b.LayerIndex, eligibility.CertifyRound, tcc.cfg.CommitteeSize, nid, msg.Proof, defaultCnt).
						Return(true, nil)
				}
				tcc.HandleCertifyMessage(context.Background(), "peer", encoded)
			}
			expected := map[types.BlockID]bool{}
			if tc.err == nil {
				if tc.sameBid {
					expected[b.ID()] = true
				} else {
					expected[b.ID()] = true
					expected[bid] = false
				}
				require.Equal(t, map[types.EpochID]int{b.LayerIndex.GetEpoch(): 1}, tcc.CertCount())
			} else {
				expected[b.ID()] = true
				expected[bid] = true
				require.Empty(t, tcc.CertCount())
			}
			verifyCerts(t, tcc.db, b.LayerIndex, expected)
		})
	}
}

func Test_HandleCertifyMessage_NotRegistered(t *testing.T) {
	tc := newTestCertifier(t, 1)
	numMsgs := tc.cfg.CommitteeSize
	b := generateBlock(t, tc.db)
	tc.mClk.EXPECT().CurrentLayer().Return(b.LayerIndex).AnyTimes()
	tc.mb.EXPECT().GetBeacon(b.LayerIndex.GetEpoch()).Return(types.RandomBeacon(), nil).AnyTimes()
	require.NoError(
		t,
		tc.RegisterForCert(context.Background(), b.LayerIndex, types.RandomBlockID()),
	)
	for i := 0; i < numMsgs; i++ {
		nid, msg, encoded := genEncodedMsg(t, b.LayerIndex, b.ID())
		tc.mOracle.EXPECT().
			Validate(gomock.Any(), b.LayerIndex, eligibility.CertifyRound, tc.cfg.CommitteeSize, nid, msg.Proof, defaultCnt).
			Return(true, nil)
		res := tc.HandleCertifyMessage(context.Background(), "peer", encoded)
		require.Equal(t, nil, res)
	}
	verifyCerts(t, tc.db, b.LayerIndex, nil)
	require.Empty(t, tc.CertCount())
}

func Test_HandleCertifyMessage_Stopped(t *testing.T) {
	tc := newTestCertifier(t, 1)
	tc.Stop()
	_, _, encoded := genEncodedMsg(t, types.LayerID(11), types.RandomBlockID())

	res := tc.HandleCertifyMessage(context.Background(), "peer", encoded)
	require.Error(t, res)
}

func Test_HandleCertifyMessage_CorruptedMsg(t *testing.T) {
	tc := newTestCertifier(t, 1)
	encoded := []byte("guaranteed corrupt")

	res := tc.HandleCertifyMessage(context.Background(), "peer", encoded)
	require.ErrorIs(t, res, pubsub.ErrValidationReject)
}

func Test_HandleCertifyMessage_LayerNotRegistered(t *testing.T) {
	tc := newTestCertifier(t, 1)
	b := generateBlock(t, tc.db)
	nid, msg, encoded := genEncodedMsg(t, b.LayerIndex, b.ID())

	require.NoError(
		t,
		tc.RegisterForCert(context.Background(), b.LayerIndex.Add(1), types.RandomBlockID()),
	)
	tc.mClk.EXPECT().CurrentLayer().Return(b.LayerIndex).AnyTimes()
	tc.mb.EXPECT().GetBeacon(b.LayerIndex.GetEpoch()).Return(types.RandomBeacon(), nil)
	tc.mOracle.EXPECT().
		Validate(gomock.Any(), b.LayerIndex, eligibility.CertifyRound, tc.cfg.CommitteeSize, nid, msg.Proof, defaultCnt).
		Return(true, nil)
	res := tc.HandleCertifyMessage(context.Background(), "peer", encoded)
	require.Equal(t, nil, res)
}

func Test_HandleCertifyMessage_BlockNotRegistered(t *testing.T) {
	tc := newTestCertifier(t, 1)
	b := generateBlock(t, tc.db)
	nid, msg, encoded := genEncodedMsg(t, b.LayerIndex, b.ID())

	require.NoError(
		t,
		tc.RegisterForCert(context.Background(), b.LayerIndex, types.RandomBlockID()),
	)
	tc.mClk.EXPECT().CurrentLayer().Return(b.LayerIndex).AnyTimes()
	tc.mb.EXPECT().GetBeacon(b.LayerIndex.GetEpoch()).Return(types.RandomBeacon(), nil)
	tc.mOracle.EXPECT().
		Validate(gomock.Any(), b.LayerIndex, eligibility.CertifyRound, tc.cfg.CommitteeSize, nid, msg.Proof, defaultCnt).
		Return(true, nil)
	res := tc.HandleCertifyMessage(context.Background(), "peer", encoded)
	require.Equal(t, nil, res)
}

func Test_HandleCertifyMessage_BeaconNotAvailable(t *testing.T) {
	tc := newTestCertifier(t, 1)
	b := generateBlock(t, tc.db)
	_, msg, encoded := genEncodedMsg(t, b.LayerIndex, b.ID())

	require.NoError(t, tc.RegisterForCert(context.Background(), msg.LayerID, types.RandomBlockID()))
	tc.mb.EXPECT().GetBeacon(b.LayerIndex.GetEpoch()).Return(types.EmptyBeacon, errors.New("meh"))
	res := tc.HandleCertifyMessage(context.Background(), "peer", encoded)
	require.Error(t, res)
}

func Test_OldLayersPruned(t *testing.T) {
	tc := newTestCertifier(t, 1)
	lid := types.LayerID(11)

	require.NoError(t, tc.RegisterForCert(context.Background(), lid, types.RandomBlockID()))
	require.NoError(t, tc.RegisterForCert(context.Background(), lid.Add(1), types.RandomBlockID()))
	require.Equal(t, 2, tc.NumCached())

	current := lid.Add(tc.cfg.NumLayersToKeep + 1)
	ch := make(chan struct{}, 1)
	pruned := make(chan struct{}, 1)
	tc.mClk.EXPECT().CurrentLayer().Return(current).AnyTimes()
	tc.mClk.EXPECT().AwaitLayer(gomock.Any()).DoAndReturn(
		func(got types.LayerID) <-chan struct{} {
			if got == current.Add(1) {
				close(pruned)
			}
			return ch
		}).AnyTimes()
	tc.Start(context.Background())
	ch <- struct{}{} // for current
	ch <- struct{}{} // for current+1
	<-pruned
	require.Equal(t, 1, tc.NumCached())
	tc.Stop()
}

func Test_CertifyIfEligible(t *testing.T) {
	numSigners := 3
	tc := newTestCertifier(t, 3)
	b := generateBlock(t, tc.db)
	tc.mb.EXPECT().GetBeacon(b.LayerIndex.GetEpoch()).Return(types.RandomBeacon(), nil)

<<<<<<< HEAD
	tc.mOracle.EXPECT().Proof(gomock.Any(), b.LayerIndex, eligibility.CertifyRound).Return(proof, nil)
	tc.mOracle.EXPECT().
		CalcEligibility(gomock.Any(), b.LayerIndex, eligibility.CertifyRound, tc.cfg.CommitteeSize, tc.nodeID, proof).
		Return(defaultCnt, nil)
	tc.mPub.EXPECT().Publish(gomock.Any(), pubsub.BlockCertify, gomock.Any()).DoAndReturn(
		func(_ context.Context, _ string, got []byte) error {
			var msg types.CertifyMessage
			require.NoError(t, codec.Decode(got, &msg))

			ok := signing.NewEdVerifier().Verify(signing.HARE, msg.SmesherID, msg.Bytes(), msg.Signature)
			require.True(t, ok)
			require.Equal(t, b.LayerIndex, msg.LayerID)
			require.Equal(t, b.ID(), msg.BlockID)
			require.Equal(t, proof, msg.Proof)
			require.Equal(t, defaultCnt, msg.EligibilityCnt)
			return nil
		})
	require.NoError(t, tc.CertifyIfEligible(context.Background(), tc.logger, b.LayerIndex, b.ID()))
=======
	tc.mOracle.EXPECT().
		CalcEligibility(gomock.Any(), b.LayerIndex, eligibility.CertifyRound, tc.cfg.CommitteeSize, gomock.Any(), gomock.Any()).
		Times(numSigners).
		Return(defaultCnt, nil)
	tc.mPub.EXPECT().
		Publish(gomock.Any(), pubsub.BlockCertify, gomock.Any()).
		Times(numSigners).
		DoAndReturn(
			func(_ context.Context, _ string, got []byte) error {
				var msg types.CertifyMessage
				require.NoError(t, codec.Decode(got, &msg))

				ok := signing.NewEdVerifier().
					Verify(signing.HARE, msg.SmesherID, msg.Bytes(), msg.Signature)
				require.True(t, ok)
				require.Equal(t, b.LayerIndex, msg.LayerID)
				require.Equal(t, b.ID(), msg.BlockID)
				require.Equal(t, defaultCnt, msg.EligibilityCnt)
				return nil
			})
	require.NoError(t, tc.CertifyIfEligible(context.Background(), b.LayerIndex, b.ID()))
>>>>>>> ba3b4b51
}

func Test_CertifyIfEligible_NotEligible(t *testing.T) {
	tc := newTestCertifier(t, 1)
	b := generateBlock(t, tc.db)
	tc.mb.EXPECT().GetBeacon(b.LayerIndex.GetEpoch()).Return(types.RandomBeacon(), nil)
<<<<<<< HEAD
	proof := types.RandomVrfSignature()
	tc.mOracle.EXPECT().Proof(gomock.Any(), b.LayerIndex, eligibility.CertifyRound).Return(proof, nil)
	tc.mOracle.EXPECT().
		CalcEligibility(gomock.Any(), b.LayerIndex, eligibility.CertifyRound, tc.cfg.CommitteeSize, tc.nodeID, proof).
		Return(uint16(0), nil)
	require.NoError(t, tc.CertifyIfEligible(context.Background(), tc.logger, b.LayerIndex, b.ID()))
=======
	tc.mOracle.EXPECT().
		CalcEligibility(gomock.Any(), b.LayerIndex, eligibility.CertifyRound, tc.cfg.CommitteeSize, gomock.Any(), gomock.Any()).
		Return(0, nil)
	require.NoError(t, tc.CertifyIfEligible(context.Background(), b.LayerIndex, b.ID()))
>>>>>>> ba3b4b51
}

func Test_CertifyIfEligible_EligibilityErr(t *testing.T) {
	tc := newTestCertifier(t, 1)
	b := generateBlock(t, tc.db)
	tc.mb.EXPECT().GetBeacon(b.LayerIndex.GetEpoch()).Return(types.RandomBeacon(), nil)
	errUnknown := errors.New("unknown")
<<<<<<< HEAD
	proof := types.RandomVrfSignature()
	tc.mOracle.EXPECT().Proof(gomock.Any(), b.LayerIndex, eligibility.CertifyRound).Return(proof, nil)
	tc.mOracle.EXPECT().
		CalcEligibility(gomock.Any(), b.LayerIndex, eligibility.CertifyRound, tc.cfg.CommitteeSize, tc.nodeID, proof).
		Return(uint16(0), errUnknown)
	require.ErrorIs(t, tc.CertifyIfEligible(context.Background(), tc.logger, b.LayerIndex, b.ID()), errUnknown)
}

func Test_CertifyIfEligible_ProofErr(t *testing.T) {
	tc := newTestCertifier(t)
	b := generateBlock(t, tc.db)
	tc.mb.EXPECT().GetBeacon(b.LayerIndex.GetEpoch()).Return(types.RandomBeacon(), nil)
	errUnknown := errors.New("unknown")
	tc.mOracle.EXPECT().
		Proof(gomock.Any(), b.LayerIndex, eligibility.CertifyRound).
		Return(types.EmptyVrfSignature, errUnknown)
	require.ErrorIs(t, tc.CertifyIfEligible(context.Background(), tc.logger, b.LayerIndex, b.ID()), errUnknown)
=======
	tc.mOracle.EXPECT().
		CalcEligibility(gomock.Any(), b.LayerIndex, eligibility.CertifyRound, tc.cfg.CommitteeSize, gomock.Any(), gomock.Any()).
		Return(0, errUnknown)
	require.ErrorIs(t, tc.CertifyIfEligible(context.Background(), b.LayerIndex, b.ID()), errUnknown)
>>>>>>> ba3b4b51
}

func Test_CertifyIfEligible_BeaconNotAvailable(t *testing.T) {
	tc := newTestCertifier(t, 1)
	b := generateBlock(t, tc.db)
	tc.mb.EXPECT().GetBeacon(b.LayerIndex.GetEpoch()).Return(types.EmptyBeacon, errors.New("meh"))
	require.ErrorIs(
		t,
<<<<<<< HEAD
		tc.CertifyIfEligible(context.Background(), tc.logger, b.LayerIndex, b.ID()),
		errBeaconNotAvailable,
	)
=======
		tc.CertifyIfEligible(context.Background(), b.LayerIndex, b.ID()),
		errBeaconNotAvailable,
	)
}

func TestNewCertifyMsg(t *testing.T) {
	signer, err := signing.NewEdSigner()
	require.NoError(t, err)
	proof := types.RandomVrfSignature()
	blockID := types.RandomBlockID()

	msg := newCertifyMsg(signer, types.LayerID(1), blockID, proof, 77)

	require.Equal(t, types.LayerID(1), msg.LayerID)
	require.Equal(t, blockID, msg.BlockID)
	require.Equal(t, proof, msg.Proof)
	require.Equal(t, uint16(77), msg.EligibilityCnt)
	require.Equal(t, signer.NodeID(), msg.SmesherID)

	require.True(t, signing.NewEdVerifier().Verify(signing.HARE, msg.SmesherID, msg.Bytes(), msg.Signature))
>>>>>>> ba3b4b51
}<|MERGE_RESOLUTION|>--- conflicted
+++ resolved
@@ -385,22 +385,10 @@
 				GetBeacon(b.LayerIndex.GetEpoch()).
 				Return(types.RandomBeacon(), nil)
 			require.NoError(t, testCert.RegisterForCert(context.Background(), b.LayerIndex, b.ID()))
-<<<<<<< HEAD
-			testCert.mOracle.EXPECT().Validate(
-				gomock.Any(),
-				b.LayerIndex,
-				eligibility.CertifyRound,
-				testCert.cfg.CommitteeSize,
-				nid,
-				msg.Proof,
-				defaultCnt,
-			).Return(true, nil).AnyTimes()
-=======
 			testCert.mOracle.EXPECT().
 				Validate(gomock.Any(), b.LayerIndex, eligibility.CertifyRound, testCert.cfg.CommitteeSize, nid, msg.Proof, defaultCnt).
 				Return(true, nil).
 				AnyTimes()
->>>>>>> ba3b4b51
 			res := testCert.HandleCertifyMessage(context.Background(), "peer", encoded)
 			require.True(t, tc.expected(res))
 			require.Empty(t, testCert.CertCount())
@@ -437,22 +425,11 @@
 				AnyTimes()
 			require.NoError(t, tcc.RegisterForCert(context.Background(), b.LayerIndex, b.ID()))
 			if tc.concurrent {
-<<<<<<< HEAD
-				tcc.mOracle.EXPECT().Validate(gomock.Any(),
-					b.LayerIndex,
-					eligibility.CertifyRound,
-					tcc.cfg.CommitteeSize,
-					gomock.Any(),
-					gomock.Any(),
-					defaultCnt,
-				).Return(true, nil).MinTimes(cutoff).MaxTimes(numMsgs)
-=======
 				tcc.mOracle.EXPECT().
 					Validate(gomock.Any(), b.LayerIndex, eligibility.CertifyRound, tcc.cfg.CommitteeSize, gomock.Any(), gomock.Any(), defaultCnt).
 					Return(true, nil).
 					MinTimes(cutoff).
 					MaxTimes(numMsgs)
->>>>>>> ba3b4b51
 			}
 			tcc.mTortoise.EXPECT().OnHareOutput(b.LayerIndex, b.ID())
 			var wg sync.WaitGroup
@@ -684,26 +661,6 @@
 	b := generateBlock(t, tc.db)
 	tc.mb.EXPECT().GetBeacon(b.LayerIndex.GetEpoch()).Return(types.RandomBeacon(), nil)
 
-<<<<<<< HEAD
-	tc.mOracle.EXPECT().Proof(gomock.Any(), b.LayerIndex, eligibility.CertifyRound).Return(proof, nil)
-	tc.mOracle.EXPECT().
-		CalcEligibility(gomock.Any(), b.LayerIndex, eligibility.CertifyRound, tc.cfg.CommitteeSize, tc.nodeID, proof).
-		Return(defaultCnt, nil)
-	tc.mPub.EXPECT().Publish(gomock.Any(), pubsub.BlockCertify, gomock.Any()).DoAndReturn(
-		func(_ context.Context, _ string, got []byte) error {
-			var msg types.CertifyMessage
-			require.NoError(t, codec.Decode(got, &msg))
-
-			ok := signing.NewEdVerifier().Verify(signing.HARE, msg.SmesherID, msg.Bytes(), msg.Signature)
-			require.True(t, ok)
-			require.Equal(t, b.LayerIndex, msg.LayerID)
-			require.Equal(t, b.ID(), msg.BlockID)
-			require.Equal(t, proof, msg.Proof)
-			require.Equal(t, defaultCnt, msg.EligibilityCnt)
-			return nil
-		})
-	require.NoError(t, tc.CertifyIfEligible(context.Background(), tc.logger, b.LayerIndex, b.ID()))
-=======
 	tc.mOracle.EXPECT().
 		CalcEligibility(gomock.Any(), b.LayerIndex, eligibility.CertifyRound, tc.cfg.CommitteeSize, gomock.Any(), gomock.Any()).
 		Times(numSigners).
@@ -725,26 +682,16 @@
 				return nil
 			})
 	require.NoError(t, tc.CertifyIfEligible(context.Background(), b.LayerIndex, b.ID()))
->>>>>>> ba3b4b51
 }
 
 func Test_CertifyIfEligible_NotEligible(t *testing.T) {
 	tc := newTestCertifier(t, 1)
 	b := generateBlock(t, tc.db)
 	tc.mb.EXPECT().GetBeacon(b.LayerIndex.GetEpoch()).Return(types.RandomBeacon(), nil)
-<<<<<<< HEAD
-	proof := types.RandomVrfSignature()
-	tc.mOracle.EXPECT().Proof(gomock.Any(), b.LayerIndex, eligibility.CertifyRound).Return(proof, nil)
-	tc.mOracle.EXPECT().
-		CalcEligibility(gomock.Any(), b.LayerIndex, eligibility.CertifyRound, tc.cfg.CommitteeSize, tc.nodeID, proof).
-		Return(uint16(0), nil)
-	require.NoError(t, tc.CertifyIfEligible(context.Background(), tc.logger, b.LayerIndex, b.ID()))
-=======
 	tc.mOracle.EXPECT().
 		CalcEligibility(gomock.Any(), b.LayerIndex, eligibility.CertifyRound, tc.cfg.CommitteeSize, gomock.Any(), gomock.Any()).
 		Return(0, nil)
 	require.NoError(t, tc.CertifyIfEligible(context.Background(), b.LayerIndex, b.ID()))
->>>>>>> ba3b4b51
 }
 
 func Test_CertifyIfEligible_EligibilityErr(t *testing.T) {
@@ -752,30 +699,10 @@
 	b := generateBlock(t, tc.db)
 	tc.mb.EXPECT().GetBeacon(b.LayerIndex.GetEpoch()).Return(types.RandomBeacon(), nil)
 	errUnknown := errors.New("unknown")
-<<<<<<< HEAD
-	proof := types.RandomVrfSignature()
-	tc.mOracle.EXPECT().Proof(gomock.Any(), b.LayerIndex, eligibility.CertifyRound).Return(proof, nil)
-	tc.mOracle.EXPECT().
-		CalcEligibility(gomock.Any(), b.LayerIndex, eligibility.CertifyRound, tc.cfg.CommitteeSize, tc.nodeID, proof).
-		Return(uint16(0), errUnknown)
-	require.ErrorIs(t, tc.CertifyIfEligible(context.Background(), tc.logger, b.LayerIndex, b.ID()), errUnknown)
-}
-
-func Test_CertifyIfEligible_ProofErr(t *testing.T) {
-	tc := newTestCertifier(t)
-	b := generateBlock(t, tc.db)
-	tc.mb.EXPECT().GetBeacon(b.LayerIndex.GetEpoch()).Return(types.RandomBeacon(), nil)
-	errUnknown := errors.New("unknown")
-	tc.mOracle.EXPECT().
-		Proof(gomock.Any(), b.LayerIndex, eligibility.CertifyRound).
-		Return(types.EmptyVrfSignature, errUnknown)
-	require.ErrorIs(t, tc.CertifyIfEligible(context.Background(), tc.logger, b.LayerIndex, b.ID()), errUnknown)
-=======
 	tc.mOracle.EXPECT().
 		CalcEligibility(gomock.Any(), b.LayerIndex, eligibility.CertifyRound, tc.cfg.CommitteeSize, gomock.Any(), gomock.Any()).
 		Return(0, errUnknown)
 	require.ErrorIs(t, tc.CertifyIfEligible(context.Background(), b.LayerIndex, b.ID()), errUnknown)
->>>>>>> ba3b4b51
 }
 
 func Test_CertifyIfEligible_BeaconNotAvailable(t *testing.T) {
@@ -784,11 +711,6 @@
 	tc.mb.EXPECT().GetBeacon(b.LayerIndex.GetEpoch()).Return(types.EmptyBeacon, errors.New("meh"))
 	require.ErrorIs(
 		t,
-<<<<<<< HEAD
-		tc.CertifyIfEligible(context.Background(), tc.logger, b.LayerIndex, b.ID()),
-		errBeaconNotAvailable,
-	)
-=======
 		tc.CertifyIfEligible(context.Background(), b.LayerIndex, b.ID()),
 		errBeaconNotAvailable,
 	)
@@ -809,5 +731,4 @@
 	require.Equal(t, signer.NodeID(), msg.SmesherID)
 
 	require.True(t, signing.NewEdVerifier().Verify(signing.HARE, msg.SmesherID, msg.Bytes(), msg.Signature))
->>>>>>> ba3b4b51
 }