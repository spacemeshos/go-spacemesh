--- conflicted
+++ resolved
@@ -4,11 +4,6 @@
 	"fmt"
 	"github.com/google/uuid"
 	"github.com/spacemeshos/go-spacemesh/config"
-<<<<<<< HEAD
-	"github.com/spacemeshos/go-spacemesh/crypto"
-	"github.com/spacemeshos/go-spacemesh/database"
-=======
->>>>>>> 0d21db47
 	"github.com/spacemeshos/go-spacemesh/log"
 	"github.com/spacemeshos/go-spacemesh/mesh"
 	"github.com/spacemeshos/go-spacemesh/rand"
@@ -373,23 +368,4 @@
 		indexes = append(indexes, r)
 	}
 	return indexes
-}
-
-//this is  a util function to manufacture mesh files for the test
-func TestSyncer_MakeMeshFile(t *testing.T) {
-	t.Skip()
-	db := database.NewLevelDbStore("sync", nil, nil)
-	defer db.Close()
-	lg := log.New("sync", "", "")
-	mdb := mesh.NewMeshDB(db, db, db, db, lg)
-	l, _ := mdb.GetLayer(5)
-	assert.True(t, len(l.Blocks()) == 200)
-	l1 := GenesisLayer()
-	l = createLayerWithRandVoting(l1.Index()+1, []*mesh.Layer{l1}, 200, 1)
-	mdb.AddLayer(l)
-	for i := 0; i < 100; i++ {
-		lyr := createLayerWithCorruptedPattern(l.Index()+1, l, 200, 180, 0.1)
-		mdb.AddLayer(lyr)
-		l = lyr
-	}
 }