package consensus

import (
	"container/list"
	"fmt"
	"github.com/spacemeshos/go-spacemesh/common"
	"github.com/spacemeshos/go-spacemesh/log"
	"github.com/spacemeshos/go-spacemesh/mesh"
	"hash/fnv"
	"math"
	"sort"
)

type vec [2]int
type PatternId uint32
type LayerId mesh.LayerID

const ( //Threshold
	K               = 5 //number of explicit layers to vote for
	Window          = 100
	LocalThreshold  = 0.8 //ThetaL
	GlobalThreshold = 0.6 //ThetaG
	Genesis         = 0
)

var ( //correction vectors type
	//Opinion
	Support = vec{1, 0}
	Against = vec{0, 1}
	Abstain = vec{0, 0}
)

func Max(i mesh.LayerID, j mesh.LayerID) mesh.LayerID {
	if i > j {
		return i
	}
	return j
}

func (a vec) Add(v vec) vec {
	return vec{a[0] + v[0], a[1] + v[1]}
}

func (a vec) Negate() vec {
	a[0] = a[0] * -1
	a[1] = a[1] * -1
	return a
}

func (a vec) Multiply(x int) vec {
	a[0] = a[0] * x
	a[1] = a[1] * x
	return a
}

type votingPattern struct {
	id PatternId //cant put a slice here wont work well with maps, we need to hash the blockids
	mesh.LayerID
}

func (vp votingPattern) Layer() mesh.LayerID {
	return vp.LayerID
}

//todo memory optimizations
type ninjaTortoise struct {
	log.Log
	avgLayerSize       uint32
	pBase              votingPattern
	blocks             map[mesh.BlockID]*mesh.Block                     //block cache
	tEffective         map[mesh.BlockID]votingPattern                   //Explicit voting pattern of latest layer for a block
	tCorrect           map[mesh.BlockID]map[mesh.BlockID]vec            //correction vectors
	tExplicit          map[mesh.BlockID]map[mesh.LayerID]votingPattern  //explict votes from block to layer pattern
	layerBlocks        map[mesh.LayerID][]mesh.BlockID                  //block ids in each layer
	tGood              map[mesh.LayerID]votingPattern                   //good pattern for layer i
	tSupport           map[votingPattern]int                            //for pattern p the number of blocks that support p
	tComplete          map[votingPattern]struct{}                       //complete voting patterns
	tEffectiveToBlocks map[votingPattern][]mesh.BlockID                 //inverse blocks effective pattern
	tVote              map[votingPattern]map[mesh.BlockID]vec           //global opinion
	tTally             map[votingPattern]map[mesh.BlockID]vec           //for pattern p and block b count votes for b according to p
	tPattern           map[votingPattern]map[mesh.BlockID]struct{}      //set of blocks that comprise pattern p
	tPatSupport        map[votingPattern]map[mesh.LayerID]votingPattern //pattern support count
}

func NewNinjaTortoise(layerSize int, log log.Log) *ninjaTortoise {
	return &ninjaTortoise{
		Log:                log,
		avgLayerSize:       uint32(layerSize),
		pBase:              votingPattern{},
		blocks:             map[mesh.BlockID]*mesh.Block{},
		tEffective:         map[mesh.BlockID]votingPattern{},
		tCorrect:           map[mesh.BlockID]map[mesh.BlockID]vec{},
		layerBlocks:        map[mesh.LayerID][]mesh.BlockID{},
		tExplicit:          map[mesh.BlockID]map[mesh.LayerID]votingPattern{},
		tGood:              map[mesh.LayerID]votingPattern{},
		tSupport:           map[votingPattern]int{},
		tPattern:           map[votingPattern]map[mesh.BlockID]struct{}{},
		tVote:              map[votingPattern]map[mesh.BlockID]vec{},
		tTally:             map[votingPattern]map[mesh.BlockID]vec{},
		tComplete:          map[votingPattern]struct{}{},
		tEffectiveToBlocks: map[votingPattern][]mesh.BlockID{},
		tPatSupport:        map[votingPattern]map[mesh.LayerID]votingPattern{},
	}
}

func (ni *ninjaTortoise) processBlock(b *mesh.Block) {

	ni.Debug("process block: %d layer: %d  ", b.Id, b.Layer())

	if b.Layer() == Genesis {
		return
	}

	patternMap := make(map[mesh.LayerID]map[mesh.BlockID]struct{})
	for _, bid := range b.BlockVotes {
		ni.Debug("block votes %d", bid)
		bl, found := ni.blocks[bid]
		if !found {
			panic(fmt.Sprintf("error block not found ID %d", bid))
		}
		if _, found := patternMap[bl.Layer()]; !found {
			patternMap[bl.Layer()] = map[mesh.BlockID]struct{}{}
		}
		patternMap[bl.Layer()][bl.ID()] = struct{}{}
	}

	var effective votingPattern
	ni.tExplicit[b.ID()] = make(map[mesh.LayerID]votingPattern, K)
	for layerId, v := range patternMap {
		vp := votingPattern{id: getIdsFromSet(v), LayerID: layerId}
		ni.tPattern[vp] = v
		ni.tExplicit[b.ID()][layerId] = vp
		if layerId >= effective.Layer() {
			effective = vp
		}
	}

	ni.tEffective[b.ID()] = effective

	v, found := ni.tEffectiveToBlocks[effective]
	if !found {
		v = make([]mesh.BlockID, 0, ni.avgLayerSize)
	}
	var pattern []mesh.BlockID = nil
	pattern = append(v, b.ID())
	ni.tEffectiveToBlocks[effective] = pattern
	ni.Debug("effective pattern to blocks %d %d", effective, pattern)

	return
}

func getId(bids []mesh.BlockID) PatternId {
	sort.Slice(bids, func(i, j int) bool { return bids[i] < bids[j] })
	// calc
	h := fnv.New32()
	for i := 0; i < len(bids); i++ {
		h.Write(common.Uint32ToBytes(uint32(bids[i])))
	}
	// update
	sum := h.Sum32()
	return PatternId(sum)
}

func getIdsFromSet(bids map[mesh.BlockID]struct{}) PatternId {
	keys := make([]mesh.BlockID, 0, len(bids))
	for k := range bids {
		keys = append(keys, k)
	}
	return getId(keys)
}

func forBlockInView(blocks map[mesh.BlockID]struct{}, blockCache map[mesh.BlockID]*mesh.Block, layer mesh.LayerID, foo func(block *mesh.Block)) {
	stack := list.New()
	for b := range blocks {
		stack.PushFront(b)
	}
	set := make(map[mesh.BlockID]struct{})
	for b := stack.Front(); b != nil; b = stack.Front() {
		a := stack.Remove(stack.Front()).(mesh.BlockID)
		block, found := blockCache[a]
		if !found {
			panic(fmt.Sprintf("error block not found ID %d", block.ID()))
		}
		foo(block)
		//push children to bfs queue
		for _, bChild := range block.ViewEdges {
			if blockCache[bChild].Layer() >= layer { //dont traverse too deep
				if _, found := set[bChild]; !found {
					set[bChild] = struct{}{}
					stack.PushBack(bChild)
				}
			}
		}
	}
	return
}

func globalOpinion(v vec, layerSize uint32, delta float64) vec {
	threshold := float64(GlobalThreshold*delta) * float64(layerSize)
	if float64(v[0]) > threshold {
		return Support
	} else if float64(v[1]) > threshold {
		return Against
	} else {
		return Abstain
	}
}

func (ni *ninjaTortoise) updateCorrectionVectors(p votingPattern, bottomOfWindow mesh.LayerID) {
	foo := func(x *mesh.Block) {
		for _, bid := range ni.tEffectiveToBlocks[p] { //for all b who's effective vote is p
			b := ni.blocks[bid]
			if _, found := ni.tExplicit[b.Id][x.Layer()]; found { //if Texplicit[b][x]!=0 check correctness of x.layer and found
				ni.Debug(" blocks pattern %d block %d layer %d", p, b.ID(), b.Layer())
				if _, found := ni.tCorrect[b.Id]; !found {
					ni.tCorrect[b.Id] = make(map[mesh.BlockID]vec)
				}
				vo := ni.tVote[p][x.ID()]
				ni.Debug("vote from pattern %d to block %d layer %d vote %d ", p, x.ID(), x.Layer(), vo)
				ni.tCorrect[b.Id][x.ID()] = vo.Negate() //Tcorrect[b][x] = -Tvote[p][x]
				ni.Debug("update correction vector for block %d layer %d , pattern %d vote %d for block %d ", b.ID(), b.Layer(), p, ni.tCorrect[b.Id][x.ID()], x.ID())
			} else {
				ni.Debug("block %d from layer %d dose'nt explicitly vote for layer %d", b.ID(), b.Layer(), x.Layer())
			}
		}
	}

	forBlockInView(ni.tPattern[p], ni.blocks, bottomOfWindow, foo)
}

func (ni *ninjaTortoise) updatePatternTally(newMinGood votingPattern, botomOfWindow mesh.LayerID, correctionMap map[mesh.BlockID]vec, effCountMap map[mesh.LayerID]int) {
	ni.Debug("update tally pbase id:%d layer:%d p id:%d layer:%d", ni.pBase.id, ni.pBase.Layer(), newMinGood.id, newMinGood.Layer())
	for idx, effc := range effCountMap {
		g := ni.tGood[idx]
		for b, v := range ni.tVote[g] {
			tally := ni.tTally[newMinGood][b]
			tally = tally.Add(v.Multiply(effc))
			if count, found := correctionMap[b]; found {
				tally = tally.Add(count)
			} else {
				ni.Debug("no correction vectors for %", g)
			}
			ni.Debug("tally for pattern %d  and block %d is %d", newMinGood.id, b, tally)
			ni.tTally[newMinGood][b] = tally //in g's view -> in p's view
		}
	}
}

func (ni *ninjaTortoise) getCorrEffCounter() (map[mesh.BlockID]vec, map[mesh.LayerID]int, func(b *mesh.Block)) {
	correctionMap := make(map[mesh.BlockID]vec)
	effCountMap := make(map[mesh.LayerID]int)
	foo := func(b *mesh.Block) {
		if b.Layer() > ni.pBase.Layer() { //because we already copied pbase's votes
			if eff, found := ni.tEffective[b.ID()]; found {
				if p, found := ni.tGood[eff.Layer()]; found && eff == p {
					effCountMap[eff.Layer()] = effCountMap[eff.Layer()] + 1
					for k, v := range ni.tCorrect[b.ID()] {
						correctionMap[k] = correctionMap[k].Add(v)
					}
				}
			}
		}
	}
	return correctionMap, effCountMap, foo
}

//for all layers from pBase to i add b's votes, mark good layers
// return new minimal good layer
<<<<<<< HEAD
func (ni *ninjaTortoise) findMinimalNewlyGoodLayer(layer *mesh.Layer) mesh.LayerID {
	minGood := mesh.LayerID(math.MaxUint32)

	var j mesh.LayerID
	if Window > layer.Index() {
=======
func (ni *ninjaTortoise) findMinimalNewlyGoodLayer(lyr *mesh.Layer) mesh.LayerID {
	minGood := mesh.LayerID(math.MaxUint64)

	var j mesh.LayerID
	if Window > lyr.Index() {
>>>>>>> 42814da8
		j = ni.pBase.Layer() + 1
	} else {
		j = Max(ni.pBase.Layer()+1, layer.Index()-Window+1)
	}
	ni.Debug("j is %d", j)
	for ; j < layer.Index(); j++ {
		// update block votes on all patterns in blocks view
		sUpdated := ni.updateBlocksSupport(layer.Blocks(), j)
		//todo do this as part of previous for if possible
		//for each p that was updated and not the good layer of j check if it is the good layer
		for p := range sUpdated {
			//if a majority supports p (p is good)
			//according to tal we dont have to know the exact amount, we can multiply layer size by number of layers
			jGood, found := ni.tGood[j]
<<<<<<< HEAD
			threshold := 0.5 * float64(mesh.LayerID(ni.avgLayerSize)*(layer.Index()-p.Layer()))
=======
			threshold := 0.5 * float64(mesh.LayerID(ni.avgLayerSize)*(lyr.Index()-p.Layer()))
>>>>>>> 42814da8

			if (jGood != p || !found) && float64(ni.tSupport[p]) > threshold {
				ni.tGood[p.Layer()] = p
				//if p is the new minimal good layer
				if p.Layer() < minGood {
					minGood = p.Layer()
				}
			}
		}
	}
	ni.Debug("found minimal good layer %d", minGood)
	return minGood
}

//update block support for pattern in layer j
func (ni *ninjaTortoise) updateBlocksSupport(b []*mesh.Block, j mesh.LayerID) map[votingPattern]struct{} {
<<<<<<< HEAD
	ni.Debug("update block support for layer %d", j)
=======
>>>>>>> 42814da8
	sUpdated := map[votingPattern]struct{}{}
	for _, block := range b {
		//check if block votes for layer j explicitly or implicitly
		p, found := ni.tExplicit[block.ID()][j]
		if found {
			//explicit
			ni.tSupport[p]++         //add to supporting patterns
			sUpdated[p] = struct{}{} //add to updated patterns

			//implicit
		} else if eff, effFound := ni.tEffective[block.ID()]; effFound {
			p, found = ni.tPatSupport[eff][j]
			if found {
				ni.tSupport[p]++         //add to supporting patterns
				sUpdated[p] = struct{}{} //add to updated patterns
			}
		}
	}
	ni.Debug("updated block support for  %d patterns ", len(sUpdated))
	return sUpdated
}

func (ni *ninjaTortoise) addPatternVote(p votingPattern, view map[mesh.BlockID]struct{}) func(b mesh.BlockID) {
	addPatternVote := func(b mesh.BlockID) {
		var vp map[mesh.LayerID]votingPattern
		var found bool
		bl := ni.blocks[b]
		if bl.Layer() <= ni.pBase.Layer() {
			return
		}

		if vp, found = ni.tExplicit[b]; !found {
			panic(fmt.Sprintf("block %d has no explicit voting, something went wrong ", b))
		}
		for _, ex := range vp {
			for _, bl := range ni.layerBlocks[ex.Layer()] {
				if _, found := ni.tPattern[ex][bl]; found {
					ni.tTally[p][bl] = ni.tTally[p][bl].Add(Support)
				} else if _, inSet := view[bl]; inSet { //in view but not in pattern
					ni.tTally[p][bl] = ni.tTally[p][bl].Add(Against)
				}
			}
		}
	}
	return addPatternVote
}

func sumNodesInView(layerBlockCounter map[mesh.LayerID]int, layer mesh.LayerID, pLayer mesh.LayerID) vec {
	var sum int
	for sum = 0; layer <= pLayer; layer++ {
		sum = sum + layerBlockCounter[layer]
	}
	return Against.Multiply(sum)
}

func (ni *ninjaTortoise) processBlocks(layer *mesh.Layer) {
	for _, block := range layer.Blocks() {
		ni.processBlock(block)
		ni.blocks[block.ID()] = block
		ni.layerBlocks[layer.Index()] = append(ni.layerBlocks[layer.Index()], block.ID())
	}

}

func (ni *ninjaTortoise) handleGenesis(genesis *mesh.Layer) {
	vp := votingPattern{id: getId(ni.layerBlocks[Genesis]), LayerID: Genesis}
	ni.pBase = vp
	ni.tGood[Genesis] = vp
	ni.tExplicit[genesis.Blocks()[0].ID()] = make(map[mesh.LayerID]votingPattern, K*ni.avgLayerSize)
}

//todo send map instead of ni
func updatePatSupport(ni *ninjaTortoise, p votingPattern, bids []mesh.BlockID, idx mesh.LayerID) {
	if val, found := ni.tPatSupport[p]; !found || val == nil {
		ni.tPatSupport[p] = make(map[mesh.LayerID]votingPattern)
	}
	pid := getId(bids)
	ni.Debug("update support for %d layer %d supported pattern %d", p, idx, pid)
	ni.tPatSupport[p][idx] = votingPattern{id: pid, LayerID: idx}
}

func initTallyToBase(tally map[votingPattern]map[mesh.BlockID]vec, base votingPattern, p votingPattern) {
	if _, found := tally[p]; !found {
		tally[p] = make(map[mesh.BlockID]vec)
	}
	for k, v := range tally[base] {
		tally[p][k] = v
	}
}

func (ni *ninjaTortoise) latestComplete() mesh.LayerID {
	return ni.pBase.Layer()
}

func (ni *ninjaTortoise) getVotes() map[mesh.BlockID]vec {
	return ni.tVote[ni.pBase]
}

func (ni *ninjaTortoise) getVote(id mesh.BlockID) vec {
	block, found := ni.blocks[id]

	if !found {
		ni.Error("block not found !")
		return Against
	}

	if block.Layer() > ni.pBase.Layer() {
		ni.Error("we dont have an opinion on block according to current pbase")
		return Against
	}

	return ni.tVote[ni.pBase][id]
}

func (ni *ninjaTortoise) handleIncomingLayer(newlyr *mesh.Layer) { //i most recent layer
	ni.Info("update tables layer %d with %d blocks", newlyr.Index(), len(newlyr.Blocks()))

	ni.processBlocks(newlyr)

	if newlyr.Index() == Genesis {
		ni.handleGenesis(newlyr)
		return
	}

	l := ni.findMinimalNewlyGoodLayer(newlyr)

	//from minimal newly good pattern to current layer
	//update pattern tally for all good layers
	for j := l; j > 0 && j < newlyr.Index(); j++ {
		if p, gfound := ni.tGood[j]; gfound {
			//init p's tally to pBase tally
			initTallyToBase(ni.tTally, ni.pBase, p)

			//find bottom of window
			var windowStart mesh.LayerID
			if Window > newlyr.Index() {
				windowStart = 0
			} else {
				windowStart = newlyr.Index() - Window + 1
			}

			view := make(map[mesh.BlockID]struct{})
			lCntr := make(map[mesh.LayerID]int)
			correctionMap, effCountMap, getCrrEffCnt := ni.getCorrEffCounter()
			foo := func(block *mesh.Block) {
				view[block.ID()] = struct{}{} //all blocks in view
				for _, id := range block.BlockVotes {
					view[id] = struct{}{}
				}
				lCntr[block.Layer()]++ //amount of blocks for each layer in view
				getCrrEffCnt(block)    //calc correction and eff count
			}

			forBlockInView(ni.tPattern[p], ni.blocks, ni.pBase.Layer()+1, foo)

			//add corrected implicit votes
			ni.updatePatternTally(p, windowStart, correctionMap, effCountMap)

			//add explicit votes
			addPtrnVt := ni.addPatternVote(p, view)
			for bl := range view {
				addPtrnVt(bl)
			}

			complete := true
			for idx := windowStart; idx < j; idx++ {
				layer, _ := ni.layerBlocks[idx]
				bids := make([]mesh.BlockID, 0, ni.avgLayerSize)
				for _, bid := range layer {
					//if bid is not in p's view.
					//add negative vote multiplied by the amount of blocks in the view
					//explicit votes against (not in view )
					if _, found := view[bid]; idx >= ni.pBase.Layer() && !found {
						ni.tTally[p][bid] = sumNodesInView(lCntr, idx+1, p.Layer())
					}

					if val, found := ni.tVote[p]; !found || val == nil {
						ni.tVote[p] = make(map[mesh.BlockID]vec)
					}

					if vote := globalOpinion(ni.tTally[p][bid], ni.avgLayerSize, float64(p.LayerID-idx)); vote != Abstain {
<<<<<<< HEAD
						ni.Debug("pattern %v is opinion on block %d is %v", p, bid)
=======
>>>>>>> 42814da8
						ni.tVote[p][bid] = vote
						if vote == Support {
							bids = append(bids, bid)
						}
					} else {
						ni.tVote[p][bid] = vote
						ni.Debug("pattern %v is not complete no opinion on block %d ", p, bid)
						complete = false //not complete
					}
				}
				updatePatSupport(ni, p, bids, idx)
			}

			//update correction vectors after vote count
			ni.updateCorrectionVectors(p, windowStart)

			// update completeness of p
			if _, found := ni.tComplete[p]; complete && !found {
				ni.tComplete[p] = struct{}{}
				ni.pBase = p
				ni.Debug("found new complete and good pattern for layer %d pattern %d with %d support ", l, p.id, ni.tSupport[p])
			}
		}
	}
	ni.Info("finished layer %d pbase is %d", newlyr.Index(), ni.pBase.Layer())
	return
}<|MERGE_RESOLUTION|>--- conflicted
+++ resolved
@@ -13,7 +13,6 @@
 
 type vec [2]int
 type PatternId uint32
-type LayerId mesh.LayerID
 
 const ( //Threshold
 	K               = 5 //number of explicit layers to vote for
@@ -82,10 +81,10 @@
 	tPatSupport        map[votingPattern]map[mesh.LayerID]votingPattern //pattern support count
 }
 
-func NewNinjaTortoise(layerSize int, log log.Log) *ninjaTortoise {
+func NewNinjaTortoise(layerSize uint32, log log.Log) *ninjaTortoise {
 	return &ninjaTortoise{
 		Log:                log,
-		avgLayerSize:       uint32(layerSize),
+		avgLayerSize:       layerSize,
 		pBase:              votingPattern{},
 		blocks:             map[mesh.BlockID]*mesh.Block{},
 		tEffective:         map[mesh.BlockID]votingPattern{},
@@ -266,38 +265,26 @@
 
 //for all layers from pBase to i add b's votes, mark good layers
 // return new minimal good layer
-<<<<<<< HEAD
-func (ni *ninjaTortoise) findMinimalNewlyGoodLayer(layer *mesh.Layer) mesh.LayerID {
-	minGood := mesh.LayerID(math.MaxUint32)
-
-	var j mesh.LayerID
-	if Window > layer.Index() {
-=======
 func (ni *ninjaTortoise) findMinimalNewlyGoodLayer(lyr *mesh.Layer) mesh.LayerID {
 	minGood := mesh.LayerID(math.MaxUint64)
 
 	var j mesh.LayerID
 	if Window > lyr.Index() {
->>>>>>> 42814da8
 		j = ni.pBase.Layer() + 1
 	} else {
-		j = Max(ni.pBase.Layer()+1, layer.Index()-Window+1)
-	}
-	ni.Debug("j is %d", j)
-	for ; j < layer.Index(); j++ {
+		j = Max(ni.pBase.Layer()+1, lyr.Index()-Window+1)
+	}
+
+	for ; j < lyr.Index(); j++ {
 		// update block votes on all patterns in blocks view
-		sUpdated := ni.updateBlocksSupport(layer.Blocks(), j)
+		sUpdated := ni.updateBlocksSupport(lyr.Blocks(), j)
 		//todo do this as part of previous for if possible
 		//for each p that was updated and not the good layer of j check if it is the good layer
 		for p := range sUpdated {
 			//if a majority supports p (p is good)
 			//according to tal we dont have to know the exact amount, we can multiply layer size by number of layers
 			jGood, found := ni.tGood[j]
-<<<<<<< HEAD
-			threshold := 0.5 * float64(mesh.LayerID(ni.avgLayerSize)*(layer.Index()-p.Layer()))
-=======
 			threshold := 0.5 * float64(mesh.LayerID(ni.avgLayerSize)*(lyr.Index()-p.Layer()))
->>>>>>> 42814da8
 
 			if (jGood != p || !found) && float64(ni.tSupport[p]) > threshold {
 				ni.tGood[p.Layer()] = p
@@ -314,10 +301,6 @@
 
 //update block support for pattern in layer j
 func (ni *ninjaTortoise) updateBlocksSupport(b []*mesh.Block, j mesh.LayerID) map[votingPattern]struct{} {
-<<<<<<< HEAD
-	ni.Debug("update block support for layer %d", j)
-=======
->>>>>>> 42814da8
 	sUpdated := map[votingPattern]struct{}{}
 	for _, block := range b {
 		//check if block votes for layer j explicitly or implicitly
@@ -336,7 +319,6 @@
 			}
 		}
 	}
-	ni.Debug("updated block support for  %d patterns ", len(sUpdated))
 	return sUpdated
 }
 
@@ -499,17 +481,12 @@
 					}
 
 					if vote := globalOpinion(ni.tTally[p][bid], ni.avgLayerSize, float64(p.LayerID-idx)); vote != Abstain {
-<<<<<<< HEAD
-						ni.Debug("pattern %v is opinion on block %d is %v", p, bid)
-=======
->>>>>>> 42814da8
 						ni.tVote[p][bid] = vote
 						if vote == Support {
 							bids = append(bids, bid)
 						}
 					} else {
 						ni.tVote[p][bid] = vote
-						ni.Debug("pattern %v is not complete no opinion on block %d ", p, bid)
 						complete = false //not complete
 					}
 				}
