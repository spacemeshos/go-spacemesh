package vm

import (
	"testing"

	"github.com/spacemeshos/economics/rewards"
	"github.com/stretchr/testify/require"

	"github.com/spacemeshos/go-spacemesh/common/types"
)

func TestValidateRewards(t *testing.T) {
	for _, tc := range []struct {
		desc    string
		rewards []types.AnyReward
		err     bool
	}{
		{
			desc: "sanity",
			rewards: []types.AnyReward{
				{
					Coinbase: types.Address{1},
					Weight:   types.RatNum{Num: 1, Denom: 3},
				},
				{
					Coinbase: types.Address{2},
					Weight:   types.RatNum{Num: 1, Denom: 3},
				},
				{
					Coinbase: types.Address{3},
					Weight:   types.RatNum{Num: 1, Denom: 3},
				},
			},
		},
		{
			desc:    "empty",
			rewards: []types.AnyReward{},
			err:     true,
		},
		{
			desc: "nil",
			err:  true,
		},
		{
			desc: "zero num",
			rewards: []types.AnyReward{
				{
					Coinbase: types.Address{1},
					Weight:   types.RatNum{Num: 1, Denom: 3},
				},
				{
					Coinbase: types.Address{3},
					Weight:   types.RatNum{Num: 0, Denom: 3},
				},
			},
			err: true,
		},
		{
			desc: "zero denom",
			rewards: []types.AnyReward{
				{
					Coinbase: types.Address{1},
					Weight:   types.RatNum{Num: 1, Denom: 3},
				},
				{
					Coinbase: types.Address{3},
					Weight:   types.RatNum{Num: 1, Denom: 0},
				},
			},
			err: true,
		},
		{
			desc: "multiple per coinbase",
			rewards: []types.AnyReward{
				{
					Coinbase: types.Address{1},
					Weight:   types.RatNum{Num: 1, Denom: 3},
				},
				{
					Coinbase: types.Address{3},
					Weight:   types.RatNum{Num: 1, Denom: 3},
				},
				{
					Coinbase: types.Address{1},
					Weight:   types.RatNum{Num: 1, Denom: 3},
				},
			},
			err: true,
		},
	} {
		t.Run(tc.desc, func(t *testing.T) {
			err := ValidateRewards(tc.rewards)
			if tc.err {
				require.Error(t, err)
			} else {
				require.NoError(t, err)
			}
		})
	}
}

func TestRewards(t *testing.T) {
	genTester := func(t *testing.T) *tester {
		return newTester(t).
			addSingleSig(10).
			applyGenesis()
	}
	ref := genTester(t)
<<<<<<< HEAD
	const spawnFee = 400
=======
	const spawnFee = 496
>>>>>>> 51705669
	require.Equal(t, int(spawnFee), ref.estimateSpawnGas(0))
	// this is hardcoded so that you can see which number is divided without reminder
	// and pick correct fractions for tests
	expected := []int{
		477618397593,
		477618296206,
		477618194821,
		477618093434,
		477617992047,
	}
	for i := 0; i < 5; i++ {
		require.Equal(t, expected[i], int(rewards.TotalSubsidyAtLayer(uint32(i))))
	}
	tcs := []templateTestCase{
		{
			desc: "sanity",
			layers: []layertc{
				{
					rewards: []reward{{address: 1, share: 1}},
					expected: map[int]change{
						1: earned{amount: expected[0]},
					},
				},
				{
					rewards: []reward{{address: 2, share: 1}},
					expected: map[int]change{
						2: earned{amount: expected[1]},
					},
				},
				{
					rewards: []reward{{address: 3, share: 1}},
					expected: map[int]change{
						3: earned{amount: expected[2]},
					},
				},
			},
		},
		{
			desc: "empty layer",
			layers: []layertc{
				{
					rewards: []reward{{address: 1, share: 1}},
					expected: map[int]change{
						1: earned{amount: expected[0]},
					},
				},
				{},
				{
					rewards: []reward{{address: 3, share: 1}},
					expected: map[int]change{
						3: earned{amount: expected[2]},
					},
				},
				{},
				{
					rewards: []reward{{address: 5, share: 1}},
					expected: map[int]change{
						5: earned{amount: expected[4]},
					},
				},
			},
		},
		{
			desc: "subsidy rounded down",
			layers: []layertc{
				{
					rewards: []reward{{address: 1, share: 0.5}, {address: 2, share: 0.5}},
					expected: map[int]change{
						1: earned{amount: (expected[0] - 1) / 2},
						2: earned{amount: (expected[0] - 1) / 2},
					},
				},
				{
					rewards: []reward{{address: 1, share: 0.9}, {address: 2, share: 0.1}},
					expected: map[int]change{
						1: earned{amount: expected[1] * 9 / 10},
						2: earned{amount: expected[1] / 10},
					},
				},
			},
		},
		{
			desc: "fees and subsidy rounded down together",
			layers: []layertc{
				{
					txs:     []testTx{&selfSpawnTx{8}},
					rewards: []reward{{address: 1, share: 0.5}, {address: 2, share: 0.5}},
					expected: map[int]change{
						1: earned{amount: (expected[0] - 1 + spawnFee) / 2},
						2: earned{amount: (expected[0] - 1 + spawnFee) / 2},
					},
				},
				{
					txs:     []testTx{&selfSpawnTx{9}},
					rewards: []reward{{address: 1, share: 0.9}, {address: 2, share: 0.1}},
					expected: map[int]change{
						1: earned{amount: (expected[1] + spawnFee) * 9 / 10},
						2: earned{amount: (expected[1] + spawnFee) / 10},
					},
				},
			},
		},
	}
	runTestCases(t, tcs, genTester)
}<|MERGE_RESOLUTION|>--- conflicted
+++ resolved
@@ -106,11 +106,7 @@
 			applyGenesis()
 	}
 	ref := genTester(t)
-<<<<<<< HEAD
-	const spawnFee = 400
-=======
 	const spawnFee = 496
->>>>>>> 51705669
 	require.Equal(t, int(spawnFee), ref.estimateSpawnGas(0))
 	// this is hardcoded so that you can see which number is divided without reminder
 	// and pick correct fractions for tests
