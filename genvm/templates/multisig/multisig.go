--- conflicted
+++ resolved
@@ -48,13 +48,8 @@
 	if err != nil {
 		return false
 	}
-<<<<<<< HEAD
-	hash := core.Hash(host.GetGenesisID().Bytes(), raw[:len(raw)-n])
+	body := core.SigningBody(host.GetGenesisID().Bytes(), raw[:len(raw)-n])
 	batch := ed25519.NewBatchVerifierWithCapacity(int(ms.Required))
-=======
-	body := core.SigningBody(host.GetGenesisID().Bytes(), raw[:len(raw)-n])
-	batch := ed25519.NewBatchVerifierWithCapacity(int(ms.k))
->>>>>>> 8066c7c2
 	last := uint8(0)
 	for i, part := range sig {
 		if part.Ref >= uint8(len(ms.PublicKeys)) {
