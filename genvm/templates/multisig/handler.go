--- conflicted
+++ resolved
@@ -79,29 +79,9 @@
 // Parse header and arguments.
 func (h *handler) Parse(host core.Host, method uint8, decoder *scale.Decoder) (output core.ParseOutput, err error) {
 	switch method {
-<<<<<<< HEAD
 	case core.MethodSpawn:
-		var p SpawnPayload
-		if _, err = p.DecodeScale(decoder); err != nil {
-			err = fmt.Errorf("%w: %s", core.ErrMalformed, err.Error())
-			return
-		}
-		output.GasPrice = p.GasPrice
-		output.Nonce = p.Nonce
 		output.FixedGas = h.totalGasSpawn
 	case core.MethodSpend:
-		var p SpendPayload
-		if _, err = p.DecodeScale(decoder); err != nil {
-			err = fmt.Errorf("%w: %s", core.ErrMalformed, err.Error())
-			return
-		}
-		output.GasPrice = p.GasPrice
-		output.Nonce = p.Nonce
-=======
-	case methodSpawn:
-		output.FixedGas = h.totalGasSpawn
-	case methodSpend:
->>>>>>> 8be83cb8
 		output.FixedGas = h.totalGasSpend
 	default:
 		return output, fmt.Errorf("%w: unknown method %d", core.ErrMalformed, method)
