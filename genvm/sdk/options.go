package sdk

import (
	"github.com/spacemeshos/go-scale"

	"github.com/spacemeshos/go-spacemesh/genvm/core"
)

// Opt modifies Options.
type Opt func(*Options)

// Defaults returns default Options.
func Defaults() *Options {
	return &Options{GasPrice: 1}
}

// Options to modify common transaction fields.
type Options struct {
	GasPrice  uint64
	GenesisId [20]byte
}

// WithGasPrice modifies GasPrice.
func WithGasPrice(price uint64) Opt {
	return func(opts *Options) {
		opts.GasPrice = price
	}
}

<<<<<<< HEAD
func WithGenesisId(id [20]byte) Opt {
	return func(opts *Options) {
		opts.GenesisId = id
	}
}
=======
var (
	// TxVersion is the only version supported at genesis.
	TxVersion = scale.U8(0)

	// MethodSpawn ...
	MethodSpawn = scale.U8(core.MethodSpawn)
	// MethodSpend ...
	MethodSpend = scale.U8(core.MethodSpend)
)
>>>>>>> 0d8889f7
<|MERGE_RESOLUTION|>--- conflicted
+++ resolved
@@ -27,13 +27,12 @@
 	}
 }
 
-<<<<<<< HEAD
 func WithGenesisId(id [20]byte) Opt {
 	return func(opts *Options) {
 		opts.GenesisId = id
 	}
 }
-=======
+
 var (
 	// TxVersion is the only version supported at genesis.
 	TxVersion = scale.U8(0)
@@ -42,5 +41,4 @@
 	MethodSpawn = scale.U8(core.MethodSpawn)
 	// MethodSpend ...
 	MethodSpend = scale.U8(core.MethodSpend)
-)
->>>>>>> 0d8889f7
+)