--- conflicted
+++ resolved
@@ -2,14 +2,10 @@
 
 import (
 	"fmt"
-<<<<<<< HEAD
-=======
 	"github.com/spacemeshos/go-spacemesh/address"
 	"github.com/spacemeshos/go-spacemesh/rlp"
->>>>>>> 41e9c363
 	"github.com/spacemeshos/go-spacemesh/common"
 	"github.com/spacemeshos/go-spacemesh/log"
-	"github.com/spacemeshos/go-spacemesh/rlp"
 	"github.com/spacemeshos/go-spacemesh/trie"
 	"math/big"
 	"sync"
@@ -31,11 +27,12 @@
 	TrieDB() *trie.Database
 }
 
+
 type StateDB struct {
-	globalTrie Trie
-	db         Database //todo: maybe remove
+	globalTrie 	Trie
+	db 			Database //todo: maybe remove
 	//todo: add journal
-	lock sync.Mutex
+	lock 		sync.Mutex
 
 	// This map holds 'live' objects, which will get modified while processing a state transition.
 	stateObjects      map[address.Address]*StateObj
@@ -56,17 +53,10 @@
 		return nil, err
 	}
 	return &StateDB{
-<<<<<<< HEAD
-		db:                db,
-		globalTrie:        tr,
-		stateObjects:      make(map[common.Address]*StateObj),
-		stateObjectsDirty: make(map[common.Address]struct{}),
-=======
 		db:				db,
 		globalTrie: 	tr,
 		stateObjects:      make(map[address.Address]*StateObj),
 		stateObjectsDirty: make(map[address.Address]struct{}),
->>>>>>> 41e9c363
 	}, nil
 }
 
@@ -86,6 +76,7 @@
 func (self *StateDB) Exist(addr address.Address) bool {
 	return self.getStateObj(addr) != nil
 }
+
 
 // Empty returns whether the state object is either non-existent
 // or empty according to the EIP161 specification (balance = nonce = code = 0)
@@ -94,6 +85,7 @@
 	return so == nil || so.empty()
 }
 
+
 // Retrieve the balance from the given address or 0 if object not found
 func (self *StateDB) GetBalance(addr address.Address) *big.Int {
 	StateObj := self.getStateObj(addr)
@@ -145,6 +137,7 @@
 		stateObj.SetNonce(nonce)
 	}
 }
+
 
 //
 // Setting, updating & deleting state object methods.
@@ -159,6 +152,8 @@
 	}
 	self.setError(self.globalTrie.TryUpdate(addr[:], data))
 }
+
+
 
 // Retrieve a state object given by the address. Returns nil if not found.
 func (self *StateDB) getStateObj(addr address.Address) (StateObj *StateObj) {
@@ -187,7 +182,8 @@
 	return obj
 }
 
-func (self *StateDB) makeDirtyObj(obj *StateObj) {
+
+func  (self *StateDB) makeDirtyObj(obj *StateObj ){
 	self.stateObjectsDirty[obj.address] = struct{}{}
 }
 
@@ -198,7 +194,7 @@
 // Retrieve a state object or create a new state object if nil.
 func (self *StateDB) GetOrNewStateObj(addr address.Address) *StateObj {
 	stateObj := self.getStateObj(addr)
-	if stateObj == nil { //|| StateObj.deleted {
+	if stateObj == nil {//|| StateObj.deleted {
 		stateObj, _ = self.createObject(addr)
 	}
 	return stateObj
@@ -246,15 +242,9 @@
 	// Copy all the basic fields, initialize the memory ones
 	state := &StateDB{
 		db:                self.db,
-<<<<<<< HEAD
-		globalTrie:        self.db.CopyTrie(self.globalTrie),
-		stateObjects:      make(map[common.Address]*StateObj),
-		stateObjectsDirty: make(map[common.Address]struct{}),
-=======
 		globalTrie:              self.db.CopyTrie(self.globalTrie),
 		stateObjects:      make(map[address.Address]*StateObj),
 		stateObjectsDirty: make(map[address.Address]struct{}),
->>>>>>> 41e9c363
 	}
 
 	for addr := range self.stateObjectsDirty {
@@ -273,14 +263,15 @@
 	for addr, stateObject := range s.stateObjects {
 		_, isDirty := s.stateObjectsDirty[addr]
 
-		if isDirty {
+		if isDirty{
 			s.updateStateObj(stateObject)
 		}
 	}
-	// Write trie changes.
+ 	// Write trie changes.
 	root, err = s.globalTrie.Commit(nil)
 	return root, err
 }
+
 
 // Finalise finalises the state by removing the self destructed objects
 // and clears the journal as well as the refunds.
@@ -295,7 +286,9 @@
 	return s.globalTrie.Hash()
 }
 
+
 // TrieDB retrieves the low level trie database used for data storage.
 func (s *StateDB) TrieDB() *trie.Database {
 	return s.db.TrieDB()
-}+}
+
