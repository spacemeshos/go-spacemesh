--- conflicted
+++ resolved
@@ -46,11 +46,7 @@
 		log.Panic("cannot load state db, %v", err)
 	}
 	root := stateDb.IntermediateRoot(false)
-<<<<<<< HEAD
-	log.Info("started processor with state root %s", root.String())
-=======
 	log.Info("started processor with state root %x", root)
->>>>>>> d6ec4612
 	return &TransactionProcessor{
 		Log:          logger,
 		StateDB:      stateDb,
