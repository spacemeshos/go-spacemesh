--- conflicted
+++ resolved
@@ -293,17 +293,10 @@
 	}
 
 	tp.SetNonce(trans.Origin(), tp.GetNonce(trans.Origin())+1) // TODO: Not thread-safe
-<<<<<<< HEAD
-	transfer(tp, trans.Origin(), trans.GetRecipient(), new(big.Int).SetUint64(trans.GetAmount()))
+  transfer(tp, trans.Origin(), trans.GetRecipient(), trans.GetAmount())
 
 	// subtract fee from account, fee will be sent to miners in layers after
-	tp.SubBalance(trans.Origin(), new(big.Int).SetUint64(fee))
-=======
-	transfer(tp, trans.Origin(), trans.Recipient, trans.Amount)
-
-	// subtract fee from account, fee will be sent to miners in layers after
-	tp.SubBalance(trans.Origin(), trans.Fee)
->>>>>>> e0c08c45
+	tp.SubBalance(trans.Origin(), fee)
 	if err := tp.processorDb.Put(trans.ID().Bytes(), layerID.Bytes()); err != nil {
 		return fmt.Errorf("failed to add to applied txs: %v", err)
 	}
