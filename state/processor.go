--- conflicted
+++ resolved
@@ -142,19 +142,14 @@
 		return remainingCount, fmt.Errorf("failed to commit global state: %v", err)
 	}
 
-<<<<<<< HEAD
 	tp.Log.Info("new state root for layer %v is %x", layer, newHash)
 	tp.Log.With().Info("new state", log.Uint64("mesh.LayerID", uint64(layer)), log.String("root_hash", newHash.String()))
 
 	err = tp.addStateToHistory(layer, newHash)
-=======
-	tp.addStateToHistory(layer, newHash)
->>>>>>> fe389762
 
 	return remainingCount, err
 }
 
-<<<<<<< HEAD
 func (tp *TransactionProcessor) addStateToHistory(layer types.LayerID, newHash types.Hash32) error {
 	tp.trie.Reference(newHash, types.Hash32{})
 	err := tp.trie.Commit(newHash, false)
@@ -176,7 +171,7 @@
 	return tp.processorDb.Put(getStateRootLayerKey(layer), stateRoot.Bytes())
 }
 
-func (tp *TransactionProcessor) getLayerStateRoot(layer types.LayerID) (types.Hash32, error) {
+func (tp *TransactionProcessor) GetStateRoot(layer types.LayerID) (types.Hash32, error) {
 	bts, err := tp.processorDb.Get(getStateRootLayerKey(layer))
 	if err != nil {
 		return types.Hash32{}, err
@@ -184,24 +179,6 @@
 	var x types.Hash32
 	x.SetBytes(bts)
 	return x, nil
-=======
-func (tp *TransactionProcessor) addStateToHistory(layer types.LayerID, newHash types.Hash32) {
-	tp.stateQueue.PushBack(newHash)
-	if tp.stateQueue.Len() > maxPastStates {
-		hash := tp.stateQueue.Remove(tp.stateQueue.Front())
-		tp.db.Commit(hash.(types.Hash32), false)
-	}
-	tp.prevStates[layer] = newHash
-	tp.db.Reference(newHash, types.Hash32{})
-	tp.With().Info("new state root added to history",
-		log.LayerId(layer.Uint64()),
-		log.String("state_root", util.Bytes2Hex(newHash.Bytes())),
-	)
-}
-
-func (tp *TransactionProcessor) GetStateRoot() types.Hash32 {
-	return tp.stateQueue.Back().Value.(types.Hash32)
->>>>>>> fe389762
 }
 
 func (tp *TransactionProcessor) ApplyRewards(layer types.LayerID, miners []types.Address, reward *big.Int) {
