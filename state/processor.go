--- conflicted
+++ resolved
@@ -14,19 +14,13 @@
 	"sync"
 )
 
+
 type LayerID uint64
+
+
 
 //todo: this object should be splitted into two parts: one is the actual value serialized into trie, and an containig obj with caches
 type Transaction struct {
-<<<<<<< HEAD
-	AccountNonce uint64
-	Price        *big.Int
-	GasLimit     uint64
-	Recipient    *common.Address
-	Origin       common.Address //todo: remove this, should be calculated from sig.
-	Amount       *big.Int
-	Payload      []byte
-=======
 	AccountNonce 	uint64
 	Price			*big.Int
 	GasLimit		uint64
@@ -34,29 +28,23 @@
 	Origin			address.Address //todo: remove this, should be calculated from sig.
 	Amount       	*big.Int
 	Payload      	[]byte
->>>>>>> 41e9c363
 
 	//todo: add signatures
 
 	hash *common.Hash
 }
 
-<<<<<<< HEAD
-func NewTransaction(nonce uint64, origin common.Address, destination common.Address,
-	amount *big.Int, gasLimit uint64, gasPrice *big.Int) *Transaction {
-=======
 func NewTransaction(nonce uint64, origin address.Address, destination address.Address,
 					amount *big.Int, gasLimit uint64, gasPrice *big.Int) *Transaction {
->>>>>>> 41e9c363
 	return &Transaction{
 		AccountNonce: nonce,
-		Origin:       origin,
-		Recipient:    &destination,
-		Amount:       amount,
-		GasLimit:     gasLimit,
-		Price:        gasPrice,
-		hash:         nil,
-		Payload:      nil,
+		Origin: origin,
+		Recipient:&destination,
+		Amount: amount,
+		GasLimit:gasLimit,
+		Price:gasPrice,
+		hash:nil,
+		Payload:nil,
 	}
 }
 
@@ -67,7 +55,7 @@
 	return h
 }
 
-func (tx *Transaction) Hash() common.Hash {
+func (tx *Transaction) Hash() common.Hash{
 	if tx.hash == nil {
 		hash := rlpHash(tx)
 		tx.hash = &hash
@@ -83,55 +71,55 @@
 }
 
 type StatePreImages struct {
-	rootHash  common.Hash
+	rootHash common.Hash
 	preImages Transactions
 }
 
 type TransactionProcessor struct {
-	rand         PseudoRandomizer
-	globalState  *StateDB
-	prevStates   map[LayerID]common.Hash
+	rand PseudoRandomizer
+	globalState *StateDB
+	prevStates map[LayerID]common.Hash
 	currentLayer LayerID
-	rootHash     common.Hash
-	stateQueue   list.List
-	db           *trie.Database
-	mu           sync.Mutex
+	rootHash common.Hash
+	stateQueue list.List
+	db *trie.Database
+	mu sync.Mutex
 }
 
 const maxPastStates = 20
 
-func NewTransactionProcessor(rnd PseudoRandomizer, db *StateDB) *TransactionProcessor {
+func NewTransactionProcessor(rnd PseudoRandomizer, db *StateDB) *TransactionProcessor{
 	return &TransactionProcessor{
-		rand:         rnd,
-		globalState:  db,
-		prevStates:   make(map[LayerID]common.Hash),
+		rand: rnd,
+		globalState:db,
+		prevStates : make(map[LayerID]common.Hash),
 		currentLayer: 0,
-		rootHash:     common.Hash{},
-		stateQueue:   list.List{},
-		db:           db.TrieDB(),
-		mu:           sync.Mutex{}, //sync between reset and apply transactions
+		rootHash: common.Hash{},
+		stateQueue: list.List{},
+		db : db.TrieDB(),
+		mu : sync.Mutex{}, //sync between reset and apply transactions
 	}
 }
 
 //should receive sort predicate
-func (tp *TransactionProcessor) ApplyTransactions(layer LayerID, transactions Transactions) (uint32, error) {
+func (tp *TransactionProcessor) ApplyTransactions(layer LayerID, transactions Transactions) (uint32, error){
 	//todo: need to seed the mersenne twister with random beacon seed
 
 	txs := tp.mergeDoubles(transactions)
 	tp.mu.Lock()
 	defer tp.mu.Unlock()
 	failed := tp.Process(tp.randomSort(txs), tp.coalesceTransactionsBySender(txs))
-	newHash, err := tp.globalState.Commit(false)
+	newHash , err := tp.globalState.Commit(false)
 	log.Info("new state root for layer %v is %x", layer, newHash)
 	if err != nil {
 		log.Error("db write error %v", err)
-		return failed, err
+		return failed,err
 	}
 
 	tp.stateQueue.PushBack(newHash)
 	if tp.stateQueue.Len() > maxPastStates {
 		hash := tp.stateQueue.Remove(tp.stateQueue.Back())
-		tp.db.Commit(hash.(common.Hash), false)
+		tp.db.Commit(hash.(common.Hash),false)
 	}
 	tp.prevStates[layer] = newHash
 	tp.db.Reference(newHash, common.Hash{})
@@ -139,7 +127,7 @@
 	return failed, nil
 }
 
-func (tp *TransactionProcessor) Reset(layer LayerID) {
+func (tp *TransactionProcessor) Reset(layer LayerID){
 	tp.mu.Lock()
 	defer tp.mu.Unlock()
 	if state, ok := tp.prevStates[layer]; ok {
@@ -154,11 +142,13 @@
 	}
 }
 
-func (tp *TransactionProcessor) mergeDoubles(transactions Transactions) Transactions {
+
+
+func (tp *TransactionProcessor) mergeDoubles(transactions Transactions) Transactions{
 	transactionSet := make(map[common.Hash]struct{})
 	merged := make(Transactions, 0, len(transactions))
-	for _, trns := range transactions {
-		if _, ok := transactionSet[trns.Hash()]; !ok {
+	for _,trns := range transactions {
+		if _,ok := transactionSet[trns.Hash()]; !ok {
 			transactionSet[trns.Hash()] = struct{}{}
 			merged = append(merged, trns)
 		}
@@ -166,7 +156,7 @@
 	return merged
 }
 
-func (tp *TransactionProcessor) randomSort(transactions Transactions) Transactions {
+func (tp *TransactionProcessor) randomSort(transactions Transactions) Transactions{
 	vecLen := len(transactions)
 	for i := range transactions {
 		swp := int(tp.rand.Uint32()) % vecLen
@@ -181,7 +171,7 @@
 		trnsBySender[trns.Origin] = append(trnsBySender[trns.Origin], trns)
 	}
 
-	for key := range trnsBySender {
+	for key := range trnsBySender{
 		sort.Slice(trnsBySender[key], func(i, j int) bool {
 			//todo: add fix here:
 			// if trnsBySender[key][i].AccountNonce == trnsBySender[key][j].AccountNonce { return trnsBySender[key][i].Hash() < trnsBySender[key][j].AccountNonce.Hash() }
@@ -192,15 +182,9 @@
 	return trnsBySender
 }
 
-<<<<<<< HEAD
-func (tp *TransactionProcessor) Process(transactions Transactions, trnsBySender map[common.Address][]*Transaction) (errors uint32) {
-	senderPut := make(map[common.Address]struct{})
-	sortedOriginByTransactions := make([]common.Address, 0, 10)
-=======
 func (tp *TransactionProcessor) Process(transactions Transactions, trnsBySender map[address.Address][]*Transaction) (errors uint32){
 	senderPut := make(map[address.Address]struct{})
 	sortedOriginByTransactions := make([]address.Address, 0,10)
->>>>>>> 41e9c363
 	errors = 0
 	// The order of the transactions determines the order addresses by which we take transactions
 	// Maybe refactor this
@@ -210,6 +194,7 @@
 			senderPut[trans.Origin] = struct{}{}
 		}
 	}
+
 
 	for _, origin := range sortedOriginByTransactions {
 		for _, trns := range trnsBySender[origin] {
@@ -225,9 +210,10 @@
 	return errors
 }
 
-func (tp *TransactionProcessor) pruneAfterRevert(targetLayerID LayerID) {
+
+func (tp *TransactionProcessor) pruneAfterRevert(targetLayerID LayerID){
 	//needs to be called under mutex lock
-	for i := tp.currentLayer; i >= targetLayerID; i-- {
+	for i:= tp.currentLayer; i >= targetLayerID; i-- {
 		if hash, ok := tp.prevStates[i]; ok {
 			if tp.stateQueue.Front().Value != hash {
 				panic("old state wasn't found")
@@ -239,37 +225,36 @@
 	}
 }
 
-func (tp *TransactionProcessor) checkNonce(trns *Transaction) bool {
+func (tp *TransactionProcessor) checkNonce(trns *Transaction) bool{
 	return tp.globalState.GetNonce(trns.Origin) == trns.AccountNonce
 }
 
-var (
+var(
 	ErrOrigin = "origin account doesnt exist"
-	ErrFunds  = "insufficient funds"
-	ErrNonce  = "incorrect nonce"
+	ErrFunds = "insufficient funds"
+	ErrNonce = "incorrect nonce"
 )
-
 //todo: mining fees...
-func (tp *TransactionProcessor) ApplyTransaction(trans *Transaction) error {
+func (tp *TransactionProcessor) ApplyTransaction(trans *Transaction) error{
 	if !tp.globalState.Exist(trans.Origin) {
-		return fmt.Errorf(ErrOrigin)
+		return  fmt.Errorf(ErrOrigin)
 	}
 
 	origin := tp.globalState.GetOrNewStateObj(trans.Origin)
 
 	//todo: should we allow to spend all accounts data?
 	if origin.Balance().Cmp(trans.Amount) <= 0 {
-		log.Error(ErrFunds+" have: %v need: %v", origin.Balance(), trans.Amount)
-		return fmt.Errorf(ErrFunds)
+		log.Error(ErrFunds + " have: %v need: %v", origin.Balance(), trans.Amount)
+		return  fmt.Errorf(ErrFunds)
 	}
 
 	if !tp.checkNonce(trans) {
-		log.Error(ErrNonce+" should be %v actual %v", tp.globalState.GetNonce(trans.Origin), trans.AccountNonce)
-		return fmt.Errorf(ErrNonce)
-	}
-
-	tp.globalState.SetNonce(trans.Origin, tp.globalState.GetNonce(trans.Origin)+1)
-	transfer(tp.globalState, trans.Origin, *trans.Recipient, trans.Amount)
+		log.Error(ErrNonce + " should be %v actual %v", tp.globalState.GetNonce(trans.Origin), trans.AccountNonce)
+		return  fmt.Errorf(ErrNonce)
+	}
+
+	tp.globalState.SetNonce(trans.Origin, tp.globalState.GetNonce(trans.Origin) + 1)
+	transfer(tp.globalState,trans.Origin, *trans.Recipient, trans.Amount)
 
 	return nil
 }
