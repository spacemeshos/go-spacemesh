package state

import (
	"bytes"
	"container/list"
	"fmt"
<<<<<<< HEAD
	"github.com/nullstyle/go-xdr/xdr3"
=======
>>>>>>> c2bf8c27
	"github.com/spacemeshos/ed25519"
	"github.com/spacemeshos/go-spacemesh/address"
	"github.com/spacemeshos/go-spacemesh/common"
	"github.com/spacemeshos/go-spacemesh/log"
	"github.com/spacemeshos/go-spacemesh/mesh"
	"github.com/spacemeshos/go-spacemesh/trie"
	"github.com/spacemeshos/go-spacemesh/types"
	"math/big"
	"sort"
	"sync"
)

type PseudoRandomizer interface {
	Uint32() uint32
	Uint64() uint64
}

type StatePreImages struct {
	rootHash  common.Hash
	preImages mesh.Transactions
}

type GasConfig struct {
	BasicTxCost *big.Int
}

func DefaultConfig() GasConfig {
	return GasConfig{
		big.NewInt(3),
	}
}

type TransactionProcessor struct {
	log.Log
	rand         PseudoRandomizer
	globalState  *StateDB
	prevStates   map[types.LayerID]common.Hash
	currentLayer types.LayerID
	rootHash     common.Hash
	stateQueue   list.List
	gasCost      GasConfig
	db           *trie.Database
	mu           sync.Mutex
}

const maxPastStates = 20

func NewTransactionProcessor(rnd PseudoRandomizer, db *StateDB, gasParams GasConfig, logger log.Log) *TransactionProcessor {
	return &TransactionProcessor{
		Log:          logger,
		rand:         rnd,
		globalState:  db,
		prevStates:   make(map[types.LayerID]common.Hash),
		currentLayer: 0,
		rootHash:     common.Hash{},
		stateQueue:   list.List{},
		gasCost:      gasParams,
		db:           db.TrieDB(),
		mu:           sync.Mutex{}, //sync between reset and apply mesh.Transactions
	}
}

func PublicKeyToAccountAddress(pub ed25519.PublicKey) address.Address {
	var addr address.Address
<<<<<<< HEAD
	addr.SetBytes(pub[:common.AddressLength])
	return addr
}

// Validate the signature by extracting the source account and validating its existence.
// Return the src acount address and error in case of failure
func (tp *TransactionProcessor) ValidateSignature(s types.Signed) (address.Address, error) {
	var w bytes.Buffer
	_, err := xdr.Marshal(&w, s.Obj())
	if err != nil {
		return address.Address{}, err
	}

	pubKey, err := ed25519.ExtractPublicKey(w.Bytes(), s.Sig())
=======
	addr.SetBytes(pub)
	return addr
}

// Validate the tx's signature by extracting the source account and validating its existence.
// Return the src acount address and error in case of failure
func (tp *TransactionProcessor) ValidateTransactionSignature(tx types.SerializableSignedTransaction) (address.Address, error) {
	buf, err := types.InterfaceToBytes(&tx.InnerSerializableSignedTransaction)
	if err != nil {
		return address.Address{}, err
	}
	pubKey, err := ed25519.ExtractPublicKey(buf, tx.Signature[:])
>>>>>>> c2bf8c27
	if err != nil {
		return address.Address{}, err
	}

	addr := PublicKeyToAccountAddress(pubKey)
	if !tp.globalState.Exist(addr) {
		return address.Address{}, fmt.Errorf("Failed to validate tx signature, unknown src account %v", addr)
	}

	return addr, nil
}

//should receive sort predicate
// ApplyTransaction receives a batch of transaction to apply on state. Returns the number of transaction that failed to apply.
func (tp *TransactionProcessor) ApplyTransactions(layer types.LayerID, txs mesh.Transactions) (uint32, error) {
	//todo: need to seed the mersenne twister with random beacon seed
	if len(txs) == 0 {
		return 0, nil
	}

	//txs := MergeDoubles(mesh.Transactions)
	tp.mu.Lock()
	defer tp.mu.Unlock()
	failed := tp.Process(tp.randomSort(txs), tp.coalescTransactionsBySender(txs))
	newHash, err := tp.globalState.Commit(false)

	if err != nil {
		tp.Log.Error("db write error %v", err)
		return failed, err
	}

	tp.Log.Info("new state root for layer %v is %x", layer, newHash)
	tp.Log.With().Info("new state", log.Uint64("mesh.LayerID", uint64(layer)), log.String("root_hash", newHash.String()))

	tp.addStateToHistory(layer, newHash)

	return failed, nil
}

func (tp *TransactionProcessor) addStateToHistory(layer types.LayerID, newHash common.Hash) {
	tp.stateQueue.PushBack(newHash)
	if tp.stateQueue.Len() > maxPastStates {
		hash := tp.stateQueue.Remove(tp.stateQueue.Back())
		tp.db.Commit(hash.(common.Hash), false)
	}
	tp.prevStates[layer] = newHash
	tp.db.Reference(newHash, common.Hash{})

}

func (tp *TransactionProcessor) ApplyRewards(layer types.LayerID, miners []string, underQuota map[string]int, bonusReward, diminishedReward *big.Int) {
	for _, minerId := range miners {
		//if we have 2 blocks in same layer, one of them can receive a diminished reward and the other cannot
		if val, ok := underQuota[minerId]; ok {
			if val > 0 {
				tp.globalState.AddBalance(address.HexToAddress(minerId), diminishedReward)
				underQuota[minerId] = underQuota[minerId] - 1
				if underQuota[minerId] == 0 {
					delete(underQuota, minerId)
				}
			}
		} else {
			tp.globalState.AddBalance(address.HexToAddress(minerId), bonusReward)
		}
	}
	newHash, err := tp.globalState.Commit(false)

	if err != nil {
		tp.Log.Error("db write error %v", err)
		return
	}

	tp.addStateToHistory(layer, newHash)

}

func (tp *TransactionProcessor) Reset(layer types.LayerID) {
	tp.mu.Lock()
	defer tp.mu.Unlock()
	if state, ok := tp.prevStates[layer]; ok {
		newState, err := New(state, tp.globalState.db)

		if err != nil {
			log.Panic("cannot revert- improper state")
		}
		tp.Log.Info("reverted, new root %x", newState.IntermediateRoot(false))
		tp.Log.With().Info("reverted", log.String("root_hash", newState.IntermediateRoot(false).String()))

		tp.globalState = newState
		tp.pruneAfterRevert(layer)
	}
}

func (tp *TransactionProcessor) randomSort(transactions mesh.Transactions) mesh.Transactions {
	vecLen := len(transactions)
	for i := range transactions {
		swp := int(tp.rand.Uint32()) % vecLen
		transactions[i], transactions[swp] = transactions[swp], transactions[i]
	}
	return transactions
}

func (tp *TransactionProcessor) coalescTransactionsBySender(transactions mesh.Transactions) map[address.Address][]*mesh.Transaction {
	trnsBySender := make(map[address.Address][]*mesh.Transaction)
	for _, trns := range transactions {
		trnsBySender[trns.Origin] = append(trnsBySender[trns.Origin], trns)
	}

	for key := range trnsBySender {
		sort.Slice(trnsBySender[key], func(i, j int) bool {
			//todo: add fix here:
			if trnsBySender[key][i].AccountNonce == trnsBySender[key][j].AccountNonce {
				return trnsBySender[key][i].Hash().Big().Cmp(trnsBySender[key][j].Hash().Big()) > 1
			}
			return trnsBySender[key][i].AccountNonce < trnsBySender[key][j].AccountNonce
		})
	}

	return trnsBySender
}

func (tp *TransactionProcessor) Process(transactions mesh.Transactions, trnsBySender map[address.Address][]*mesh.Transaction) (errors uint32) {
	senderPut := make(map[address.Address]struct{})
	sortedOriginByTransactions := make([]address.Address, 0, 10)
	errors = 0
	// The order of the mesh.Transactions determines the order addresses by which we take mesh.Transactions
	// Maybe refactor this
	for _, trans := range transactions {
		if _, ok := senderPut[trans.Origin]; !ok {
			sortedOriginByTransactions = append(sortedOriginByTransactions, trans.Origin)
			senderPut[trans.Origin] = struct{}{}
		}
	}

	for _, origin := range sortedOriginByTransactions {
		for _, trns := range trnsBySender[origin] {
			//todo: should we abort all transaction processing if we failed this one?
			err := tp.ApplyTransaction(trns)
			if err != nil {
				errors++
				log.Error("transaction aborted: %v", err)
			}

		}
	}
	return errors
}

func (tp *TransactionProcessor) pruneAfterRevert(targetLayerID types.LayerID) {
	//needs to be called under mutex lock
	for i := tp.currentLayer; i >= targetLayerID; i-- {
		if hash, ok := tp.prevStates[i]; ok {
			if tp.stateQueue.Front().Value != hash {
				panic("old state wasn't found")
			}
			tp.stateQueue.Remove(tp.stateQueue.Front())
			tp.db.Dereference(hash)
			delete(tp.prevStates, i)
		}
	}
}

func (tp *TransactionProcessor) checkNonce(trns *mesh.Transaction) bool {
	return tp.globalState.GetNonce(trns.Origin) == trns.AccountNonce
}

var (
	ErrOrigin = "origin account doesnt exist"
	ErrFunds  = "insufficient funds"
	ErrNonce  = "incorrect nonce"
)

func (tp *TransactionProcessor) ApplyTransaction(trans *mesh.Transaction) error {
	if !tp.globalState.Exist(trans.Origin) {
		return fmt.Errorf(ErrOrigin)
	}

	origin := tp.globalState.GetOrNewStateObj(trans.Origin)

	gas := new(big.Int).Mul(trans.Price, tp.gasCost.BasicTxCost)

	/*if gas < trans.GasLimit {

	}*/

	amountWithGas := new(big.Int).Add(gas, trans.Amount)

	//todo: should we allow to spend all accounts balance?
	if origin.Balance().Cmp(amountWithGas) <= 0 {
		tp.Log.Error(ErrFunds+" have: %v need: %v", origin.Balance(), amountWithGas)
		return fmt.Errorf(ErrFunds)
	}

	if !tp.checkNonce(trans) {
		tp.Log.Error(ErrNonce+" should be %v actual %v", tp.globalState.GetNonce(trans.Origin), trans.AccountNonce)
		return fmt.Errorf(ErrNonce)
	}

	tp.globalState.SetNonce(trans.Origin, tp.globalState.GetNonce(trans.Origin)+1)
	transfer(tp.globalState, trans.Origin, *trans.Recipient, trans.Amount)

	//subtract gas from account, gas will be sent to miners in layers after
	tp.globalState.SubBalance(trans.Origin, gas)

	return nil
}

func transfer(db GlobalStateDB, sender, recipient address.Address, amount *big.Int) {
	db.SubBalance(sender, amount)
	db.AddBalance(recipient, amount)
}<|MERGE_RESOLUTION|>--- conflicted
+++ resolved
@@ -1,14 +1,8 @@
 package state
 
 import (
-	"bytes"
 	"container/list"
 	"fmt"
-<<<<<<< HEAD
-	"github.com/nullstyle/go-xdr/xdr3"
-=======
->>>>>>> c2bf8c27
-	"github.com/spacemeshos/ed25519"
 	"github.com/spacemeshos/go-spacemesh/address"
 	"github.com/spacemeshos/go-spacemesh/common"
 	"github.com/spacemeshos/go-spacemesh/log"
@@ -72,22 +66,6 @@
 
 func PublicKeyToAccountAddress(pub ed25519.PublicKey) address.Address {
 	var addr address.Address
-<<<<<<< HEAD
-	addr.SetBytes(pub[:common.AddressLength])
-	return addr
-}
-
-// Validate the signature by extracting the source account and validating its existence.
-// Return the src acount address and error in case of failure
-func (tp *TransactionProcessor) ValidateSignature(s types.Signed) (address.Address, error) {
-	var w bytes.Buffer
-	_, err := xdr.Marshal(&w, s.Obj())
-	if err != nil {
-		return address.Address{}, err
-	}
-
-	pubKey, err := ed25519.ExtractPublicKey(w.Bytes(), s.Sig())
-=======
 	addr.SetBytes(pub)
 	return addr
 }
@@ -100,7 +78,6 @@
 		return address.Address{}, err
 	}
 	pubKey, err := ed25519.ExtractPublicKey(buf, tx.Signature[:])
->>>>>>> c2bf8c27
 	if err != nil {
 		return address.Address{}, err
 	}
