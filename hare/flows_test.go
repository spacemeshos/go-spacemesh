package hare

import (
	"context"
	"errors"
	"fmt"
	"sync"
	"testing"
	"time"

	"github.com/golang/mock/gomock"
	mocknet "github.com/libp2p/go-libp2p/p2p/net/mock"
	"github.com/stretchr/testify/require"

	"github.com/spacemeshos/go-spacemesh/common/types"
	"github.com/spacemeshos/go-spacemesh/common/util"
	"github.com/spacemeshos/go-spacemesh/eligibility"
	"github.com/spacemeshos/go-spacemesh/hare/config"
	"github.com/spacemeshos/go-spacemesh/hare/mocks"
	"github.com/spacemeshos/go-spacemesh/log/logtest"
	"github.com/spacemeshos/go-spacemesh/p2p"
	"github.com/spacemeshos/go-spacemesh/p2p/pubsub"
	"github.com/spacemeshos/go-spacemesh/signing"
	"github.com/spacemeshos/go-spacemesh/sql"
	"github.com/spacemeshos/go-spacemesh/sql/ballots"
	"github.com/spacemeshos/go-spacemesh/sql/proposals"
	smocks "github.com/spacemeshos/go-spacemesh/system/mocks"
)

type HareWrapper struct {
	totalCP     uint32
	termination util.Closer
	clock       *mockClock
	hare        []*Hare
	initialSets []*Set // all initial sets
	outputs     map[types.LayerID][]*Set
	name        string
}

func newHareWrapper(totalCp uint32) *HareWrapper {
	hs := new(HareWrapper)
	hs.clock = newMockClock()
	hs.totalCP = totalCp
	hs.termination = util.NewCloser()
	hs.outputs = make(map[types.LayerID][]*Set, 0)

	return hs
}

func (his *HareWrapper) fill(set *Set, begin, end int) {
	for i := begin; i <= end; i++ {
		his.initialSets[i] = set
	}
}

func (his *HareWrapper) waitForTermination() {
	for {
		count := 0
		for _, p := range his.hare {
			for i := types.GetEffectiveGenesis().Add(1); !i.After(types.GetEffectiveGenesis().Add(his.totalCP)); i = i.Add(1) {
				proposalIDs, _ := p.getResult(i)
				if len(proposalIDs) > 0 {
					count++
				}
			}
		}

		if count == int(his.totalCP)*len(his.hare) {
			break
		}

		time.Sleep(300 * time.Millisecond)
	}

	for _, p := range his.hare {
		for i := types.GetEffectiveGenesis().Add(1); !i.After(types.GetEffectiveGenesis().Add(his.totalCP)); i = i.Add(1) {
			s := NewEmptySet(10)
			proposalIDs, _ := p.getResult(i)
			for _, p := range proposalIDs {
				s.Add(p)
			}
			his.outputs[i] = append(his.outputs[i], s)
		}
	}

	his.termination.Close()
}

func (his *HareWrapper) WaitForTimedTermination(t *testing.T, timeout time.Duration) {
	timer := time.After(timeout)
	go his.waitForTermination()
	total := types.NewLayerID(his.totalCP)
	select {
	case <-timer:
		t.Fatal("Timeout")
		return
	case <-his.termination.CloseChannel():
		for i := types.NewLayerID(1); !i.After(total); i = i.Add(1) {
			his.checkResult(t, i)
		}
		return
	}
}

func (his *HareWrapper) checkResult(t *testing.T, id types.LayerID) {
	// check consistency
	out := his.outputs[id]
	for i := 0; i < len(out)-1; i++ {
		if !out[i].Equals(out[i+1]) {
			t.Errorf("Consistency check failed: Expected: %v Actual: %v", out[i], out[i+1])
		}
	}
}

type p2pManipulator struct {
	nd           pubsub.PublishSubsciber
	stalledLayer types.LayerID
	err          error
}

func (m *p2pManipulator) Register(protocol string, handler pubsub.GossipHandler) {
	m.nd.Register(protocol, handler)
}

func (m *p2pManipulator) Publish(ctx context.Context, protocol string, payload []byte) error {
	msg, _ := MessageFromBuffer(payload)
	if msg.InnerMsg.InstanceID == m.stalledLayer && msg.InnerMsg.K < 8 && msg.InnerMsg.K != preRound {
		return m.err
	}

	if err := m.nd.Publish(ctx, protocol, payload); err != nil {
		return fmt.Errorf("broadcast: %w", err)
	}

	return nil
}

// Test - runs a single CP for more than one iteration.
func Test_consensusIterations(t *testing.T) {
	test := newConsensusTest()

	totalNodes := 15
	cfg := config.Config{N: totalNodes, F: totalNodes/2 - 1, RoundDuration: 1, ExpectedLeaders: 5, LimitIterations: 1000, LimitConcurrent: 100}

	ctx, cancel := context.WithCancel(context.Background())
	defer cancel()
	mesh, err := mocknet.FullMeshLinked(totalNodes)
	require.NoError(t, err)

	test.initialSets = make([]*Set, totalNodes)
	set1 := NewSetFromValues(value1)
	test.fill(set1, 0, totalNodes-1)
	test.honestSets = []*Set{set1}
	oracle := eligibility.New(logtest.New(t))
	i := 0
	creationFunc := func() {
		host := mesh.Hosts()[i]
		ps, err := pubsub.New(ctx, logtest.New(t), host, pubsub.DefaultConfig())
		require.NoError(t, err)
		p2pm := &p2pManipulator{nd: ps, stalledLayer: types.NewLayerID(1), err: errors.New("fake err")}
		proc, broker := createConsensusProcess(t, true, cfg, oracle, p2pm, test.initialSets[i], types.NewLayerID(1), t.Name())
		test.procs = append(test.procs, proc)
		test.brokers = append(test.brokers, broker)
		i++
	}
	test.Create(totalNodes, creationFunc)
	require.NoError(t, mesh.ConnectAllButSelf())
	test.Start()
	test.WaitForTimedTermination(t, 40*time.Second)
}

type hareWithMocks struct {
	*Hare
	mockRoracle *mocks.MockRolacle
}

func createTestHare(t testing.TB, db *sql.Database, tcfg config.Config, clock *mockClock, pid p2p.Peer, p2p pubsub.PublishSubsciber, name string) *hareWithMocks {
	t.Helper()
	ed := signing.NewEdSigner()
	pub := ed.PublicKey()
	nodeID := types.BytesToNodeID(pub.Bytes())
	ctrl := gomock.NewController(t)
	patrol := mocks.NewMocklayerPatrol(ctrl)
	patrol.EXPECT().SetHareInCharge(gomock.Any()).AnyTimes()
	patrol.EXPECT().CompleteHare(gomock.Any()).AnyTimes()
	mockBeacons := smocks.NewMockBeaconGetter(ctrl)
	mockBeacons.EXPECT().GetBeacon(gomock.Any()).Return(types.EmptyBeacon, nil).AnyTimes()
	mockStateQ := mocks.NewMockstateQuerier(ctrl)
	mockStateQ.EXPECT().IsIdentityActiveOnConsensusView(gomock.Any(), gomock.Any(), gomock.Any()).Return(true, nil).AnyTimes()
	mockSyncS := smocks.NewMockSyncStateProvider(ctrl)
	mockSyncS.EXPECT().IsSynced(gomock.Any()).Return(true).AnyTimes()

	mockRoracle := mocks.NewMockRolacle(ctrl)

	hare := New(db, tcfg, pid, p2p, ed, nodeID, make(chan LayerOutput, 100), mockSyncS, mockBeacons, mockRoracle, patrol, 10,
		mockStateQ, clock, logtest.New(t).WithName(name+"_"+ed.PublicKey().ShortString()))
	p2p.Register(pubsub.HareProtocol, hare.GetHareMsgHandler())

	return &hareWithMocks{
		Hare:        hare,
		mockRoracle: mockRoracle,
	}
}

type mockClock struct {
	channels     map[types.LayerID]chan struct{}
	layerTime    map[types.LayerID]time.Time
	currentLayer types.LayerID
	m            sync.RWMutex
}

func newMockClock() *mockClock {
	return &mockClock{
		channels:     make(map[types.LayerID]chan struct{}),
		layerTime:    map[types.LayerID]time.Time{types.GetEffectiveGenesis(): time.Now()},
		currentLayer: types.GetEffectiveGenesis().Add(1),
	}
}

func (m *mockClock) LayerToTime(layer types.LayerID) time.Time {
	m.m.RLock()
	defer m.m.RUnlock()

	return m.layerTime[layer]
}

func (m *mockClock) AwaitLayer(layer types.LayerID) chan struct{} {
	m.m.Lock()
	defer m.m.Unlock()

	if _, ok := m.layerTime[layer]; ok {
		ch := make(chan struct{})
		close(ch)
		return ch
	}
	if ch, ok := m.channels[layer]; ok {
		return ch
	}
	ch := make(chan struct{})
	m.channels[layer] = ch
	return ch
}

func (m *mockClock) GetCurrentLayer() types.LayerID {
	m.m.RLock()
	defer m.m.RUnlock()

	return m.currentLayer
}

func (m *mockClock) advanceLayer() {
	time.Sleep(time.Millisecond)
	m.m.Lock()
	defer m.m.Unlock()

	m.layerTime[m.currentLayer] = time.Now()
	if ch, ok := m.channels[m.currentLayer]; ok {
		close(ch)
		delete(m.channels, m.currentLayer)
	}
	m.currentLayer = m.currentLayer.Add(1)
}

type SharedRoundClock struct {
	currentRound     uint32
	rounds           map[uint32]chan struct{}
	minCount         int
	processingDelay  time.Duration
	sentMessages     uint16
	advanceScheduled bool
	m                sync.Mutex
}

func NewSharedClock(minCount int, totalCP uint32, processingDelay time.Duration) map[types.LayerID]*SharedRoundClock {
	m := make(map[types.LayerID]*SharedRoundClock)
	for i := types.GetEffectiveGenesis().Add(1); !i.After(types.GetEffectiveGenesis().Add(totalCP)); i = i.Add(1) {
		m[i] = &SharedRoundClock{
			currentRound:    preRound,
			rounds:          make(map[uint32]chan struct{}),
			minCount:        minCount,
			processingDelay: processingDelay,
			sentMessages:    0,
		}
	}
	return m
}

func (c *SharedRoundClock) AwaitWakeup() <-chan struct{} {
	ch := make(chan struct{})
	close(ch)
	return ch
}

func (c *SharedRoundClock) AwaitEndOfRound(round uint32) <-chan struct{} {
	c.m.Lock()
	defer c.m.Unlock()

	ch, ok := c.rounds[round]
	if !ok {
		ch = make(chan struct{})
		c.rounds[round] = ch
	}
	return ch
}

func (c *SharedRoundClock) IncMessages(cnt uint16) {
	c.m.Lock()
	defer c.m.Unlock()

	c.sentMessages += cnt
	if int(c.sentMessages) >= c.minCount && !c.advanceScheduled {
		time.AfterFunc(c.processingDelay, func() {
			c.m.Lock()
			defer c.m.Unlock()

			c.sentMessages = 0
			c.advanceScheduled = false
			c.advanceRound()
		})
		c.advanceScheduled = true
	}
}

func (c *SharedRoundClock) advanceRound() {
	c.currentRound++
	if prevRound, ok := c.rounds[c.currentRound-1]; ok {
		close(prevRound)
	}
}

type SimRoundClock struct {
	clocks map[types.LayerID]*SharedRoundClock
	m      sync.Mutex
	s      pubsub.PublishSubsciber
}

func (c *SimRoundClock) Register(protocol string, handler pubsub.GossipHandler) {
	c.s.Register(protocol, handler)
}

func (c *SimRoundClock) Publish(ctx context.Context, protocol string, payload []byte) error {
	instanceID, cnt := extractInstanceID(payload)

	c.m.Lock()
	clock := c.clocks[instanceID]
	clock.IncMessages(cnt)
	c.m.Unlock()

	if err := c.s.Publish(ctx, protocol, payload); err != nil {
		return fmt.Errorf("failed to broadcast: %w", err)
	}
	return nil
}

func extractInstanceID(payload []byte) (types.LayerID, uint16) {
	m, err := MessageFromBuffer(payload)
	if err != nil {
		panic(err)
	}
	return m.InnerMsg.InstanceID, m.InnerMsg.EligibilityCount
}

func (c *SimRoundClock) NewRoundClock(layerID types.LayerID) RoundClock {
	return c.clocks[layerID]
}

func NewSimRoundClock(s pubsub.PublishSubsciber, clocks map[types.LayerID]*SharedRoundClock) *SimRoundClock {
	return &SimRoundClock{
		clocks: clocks,
		s:      s,
	}
}

// Test - run multiple CPs simultaneously.
func Test_multipleCPs(t *testing.T) {
	logtest.SetupGlobal(t)

	types.SetLayersPerEpoch(4)
	r := require.New(t)
	totalCp := uint32(3)
	finalLyr := types.GetEffectiveGenesis().Add(totalCp)
	test := newHareWrapper(totalCp)
	totalNodes := 10
	cfg := config.Config{N: totalNodes, F: totalNodes/2 - 1, RoundDuration: 5, ExpectedLeaders: 5, LimitIterations: 1000, LimitConcurrent: 100}

	ctx, cancel := context.WithCancel(context.Background())
	defer cancel()
	mesh, err := mocknet.FullMeshLinked(totalNodes)
	require.NoError(t, err)

	test.initialSets = make([]*Set, totalNodes)

	dbs := make([]*sql.Database, 0, totalNodes)
	for i := 0; i < totalNodes; i++ {
		dbs = append(dbs, sql.InMemory())
	}
	pList := make(map[types.LayerID][]types.ProposalID)
	for j := types.GetEffectiveGenesis().Add(1); !j.After(finalLyr); j = j.Add(1) {
		for i := uint64(0); i < 200; i++ {
			p := types.GenLayerProposal(j, []types.TransactionID{})
			p.EpochData = &types.EpochData{
				Beacon: types.EmptyBeacon,
			}
			for x := 0; x < totalNodes; x++ {
				require.NoError(t, ballots.Add(dbs[x], &p.Ballot))
				require.NoError(t, proposals.Add(dbs[x], p))
			}
			pList[j] = append(pList[j], p.ID())
		}
	}
	var pubsubs []*pubsub.PubSub
	scMap := NewSharedClock(totalNodes, totalCp, time.Duration(50*int(totalCp)*totalNodes)*time.Millisecond)
	outputs := make([]map[types.LayerID]LayerOutput, totalNodes)
	for i := 0; i < totalNodes; i++ {
		host := mesh.Hosts()[i]
		ps, err := pubsub.New(ctx, logtest.New(t), host, pubsub.DefaultConfig())
		require.NoError(t, err)
		src := NewSimRoundClock(ps, scMap)
		pubsubs = append(pubsubs, ps)
		h := createTestHare(t, dbs[i], cfg, test.clock, host.ID(), src, t.Name())
		h.mockRoracle.EXPECT().IsIdentityActiveOnConsensusView(gomock.Any(), gomock.Any(), gomock.Any()).Return(true, nil).AnyTimes()
		h.mockRoracle.EXPECT().Proof(gomock.Any(), gomock.Any(), gomock.Any()).Return(make([]byte, 100), nil).AnyTimes()
		h.mockRoracle.EXPECT().CalcEligibility(gomock.Any(), gomock.Any(), gomock.Any(), gomock.Any(), gomock.Any(), gomock.Any()).Return(uint16(1), nil).AnyTimes()
		h.mockRoracle.EXPECT().Validate(gomock.Any(), gomock.Any(), gomock.Any(), gomock.Any(), gomock.Any(), gomock.Any(), gomock.Any()).Return(true, nil).AnyTimes()
<<<<<<< HEAD
		h.mockFetcher.EXPECT().GetProposals(gomock.Any(), gomock.Any()).Return(nil).AnyTimes()
		h.mockBlockGen.EXPECT().GenerateBlock(gomock.Any(), gomock.Any(), gomock.Any()).DoAndReturn(
			func(_ context.Context, layerID types.LayerID, got []*types.Proposal) (*types.Block, error) {
				require.Empty(t, proposalsDiff(t, pList[layerID], got))
				return blocks[layerID], nil
			}).AnyTimes()
		h.mockMeshDB.EXPECT().AddBlockWithTXs(gomock.Any(), gomock.Any()).DoAndReturn(
			func(_ context.Context, block *types.Block) error {
				require.Equal(t, blocks[block.LayerIndex], block)
				return nil
			}).AnyTimes()
		h.mockMeshDB.EXPECT().ProcessLayerPerHareOutput(gomock.Any(), gomock.Any(), gomock.Any()).Return(nil).AnyTimes()
=======
		go func(idx int) {
			for out := range h.blockGenCh {
				if outputs[idx] == nil {
					outputs[idx] = make(map[types.LayerID]LayerOutput)
				}
				outputs[idx][out.Layer] = out
			}
		}(i)
>>>>>>> bcc0f291
		h.newRoundClock = src.NewRoundClock
		test.hare = append(test.hare, h.Hare)
		e := h.Start(context.TODO())
		r.NoError(e)
	}
	require.NoError(t, mesh.ConnectAllButSelf())
	require.Eventually(t, func() bool {
		for _, ps := range pubsubs {
			if len(ps.ProtocolPeers(pubsub.HareProtocol)) != len(mesh.Hosts())-1 {
				return false
			}
		}
		return true
	}, 5*time.Second, 10*time.Millisecond)
	go func() {
		for j := types.GetEffectiveGenesis().Add(1); !j.After(finalLyr); j = j.Add(1) {
			test.clock.advanceLayer()
			time.Sleep(250 * time.Millisecond)
		}
	}()

	test.WaitForTimedTermination(t, 80*time.Second)
	for _, h := range test.hare {
		close(h.blockGenCh)
	}
	for _, out := range outputs {
		for lid := types.GetEffectiveGenesis().Add(1); !lid.After(finalLyr); lid = lid.Add(1) {
			require.NotNil(t, out[lid])
			require.ElementsMatch(t, pList[lid], out[lid].Proposals)
		}
	}
}

// Test - run multiple CPs where one of them runs more than one iteration.
func Test_multipleCPsAndIterations(t *testing.T) {
	logtest.SetupGlobal(t)

	types.SetLayersPerEpoch(4)
	r := require.New(t)
	totalCp := uint32(4)
	finalLyr := types.GetEffectiveGenesis().Add(totalCp)
	test := newHareWrapper(totalCp)
	totalNodes := 10
	cfg := config.Config{N: totalNodes, F: totalNodes/2 - 1, RoundDuration: 3, ExpectedLeaders: 5, LimitIterations: 1000, LimitConcurrent: 100}

	ctx, cancel := context.WithCancel(context.Background())
	defer cancel()
	mesh, err := mocknet.FullMeshLinked(totalNodes)
	require.NoError(t, err)

	test.initialSets = make([]*Set, totalNodes)

	dbs := make([]*sql.Database, 0, totalNodes)
	for i := 0; i < totalNodes; i++ {
		dbs = append(dbs, sql.InMemory())
	}
	pList := make(map[types.LayerID][]types.ProposalID)
	for j := types.GetEffectiveGenesis().Add(1); !j.After(finalLyr); j = j.Add(1) {
		for i := uint64(0); i < 200; i++ {
			p := types.GenLayerProposal(j, []types.TransactionID{})
			p.EpochData = &types.EpochData{
				Beacon: types.EmptyBeacon,
			}
			pList[j] = append(pList[j], p.ID())
			for x := 0; x < totalNodes; x++ {
				require.NoError(t, ballots.Add(dbs[x], &p.Ballot))
				require.NoError(t, proposals.Add(dbs[x], p))
			}
		}
	}
	var pubsubs []*pubsub.PubSub
	scMap := NewSharedClock(totalNodes, totalCp, time.Duration(50*int(totalCp)*totalNodes)*time.Millisecond)
	outputs := make([]map[types.LayerID]LayerOutput, totalNodes)
	for i := 0; i < totalNodes; i++ {
		host := mesh.Hosts()[i]
		ps, err := pubsub.New(ctx, logtest.New(t), host, pubsub.DefaultConfig())
		require.NoError(t, err)
		pubsubs = append(pubsubs, ps)
		mp2p := &p2pManipulator{nd: ps, stalledLayer: types.NewLayerID(1), err: errors.New("fake err")}
		src := NewSimRoundClock(mp2p, scMap)
		h := createTestHare(t, dbs[i], cfg, test.clock, host.ID(), src, t.Name())
		h.mockRoracle.EXPECT().IsIdentityActiveOnConsensusView(gomock.Any(), gomock.Any(), gomock.Any()).Return(true, nil).AnyTimes()
		h.mockRoracle.EXPECT().Proof(gomock.Any(), gomock.Any(), gomock.Any()).Return(make([]byte, 100), nil).AnyTimes()
		h.mockRoracle.EXPECT().CalcEligibility(gomock.Any(), gomock.Any(), gomock.Any(), gomock.Any(), gomock.Any(), gomock.Any()).Return(uint16(1), nil).AnyTimes()
		h.mockRoracle.EXPECT().Validate(gomock.Any(), gomock.Any(), gomock.Any(), gomock.Any(), gomock.Any(), gomock.Any(), gomock.Any()).Return(true, nil).AnyTimes()
<<<<<<< HEAD
		h.mockFetcher.EXPECT().GetProposals(gomock.Any(), gomock.Any()).Return(nil).AnyTimes()
		h.mockBlockGen.EXPECT().GenerateBlock(gomock.Any(), gomock.Any(), gomock.Any()).DoAndReturn(
			func(_ context.Context, layerID types.LayerID, got []*types.Proposal) (*types.Block, error) {
				require.Empty(t, proposalsDiff(t, pList[layerID], got))
				return blocks[layerID], nil
			}).AnyTimes()
		h.mockMeshDB.EXPECT().AddBlockWithTXs(gomock.Any(), gomock.Any()).DoAndReturn(
			func(_ context.Context, block *types.Block) error {
				require.Equal(t, blocks[block.LayerIndex], block)
				return nil
			}).AnyTimes()
		h.mockMeshDB.EXPECT().ProcessLayerPerHareOutput(gomock.Any(), gomock.Any(), gomock.Any()).Return(nil).AnyTimes()
=======
		go func(idx int) {
			for out := range h.blockGenCh {
				if outputs[idx] == nil {
					outputs[idx] = make(map[types.LayerID]LayerOutput)
				}
				outputs[idx][out.Layer] = out
			}
		}(i)
>>>>>>> bcc0f291
		h.newRoundClock = src.NewRoundClock
		test.hare = append(test.hare, h.Hare)
		e := h.Start(context.TODO())
		r.NoError(e)
	}
	require.NoError(t, mesh.ConnectAllButSelf())
	require.Eventually(t, func() bool {
		for _, ps := range pubsubs {
			if len(ps.ProtocolPeers(pubsub.HareProtocol)) != len(mesh.Hosts())-1 {
				return false
			}
		}
		return true
	}, 5*time.Second, 10*time.Millisecond)
	go func() {
		for j := types.GetEffectiveGenesis().Add(1); !j.After(finalLyr); j = j.Add(1) {
			test.clock.advanceLayer()
			time.Sleep(500 * time.Millisecond)
		}
	}()

	test.WaitForTimedTermination(t, 100*time.Second)
	for _, h := range test.hare {
		close(h.blockGenCh)
	}
	for _, out := range outputs {
		for lid := types.GetEffectiveGenesis().Add(1); !lid.After(finalLyr); lid = lid.Add(1) {
			require.NotNil(t, out[lid])
			require.ElementsMatch(t, pList[lid], out[lid].Proposals)
		}
	}
}<|MERGE_RESOLUTION|>--- conflicted
+++ resolved
@@ -422,20 +422,7 @@
 		h.mockRoracle.EXPECT().Proof(gomock.Any(), gomock.Any(), gomock.Any()).Return(make([]byte, 100), nil).AnyTimes()
 		h.mockRoracle.EXPECT().CalcEligibility(gomock.Any(), gomock.Any(), gomock.Any(), gomock.Any(), gomock.Any(), gomock.Any()).Return(uint16(1), nil).AnyTimes()
 		h.mockRoracle.EXPECT().Validate(gomock.Any(), gomock.Any(), gomock.Any(), gomock.Any(), gomock.Any(), gomock.Any(), gomock.Any()).Return(true, nil).AnyTimes()
-<<<<<<< HEAD
-		h.mockFetcher.EXPECT().GetProposals(gomock.Any(), gomock.Any()).Return(nil).AnyTimes()
-		h.mockBlockGen.EXPECT().GenerateBlock(gomock.Any(), gomock.Any(), gomock.Any()).DoAndReturn(
-			func(_ context.Context, layerID types.LayerID, got []*types.Proposal) (*types.Block, error) {
-				require.Empty(t, proposalsDiff(t, pList[layerID], got))
-				return blocks[layerID], nil
-			}).AnyTimes()
-		h.mockMeshDB.EXPECT().AddBlockWithTXs(gomock.Any(), gomock.Any()).DoAndReturn(
-			func(_ context.Context, block *types.Block) error {
-				require.Equal(t, blocks[block.LayerIndex], block)
-				return nil
-			}).AnyTimes()
-		h.mockMeshDB.EXPECT().ProcessLayerPerHareOutput(gomock.Any(), gomock.Any(), gomock.Any()).Return(nil).AnyTimes()
-=======
+
 		go func(idx int) {
 			for out := range h.blockGenCh {
 				if outputs[idx] == nil {
@@ -444,7 +431,7 @@
 				outputs[idx][out.Layer] = out
 			}
 		}(i)
->>>>>>> bcc0f291
+
 		h.newRoundClock = src.NewRoundClock
 		test.hare = append(test.hare, h.Hare)
 		e := h.Start(context.TODO())
@@ -530,20 +517,7 @@
 		h.mockRoracle.EXPECT().Proof(gomock.Any(), gomock.Any(), gomock.Any()).Return(make([]byte, 100), nil).AnyTimes()
 		h.mockRoracle.EXPECT().CalcEligibility(gomock.Any(), gomock.Any(), gomock.Any(), gomock.Any(), gomock.Any(), gomock.Any()).Return(uint16(1), nil).AnyTimes()
 		h.mockRoracle.EXPECT().Validate(gomock.Any(), gomock.Any(), gomock.Any(), gomock.Any(), gomock.Any(), gomock.Any(), gomock.Any()).Return(true, nil).AnyTimes()
-<<<<<<< HEAD
-		h.mockFetcher.EXPECT().GetProposals(gomock.Any(), gomock.Any()).Return(nil).AnyTimes()
-		h.mockBlockGen.EXPECT().GenerateBlock(gomock.Any(), gomock.Any(), gomock.Any()).DoAndReturn(
-			func(_ context.Context, layerID types.LayerID, got []*types.Proposal) (*types.Block, error) {
-				require.Empty(t, proposalsDiff(t, pList[layerID], got))
-				return blocks[layerID], nil
-			}).AnyTimes()
-		h.mockMeshDB.EXPECT().AddBlockWithTXs(gomock.Any(), gomock.Any()).DoAndReturn(
-			func(_ context.Context, block *types.Block) error {
-				require.Equal(t, blocks[block.LayerIndex], block)
-				return nil
-			}).AnyTimes()
-		h.mockMeshDB.EXPECT().ProcessLayerPerHareOutput(gomock.Any(), gomock.Any(), gomock.Any()).Return(nil).AnyTimes()
-=======
+
 		go func(idx int) {
 			for out := range h.blockGenCh {
 				if outputs[idx] == nil {
@@ -552,7 +526,7 @@
 				outputs[idx][out.Layer] = out
 			}
 		}(i)
->>>>>>> bcc0f291
+
 		h.newRoundClock = src.NewRoundClock
 		test.hare = append(test.hare, h.Hare)
 		e := h.Start(context.TODO())
