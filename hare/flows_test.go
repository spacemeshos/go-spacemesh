package hare

import (
	"context"
	"errors"
	"sync"
	"testing"
	"time"

	"github.com/golang/mock/gomock"
	"github.com/libp2p/go-libp2p/core/peer"
	mocknet "github.com/libp2p/go-libp2p/p2p/net/mock"
	"github.com/stretchr/testify/require"

	"github.com/spacemeshos/go-spacemesh/common/types"
	"github.com/spacemeshos/go-spacemesh/hare/config"
	"github.com/spacemeshos/go-spacemesh/hare/mocks"
	"github.com/spacemeshos/go-spacemesh/log/logtest"
	"github.com/spacemeshos/go-spacemesh/p2p/pubsub"
)

// Test running multiple consensus processes in parallel. This can happen when
// a layer starts before the last layer has converged.
func Test_multipleCPs(t *testing.T) {
	logtest.SetupGlobal(t)
	totalNodes := 10

	// setup roundClocks to progress a layer only when all nodes have received messages from all nodes.
	roundClocks := newSharedRoundClocks(totalNodes*totalNodes, 200*time.Millisecond)
	wrapPubSub := func(ps pubsub.PublishSubsciber) pubsub.PublishSubsciber {
		return &testPublisherSubscriber{
			inner: ps,
			register: func(protocol string, handler pubsub.GossipHandler) {
				ps.Register(protocol, func(ctx context.Context, peer peer.ID, message []byte) pubsub.ValidationResult {
					res := handler(ctx, peer, message)
					// Update the round clock
					layer, eligibilityCount := extractInstanceID(message)
					roundClocks.clock(layer).incMessages(int(eligibilityCount))
					return res
				})
			},
		}
	}
	totalCp := uint32(3)
	runTest(t, totalNodes, totalCp, roundClocks, wrapPubSub)
}

<<<<<<< HEAD
// Test running multiple consensus processes in parallel. This can happen when
// a layer starts before the last layer has converged. One of the layers in
// this test is manipulated into running more than one iteration.
func Test_multipleCPsAndIterations(t *testing.T) {
=======
type p2pManipulator struct {
	nd           pubsub.PublishSubsciber
	stalledLayer types.LayerID
	err          error
}

func (m *p2pManipulator) Register(protocol string, handler pubsub.GossipHandler) {
	m.nd.Register(protocol, handler)
}

func (m *p2pManipulator) Publish(ctx context.Context, protocol string, payload []byte) error {
	msg, _ := MessageFromBuffer(payload)
	if msg.Layer == m.stalledLayer && msg.Round < 8 && msg.Round != preRound {
		return m.err
	}

	if err := m.nd.Publish(ctx, protocol, payload); err != nil {
		return fmt.Errorf("broadcast: %w", err)
	}

	return nil
}

type hareWithMocks struct {
	*Hare
	mockRoracle *mocks.MockRolacle
}

func createTestHare(tb testing.TB, msh mesh, tcfg config.Config, clock *mockClock, p2p pubsub.PublishSubsciber, name string) *hareWithMocks {
	tb.Helper()
	signer, err := signing.NewEdSigner()
	require.NoError(tb, err)
	edVerifier, err := signing.NewEdVerifier()
	require.NoError(tb, err)

	ctrl := gomock.NewController(tb)
	patrol := mocks.NewMocklayerPatrol(ctrl)
	patrol.EXPECT().SetHareInCharge(gomock.Any()).AnyTimes()
	mockBeacons := smocks.NewMockBeaconGetter(ctrl)
	mockBeacons.EXPECT().GetBeacon(gomock.Any()).Return(types.EmptyBeacon, nil).AnyTimes()
	mockStateQ := mocks.NewMockstateQuerier(ctrl)
	mockStateQ.EXPECT().IsIdentityActiveOnConsensusView(gomock.Any(), gomock.Any(), gomock.Any()).Return(true, nil).AnyTimes()
	mockSyncS := smocks.NewMockSyncStateProvider(ctrl)
	mockSyncS.EXPECT().IsSynced(gomock.Any()).Return(true).AnyTimes()
	mockSyncS.EXPECT().IsBeaconSynced(gomock.Any()).Return(true).AnyTimes()

	mockRoracle := mocks.NewMockRolacle(ctrl)

	hare := New(
		nil,
		tcfg,
		p2p,
		signer,
		edVerifier,
		signer.NodeID(),
		make(chan LayerOutput, 100),
		mockSyncS,
		mockBeacons,
		mockRoracle,
		patrol,
		mockStateQ,
		clock,
		logtest.New(tb).WithName(name+"_"+signer.PublicKey().ShortString()),
		withMesh(msh),
	)
	p2p.Register(pubsub.HareProtocol, hare.GetHareMsgHandler())

	return &hareWithMocks{
		Hare:        hare,
		mockRoracle: mockRoracle,
	}
}

type mockClock struct {
	channels     map[types.LayerID]chan struct{}
	layerTime    map[types.LayerID]time.Time
	currentLayer types.LayerID
	m            sync.RWMutex
}

func newMockClock() *mockClock {
	return &mockClock{
		channels:     make(map[types.LayerID]chan struct{}),
		layerTime:    map[types.LayerID]time.Time{types.GetEffectiveGenesis(): time.Now()},
		currentLayer: types.GetEffectiveGenesis().Add(1),
	}
}

func (m *mockClock) LayerToTime(layer types.LayerID) time.Time {
	m.m.RLock()
	defer m.m.RUnlock()

	return m.layerTime[layer]
}

func (m *mockClock) AwaitLayer(layer types.LayerID) chan struct{} {
	m.m.Lock()
	defer m.m.Unlock()

	if _, ok := m.layerTime[layer]; ok {
		ch := make(chan struct{})
		close(ch)
		return ch
	}
	if ch, ok := m.channels[layer]; ok {
		return ch
	}
	ch := make(chan struct{})
	m.channels[layer] = ch
	return ch
}

func (m *mockClock) CurrentLayer() types.LayerID {
	m.m.RLock()
	defer m.m.RUnlock()

	return m.currentLayer
}

func (m *mockClock) advanceLayer() {
	m.m.Lock()
	defer m.m.Unlock()

	m.layerTime[m.currentLayer] = time.Now()
	if ch, ok := m.channels[m.currentLayer]; ok {
		close(ch)
		delete(m.channels, m.currentLayer)
	}
	m.currentLayer = m.currentLayer.Add(1)
}

// Test - run multiple CPs simultaneously.
func Test_multipleCPs(t *testing.T) {
	t.Skip("pending https://github.com/spacemeshos/go-spacemesh/issues/4001")

>>>>>>> 18a0601d
	logtest.SetupGlobal(t)
	totalNodes := 10

	// setup roundClocks to progress a layer only when all nodes have received messages from all nodes.
	roundClocks := newSharedRoundClocks(totalNodes*totalNodes, 200*time.Millisecond)

	var stalledLayerMessageCount int
	var stalledLayerMu sync.Mutex
	// lets us wait so that all nodes start unstalled rounds in sync
	var targetLayerWg sync.WaitGroup
	targetLayerWg.Add(totalNodes)
	stalledLayer := types.GetEffectiveGenesis().Add(1)
	maxStalledRound := 7
	wrapPubSub := func(ps pubsub.PublishSubsciber) pubsub.PublishSubsciber {
		return &testPublisherSubscriber{
			inner: ps,
			publish: func(ctx context.Context, topic string, message []byte) error {
				// drop messages from rounds 0 - 7 for stalled layer but not for preRound.
				msg, _ := MessageFromBuffer(message)
				if msg.Layer == stalledLayer && int(msg.Round) <= maxStalledRound && msg.Round != preRound {
					return errors.New("fake error")
				}
				// We need to wait before publishing for the unstalled rounds
				// to make sure all nodes have reached the unstalled round
				// otherwise nodes that are still working through the stalled
				// rounds may interpret the message as contextually invalid.
				if msg.Layer == stalledLayer && int(msg.Round) == maxStalledRound+1 {
					targetLayerWg.Done()
					targetLayerWg.Wait()
				}
				return ps.Publish(ctx, topic, message)
			},
			register: func(topic string, handler pubsub.GossipHandler) {
				// Register a wrapped handler with the real pubsub
				ps.Register(topic, func(ctx context.Context, peer peer.ID, message []byte) pubsub.ValidationResult {
					// Call the handler
					res := handler(ctx, peer, message)

					// Now we will ensure the round clock is progressed properly.
					stalledLayerMu.Lock()
					defer stalledLayerMu.Unlock()
					m, err := MessageFromBuffer(message)
					if err != nil {
						panic(err)
					}

					// Increment message count.
					roundClocks.clock(m.Layer).incMessages(int(m.Eligibility.Count))

					// The stalled layer blocks messages from being published,
					// so after the preRound we need a different mechanism to
					// progress the rounds, because we will not be receiving
					// messages and therefore we will not be making calls to
					// incMessages.
					if m.Layer == stalledLayer && m.Round == preRound {
						// Keep track of received preRound messages
						stalledLayerMessageCount += int(m.Eligibility.Count)
						if stalledLayerMessageCount == totalNodes*totalNodes {
							// Once all preRound messages have been received wait for the preRound to complete.
							<-roundClocks.clock(m.Layer).AwaitEndOfRound(preRound)
							roundClocks.clock(m.Layer).advanceToRound(uint32(maxStalledRound + 1))
						}
					}
					return res
				})
			},
		}
	}
	totalCp := uint32(4)
	runTest(t, totalNodes, totalCp, roundClocks, wrapPubSub)
}

func runTest(t *testing.T, totalNodes int, totalCp uint32, roundClocks *sharedRoundClocks, wrapPubSub func(pubsub.PublishSubsciber) pubsub.PublishSubsciber) {
	finalLyr := types.GetEffectiveGenesis().Add(totalCp)

	ctx, cancel := context.WithCancel(context.Background())
	defer cancel()
	mesh, err := mocknet.FullMeshLinked(totalNodes)
	require.NoError(t, err)

	test := newHareWrapper(totalCp)
	test.initialSets = make([]*Set, totalNodes)
	test.mesh = mesh

	pList := make(map[types.LayerID][]*types.Proposal)
	for j := types.GetEffectiveGenesis().Add(1); !j.After(finalLyr); j = j.Add(1) {
		for i := uint64(0); i < 20; i++ {
			p := genLayerProposal(j, []types.TransactionID{})
			p.EpochData = &types.EpochData{
				Beacon: types.EmptyBeacon,
			}
			pList[j] = append(pList[j], p)
		}
	}

	meshes := make([]*mocks.Mockmesh, 0, totalNodes)
	ctrl, ctx := gomock.WithContext(ctx, t)
	for i := 0; i < totalNodes; i++ {
		mockMesh := mocks.NewMockmesh(ctrl)
		mockMesh.EXPECT().GetEpochAtx(gomock.Any(), gomock.Any()).Return(&types.ActivationTxHeader{BaseTickHeight: 11, TickCount: 1}, nil).AnyTimes()
		mockMesh.EXPECT().VRFNonce(gomock.Any(), gomock.Any()).Return(types.VRFPostIndex(0), nil).AnyTimes()
		mockMesh.EXPECT().GetMalfeasanceProof(gomock.Any()).AnyTimes()
		mockMesh.EXPECT().SetWeakCoin(gomock.Any(), gomock.Any()).AnyTimes()
		for lid := types.GetEffectiveGenesis().Add(1); !lid.After(finalLyr); lid = lid.Add(1) {
			mockMesh.EXPECT().Proposals(lid).Return(pList[lid], nil)
			for _, p := range pList[lid] {
				mockMesh.EXPECT().GetAtxHeader(p.AtxID).Return(&types.ActivationTxHeader{BaseTickHeight: 11, TickCount: 1}, nil).AnyTimes()
				mockMesh.EXPECT().Ballot(p.Ballot.ID()).Return(&p.Ballot, nil).AnyTimes()
			}
		}
		mockMesh.EXPECT().Proposals(gomock.Any()).Return([]*types.Proposal{}, nil).AnyTimes()
		meshes = append(meshes, mockMesh)
	}
	// RoundDuration is not used because we override the newRoundClock function
	// of Hare to provide our own clock which progresses rounds when all nodes
	// are ready. WakeupDelta does not affect round wakeup time since that is
	// hardcoded to be instant in the shared round clock but it does control
	// how late a consensus process can start a layer and not skip it, as such
	// we set it to a huge value to prevent nodes accidentally skipping layers.
	cfg := config.Config{N: totalNodes, WakeupDelta: time.Hour, RoundDuration: 0, ExpectedLeaders: totalNodes / 4, LimitIterations: 1000, LimitConcurrent: 100, Hdist: 20}

	var pubsubs []*pubsub.PubSub
	outputs := make([]map[types.LayerID]LayerOutput, totalNodes)
	var outputsWaitGroup sync.WaitGroup
	for i := 0; i < totalNodes; i++ {
		host := mesh.Hosts()[i]
		ps, err := pubsub.New(ctx, logtest.New(t), host, pubsub.DefaultConfig())
		require.NoError(t, err)

		testPs := wrapPubSub(ps)
		h := createTestHare(t, meshes[i], cfg, test.clock, testPs, t.Name())
		// override the round clocks method to use our shared round clocks
		h.newRoundClock = roundClocks.roundClock
		h.mockRoracle.EXPECT().IsIdentityActiveOnConsensusView(gomock.Any(), gomock.Any(), gomock.Any()).Return(true, nil).AnyTimes()
		h.mockRoracle.EXPECT().Proof(gomock.Any(), gomock.Any(), gomock.Any(), gomock.Any()).Return(types.EmptyVrfSignature, nil).AnyTimes()
		h.mockRoracle.EXPECT().CalcEligibility(gomock.Any(), gomock.Any(), gomock.Any(), gomock.Any(), gomock.Any(), gomock.Any(), gomock.Any()).Return(uint16(1), nil).AnyTimes()
		h.mockRoracle.EXPECT().Validate(gomock.Any(), gomock.Any(), gomock.Any(), gomock.Any(), gomock.Any(), gomock.Any(), gomock.Any()).Return(true, nil).AnyTimes()
		outputsWaitGroup.Add(1)
		go func(idx int) {
			defer outputsWaitGroup.Done()
			for {
				select {
				case <-ctx.Done():
					return
				case out, ok := <-h.blockGenCh:
					if !ok {
						return
					}
					if outputs[idx] == nil {
						outputs[idx] = make(map[types.LayerID]LayerOutput)
					}
					outputs[idx][out.Layer] = out
				}
			}
		}(i)
		test.hare = append(test.hare, h.Hare)
		e := h.Start(ctx)
		require.NoError(t, e)
	}
	require.NoError(t, mesh.ConnectAllButSelf())
	require.Eventually(t, func() bool {
		for _, ps := range pubsubs {
			if len(ps.ProtocolPeers(pubsub.HareProtocol)) != len(mesh.Hosts())-1 {
				return false
			}
		}
		return true
	}, 5*time.Second, 10*time.Millisecond)

	ahead := 0
	for j := types.GetEffectiveGenesis().Add(1); !j.After(finalLyr); j = j.Add(1) {
		if ahead > 1 {
			// Since the broker keeps early messages only for the subsequent
			// layer to the most recent layer we need to ensure that the
			// difference between the most recent layer at two nodes is no more
			// than one. Otherwise if nodes get too far ahead the trailing
			// nodes will discard their messages. We do this by waiting for the
			// end of the first round of the layer prior to the one to be
			// started, which because the shared round clock only progresses
			// rounds when all nodes have received messages from all nodes,
			// ensures that all nodes have at least started the prior layer.
			<-roundClocks.roundClock(j.Sub(1)).AwaitEndOfRound(preRound)
			ahead--
		}
		test.clock.advanceLayer()
		ahead++
	}

	test.WaitForTimedTermination(t, time.Minute)
	// We close hare instances here so that the blockGenCh is closed which
	// allows for the outputsWaitGroup to complete.
	test.Close()
	outputsWaitGroup.Wait()
	for _, out := range outputs {
		for lid := types.GetEffectiveGenesis().Add(1); !lid.After(finalLyr); lid = lid.Add(1) {
			require.NotNil(t, out[lid])
			require.ElementsMatch(t, types.ToProposalIDs(pList[lid]), out[lid].Proposals)
		}
	}
}<|MERGE_RESOLUTION|>--- conflicted
+++ resolved
@@ -19,8 +19,6 @@
 	"github.com/spacemeshos/go-spacemesh/p2p/pubsub"
 )
 
-// Test running multiple consensus processes in parallel. This can happen when
-// a layer starts before the last layer has converged.
 func Test_multipleCPs(t *testing.T) {
 	logtest.SetupGlobal(t)
 	totalNodes := 10
@@ -45,148 +43,10 @@
 	runTest(t, totalNodes, totalCp, roundClocks, wrapPubSub)
 }
 
-<<<<<<< HEAD
 // Test running multiple consensus processes in parallel. This can happen when
 // a layer starts before the last layer has converged. One of the layers in
 // this test is manipulated into running more than one iteration.
 func Test_multipleCPsAndIterations(t *testing.T) {
-=======
-type p2pManipulator struct {
-	nd           pubsub.PublishSubsciber
-	stalledLayer types.LayerID
-	err          error
-}
-
-func (m *p2pManipulator) Register(protocol string, handler pubsub.GossipHandler) {
-	m.nd.Register(protocol, handler)
-}
-
-func (m *p2pManipulator) Publish(ctx context.Context, protocol string, payload []byte) error {
-	msg, _ := MessageFromBuffer(payload)
-	if msg.Layer == m.stalledLayer && msg.Round < 8 && msg.Round != preRound {
-		return m.err
-	}
-
-	if err := m.nd.Publish(ctx, protocol, payload); err != nil {
-		return fmt.Errorf("broadcast: %w", err)
-	}
-
-	return nil
-}
-
-type hareWithMocks struct {
-	*Hare
-	mockRoracle *mocks.MockRolacle
-}
-
-func createTestHare(tb testing.TB, msh mesh, tcfg config.Config, clock *mockClock, p2p pubsub.PublishSubsciber, name string) *hareWithMocks {
-	tb.Helper()
-	signer, err := signing.NewEdSigner()
-	require.NoError(tb, err)
-	edVerifier, err := signing.NewEdVerifier()
-	require.NoError(tb, err)
-
-	ctrl := gomock.NewController(tb)
-	patrol := mocks.NewMocklayerPatrol(ctrl)
-	patrol.EXPECT().SetHareInCharge(gomock.Any()).AnyTimes()
-	mockBeacons := smocks.NewMockBeaconGetter(ctrl)
-	mockBeacons.EXPECT().GetBeacon(gomock.Any()).Return(types.EmptyBeacon, nil).AnyTimes()
-	mockStateQ := mocks.NewMockstateQuerier(ctrl)
-	mockStateQ.EXPECT().IsIdentityActiveOnConsensusView(gomock.Any(), gomock.Any(), gomock.Any()).Return(true, nil).AnyTimes()
-	mockSyncS := smocks.NewMockSyncStateProvider(ctrl)
-	mockSyncS.EXPECT().IsSynced(gomock.Any()).Return(true).AnyTimes()
-	mockSyncS.EXPECT().IsBeaconSynced(gomock.Any()).Return(true).AnyTimes()
-
-	mockRoracle := mocks.NewMockRolacle(ctrl)
-
-	hare := New(
-		nil,
-		tcfg,
-		p2p,
-		signer,
-		edVerifier,
-		signer.NodeID(),
-		make(chan LayerOutput, 100),
-		mockSyncS,
-		mockBeacons,
-		mockRoracle,
-		patrol,
-		mockStateQ,
-		clock,
-		logtest.New(tb).WithName(name+"_"+signer.PublicKey().ShortString()),
-		withMesh(msh),
-	)
-	p2p.Register(pubsub.HareProtocol, hare.GetHareMsgHandler())
-
-	return &hareWithMocks{
-		Hare:        hare,
-		mockRoracle: mockRoracle,
-	}
-}
-
-type mockClock struct {
-	channels     map[types.LayerID]chan struct{}
-	layerTime    map[types.LayerID]time.Time
-	currentLayer types.LayerID
-	m            sync.RWMutex
-}
-
-func newMockClock() *mockClock {
-	return &mockClock{
-		channels:     make(map[types.LayerID]chan struct{}),
-		layerTime:    map[types.LayerID]time.Time{types.GetEffectiveGenesis(): time.Now()},
-		currentLayer: types.GetEffectiveGenesis().Add(1),
-	}
-}
-
-func (m *mockClock) LayerToTime(layer types.LayerID) time.Time {
-	m.m.RLock()
-	defer m.m.RUnlock()
-
-	return m.layerTime[layer]
-}
-
-func (m *mockClock) AwaitLayer(layer types.LayerID) chan struct{} {
-	m.m.Lock()
-	defer m.m.Unlock()
-
-	if _, ok := m.layerTime[layer]; ok {
-		ch := make(chan struct{})
-		close(ch)
-		return ch
-	}
-	if ch, ok := m.channels[layer]; ok {
-		return ch
-	}
-	ch := make(chan struct{})
-	m.channels[layer] = ch
-	return ch
-}
-
-func (m *mockClock) CurrentLayer() types.LayerID {
-	m.m.RLock()
-	defer m.m.RUnlock()
-
-	return m.currentLayer
-}
-
-func (m *mockClock) advanceLayer() {
-	m.m.Lock()
-	defer m.m.Unlock()
-
-	m.layerTime[m.currentLayer] = time.Now()
-	if ch, ok := m.channels[m.currentLayer]; ok {
-		close(ch)
-		delete(m.channels, m.currentLayer)
-	}
-	m.currentLayer = m.currentLayer.Add(1)
-}
-
-// Test - run multiple CPs simultaneously.
-func Test_multipleCPs(t *testing.T) {
-	t.Skip("pending https://github.com/spacemeshos/go-spacemesh/issues/4001")
-
->>>>>>> 18a0601d
 	logtest.SetupGlobal(t)
 	totalNodes := 10
 
