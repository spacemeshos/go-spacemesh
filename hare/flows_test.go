--- conflicted
+++ resolved
@@ -309,29 +309,10 @@
 		require.NoError(t, err)
 		pubsubs = append(pubsubs, ps)
 		h := createTestHare(t, meshes[i], cfg, test.clock, ps, t.Name())
-<<<<<<< HEAD
-		h.mockRoracle.EXPECT().
-			IsIdentityActiveOnConsensusView(gomock.Any(), gomock.Any(), gomock.Any()).
-			Return(true, nil).
-			AnyTimes()
-		h.mockRoracle.EXPECT().
-			Proof(gomock.Any(), gomock.Any(), gomock.Any()).
-			Return(types.EmptyVrfSignature, nil).
-			AnyTimes()
-		h.mockRoracle.EXPECT().
-			CalcEligibility(gomock.Any(), gomock.Any(), gomock.Any(), gomock.Any(), gomock.Any(), gomock.Any()).
-			Return(uint16(1), nil).
-			AnyTimes()
-		h.mockRoracle.EXPECT().
-			Validate(gomock.Any(), gomock.Any(), gomock.Any(), gomock.Any(), gomock.Any(), gomock.Any(), gomock.Any()).
-			Return(true, nil).
-			AnyTimes()
-=======
 		h.mockRoracle.EXPECT().IsIdentityActiveOnConsensusView(gomock.Any(), gomock.Any(), gomock.Any()).Return(true, nil).AnyTimes()
 		h.mockRoracle.EXPECT().Proof(gomock.Any(), gomock.Any(), gomock.Any(), gomock.Any()).Return(types.EmptyVrfSignature, nil).AnyTimes()
 		h.mockRoracle.EXPECT().CalcEligibility(gomock.Any(), gomock.Any(), gomock.Any(), gomock.Any(), gomock.Any(), gomock.Any()).Return(uint16(1), nil).AnyTimes()
 		h.mockRoracle.EXPECT().Validate(gomock.Any(), gomock.Any(), gomock.Any(), gomock.Any(), gomock.Any(), gomock.Any(), gomock.Any()).Return(true, nil).AnyTimes()
->>>>>>> ba3b4b51
 		h.mockCoin.EXPECT().Set(gomock.Any(), gomock.Any()).AnyTimes()
 		outputsWaitGroup.Add(1)
 		go func(idx int) {
@@ -461,29 +442,10 @@
 		pubsubs = append(pubsubs, ps)
 		mp2p := &p2pManipulator{nd: ps, stalledLayer: types.GetEffectiveGenesis().Add(1), err: errors.New("fake err")}
 		h := createTestHare(t, meshes[i], cfg, test.clock, mp2p, t.Name())
-<<<<<<< HEAD
-		h.mockRoracle.EXPECT().
-			IsIdentityActiveOnConsensusView(gomock.Any(), gomock.Any(), gomock.Any()).
-			Return(true, nil).
-			AnyTimes()
-		h.mockRoracle.EXPECT().
-			Proof(gomock.Any(), gomock.Any(), gomock.Any()).
-			Return(types.EmptyVrfSignature, nil).
-			AnyTimes()
-		h.mockRoracle.EXPECT().
-			CalcEligibility(gomock.Any(), gomock.Any(), gomock.Any(), gomock.Any(), gomock.Any(), gomock.Any()).
-			Return(uint16(1), nil).
-			AnyTimes()
-		h.mockRoracle.EXPECT().
-			Validate(gomock.Any(), gomock.Any(), gomock.Any(), gomock.Any(), gomock.Any(), gomock.Any(), gomock.Any()).
-			Return(true, nil).
-			AnyTimes()
-=======
 		h.mockRoracle.EXPECT().IsIdentityActiveOnConsensusView(gomock.Any(), gomock.Any(), gomock.Any()).Return(true, nil).AnyTimes()
 		h.mockRoracle.EXPECT().Proof(gomock.Any(), gomock.Any(), gomock.Any(), gomock.Any()).Return(types.EmptyVrfSignature, nil).AnyTimes()
 		h.mockRoracle.EXPECT().CalcEligibility(gomock.Any(), gomock.Any(), gomock.Any(), gomock.Any(), gomock.Any(), gomock.Any()).Return(uint16(1), nil).AnyTimes()
 		h.mockRoracle.EXPECT().Validate(gomock.Any(), gomock.Any(), gomock.Any(), gomock.Any(), gomock.Any(), gomock.Any(), gomock.Any()).Return(true, nil).AnyTimes()
->>>>>>> ba3b4b51
 		h.mockCoin.EXPECT().Set(gomock.Any(), gomock.Any()).AnyTimes()
 		outputsWaitGroup.Add(1)
 		go func(idx int) {
