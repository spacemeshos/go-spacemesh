package hare

import (
	"context"
	"errors"
	"sync"
	"testing"
	"time"

	"github.com/golang/mock/gomock"
	"github.com/stretchr/testify/assert"
	"github.com/stretchr/testify/require"

	"github.com/spacemeshos/go-spacemesh/blocks"
	bMocks "github.com/spacemeshos/go-spacemesh/blocks/mocks"
	"github.com/spacemeshos/go-spacemesh/common/types"
	"github.com/spacemeshos/go-spacemesh/common/util"
	"github.com/spacemeshos/go-spacemesh/crypto"
	"github.com/spacemeshos/go-spacemesh/eligibility"
	"github.com/spacemeshos/go-spacemesh/hare/config"
	"github.com/spacemeshos/go-spacemesh/hare/mocks"
	"github.com/spacemeshos/go-spacemesh/log"
	"github.com/spacemeshos/go-spacemesh/log/logtest"
	"github.com/spacemeshos/go-spacemesh/lp2p"
	"github.com/spacemeshos/go-spacemesh/lp2p/pubsub"
	pubsubmocks "github.com/spacemeshos/go-spacemesh/lp2p/pubsub/mocks"
	signing2 "github.com/spacemeshos/go-spacemesh/signing"
)

type mockReport struct {
	id       types.LayerID
	set      *Set
	c        bool
	coinflip bool
}

func (m mockReport) ID() types.LayerID {
	return m.id
}

func (m mockReport) Set() *Set {
	return m.set
}

func (m mockReport) Completed() bool {
	return m.c
}

func (m mockReport) Coinflip() bool {
	return m.coinflip
}

type mockConsensusProcess struct {
	util.Closer
	t    chan TerminationOutput
	id   types.LayerID
	term chan struct{}
	set  *Set
}

func (mcp *mockConsensusProcess) Start(context.Context) error {
	if mcp.term != nil {
		<-mcp.term
	}
	mcp.Close()
	mcp.t <- mockReport{mcp.id, mcp.set, true, false}
	return nil
}

func (mcp *mockConsensusProcess) ID() types.LayerID {
	return mcp.id
}

func (mcp *mockConsensusProcess) SetInbox(chan *Msg) {
}

type mockIDProvider struct {
	err error
}

func (mip *mockIDProvider) GetIdentity(edID string) (types.NodeID, error) {
	return types.NodeID{Key: edID, VRFPublicKey: []byte{}}, mip.err
}

func noopPubSub(tb testing.TB) pubsub.PublisherSubscriber {
	tb.Helper()
	ctrl := gomock.NewController(tb)
	publisher := pubsubmocks.NewMockPublisherSubscriber(ctrl)
	publisher.EXPECT().
		Publish(gomock.Any(), gomock.Any(), gomock.Any()).
		Return(nil).
		AnyTimes()
	publisher.EXPECT().
		Register(gomock.Any(), gomock.Any()).
		AnyTimes()
	return publisher
}

func newMockConsensusProcess(_ config.Config, instanceID types.LayerID, s *Set, _ Rolacle, _ Signer, _ pubsub.Publisher, outputChan chan TerminationOutput) *mockConsensusProcess {
	mcp := new(mockConsensusProcess)
	mcp.Closer = util.NewCloser()
	mcp.id = instanceID
	mcp.t = outputChan
	mcp.set = s
	return mcp
}

func randomBytes(t *testing.T, size int) []byte {
	data, err := crypto.GetRandomBytes(size)
	require.NoError(t, err)
	return data
}

func randomBlock(t *testing.T, lyrID types.LayerID, beacon []byte) *types.Block {
	block := types.NewExistingBlock(lyrID, randomBytes(t, 4), nil)
	block.TortoiseBeacon = beacon
	return block
}

<<<<<<< HEAD
func createHare(t *testing.T, id lp2p.Peer, ps pubsub.PublisherSubscriber, msh meshProvider, beacons blocks.BeaconGetter, logger log.Log) *Hare {
	ctrl := gomock.NewController(t)
	patrol := mocks.NewMocklayerPatrol(ctrl)
	patrol.EXPECT().SetHareInCharge(gomock.Any()).AnyTimes()
	return New(cfg, id, ps, signing2.NewEdSigner(), types.NodeID{}, (&mockSyncer{true}).IsSynced, msh, beacons, eligibility.New(logger), patrol, 10, &mockIDProvider{}, NewMockStateQuerier(), make(chan types.LayerID), logger)
=======
func createHare(t *testing.T, n1 p2p.Service, msh meshProvider, beacons blocks.BeaconGetter, clock *mockClock, logger log.Log) *Hare {
	ctrl := gomock.NewController(t)
	patrol := mocks.NewMocklayerPatrol(ctrl)
	patrol.EXPECT().SetHareInCharge(gomock.Any()).AnyTimes()
	return New(cfg, n1, signing2.NewEdSigner(), types.NodeID{}, (&mockSyncer{true}).IsSynced, msh, beacons, eligibility.New(logger), patrol, 10, &mockIDProvider{}, NewMockStateQuerier(), clock, logger)
>>>>>>> 925de266
}

var _ Consensus = (*mockConsensusProcess)(nil)

func TestHare_New(t *testing.T) {
	ctrl := gomock.NewController(t)
	defer ctrl.Finish()

	logger := logtest.New(t).WithName(t.Name())
	h := New(cfg, "", noopPubSub(t), signing2.NewEdSigner(), types.NodeID{}, (&mockSyncer{true}).IsSynced,
		mocks.NewMockmeshProvider(ctrl), bMocks.NewMockBeaconGetter(ctrl), eligibility.New(logger), mocks.NewMocklayerPatrol(ctrl), 10,
		&mockIDProvider{}, NewMockStateQuerier(), newMockClock(), logger)
	assert.NotNil(t, h)
}

func TestHare_Start(t *testing.T) {
	ctrl := gomock.NewController(t)
	defer ctrl.Finish()

	mockMesh := mocks.NewMockmeshProvider(ctrl)
	mockBeacons := bMocks.NewMockBeaconGetter(ctrl)
<<<<<<< HEAD
	h := createHare(t, "", noopPubSub(t), mockMesh, mockBeacons, logtest.New(t).WithName(t.Name()))
=======
	h := createHare(t, n1, mockMesh, mockBeacons, newMockClock(), logtest.New(t).WithName(t.Name()))
>>>>>>> 925de266

	assert.NoError(t, h.Start(context.TODO()))
	t.Cleanup(func() {
		h.Close()
	})
}

func TestHare_collectOutputAndGetResult(t *testing.T) {
	ctrl := gomock.NewController(t)
	defer ctrl.Finish()

	mockMesh := mocks.NewMockmeshProvider(ctrl)
	mockBeacons := bMocks.NewMockBeaconGetter(ctrl)
<<<<<<< HEAD
	h := createHare(t, "", noopPubSub(t), mockMesh, mockBeacons, logtest.New(t).WithName(t.Name()))
=======
	h := createHare(t, n1, mockMesh, mockBeacons, newMockClock(), logtest.New(t).WithName(t.Name()))
>>>>>>> 925de266

	res, err := h.GetResult(types.NewLayerID(0))
	assert.Equal(t, errNoResult, err)
	assert.Nil(t, res)

	lyrID := types.NewLayerID(10)
	set := NewSetFromValues(value1)

	mockMesh.EXPECT().HandleValidatedLayer(gomock.Any(), lyrID, gomock.Any()).Times(1)
	require.NoError(t, h.collectOutput(context.TODO(), mockReport{lyrID, set, true, false}))

	res, err = h.GetResult(lyrID)
	assert.NoError(t, err)
	assert.Equal(t, value1.Bytes(), res[0].Bytes())

	res, err = h.GetResult(lyrID.Add(1))
	assert.Equal(t, errNoResult, err)
	assert.Empty(t, res)
}

func TestHare_collectOutputGetResult_TerminateTooLate(t *testing.T) {
	ctrl := gomock.NewController(t)
	defer ctrl.Finish()

	mockMesh := mocks.NewMockmeshProvider(ctrl)
	mockBeacons := bMocks.NewMockBeaconGetter(ctrl)
<<<<<<< HEAD
	h := createHare(t, "", noopPubSub(t), mockMesh, mockBeacons, logtest.New(t).WithName(t.Name()))
=======
	h := createHare(t, n1, mockMesh, mockBeacons, newMockClock(), logtest.New(t).WithName(t.Name()))
>>>>>>> 925de266

	lyrID := types.NewLayerID(10)
	res, err := h.GetResult(lyrID)
	assert.Equal(t, errNoResult, err)
	assert.Nil(t, res)

	h.layerLock.Lock()
	h.lastLayer = lyrID.Add(h.bufferSize + 1)
	h.layerLock.Unlock()
	set := NewSetFromValues(value1)

	mockMesh.EXPECT().HandleValidatedLayer(gomock.Any(), lyrID, gomock.Any()).Times(1)
	err = h.collectOutput(context.TODO(), mockReport{lyrID, set, true, false})
	assert.Equal(t, ErrTooLate, err)

	res, err = h.GetResult(lyrID)
	assert.Equal(t, err, errTooOld)
	assert.Empty(t, res)
}

func TestHare_OutputCollectionLoop(t *testing.T) {
	types.SetLayersPerEpoch(4)
	ctrl := gomock.NewController(t)
	defer ctrl.Finish()

	mockMesh := mocks.NewMockmeshProvider(ctrl)
	mockBeacons := bMocks.NewMockBeaconGetter(ctrl)
<<<<<<< HEAD
	h := createHare(t, "", noopPubSub(t), mockMesh, mockBeacons, logtest.New(t).WithName(t.Name()))
=======
	h := createHare(t, n1, mockMesh, mockBeacons, newMockClock(), logtest.New(t).WithName(t.Name()))
>>>>>>> 925de266
	require.NoError(t, h.Start(context.TODO()))

	lyrID := types.NewLayerID(8)
	mo := mockReport{lyrID, NewEmptySet(0), true, false}
	mockMesh.EXPECT().RecordCoinflip(gomock.Any(), lyrID, false).Times(1)
	mockMesh.EXPECT().HandleValidatedLayer(gomock.Any(), lyrID, gomock.Any()).Times(1)
	_, err := h.broker.Register(context.TODO(), mo.ID())
	require.NoError(t, err)
	time.Sleep(1 * time.Second)
	h.outputChan <- mo
	time.Sleep(1 * time.Second)
	assert.Nil(t, h.broker.outbox[mo.ID().Uint32()])
}

func TestHare_onTick(t *testing.T) {
	ctrl := gomock.NewController(t)
	defer ctrl.Finish()

	cfg := config.DefaultConfig()
	types.SetLayersPerEpoch(4)

	cfg.N = 2
	cfg.F = 1
	cfg.RoundDuration = 1

<<<<<<< HEAD
	layerTicker := make(chan types.LayerID)
=======
	sim := service.NewSimulator()
	n1 := sim.NewNode()
	clock := newMockClock()
>>>>>>> 925de266

	oracle := newMockHashOracle(numOfClients)
	signing := signing2.NewEdSigner()

	mockMesh := mocks.NewMockmeshProvider(ctrl)
	mockBeacons := bMocks.NewMockBeaconGetter(ctrl)
	patrol := mocks.NewMocklayerPatrol(ctrl)
	patrol.EXPECT().SetHareInCharge(types.GetEffectiveGenesis().Add(1)).Times(1)
<<<<<<< HEAD
	h := New(cfg, "", noopPubSub(t), signing, types.NodeID{}, (&mockSyncer{true}).IsSynced, mockMesh, mockBeacons, oracle, patrol, 10, &mockIDProvider{}, NewMockStateQuerier(), layerTicker, logtest.New(t).WithName("Hare"))
=======
	h := New(cfg, n1, signing, types.NodeID{}, (&mockSyncer{true}).IsSynced, mockMesh, mockBeacons, oracle, patrol, 10, &mockIDProvider{}, NewMockStateQuerier(), clock, logtest.New(t).WithName("Hare"))
>>>>>>> 925de266
	h.networkDelta = 0
	h.bufferSize = 1

	createdChan := make(chan struct{})
	var nmcp *mockConsensusProcess
<<<<<<< HEAD
	h.factory = func(cfg config.Config, instanceId types.LayerID, s *Set, oracle Rolacle, signing Signer, p2p pubsub.Publisher, outputChan chan TerminationOutput) Consensus {
=======
	h.factory = func(cfg config.Config, instanceId types.LayerID, s *Set, oracle Rolacle, signing Signer, p2p NetworkService, clock RoundClock, outputChan chan TerminationOutput) Consensus {
>>>>>>> 925de266
		nmcp = newMockConsensusProcess(cfg, instanceId, s, oracle, signing, p2p, outputChan)
		createdChan <- struct{}{}
		return nmcp
	}

	require.NoError(t, h.Start(context.TODO()))

	lyrID := types.GetEffectiveGenesis().Add(1)
	beacon := randomBytes(t, 32)
	blockSet := []*types.Block{
		randomBlock(t, lyrID, beacon),
		randomBlock(t, lyrID, beacon),
		randomBlock(t, lyrID, beacon),
	}
	mockBeacons.EXPECT().GetBeacon(lyrID.GetEpoch()).Return(beacon, nil).Times(1)
	mockMesh.EXPECT().RecordCoinflip(gomock.Any(), lyrID, false).Times(1)
	mockMesh.EXPECT().LayerBlocks(lyrID).Return(blockSet, nil).Times(1)
	mockMesh.EXPECT().HandleValidatedLayer(gomock.Any(), lyrID, gomock.Any()).Times(1)

	var wg sync.WaitGroup
	wg.Add(1)
	go func() {
		clock.advanceLayer()
		<-createdChan
		<-nmcp.CloseChannel()
		wg.Done()
	}()

	wg.Wait()
	time.Sleep(100 * time.Millisecond)
	res1, err := h.GetResult(types.GetEffectiveGenesis().Add(1))
	assert.NoError(t, err)
	assert.Equal(t, types.SortBlockIDs(types.BlockIDs(blockSet)), types.SortBlockIDs(res1))

	lyrID = lyrID.Add(1)
	// consensus process is closed, should not process any tick
	wg.Add(1)
	go func() {
		clock.advanceLayer()
		h.Close()
		wg.Done()
	}()

	// collect output one more time
	wg.Wait()
	time.Sleep(100 * time.Millisecond)
	res2, err := h.GetResult(lyrID)
	assert.Equal(t, errNoResult, err)
	assert.Empty(t, res2)
}

func TestHare_onTick_BeaconFromRefBlocks(t *testing.T) {
	ctrl := gomock.NewController(t)
	defer ctrl.Finish()

	cfg := config.DefaultConfig()
	types.SetLayersPerEpoch(4)

	cfg.N = 2
	cfg.F = 1
	cfg.RoundDuration = 1

<<<<<<< HEAD
	layerTicker := make(chan types.LayerID)
=======
	sim := service.NewSimulator()
	n1 := sim.NewNode()

	clock := newMockClock()
	clock.advanceLayer() // we want to start at genesis + 2 instead of 1
>>>>>>> 925de266
	lyrID := types.GetEffectiveGenesis().Add(2)

	oracle := newMockHashOracle(numOfClients)
	signing := signing2.NewEdSigner()

	mockMesh := mocks.NewMockmeshProvider(ctrl)
	mockBeacons := bMocks.NewMockBeaconGetter(ctrl)

	patrol := mocks.NewMocklayerPatrol(ctrl)
	patrol.EXPECT().SetHareInCharge(lyrID).Times(1)
<<<<<<< HEAD
	h := New(cfg, "", noopPubSub(t), signing, types.NodeID{}, (&mockSyncer{true}).IsSynced, mockMesh, mockBeacons, oracle, patrol, 10, &mockIDProvider{}, NewMockStateQuerier(), layerTicker, logtest.New(t).WithName("Hare"))
=======
	h := New(cfg, n1, signing, types.NodeID{}, (&mockSyncer{true}).IsSynced, mockMesh, mockBeacons, oracle, patrol, 10, &mockIDProvider{}, NewMockStateQuerier(), clock, logtest.New(t).WithName("Hare"))
>>>>>>> 925de266
	h.networkDelta = 0
	h.bufferSize = 1

	createdChan := make(chan struct{})
	var nmcp *mockConsensusProcess
<<<<<<< HEAD
	h.factory = func(cfg config.Config, instanceId types.LayerID, s *Set, oracle Rolacle, signing Signer, p2p pubsub.Publisher, outputChan chan TerminationOutput) Consensus {
=======
	h.factory = func(cfg config.Config, instanceId types.LayerID, s *Set, oracle Rolacle, signing Signer, p2p NetworkService, clock RoundClock, outputChan chan TerminationOutput) Consensus {
>>>>>>> 925de266
		nmcp = newMockConsensusProcess(cfg, instanceId, s, oracle, signing, p2p, outputChan)
		createdChan <- struct{}{}
		return nmcp
	}

	require.NoError(t, h.Start(context.TODO()))
	t.Cleanup(func() {
		h.Close()
	})

	epochBeacon := randomBytes(t, 32)
	blockSet := []*types.Block{
		randomBlock(t, lyrID, epochBeacon),
		randomBlock(t, lyrID, nil),
		randomBlock(t, lyrID, epochBeacon),
	}
	refBlock := randomBlock(t, lyrID.Sub(1), epochBeacon)
	bID := refBlock.ID()
	blockSet[1].RefBlock = &bID
	mockBeacons.EXPECT().GetBeacon(lyrID.GetEpoch()).Return(epochBeacon, nil).Times(1)
	mockMesh.EXPECT().RecordCoinflip(gomock.Any(), lyrID, false).Times(1)
	mockMesh.EXPECT().LayerBlocks(lyrID).Return(blockSet, nil).Times(1)
	mockMesh.EXPECT().GetBlock(bID).Return(refBlock, nil).Times(1)
	mockMesh.EXPECT().HandleValidatedLayer(gomock.Any(), lyrID, gomock.Any()).Times(1)

	var wg sync.WaitGroup
	wg.Add(1)
	go func() {
		clock.advanceLayer()
		<-createdChan
		<-nmcp.CloseChannel()
		wg.Done()
	}()

	wg.Wait()
	time.Sleep(100 * time.Millisecond)
	res, err := h.GetResult(lyrID)
	assert.NoError(t, err)
	assert.Equal(t, types.SortBlockIDs(types.BlockIDs(blockSet)), types.SortBlockIDs(res))
}

func TestHare_onTick_SomeBadBlocks(t *testing.T) {
	ctrl := gomock.NewController(t)
	defer ctrl.Finish()

	cfg := config.DefaultConfig()
	types.SetLayersPerEpoch(4)

	cfg.N = 2
	cfg.F = 1
	cfg.RoundDuration = 1

<<<<<<< HEAD
	layerTicker := make(chan types.LayerID)
=======
	sim := service.NewSimulator()
	n1 := sim.NewNode()

	clock := newMockClock()
>>>>>>> 925de266

	oracle := newMockHashOracle(numOfClients)
	signing := signing2.NewEdSigner()

	mockMesh := mocks.NewMockmeshProvider(ctrl)
	mockBeacons := bMocks.NewMockBeaconGetter(ctrl)
	patrol := mocks.NewMocklayerPatrol(ctrl)
	patrol.EXPECT().SetHareInCharge(types.GetEffectiveGenesis().Add(1)).Times(1)
<<<<<<< HEAD
	h := New(cfg, "", noopPubSub(t), signing, types.NodeID{}, (&mockSyncer{true}).IsSynced, mockMesh, mockBeacons, oracle, patrol, 10, &mockIDProvider{}, NewMockStateQuerier(), layerTicker, logtest.New(t).WithName("Hare"))
=======
	h := New(cfg, n1, signing, types.NodeID{}, (&mockSyncer{true}).IsSynced, mockMesh, mockBeacons, oracle, patrol, 10, &mockIDProvider{}, NewMockStateQuerier(), clock, logtest.New(t).WithName("Hare"))
>>>>>>> 925de266
	h.networkDelta = 0
	h.bufferSize = 1

	createdChan := make(chan struct{})
	var nmcp *mockConsensusProcess
<<<<<<< HEAD
	h.factory = func(cfg config.Config, instanceId types.LayerID, s *Set, oracle Rolacle, signing Signer, p2p pubsub.Publisher, outputChan chan TerminationOutput) Consensus {
=======
	h.factory = func(cfg config.Config, instanceId types.LayerID, s *Set, oracle Rolacle, signing Signer, p2p NetworkService, clock RoundClock, outputChan chan TerminationOutput) Consensus {
>>>>>>> 925de266
		nmcp = newMockConsensusProcess(cfg, instanceId, s, oracle, signing, p2p, outputChan)
		createdChan <- struct{}{}
		return nmcp
	}

	require.NoError(t, h.Start(context.TODO()))
	t.Cleanup(func() {
		h.Close()
	})

	lyrID := types.GetEffectiveGenesis().Add(1)
	beacon := randomBytes(t, 32)
	epochBeacon := randomBytes(t, 32)
	blockSet := []*types.Block{
		randomBlock(t, lyrID, epochBeacon),
		randomBlock(t, lyrID, beacon),
		randomBlock(t, lyrID, epochBeacon),
	}
	mockBeacons.EXPECT().GetBeacon(lyrID.GetEpoch()).Return(epochBeacon, nil).Times(1)
	mockMesh.EXPECT().RecordCoinflip(gomock.Any(), lyrID, false).Times(1)
	mockMesh.EXPECT().LayerBlocks(lyrID).Return(blockSet, nil).Times(1)
	mockMesh.EXPECT().HandleValidatedLayer(gomock.Any(), lyrID, gomock.Any()).Times(1)

	var wg sync.WaitGroup
	wg.Add(1)
	go func() {
		clock.advanceLayer()
		<-createdChan
		<-nmcp.CloseChannel()
		wg.Done()
	}()

	wg.Wait()
	time.Sleep(100 * time.Millisecond)
	res, err := h.GetResult(lyrID)
	assert.NoError(t, err)
	goodBlocks := []*types.Block{blockSet[0], blockSet[2]}
	assert.Equal(t, types.SortBlockIDs(types.BlockIDs(goodBlocks)), types.SortBlockIDs(res))
}

func TestHare_onTick_NoGoodBlocks(t *testing.T) {
	ctrl := gomock.NewController(t)
	defer ctrl.Finish()

	cfg := config.DefaultConfig()
	types.SetLayersPerEpoch(4)

	cfg.N = 2
	cfg.F = 1
	cfg.RoundDuration = 1

<<<<<<< HEAD
	layerTicker := make(chan types.LayerID)
=======
	sim := service.NewSimulator()
	n1 := sim.NewNode()

	clock := newMockClock()
>>>>>>> 925de266

	oracle := newMockHashOracle(numOfClients)
	signing := signing2.NewEdSigner()

	mockMesh := mocks.NewMockmeshProvider(ctrl)
	mockBeacons := bMocks.NewMockBeaconGetter(ctrl)
	patrol := mocks.NewMocklayerPatrol(ctrl)
	patrol.EXPECT().SetHareInCharge(types.GetEffectiveGenesis().Add(1)).Times(1)
<<<<<<< HEAD
	h := New(cfg, "", noopPubSub(t), signing, types.NodeID{}, (&mockSyncer{true}).IsSynced, mockMesh, mockBeacons, oracle, patrol, 10, &mockIDProvider{}, NewMockStateQuerier(), layerTicker, logtest.New(t).WithName("Hare"))
=======
	h := New(cfg, n1, signing, types.NodeID{}, (&mockSyncer{true}).IsSynced, mockMesh, mockBeacons, oracle, patrol, 10, &mockIDProvider{}, NewMockStateQuerier(), clock, logtest.New(t).WithName("Hare"))
>>>>>>> 925de266
	h.networkDelta = 0
	h.bufferSize = 1

	createdChan := make(chan struct{})
	var nmcp *mockConsensusProcess
<<<<<<< HEAD
	h.factory = func(cfg config.Config, instanceId types.LayerID, s *Set, oracle Rolacle, signing Signer, p2p pubsub.Publisher, outputChan chan TerminationOutput) Consensus {
=======
	h.factory = func(cfg config.Config, instanceId types.LayerID, s *Set, oracle Rolacle, signing Signer, p2p NetworkService, clock RoundClock, outputChan chan TerminationOutput) Consensus {
>>>>>>> 925de266
		nmcp = newMockConsensusProcess(cfg, instanceId, s, oracle, signing, p2p, outputChan)
		createdChan <- struct{}{}
		return nmcp
	}

	require.NoError(t, h.Start(context.TODO()))
	t.Cleanup(func() {
		h.Close()
	})

	lyrID := types.GetEffectiveGenesis().Add(1)
	beacon := randomBytes(t, 32)
	epochBeacon := randomBytes(t, 32)
	blockSet := []*types.Block{
		randomBlock(t, lyrID, beacon),
		randomBlock(t, lyrID, beacon),
		randomBlock(t, lyrID, beacon),
	}
	mockBeacons.EXPECT().GetBeacon(lyrID.GetEpoch()).Return(epochBeacon, nil).Times(1)
	mockMesh.EXPECT().RecordCoinflip(gomock.Any(), lyrID, false).Times(1)
	mockMesh.EXPECT().LayerBlocks(lyrID).Return(blockSet, nil).Times(1)
	mockMesh.EXPECT().HandleValidatedLayer(gomock.Any(), lyrID, gomock.Any()).Times(1)

	var wg sync.WaitGroup
	wg.Add(1)
	go func() {
		clock.advanceLayer()
		<-createdChan
		<-nmcp.CloseChannel()
		wg.Done()
	}()

	wg.Wait()
	time.Sleep(100 * time.Millisecond)
	res, err := h.GetResult(lyrID)
	assert.NoError(t, err)
	assert.Empty(t, res)
}

func TestHare_onTick_NoBeacon(t *testing.T) {
	types.SetLayersPerEpoch(4)
	lyr := types.NewLayerID(199)

	ctrl := gomock.NewController(t)
	defer ctrl.Finish()

	moRolacle := mocks.NewMockRolacle(ctrl)
	moRolacle.EXPECT().IsIdentityActiveOnConsensusView(gomock.Any(), gomock.Any(), lyr).Return(true, nil).MaxTimes(1)

	mockMesh := mocks.NewMockmeshProvider(ctrl)
	mockBeacons := bMocks.NewMockBeaconGetter(ctrl)
	mockBeacons.EXPECT().GetBeacon(lyr.GetEpoch()).Return(nil, errors.New("whatever")).Times(1)

<<<<<<< HEAD
	layerTicker := make(chan types.LayerID)
	patrol := mocks.NewMocklayerPatrol(ctrl)
	h := New(cfg, "", noopPubSub(t), nil, types.NodeID{}, (&mockSyncer{false}).IsSynced, mockMesh, mockBeacons, moRolacle, patrol, 10, &mockIDProvider{}, NewMockStateQuerier(), layerTicker, logtest.New(t).WithName("Hare"))
=======
	net := service.NewSimulator().NewNode()

	patrol := mocks.NewMocklayerPatrol(ctrl)
	h := New(cfg, net, nil, types.NodeID{}, (&mockSyncer{false}).IsSynced, mockMesh, mockBeacons, moRolacle, patrol, 10, &mockIDProvider{}, NewMockStateQuerier(), newMockClock(), logtest.New(t).WithName("Hare"))
>>>>>>> 925de266
	h.networkDelta = 0
	require.NoError(t, h.broker.Start(context.TODO()))

	started, err := h.onTick(context.TODO(), lyr)
	assert.NoError(t, err)
	assert.False(t, started)
}

func TestHare_onTick_NotSynced(t *testing.T) {
	types.SetLayersPerEpoch(4)
	lyr := types.NewLayerID(199)

	ctrl := gomock.NewController(t)
	defer ctrl.Finish()

	moRolacle := mocks.NewMockRolacle(ctrl)
	moRolacle.EXPECT().IsIdentityActiveOnConsensusView(gomock.Any(), gomock.Any(), lyr).Return(true, nil).MaxTimes(1)

	mp := mocks.NewMockmeshProvider(ctrl)
	mockBeacons := bMocks.NewMockBeaconGetter(ctrl)
	mockBeacons.EXPECT().GetBeacon(lyr.GetEpoch()).Return(randomBytes(t, 32), nil).Times(1)

<<<<<<< HEAD
	layerTicker := make(chan types.LayerID)

	patrol := mocks.NewMocklayerPatrol(ctrl)
	h := New(cfg, "", noopPubSub(t), nil, types.NodeID{}, (&mockSyncer{false}).IsSynced, mp, mockBeacons, moRolacle, patrol, 10, &mockIDProvider{}, NewMockStateQuerier(), layerTicker, logtest.New(t).WithName("Hare"))
=======
	net := service.NewSimulator().NewNode()

	patrol := mocks.NewMocklayerPatrol(ctrl)
	h := New(cfg, net, nil, types.NodeID{}, (&mockSyncer{false}).IsSynced, mp, mockBeacons, moRolacle, patrol, 10, &mockIDProvider{}, NewMockStateQuerier(), newMockClock(), logtest.New(t).WithName("Hare"))
>>>>>>> 925de266
	h.networkDelta = 0
	require.NoError(t, h.broker.Start(context.TODO()))

	started, err := h.onTick(context.TODO(), lyr)
	assert.NoError(t, err)
	assert.False(t, started)
}

func TestHare_outputBuffer(t *testing.T) {
	ctrl := gomock.NewController(t)
	defer ctrl.Finish()

	mockMesh := mocks.NewMockmeshProvider(ctrl)
	mockMesh.EXPECT().HandleValidatedLayer(gomock.Any(), gomock.Any(), gomock.Any()).AnyTimes()
	mockBeacons := bMocks.NewMockBeaconGetter(ctrl)
<<<<<<< HEAD
	h := createHare(t, "", noopPubSub(t), mockMesh, mockBeacons, logtest.New(t).WithName(t.Name()))
=======
	h := createHare(t, n1, mockMesh, mockBeacons, newMockClock(), logtest.New(t).WithName(t.Name()))
>>>>>>> 925de266
	lasti := types.LayerID{}

	for i := lasti; i.Before(types.NewLayerID(h.bufferSize)); i = i.Add(1) {
		h.lastLayer = i
		mockid := i
		set := NewSetFromValues(value1)
		_ = h.collectOutput(context.TODO(), mockReport{mockid, set, true, false})
		_, ok := h.outputs[mockid]
		require.True(t, ok)
		require.EqualValues(t, i.Add(1).Uint32(), len(h.outputs))
		lasti = i
	}

	require.EqualValues(t, h.bufferSize, len(h.outputs))

	// add another output
	mockid := lasti.Add(1)
	set := NewSetFromValues(value1)
	require.NoError(t, h.collectOutput(context.TODO(), mockReport{mockid, set, true, false}))
	_, ok := h.outputs[mockid]
	require.True(t, ok)
	require.EqualValues(t, h.bufferSize, len(h.outputs))
}

func TestHare_IsTooLate(t *testing.T) {
	ctrl := gomock.NewController(t)
	defer ctrl.Finish()

	mockMesh := mocks.NewMockmeshProvider(ctrl)
	mockMesh.EXPECT().HandleValidatedLayer(gomock.Any(), gomock.Any(), gomock.Any()).AnyTimes()
	mockBeacons := bMocks.NewMockBeaconGetter(ctrl)
<<<<<<< HEAD
	h := createHare(t, "", noopPubSub(t), mockMesh, mockBeacons, logtest.New(t).WithName(t.Name()))
=======
	h := createHare(t, n1, mockMesh, mockBeacons, newMockClock(), logtest.New(t).WithName(t.Name()))
>>>>>>> 925de266

	for i := (types.LayerID{}); i.Before(types.NewLayerID(h.bufferSize * 2)); i = i.Add(1) {
		mockid := i
		set := NewSetFromValues(value1)
		h.lastLayer = i
		_ = h.collectOutput(context.TODO(), mockReport{mockid, set, true, false})
		_, ok := h.outputs[mockid]
		require.True(t, ok)
		exp := i.Add(1).Uint32()
		if exp > h.bufferSize {
			exp = h.bufferSize
		}

		require.EqualValues(t, exp, len(h.outputs))
	}

	require.True(t, h.outOfBufferRange(types.NewLayerID(1)))
}

func TestHare_oldestInBuffer(t *testing.T) {
	ctrl := gomock.NewController(t)
	defer ctrl.Finish()

	mockMesh := mocks.NewMockmeshProvider(ctrl)
	mockMesh.EXPECT().HandleValidatedLayer(gomock.Any(), gomock.Any(), gomock.Any()).AnyTimes()
	mockBeacons := bMocks.NewMockBeaconGetter(ctrl)
<<<<<<< HEAD
	h := createHare(t, "", noopPubSub(t), mockMesh, mockBeacons, logtest.New(t).WithName(t.Name()))
=======
	h := createHare(t, n1, mockMesh, mockBeacons, newMockClock(), logtest.New(t).WithName(t.Name()))
>>>>>>> 925de266
	lasti := types.LayerID{}

	for i := lasti; i.Before(types.NewLayerID(h.bufferSize)); i = i.Add(1) {
		mockid := i
		set := NewSetFromValues(value1)
		h.lastLayer = i
		_ = h.collectOutput(context.TODO(), mockReport{mockid, set, true, false})
		_, ok := h.outputs[mockid]
		require.True(t, ok)
		exp := i.Add(1).Uint32()
		if exp > h.bufferSize {
			exp = h.bufferSize
		}

		require.EqualValues(t, exp, len(h.outputs))
		lasti = i
	}

	lyr := h.oldestResultInBuffer()
	require.Equal(t, types.NewLayerID(0), lyr)

	mockid := lasti.Add(1)
	set := NewSetFromValues(value1)
	h.lastLayer = lasti.Add(1)
	require.NoError(t, h.collectOutput(context.TODO(), mockReport{mockid, set, true, false}))
	_, ok := h.outputs[mockid]
	require.True(t, ok)
	require.EqualValues(t, h.bufferSize, len(h.outputs))

	lyr = h.oldestResultInBuffer()
	require.Equal(t, types.NewLayerID(1), lyr)

	mockid = lasti.Add(2)
	set = NewSetFromValues(value1)
	h.lastLayer = lasti.Add(2)
	require.NoError(t, h.collectOutput(context.TODO(), mockReport{mockid, set, true, false}))
	_, ok = h.outputs[mockid]
	require.True(t, ok)
	require.EqualValues(t, h.bufferSize, len(h.outputs))

	lyr = h.oldestResultInBuffer()
	require.Equal(t, types.NewLayerID(2), lyr)
}

// make sure that Hare writes a weak coin value for a layer to the mesh after the CP completes,
// regardless of whether it succeeds or fails.
func TestHare_WeakCoin(t *testing.T) {
	r := require.New(t)

	layerID := types.NewLayerID(10)

	done := make(chan struct{})
	oracle := newMockHashOracle(numOfClients)
	signing := signing2.NewEdSigner()

	ctrl := gomock.NewController(t)
	defer ctrl.Finish()

	mockMesh := mocks.NewMockmeshProvider(ctrl)
	mockBeacons := bMocks.NewMockBeaconGetter(ctrl)
	patrol := mocks.NewMocklayerPatrol(ctrl)
<<<<<<< HEAD
	h := New(cfg, "", noopPubSub(t), signing, types.NodeID{}, (&mockSyncer{true}).IsSynced, mockMesh, mockBeacons, oracle, patrol, 10, &mockIDProvider{}, NewMockStateQuerier(), layerTicker, logtest.New(t).WithName("Hare"))
=======
	h := New(cfg, n1, signing, types.NodeID{}, (&mockSyncer{true}).IsSynced, mockMesh, mockBeacons, oracle, patrol, 10, &mockIDProvider{}, NewMockStateQuerier(), newMockClock(), logtest.New(t).WithName("Hare"))
>>>>>>> 925de266
	defer h.Close()
	h.lastLayer = layerID
	set := NewSetFromValues(value1)

	require.NoError(t, h.Start(context.TODO()))
	waitForMsg := func() {
		tmr := time.NewTimer(time.Second)
		select {
		case <-tmr.C:
			r.Fail("timed out waiting for message")
		case <-done:
		}
	}

	// complete + coin flip true
	mockMesh.EXPECT().RecordCoinflip(gomock.Any(), layerID, true).Times(1)
	mockMesh.EXPECT().HandleValidatedLayer(gomock.Any(), layerID, gomock.Any()).Do(
		func(context.Context, types.LayerID, []types.BlockID) {
			done <- struct{}{}
		}).Times(1)
	h.outputChan <- mockReport{layerID, set, true, true}
	waitForMsg()

	// incomplete + coin flip true
	mockMesh.EXPECT().RecordCoinflip(gomock.Any(), layerID, true).Times(1)
	mockMesh.EXPECT().InvalidateLayer(gomock.Any(), layerID).Do(
		func(context.Context, types.LayerID) {
			done <- struct{}{}
		}).Times(1)
	h.outputChan <- mockReport{layerID, set, false, true}
	waitForMsg()

	// complete + coin flip false
	mockMesh.EXPECT().RecordCoinflip(gomock.Any(), layerID, false).Times(1)
	mockMesh.EXPECT().HandleValidatedLayer(gomock.Any(), layerID, gomock.Any()).Do(
		func(context.Context, types.LayerID, []types.BlockID) {
			done <- struct{}{}
		}).Times(1)
	h.outputChan <- mockReport{layerID, set, true, false}
	waitForMsg()

	// incomplete + coin flip false
	mockMesh.EXPECT().RecordCoinflip(gomock.Any(), layerID, false).Times(1)
	mockMesh.EXPECT().InvalidateLayer(gomock.Any(), layerID).Do(
		func(context.Context, types.LayerID) {
			done <- struct{}{}
		}).Times(1)
	h.outputChan <- mockReport{layerID, set, false, false}
	waitForMsg()
}<|MERGE_RESOLUTION|>--- conflicted
+++ resolved
@@ -117,19 +117,11 @@
 	return block
 }
 
-<<<<<<< HEAD
-func createHare(t *testing.T, id lp2p.Peer, ps pubsub.PublisherSubscriber, msh meshProvider, beacons blocks.BeaconGetter, logger log.Log) *Hare {
+func createHare(t *testing.T, id lp2p.Peer, ps pubsub.PublisherSubscriber, msh meshProvider, beacons blocks.BeaconGetter, clock *mockClock, logger log.Log) *Hare {
 	ctrl := gomock.NewController(t)
 	patrol := mocks.NewMocklayerPatrol(ctrl)
 	patrol.EXPECT().SetHareInCharge(gomock.Any()).AnyTimes()
-	return New(cfg, id, ps, signing2.NewEdSigner(), types.NodeID{}, (&mockSyncer{true}).IsSynced, msh, beacons, eligibility.New(logger), patrol, 10, &mockIDProvider{}, NewMockStateQuerier(), make(chan types.LayerID), logger)
-=======
-func createHare(t *testing.T, n1 p2p.Service, msh meshProvider, beacons blocks.BeaconGetter, clock *mockClock, logger log.Log) *Hare {
-	ctrl := gomock.NewController(t)
-	patrol := mocks.NewMocklayerPatrol(ctrl)
-	patrol.EXPECT().SetHareInCharge(gomock.Any()).AnyTimes()
-	return New(cfg, n1, signing2.NewEdSigner(), types.NodeID{}, (&mockSyncer{true}).IsSynced, msh, beacons, eligibility.New(logger), patrol, 10, &mockIDProvider{}, NewMockStateQuerier(), clock, logger)
->>>>>>> 925de266
+	return New(cfg, id, ps, signing2.NewEdSigner(), types.NodeID{}, (&mockSyncer{true}).IsSynced, msh, beacons, eligibility.New(logger), patrol, 10, &mockIDProvider{}, NewMockStateQuerier(), clock, logger)
 }
 
 var _ Consensus = (*mockConsensusProcess)(nil)
@@ -151,11 +143,7 @@
 
 	mockMesh := mocks.NewMockmeshProvider(ctrl)
 	mockBeacons := bMocks.NewMockBeaconGetter(ctrl)
-<<<<<<< HEAD
-	h := createHare(t, "", noopPubSub(t), mockMesh, mockBeacons, logtest.New(t).WithName(t.Name()))
-=======
-	h := createHare(t, n1, mockMesh, mockBeacons, newMockClock(), logtest.New(t).WithName(t.Name()))
->>>>>>> 925de266
+	h := createHare(t, "", noopPubSub(t), mockMesh, mockBeacons, newMockClock(), logtest.New(t).WithName(t.Name()))
 
 	assert.NoError(t, h.Start(context.TODO()))
 	t.Cleanup(func() {
@@ -169,11 +157,7 @@
 
 	mockMesh := mocks.NewMockmeshProvider(ctrl)
 	mockBeacons := bMocks.NewMockBeaconGetter(ctrl)
-<<<<<<< HEAD
-	h := createHare(t, "", noopPubSub(t), mockMesh, mockBeacons, logtest.New(t).WithName(t.Name()))
-=======
-	h := createHare(t, n1, mockMesh, mockBeacons, newMockClock(), logtest.New(t).WithName(t.Name()))
->>>>>>> 925de266
+	h := createHare(t, "", noopPubSub(t), mockMesh, mockBeacons, newMockClock(), logtest.New(t).WithName(t.Name()))
 
 	res, err := h.GetResult(types.NewLayerID(0))
 	assert.Equal(t, errNoResult, err)
@@ -200,11 +184,7 @@
 
 	mockMesh := mocks.NewMockmeshProvider(ctrl)
 	mockBeacons := bMocks.NewMockBeaconGetter(ctrl)
-<<<<<<< HEAD
-	h := createHare(t, "", noopPubSub(t), mockMesh, mockBeacons, logtest.New(t).WithName(t.Name()))
-=======
-	h := createHare(t, n1, mockMesh, mockBeacons, newMockClock(), logtest.New(t).WithName(t.Name()))
->>>>>>> 925de266
+	h := createHare(t, "", noopPubSub(t), mockMesh, mockBeacons, newMockClock(), logtest.New(t).WithName(t.Name()))
 
 	lyrID := types.NewLayerID(10)
 	res, err := h.GetResult(lyrID)
@@ -232,11 +212,7 @@
 
 	mockMesh := mocks.NewMockmeshProvider(ctrl)
 	mockBeacons := bMocks.NewMockBeaconGetter(ctrl)
-<<<<<<< HEAD
-	h := createHare(t, "", noopPubSub(t), mockMesh, mockBeacons, logtest.New(t).WithName(t.Name()))
-=======
-	h := createHare(t, n1, mockMesh, mockBeacons, newMockClock(), logtest.New(t).WithName(t.Name()))
->>>>>>> 925de266
+	h := createHare(t, "", noopPubSub(t), mockMesh, mockBeacons, newMockClock(), logtest.New(t).WithName(t.Name()))
 	require.NoError(t, h.Start(context.TODO()))
 
 	lyrID := types.NewLayerID(8)
@@ -262,13 +238,7 @@
 	cfg.F = 1
 	cfg.RoundDuration = 1
 
-<<<<<<< HEAD
-	layerTicker := make(chan types.LayerID)
-=======
-	sim := service.NewSimulator()
-	n1 := sim.NewNode()
 	clock := newMockClock()
->>>>>>> 925de266
 
 	oracle := newMockHashOracle(numOfClients)
 	signing := signing2.NewEdSigner()
@@ -277,21 +247,13 @@
 	mockBeacons := bMocks.NewMockBeaconGetter(ctrl)
 	patrol := mocks.NewMocklayerPatrol(ctrl)
 	patrol.EXPECT().SetHareInCharge(types.GetEffectiveGenesis().Add(1)).Times(1)
-<<<<<<< HEAD
-	h := New(cfg, "", noopPubSub(t), signing, types.NodeID{}, (&mockSyncer{true}).IsSynced, mockMesh, mockBeacons, oracle, patrol, 10, &mockIDProvider{}, NewMockStateQuerier(), layerTicker, logtest.New(t).WithName("Hare"))
-=======
-	h := New(cfg, n1, signing, types.NodeID{}, (&mockSyncer{true}).IsSynced, mockMesh, mockBeacons, oracle, patrol, 10, &mockIDProvider{}, NewMockStateQuerier(), clock, logtest.New(t).WithName("Hare"))
->>>>>>> 925de266
+	h := New(cfg, "", noopPubSub(t), signing, types.NodeID{}, (&mockSyncer{true}).IsSynced, mockMesh, mockBeacons, oracle, patrol, 10, &mockIDProvider{}, NewMockStateQuerier(), clock, logtest.New(t).WithName("Hare"))
 	h.networkDelta = 0
 	h.bufferSize = 1
 
 	createdChan := make(chan struct{})
 	var nmcp *mockConsensusProcess
-<<<<<<< HEAD
-	h.factory = func(cfg config.Config, instanceId types.LayerID, s *Set, oracle Rolacle, signing Signer, p2p pubsub.Publisher, outputChan chan TerminationOutput) Consensus {
-=======
-	h.factory = func(cfg config.Config, instanceId types.LayerID, s *Set, oracle Rolacle, signing Signer, p2p NetworkService, clock RoundClock, outputChan chan TerminationOutput) Consensus {
->>>>>>> 925de266
+	h.factory = func(cfg config.Config, instanceId types.LayerID, s *Set, oracle Rolacle, signing Signer, p2p pubsub.Publisher, clock RoundClock, outputChan chan TerminationOutput) Consensus {
 		nmcp = newMockConsensusProcess(cfg, instanceId, s, oracle, signing, p2p, outputChan)
 		createdChan <- struct{}{}
 		return nmcp
@@ -354,15 +316,8 @@
 	cfg.F = 1
 	cfg.RoundDuration = 1
 
-<<<<<<< HEAD
-	layerTicker := make(chan types.LayerID)
-=======
-	sim := service.NewSimulator()
-	n1 := sim.NewNode()
-
 	clock := newMockClock()
 	clock.advanceLayer() // we want to start at genesis + 2 instead of 1
->>>>>>> 925de266
 	lyrID := types.GetEffectiveGenesis().Add(2)
 
 	oracle := newMockHashOracle(numOfClients)
@@ -373,21 +328,13 @@
 
 	patrol := mocks.NewMocklayerPatrol(ctrl)
 	patrol.EXPECT().SetHareInCharge(lyrID).Times(1)
-<<<<<<< HEAD
-	h := New(cfg, "", noopPubSub(t), signing, types.NodeID{}, (&mockSyncer{true}).IsSynced, mockMesh, mockBeacons, oracle, patrol, 10, &mockIDProvider{}, NewMockStateQuerier(), layerTicker, logtest.New(t).WithName("Hare"))
-=======
-	h := New(cfg, n1, signing, types.NodeID{}, (&mockSyncer{true}).IsSynced, mockMesh, mockBeacons, oracle, patrol, 10, &mockIDProvider{}, NewMockStateQuerier(), clock, logtest.New(t).WithName("Hare"))
->>>>>>> 925de266
+	h := New(cfg, "", noopPubSub(t), signing, types.NodeID{}, (&mockSyncer{true}).IsSynced, mockMesh, mockBeacons, oracle, patrol, 10, &mockIDProvider{}, NewMockStateQuerier(), clock, logtest.New(t).WithName("Hare"))
 	h.networkDelta = 0
 	h.bufferSize = 1
 
 	createdChan := make(chan struct{})
 	var nmcp *mockConsensusProcess
-<<<<<<< HEAD
-	h.factory = func(cfg config.Config, instanceId types.LayerID, s *Set, oracle Rolacle, signing Signer, p2p pubsub.Publisher, outputChan chan TerminationOutput) Consensus {
-=======
-	h.factory = func(cfg config.Config, instanceId types.LayerID, s *Set, oracle Rolacle, signing Signer, p2p NetworkService, clock RoundClock, outputChan chan TerminationOutput) Consensus {
->>>>>>> 925de266
+	h.factory = func(cfg config.Config, instanceId types.LayerID, s *Set, oracle Rolacle, signing Signer, p2p pubsub.Publisher, clock RoundClock, outputChan chan TerminationOutput) Consensus {
 		nmcp = newMockConsensusProcess(cfg, instanceId, s, oracle, signing, p2p, outputChan)
 		createdChan <- struct{}{}
 		return nmcp
@@ -440,14 +387,7 @@
 	cfg.F = 1
 	cfg.RoundDuration = 1
 
-<<<<<<< HEAD
-	layerTicker := make(chan types.LayerID)
-=======
-	sim := service.NewSimulator()
-	n1 := sim.NewNode()
-
 	clock := newMockClock()
->>>>>>> 925de266
 
 	oracle := newMockHashOracle(numOfClients)
 	signing := signing2.NewEdSigner()
@@ -456,21 +396,13 @@
 	mockBeacons := bMocks.NewMockBeaconGetter(ctrl)
 	patrol := mocks.NewMocklayerPatrol(ctrl)
 	patrol.EXPECT().SetHareInCharge(types.GetEffectiveGenesis().Add(1)).Times(1)
-<<<<<<< HEAD
-	h := New(cfg, "", noopPubSub(t), signing, types.NodeID{}, (&mockSyncer{true}).IsSynced, mockMesh, mockBeacons, oracle, patrol, 10, &mockIDProvider{}, NewMockStateQuerier(), layerTicker, logtest.New(t).WithName("Hare"))
-=======
-	h := New(cfg, n1, signing, types.NodeID{}, (&mockSyncer{true}).IsSynced, mockMesh, mockBeacons, oracle, patrol, 10, &mockIDProvider{}, NewMockStateQuerier(), clock, logtest.New(t).WithName("Hare"))
->>>>>>> 925de266
+	h := New(cfg, "", noopPubSub(t), signing, types.NodeID{}, (&mockSyncer{true}).IsSynced, mockMesh, mockBeacons, oracle, patrol, 10, &mockIDProvider{}, NewMockStateQuerier(), clock, logtest.New(t).WithName("Hare"))
 	h.networkDelta = 0
 	h.bufferSize = 1
 
 	createdChan := make(chan struct{})
 	var nmcp *mockConsensusProcess
-<<<<<<< HEAD
-	h.factory = func(cfg config.Config, instanceId types.LayerID, s *Set, oracle Rolacle, signing Signer, p2p pubsub.Publisher, outputChan chan TerminationOutput) Consensus {
-=======
-	h.factory = func(cfg config.Config, instanceId types.LayerID, s *Set, oracle Rolacle, signing Signer, p2p NetworkService, clock RoundClock, outputChan chan TerminationOutput) Consensus {
->>>>>>> 925de266
+	h.factory = func(cfg config.Config, instanceId types.LayerID, s *Set, oracle Rolacle, signing Signer, p2p pubsub.Publisher, clock RoundClock, outputChan chan TerminationOutput) Consensus {
 		nmcp = newMockConsensusProcess(cfg, instanceId, s, oracle, signing, p2p, outputChan)
 		createdChan <- struct{}{}
 		return nmcp
@@ -522,14 +454,7 @@
 	cfg.F = 1
 	cfg.RoundDuration = 1
 
-<<<<<<< HEAD
-	layerTicker := make(chan types.LayerID)
-=======
-	sim := service.NewSimulator()
-	n1 := sim.NewNode()
-
 	clock := newMockClock()
->>>>>>> 925de266
 
 	oracle := newMockHashOracle(numOfClients)
 	signing := signing2.NewEdSigner()
@@ -538,21 +463,14 @@
 	mockBeacons := bMocks.NewMockBeaconGetter(ctrl)
 	patrol := mocks.NewMocklayerPatrol(ctrl)
 	patrol.EXPECT().SetHareInCharge(types.GetEffectiveGenesis().Add(1)).Times(1)
-<<<<<<< HEAD
-	h := New(cfg, "", noopPubSub(t), signing, types.NodeID{}, (&mockSyncer{true}).IsSynced, mockMesh, mockBeacons, oracle, patrol, 10, &mockIDProvider{}, NewMockStateQuerier(), layerTicker, logtest.New(t).WithName("Hare"))
-=======
-	h := New(cfg, n1, signing, types.NodeID{}, (&mockSyncer{true}).IsSynced, mockMesh, mockBeacons, oracle, patrol, 10, &mockIDProvider{}, NewMockStateQuerier(), clock, logtest.New(t).WithName("Hare"))
->>>>>>> 925de266
+	h := New(cfg, "", noopPubSub(t), signing, types.NodeID{}, (&mockSyncer{true}).IsSynced, mockMesh, mockBeacons, oracle,
+		patrol, 10, &mockIDProvider{}, NewMockStateQuerier(), clock, logtest.New(t).WithName("Hare"))
 	h.networkDelta = 0
 	h.bufferSize = 1
 
 	createdChan := make(chan struct{})
 	var nmcp *mockConsensusProcess
-<<<<<<< HEAD
-	h.factory = func(cfg config.Config, instanceId types.LayerID, s *Set, oracle Rolacle, signing Signer, p2p pubsub.Publisher, outputChan chan TerminationOutput) Consensus {
-=======
-	h.factory = func(cfg config.Config, instanceId types.LayerID, s *Set, oracle Rolacle, signing Signer, p2p NetworkService, clock RoundClock, outputChan chan TerminationOutput) Consensus {
->>>>>>> 925de266
+	h.factory = func(cfg config.Config, instanceId types.LayerID, s *Set, oracle Rolacle, signing Signer, p2p pubsub.Publisher, clock RoundClock, outputChan chan TerminationOutput) Consensus {
 		nmcp = newMockConsensusProcess(cfg, instanceId, s, oracle, signing, p2p, outputChan)
 		createdChan <- struct{}{}
 		return nmcp
@@ -606,16 +524,9 @@
 	mockBeacons := bMocks.NewMockBeaconGetter(ctrl)
 	mockBeacons.EXPECT().GetBeacon(lyr.GetEpoch()).Return(nil, errors.New("whatever")).Times(1)
 
-<<<<<<< HEAD
-	layerTicker := make(chan types.LayerID)
 	patrol := mocks.NewMocklayerPatrol(ctrl)
-	h := New(cfg, "", noopPubSub(t), nil, types.NodeID{}, (&mockSyncer{false}).IsSynced, mockMesh, mockBeacons, moRolacle, patrol, 10, &mockIDProvider{}, NewMockStateQuerier(), layerTicker, logtest.New(t).WithName("Hare"))
-=======
-	net := service.NewSimulator().NewNode()
-
-	patrol := mocks.NewMocklayerPatrol(ctrl)
-	h := New(cfg, net, nil, types.NodeID{}, (&mockSyncer{false}).IsSynced, mockMesh, mockBeacons, moRolacle, patrol, 10, &mockIDProvider{}, NewMockStateQuerier(), newMockClock(), logtest.New(t).WithName("Hare"))
->>>>>>> 925de266
+	h := New(cfg, "", noopPubSub(t), nil, types.NodeID{}, (&mockSyncer{false}).IsSynced, mockMesh, mockBeacons, moRolacle,
+		patrol, 10, &mockIDProvider{}, NewMockStateQuerier(), newMockClock(), logtest.New(t).WithName("Hare"))
 	h.networkDelta = 0
 	require.NoError(t, h.broker.Start(context.TODO()))
 
@@ -638,17 +549,9 @@
 	mockBeacons := bMocks.NewMockBeaconGetter(ctrl)
 	mockBeacons.EXPECT().GetBeacon(lyr.GetEpoch()).Return(randomBytes(t, 32), nil).Times(1)
 
-<<<<<<< HEAD
-	layerTicker := make(chan types.LayerID)
-
 	patrol := mocks.NewMocklayerPatrol(ctrl)
-	h := New(cfg, "", noopPubSub(t), nil, types.NodeID{}, (&mockSyncer{false}).IsSynced, mp, mockBeacons, moRolacle, patrol, 10, &mockIDProvider{}, NewMockStateQuerier(), layerTicker, logtest.New(t).WithName("Hare"))
-=======
-	net := service.NewSimulator().NewNode()
-
-	patrol := mocks.NewMocklayerPatrol(ctrl)
-	h := New(cfg, net, nil, types.NodeID{}, (&mockSyncer{false}).IsSynced, mp, mockBeacons, moRolacle, patrol, 10, &mockIDProvider{}, NewMockStateQuerier(), newMockClock(), logtest.New(t).WithName("Hare"))
->>>>>>> 925de266
+	h := New(cfg, "", noopPubSub(t), nil, types.NodeID{}, (&mockSyncer{false}).IsSynced, mp, mockBeacons, moRolacle,
+		patrol, 10, &mockIDProvider{}, NewMockStateQuerier(), newMockClock(), logtest.New(t).WithName("Hare"))
 	h.networkDelta = 0
 	require.NoError(t, h.broker.Start(context.TODO()))
 
@@ -664,11 +567,7 @@
 	mockMesh := mocks.NewMockmeshProvider(ctrl)
 	mockMesh.EXPECT().HandleValidatedLayer(gomock.Any(), gomock.Any(), gomock.Any()).AnyTimes()
 	mockBeacons := bMocks.NewMockBeaconGetter(ctrl)
-<<<<<<< HEAD
-	h := createHare(t, "", noopPubSub(t), mockMesh, mockBeacons, logtest.New(t).WithName(t.Name()))
-=======
-	h := createHare(t, n1, mockMesh, mockBeacons, newMockClock(), logtest.New(t).WithName(t.Name()))
->>>>>>> 925de266
+	h := createHare(t, "", noopPubSub(t), mockMesh, mockBeacons, newMockClock(), logtest.New(t).WithName(t.Name()))
 	lasti := types.LayerID{}
 
 	for i := lasti; i.Before(types.NewLayerID(h.bufferSize)); i = i.Add(1) {
@@ -700,11 +599,7 @@
 	mockMesh := mocks.NewMockmeshProvider(ctrl)
 	mockMesh.EXPECT().HandleValidatedLayer(gomock.Any(), gomock.Any(), gomock.Any()).AnyTimes()
 	mockBeacons := bMocks.NewMockBeaconGetter(ctrl)
-<<<<<<< HEAD
-	h := createHare(t, "", noopPubSub(t), mockMesh, mockBeacons, logtest.New(t).WithName(t.Name()))
-=======
-	h := createHare(t, n1, mockMesh, mockBeacons, newMockClock(), logtest.New(t).WithName(t.Name()))
->>>>>>> 925de266
+	h := createHare(t, "", noopPubSub(t), mockMesh, mockBeacons, newMockClock(), logtest.New(t).WithName(t.Name()))
 
 	for i := (types.LayerID{}); i.Before(types.NewLayerID(h.bufferSize * 2)); i = i.Add(1) {
 		mockid := i
@@ -731,11 +626,7 @@
 	mockMesh := mocks.NewMockmeshProvider(ctrl)
 	mockMesh.EXPECT().HandleValidatedLayer(gomock.Any(), gomock.Any(), gomock.Any()).AnyTimes()
 	mockBeacons := bMocks.NewMockBeaconGetter(ctrl)
-<<<<<<< HEAD
-	h := createHare(t, "", noopPubSub(t), mockMesh, mockBeacons, logtest.New(t).WithName(t.Name()))
-=======
-	h := createHare(t, n1, mockMesh, mockBeacons, newMockClock(), logtest.New(t).WithName(t.Name()))
->>>>>>> 925de266
+	h := createHare(t, "", noopPubSub(t), mockMesh, mockBeacons, newMockClock(), logtest.New(t).WithName(t.Name()))
 	lasti := types.LayerID{}
 
 	for i := lasti; i.Before(types.NewLayerID(h.bufferSize)); i = i.Add(1) {
@@ -797,11 +688,8 @@
 	mockMesh := mocks.NewMockmeshProvider(ctrl)
 	mockBeacons := bMocks.NewMockBeaconGetter(ctrl)
 	patrol := mocks.NewMocklayerPatrol(ctrl)
-<<<<<<< HEAD
-	h := New(cfg, "", noopPubSub(t), signing, types.NodeID{}, (&mockSyncer{true}).IsSynced, mockMesh, mockBeacons, oracle, patrol, 10, &mockIDProvider{}, NewMockStateQuerier(), layerTicker, logtest.New(t).WithName("Hare"))
-=======
-	h := New(cfg, n1, signing, types.NodeID{}, (&mockSyncer{true}).IsSynced, mockMesh, mockBeacons, oracle, patrol, 10, &mockIDProvider{}, NewMockStateQuerier(), newMockClock(), logtest.New(t).WithName("Hare"))
->>>>>>> 925de266
+	h := New(cfg, "", noopPubSub(t), signing, types.NodeID{}, (&mockSyncer{true}).IsSynced, mockMesh, mockBeacons, oracle,
+		patrol, 10, &mockIDProvider{}, NewMockStateQuerier(), newMockClock(), logtest.New(t).WithName("Hare"))
 	defer h.Close()
 	h.lastLayer = layerID
 	set := NewSetFromValues(value1)
