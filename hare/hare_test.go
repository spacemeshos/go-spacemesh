package hare

import (
	"bytes"
<<<<<<< HEAD
	"sort"
	"sync"
	"testing"
	"time"

=======
	"context"
>>>>>>> 55957a81
	"github.com/spacemeshos/go-spacemesh/common/types"
	"github.com/spacemeshos/go-spacemesh/common/util"
	"github.com/spacemeshos/go-spacemesh/eligibility"
	"github.com/spacemeshos/go-spacemesh/hare/config"
	"github.com/spacemeshos/go-spacemesh/log"
	"github.com/spacemeshos/go-spacemesh/p2p"
	"github.com/spacemeshos/go-spacemesh/p2p/service"
	signing2 "github.com/spacemeshos/go-spacemesh/signing"
	"github.com/stretchr/testify/assert"
	"github.com/stretchr/testify/require"
)

func validateBlocks([]types.BlockID) bool {
	return true
}

type mockReport struct {
	id  instanceID
	set *Set
	c   bool
}

func (m mockReport) ID() instanceID {
	return m.id
}
func (m mockReport) Set() *Set {
	return m.set
}

func (m mockReport) Completed() bool {
	return m.c
}

type mockConsensusProcess struct {
	util.Closer
	t    chan TerminationOutput
	id   instanceID
	term chan struct{}
	set  *Set
}

func (mcp *mockConsensusProcess) Start(ctx context.Context) error {
	if mcp.term != nil {
		<-mcp.term
	}
	mcp.Close()
	mcp.t <- mockReport{mcp.id, mcp.set, true}
	return nil
}

func (mcp *mockConsensusProcess) ID() instanceID {
	return mcp.id
}

func (mcp *mockConsensusProcess) SetInbox(chan *Msg) {
}

type mockIDProvider struct {
	err error
}

func (mip *mockIDProvider) GetIdentity(edID string) (types.NodeID, error) {
	return types.NodeID{Key: edID, VRFPublicKey: []byte{}}, mip.err
}

func newMockConsensusProcess(cfg config.Config, instanceID instanceID, s *Set, oracle Rolacle, signing Signer, p2p NetworkService, outputChan chan TerminationOutput) *mockConsensusProcess {
	mcp := new(mockConsensusProcess)
	mcp.Closer = util.NewCloser()
	mcp.id = instanceID
	mcp.t = outputChan
	mcp.set = s
	return mcp
}

func createHare(n1 p2p.Service, logger log.Log) *Hare {
	return New(cfg, n1, signing2.NewEdSigner(), types.NodeID{}, validateBlocks, (&mockSyncer{true}).IsSynced, new(orphanMock), eligibility.New(), 10, &mockIDProvider{}, NewMockStateQuerier(), make(chan types.LayerID), logger)
}

var _ Consensus = (*mockConsensusProcess)(nil)

func TestNew(t *testing.T) {
	sim := service.NewSimulator()
	n1 := sim.NewNode()

	h := createHare(n1, log.NewDefault(t.Name()))

	if h == nil {
		t.Fatal()
	}
}

func TestHare_Start(t *testing.T) {
	sim := service.NewSimulator()
	n1 := sim.NewNode()

	h := createHare(n1, log.NewDefault(t.Name()))

	h.broker.Start(context.TODO()) // todo: fix that hack. this will cause h.Start to return err

	/*err := h.Start()
	require.Error(t, err)*/

	h2 := createHare(n1, log.NewDefault(t.Name()))
	require.NoError(t, h2.Start(context.TODO()))
}

func TestHare_GetResult(t *testing.T) {
	r := require.New(t)
	sim := service.NewSimulator()
	n1 := sim.NewNode()

	h := createHare(n1, log.NewDefault(t.Name()))

	res, err := h.GetResult(types.LayerID(0))
	r.Equal(errNoResult, err)
	r.Nil(res)

	mockid := instanceID(0)
	set := NewSetFromValues(value1)

	h.collectOutput(context.TODO(), mockReport{mockid, set, true})

	res, err = h.GetResult(types.LayerID(0))
	r.NoError(err)
	r.Equal(res[0].Bytes(), value1.Bytes())
}

func TestHare_GetResult2(t *testing.T) {
	sim := service.NewSimulator()
	n1 := sim.NewNode()

	om := new(orphanMock)
	om.f = func() []types.BlockID {
		return []types.BlockID{value1}
	}

	h := createHare(n1, log.NewDefault(t.Name()))
	h.msh = om

	h.networkDelta = 0

	h.factory = func(cfg config.Config, instanceId instanceID, s *Set, oracle Rolacle, signing Signer, p2p NetworkService, outputChan chan TerminationOutput) Consensus {
		return newMockConsensusProcess(cfg, instanceId, s, oracle, signing, p2p, outputChan)
	}

	h.Start(context.TODO())

	for i := 1; i <= h.bufferSize; i++ {
		h.beginLayer <- types.LayerID(i)
		time.Sleep(15 * time.Millisecond)
	}
	time.Sleep(100 * time.Millisecond)

	_, err := h.GetResult(types.LayerID(h.bufferSize))
	require.NoError(t, err)

	h.beginLayer <- types.LayerID(h.bufferSize + 1)

	time.Sleep(100 * time.Millisecond)

	_, err = h.GetResult(0)
	require.Equal(t, err, errTooOld)
}

func TestHare_collectOutputCheckValidation(t *testing.T) {
	sim := service.NewSimulator()
	n1 := sim.NewNode()

	h := createHare(n1, log.NewDefault(t.Name()))

	mockid := instanceID1
	set := NewSetFromValues(value1)

	// default validation is true
	h.collectOutput(context.TODO(), mockReport{mockid, set, true})
	output, ok := h.outputs[types.LayerID(mockid)]
	require.True(t, ok)
	require.Equal(t, output[0], value1)

	h.validate = func(blocks []types.BlockID) bool {
		return false
	}
	err := h.collectOutput(context.TODO(), mockReport{mockid, set, true})
	require.NoError(t, err)
	_, ok = h.outputs[types.LayerID(mockid)]
	require.True(t, ok, "failure to validate should only log an error and succeed")
}

func TestHare_collectOutput(t *testing.T) {
	sim := service.NewSimulator()
	n1 := sim.NewNode()

	h := createHare(n1, log.NewDefault(t.Name()))

	mockid := instanceID1
	set := NewSetFromValues(value1)

	h.collectOutput(context.TODO(), mockReport{mockid, set, true})
	output, ok := h.outputs[types.LayerID(mockid)]
	require.True(t, ok)
	require.Equal(t, output[0], value1)

	mockid = instanceID2

	output, ok = h.outputs[types.LayerID(mockid)] // todo : replace with getresult if this is yields a race
	require.False(t, ok)
	require.Nil(t, output)
}

func TestHare_collectOutput2(t *testing.T) {
	sim := service.NewSimulator()
	n1 := sim.NewNode()

	h := createHare(n1, log.NewDefault(t.Name()))
	h.bufferSize = 1
	h.lastLayer = 0
	mockid := instanceID0
	set := NewSetFromValues(value1)

	h.collectOutput(context.TODO(), mockReport{mockid, set, true})
	output, ok := h.outputs[types.LayerID(mockid)]
	require.True(t, ok)
	require.Equal(t, output[0], value1)

	h.lastLayer = 3
	newmockid := instanceID1
	err := h.collectOutput(context.TODO(), mockReport{newmockid, set, true})
	require.Equal(t, err, ErrTooLate)

	newmockid2 := instanceID2
	err = h.collectOutput(context.TODO(), mockReport{newmockid2, set, true})
	require.NoError(t, err)

	_, ok = h.outputs[0]

	require.False(t, ok)
}

func TestHare_OutputCollectionLoop(t *testing.T) {
	types.SetLayersPerEpoch(4)
	sim := service.NewSimulator()
	n1 := sim.NewNode()

	h := createHare(n1, log.NewDefault(t.Name()))
	h.Start(context.TODO())
	mo := mockReport{8, NewEmptySet(0), true}
	h.broker.Register(context.TODO(), mo.ID())
	time.Sleep(1 * time.Second)
	h.outputChan <- mo
	time.Sleep(1 * time.Second)
	assert.Nil(t, h.broker.outbox[mo.ID()])
}

func TestHare_onTick(t *testing.T) {
	cfg := config.DefaultConfig()
	types.SetLayersPerEpoch(4)

	cfg.N = 2
	cfg.F = 1
	cfg.RoundDuration = 1

	sim := service.NewSimulator()
	n1 := sim.NewNode()

	layerTicker := make(chan types.LayerID)

	oracle := newMockHashOracle(numOfClients)
	signing := signing2.NewEdSigner()

	blockset := []types.BlockID{value1, value2, value3}
	om := new(orphanMock)
	om.f = func() []types.BlockID {
		return blockset
	}

	h := New(cfg, n1, signing, types.NodeID{}, validateBlocks, (&mockSyncer{true}).IsSynced, om, oracle, 10, &mockIDProvider{}, NewMockStateQuerier(), layerTicker, log.NewDefault("Hare"))
	h.networkDelta = 0
	h.bufferSize = 1

	createdChan := make(chan struct{})

	var nmcp *mockConsensusProcess
	h.factory = func(cfg config.Config, instanceId instanceID, s *Set, oracle Rolacle, signing Signer, p2p NetworkService, outputChan chan TerminationOutput) Consensus {
		nmcp = newMockConsensusProcess(cfg, instanceId, s, oracle, signing, p2p, outputChan)
		createdChan <- struct{}{}
		return nmcp
	}
	h.Start(context.TODO())

	var wg sync.WaitGroup

	wg.Add(2)
	go func() {
		wg.Done()
		layerTicker <- types.GetEffectiveGenesis() + 1
		<-createdChan
		<-nmcp.CloseChannel()
		wg.Done()
	}()

	//collect output one more time
	wg.Wait()
	time.Sleep(100 * time.Millisecond)
	res2, err := h.GetResult(types.LayerID(types.GetEffectiveGenesis() + 1))
	require.NoError(t, err)

	SortBlockIDs(res2)
	SortBlockIDs(blockset)

	require.Equal(t, blockset, res2)

	wg.Add(2)
	go func() {
		wg.Done()
		layerTicker <- types.GetEffectiveGenesis() + 2
		h.Close()
		wg.Done()
	}()

	//collect output one more time
	wg.Wait()
	res, err := h.GetResult(types.LayerID(types.GetEffectiveGenesis() + 2))
	require.Equal(t, errNoResult, err)
	require.Equal(t, []types.BlockID(nil), res)
}

type BlockIDSlice []types.BlockID

func (p BlockIDSlice) Len() int           { return len(p) }
func (p BlockIDSlice) Less(i, j int) bool { return bytes.Compare(p[i].Bytes(), p[j].Bytes()) == -1 }
func (p BlockIDSlice) Swap(i, j int)      { p[i], p[j] = p[j], p[i] }

// Sort is a convenience method.
func (p BlockIDSlice) Sort() { sort.Sort(p) }

func SortBlockIDs(slice []types.BlockID) {
	sort.Sort(BlockIDSlice(slice))
}

func TestHare_outputBuffer(t *testing.T) {
	sim := service.NewSimulator()
	n1 := sim.NewNode()

	h := createHare(n1, log.NewDefault(t.Name()))
	lasti := types.LayerID(0)

	for i := types.LayerID(0); i < types.LayerID(h.bufferSize); i++ {
		h.lastLayer = i
		mockid := instanceID(i)
		set := NewSetFromValues(value1)
		h.collectOutput(context.TODO(), mockReport{mockid, set, true})
		_, ok := h.outputs[types.LayerID(mockid)]
		require.True(t, ok)
		require.Equal(t, int(i+1), len(h.outputs))
		lasti = i
	}

	require.Equal(t, h.bufferSize, len(h.outputs))

	// add another output
	mockid := instanceID(lasti + 1)
	set := NewSetFromValues(value1)
	h.collectOutput(context.TODO(), mockReport{mockid, set, true})
	_, ok := h.outputs[types.LayerID(mockid)]
	require.True(t, ok)
	require.Equal(t, h.bufferSize, len(h.outputs))

}

func TestHare_IsTooLate(t *testing.T) {
	sim := service.NewSimulator()
	n1 := sim.NewNode()

	h := createHare(n1, log.NewDefault(t.Name()))

	for i := types.LayerID(0); i < types.LayerID(h.bufferSize*2); i++ {
		mockid := instanceID(i)
		set := NewSetFromValues(value1)
		h.lastLayer = i
		h.collectOutput(context.TODO(), mockReport{mockid, set, true})
		_, ok := h.outputs[types.LayerID(mockid)]
		require.True(t, ok)
		exp := int(i + 1)
		if exp > h.bufferSize {
			exp = h.bufferSize
		}

		require.Equal(t, exp, len(h.outputs))
	}

	require.True(t, h.outOfBufferRange(instanceID(1)))
}

func TestHare_oldestInBuffer(t *testing.T) {
	sim := service.NewSimulator()
	n1 := sim.NewNode()

	h := createHare(n1, log.NewDefault(t.Name()))
	lasti := types.LayerID(0)

	for i := types.LayerID(0); i < types.LayerID(h.bufferSize); i++ {
		mockid := instanceID(i)
		set := NewSetFromValues(value1)
		h.lastLayer = i
		h.collectOutput(context.TODO(), mockReport{mockid, set, true})
		_, ok := h.outputs[types.LayerID(mockid)]
		require.True(t, ok)
		exp := int(i + 1)
		if exp > h.bufferSize {
			exp = h.bufferSize
		}

		require.Equal(t, exp, len(h.outputs))
		lasti = i
	}

	lyr := h.oldestResultInBuffer()
	require.True(t, lyr == 0)

	mockid := instanceID(lasti + 1)
	set := NewSetFromValues(value1)
	h.lastLayer = lasti + 1
	h.collectOutput(context.TODO(), mockReport{mockid, set, true})
	_, ok := h.outputs[types.LayerID(mockid)]
	require.True(t, ok)
	require.Equal(t, h.bufferSize, len(h.outputs))

	lyr = h.oldestResultInBuffer()
	require.True(t, lyr == 1)

	mockid = instanceID(lasti + 2)
	set = NewSetFromValues(value1)
	h.lastLayer = lasti + 2
	h.collectOutput(context.TODO(), mockReport{mockid, set, true})
	_, ok = h.outputs[types.LayerID(mockid)]
	require.True(t, ok)
	require.Equal(t, h.bufferSize, len(h.outputs))

	lyr = h.oldestResultInBuffer()
	require.True(t, lyr == 2)
}<|MERGE_RESOLUTION|>--- conflicted
+++ resolved
@@ -2,15 +2,12 @@
 
 import (
 	"bytes"
-<<<<<<< HEAD
+	"context"
 	"sort"
 	"sync"
 	"testing"
 	"time"
 
-=======
-	"context"
->>>>>>> 55957a81
 	"github.com/spacemeshos/go-spacemesh/common/types"
 	"github.com/spacemeshos/go-spacemesh/common/util"
 	"github.com/spacemeshos/go-spacemesh/eligibility"
