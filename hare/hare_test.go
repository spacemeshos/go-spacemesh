--- conflicted
+++ resolved
@@ -8,8 +8,6 @@
 	"time"
 
 	"github.com/golang/mock/gomock"
-	"github.com/google/go-cmp/cmp"
-	"github.com/google/go-cmp/cmp/cmpopts"
 	"github.com/stretchr/testify/assert"
 	"github.com/stretchr/testify/require"
 
@@ -145,24 +143,7 @@
 
 	pids := []types.ProposalID{types.RandomProposalID(), types.RandomProposalID(), types.RandomProposalID()}
 	set := NewSetFromValues(pids...)
-<<<<<<< HEAD
-	block := types.GenLayerBlock(lyrID, nil)
-
-	h.mockFetcher.EXPECT().GetProposals(gomock.Any(), gomock.Any()).DoAndReturn(
-		func(ctx context.Context, pids []types.ProposalID) error {
-			assert.ElementsMatch(t, pids, pids)
-			return nil
-		}).Times(1)
-	h.mockBlockGen.EXPECT().GenerateBlock(gomock.Any(), lyrID, gomock.Any()).DoAndReturn(
-		func(_ context.Context, _ types.LayerID, got []*types.Proposal) (*types.Block, error) {
-			require.Empty(t, proposalsDiff(t, pList, got))
-			return block, nil
-		},
-	).Times(1)
-	h.mockMeshDB.EXPECT().AddBlockWithTXs(gomock.Any(), block).Return(nil).Times(1)
-	h.mockMeshDB.EXPECT().ProcessLayerPerHareOutput(gomock.Any(), lyrID, block.ID()).Times(1)
-=======
->>>>>>> bcc0f291
+
 	require.NoError(t, h.collectOutput(context.TODO(), mockReport{lyrID, set, true, false}))
 	lo := <-h.blockGenCh
 	require.Equal(t, lyrID, lo.Layer)
@@ -191,24 +172,7 @@
 
 	pids := []types.ProposalID{types.RandomProposalID(), types.RandomProposalID(), types.RandomProposalID()}
 	set := NewSetFromValues(pids...)
-<<<<<<< HEAD
-	block := types.GenLayerBlock(lyrID, nil)
-
-	h.mockFetcher.EXPECT().GetProposals(gomock.Any(), gomock.Any()).DoAndReturn(
-		func(ctx context.Context, pids []types.ProposalID) error {
-			assert.ElementsMatch(t, pids, pids)
-			return nil
-		}).Times(1)
-	h.mockBlockGen.EXPECT().GenerateBlock(gomock.Any(), lyrID, gomock.Any()).DoAndReturn(
-		func(_ context.Context, _ types.LayerID, got []*types.Proposal) (*types.Block, error) {
-			require.Empty(t, proposalsDiff(t, pList, got))
-			return block, nil
-		},
-	).Times(1)
-	h.mockMeshDB.EXPECT().AddBlockWithTXs(gomock.Any(), block).Return(nil).Times(1)
-	h.mockMeshDB.EXPECT().ProcessLayerPerHareOutput(gomock.Any(), lyrID, block.ID()).Times(1)
-=======
->>>>>>> bcc0f291
+
 	err = h.collectOutput(context.TODO(), mockReport{lyrID, set, true, false})
 	assert.Equal(t, ErrTooLate, err)
 	lo := <-h.blockGenCh
@@ -240,12 +204,6 @@
 	lo := <-h.blockGenCh
 	require.Equal(t, lyrID, lo.Layer)
 	require.Empty(t, lo.Proposals)
-}
-
-func proposalsDiff(tb testing.TB, pList, got []*types.Proposal) string {
-	tb.Helper()
-	less := func(a, b *types.Proposal) bool { return a.ID().String() < b.ID().String() }
-	return cmp.Diff(pList, got, cmpopts.EquateEmpty(), cmp.AllowUnexported(types.Proposal{}, types.Ballot{}, signing.PublicKey{}), cmpopts.SortSlices(less))
 }
 
 func TestHare_onTick(t *testing.T) {
@@ -285,22 +243,6 @@
 	h.beacons = mockBeacons
 	h.mockRoracle.EXPECT().IsIdentityActiveOnConsensusView(gomock.Any(), gomock.Any(), lyrID).Return(true, nil).Times(1)
 	mockBeacons.EXPECT().GetBeacon(lyrID.GetEpoch()).Return(beacon, nil).Times(1)
-<<<<<<< HEAD
-	h.mockFetcher.EXPECT().GetProposals(gomock.Any(), gomock.Any()).DoAndReturn(
-		func(ctx context.Context, pids []types.ProposalID) error {
-			assert.ElementsMatch(t, types.ToProposalIDs(pList), pids)
-			return nil
-		}).Times(1)
-	h.mockBlockGen.EXPECT().GenerateBlock(gomock.Any(), lyrID, gomock.Any()).DoAndReturn(
-		func(_ context.Context, _ types.LayerID, got []*types.Proposal) (*types.Block, error) {
-			require.Empty(t, proposalsDiff(t, pList, got))
-			return block, nil
-		},
-	).Times(1)
-	h.mockMeshDB.EXPECT().AddBlockWithTXs(gomock.Any(), block).Return(nil).Times(1)
-	h.mockMeshDB.EXPECT().ProcessLayerPerHareOutput(gomock.Any(), lyrID, block.ID()).Times(1)
-=======
->>>>>>> bcc0f291
 
 	var wg sync.WaitGroup
 	wg.Add(1)
@@ -377,22 +319,6 @@
 
 	h.mockRoracle.EXPECT().IsIdentityActiveOnConsensusView(gomock.Any(), gomock.Any(), lyrID).Return(true, nil).Times(1)
 	mockBeacons.EXPECT().GetBeacon(lyrID.GetEpoch()).Return(beacon, nil).Times(1)
-<<<<<<< HEAD
-	h.mockFetcher.EXPECT().GetProposals(gomock.Any(), gomock.Any()).DoAndReturn(
-		func(ctx context.Context, pids []types.ProposalID) error {
-			assert.ElementsMatch(t, types.ToProposalIDs(pList), pids)
-			return nil
-		}).Times(1)
-	h.mockBlockGen.EXPECT().GenerateBlock(gomock.Any(), lyrID, gomock.Any()).DoAndReturn(
-		func(_ context.Context, _ types.LayerID, got []*types.Proposal) (*types.Block, error) {
-			require.Empty(t, proposalsDiff(t, pList, got))
-			return block, nil
-		},
-	).Times(1)
-	h.mockMeshDB.EXPECT().AddBlockWithTXs(gomock.Any(), block).Return(nil).Times(1)
-	h.mockMeshDB.EXPECT().ProcessLayerPerHareOutput(gomock.Any(), lyrID, block.ID()).Times(1)
-=======
->>>>>>> bcc0f291
 
 	var wg sync.WaitGroup
 	wg.Add(1)
@@ -450,22 +376,6 @@
 	h.beacons = mockBeacons
 	h.mockRoracle.EXPECT().IsIdentityActiveOnConsensusView(gomock.Any(), gomock.Any(), lyrID).Return(true, nil).Times(1)
 	mockBeacons.EXPECT().GetBeacon(lyrID.GetEpoch()).Return(epochBeacon, nil).Times(1)
-<<<<<<< HEAD
-	h.mockFetcher.EXPECT().GetProposals(gomock.Any(), gomock.Any()).DoAndReturn(
-		func(ctx context.Context, pids []types.ProposalID) error {
-			assert.ElementsMatch(t, types.ToProposalIDs(goodProposals), pids)
-			return nil
-		}).Times(1)
-	h.mockBlockGen.EXPECT().GenerateBlock(gomock.Any(), lyrID, gomock.Any()).DoAndReturn(
-		func(_ context.Context, _ types.LayerID, got []*types.Proposal) (*types.Block, error) {
-			require.Empty(t, proposalsDiff(t, goodProposals, got))
-			return block, nil
-		},
-	).Times(1)
-	h.mockMeshDB.EXPECT().AddBlockWithTXs(gomock.Any(), block).Return(nil).Times(1)
-	h.mockMeshDB.EXPECT().ProcessLayerPerHareOutput(gomock.Any(), lyrID, block.ID()).Times(1)
-=======
->>>>>>> bcc0f291
 
 	var wg sync.WaitGroup
 	wg.Add(1)
@@ -683,26 +593,6 @@
 	set := NewSetFromValues(types.ToProposalIDs(pList)...)
 
 	// complete + coin flip true
-<<<<<<< HEAD
-	h.mockFetcher.EXPECT().GetProposals(gomock.Any(), gomock.Any()).DoAndReturn(
-		func(ctx context.Context, pids []types.ProposalID) error {
-			assert.ElementsMatch(t, types.ToProposalIDs(pList), pids)
-			return nil
-		}).Times(1)
-	h.mockBlockGen.EXPECT().GenerateBlock(gomock.Any(), layerID, gomock.Any()).DoAndReturn(
-		func(_ context.Context, _ types.LayerID, got []*types.Proposal) (*types.Block, error) {
-			require.Empty(t, proposalsDiff(t, pList, got))
-			return block, nil
-		},
-	).Times(1)
-	h.mockMeshDB.EXPECT().AddBlockWithTXs(gomock.Any(), block).Return(nil).Times(1)
-	h.mockMeshDB.EXPECT().ProcessLayerPerHareOutput(gomock.Any(), layerID, block.ID()).DoAndReturn(
-		func(context.Context, types.LayerID, types.BlockID) error {
-			done <- struct{}{}
-			return nil
-		}).Times(1)
-=======
->>>>>>> bcc0f291
 	h.outputChan <- mockReport{layerID, set, true, true}
 	waitForMsg()
 	wc, err := layers.GetWeakCoin(h.db, layerID)
@@ -717,26 +607,6 @@
 	require.True(t, wc)
 
 	// complete + coin flip false
-<<<<<<< HEAD
-	h.mockFetcher.EXPECT().GetProposals(gomock.Any(), gomock.Any()).DoAndReturn(
-		func(ctx context.Context, pids []types.ProposalID) error {
-			assert.ElementsMatch(t, types.ToProposalIDs(pList), pids)
-			return nil
-		}).Times(1)
-	h.mockBlockGen.EXPECT().GenerateBlock(gomock.Any(), layerID, gomock.Any()).DoAndReturn(
-		func(_ context.Context, _ types.LayerID, got []*types.Proposal) (*types.Block, error) {
-			require.Empty(t, proposalsDiff(t, pList, got))
-			return block, nil
-		},
-	).Times(1)
-	h.mockMeshDB.EXPECT().AddBlockWithTXs(gomock.Any(), block).Return(nil).Times(1)
-	h.mockMeshDB.EXPECT().ProcessLayerPerHareOutput(gomock.Any(), layerID, block.ID()).DoAndReturn(
-		func(context.Context, types.LayerID, types.BlockID) error {
-			done <- struct{}{}
-			return nil
-		}).Times(1)
-=======
->>>>>>> bcc0f291
 	h.outputChan <- mockReport{layerID, set, true, false}
 	waitForMsg()
 	wc, err = layers.GetWeakCoin(h.db, layerID)
