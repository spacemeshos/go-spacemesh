--- conflicted
+++ resolved
@@ -224,7 +224,10 @@
 	time.Sleep(1 * time.Second)
 	h.outputChan <- mo
 	time.Sleep(1 * time.Second)
+
+	h.broker.mu.RLock()
 	assert.Nil(t, h.broker.outbox[mo.ID().Uint32()])
+	h.broker.mu.RUnlock()
 }
 
 func TestHare_onTick(t *testing.T) {
@@ -380,23 +383,6 @@
 	ctrl := gomock.NewController(t)
 	defer ctrl.Finish()
 
-<<<<<<< HEAD
-	h := createHare(n1, logtest.New(t).WithName(t.Name()))
-	h.Start(context.TODO())
-	mo := mockReport{types.NewLayerID(8), NewEmptySet(0), true, false}
-	h.broker.Register(context.TODO(), mo.ID())
-	time.Sleep(1 * time.Second)
-	h.outputChan <- mo
-	time.Sleep(1 * time.Second)
-
-	h.broker.mu.RLock()
-	assert.Nil(t, h.broker.outbox[mo.ID().Uint32()])
-	h.broker.mu.RUnlock()
-}
-
-func TestHare_onTick(t *testing.T) {
-=======
->>>>>>> 0902cb27
 	cfg := config.DefaultConfig()
 	types.SetLayersPerEpoch(4)
 
@@ -409,21 +395,11 @@
 	oracle := newMockHashOracle(numOfClients)
 	signing := signing2.NewEdSigner()
 
-<<<<<<< HEAD
-	blockset := []types.BlockID{value1, value2, value3}
-	om := new(orphanMock)
-	om.f = func() []types.BlockID {
-		return blockset
-	}
-
-	h := New(cfg, n1, signing, types.NodeID{}, (&mockSyncer{true}).IsSynced, om, oracle, 10, &mockIDProvider{}, NewMockStateQuerier(), layerTicker, log.GetLogger().WithName("Hare"))
-=======
 	mockMesh := mocks.NewMockmeshProvider(ctrl)
 	mockBeacons := bMocks.NewMockBeaconGetter(ctrl)
 	patrol := mocks.NewMocklayerPatrol(ctrl)
 	patrol.EXPECT().SetHareInCharge(types.GetEffectiveGenesis().Add(1)).Times(1)
 	h := New(cfg, "", noopPubSub(t), signing, types.NodeID{}, (&mockSyncer{true}).IsSynced, mockMesh, mockBeacons, oracle, patrol, 10, &mockIDProvider{}, NewMockStateQuerier(), clock, logtest.New(t).WithName("Hare"))
->>>>>>> 0902cb27
 	h.networkDelta = 0
 	h.bufferSize = 1
 
