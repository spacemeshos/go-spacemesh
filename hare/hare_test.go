package hare

import (
	"context"
	"errors"
	"os"
	"sync"
	"testing"
	"time"

	"github.com/golang/mock/gomock"
	"github.com/stretchr/testify/require"

	"github.com/spacemeshos/go-spacemesh/codec"
	"github.com/spacemeshos/go-spacemesh/common/types"
	"github.com/spacemeshos/go-spacemesh/datastore"
	"github.com/spacemeshos/go-spacemesh/eligibility"
	"github.com/spacemeshos/go-spacemesh/hare/config"
	"github.com/spacemeshos/go-spacemesh/hare/mocks"
	"github.com/spacemeshos/go-spacemesh/log/logtest"
	"github.com/spacemeshos/go-spacemesh/p2p/pubsub"
	pubsubmocks "github.com/spacemeshos/go-spacemesh/p2p/pubsub/mocks"
	"github.com/spacemeshos/go-spacemesh/signing"
	"github.com/spacemeshos/go-spacemesh/sql"
	smocks "github.com/spacemeshos/go-spacemesh/system/mocks"
)

type mockReport struct {
	id       types.LayerID
	set      *Set
	c        bool
	coinflip bool
}

func (m mockReport) ID() types.LayerID {
	return m.id
}

func (m mockReport) Set() *Set {
	return m.set
}

func (m mockReport) Completed() bool {
	return m.c
}

func (m mockReport) Coinflip() bool {
	return m.coinflip
}

type mockConsensusProcess struct {
	started chan struct{}
	t       chan TerminationOutput
	id      types.LayerID
	set     *Set
}

func (mcp *mockConsensusProcess) Start() {
	close(mcp.started)
	mcp.t <- mockReport{mcp.id, mcp.set, true, false}
}

func (mcp *mockConsensusProcess) Stop() {}

func (mcp *mockConsensusProcess) ID() types.LayerID {
	return mcp.id
}

func (mcp *mockConsensusProcess) SetInbox(_ any) {
}

var _ Consensus = (*mockConsensusProcess)(nil)

func newMockConsensusProcess(_ config.Config, instanceID types.LayerID, s *Set, _ Rolacle, _ *signing.EdSigner, _ pubsub.Publisher, outputChan chan TerminationOutput, started chan struct{}) *mockConsensusProcess {
	mcp := new(mockConsensusProcess)
	mcp.started = started
	mcp.id = instanceID
	mcp.t = outputChan
	mcp.set = s
	return mcp
}

func noopPubSub(tb testing.TB) pubsub.PublishSubsciber {
	tb.Helper()
	ctrl := gomock.NewController(tb)
	publisher := pubsubmocks.NewMockPublishSubsciber(ctrl)
	publisher.EXPECT().
		Publish(gomock.Any(), gomock.Any(), gomock.Any()).
		Return(nil).
		AnyTimes()
	publisher.EXPECT().
		Register(gomock.Any(), gomock.Any()).
		AnyTimes()
	return publisher
}

func newMockMesh(tb testing.TB) *mocks.Mockmesh {
	tb.Helper()
	return mocks.NewMockmesh(gomock.NewController(tb))
}

func randomProposal(lyrID types.LayerID, beacon types.Beacon) *types.Proposal {
	p := genLayerProposal(lyrID, nil)
	p.Ballot.RefBallot = types.EmptyBallotID
	p.Ballot.EpochData = &types.EpochData{
		Beacon: beacon,
	}
	signer, _ := signing.NewEdSigner()
	p.Ballot.Signature = signer.Sign(signing.BALLOT, p.Ballot.SignedBytes())
	p.Signature = signer.Sign(signing.BALLOT, p.SignedBytes())
	p.TxIDs = []types.TransactionID{}
	p.SetSmesherID(signer.NodeID())
	p.Initialize()
	return p
}

func TestMain(m *testing.M) {
	types.SetLayersPerEpoch(4)
	instanceID0 = types.GetEffectiveGenesis()
	instanceID1 = instanceID0.Add(1)
	instanceID2 = instanceID0.Add(2)
	instanceID3 = instanceID0.Add(3)
	instanceID4 = instanceID0.Add(4)
	instanceID5 = instanceID0.Add(5)
	instanceID6 = instanceID0.Add(6)

	res := m.Run()
	os.Exit(res)
}

func TestHare_New(t *testing.T) {
	ctrl := gomock.NewController(t)

	signer, err := signing.NewEdSigner()
	require.NoError(t, err)

	pke, err := signing.NewPubKeyExtractor()
	require.NoError(t, err)

	logger := logtest.New(t).WithName(t.Name())
	cfg := config.Config{N: 10, RoundDuration: 2 * time.Second, ExpectedLeaders: 5, LimitIterations: 1000, LimitConcurrent: 1000, Hdist: 20}
	h := New(
		datastore.NewCachedDB(sql.InMemory(), logtest.New(t)),
		cfg,
		noopPubSub(t),
		signer,
		pke,
		signer.NodeID(),
		make(chan LayerOutput, 1),
		smocks.NewMockSyncStateProvider(ctrl), smocks.NewMockBeaconGetter(ctrl),
		eligibility.New(logger),
		mocks.NewMocklayerPatrol(ctrl),
		mocks.NewMockstateQuerier(ctrl),
		newMockClock(),
		logger,
		withMesh(mocks.NewMockmesh(ctrl)),
	)
	require.NotNil(t, h)
}

func TestHare_Start(t *testing.T) {
	h := createTestHare(t, newMockMesh(t), config.DefaultConfig(), newMockClock(), noopPubSub(t), t.Name())
	require.NoError(t, h.Start(context.Background()))
	h.Close()
}

func TestHare_collectOutputAndGetResult(t *testing.T) {
	h := createTestHare(t, newMockMesh(t), config.DefaultConfig(), newMockClock(), noopPubSub(t), t.Name())

	lyrID := types.NewLayerID(10)
	res, err := h.getResult(lyrID)
	require.Equal(t, errNoResult, err)
	require.Nil(t, res)

	pids := []types.ProposalID{types.RandomProposalID(), types.RandomProposalID(), types.RandomProposalID()}
	set := NewSetFromValues(pids...)
	require.NoError(t, h.collectOutput(context.Background(), mockReport{lyrID, set, true, false}))
	lo := <-h.blockGenCh
	require.Equal(t, lyrID, lo.Layer)
	require.ElementsMatch(t, pids, lo.Proposals)

	res, err = h.getResult(lyrID)
	require.NoError(t, err)
	require.ElementsMatch(t, pids, res)

	res, err = h.getResult(lyrID.Add(1))
	require.Equal(t, errNoResult, err)
	require.Empty(t, res)
}

func TestHare_collectOutputGetResult_TerminateTooLate(t *testing.T) {
	h := createTestHare(t, newMockMesh(t), config.DefaultConfig(), newMockClock(), noopPubSub(t), t.Name())

	lyrID := types.NewLayerID(10)
	res, err := h.getResult(lyrID)
	require.Equal(t, errNoResult, err)
	require.Nil(t, res)

	h.setLastLayer(lyrID.Add(h.config.Hdist + 1))

	pids := []types.ProposalID{types.RandomProposalID(), types.RandomProposalID(), types.RandomProposalID()}
	set := NewSetFromValues(pids...)
	err = h.collectOutput(context.Background(), mockReport{lyrID, set, true, false})
	require.Equal(t, ErrTooLate, err)
	lo := <-h.blockGenCh
	require.Equal(t, lyrID, lo.Layer)
	require.ElementsMatch(t, pids, lo.Proposals)

	res, err = h.getResult(lyrID)
	require.Equal(t, err, errTooOld)
	require.Empty(t, res)
}

func TestHare_OutputCollectionLoop(t *testing.T) {
	mockMesh := newMockMesh(t)
	h := createTestHare(t, mockMesh, config.DefaultConfig(), newMockClock(), noopPubSub(t), t.Name())
	require.NoError(t, h.Start(context.Background()))

	lyrID := types.NewLayerID(8)
	mo := mockReport{lyrID, NewEmptySet(0), true, false}
	_, err := h.broker.Register(context.Background(), mo.ID())
	require.NoError(t, err)
	time.Sleep(1 * time.Second)

	mockMesh.EXPECT().SetWeakCoin(lyrID, mo.Coinflip())
	h.outputChan <- mo
	lo := <-h.blockGenCh
	require.Equal(t, lyrID, lo.Layer)
	require.Empty(t, lo.Proposals)
}

func TestHare_malfeasanceLoop(t *testing.T) {
	mpubsub := pubsubmocks.NewMockPublishSubsciber(gomock.NewController(t))
	mpubsub.EXPECT().Register(pubsub.HareProtocol, gomock.Any())
	mockMesh := newMockMesh(t)
	h := createTestHare(t, mockMesh, config.DefaultConfig(), newMockClock(), mpubsub, t.Name())

	lid := types.NewLayerID(11)
	round := uint32(3)

	gossip := types.MalfeasanceGossip{
		MalfeasanceProof: types.MalfeasanceProof{
			Layer: lid,
			Proof: types.Proof{
				Type: types.HareEquivocation,
				Data: &types.HareProof{
					Messages: [2]types.HareProofMsg{
						{
							InnerMsg: types.HareMetadata{
								Layer:   lid,
								Round:   round,
								MsgHash: types.RandomHash(),
							},
<<<<<<< HEAD
=======
							Signature: types.RandomEdSignature(),
>>>>>>> d783a22d
						},
						{
							InnerMsg: types.HareMetadata{
								Layer:   lid,
								Round:   round,
								MsgHash: types.RandomHash(),
							},
<<<<<<< HEAD
=======
							Signature: types.RandomEdSignature(),
>>>>>>> d783a22d
						},
					},
				},
			},
		},
		Eligibility: &types.HareEligibilityGossip{
			Layer:  lid,
			Round:  round,
			NodeID: types.RandomNodeID(),
			Eligibility: types.HareEligibility{
				Proof: types.RandomVrfSignature(),
				Count: 3,
			},
		},
	}
	copy(gossip.MalfeasanceProof.Proof.Data.(*types.HareProof).Messages[0].Signature[:], types.RandomBytes(64))
	copy(gossip.MalfeasanceProof.Proof.Data.(*types.HareProof).Messages[1].Signature[:], types.RandomBytes(64))
	h.mchMalfeasance <- &gossip
	data, err := codec.Encode(&gossip)
	require.NoError(t, err)
	done := make(chan struct{})
	mockMesh.EXPECT().IsMalicious(gossip.Eligibility.NodeID).Return(false, nil)
	mockMesh.EXPECT().AddMalfeasanceProof(gossip.Eligibility.NodeID, &gossip.MalfeasanceProof, nil).Return(nil)
	mpubsub.EXPECT().Publish(gomock.Any(), pubsub.MalfeasanceProof, data).DoAndReturn(
		func(_ context.Context, _ string, _ []byte) error {
			close(done)
			return nil
		})
	require.NoError(t, h.Start(context.Background()))
	defer h.Close()
	require.Eventually(t, func() bool {
		select {
		case <-done:
			return true
		default:
			return false
		}
	}, time.Second, 100*time.Millisecond)
}

func TestHare_onTick(t *testing.T) {
	cfg := config.DefaultConfig()
	cfg.N = 2
	cfg.RoundDuration = 1
	cfg.Hdist = 1
	clock := newMockClock()
	mockMesh := newMockMesh(t)
	h := createTestHare(t, mockMesh, cfg, clock, noopPubSub(t), t.Name())

	h.networkDelta = 0
	createdChan := make(chan struct{}, 1)
	startedChan := make(chan struct{}, 1)
	var nmcp *mockConsensusProcess
	h.factory = func(ctx context.Context, cfg config.Config, instanceId types.LayerID, s *Set, oracle Rolacle, sig *signing.EdSigner, _ *types.VRFPostIndex, p2p pubsub.Publisher, comm communication, clock RoundClock) Consensus {
		nmcp = newMockConsensusProcess(cfg, instanceId, s, oracle, sig, p2p, comm.report, startedChan)
		close(createdChan)
		return nmcp
	}

	require.NoError(t, h.Start(context.Background()))

	lyrID := types.GetEffectiveGenesis().Add(1)
	beacon := types.RandomBeacon()
	pList := []*types.Proposal{
		randomProposal(lyrID, beacon),
		randomProposal(lyrID, beacon),
		randomProposal(lyrID, beacon),
	}
	for _, p := range pList {
		mockMesh.EXPECT().GetAtxHeader(p.AtxID).Return(&types.ActivationTxHeader{BaseTickHeight: 11, TickCount: 1}, nil)
	}
	mockMesh.EXPECT().GetEpochAtx(lyrID.GetEpoch(), h.nodeID).Return(&types.ActivationTxHeader{BaseTickHeight: 11, TickCount: 1}, nil)
	mockMesh.EXPECT().VRFNonce(h.nodeID, lyrID.GetEpoch()).Return(types.VRFPostIndex(1), nil)
	mockMesh.EXPECT().Proposals(lyrID).Return(pList, nil)
	mockMesh.EXPECT().SetWeakCoin(lyrID, gomock.Any())

	mockBeacons := smocks.NewMockBeaconGetter(gomock.NewController(t))
	h.beacons = mockBeacons
	h.mockRoracle.EXPECT().IsIdentityActiveOnConsensusView(gomock.Any(), gomock.Any(), lyrID).Return(true, nil).Times(1)
	mockBeacons.EXPECT().GetBeacon(lyrID.GetEpoch()).Return(beacon, nil).Times(1)

	var wg sync.WaitGroup
	wg.Add(1)
	go func() {
		clock.advanceLayer()
		<-createdChan
		<-startedChan
		wg.Done()
	}()

	wg.Wait()
	out := <-h.blockGenCh
	require.Equal(t, lyrID, out.Layer)
	require.ElementsMatch(t, types.ToProposalIDs(pList), out.Proposals)

	lyrID = lyrID.Add(1)
	// consensus process is closed, should not process any tick
	wg.Add(1)
	go func() {
		clock.advanceLayer()
		h.Close()
		wg.Done()
	}()

	// collect output one more time
	wg.Wait()
	res2, err := h.getResult(lyrID)
	require.Equal(t, errNoResult, err)
	require.Empty(t, res2)
}

func TestHare_onTick_notMining(t *testing.T) {
	cfg := config.DefaultConfig()
	cfg.N = 2
	cfg.RoundDuration = 1
	cfg.Hdist = 1
	clock := newMockClock()
	mockMesh := newMockMesh(t)
	h := createTestHare(t, mockMesh, cfg, clock, noopPubSub(t), t.Name())

	h.networkDelta = 0
	createdChan := make(chan struct{}, 1)
	startedChan := make(chan struct{}, 1)
	var nmcp *mockConsensusProcess
	h.factory = func(ctx context.Context, cfg config.Config, instanceId types.LayerID, s *Set, oracle Rolacle, sig *signing.EdSigner, _ *types.VRFPostIndex, p2p pubsub.Publisher, comm communication, clock RoundClock) Consensus {
		nmcp = newMockConsensusProcess(cfg, instanceId, s, oracle, sig, p2p, comm.report, startedChan)
		close(createdChan)
		return nmcp
	}

	require.NoError(t, h.Start(context.Background()))

	lyrID := types.GetEffectiveGenesis().Add(1)
	beacon := types.RandomBeacon()
	pList := []*types.Proposal{
		randomProposal(lyrID, beacon),
		randomProposal(lyrID, beacon),
		randomProposal(lyrID, beacon),
	}
	mockMesh.EXPECT().GetEpochAtx(lyrID.GetEpoch(), h.nodeID).Return(nil, sql.ErrNotFound)
	mockMesh.EXPECT().VRFNonce(h.nodeID, lyrID.GetEpoch()).Return(types.VRFPostIndex(1), nil)
	mockMesh.EXPECT().Proposals(lyrID).Return(pList, nil)
	mockMesh.EXPECT().SetWeakCoin(lyrID, gomock.Any())

	mockBeacons := smocks.NewMockBeaconGetter(gomock.NewController(t))
	h.beacons = mockBeacons
	h.mockRoracle.EXPECT().IsIdentityActiveOnConsensusView(gomock.Any(), gomock.Any(), lyrID).Return(false, nil).Times(1)
	mockBeacons.EXPECT().GetBeacon(lyrID.GetEpoch()).Return(beacon, nil).Times(1)

	var wg sync.WaitGroup
	wg.Add(1)
	go func() {
		clock.advanceLayer()
		<-createdChan
		<-startedChan
		wg.Done()
	}()

	wg.Wait()
	out := <-h.blockGenCh
	require.Equal(t, lyrID, out.Layer)
	require.ElementsMatch(t, types.ToProposalIDs(pList), out.Proposals)
}

func TestHare_onTick_NoBeacon(t *testing.T) {
	lyr := types.NewLayerID(199)

	h := createTestHare(t, newMockMesh(t), config.DefaultConfig(), newMockClock(), noopPubSub(t), t.Name())
	h.mockRoracle.EXPECT().IsIdentityActiveOnConsensusView(gomock.Any(), gomock.Any(), lyr).Return(true, nil).MaxTimes(1)
	mockBeacons := smocks.NewMockBeaconGetter(gomock.NewController(t))
	h.beacons = mockBeacons
	mockBeacons.EXPECT().GetBeacon(lyr.GetEpoch()).Return(types.EmptyBeacon, errors.New("whatever")).Times(1)
	h.broker.Start(context.Background())
	defer h.broker.Close()

	started, err := h.onTick(context.Background(), lyr)
	require.NoError(t, err)
	require.False(t, started)
}

func TestHare_onTick_NotSynced(t *testing.T) {
	lyr := types.NewLayerID(199)

	h := createTestHare(t, newMockMesh(t), config.DefaultConfig(), newMockClock(), noopPubSub(t), t.Name())
	h.mockRoracle.EXPECT().IsIdentityActiveOnConsensusView(gomock.Any(), gomock.Any(), lyr).Return(true, nil).AnyTimes()
	mockSyncS := smocks.NewMockSyncStateProvider(gomock.NewController(t))
	h.broker.nodeSyncState = mockSyncS
	h.broker.Start(context.Background())
	defer h.broker.Close()

	mockSyncS.EXPECT().IsSynced(gomock.Any()).Return(false)
	started, err := h.onTick(context.Background(), lyr)
	require.NoError(t, err)
	require.False(t, started)

	mockSyncS.EXPECT().IsSynced(gomock.Any()).Return(true)
	mockSyncS.EXPECT().IsBeaconSynced(gomock.Any()).Return(false)
	started, err = h.onTick(context.Background(), lyr)
	require.NoError(t, err)
	require.False(t, started)
}

func TestHare_goodProposal(t *testing.T) {
	beacon := types.RandomBeacon()
	nodeBeacon := types.RandomBeacon()
	nodeBaseHeight := uint64(11)
	tt := []struct {
		name        string
		beacons     [3]types.Beacon
		baseHeights [3]uint64
		refBallot   []int
		expected    []int
	}{
		{
			name:        "all good",
			beacons:     [3]types.Beacon{nodeBeacon, nodeBeacon, nodeBeacon},
			baseHeights: [3]uint64{nodeBaseHeight, nodeBaseHeight, nodeBaseHeight},
			expected:    []int{0, 1, 2},
		},
		{
			name:        "tick height too high",
			beacons:     [3]types.Beacon{nodeBeacon, nodeBeacon, nodeBeacon},
			baseHeights: [3]uint64{nodeBaseHeight + 1, nodeBaseHeight, nodeBaseHeight},
			expected:    []int{1, 2},
		},
		{
			name:        "get beacon from ref ballot",
			beacons:     [3]types.Beacon{nodeBeacon, nodeBeacon, nodeBeacon},
			baseHeights: [3]uint64{nodeBaseHeight, nodeBaseHeight, nodeBaseHeight},
			refBallot:   []int{1},
			expected:    []int{0, 1, 2},
		},
		{
			name:        "some bad beacon",
			beacons:     [3]types.Beacon{nodeBeacon, beacon, nodeBeacon},
			baseHeights: [3]uint64{nodeBaseHeight, nodeBaseHeight, nodeBaseHeight},
			expected:    []int{0, 2},
		},
		{
			name:        "all bad beacon",
			beacons:     [3]types.Beacon{beacon, beacon, beacon},
			baseHeights: [3]uint64{nodeBaseHeight, nodeBaseHeight, nodeBaseHeight},
		},
	}

	for _, tc := range tt {
		tc := tc
		t.Run(tc.name, func(t *testing.T) {
			t.Parallel()

			lyrID := types.GetEffectiveGenesis().Add(1)
			mockMesh := newMockMesh(t)
			pList := []*types.Proposal{
				randomProposal(lyrID, tc.beacons[0]),
				randomProposal(lyrID, tc.beacons[1]),
				randomProposal(lyrID, tc.beacons[2]),
			}
			for i, p := range pList {
				mockMesh.EXPECT().GetAtxHeader(p.AtxID).Return(&types.ActivationTxHeader{BaseTickHeight: tc.baseHeights[i], TickCount: 1}, nil)
			}
			nodeID := types.NodeID{1, 2, 3}
			mockMesh.EXPECT().GetEpochAtx(lyrID.GetEpoch(), nodeID).Return(&types.ActivationTxHeader{BaseTickHeight: nodeBaseHeight, TickCount: 1}, nil)
			mockMesh.EXPECT().Proposals(lyrID).Return(pList, nil)
			if len(tc.refBallot) > 0 {
				for _, i := range tc.refBallot {
					refBallot := &randomProposal(lyrID.Sub(1), tc.beacons[i]).Ballot
					pList[i].EpochData = nil
					pList[i].RefBallot = refBallot.ID()
					mockMesh.EXPECT().Ballot(pList[1].RefBallot).Return(refBallot, nil)
				}
			}

			expected := make([]types.ProposalID, 0, len(tc.expected))
			for _, i := range tc.expected {
				expected = append(expected, pList[i].ID())
			}
			got := goodProposals(logtest.New(t), mockMesh, nodeID, lyrID, nodeBeacon)
			require.ElementsMatch(t, expected, got)
		})
	}
}

func TestHare_outputBuffer(t *testing.T) {
	h := createTestHare(t, newMockMesh(t), config.DefaultConfig(), newMockClock(), noopPubSub(t), t.Name())
	var lyr types.LayerID
	for i := uint32(1); i <= h.config.Hdist; i++ {
		lyr = types.GetEffectiveGenesis().Add(i)
		h.setLastLayer(lyr)
		require.NoError(t, h.collectOutput(context.Background(), mockReport{lyr, NewEmptySet(0), true, false}))
		_, ok := h.outputs[lyr]
		require.True(t, ok)
		require.EqualValues(t, i, len(h.outputs))
	}

	require.EqualValues(t, h.config.Hdist, len(h.outputs))

	// add another output
	lyr = lyr.Add(1)
	h.setLastLayer(lyr)
	require.NoError(t, h.collectOutput(context.Background(), mockReport{lyr, NewEmptySet(0), true, false}))
	_, ok := h.outputs[lyr]
	require.True(t, ok)
	require.EqualValues(t, h.config.Hdist, len(h.outputs))

	// make sure the oldest layer is no longer there
	_, ok = h.outputs[lyr.Sub(h.config.Hdist)]
	require.False(t, ok)
}

func TestHare_IsTooLate(t *testing.T) {
	h := createTestHare(t, newMockMesh(t), config.DefaultConfig(), newMockClock(), noopPubSub(t), t.Name())
	var lyr types.LayerID
	for i := uint32(1); i <= h.config.Hdist*2; i++ {
		lyr = types.GetEffectiveGenesis().Add(i)
		h.setLastLayer(lyr)
		_ = h.collectOutput(context.Background(), mockReport{lyr, NewEmptySet(0), true, false})
		_, ok := h.outputs[lyr]
		require.True(t, ok)
		if i < h.config.Hdist {
			require.EqualValues(t, i, len(h.outputs))
		} else {
			require.EqualValues(t, h.config.Hdist, len(h.outputs))
		}
	}

	for i := uint32(1); i <= h.config.Hdist; i++ {
		lyr = types.GetEffectiveGenesis().Add(i)
		require.True(t, h.outOfBufferRange(types.GetEffectiveGenesis().Add(1)))
	}
	require.False(t, h.outOfBufferRange(lyr.Add(1)))
}

func TestHare_oldestInBuffer(t *testing.T) {
	h := createTestHare(t, newMockMesh(t), config.DefaultConfig(), newMockClock(), noopPubSub(t), t.Name())
	var lyr types.LayerID
	for i := uint32(1); i <= h.config.Hdist; i++ {
		lyr = types.GetEffectiveGenesis().Add(i)
		h.setLastLayer(lyr)
		require.NoError(t, h.collectOutput(context.Background(), mockReport{lyr, NewEmptySet(0), true, false}))
		_, ok := h.outputs[lyr]
		require.True(t, ok)
		require.EqualValues(t, i, len(h.outputs))
	}

	require.Equal(t, types.GetEffectiveGenesis().Add(1), h.oldestResultInBuffer())

	lyr = lyr.Add(1)
	h.setLastLayer(lyr)
	require.NoError(t, h.collectOutput(context.Background(), mockReport{lyr, NewEmptySet(0), true, false}))
	_, ok := h.outputs[lyr]
	require.True(t, ok)
	require.EqualValues(t, h.config.Hdist, len(h.outputs))

	require.Equal(t, types.GetEffectiveGenesis().Add(2), h.oldestResultInBuffer())

	lyr = lyr.Add(2)
	h.setLastLayer(lyr)
	require.NoError(t, h.collectOutput(context.Background(), mockReport{lyr, NewEmptySet(0), true, false}))
	_, ok = h.outputs[lyr]
	require.True(t, ok)
	require.EqualValues(t, h.config.Hdist, len(h.outputs))

	require.Equal(t, types.GetEffectiveGenesis().Add(3), h.oldestResultInBuffer())
}

// make sure that Hare writes a weak coin value for a layer to the mesh after the CP completes,
// regardless of whether it succeeds or fails.
func TestHare_WeakCoin(t *testing.T) {
	mockMesh := newMockMesh(t)
	h := createTestHare(t, mockMesh, config.DefaultConfig(), newMockClock(), noopPubSub(t), t.Name())
	layerID := types.NewLayerID(10)
	h.setLastLayer(layerID)

	require.NoError(t, h.Start(context.Background()))
	defer h.Close()
	waitForMsg := func() error {
		tmr := time.NewTimer(time.Second)
		select {
		case <-tmr.C:
			return errors.New("timeout")
		case <-h.blockGenCh:
			return nil
		}
	}

	set := NewSet([]types.ProposalID{{1}, {2}})

	// complete + coin flip true
	mockMesh.EXPECT().SetWeakCoin(layerID, true)
	h.outputChan <- mockReport{layerID, set, true, true}
	require.NoError(t, waitForMsg())

	// incomplete + coin flip true
	mockMesh.EXPECT().SetWeakCoin(layerID, true)
	h.outputChan <- mockReport{layerID, set, false, true}
	require.Error(t, waitForMsg())

	// complete + coin flip false
	mockMesh.EXPECT().SetWeakCoin(layerID, false)
	h.outputChan <- mockReport{layerID, set, true, false}
	require.NoError(t, waitForMsg())

	// incomplete + coin flip false
	mockMesh.EXPECT().SetWeakCoin(layerID, false)
	h.outputChan <- mockReport{layerID, set, false, false}
	require.Error(t, waitForMsg())
}<|MERGE_RESOLUTION|>--- conflicted
+++ resolved
@@ -251,10 +251,7 @@
 								Round:   round,
 								MsgHash: types.RandomHash(),
 							},
-<<<<<<< HEAD
-=======
 							Signature: types.RandomEdSignature(),
->>>>>>> d783a22d
 						},
 						{
 							InnerMsg: types.HareMetadata{
@@ -262,10 +259,7 @@
 								Round:   round,
 								MsgHash: types.RandomHash(),
 							},
-<<<<<<< HEAD
-=======
 							Signature: types.RandomEdSignature(),
->>>>>>> d783a22d
 						},
 					},
 				},
