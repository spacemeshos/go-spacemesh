--- conflicted
+++ resolved
@@ -87,16 +87,11 @@
 	return mcp
 }
 
-<<<<<<< HEAD
-func createHare(n1 p2p.Service, clock *mockClock, logger log.Log) *Hare {
-	return New(cfg, n1, signing2.NewEdSigner(), types.NodeID{}, (&mockSyncer{true}).IsSynced, new(orphanMock), eligibility.New(logger), 10, &mockIDProvider{}, NewMockStateQuerier(), clock, logger)
-=======
-func createHare(t *testing.T, n1 p2p.Service, logger log.Log) *Hare {
+func createHare(t *testing.T, n1 p2p.Service, clock *mockClock, logger log.Log) *Hare {
 	ctrl := gomock.NewController(t)
 	patrol := mocks.NewMocklayerPatrol(ctrl)
 	patrol.EXPECT().SetHareInCharge(gomock.Any()).AnyTimes()
-	return New(cfg, n1, signing2.NewEdSigner(), types.NodeID{}, (&mockSyncer{true}).IsSynced, new(orphanMock), eligibility.New(logger), patrol, 10, &mockIDProvider{}, NewMockStateQuerier(), make(chan types.LayerID), logger)
->>>>>>> f0af7029
+	return New(cfg, n1, signing2.NewEdSigner(), types.NodeID{}, (&mockSyncer{true}).IsSynced, new(orphanMock), eligibility.New(logger), patrol, 10, &mockIDProvider{}, NewMockStateQuerier(), clock, logger)
 }
 
 var _ Consensus = (*mockConsensusProcess)(nil)
@@ -105,11 +100,7 @@
 	sim := service.NewSimulator()
 	n1 := sim.NewNode()
 
-<<<<<<< HEAD
-	h := createHare(n1, newMockClock(), logtest.New(t).WithName(t.Name()))
-=======
-	h := createHare(t, n1, logtest.New(t).WithName(t.Name()))
->>>>>>> f0af7029
+	h := createHare(t, n1, newMockClock(), logtest.New(t).WithName(t.Name()))
 
 	if h == nil {
 		t.Fatal()
@@ -120,22 +111,14 @@
 	sim := service.NewSimulator()
 	n1 := sim.NewNode()
 
-<<<<<<< HEAD
-	h := createHare(n1, newMockClock(), logtest.New(t).WithName(t.Name()))
-=======
-	h := createHare(t, n1, logtest.New(t).WithName(t.Name()))
->>>>>>> f0af7029
+	h := createHare(t, n1, newMockClock(), logtest.New(t).WithName(t.Name()))
 
 	require.NoError(t, h.broker.Start(context.TODO())) // todo: fix that hack. this will cause h.Start to return err
 
 	/*err := h.Start()
 	require.Error(t, err)*/
 
-<<<<<<< HEAD
-	h2 := createHare(n1, newMockClock(), logtest.New(t).WithName(t.Name()))
-=======
-	h2 := createHare(t, n1, logtest.New(t).WithName(t.Name()))
->>>>>>> f0af7029
+	h2 := createHare(t, n1, newMockClock(), logtest.New(t).WithName(t.Name()))
 	require.NoError(t, h2.Start(context.TODO()))
 }
 
@@ -144,11 +127,7 @@
 	sim := service.NewSimulator()
 	n1 := sim.NewNode()
 
-<<<<<<< HEAD
-	h := createHare(n1, newMockClock(), logtest.New(t).WithName(t.Name()))
-=======
-	h := createHare(t, n1, logtest.New(t).WithName(t.Name()))
->>>>>>> f0af7029
+	h := createHare(t, n1, newMockClock(), logtest.New(t).WithName(t.Name()))
 
 	res, err := h.GetResult(types.NewLayerID(0))
 	r.Equal(errNoResult, err)
@@ -175,12 +154,8 @@
 		return []types.BlockID{value1}
 	}
 
-<<<<<<< HEAD
 	clock := newMockClock()
-	h := createHare(n1, clock, logtest.New(t).WithName(t.Name()))
-=======
-	h := createHare(t, n1, logtest.New(t).WithName(t.Name()))
->>>>>>> f0af7029
+	h := createHare(t, n1, clock, logtest.New(t).WithName(t.Name()))
 	h.mesh = om
 
 	h.networkDelta = 0
@@ -211,7 +186,7 @@
 	sim := service.NewSimulator()
 	n1 := sim.NewNode()
 
-	h := createHare(n1, newMockClock(), log.NewDefault(t.Name()))
+	h := createHare(t, n1, newMockClock(), log.NewDefault(t.Name()))
 
 	mockid := instanceID1
 	set := NewSetFromValues(value1)
@@ -232,11 +207,7 @@
 	sim := service.NewSimulator()
 	n1 := sim.NewNode()
 
-<<<<<<< HEAD
-	h := createHare(n1, newMockClock(), log.NewDefault(t.Name()))
-=======
-	h := createHare(t, n1, logtest.New(t).WithName(t.Name()))
->>>>>>> f0af7029
+	h := createHare(t, n1, newMockClock(), log.NewDefault(t.Name()))
 
 	mockid := instanceID1
 	set := NewSetFromValues(value1)
@@ -257,11 +228,7 @@
 	sim := service.NewSimulator()
 	n1 := sim.NewNode()
 
-<<<<<<< HEAD
-	h := createHare(n1, newMockClock(), logtest.New(t).WithName(t.Name()))
-=======
-	h := createHare(t, n1, logtest.New(t).WithName(t.Name()))
->>>>>>> f0af7029
+	h := createHare(t, n1, newMockClock(), logtest.New(t).WithName(t.Name()))
 	h.bufferSize = 1
 	h.lastLayer = types.LayerID{}
 	mockid := instanceID0
@@ -291,11 +258,7 @@
 	sim := service.NewSimulator()
 	n1 := sim.NewNode()
 
-<<<<<<< HEAD
-	h := createHare(n1, newMockClock(), logtest.New(t).WithName(t.Name()))
-=======
-	h := createHare(t, n1, logtest.New(t).WithName(t.Name()))
->>>>>>> f0af7029
+	h := createHare(t, n1, newMockClock(), logtest.New(t).WithName(t.Name()))
 	h.Start(context.TODO())
 	mo := mockReport{types.NewLayerID(8), NewEmptySet(0), true, false}
 	h.broker.Register(context.TODO(), mo.ID())
@@ -326,15 +289,11 @@
 		return blockset
 	}
 
-<<<<<<< HEAD
-	h := New(cfg, n1, signing, types.NodeID{}, (&mockSyncer{true}).IsSynced, om, oracle, 10, &mockIDProvider{}, NewMockStateQuerier(), clock, log.AppLog.WithName("Hare"))
-=======
 	ctrl := gomock.NewController(t)
 	defer ctrl.Finish()
 	patrol := mocks.NewMocklayerPatrol(ctrl)
 	patrol.EXPECT().SetHareInCharge(types.GetEffectiveGenesis().Add(1)).Times(1)
-	h := New(cfg, n1, signing, types.NodeID{}, (&mockSyncer{true}).IsSynced, om, oracle, patrol, 10, &mockIDProvider{}, NewMockStateQuerier(), layerTicker, log.AppLog.WithName("Hare"))
->>>>>>> f0af7029
+	h := New(cfg, n1, signing, types.NodeID{}, (&mockSyncer{true}).IsSynced, om, oracle, patrol, 10, &mockIDProvider{}, NewMockStateQuerier(), clock, log.AppLog.WithName("Hare"))
 	h.networkDelta = 0
 	h.bufferSize = 1
 
@@ -389,11 +348,7 @@
 	sim := service.NewSimulator()
 	n1 := sim.NewNode()
 
-<<<<<<< HEAD
-	h := createHare(n1, newMockClock(), logtest.New(t).WithName(t.Name()))
-=======
-	h := createHare(t, n1, logtest.New(t).WithName(t.Name()))
->>>>>>> f0af7029
+	h := createHare(t, n1, newMockClock(), logtest.New(t).WithName(t.Name()))
 	lasti := types.LayerID{}
 
 	for i := lasti; i.Before(types.NewLayerID(h.bufferSize)); i = i.Add(1) {
@@ -422,11 +377,7 @@
 	sim := service.NewSimulator()
 	n1 := sim.NewNode()
 
-<<<<<<< HEAD
-	h := createHare(n1, newMockClock(), logtest.New(t).WithName(t.Name()))
-=======
-	h := createHare(t, n1, logtest.New(t).WithName(t.Name()))
->>>>>>> f0af7029
+	h := createHare(t, n1, newMockClock(), logtest.New(t).WithName(t.Name()))
 
 	for i := (types.LayerID{}); i.Before(types.NewLayerID(h.bufferSize * 2)); i = i.Add(1) {
 		mockid := i
@@ -450,11 +401,7 @@
 	sim := service.NewSimulator()
 	n1 := sim.NewNode()
 
-<<<<<<< HEAD
-	h := createHare(n1, newMockClock(), logtest.New(t).WithName(t.Name()))
-=======
-	h := createHare(t, n1, logtest.New(t).WithName(t.Name()))
->>>>>>> f0af7029
+	h := createHare(t, n1, newMockClock(), logtest.New(t).WithName(t.Name()))
 	lasti := types.LayerID{}
 
 	for i := lasti; i.Before(types.NewLayerID(h.bufferSize)); i = i.Add(1) {
@@ -516,13 +463,9 @@
 		r.True(b)
 		done <- struct{}{}
 	}}
-<<<<<<< HEAD
-	h := New(cfg, n1, signing, types.NodeID{}, (&mockSyncer{true}).IsSynced, om, oracle, 10, &mockIDProvider{}, NewMockStateQuerier(), newMockClock(), logtest.New(t).WithName("Hare"))
-=======
 	ctrl := gomock.NewController(t)
 	defer ctrl.Finish()
-	h := New(cfg, n1, signing, types.NodeID{}, (&mockSyncer{true}).IsSynced, om, oracle, mocks.NewMocklayerPatrol(ctrl), 10, &mockIDProvider{}, NewMockStateQuerier(), layerTicker, logtest.New(t).WithName("Hare"))
->>>>>>> f0af7029
+	h := New(cfg, n1, signing, types.NodeID{}, (&mockSyncer{true}).IsSynced, om, oracle, mocks.NewMocklayerPatrol(ctrl), 10, &mockIDProvider{}, NewMockStateQuerier(), newMockClock(), logtest.New(t).WithName("Hare"))
 	defer h.Close()
 	h.lastLayer = layerID
 	set := NewSetFromValues(value1)
