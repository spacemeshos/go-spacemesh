--- conflicted
+++ resolved
@@ -2,20 +2,6 @@
 
 import (
 	"github.com/spacemeshos/go-spacemesh/common/types"
-<<<<<<< HEAD
-	"github.com/spacemeshos/go-spacemesh/signing"
-)
-
-type msgsTracker struct {
-	sigToPub map[types.EdSignature]*signing.PublicKey
-}
-
-func (mt *msgsTracker) Track(m *Msg) {
-	mt.sigToPub[m.Signature] = m.PubKey
-}
-
-func (mt *msgsTracker) PublicKey(m *Message) *signing.PublicKey {
-=======
 )
 
 type msgsTracker struct {
@@ -27,14 +13,9 @@
 }
 
 func (mt *msgsTracker) NodeID(m *Message) types.NodeID {
->>>>>>> d783a22d
 	return mt.sigToPub[m.Signature]
 }
 
 func newMsgsTracker() *msgsTracker {
-<<<<<<< HEAD
-	return &msgsTracker{sigToPub: make(map[types.EdSignature]*signing.PublicKey)}
-=======
 	return &msgsTracker{sigToPub: make(map[types.EdSignature]types.NodeID)}
->>>>>>> d783a22d
 }