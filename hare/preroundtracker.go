--- conflicted
+++ resolved
@@ -44,7 +44,6 @@
 	shaUint32 := binary.LittleEndian.Uint32(sha[:4])
 	logger.With().Debug("received preround message",
 		log.String("sender_id", pub.ShortString()),
-<<<<<<< HEAD
 		log.Int("num_values", len(msg.InnerMsg.Values)),
 		log.String("vrf_value", fmt.Sprintf("%x", shaUint32)))
 	// TODO: make sure we don't need a mutex here
@@ -58,10 +57,7 @@
 			log.Bool("weak_coin", pre.coinflip))
 	}
 
-=======
-		log.Int("num_values", len(msg.InnerMsg.Values)))
 	eligibilityCount := uint32(msg.InnerMsg.EligibilityCount)
->>>>>>> a98ecf87
 	sToTrack := NewSet(msg.InnerMsg.Values) // assume track all Values
 	alreadyTracked := NewDefaultEmptySet()  // assume nothing tracked so far
 
