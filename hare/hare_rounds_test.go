package hare

import (
	"context"
	"errors"
	"sync"
	"testing"
	"time"

	"github.com/golang/mock/gomock"
	mocknet "github.com/libp2p/go-libp2p/p2p/net/mock"
	"github.com/stretchr/testify/assert"
	"github.com/stretchr/testify/require"

	"github.com/spacemeshos/go-spacemesh/common/types"
	"github.com/spacemeshos/go-spacemesh/hare/config"
	"github.com/spacemeshos/go-spacemesh/hare/mocks"
	"github.com/spacemeshos/go-spacemesh/log/logtest"
	"github.com/spacemeshos/go-spacemesh/p2p/pubsub"
)

const skipMoreTests = true

type TestHareWrapper struct {
	*HareWrapper
}

func newTestHareWrapper(count int) *TestHareWrapper {
	w := &TestHareWrapper{
		HareWrapper: newHareWrapper(uint32(count)),
	}
	return w
}

func (w *TestHareWrapper) LayerTicker(interval time.Duration) {
	ticker := time.NewTicker(interval)
	defer ticker.Stop()

	j := types.GetEffectiveGenesis().Add(1)
	last := j.Add(w.totalCP)

	for ; j.Before(last); j = j.Add(1) {
		w.clock.advanceLayer()
		select {
		case <-w.termination:
			return
		case <-ticker.C:
			// do nothing
		}
	}
}

type (
	funcOracle   func(types.LayerID, uint32, int, types.NodeID, types.VrfSignature, *testHare) (uint16, error)
	funcValidate func(types.LayerID, *testHare)
	testHare     struct {
		*hareWithMocks
		N int
	}
)

func runNodesFor(t *testing.T, ctx context.Context, nodes, leaders, maxLayers, limitIterations int, createProposal bool, oracle funcOracle, validate funcValidate) *TestHareWrapper {
	r := require.New(t)
	w := newTestHareWrapper(maxLayers)
	cfg := config.Config{
		N:               nodes,
		WakeupDelta:     time.Second,
		RoundDuration:   time.Second,
		ExpectedLeaders: leaders,
		LimitIterations: limitIterations,
		LimitConcurrent: maxLayers,
		Hdist:           20,
	}

	mesh, err := mocknet.FullMeshLinked(nodes)
	require.NoError(t, err)
	w.mesh = mesh

	mockMesh := mocks.NewMockmesh(gomock.NewController(t))
	if createProposal {
		for lid := types.GetEffectiveGenesis().Add(1); !lid.After(types.GetEffectiveGenesis().Add(uint32(maxLayers))); lid = lid.Add(1) {
			p := genLayerProposal(lid, []types.TransactionID{})
			mockMesh.EXPECT().Ballot(p.Ballot.ID()).Return(&p.Ballot, nil).AnyTimes()
			mockMesh.EXPECT().Proposals(lid).Return([]*types.Proposal{p}, nil).AnyTimes()
			mockMesh.EXPECT().GetAtxHeader(p.AtxID).Return(&types.ActivationTxHeader{BaseTickHeight: 11, TickCount: 1}, nil).AnyTimes()
		}
	} else {
		mockMesh.EXPECT().Proposals(gomock.Any()).Return([]*types.Proposal{}, nil).AnyTimes()
	}
	mockMesh.EXPECT().GetEpochAtx(gomock.Any(), gomock.Any()).Return(&types.ActivationTxHeader{BaseTickHeight: 11, TickCount: 1}, nil).AnyTimes()
	mockMesh.EXPECT().VRFNonce(gomock.Any(), gomock.Any()).Return(types.VRFPostIndex(0), nil).AnyTimes()
	mockMesh.EXPECT().GetMalfeasanceProof(gomock.Any()).Return(nil, nil).AnyTimes()
	mockMesh.EXPECT().SetWeakCoin(gomock.Any(), gomock.Any()).Return(nil).AnyTimes()

	for i := 0; i < nodes; i++ {
		host := mesh.Hosts()[i]
		ps, err := pubsub.New(ctx, logtest.New(t), host, pubsub.DefaultConfig())
		require.NoError(t, err)
		mp2p := &p2pManipulator{nd: ps, stalledLayer: types.LayerID(1), err: errors.New("fake err")}

		th := &testHare{createTestHare(t, mockMesh, cfg, w.clock, mp2p, t.Name()), i}
		th.mockRoracle.EXPECT().IsIdentityActiveOnConsensusView(gomock.Any(), gomock.Any(), gomock.Any()).Return(true, nil).AnyTimes()
		th.mockRoracle.EXPECT().Proof(gomock.Any(), gomock.Any(), gomock.Any(), gomock.Any()).Return(types.EmptyVrfSignature, nil).AnyTimes()
		th.mockRoracle.EXPECT().CalcEligibility(gomock.Any(), gomock.Any(), gomock.Any(), gomock.Any(), gomock.Any(), gomock.Any(), gomock.Any()).DoAndReturn(
			func(_ context.Context, layer types.LayerID, round uint32, committeeSize int, id types.NodeID, nonce types.VRFPostIndex, sig types.VrfSignature) (uint16, error) {
				return oracle(layer, round, committeeSize, id, sig, th)
			}).AnyTimes()
		th.mockRoracle.EXPECT().Validate(gomock.Any(), gomock.Any(), gomock.Any(), gomock.Any(), gomock.Any(), gomock.Any(), gomock.Any()).Return(true, nil).AnyTimes()
		go func() {
			for out := range th.blockGenCh {
				validate(out.Layer, th)
			}
		}()
		w.hare = append(w.hare, th.Hare)
		e := th.Start(ctx)
		r.NoError(e)
	}
	require.NoError(t, mesh.ConnectAllButSelf())

	return w
}

// Test_HarePreRoundEmptySet runs nodes for some number of layers without creating any
// proposals, and checks that after some timeout all nodes produced an output
// for each layer.
func Test_HarePreRoundEmptySet(t *testing.T) {
	const nodes = 5
	const layers = 2

	success := make(chan struct{})
	var mu sync.Mutex
	m := [layers][nodes]int{}

	ctx, cancel := context.WithTimeout(context.Background(), time.Minute)
	defer cancel()
	w := runNodesFor(t, ctx, nodes, 2, layers, 2, false,
		func(layer types.LayerID, round uint32, committee int, id types.NodeID, sig types.VrfSignature, hare *testHare) (uint16, error) {
			if round/4 > 1 && round != preRound {
				t.Fatalf("out of round %d limit", round)
			}
			return 1, nil
		},
		func(layer types.LayerID, hare *testHare) {
			l := layer.Difference(types.GetEffectiveGenesis()) - 1

			// Mark node as having produced output for layer l
			mu.Lock()
			defer mu.Unlock()
			m[l][hare.N] = 1

			// Check to see that we have all the outputs
			for x := range m {
				for y := range m[x] {
					if m[x][y] != 1 {
						return
					}
				}
			}
			// If we have all the outputs then we can progress.
			close(success)
		})

	defer w.Close()
	w.LayerTicker(100 * time.Millisecond)
	// Wait for test completion
	select {
	case <-ctx.Done():
	case <-success:
	}

	mu.Lock()
	defer mu.Unlock()
	// Check that all nodes produced output for all layers
	for x := range m {
		for y := range m[x] {
<<<<<<< HEAD
			if m[x][y] != 1 {
				t.Fatalf("at layer %v node %v did not produce a result", x, y)
			}
=======
			assert.Equal(t, 1, m[x][y], "at layer %v node %v has non-empty set in result (%v)", x, y, m[x][y])
>>>>>>> 18a0601d
		}
	}
}

func Test_HareNotEnoughStatuses(t *testing.T) {
	if skipMoreTests {
		t.SkipNow()
	}

	const nodes = 5
	const layers = 2
	m := [layers][nodes]int{}

	ctx, cancel := context.WithCancel(context.Background())
	defer cancel()

	w := runNodesFor(t, ctx, nodes, 2, layers, 1, false,
		func(layer types.LayerID, round uint32, committee int, id types.NodeID, sig types.VrfSignature, hare *testHare) (uint16, error) {
			if round%4 == statusRound && hare.N >= committee/2-1 {
				return 0, nil
			}
			return 1, nil
		},
		func(layer types.LayerID, hare *testHare) {
			l := layer.Difference(types.GetEffectiveGenesis()) - 1
			m[l][hare.N] = 1
		})

	w.LayerTicker(1 * time.Second)
	time.Sleep(time.Second * 6)

	for x := range m {
		for y := range m[x] {
			assert.Equal(t, 1, m[x][y], "at layer %v node %v has non-empty set in result (%v)", x, y, m[x][y])
		}
	}
}

func Test_HareNotEnoughLeaders(t *testing.T) {
	if skipMoreTests {
		t.SkipNow()
	}
	const nodes = 5
	const layers = 2
	m := [layers][nodes]int{}

	ctx, cancel := context.WithCancel(context.Background())
	defer cancel()
	w := runNodesFor(t, ctx, nodes, 2, layers, 1, false,
		func(layer types.LayerID, round uint32, committee int, id types.NodeID, sig types.VrfSignature, hare *testHare) (uint16, error) {
			if round%4 == proposalRound {
				return 0, nil
			}
			return 1, nil
		},
		func(layer types.LayerID, hare *testHare) {
			l := layer.Difference(types.GetEffectiveGenesis()) - 1
			m[l][hare.N] = 1
		})

	w.LayerTicker(1 * time.Second)
	time.Sleep(time.Second * 6)

	for x := range m {
		for y := range m[x] {
			assert.Equal(t, 1, m[x][y], "at layer %v node %v has non-empty set in result (%v)", x, y, m[x][y])
		}
	}
}

func Test_HareNotEnoughCommits(t *testing.T) {
	if skipMoreTests {
		t.SkipNow()
	}
	const nodes = 6
	const layers = 2
	m := [layers][nodes]int{}

	ctx, cancel := context.WithCancel(context.Background())
	defer cancel()

	w := runNodesFor(t, ctx, nodes, 2, layers, 1, true,
		func(layer types.LayerID, round uint32, committee int, id types.NodeID, sig types.VrfSignature, hare *testHare) (uint16, error) {
			if round%4 == commitRound && hare.N >= committee/2-1 {
				return 0, nil
			}
			return 1, nil
		},
		func(layer types.LayerID, hare *testHare) {
			l := layer.Difference(types.GetEffectiveGenesis()) - 1
			m[l][hare.N] = 1
		})

	w.LayerTicker(100 * time.Millisecond)
	time.Sleep(time.Second * 6)

	for x := range m {
		for y := range m[x] {
			assert.Equal(t, 1, m[x][y], "at layer %v node %v has non-empty set in result (%v)", x, y, m[x][y])
		}
	}
}

func Test_HareNotEnoughNotifications(t *testing.T) {
	if skipMoreTests {
		t.SkipNow()
	}
	const nodes = 6
	const layers = 2
	m := [layers][nodes]int{}

	ctx, cancel := context.WithCancel(context.Background())
	defer cancel()

	w := runNodesFor(t, ctx, nodes, 2, layers, 1, true,
		func(layer types.LayerID, round uint32, committee int, id types.NodeID, sig types.VrfSignature, hare *testHare) (uint16, error) {
			if round%4 == notifyRound && hare.N >= committee/2-1 {
				return 0, nil
			}
			return 1, nil
		},
		func(layer types.LayerID, hare *testHare) {
			l := layer.Difference(types.GetEffectiveGenesis()) - 1
			m[l][hare.N] = 1
		})

	w.LayerTicker(100 * time.Millisecond)
	time.Sleep(time.Second * 6)

	for x := range m {
		for y := range m[x] {
			assert.Equal(t, 1, m[x][y], "at layer %v node %v has non-empty set in result (%v)", x, y, m[x][y])
		}
	}
}

func Test_HareComplete(t *testing.T) {
	if skipMoreTests {
		t.SkipNow()
	}
	const nodes = 6
	const layers = 2
	m := [layers][nodes]int{}

	ctx, cancel := context.WithCancel(context.Background())
	defer cancel()

	w := runNodesFor(t, ctx, nodes, 2, layers, 1, true,
		func(layer types.LayerID, round uint32, committee int, id types.NodeID, sig types.VrfSignature, hare *testHare) (uint16, error) {
			return 1, nil
		},
		func(layer types.LayerID, hare *testHare) {
			l := layer.Difference(types.GetEffectiveGenesis()) - 1
			m[l][hare.N] = 1
		})

	w.LayerTicker(100 * time.Millisecond)
	time.Sleep(time.Second * 6)

	for x := range m {
		for y := range m[x] {
			assert.Equal(t, 1, m[x][y], "at layer %v node %v has empty set in result", x, y)
		}
	}
}<|MERGE_RESOLUTION|>--- conflicted
+++ resolved
@@ -173,13 +173,7 @@
 	// Check that all nodes produced output for all layers
 	for x := range m {
 		for y := range m[x] {
-<<<<<<< HEAD
-			if m[x][y] != 1 {
-				t.Fatalf("at layer %v node %v did not produce a result", x, y)
-			}
-=======
-			assert.Equal(t, 1, m[x][y], "at layer %v node %v has non-empty set in result (%v)", x, y, m[x][y])
->>>>>>> 18a0601d
+			assert.Equal(t, 1, m[x][y], "at layer %v node %v did not produce a result", x, y)
 		}
 	}
 }
