--- conflicted
+++ resolved
@@ -110,31 +110,10 @@
 		mp2p := &p2pManipulator{nd: ps, stalledLayer: types.LayerID(1), err: errors.New("fake err")}
 
 		th := &testHare{createTestHare(t, mockMesh, cfg, w.clock, mp2p, t.Name()), i}
-<<<<<<< HEAD
-		th.mockRoracle.EXPECT().
-			IsIdentityActiveOnConsensusView(gomock.Any(), gomock.Any(), gomock.Any()).
-			Return(true, nil).
-			AnyTimes()
-		th.mockRoracle.EXPECT().
-			Proof(gomock.Any(), gomock.Any(), gomock.Any()).
-			Return(types.EmptyVrfSignature, nil).
-			AnyTimes()
-		th.mockRoracle.EXPECT().
-			CalcEligibility(gomock.Any(), gomock.Any(), gomock.Any(), gomock.Any(), gomock.Any(), gomock.Any()).
-			DoAndReturn(func(
-				_ context.Context,
-				layer types.LayerID,
-				round uint32,
-				committeeSize int,
-				id types.NodeID,
-				sig types.VrfSignature,
-			) (uint16, error) {
-=======
 		th.mockRoracle.EXPECT().IsIdentityActiveOnConsensusView(gomock.Any(), gomock.Any(), gomock.Any()).Return(true, nil).AnyTimes()
 		th.mockRoracle.EXPECT().Proof(gomock.Any(), gomock.Any(), gomock.Any(), gomock.Any()).Return(types.EmptyVrfSignature, nil).AnyTimes()
 		th.mockRoracle.EXPECT().CalcEligibility(gomock.Any(), gomock.Any(), gomock.Any(), gomock.Any(), gomock.Any(), gomock.Any()).DoAndReturn(
 			func(_ context.Context, layer types.LayerID, round uint32, committeeSize int, id types.NodeID, sig types.VrfSignature) (uint16, error) {
->>>>>>> ba3b4b51
 				return oracle(layer, round, committeeSize, id, sig, th)
 			}).
 			AnyTimes()
