--- conflicted
+++ resolved
@@ -52,9 +52,8 @@
 	}
 }
 
-<<<<<<< HEAD
 type (
-	funcOracle   func(types.LayerID, int32, int, types.NodeID, []byte, *testHare) (uint16, error)
+	funcOracle   func(types.LayerID, uint32, int, types.NodeID, []byte, *testHare) (uint16, error)
 	funcLayers   func(types.LayerID, *testHare) ([]types.BlockID, error)
 	funcValidate func(types.LayerID, []types.BlockID, *testHare)
 	testHare     struct {
@@ -65,18 +64,6 @@
 		N        int
 	}
 )
-=======
-type funcOracle func(types.LayerID, uint32, int, types.NodeID, []byte, *testHare) (uint16, error)
-type funcLayers func(types.LayerID, *testHare) ([]types.BlockID, error)
-type funcValidate func(types.LayerID, []types.BlockID, *testHare)
-type testHare struct {
-	*Hare
-	oracle   funcOracle
-	layers   funcLayers
-	validate funcValidate
-	N        int
-}
->>>>>>> 4ed4fc6a
 
 func (h *testHare) CalcEligibility(ctx context.Context, layer types.LayerID, round uint32, committee int, id types.NodeID, sig []byte) (uint16, error) {
 	return h.oracle(layer, round, committee, id, sig, h)
@@ -87,12 +74,8 @@
 func (testHare) Validate(context.Context, types.LayerID, uint32, int, types.NodeID, []byte, uint16) (bool, error) {
 	return true, nil
 }
-<<<<<<< HEAD
-
-func (testHare) Proof(context.Context, types.LayerID, int32) ([]byte, error) {
-=======
+
 func (testHare) Proof(context.Context, types.LayerID, uint32) ([]byte, error) {
->>>>>>> 4ed4fc6a
 	return []byte{}, nil
 }
 
@@ -107,6 +90,7 @@
 func (h *testHare) LayerBlockIds(layer types.LayerID) ([]types.BlockID, error) {
 	return h.layers(layer, h)
 }
+
 func (h *testHare) InvalidateLayer(ctx context.Context, layerID types.LayerID) {
 	panic("implement me")
 }
