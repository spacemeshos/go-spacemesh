package hare

import (
	"context"
	"errors"
	"sync"
<<<<<<< HEAD
	"sync/atomic"
=======
>>>>>>> 0902cb27
	"testing"
	"time"

	"github.com/golang/mock/gomock"
	"github.com/stretchr/testify/assert"
	"github.com/stretchr/testify/require"

	"github.com/spacemeshos/go-spacemesh/common/types"
	"github.com/spacemeshos/go-spacemesh/common/util"
	"github.com/spacemeshos/go-spacemesh/eligibility"
	"github.com/spacemeshos/go-spacemesh/hare/config"
	"github.com/spacemeshos/go-spacemesh/hare/mocks"
	"github.com/spacemeshos/go-spacemesh/log"
	"github.com/spacemeshos/go-spacemesh/log/logtest"
	"github.com/spacemeshos/go-spacemesh/signing"
)

var cfg = config.Config{N: 10, F: 5, RoundDuration: 2, ExpectedLeaders: 5, LimitIterations: 1000, LimitConcurrent: 1000}

func newRoundClockFromCfg(logger log.Log, cfg config.Config) *SimpleRoundClock {
	logger.Info("creating clock at %v wakeup: %v round duration: %v", time.Now(), cfg.WakeupDelta, cfg.RoundDuration)
	return NewSimpleRoundClock(time.Now(),
		time.Duration(cfg.WakeupDelta)*time.Second,
		time.Duration(cfg.RoundDuration)*time.Second,
	)
}

type mockMessageValidator struct {
	syntaxValid  bool
	contextValid error
	countSyntax  int
	countContext int
}

func (mmv *mockMessageValidator) SyntacticallyValidateMessage(context.Context, *Msg) bool {
	mmv.countSyntax++
	return mmv.syntaxValid
}

func (mmv *mockMessageValidator) ContextuallyValidateMessage(context.Context, *Msg, uint32) error {
	mmv.countContext++
	return mmv.contextValid
}

type mockP2p struct {
	mu    sync.RWMutex
	count int
	err   error
}

<<<<<<< HEAD
func (m *mockP2p) RegisterGossipProtocol(string, priorityq.Priority) chan service.GossipMessage {
	return make(chan service.GossipMessage)
}

func (m *mockP2p) Broadcast(context.Context, string, []byte) error {
	m.incCount()
	return m.getErr()
}

func (m *mockP2p) getCount() int {
	m.mu.RLock()
	defer m.mu.RUnlock()

	return m.count
}

func (m *mockP2p) incCount() {
	m.mu.Lock()
	defer m.mu.Unlock()

=======
func (m *mockP2p) Publish(context.Context, string, []byte) error {
>>>>>>> 0902cb27
	m.count++
}

func (m *mockP2p) getErr() error {
	m.mu.RLock()
	defer m.mu.RUnlock()

	return m.err
}

func (m *mockP2p) setErr(err error) {
	m.mu.Lock()
	defer m.mu.Unlock()

	m.err = err
}

type mockProposalTracker struct {
	isConflicting       bool
	proposedSet         *Set
	countOnProposal     int
	countOnLateProposal int
	countIsConflicting  int
	countProposedSet    int
}

func (mpt *mockProposalTracker) OnProposal(context.Context, *Msg) {
	mpt.countOnProposal++
}

func (mpt *mockProposalTracker) OnLateProposal(context.Context, *Msg) {
	mpt.countOnLateProposal++
}

func (mpt *mockProposalTracker) IsConflicting() bool {
	mpt.countIsConflicting++
	return mpt.isConflicting
}

func (mpt *mockProposalTracker) ProposedSet() *Set {
	mpt.countProposedSet++
	return mpt.proposedSet
}

type mockCommitTracker struct {
	countOnCommit         int
	countHasEnoughCommits int
	countBuildCertificate int
	hasEnoughCommits      bool
	certificate           *certificate
}

func (mct *mockCommitTracker) CommitCount() int {
	return 0
}

func (mct *mockCommitTracker) OnCommit(*Msg) {
	mct.countOnCommit++
}

func (mct *mockCommitTracker) HasEnoughCommits() bool {
	mct.countHasEnoughCommits++
	return mct.hasEnoughCommits
}

func (mct *mockCommitTracker) BuildCertificate() *certificate {
	mct.countBuildCertificate++
	return mct.certificate
}

type mockSyncer struct {
	isSync bool
}

func (s *mockSyncer) IsSynced(context.Context) bool {
	return s.isSync
}

func buildMessage(msg *Message) *Msg {
	return &Msg{Message: msg, PubKey: nil}
}

<<<<<<< HEAD
func buildBroker(tb testing.TB, net NetworkService, testName string) *Broker {
	return newBroker(net, &mockEligibilityValidator{valid: 1}, MockStateQuerier{true, nil},
		(&mockSyncer{true}).IsSynced, 10, cfg.LimitIterations, util.NewCloser(), logtest.New(tb).WithName(testName))
}

func buildBrokerLimit4(tb testing.TB, net NetworkService, testName string) *Broker {
	return newBroker(net, &mockEligibilityValidator{valid: 1}, MockStateQuerier{true, nil},
=======
func buildBroker(tb testing.TB, testName string) *Broker {
	return newBroker("self", &mockEligibilityValidator{valid: true}, MockStateQuerier{true, nil},
		(&mockSyncer{true}).IsSynced, 10, cfg.LimitIterations, util.NewCloser(), logtest.New(tb).WithName(testName))
}

func buildBrokerLimit4(tb testing.TB, testName string) *Broker {
	return newBroker("self", &mockEligibilityValidator{valid: true}, MockStateQuerier{true, nil},
>>>>>>> 0902cb27
		(&mockSyncer{true}).IsSynced, 10, 4, util.NewCloser(), logtest.New(tb).WithName(testName))
}

type mockEligibilityValidator struct {
	valid        int32
	validationFn func(context.Context, *Msg) bool
}

func (mev *mockEligibilityValidator) Validate(ctx context.Context, msg *Msg) bool {
	if mev.validationFn != nil {
		return mev.validationFn(ctx, msg)
	}
	return atomic.LoadInt32(&mev.valid) != 0
}

// test that a InnerMsg to a specific set ObjectID is delivered by the broker.
func TestConsensusProcess_Start(t *testing.T) {
	broker := buildBroker(t, t.Name())
	require.NoError(t, broker.Start(context.TODO()))
	proc := generateConsensusProcess(t)
	inbox, _ := broker.Register(context.TODO(), proc.ID())
	proc.SetInbox(inbox)
	proc.s = NewSetFromValues(value1)
	err := proc.Start(context.TODO())
	assert.Equal(t, nil, err)
	err = proc.Start(context.TODO())
	assert.Equal(t, "instance already started", err.Error())
}

func TestConsensusProcess_TerminationLimit(t *testing.T) {
	c := cfg
	c.LimitConcurrent = 1
	c.RoundDuration = 1
	p := generateConsensusProcessWithConfig(t, c)
	p.SetInbox(make(chan *Msg, 10))
	p.cfg.LimitIterations = 1
	p.cfg.RoundDuration = 1
<<<<<<< HEAD
	p.Start(context.TODO())

=======
	require.NoError(t, p.Start(context.TODO()))
>>>>>>> 0902cb27
	time.Sleep(time.Duration(6*p.cfg.RoundDuration) * time.Second)

	assert.EqualValues(t, 1, p.getK()/4)
}

func TestConsensusProcess_eventLoop(t *testing.T) {
	ctrl := gomock.NewController(t)
	defer ctrl.Finish()

	net := &mockP2p{}
	broker := buildBroker(t, t.Name())
	require.NoError(t, broker.Start(context.TODO()))
	c := cfg
	c.F = 2
	proc := generateConsensusProcessWithConfig(t, c)
	proc.publisher = net

	mo := mocks.NewMockRolacle(ctrl)
	mo.EXPECT().IsIdentityActiveOnConsensusView(gomock.Any(), gomock.Any(), proc.instanceID).Return(true, nil).Times(1)
	mo.EXPECT().Proof(gomock.Any(), proc.instanceID, proc.k).Return(nil, nil).Times(2)
	mo.EXPECT().CalcEligibility(gomock.Any(), proc.instanceID, proc.k, gomock.Any(), proc.nid, gomock.Any()).Return(uint16(1), nil).Times(1)
	proc.oracle = mo

	proc.inbox, _ = broker.Register(context.TODO(), proc.ID())
	proc.s = NewSetFromValues(value1, value2)
	proc.cfg.F = 2
	var wg sync.WaitGroup
	wg.Add(1)
	go func() {
		proc.eventLoop(context.TODO())
		wg.Done()
	}()
	time.Sleep(500 * time.Millisecond)
<<<<<<< HEAD
	assert.Equal(t, 1, net.getCount())
=======
	assert.Equal(t, 1, net.count)
	proc.Close()
	wg.Wait()
>>>>>>> 0902cb27
}

func TestConsensusProcess_handleMessage(t *testing.T) {
	ctrl := gomock.NewController(t)
	defer ctrl.Finish()

	r := require.New(t)
	net := &mockP2p{}
	broker := buildBroker(t, t.Name())
	r.NoError(broker.Start(context.TODO()))
	proc := generateConsensusProcess(t)
	proc.publisher = net
	mo := mocks.NewMockRolacle(ctrl)
	proc.oracle = mo
	mValidator := &mockMessageValidator{}
	proc.validator = mValidator
	proc.inbox, _ = broker.Register(context.TODO(), proc.ID())
	msg := BuildPreRoundMsg(signing.NewEdSigner(), NewSetFromValues(value1), []byte{1})
	mValidator.syntaxValid = false
	r.False(proc.preRoundTracker.coinflip, "default coinflip should be false")
	proc.handleMessage(context.TODO(), msg)
	r.False(proc.preRoundTracker.coinflip, "invalid message should not change coinflip")
	r.Equal(1, mValidator.countSyntax)
	r.Equal(1, mValidator.countContext)
	mValidator.syntaxValid = true
	proc.handleMessage(context.TODO(), msg)
	r.NotEqual(0, mValidator.countContext)
	mValidator.contextValid = nil
	proc.handleMessage(context.TODO(), msg)
	r.True(proc.preRoundTracker.coinflip)
	r.Equal(0, len(proc.pending))
	r.Equal(3, mValidator.countContext)
	r.Equal(3, mValidator.countSyntax)
	mValidator.contextValid = errors.New("not valid")
	proc.handleMessage(context.TODO(), msg)
	r.True(proc.preRoundTracker.coinflip)
	r.Equal(4, mValidator.countContext)
	r.Equal(3, mValidator.countSyntax)
	r.Equal(0, len(proc.pending))
	mValidator.contextValid = errEarlyMsg
	proc.handleMessage(context.TODO(), msg)
	r.True(proc.preRoundTracker.coinflip)
	r.Equal(1, len(proc.pending))
}

func TestConsensusProcess_nextRound(t *testing.T) {
<<<<<<< HEAD
	sim := service.NewSimulator()
	n1 := sim.NewNode()

	broker := buildBroker(t, n1, t.Name())
	broker.Start(context.TODO())

=======
	broker := buildBroker(t, t.Name())
	require.NoError(t, broker.Start(context.TODO()))
>>>>>>> 0902cb27
	proc := generateConsensusProcess(t)
	proc.inbox, _ = broker.Register(context.TODO(), proc.ID())
	proc.advanceToNextRound(context.TODO())
	proc.advanceToNextRound(context.TODO())
	assert.EqualValues(t, 1, proc.getK())
	proc.advanceToNextRound(context.TODO())
	assert.EqualValues(t, 2, proc.getK())
}

func generateConsensusProcess(t *testing.T) *consensusProcess {
	return generateConsensusProcessWithConfig(t, cfg)
}

func generateConsensusProcessWithConfig(tb testing.TB, cfg config.Config) *consensusProcess {
	tb.Helper()
	logger := logtest.New(tb)
	s := NewSetFromValues(value1)
	oracle := eligibility.New(logger)
	edSigner := signing.NewEdSigner()
	edPubkey := edSigner.PublicKey()
	_, vrfPub, err := signing.NewVRFSigner(edSigner.Sign(edPubkey.Bytes()))
<<<<<<< HEAD
	assert.NoError(t, err)

=======
	assert.NoError(tb, err)
>>>>>>> 0902cb27
	oracle.Register(true, edPubkey.String())
	output := make(chan TerminationOutput, 1)

	return newConsensusProcess(cfg, instanceID1, s, oracle, NewMockStateQuerier(),
		10, edSigner, types.NodeID{Key: edPubkey.String(), VRFPublicKey: vrfPub},
		noopPubSub(tb), output, truer{}, newRoundClockFromCfg(logger, cfg),
		logtest.New(tb).WithName(edPubkey.String()))
}

func TestConsensusProcess_Id(t *testing.T) {
	proc := generateConsensusProcess(t)
	proc.instanceID = instanceID1
	assert.Equal(t, instanceID1, proc.ID())
}

func TestNewConsensusProcess_AdvanceToNextRound(t *testing.T) {
	proc := generateConsensusProcess(t)
	k := proc.getK()
	proc.advanceToNextRound(context.TODO())
	assert.Equal(t, k+1, proc.getK())
}

func TestConsensusProcess_CreateInbox(t *testing.T) {
	proc := generateConsensusProcess(t)
	inbox := make(chan *Msg, 100)
	proc.SetInbox(inbox)
	assert.NotNil(t, proc.inbox)
	assert.Equal(t, 100, cap(proc.inbox))
}

func TestConsensusProcess_InitDefaultBuilder(t *testing.T) {
	proc := generateConsensusProcess(t)
	s := NewEmptySet(defaultSetSize)
	s.Add(value1)
	builder, err := proc.initDefaultBuilder(s)
	assert.Nil(t, err)
	assert.True(t, NewSet(builder.inner.Values).Equals(s))
	verifier := builder.msg.PubKey
	assert.Nil(t, verifier)
	assert.Equal(t, builder.inner.K, proc.getK())
	assert.Equal(t, builder.inner.Ki, proc.ki)
	assert.Equal(t, builder.inner.InstanceID, proc.instanceID)
}

func TestConsensusProcess_isEligible_NotEligible(t *testing.T) {
	ctrl := gomock.NewController(t)
	defer ctrl.Finish()

	proc := generateConsensusProcess(t)
	mo := mocks.NewMockRolacle(ctrl)
	proc.oracle = mo

	mo.EXPECT().Proof(gomock.Any(), proc.instanceID, proc.k).Return(nil, nil).Times(1)
	mo.EXPECT().IsIdentityActiveOnConsensusView(gomock.Any(), gomock.Any(), proc.instanceID).Return(true, nil).Times(1)
	mo.EXPECT().CalcEligibility(gomock.Any(), proc.instanceID, proc.k, gomock.Any(), proc.nid, gomock.Any()).Return(uint16(0), nil).Times(1)
	assert.False(t, proc.shouldParticipate(context.TODO()))
}

func TestConsensusProcess_isEligible_Eligible(t *testing.T) {
	ctrl := gomock.NewController(t)
	defer ctrl.Finish()

	proc := generateConsensusProcess(t)
	mo := mocks.NewMockRolacle(ctrl)
	proc.oracle = mo

	mo.EXPECT().Proof(gomock.Any(), proc.instanceID, proc.k).Return(nil, nil).Times(1)
	mo.EXPECT().IsIdentityActiveOnConsensusView(gomock.Any(), gomock.Any(), proc.instanceID).Return(true, nil).Times(1)
	mo.EXPECT().CalcEligibility(gomock.Any(), proc.instanceID, proc.k, gomock.Any(), proc.nid, gomock.Any()).Return(uint16(1), nil).Times(1)
	assert.True(t, proc.shouldParticipate(context.TODO()))
}

func TestConsensusProcess_isEligible_ActiveSetFailed(t *testing.T) {
	ctrl := gomock.NewController(t)
	defer ctrl.Finish()

	proc := generateConsensusProcess(t)
	mo := mocks.NewMockRolacle(ctrl)
	proc.oracle = mo

	mo.EXPECT().IsIdentityActiveOnConsensusView(gomock.Any(), gomock.Any(), proc.instanceID).Return(false, errors.New("some err")).Times(1)
	assert.False(t, proc.shouldParticipate(context.TODO()))
}

func TestConsensusProcess_isEligible_NotActive(t *testing.T) {
	ctrl := gomock.NewController(t)
	defer ctrl.Finish()

	proc := generateConsensusProcess(t)
	mo := mocks.NewMockRolacle(ctrl)
	proc.oracle = mo

	mo.EXPECT().IsIdentityActiveOnConsensusView(gomock.Any(), gomock.Any(), proc.instanceID).Return(false, nil).Times(1)
	assert.False(t, proc.shouldParticipate(context.TODO()))
}

func TestConsensusProcess_sendMessage(t *testing.T) {
	r := require.New(t)
	net := &mockP2p{}

	proc := generateConsensusProcess(t)
	proc.publisher = net

	b := proc.sendMessage(context.TODO(), nil)
	r.Equal(0, net.getCount())
	r.False(b)
	msg := buildStatusMsg(signing.NewEdSigner(), proc.s, 0)

	net.setErr(errors.New("mock network failed error"))
	b = proc.sendMessage(context.TODO(), msg)
	r.False(b)
	r.Equal(1, net.getCount())

	net.setErr(nil)
	b = proc.sendMessage(context.TODO(), msg)
	r.True(b)
}

func TestConsensusProcess_procPre(t *testing.T) {
	proc := generateConsensusProcess(t)
	s := NewDefaultEmptySet()
	m := BuildPreRoundMsg(signing.NewEdSigner(), s, []byte{1})
	require.False(t, proc.preRoundTracker.coinflip)
	proc.processPreRoundMsg(context.TODO(), m)
	require.Len(t, proc.preRoundTracker.preRound, 1)
	require.True(t, proc.preRoundTracker.coinflip)
}

func TestConsensusProcess_procStatus(t *testing.T) {
	proc := generateConsensusProcess(t)
	proc.beginStatusRound(context.TODO())
	s := NewDefaultEmptySet()
	m := BuildStatusMsg(signing.NewEdSigner(), s)
	proc.processStatusMsg(context.TODO(), m)
	require.Len(t, proc.statusesTracker.statuses, 1)
}

func TestConsensusProcess_procProposal(t *testing.T) {
	proc := generateConsensusProcess(t)
	proc.validator.(*syntaxContextValidator).threshold = 1
	proc.validator.(*syntaxContextValidator).statusValidator = func(m *Msg) bool {
		return true
	}
	proc.SetInbox(make(chan *Msg))
	proc.advanceToNextRound(context.TODO())
	proc.advanceToNextRound(context.TODO())
	s := NewSetFromValues(value1)
	m := BuildProposalMsg(signing.NewEdSigner(), s)
	mpt := &mockProposalTracker{}
	proc.proposalTracker = mpt
	proc.handleMessage(context.TODO(), m)
	// proc.processProposalMsg(m)
	assert.Equal(t, 1, mpt.countOnProposal)
	proc.advanceToNextRound(context.TODO())
	proc.handleMessage(context.TODO(), m)
	assert.Equal(t, 1, mpt.countOnLateProposal)
}

func TestConsensusProcess_procCommit(t *testing.T) {
	proc := generateConsensusProcess(t)
	proc.advanceToNextRound(context.TODO())
	s := NewDefaultEmptySet()
	proc.commitTracker = newCommitTracker(1, 1, s)
	m := BuildCommitMsg(signing.NewEdSigner(), s)
	mct := &mockCommitTracker{}
	proc.commitTracker = mct
	proc.processCommitMsg(context.TODO(), m)
	assert.Equal(t, 1, mct.countOnCommit)
}

func TestConsensusProcess_procNotify(t *testing.T) {
	proc := generateConsensusProcess(t)
	proc.advanceToNextRound(context.TODO())
	s := NewSetFromValues(value1)
	m := BuildNotifyMsg(signing.NewEdSigner(), s)
	proc.processNotifyMsg(context.TODO(), m)
	assert.Equal(t, 1, len(proc.notifyTracker.notifies))
	m = BuildNotifyMsg(signing.NewEdSigner(), s)
	proc.ki = 0
	m.InnerMsg.K = proc.ki
	proc.s.Add(value5)
	proc.setK(notifyRound)
	proc.processNotifyMsg(context.TODO(), m)
	assert.True(t, s.Equals(proc.s))
}

func TestConsensusProcess_Termination(t *testing.T) {
	proc := generateConsensusProcess(t)
	proc.advanceToNextRound(context.TODO())
	s := NewSetFromValues(value1)

	for i := 0; i < cfg.F+1; i++ {
		proc.processNotifyMsg(context.TODO(), BuildNotifyMsg(signing.NewEdSigner(), s))
	}

	timer := time.NewTimer(10 * time.Second)
	for {
		select {
		case <-timer.C:
			t.Fatal("Timeout")
		case <-proc.CloseChannel():
			return
		}
	}
}

func TestConsensusProcess_currentRound(t *testing.T) {
	proc := generateConsensusProcess(t)
	proc.advanceToNextRound(context.TODO())
	assert.Equal(t, statusRound, proc.currentRound())
	proc.advanceToNextRound(context.TODO())
	assert.Equal(t, proposalRound, proc.currentRound())
	proc.advanceToNextRound(context.TODO())
	assert.Equal(t, commitRound, proc.currentRound())
	proc.advanceToNextRound(context.TODO())
	assert.Equal(t, notifyRound, proc.currentRound())
}

func TestConsensusProcess_onEarlyMessage(t *testing.T) {
	r := require.New(t)
	proc := generateConsensusProcess(t)
	m := BuildPreRoundMsg(signing.NewEdSigner(), NewDefaultEmptySet(), nil)
	proc.advanceToNextRound(context.TODO())
	proc.onEarlyMessage(context.TODO(), buildMessage(nil))
	r.Len(proc.pending, 0)
	proc.onEarlyMessage(context.TODO(), m)
	r.Len(proc.pending, 1)
	proc.onEarlyMessage(context.TODO(), m)
	r.Len(proc.pending, 1)
	m2 := BuildPreRoundMsg(signing.NewEdSigner(), NewDefaultEmptySet(), nil)
	proc.onEarlyMessage(context.TODO(), m2)
	m3 := BuildPreRoundMsg(signing.NewEdSigner(), NewDefaultEmptySet(), nil)
	proc.onEarlyMessage(context.TODO(), m3)
	r.Len(proc.pending, 3)
	proc.onRoundBegin(context.TODO())

	// make sure we wait enough for the go routine to be executed
	r.Eventually(func() bool { return len(proc.pending) == 0 },
		time.Second, 100*time.Millisecond, "expected proc.pending to have zero length")
}

func TestProcOutput_Id(t *testing.T) {
	po := procReport{instanceID1, nil, false, false}
	assert.Equal(t, po.ID(), instanceID1)
}

func TestProcOutput_Set(t *testing.T) {
	es := NewDefaultEmptySet()
	po := procReport{instanceID1, es, false, false}
	assert.True(t, es.Equals(po.Set()))
}

func TestIterationFromCounter(t *testing.T) {
	for i := uint32(0); i < 10; i++ {
		assert.Equal(t, i/4, iterationFromCounter(i))
	}
}

func TestConsensusProcess_beginStatusRound(t *testing.T) {
	ctrl := gomock.NewController(t)
	defer ctrl.Finish()

	proc := generateConsensusProcess(t)
	proc.advanceToNextRound(context.TODO())
	proc.onRoundBegin(context.TODO())
	network := &mockP2p{}
	proc.publisher = network

	mo := mocks.NewMockRolacle(ctrl)
	mo.EXPECT().IsIdentityActiveOnConsensusView(gomock.Any(), gomock.Any(), proc.instanceID).Return(true, nil).Times(1)
	mo.EXPECT().Proof(gomock.Any(), proc.instanceID, proc.k).Return(nil, nil).Times(2)
	mo.EXPECT().CalcEligibility(gomock.Any(), proc.instanceID, proc.k, gomock.Any(), proc.nid, gomock.Any()).Return(uint16(1), nil).Times(1)
	proc.oracle = mo

	s := NewDefaultEmptySet()
	m := BuildPreRoundMsg(signing.NewEdSigner(), s, nil)
	proc.statusesTracker.RecordStatus(context.TODO(), m)

	preStatusTracker := proc.statusesTracker
	proc.beginStatusRound(context.TODO())
	assert.Equal(t, 1, network.getCount())
	assert.NotEqual(t, preStatusTracker, proc.statusesTracker)
}

func TestConsensusProcess_beginProposalRound(t *testing.T) {
	ctrl := gomock.NewController(t)
	defer ctrl.Finish()

	proc := generateConsensusProcess(t)
	proc.advanceToNextRound(context.TODO())
	network := &mockP2p{}
	proc.publisher = network
	proc.k = 1

	mo := mocks.NewMockRolacle(ctrl)
	mo.EXPECT().IsIdentityActiveOnConsensusView(gomock.Any(), gomock.Any(), proc.instanceID).Return(true, nil).Times(1)
	mo.EXPECT().Proof(gomock.Any(), proc.instanceID, proc.k).Return(nil, nil).Times(2)
	mo.EXPECT().CalcEligibility(gomock.Any(), proc.instanceID, proc.k, gomock.Any(), proc.nid, gomock.Any()).Return(uint16(1), nil).Times(1)
	proc.oracle = mo

	statusTracker := newStatusTracker(1, 1)
	s := NewSetFromValues(value1)
	statusTracker.RecordStatus(context.TODO(), BuildStatusMsg(signing.NewEdSigner(), s))
	statusTracker.AnalyzeStatuses(validate)
	proc.statusesTracker = statusTracker

<<<<<<< HEAD
	proc.setK(1)
=======
>>>>>>> 0902cb27
	proc.SetInbox(make(chan *Msg, 1))
	proc.beginProposalRound(context.TODO())

	assert.Equal(t, 1, network.getCount())
	assert.Nil(t, proc.statusesTracker)
}

func TestConsensusProcess_beginCommitRound(t *testing.T) {
	ctrl := gomock.NewController(t)
	defer ctrl.Finish()

	proc := generateConsensusProcess(t)
	network := &mockP2p{}
	proc.publisher = network

	mo := mocks.NewMockRolacle(ctrl)
	proc.oracle = mo

	mpt := &mockProposalTracker{}
	proc.proposalTracker = mpt
	mpt.proposedSet = NewSetFromValues(value1)

	preCommitTracker := proc.commitTracker
	mo.EXPECT().IsIdentityActiveOnConsensusView(gomock.Any(), gomock.Any(), proc.instanceID).Return(true, nil).Times(1)
	mo.EXPECT().Proof(gomock.Any(), proc.instanceID, proc.k).Return(nil, nil).Times(1)
	mo.EXPECT().CalcEligibility(gomock.Any(), proc.instanceID, proc.k, gomock.Any(), proc.nid, gomock.Any()).Return(uint16(0), nil).Times(1)
	proc.beginCommitRound(context.TODO())
	assert.NotEqual(t, preCommitTracker, proc.commitTracker)

	mpt.isConflicting = false
	mpt.proposedSet = NewSetFromValues(value1)
	proc.SetInbox(make(chan *Msg, 1))
	mo.EXPECT().IsIdentityActiveOnConsensusView(gomock.Any(), gomock.Any(), proc.instanceID).Return(true, nil).Times(1)
	mo.EXPECT().Proof(gomock.Any(), proc.instanceID, proc.k).Return(nil, nil).Times(2)
	mo.EXPECT().CalcEligibility(gomock.Any(), proc.instanceID, proc.k, gomock.Any(), proc.nid, gomock.Any()).Return(uint16(1), nil).Times(1)
	proc.beginCommitRound(context.TODO())
	assert.Equal(t, 1, network.getCount())
}

type mockNet struct {
	callBroadcast int
	callRegister  int
	err           error
}

func (m *mockNet) Publish(ctx context.Context, protocol string, payload []byte) error {
	m.callBroadcast++
	return m.err
}

func TestConsensusProcess_handlePending(t *testing.T) {
	proc := generateConsensusProcess(t)
	proc.SetInbox(make(chan *Msg, 100))
	const count = 5
	pending := make(map[string]*Msg)
	for i := 0; i < count; i++ {
		v := signing.NewEdSigner()
		m := BuildStatusMsg(v, NewSetFromValues(value1))
		pending[v.PublicKey().String()] = m
	}
	proc.handlePending(pending)
	assert.Equal(t, count, len(proc.inbox))
}

func TestConsensusProcess_beginRound4(t *testing.T) {
	r := require.New(t)

	proc := generateConsensusProcess(t)
	net := &mockNet{}
	proc.publisher = net
	mpt := &mockProposalTracker{}
	mct := &mockCommitTracker{}
	proc.proposalTracker = mpt
	proc.commitTracker = mct
	proc.beginNotifyRound(context.TODO())
	r.Equal(1, mpt.countIsConflicting)
	r.Nil(proc.proposalTracker)
	r.Nil(proc.commitTracker)

	proc.proposalTracker = mpt
	proc.commitTracker = mct
	mpt.isConflicting = true
	proc.beginNotifyRound(context.TODO())
	r.Equal(2, mpt.countIsConflicting)
	r.Equal(1, mct.countHasEnoughCommits)
	r.Nil(proc.proposalTracker)
	r.Nil(proc.commitTracker)

	proc.proposalTracker = mpt
	proc.commitTracker = mct
	mpt.isConflicting = false
	mct.hasEnoughCommits = false
	proc.beginNotifyRound(context.TODO())
	r.Equal(0, mct.countBuildCertificate)
	r.Nil(proc.proposalTracker)
	r.Nil(proc.commitTracker)

	proc.proposalTracker = mpt
	proc.commitTracker = mct
	mct.hasEnoughCommits = true
	mct.certificate = nil
	proc.beginNotifyRound(context.TODO())
	r.Equal(1, mct.countBuildCertificate)
	r.Equal(0, mpt.countProposedSet)
	r.Nil(proc.proposalTracker)
	r.Nil(proc.commitTracker)

	proc.proposalTracker = mpt
	proc.commitTracker = mct
	mct.certificate = &certificate{}
	mpt.proposedSet = nil
	proc.s = NewDefaultEmptySet()
	proc.beginNotifyRound(context.TODO())
	r.NotNil(proc.s)
	r.Nil(proc.proposalTracker)
	r.Nil(proc.commitTracker)

	proc.proposalTracker = mpt
	proc.commitTracker = mct
	mpt.proposedSet = NewSetFromValues(value1)
	proc.beginNotifyRound(context.TODO())
	r.True(proc.s.Equals(mpt.proposedSet))
	r.Equal(mct.certificate, proc.certificate)
	r.Nil(proc.proposalTracker)
	r.Nil(proc.commitTracker)
	r.Equal(1, net.callBroadcast)
	r.True(proc.notifySent)
}<|MERGE_RESOLUTION|>--- conflicted
+++ resolved
@@ -4,10 +4,7 @@
 	"context"
 	"errors"
 	"sync"
-<<<<<<< HEAD
 	"sync/atomic"
-=======
->>>>>>> 0902cb27
 	"testing"
 	"time"
 
@@ -58,12 +55,7 @@
 	err   error
 }
 
-<<<<<<< HEAD
-func (m *mockP2p) RegisterGossipProtocol(string, priorityq.Priority) chan service.GossipMessage {
-	return make(chan service.GossipMessage)
-}
-
-func (m *mockP2p) Broadcast(context.Context, string, []byte) error {
+func (m *mockP2p) Publish(context.Context, string, []byte) error {
 	m.incCount()
 	return m.getErr()
 }
@@ -78,10 +70,6 @@
 func (m *mockP2p) incCount() {
 	m.mu.Lock()
 	defer m.mu.Unlock()
-
-=======
-func (m *mockP2p) Publish(context.Context, string, []byte) error {
->>>>>>> 0902cb27
 	m.count++
 }
 
@@ -164,23 +152,13 @@
 	return &Msg{Message: msg, PubKey: nil}
 }
 
-<<<<<<< HEAD
-func buildBroker(tb testing.TB, net NetworkService, testName string) *Broker {
-	return newBroker(net, &mockEligibilityValidator{valid: 1}, MockStateQuerier{true, nil},
+func buildBroker(tb testing.TB, testName string) *Broker {
+	return newBroker("self", &mockEligibilityValidator{valid: 1}, MockStateQuerier{true, nil},
 		(&mockSyncer{true}).IsSynced, 10, cfg.LimitIterations, util.NewCloser(), logtest.New(tb).WithName(testName))
 }
 
-func buildBrokerLimit4(tb testing.TB, net NetworkService, testName string) *Broker {
-	return newBroker(net, &mockEligibilityValidator{valid: 1}, MockStateQuerier{true, nil},
-=======
-func buildBroker(tb testing.TB, testName string) *Broker {
-	return newBroker("self", &mockEligibilityValidator{valid: true}, MockStateQuerier{true, nil},
-		(&mockSyncer{true}).IsSynced, 10, cfg.LimitIterations, util.NewCloser(), logtest.New(tb).WithName(testName))
-}
-
 func buildBrokerLimit4(tb testing.TB, testName string) *Broker {
-	return newBroker("self", &mockEligibilityValidator{valid: true}, MockStateQuerier{true, nil},
->>>>>>> 0902cb27
+	return newBroker("self", &mockEligibilityValidator{valid: 1}, MockStateQuerier{true, nil},
 		(&mockSyncer{true}).IsSynced, 10, 4, util.NewCloser(), logtest.New(tb).WithName(testName))
 }
 
@@ -218,12 +196,7 @@
 	p.SetInbox(make(chan *Msg, 10))
 	p.cfg.LimitIterations = 1
 	p.cfg.RoundDuration = 1
-<<<<<<< HEAD
-	p.Start(context.TODO())
-
-=======
 	require.NoError(t, p.Start(context.TODO()))
->>>>>>> 0902cb27
 	time.Sleep(time.Duration(6*p.cfg.RoundDuration) * time.Second)
 
 	assert.EqualValues(t, 1, p.getK()/4)
@@ -257,13 +230,9 @@
 		wg.Done()
 	}()
 	time.Sleep(500 * time.Millisecond)
-<<<<<<< HEAD
 	assert.Equal(t, 1, net.getCount())
-=======
-	assert.Equal(t, 1, net.count)
 	proc.Close()
 	wg.Wait()
->>>>>>> 0902cb27
 }
 
 func TestConsensusProcess_handleMessage(t *testing.T) {
@@ -310,17 +279,8 @@
 }
 
 func TestConsensusProcess_nextRound(t *testing.T) {
-<<<<<<< HEAD
-	sim := service.NewSimulator()
-	n1 := sim.NewNode()
-
-	broker := buildBroker(t, n1, t.Name())
-	broker.Start(context.TODO())
-
-=======
 	broker := buildBroker(t, t.Name())
 	require.NoError(t, broker.Start(context.TODO()))
->>>>>>> 0902cb27
 	proc := generateConsensusProcess(t)
 	proc.inbox, _ = broker.Register(context.TODO(), proc.ID())
 	proc.advanceToNextRound(context.TODO())
@@ -342,12 +302,7 @@
 	edSigner := signing.NewEdSigner()
 	edPubkey := edSigner.PublicKey()
 	_, vrfPub, err := signing.NewVRFSigner(edSigner.Sign(edPubkey.Bytes()))
-<<<<<<< HEAD
-	assert.NoError(t, err)
-
-=======
 	assert.NoError(tb, err)
->>>>>>> 0902cb27
 	oracle.Register(true, edPubkey.String())
 	output := make(chan TerminationOutput, 1)
 
@@ -654,10 +609,6 @@
 	statusTracker.AnalyzeStatuses(validate)
 	proc.statusesTracker = statusTracker
 
-<<<<<<< HEAD
-	proc.setK(1)
-=======
->>>>>>> 0902cb27
 	proc.SetInbox(make(chan *Msg, 1))
 	proc.beginProposalRound(context.TODO())
 
