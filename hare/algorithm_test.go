--- conflicted
+++ resolved
@@ -42,30 +42,18 @@
 	MockStateQuerier
 }
 
-<<<<<<< HEAD
-func (mr *mockRolacle) Validate(layer types.LayerID, round int32, committeeSize int, id types.NodeID, sig []byte, eligibilityCount uint16) (bool, error) {
-	return mr.isEligible, mr.err
-}
-
-func (mr *mockRolacle) CalcEligibility(layer types.LayerID, round int32, committeeSize int, id types.NodeID, sig []byte) (uint16, error) {
-=======
 func (mr *mockRolacle) Validate(context.Context, types.LayerID, int32, int, types.NodeID, []byte, uint16) (bool, error) {
 	return mr.isEligible, mr.err
 }
 
 func (mr *mockRolacle) CalcEligibility(context.Context, types.LayerID, int32, int, types.NodeID, []byte) (uint16, error) {
->>>>>>> 233360c9
 	if mr.isEligible {
 		return 1, nil
 	}
 	return 0, mr.err
 }
 
-<<<<<<< HEAD
-func (mr *mockRolacle) Proof(layer types.LayerID, round int32) ([]byte, error) {
-=======
 func (mr *mockRolacle) Proof(context.Context, types.LayerID, int32) ([]byte, error) {
->>>>>>> 233360c9
 	return []byte{}, nil
 }
 
@@ -549,11 +537,7 @@
 
 	statusTracker := newStatusTracker(1, 1)
 	s := NewSetFromValues(value1)
-<<<<<<< HEAD
-	statusTracker.RecordStatus(BuildStatusMsg(generateSigning(t), s))
-=======
 	statusTracker.RecordStatus(context.TODO(), BuildStatusMsg(generateSigning(t), s))
->>>>>>> 233360c9
 	statusTracker.AnalyzeStatuses(validate)
 	proc.statusesTracker = statusTracker
 
