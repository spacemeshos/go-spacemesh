--- conflicted
+++ resolved
@@ -160,12 +160,8 @@
 	return &testBroker{
 		Broker: newBroker(mockMesh, pke, &mockEligibilityValidator{valid: 1}, mockStateQ, mockSyncS,
 			mch, limit, logtest.New(tb).WithName(testName)),
-<<<<<<< HEAD
-		cdb:        cdb,
-=======
+
 		mockMesh:   mockMesh,
-		mockSyncS:  mockSyncS,
->>>>>>> 5ce253c6
 		mockStateQ: mockStateQ,
 		mockSyncS:  mockSyncS,
 	}
