--- conflicted
+++ resolved
@@ -17,7 +17,7 @@
 	"github.com/spacemeshos/go-spacemesh/hare/config"
 	"github.com/spacemeshos/go-spacemesh/hare/mocks"
 	"github.com/spacemeshos/go-spacemesh/log/logtest"
-	"github.com/spacemeshos/go-spacemesh/lp2p/pubsub/mocks"
+	pubsubmocks "github.com/spacemeshos/go-spacemesh/lp2p/pubsub/mocks"
 	"github.com/spacemeshos/go-spacemesh/p2p/service"
 	"github.com/spacemeshos/go-spacemesh/priorityq"
 	"github.com/spacemeshos/go-spacemesh/signing"
@@ -145,15 +145,8 @@
 
 // test that a InnerMsg to a specific set ObjectID is delivered by the broker.
 func TestConsensusProcess_Start(t *testing.T) {
-<<<<<<< HEAD
 	broker := buildBroker(t, t.Name())
-	broker.Start(context.TODO())
-=======
-	sim := service.NewSimulator()
-	n1 := sim.NewNode()
-	broker := buildBroker(t, n1, t.Name())
 	require.NoError(t, broker.Start(context.TODO()))
->>>>>>> a14f14c2
 	proc := generateConsensusProcess(t)
 	inbox, _ := broker.Register(context.TODO(), proc.ID())
 	proc.SetInbox(inbox)
@@ -179,18 +172,10 @@
 	defer ctrl.Finish()
 
 	net := &mockP2p{}
-<<<<<<< HEAD
 	broker := buildBroker(t, t.Name())
-	broker.Start(context.TODO())
-	proc := generateConsensusProcess(t)
-	oracle := &mockRolacle{MockStateQuerier: MockStateQuerier{true, nil}}
-	oracle.isEligible = true
-	proc.oracle = oracle
-=======
-	broker := buildBroker(t, net, t.Name())
 	require.NoError(t, broker.Start(context.TODO()))
 	proc := generateConsensusProcess(t)
-	proc.network = net
+	proc.publisher = net
 
 	mo := mocks.NewMockRolacle(ctrl)
 	mo.EXPECT().IsIdentityActiveOnConsensusView(gomock.Any(), gomock.Any(), proc.instanceID).Return(true, nil).Times(1)
@@ -198,7 +183,6 @@
 	mo.EXPECT().CalcEligibility(gomock.Any(), proc.instanceID, proc.k, gomock.Any(), proc.nid, gomock.Any()).Return(uint16(1), nil).Times(1)
 	proc.oracle = mo
 
->>>>>>> a14f14c2
 	proc.inbox, _ = broker.Register(context.TODO(), proc.ID())
 	proc.s = NewSetFromValues(value1, value2)
 	proc.cfg.F = 2
@@ -223,15 +207,9 @@
 	broker := buildBroker(t, t.Name())
 	r.NoError(broker.Start(context.TODO()))
 	proc := generateConsensusProcess(t)
-<<<<<<< HEAD
 	proc.publisher = net
-	oracle := &mockRolacle{}
-	proc.oracle = oracle
-=======
-	proc.network = net
-	mo := mocks.NewMockRolacle(ctrl)
-	proc.oracle = mo
->>>>>>> a14f14c2
+	mo := mocks.NewMockRolacle(ctrl)
+	proc.oracle = mo
 	mValidator := &mockMessageValidator{}
 	proc.validator = mValidator
 	proc.inbox, _ = broker.Register(context.TODO(), proc.ID())
@@ -264,15 +242,8 @@
 }
 
 func TestConsensusProcess_nextRound(t *testing.T) {
-<<<<<<< HEAD
 	broker := buildBroker(t, t.Name())
-	broker.Start(context.TODO())
-=======
-	sim := service.NewSimulator()
-	n1 := sim.NewNode()
-	broker := buildBroker(t, n1, t.Name())
 	require.NoError(t, broker.Start(context.TODO()))
->>>>>>> a14f14c2
 	proc := generateConsensusProcess(t)
 	proc.inbox, _ = broker.Register(context.TODO(), proc.ID())
 	proc.advanceToNextRound(context.TODO())
@@ -295,7 +266,7 @@
 	output := make(chan TerminationOutput, 1)
 
 	ctrl := gomock.NewController(tb)
-	pubsub := mocks.NewMockPublisher(ctrl)
+	pubsub := pubsubmocks.NewMockPublisher(ctrl)
 	pubsub.EXPECT().
 		Publish(gomock.Any(), gomock.Any(), gomock.Any()).
 		Return(nil).
@@ -562,12 +533,7 @@
 	proc.advanceToNextRound(context.TODO())
 	proc.onRoundBegin(context.TODO())
 	network := &mockP2p{}
-<<<<<<< HEAD
 	proc.publisher = network
-	oracle := &mockRolacle{MockStateQuerier: MockStateQuerier{true, nil}}
-	proc.oracle = oracle
-=======
-	proc.network = network
 
 	mo := mocks.NewMockRolacle(ctrl)
 	mo.EXPECT().IsIdentityActiveOnConsensusView(gomock.Any(), gomock.Any(), proc.instanceID).Return(true, nil).Times(1)
@@ -575,7 +541,6 @@
 	mo.EXPECT().CalcEligibility(gomock.Any(), proc.instanceID, proc.k, gomock.Any(), proc.nid, gomock.Any()).Return(uint16(1), nil).Times(1)
 	proc.oracle = mo
 
->>>>>>> a14f14c2
 	s := NewDefaultEmptySet()
 	m := BuildPreRoundMsg(signing.NewEdSigner(), s, nil)
 	proc.statusesTracker.RecordStatus(context.TODO(), m)
@@ -593,13 +558,7 @@
 	proc := generateConsensusProcess(t)
 	proc.advanceToNextRound(context.TODO())
 	network := &mockP2p{}
-<<<<<<< HEAD
 	proc.publisher = network
-	oracle := &mockRolacle{MockStateQuerier: MockStateQuerier{true, nil}}
-	proc.oracle = oracle
-	oracle.isEligible = true
-=======
-	proc.network = network
 	proc.k = 1
 
 	mo := mocks.NewMockRolacle(ctrl)
@@ -607,7 +566,6 @@
 	mo.EXPECT().Proof(gomock.Any(), proc.instanceID, proc.k).Return(nil, nil).Times(2)
 	mo.EXPECT().CalcEligibility(gomock.Any(), proc.instanceID, proc.k, gomock.Any(), proc.nid, gomock.Any()).Return(uint16(1), nil).Times(1)
 	proc.oracle = mo
->>>>>>> a14f14c2
 
 	statusTracker := newStatusTracker(1, 1)
 	s := NewSetFromValues(value1)
@@ -628,17 +586,11 @@
 
 	proc := generateConsensusProcess(t)
 	network := &mockP2p{}
-<<<<<<< HEAD
 	proc.publisher = network
-	oracle := &mockRolacle{MockStateQuerier: MockStateQuerier{true, nil}}
-	proc.oracle = oracle
-=======
-	proc.network = network
-
-	mo := mocks.NewMockRolacle(ctrl)
-	proc.oracle = mo
-
->>>>>>> a14f14c2
+
+	mo := mocks.NewMockRolacle(ctrl)
+	proc.oracle = mo
+
 	mpt := &mockProposalTracker{}
 	proc.proposalTracker = mpt
 	mpt.proposedSet = NewSetFromValues(value1)
@@ -666,11 +618,7 @@
 	err           error
 }
 
-<<<<<<< HEAD
 func (m *mockNet) Publish(ctx context.Context, protocol string, payload []byte) error {
-=======
-func (m *mockNet) Broadcast(context.Context, string, []byte) error {
->>>>>>> a14f14c2
 	m.callBroadcast++
 	return m.err
 }
