package hare

import (
	"context"
	"github.com/stretchr/testify/assert"
	"testing"
)

func buildStatusMsg(signing Signer, s *Set, ki int32) *Msg {
	builder := newMessageBuilder()
	builder.SetType(status).SetInstanceID(instanceID1).SetRoundCounter(statusRound).SetKi(ki).SetValues(s)
	builder = builder.SetPubKey(signing.PublicKey()).Sign(signing)

	return builder.Build()
}

func BuildStatusMsg(signing Signer, s *Set) *Msg {
	return buildStatusMsg(signing, s, -1)
}

func validate(m *Msg) bool {
	return true
}

func TestStatusTracker_RecordStatus(t *testing.T) {
	s := NewEmptySet(lowDefaultSize)
	s.Add(value1)
	s.Add(value2)

	tracker := newStatusTracker(lowThresh10, lowThresh10)
	assert.False(t, tracker.IsSVPReady())

	for i := 0; i < lowThresh10; i++ {
<<<<<<< HEAD
		tracker.RecordStatus(BuildPreRoundMsg(generateSigning(t), s, nil))
=======
		tracker.RecordStatus(context.TODO(), BuildPreRoundMsg(generateSigning(t), s))
>>>>>>> 55957a81
		assert.False(t, tracker.IsSVPReady())
	}

	tracker.AnalyzeStatuses(validate)
	assert.True(t, tracker.IsSVPReady())
}

func TestStatusTracker_BuildUnionSet(t *testing.T) {
	tracker := newStatusTracker(lowThresh10, lowThresh10)

	s := NewEmptySet(lowDefaultSize)
	s.Add(value1)
	tracker.RecordStatus(context.TODO(), BuildStatusMsg(generateSigning(t), s))
	s.Add(value2)
	tracker.RecordStatus(context.TODO(), BuildStatusMsg(generateSigning(t), s))
	s.Add(value3)
	tracker.RecordStatus(context.TODO(), BuildStatusMsg(generateSigning(t), s))

	g := tracker.buildUnionSet(defaultSetSize)
	assert.True(t, s.Equals(g))
}

func TestStatusTracker_IsSVPReady(t *testing.T) {
	tracker := newStatusTracker(1, 1)
	assert.False(t, tracker.IsSVPReady())
	s := NewSetFromValues(value1)
	tracker.RecordStatus(context.TODO(), BuildStatusMsg(generateSigning(t), s))
	tracker.AnalyzeStatuses(validate)
	assert.True(t, tracker.IsSVPReady())
}

func TestStatusTracker_BuildSVP(t *testing.T) {
	tracker := newStatusTracker(2, 1)
	s := NewSetFromValues(value1)
	tracker.RecordStatus(context.TODO(), BuildStatusMsg(generateSigning(t), s))
	tracker.RecordStatus(context.TODO(), BuildStatusMsg(generateSigning(t), s))
	tracker.AnalyzeStatuses(validate)
	svp := tracker.BuildSVP()
	assert.Equal(t, 2, len(svp.Messages))
}

func TestStatusTracker_ProposalSetTypeA(t *testing.T) {
	tracker := newStatusTracker(2, 1)
	s1 := NewSetFromValues(value1)
	s2 := NewSetFromValues(value1, value2)
	tracker.RecordStatus(context.TODO(), buildStatusMsg(generateSigning(t), s1, -1))
	tracker.RecordStatus(context.TODO(), buildStatusMsg(generateSigning(t), s2, -1))
	proposedSet := tracker.ProposalSet(2)
	assert.NotNil(t, proposedSet)
	assert.True(t, proposedSet.Equals(s1.Union(s2)))
}

func TestStatusTracker_ProposalSetTypeB(t *testing.T) {
	tracker := newStatusTracker(2, 1)
	s1 := NewSetFromValues(value1, value3)
	s2 := NewSetFromValues(value1, value2)
	tracker.RecordStatus(context.TODO(), buildStatusMsg(generateSigning(t), s1, 0))
	tracker.RecordStatus(context.TODO(), buildStatusMsg(generateSigning(t), s2, 2))
	tracker.AnalyzeStatuses(validate)
	proposedSet := tracker.ProposalSet(2)
	assert.NotNil(t, proposedSet)
	assert.True(t, proposedSet.Equals(s2))
}

func TestStatusTracker_AnalyzeStatuses(t *testing.T) {
	tracker := newStatusTracker(2, 1)
	s1 := NewSetFromValues(value1, value3)
	s2 := NewSetFromValues(value1, value2)
	tracker.RecordStatus(context.TODO(), buildStatusMsg(generateSigning(t), s1, 2))
	tracker.RecordStatus(context.TODO(), buildStatusMsg(generateSigning(t), s2, 1))
	tracker.RecordStatus(context.TODO(), buildStatusMsg(generateSigning(t), s2, 2))
	tracker.AnalyzeStatuses(validate)
	assert.Equal(t, 2, len(tracker.statuses))
}<|MERGE_RESOLUTION|>--- conflicted
+++ resolved
@@ -31,11 +31,7 @@
 	assert.False(t, tracker.IsSVPReady())
 
 	for i := 0; i < lowThresh10; i++ {
-<<<<<<< HEAD
-		tracker.RecordStatus(BuildPreRoundMsg(generateSigning(t), s, nil))
-=======
-		tracker.RecordStatus(context.TODO(), BuildPreRoundMsg(generateSigning(t), s))
->>>>>>> 55957a81
+		tracker.RecordStatus(context.TODO(), BuildPreRoundMsg(generateSigning(t), s, nil))
 		assert.False(t, tracker.IsSVPReady())
 	}
 
