--- conflicted
+++ resolved
@@ -39,12 +39,8 @@
 type Broker struct {
 	util.Closer
 	log.Log
-<<<<<<< HEAD
 	mu             sync.RWMutex
-	network        NetworkService
-=======
 	pid            peer.ID
->>>>>>> 0902cb27
 	eValidator     validator     // provides eligibility validation
 	stateQuerier   StateQuerier  // provides activeness check
 	isNodeSynced   syncStateFunc // provider function to check if the node is currently synced
@@ -90,14 +86,9 @@
 		return startInstanceError(errors.New("instance already started"))
 	}
 	b.isStarted = true
-<<<<<<< HEAD
-	b.inbox = inbox
-
-	go b.queueLoop(log.WithNewSessionID(ctx))
-=======
 	ctx, cancel := context.WithCancel(ctx)
+
 	b.stop = cancel
->>>>>>> 0902cb27
 	go b.eventLoop(log.WithNewSessionID(ctx))
 
 	return nil
@@ -151,32 +142,6 @@
 	return nil
 }
 
-<<<<<<< HEAD
-// separate listener routine that receives gossip messages and adds them to the priority queue.
-func (b *Broker) queueLoop(ctx context.Context) {
-	for {
-		select {
-		case msg := <-b.inbox:
-			logger := b.WithContext(ctx).WithFields(log.FieldNamed("latest_layer", b.getLatestLayer()))
-			logger.Debug("hare broker received inbound gossip message",
-				log.Int("inbox_queue_len", len(b.inbox)))
-			if msg == nil {
-				logger.Error("broker message validation failed: called with nil")
-				continue
-			}
-
-			// prioritize based on signature: outbound messages (self-generated) get priority
-			priority := priorityq.Mid
-			if msg.IsOwnMessage() {
-				priority = priorityq.High
-			}
-			logger.With().Debug("assigned message priority, writing to priority queue",
-				log.Int("priority", int(priority)))
-
-			if err := b.queue.Write(priority, msg); err != nil {
-				logger.With().Error("error writing inbound message to priority queue, dropping", log.Err(err))
-			}
-=======
 // HandleMessage separate listener routine that receives gossip messages and adds them to the priority queue.
 func (b *Broker) HandleMessage(ctx context.Context, pid peer.ID, msg []byte) pubsub.ValidationResult {
 	m, err := b.queueMessage(ctx, pid, msg)
@@ -194,10 +159,9 @@
 	}
 	return pubsub.ValidationAccept
 }
->>>>>>> 0902cb27
 
 func (b *Broker) queueMessage(ctx context.Context, pid p2p.Peer, msg []byte) (*msgRPC, error) {
-	logger := b.WithContext(ctx).WithFields(log.FieldNamed("latest_layer", b.latestLayer))
+	logger := b.WithContext(ctx).WithFields(log.FieldNamed("latest_layer", b.getLatestLayer()))
 	logger.Debug("hare broker received inbound gossip message")
 
 	// prioritize based on signature: outbound messages (self-generated) get priority
