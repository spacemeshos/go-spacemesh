package hare

import (
	"context"
	"errors"
	"github.com/spacemeshos/go-spacemesh/common/types"
	"github.com/spacemeshos/go-spacemesh/log"
	"hash/fnv"
	"math"
	"sync"
)

type registrable interface {
	Register(isHonest bool, id string)
	Unregister(isHonest bool, id string)
}

type hasherU32 struct {
}

func newHasherU32() *hasherU32 {
	h := new(hasherU32)

	return h
}

func (h *hasherU32) Hash(values ...[]byte) uint32 {
	fnv := fnv.New32()
	for _, b := range values {
		fnv.Write(b)
	}
	return fnv.Sum32()
}

func (h *hasherU32) MaxValue() uint32 {
	return math.MaxUint32
}

type mockHashOracle struct {
	clients map[string]struct{}
	mutex   sync.RWMutex
	hasher  *hasherU32
}

func (mho *mockHashOracle) IsIdentityActiveOnConsensusView(edID string, layer types.LayerID) (bool, error) {
	return true, nil
}

func newMockHashOracle(expectedSize int) *mockHashOracle {
	mock := new(mockHashOracle)
	mock.clients = make(map[string]struct{}, expectedSize)
	mock.hasher = newHasherU32()

	return mock
}

func (mho *mockHashOracle) Register(client string) {
	mho.mutex.Lock()

	if _, exist := mho.clients[client]; exist {
		mho.mutex.Unlock()
		return
	}

	mho.clients[client] = struct{}{}
	mho.mutex.Unlock()
}

func (mho *mockHashOracle) Unregister(client string) {
	mho.mutex.Lock()
	delete(mho.clients, client)
	mho.mutex.Unlock()
}

// Calculates the threshold for the given committee size
func (mho *mockHashOracle) calcThreshold(committeeSize int) uint32 {
	mho.mutex.RLock()
	numClients := len(mho.clients)
	mho.mutex.RUnlock()

	if numClients == 0 {
		log.Error("Called calcThreshold with 0 clients registered")
		return 0
	}

	if committeeSize > numClients {
		/*log.Error("Requested for a committee bigger than the number of registered clients. Expected at least %v clients Actual: %v",
		committeeSize, numClients)*/
		return 0
	}

	return uint32(uint64(committeeSize) * uint64(mho.hasher.MaxValue()) / uint64(numClients))
}

<<<<<<< HEAD
func (mho *mockHashOracle) Validate(layer types.LayerID, round int32, committeeSize int, id types.NodeID, sig []byte, eligibilityCount uint16) (bool, error) {
	panic("implement me!")
}

func (mho *mockHashOracle) CalcEligibility(layer types.LayerID, round int32, committeeSize int, id types.NodeID, sig []byte) (uint16, error) {
	panic("implement me!")
}

// eligible if a proof is valid for a given committee size
func (mho *mockHashOracle) eligible(layer types.LayerID, round int32, committeeSize int, id types.NodeID, sig []byte) (bool, error) {
=======
// Eligible if a proof is valid for a given committee size
func (mho *mockHashOracle) Eligible(ctx context.Context, layer types.LayerID, round int32, committeeSize int, id types.NodeID, sig []byte) (bool, error) {
>>>>>>> 55957a81
	if sig == nil {
		log.Warning("Oracle query with proof=nil. Returning false")
		return false, errors.New("sig is nil")
	}

	// calculate hash of proof
	proofHash := mho.hasher.Hash(sig)
	if proofHash <= mho.calcThreshold(committeeSize) { // check threshold
		return true, nil
	}

	return false, nil
}

func (mho *mockHashOracle) Proof(context.Context, types.LayerID, int32) ([]byte, error) {
	return []byte{}, nil
}<|MERGE_RESOLUTION|>--- conflicted
+++ resolved
@@ -92,7 +92,6 @@
 	return uint32(uint64(committeeSize) * uint64(mho.hasher.MaxValue()) / uint64(numClients))
 }
 
-<<<<<<< HEAD
 func (mho *mockHashOracle) Validate(layer types.LayerID, round int32, committeeSize int, id types.NodeID, sig []byte, eligibilityCount uint16) (bool, error) {
 	panic("implement me!")
 }
@@ -102,11 +101,7 @@
 }
 
 // eligible if a proof is valid for a given committee size
-func (mho *mockHashOracle) eligible(layer types.LayerID, round int32, committeeSize int, id types.NodeID, sig []byte) (bool, error) {
-=======
-// Eligible if a proof is valid for a given committee size
-func (mho *mockHashOracle) Eligible(ctx context.Context, layer types.LayerID, round int32, committeeSize int, id types.NodeID, sig []byte) (bool, error) {
->>>>>>> 55957a81
+func (mho *mockHashOracle) eligible(ctx context.Context, layer types.LayerID, round int32, committeeSize int, id types.NodeID, sig []byte) (bool, error) {
 	if sig == nil {
 		log.Warning("Oracle query with proof=nil. Returning false")
 		return false, errors.New("sig is nil")
