package hare

import (
	"github.com/spacemeshos/go-spacemesh/hare/pb"
	"github.com/stretchr/testify/assert"
	"testing"
)

const (
	k              = 1
	ki             = -1
	lowThresh10    = 10
	lowDefaultSize = 100
)

var value1 = Value{Bytes32{1}}
var value2 = Value{Bytes32{2}}
var value3 = Value{Bytes32{3}}
var value4 = Value{Bytes32{4}}
var value5 = Value{Bytes32{5}}
var value6 = Value{Bytes32{6}}
var value7 = Value{Bytes32{7}}
var value8 = Value{Bytes32{8}}
var value9 = Value{Bytes32{9}}
var value10 = Value{Bytes32{10}}

<<<<<<< HEAD
func BuildPreRoundMsg(verifier Verifier, s *Set) *pb.HareMessage {
=======


func BuildPreRoundMsg(signing Signing, s *Set) *pb.HareMessage {
>>>>>>> 41e9c363
	builder := NewMessageBuilder()
	builder.SetType(PreRound).SetInstanceId(*instanceId1).SetRoundCounter(k).SetKi(ki).SetValues(s)
	builder = builder.SetPubKey(signing.Verifier().Bytes()).Sign(signing)

	return builder.Build()
}

func TestPreRoundTracker_OnPreRound(t *testing.T) {
	s := NewEmptySet(lowDefaultSize)
	s.Add(value1)
	s.Add(value2)
	verifier := generateSigning(t)

	m1 := BuildPreRoundMsg(verifier, s)
	tracker := NewPreRoundTracker(lowThresh10, lowThresh10)
	tracker.OnPreRound(m1)
	assert.Equal(t, 1, len(tracker.preRound))      // one msg
	assert.Equal(t, 2, len(tracker.tracker.table)) // two values
	_, exist1 := tracker.preRound[verifier.Verifier().String()]
	m2 := BuildPreRoundMsg(verifier, s)
	tracker.OnPreRound(m2)
	_, exist2 := tracker.preRound[verifier.Verifier().String()]
	assert.Equal(t, exist1, exist2) // same pub --> same msg
}

func TestPreRoundTracker_CanProveValueAndSet(t *testing.T) {
	s := NewSetFromValues(value1, value2)
	tracker := NewPreRoundTracker(lowThresh10, lowThresh10)

	for i := 0; i < lowThresh10; i++ {
		assert.False(t, tracker.CanProveSet(s))
		m1 := BuildPreRoundMsg(generateSigning(t), s)
		tracker.OnPreRound(m1)
	}

	assert.True(t, tracker.CanProveValue(value1))
	assert.True(t, tracker.CanProveValue(value2))
	assert.True(t, tracker.CanProveSet(s))
}

func TestPreRoundTracker_UpdateSet(t *testing.T) {
	tracker := NewPreRoundTracker(2, 2)
	s1 := NewSetFromValues(value1, value2, value3)
	s2 := NewSetFromValues(value1, value2, value4)
	prMsg1 := BuildPreRoundMsg(generateSigning(t), s1)
	tracker.OnPreRound(prMsg1)
	prMsg2 := BuildPreRoundMsg(generateSigning(t), s2)
	tracker.OnPreRound(prMsg2)
	assert.True(t, tracker.CanProveValue(value1))
	assert.True(t, tracker.CanProveValue(value2))
	assert.False(t, tracker.CanProveSet(s1))
	assert.False(t, tracker.CanProveSet(s2))
}

func TestPreRoundTracker_OnPreRound2(t *testing.T) {
	tracker := NewPreRoundTracker(2, 2)
	s1 := NewSetFromValues(value1)
	verifier := generateSigning(t)
	prMsg1 := BuildPreRoundMsg(verifier, s1)
	tracker.OnPreRound(prMsg1)
	assert.Equal(t, 1, len(tracker.preRound))
	prMsg2 := BuildPreRoundMsg(verifier, s1)
	tracker.OnPreRound(prMsg2)
	assert.Equal(t, 1, len(tracker.preRound))
}

func TestPreRoundTracker_FilterSet(t *testing.T) {
	tracker := NewPreRoundTracker(2, 2)
	s1 := NewSetFromValues(value1, value2)
	prMsg1 := BuildPreRoundMsg(generateSigning(t), s1)
	tracker.OnPreRound(prMsg1)
	prMsg2 := BuildPreRoundMsg(generateSigning(t), s1)
	tracker.OnPreRound(prMsg2)
	set := NewSetFromValues(value1, value2, value3)
	tracker.FilterSet(set)
	assert.True(t, set.Equals(s1))
}<|MERGE_RESOLUTION|>--- conflicted
+++ resolved
@@ -7,9 +7,9 @@
 )
 
 const (
-	k              = 1
-	ki             = -1
-	lowThresh10    = 10
+	k           = 1
+	ki          = -1
+	lowThresh10 = 10
 	lowDefaultSize = 100
 )
 
@@ -24,13 +24,9 @@
 var value9 = Value{Bytes32{9}}
 var value10 = Value{Bytes32{10}}
 
-<<<<<<< HEAD
-func BuildPreRoundMsg(verifier Verifier, s *Set) *pb.HareMessage {
-=======
 
 
 func BuildPreRoundMsg(signing Signing, s *Set) *pb.HareMessage {
->>>>>>> 41e9c363
 	builder := NewMessageBuilder()
 	builder.SetType(PreRound).SetInstanceId(*instanceId1).SetRoundCounter(k).SetKi(ki).SetValues(s)
 	builder = builder.SetPubKey(signing.Verifier().Bytes()).Sign(signing)
