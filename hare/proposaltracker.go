package hare

import (
	"bytes"
	"context"
	"github.com/spacemeshos/go-spacemesh/log"
)

type proposalTrackerProvider interface {
	OnProposal(context.Context, *Msg)
	OnLateProposal(context.Context, *Msg)
	IsConflicting() bool
	ProposedSet() *Set
}

// proposalTracker tracks proposal messages
type proposalTracker struct {
	log.Log
	proposal      *Msg // maps PubKey->Proposal
	isConflicting bool // maps PubKey->ConflictStatus
}

func newProposalTracker(log log.Log) *proposalTracker {
	pt := &proposalTracker{}
	pt.proposal = nil
	pt.isConflicting = false
	pt.Log = log

	return pt
}

// OnProposal tracks the provided proposal message.
// It assumes the proposal message is syntactically valid and that it was received on the proposal round.
func (pt *proposalTracker) OnProposal(ctx context.Context, msg *Msg) {
	if pt.proposal == nil { // first leader
		pt.proposal = msg // just update
		return
	}

	// if same sender then we should check for equivocation
	if pt.proposal.PubKey.Equals(msg.PubKey) {
		s := NewSet(msg.InnerMsg.Values)
		g := NewSet(pt.proposal.InnerMsg.Values)
		if !s.Equals(g) { // equivocation detected
<<<<<<< HEAD
			pt.With().Info("equivocation detected on proposal round",
=======
			pt.WithContext(ctx).With().Info("equivocation detected on proposal round",
>>>>>>> 233360c9
				log.String("id_malicious", msg.PubKey.String()),
				log.String("current_set", g.String()),
				log.String("conflicting_set", s.String()))
			pt.isConflicting = true
		}

		return // process done
	}

	// ignore msgs with higher ranked role proof
	if bytes.Compare(msg.InnerMsg.RoleProof, pt.proposal.InnerMsg.RoleProof) > 0 {
		return
	}

	pt.proposal = msg        // update lower leader msg
	pt.isConflicting = false // assume no conflict
}

// OnLateProposal tracks the given proposal message.
// It assumes the proposal message is syntactically valid and that it was not received on the proposal round (late).
func (pt *proposalTracker) OnLateProposal(ctx context.Context, msg *Msg) {
	if pt.proposal == nil {
		return
	}

	// if same sender then we should check for equivocation
	if pt.proposal.PubKey.Equals(msg.PubKey) {
		s := NewSet(msg.InnerMsg.Values)
		g := NewSet(pt.proposal.InnerMsg.Values)
		if !s.Equals(g) { // equivocation detected
			pt.WithContext(ctx).With().Info("equivocation detected for late round",
				log.String("id_malicious", msg.PubKey.String()),
				log.String("current_set", g.String()),
				log.String("conflicting_set", s.String()))
			pt.isConflicting = true
		}
	}

	// not equal check rank
	// lower ranked proposal on late proposal is a conflict
	if bytes.Compare(msg.InnerMsg.RoleProof, pt.proposal.InnerMsg.RoleProof) < 0 {
		pt.With().Info("late lower rank detected",
			log.String("id_malicious", msg.PubKey.String()))
		pt.isConflicting = true
	}
}

// IsConflicting returns true if there was a conflict, false otherwise.
func (pt *proposalTracker) IsConflicting() bool {
	return pt.isConflicting
}

// ProposedSet returns the proposed set if there is a valid proposal, nil otherwise.
func (pt *proposalTracker) ProposedSet() *Set {
	if pt.proposal == nil {
		return nil
	}

	if pt.isConflicting {
		return nil
	}

	return NewSet(pt.proposal.InnerMsg.Values)
}<|MERGE_RESOLUTION|>--- conflicted
+++ resolved
@@ -42,11 +42,7 @@
 		s := NewSet(msg.InnerMsg.Values)
 		g := NewSet(pt.proposal.InnerMsg.Values)
 		if !s.Equals(g) { // equivocation detected
-<<<<<<< HEAD
-			pt.With().Info("equivocation detected on proposal round",
-=======
 			pt.WithContext(ctx).With().Info("equivocation detected on proposal round",
->>>>>>> 233360c9
 				log.String("id_malicious", msg.PubKey.String()),
 				log.String("current_set", g.String()),
 				log.String("conflicting_set", s.String()))
