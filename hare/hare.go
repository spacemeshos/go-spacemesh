--- conflicted
+++ resolved
@@ -277,26 +277,12 @@
 	if !h.broker.Synced(ctx, id) {
 		// if not currently synced don't start consensus process
 		logger.Info("not processing hare tick since node is not synced")
-<<<<<<< HEAD
-		return
-	}
-
-	// retrieve set from orphan blocks
+		return false, nil
+	}
+
 	h.layerLock.RLock()
-	blocks, err := h.mesh.LayerBlockIds(h.lastLayer)
+	blocks := h.getGoodBlocks(h.lastLayer, beacon, logger)
 	h.layerLock.RUnlock()
-	if err != nil {
-		logger.With().Error("no blocks found for hare, using empty set", log.Err(err))
-		// just fail here, it will end hare with empty set result
-		// return // ?
-		// TODO: there can be a difference between just fail with empty set
-		// TODO:   and achieve consensus on empty set
-=======
-		return false, nil
->>>>>>> 0902cb27
-	}
-
-	blocks := h.getGoodBlocks(h.lastLayer, beacon, logger)
 	logger.With().Info("starting hare consensus with blocks", log.Int("num_blocks", len(blocks)))
 	set := NewSet(blocks)
 
