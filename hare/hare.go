package hare

import (
	"errors"
	"github.com/spacemeshos/go-spacemesh/common/types"
	"github.com/spacemeshos/go-spacemesh/hare/config"
	"github.com/spacemeshos/go-spacemesh/log"
	"sync"
	"sync/atomic"
	"time"
)

// LayerBuffer is the number of layer results we keep at a given time.
const LayerBuffer = 20

type consensusFactory func(cfg config.Config, instanceId instanceID, s *Set, oracle Rolacle, signing Signer, p2p NetworkService, terminationReport chan TerminationOutput) Consensus

// Consensus represents an item that acts like a consensus process.
type Consensus interface {
	ID() instanceID
	Close()
	CloseChannel() chan struct{}

	Start() error
	SetInbox(chan *Msg)
}

// TerminationOutput represents an output of a consensus process.
type TerminationOutput interface {
	ID() instanceID
	Set() *Set
	Completed() bool
}

<<<<<<< HEAD
type layers interface {
	LayerBlockIds(layerId types.LayerID) ([]types.BlockID, error)
	HandleValidatedLayer(validatedLayer types.LayerID, layer []types.BlockID)
=======
type orphanBlockProvider interface {
	LayerBlockIds(layerID types.LayerID) ([]types.BlockID, error)
>>>>>>> 1225eaea
}

// checks if the collected output is valid
type outputValidationFunc func(blocks []types.BlockID) bool

// Hare is the orchestrator that starts new consensus processes and collects their output.
type Hare struct {
	Closer
	log.Log
	config config.Config

	network    NetworkService
	beginLayer chan types.LayerID

	broker *Broker

	sign Signer

	msh     layers
	rolacle Rolacle

	networkDelta time.Duration

	layerLock sync.RWMutex
	lastLayer types.LayerID

	bufferSize int

	outputChan chan TerminationOutput
	mu         sync.RWMutex
	outputs    map[types.LayerID][]types.BlockID

	factory consensusFactory

	validate outputValidationFunc

	nid types.NodeId

	totalCPs int32
}

// New returns a new Hare struct.
func New(conf config.Config, p2p NetworkService, sign Signer, nid types.NodeId, validate outputValidationFunc,
	syncState syncStateFunc, obp layers, rolacle Rolacle,
	layersPerEpoch uint16, idProvider identityProvider, stateQ StateQuerier,
	beginLayer chan types.LayerID, logger log.Log) *Hare {
	h := new(Hare)

	h.Closer = NewCloser()

	h.Log = logger

	h.config = conf

	h.network = p2p
	h.beginLayer = beginLayer

	ev := newEligibilityValidator(rolacle, layersPerEpoch, idProvider, conf.N, conf.ExpectedLeaders, logger)
	h.broker = newBroker(p2p, ev, stateQ, syncState, layersPerEpoch, conf.LimitConcurrent, h.Closer, logger)

	h.sign = sign

	h.msh = obp
	h.rolacle = rolacle

	h.networkDelta = time.Duration(conf.WakeupDelta) * time.Second
	// todo: this should be loaded from global config
	h.bufferSize = LayerBuffer // XXX: must be at least the size of `hdist`

	h.lastLayer = 0

	h.outputChan = make(chan TerminationOutput, h.bufferSize)
	h.outputs = make(map[types.LayerID][]types.BlockID, h.bufferSize) //  we keep results about LayerBuffer past layers

	h.factory = func(conf config.Config, instanceId instanceID, s *Set, oracle Rolacle, signing Signer, p2p NetworkService, terminationReport chan TerminationOutput) Consensus {
		return NewConsensusProcess(conf, instanceId, s, oracle, stateQ, layersPerEpoch, signing, nid, p2p, terminationReport, ev, logger)
	}

	h.validate = validate

	h.nid = nid

	return h
}

func (h *Hare) getLastLayer() types.LayerID {
	h.layerLock.RLock()
	lyr := h.lastLayer
	h.layerLock.RUnlock()
	return lyr
}

// checks if the provided id is too late/old to be requested.
func (h *Hare) outOfBufferRange(id instanceID) bool {
	lyr := h.getLastLayer()

	if lyr <= types.LayerID(h.bufferSize) {
		return false
	}

	if id < instanceID(lyr-types.LayerID(h.bufferSize)) { // bufferSize>=0
		return true
	}
	return false
}

func (h *Hare) oldestResultInBuffer() types.LayerID {
	// buffer is usually quite small so its cheap to iterate.
	// TODO: if it gets bigger change `outputs` to array.
	lyr := h.getLastLayer()
	for k := range h.outputs {
		if k < lyr {
			lyr = k
		}
	}
	return lyr
}

// ErrTooLate means that the consensus was terminated too late
var ErrTooLate = errors.New("consensus process %v finished too late")

// records the provided output.
func (h *Hare) collectOutput(output TerminationOutput) error {
	set := output.Set()
	blocks := make([]types.BlockID, len(set.values))
	i := 0
	for v := range set.values {
		blocks[i] = v
		i++
	}

	// check validity of the collected output
	if !h.validate(blocks) {
		h.Error("Failed to validate the collected output set")
	}

	id := output.ID()

	h.msh.HandleValidatedLayer(types.LayerID(id), blocks)

	if h.outOfBufferRange(id) {
		return ErrTooLate
	}

	h.mu.Lock()
	if len(h.outputs) >= h.bufferSize {
		delete(h.outputs, h.oldestResultInBuffer())
	}
	h.outputs[types.LayerID(id)] = blocks

	h.mu.Unlock()

	return nil
}

// the logic that happens when a new layer arrives.
// this function triggers the start of new CPs.
func (h *Hare) onTick(id types.LayerID) {
	h.layerLock.Lock()
	if id > h.lastLayer {
		h.lastLayer = id
	}

	h.layerLock.Unlock()
	h.Debug("hare got tick, sleeping for %v", h.networkDelta)

	if !h.broker.Synced(instanceID(id)) { // if not synced don't start consensus
		h.With().Info("not starting hare since the node is not synced", log.LayerId(uint64(id)))
		return
	}

	// call to start the calculation of active set size beforehand
	go h.rolacle.IsIdentityActiveOnConsensusView(h.nid.Key, id)

	ti := time.NewTimer(h.networkDelta)
	select {
	case <-ti.C:
		break // keep going
	case <-h.CloseChannel():
		// closed while waiting the delta
		return
	}

	h.Debug("get hare results")
	// retrieve set form orphan blocks
	blocks, err := h.msh.LayerBlockIds(h.lastLayer)
	if err != nil {
		h.With().Error("No blocks for consensus", log.LayerId(uint64(id)), log.Err(err))
		return
	}

	h.Debug("received %v new blocks ", len(blocks))
	set := NewEmptySet(len(blocks))
	for _, b := range blocks {
		set.Add(b)
	}

	instID := instanceID(id)
	c, err := h.broker.Register(instID)
	if err != nil {
		h.Warning("Could not register CP for layer %v on broker err=%v", id, err)
		return
	}
	cp := h.factory(h.config, instID, set, h.rolacle, h.sign, h.network, h.outputChan)
	cp.SetInbox(c)
	e := cp.Start()
	if e != nil {
		h.Error("Could not start consensus process %v", e.Error())
		h.broker.Unregister(cp.ID())
		return
	}
	h.With().Info("number of consensus processes", log.Int32("count", atomic.AddInt32(&h.totalCPs, 1)))
	// TODO: fix metrics
	//metrics.TotalConsensusProcesses.With("layer", strconv.FormatUint(uint64(id), 10)).Add(1)
}

var (
	// ErrTooOld means the requested result has already been evacuated from the buffer because the layer is too old
	ErrTooOld   = errors.New("layer has already been evacuated from buffer")
	errNoResult = errors.New("no result for the requested layer")
)

// GetResult returns the hare output for the provided range.
// Returns error iff the request for the upper is too old.
func (h *Hare) GetResult(lid types.LayerID) ([]types.BlockID, error) {

	if h.outOfBufferRange(instanceID(lid)) {
		return nil, ErrTooOld
	}

	h.mu.RLock()
	blks, ok := h.outputs[lid]
	if !ok {
		h.mu.RUnlock()
		return nil, errNoResult
	}

	h.mu.RUnlock()
	return blks, nil
}

// listens to outputs arriving from consensus processes.
func (h *Hare) outputCollectionLoop() {
	for {
		select {
		case out := <-h.outputChan:
			if out.Completed() { // CP completed, collect the output
				err := h.collectOutput(out)
				if err != nil {
					h.With().Warning("error collecting output from hare", log.Err(err))
				}
			}

			// anyway, unregister from broker
			h.broker.Unregister(out.ID()) // unregister from broker after termination
			h.With().Info("number of consensus processes", log.Int32("count", atomic.AddInt32(&h.totalCPs, -1)))
			// TODO: fix metrics
			//metrics.TotalConsensusProcesses.With("layer", strconv.FormatUint(uint64(out.ID()), 10)).Add(-1)
		case <-h.CloseChannel():
			return
		}
	}
}

// listens to new layers.
func (h *Hare) tickLoop() {
	for {
		select {
		case layer := <-h.beginLayer:
			go h.onTick(layer)
		case <-h.CloseChannel():
			return
		}
	}
}

// Start starts listening for layers and outputs.
func (h *Hare) Start() error {
	h.Log.Info("Starting %v", protoName)
	err := h.broker.Start()
	if err != nil {
		return err
	}

	go h.tickLoop()
	go h.outputCollectionLoop()

	return nil
}<|MERGE_RESOLUTION|>--- conflicted
+++ resolved
@@ -32,14 +32,9 @@
 	Completed() bool
 }
 
-<<<<<<< HEAD
 type layers interface {
-	LayerBlockIds(layerId types.LayerID) ([]types.BlockID, error)
+	LayerBlockIds(layerID types.LayerID) ([]types.BlockID, error)
 	HandleValidatedLayer(validatedLayer types.LayerID, layer []types.BlockID)
-=======
-type orphanBlockProvider interface {
-	LayerBlockIds(layerID types.LayerID) ([]types.BlockID, error)
->>>>>>> 1225eaea
 }
 
 // checks if the collected output is valid
