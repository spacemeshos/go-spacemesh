package hare

import (
	"bytes"
	"context"
	"sync"
	"testing"
	"time"

	xdr "github.com/nullstyle/go-xdr/xdr3"
	"github.com/spacemeshos/go-spacemesh/common/types"
	"github.com/spacemeshos/go-spacemesh/log"
	"github.com/spacemeshos/go-spacemesh/p2p/p2pcrypto"
	"github.com/spacemeshos/go-spacemesh/p2p/service"
	"github.com/spacemeshos/go-spacemesh/signing"
	"github.com/stretchr/testify/assert"
	"github.com/stretchr/testify/require"
)

var instanceID0 = instanceID(0)
var instanceID1 = instanceID(1)
var instanceID2 = instanceID(2)
var instanceID3 = instanceID(3)
var instanceID4 = instanceID(4)
var instanceID5 = instanceID(5)
var instanceID6 = instanceID(6)
var instanceID7 = instanceID(7)

const reqID = "abracadabra"

func trueFunc(context.Context) bool {
	return true
}

func falseFunc(context.Context) bool {
	return false
}

type mockClient struct {
	id instanceID
}

type MockStateQuerier struct {
	res bool
	err error
}

func NewMockStateQuerier() MockStateQuerier {
	return MockStateQuerier{true, nil}
}

func (msq MockStateQuerier) IsIdentityActiveOnConsensusView(edID string, layer types.LayerID) (bool, error) {
	return msq.res, msq.err
}

func createMessage(t *testing.T, instanceID instanceID) []byte {
	sr := signing.NewEdSigner()
	b := newMessageBuilder()
	msg := b.SetPubKey(sr.PublicKey()).SetInstanceID(instanceID).Sign(sr).Build()

	var w bytes.Buffer
	_, err := xdr.Marshal(&w, msg.Message)

	if err != nil {
		assert.Fail(t, "Failed to marshal data")
	}

	return w.Bytes()
}

func TestBroker_Start(t *testing.T) {
	sim := service.NewSimulator()
	n1 := sim.NewNode()
	broker := buildBroker(n1, t.Name())

	err := broker.Start(context.TODO())
	assert.Nil(t, err)

	err = broker.Start(context.TODO())
	assert.NotNil(t, err)
	assert.Equal(t, "instance already started", err.Error())
}

// test that a InnerMsg to a specific set ID is delivered by the broker
func TestBroker_Received(t *testing.T) {
	sim := service.NewSimulator()
	n1 := sim.NewNode()
	n2 := sim.NewNode()

	broker := buildBroker(n1, t.Name())
	broker.Start(context.TODO())

	inbox, err := broker.Register(context.TODO(), instanceID1)
	assert.Nil(t, err)

	serMsg := createMessage(t, instanceID1)
	n2.Broadcast(context.TODO(), protoName, serMsg)
	waitForMessages(t, inbox, instanceID1, 1)
}

//test that after registering the maximum number of protocols,
//the earliest one gets unregistered in favor of the newest one
func TestBroker_MaxConcurrentProcesses(t *testing.T) {
	sim := service.NewSimulator()
	n1 := sim.NewNode()
	n2 := sim.NewNode()

	broker := buildBrokerLimit4(n1, t.Name())
	broker.Start(context.TODO())

	broker.Register(context.TODO(), instanceID1)
	broker.Register(context.TODO(), instanceID2)
	broker.Register(context.TODO(), instanceID3)
	broker.Register(context.TODO(), instanceID4)
	assert.Equal(t, 4, len(broker.outbox))

	//this statement should cause inbox1 to be unregistered
	inbox5, _ := broker.Register(context.TODO(), instanceID5)
	assert.Equal(t, 4, len(broker.outbox))

	serMsg := createMessage(t, instanceID5)
	n2.Broadcast(context.TODO(), protoName, serMsg)
	waitForMessages(t, inbox5, instanceID5, 1)
	assert.Nil(t, broker.outbox[instanceID1])

	inbox6, _ := broker.Register(context.TODO(), instanceID6)
	assert.Equal(t, 4, len(broker.outbox))
	assert.Nil(t, broker.outbox[instanceID2])

	serMsg = createMessage(t, instanceID6)
	n2.Broadcast(context.TODO(), protoName, serMsg)
	waitForMessages(t, inbox6, instanceID6, 1)
}

// test that aborting the broker aborts
func TestBroker_Abort(t *testing.T) {
	sim := service.NewSimulator()
	n1 := sim.NewNode()

	broker := buildBroker(n1, t.Name())
	broker.Start(context.TODO())

	timer := time.NewTimer(3 * time.Second)

	go broker.Close()

	select {
	case <-broker.CloseChannel():
		assert.True(t, true)
	case <-timer.C:
		assert.Fail(t, "timeout")
	}
}

func sendMessages(t *testing.T, instanceID instanceID, n *service.Node, count int) {
	for i := 0; i < count; i++ {
		n.Broadcast(context.TODO(), protoName, createMessage(t, instanceID))
	}
}

func waitForMessages(t *testing.T, inbox chan *Msg, instanceID instanceID, msgCount int) {
	i := 0
	for {
		tm := time.NewTimer(3 * time.Second)
		for {
			select {
			case x := <-inbox:
				assert.True(t, x.InnerMsg.InstanceID == instanceID)
				i++
				if i >= msgCount {
					return
				}
			case <-tm.C:
				t.Errorf("Timedout waiting for msg %v", i)
				t.Fail()
				return
			}
		}

	}
}

// test flow for multiple set ObjectID
func TestBroker_MultipleInstanceIds(t *testing.T) {
	sim := service.NewSimulator()
	n1 := sim.NewNode()
	n2 := sim.NewNode()
	const msgCount = 1

	broker := buildBroker(n1, t.Name())
	broker.Start(context.TODO())

	inbox1, _ := broker.Register(context.TODO(), instanceID1)
	inbox2, _ := broker.Register(context.TODO(), instanceID2)
	inbox3, _ := broker.Register(context.TODO(), instanceID3)

	go sendMessages(t, instanceID1, n2, msgCount)
	go sendMessages(t, instanceID2, n2, msgCount)
	go sendMessages(t, instanceID3, n2, msgCount)

	go waitForMessages(t, inbox1, instanceID1, msgCount)
	go waitForMessages(t, inbox2, instanceID2, msgCount)
	waitForMessages(t, inbox3, instanceID3, msgCount)

	assert.True(t, true)
}

func TestBroker_RegisterUnregister(t *testing.T) {
	sim := service.NewSimulator()
	n1 := sim.NewNode()
	broker := buildBroker(n1, t.Name())
	broker.Start(context.TODO())
	broker.Register(context.TODO(), instanceID1)
	assert.Equal(t, 1, len(broker.outbox))
	broker.Unregister(context.TODO(), instanceID1)
	assert.Nil(t, broker.outbox[instanceID1])
}

type mockGossipMessage struct {
	msg    *Msg
	sender p2pcrypto.PublicKey
	vComp  chan service.MessageValidation
}

func (mgm *mockGossipMessage) Bytes() []byte {
	var w bytes.Buffer
	if _, err := xdr.Marshal(&w, mgm.msg.Message); err != nil {
		log.With().Error("could not marshal message", log.Err(err))
		return nil
	}

	return w.Bytes()
}

func (mgm *mockGossipMessage) ValidationCompletedChan() chan service.MessageValidation {
	return mgm.vComp
}

func (mgm *mockGossipMessage) Sender() p2pcrypto.PublicKey {
	return mgm.sender
}

<<<<<<< HEAD
func (mgm *mockGossipMessage) IsOwnMessage() bool {
	panic("not implemented")
=======
func (mgm *mockGossipMessage) RequestID() string {
	return reqID
>>>>>>> 55957a81
}

func (mgm *mockGossipMessage) ReportValidation(protocol string) {
	mgm.vComp <- service.NewMessageValidation(mgm.sender, nil, "", reqID)
}

func newMockGossipMsg(msg *Message) *mockGossipMessage {
	return &mockGossipMessage{&Msg{msg, nil, ""}, p2pcrypto.NewRandomPubkey(), make(chan service.MessageValidation, 10)}
}

func TestBroker_Send(t *testing.T) {
	sim := service.NewSimulator()
	n1 := sim.NewNode()
	broker := buildBroker(n1, t.Name())
	mev := &mockEligibilityValidator{false}
	broker.eValidator = mev
	broker.Start(context.TODO())

	m := newMockGossipMsg(nil)
	broker.inbox <- m

	msg := BuildPreRoundMsg(signing.NewEdSigner(), NewSetFromValues(value1)).Message
	msg.InnerMsg.InstanceID = 2
	m = newMockGossipMsg(msg)
	broker.inbox <- m

	msg.InnerMsg.InstanceID = 1
	m = newMockGossipMsg(msg)
	broker.inbox <- m
	// nothing happens since this is an invalid InnerMsg

	mev.valid = true
	broker.inbox <- m
	mv := assertMsg(t, m)

	// test that the requestID survived the roundtrip journey
	require.Equal(t, reqID, mv.RequestID())
}

func TestBroker_Register(t *testing.T) {
	sim := service.NewSimulator()
	n1 := sim.NewNode()
	broker := buildBroker(n1, t.Name())
	broker.Start(context.TODO())
	msg := BuildPreRoundMsg(signing.NewEdSigner(), NewSetFromValues(value1))
	broker.pending[instanceID1] = []*Msg{msg, msg}
	broker.Register(context.TODO(), instanceID1)
	assert.Equal(t, 2, len(broker.outbox[instanceID1]))
	assert.Equal(t, 0, len(broker.pending[instanceID1]))
}

func assertMsg(t *testing.T, msg *mockGossipMessage) (m service.MessageValidation) {
	tm := time.NewTimer(2 * time.Second)
	select {
	case <-tm.C:
		t.Error("Timeout")
		t.FailNow()
	case m = <-msg.ValidationCompletedChan():
	}
	return
}

func TestBroker_Register2(t *testing.T) {
	sim := service.NewSimulator()
	n1 := sim.NewNode()
	broker := buildBroker(n1, t.Name())
	broker.Start(context.TODO())
	broker.Register(context.TODO(), instanceID1)
	m := BuildPreRoundMsg(signing.NewEdSigner(), NewSetFromValues(value1)).Message
	m.InnerMsg.InstanceID = instanceID1
	msg := newMockGossipMsg(m)
	broker.inbox <- msg
	assertMsg(t, msg)
	m.InnerMsg.InstanceID = instanceID2
	msg = newMockGossipMsg(m)
	broker.inbox <- msg
	assertMsg(t, msg)
}

func TestBroker_Register3(t *testing.T) {
	sim := service.NewSimulator()
	n1 := sim.NewNode()
	broker := buildBroker(n1, t.Name())
	broker.Start(context.TODO())

	m := BuildPreRoundMsg(signing.NewEdSigner(), NewSetFromValues(value1)).Message
	m.InnerMsg.InstanceID = instanceID1
	msg := newMockGossipMsg(m)
	broker.inbox <- msg
	time.Sleep(1)
	client := mockClient{instanceID1}
	ch, _ := broker.Register(context.TODO(), client.id)
	timer := time.NewTimer(2 * time.Second)
	for {
		select {
		case <-ch:
			return
		case <-timer.C:
			t.FailNow()
		}
	}
}

func TestBroker_PubkeyExtraction(t *testing.T) {
	sim := service.NewSimulator()
	n1 := sim.NewNode()
	broker := buildBroker(n1, t.Name())
	broker.Start(context.TODO())
	inbox, _ := broker.Register(context.TODO(), instanceID1)
	sgn := signing.NewEdSigner()
	m := BuildPreRoundMsg(sgn, NewSetFromValues(value1)).Message
	m.InnerMsg.InstanceID = instanceID1
	msg := newMockGossipMsg(m)
	broker.inbox <- msg
	tm := time.NewTimer(2 * time.Second)
	for {
		select {
		case inMsg := <-inbox:
			assert.True(t, sgn.PublicKey().Equals(inMsg.PubKey))
			return
		case <-tm.C:
			t.Error("Timeout")
			t.FailNow()
			return
		}
	}
}

func Test_newMsg(t *testing.T) {
	m := BuildPreRoundMsg(signing.NewEdSigner(), NewSetFromValues(value1)).Message
	// TODO: remove this comment when ready
	//_, e := newMsg(m, MockStateQuerier{false, errors.New("my err")})
	//assert.NotNil(t, e)
	_, e := newMsg(context.TODO(), m, MockStateQuerier{true, nil})
	assert.Nil(t, e)
}

func TestBroker_updateInstance(t *testing.T) {
	r := require.New(t)
	b := buildBroker(service.NewSimulator().NewNode(), t.Name())
	r.Equal(instanceID(0), b.latestLayer)
	b.updateLatestLayer(context.TODO(), 1)
	r.Equal(instanceID(1), b.latestLayer)
	b.updateLatestLayer(context.TODO(), 2)
	r.Equal(instanceID(2), b.latestLayer)
}

func TestBroker_updateSynchronicity(t *testing.T) {
	r := require.New(t)
	b := buildBroker(service.NewSimulator().NewNode(), t.Name())
	b.isNodeSynced = trueFunc
	b.updateSynchronicity(context.TODO(), 1)
	r.True(b.isSynced(context.TODO(), 1))
	b.isNodeSynced = falseFunc
	b.updateSynchronicity(context.TODO(), 1)
	r.True(b.isSynced(context.TODO(), 1))
	b.updateSynchronicity(context.TODO(), 2)
	r.False(b.isSynced(context.TODO(), 2))
}

func TestBroker_isSynced(t *testing.T) {
	r := require.New(t)
	b := buildBroker(service.NewSimulator().NewNode(), t.Name())
	b.isNodeSynced = trueFunc
	r.True(b.isSynced(context.TODO(), 1))
	b.isNodeSynced = falseFunc
	r.True(b.isSynced(context.TODO(), 1))
	r.False(b.isSynced(context.TODO(), 2))
	b.isNodeSynced = trueFunc
	r.False(b.isSynced(context.TODO(), 2))
}

func TestBroker_Register4(t *testing.T) {
	r := require.New(t)
	b := buildBroker(service.NewSimulator().NewNode(), t.Name())
	b.Start(context.TODO())
	b.isNodeSynced = trueFunc
	c, e := b.Register(context.TODO(), 1)
	r.Nil(e)
	r.Equal(b.outbox[1], c)

	b.isNodeSynced = falseFunc
	_, e = b.Register(context.TODO(), 2)
	r.NotNil(e)
}

func TestBroker_eventLoop(t *testing.T) {
	r := require.New(t)
	b := buildBroker(service.NewSimulator().NewNode(), t.Name())
	b.Start(context.TODO())

	// unknown-->invalid, ignore
	b.isNodeSynced = falseFunc
	m := BuildPreRoundMsg(signing.NewEdSigner(), NewSetFromValues(value1)).Message
	m.InnerMsg.InstanceID = instanceID1
	msg := newMockGossipMsg(m)
	b.inbox <- msg
	_, ok := b.outbox[instanceID1]
	r.False(ok)

	// register to invalid should error
	_, e := b.Register(context.TODO(), instanceID1)
	r.NotNil(e)

	// register to unknown->valid
	b.isNodeSynced = trueFunc
	c, e := b.Register(context.TODO(), instanceID2)
	r.Nil(e)
	m.InnerMsg.InstanceID = instanceID2
	msg = newMockGossipMsg(m)
	b.inbox <- msg
	recM := <-c
	r.Equal(msg.Bytes(), recM.Bytes())

	// unknown->valid early
	m.InnerMsg.InstanceID = instanceID3
	msg = newMockGossipMsg(m)
	b.inbox <- msg
	c, e = b.Register(context.TODO(), instanceID3)
	r.Nil(e)
	<-c
}

func TestBroker_eventLoop2(t *testing.T) {
	r := require.New(t)
	b := buildBroker(service.NewSimulator().NewNode(), t.Name())
	b.Start(context.TODO())

	// invalid instance
	b.isNodeSynced = falseFunc
	_, e := b.Register(context.TODO(), instanceID4)
	r.NotNil(e)
	m := BuildPreRoundMsg(signing.NewEdSigner(), NewSetFromValues(value1)).Message
	m.InnerMsg.InstanceID = instanceID4
	msg := newMockGossipMsg(m)
	b.inbox <- msg
	v, ok := b.syncState[instanceID4]
	r.True(ok)
	r.NotEqual(true, v)

	// valid but not early
	m.InnerMsg.InstanceID = instanceID6
	msg = newMockGossipMsg(m)
	b.inbox <- msg
	_, ok = b.outbox[instanceID6]
	r.False(ok)
}

func Test_validate(t *testing.T) {
	r := require.New(t)
	b := buildBroker(service.NewSimulator().NewNode(), t.Name())

	m := BuildStatusMsg(signing.NewEdSigner(), NewDefaultEmptySet())
	m.InnerMsg.InstanceID = 1
	b.latestLayer = 2
	e := b.validate(context.TODO(), m.Message)
	r.EqualError(e, errUnregistered.Error())

	m.InnerMsg.InstanceID = 2
	e = b.validate(context.TODO(), m.Message)
	r.EqualError(e, errRegistration.Error())

	m.InnerMsg.InstanceID = 3
	e = b.validate(context.TODO(), m.Message)
	r.EqualError(e, errEarlyMsg.Error())

	m.InnerMsg.InstanceID = 2
	b.outbox[2] = make(chan *Msg)
	b.syncState[2] = false
	e = b.validate(context.TODO(), m.Message)
	r.EqualError(e, errNotSynced.Error())

	b.syncState[2] = true
	e = b.validate(context.TODO(), m.Message)
	r.Nil(e)
}

func TestBroker_clean(t *testing.T) {
	r := require.New(t)
	b := buildBroker(service.NewSimulator().NewNode(), t.Name())

	for i := instanceID(1); i < 10; i++ {
		b.syncState[i] = true
	}

	b.latestLayer = 9
	b.outbox[5] = make(chan *Msg)
	b.cleanOldLayers()
	r.Equal(instanceID(4), b.minDeleted)
	r.Equal(5, len(b.syncState))

	delete(b.outbox, 5)
	b.cleanOldLayers()
	r.Equal(1, len(b.syncState))
}

func TestBroker_Flow(t *testing.T) {
	r := require.New(t)
	b := buildBroker(service.NewSimulator().NewNode(), t.Name())

	b.Start(context.TODO())

	m := BuildStatusMsg(signing.NewEdSigner(), NewDefaultEmptySet())
	m.InnerMsg.InstanceID = 1
	b.inbox <- newMockGossipMsg(m.Message)
	ch1, e := b.Register(context.TODO(), 1)
	r.Nil(e)
	<-ch1

	m2 := BuildStatusMsg(signing.NewEdSigner(), NewDefaultEmptySet())
	m2.InnerMsg.InstanceID = 2
	ch2, e := b.Register(context.TODO(), 2)
	r.Nil(e)

	b.inbox <- newMockGossipMsg(m.Message)
	b.inbox <- newMockGossipMsg(m2.Message)

	<-ch2
	<-ch1

	b.Register(context.TODO(), 3)
	b.Register(context.TODO(), 4)
	b.Unregister(context.TODO(), 2)
	r.Equal(instanceID0, b.minDeleted)

	// check still receiving msgs on ch1
	b.inbox <- newMockGossipMsg(m.Message)
	<-ch1

	b.Unregister(context.TODO(), 1)
	r.Equal(instanceID2, b.minDeleted)
}

func TestBroker_Synced(t *testing.T) {
	r := require.New(t)
	b := buildBroker(service.NewSimulator().NewNode(), t.Name())
	b.Start(context.TODO())
	wg := sync.WaitGroup{}
	for i := 0; i < 1000; i++ {
		wg.Add(1)
		go func(j int) {
			r.True(b.Synced(context.TODO(), instanceID(j)))
			wg.Done()
		}(i)
	}

	wg.Wait()
}<|MERGE_RESOLUTION|>--- conflicted
+++ resolved
@@ -240,13 +240,12 @@
 	return mgm.sender
 }
 
-<<<<<<< HEAD
 func (mgm *mockGossipMessage) IsOwnMessage() bool {
 	panic("not implemented")
-=======
+}
+
 func (mgm *mockGossipMessage) RequestID() string {
 	return reqID
->>>>>>> 55957a81
 }
 
 func (mgm *mockGossipMessage) ReportValidation(protocol string) {
