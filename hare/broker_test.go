package hare

import (
	"context"
	"sync"
	"sync/atomic"
	"testing"
	"time"

	"github.com/stretchr/testify/assert"
	"github.com/stretchr/testify/require"

	"github.com/spacemeshos/go-spacemesh/codec"
	"github.com/spacemeshos/go-spacemesh/common/types"
	"github.com/spacemeshos/go-spacemesh/log/logtest"
	"github.com/spacemeshos/go-spacemesh/p2p/pubsub"
	"github.com/spacemeshos/go-spacemesh/signing"
)

var (
	instanceID0 = types.NewLayerID(0)
	instanceID1 = types.NewLayerID(1)
	instanceID2 = types.NewLayerID(2)
	instanceID3 = types.NewLayerID(3)
	instanceID4 = types.NewLayerID(4)
	instanceID5 = types.NewLayerID(5)
	instanceID6 = types.NewLayerID(6)
	instanceID7 = types.NewLayerID(7)
)

const reqID = "abracadabra"

func trueFunc(context.Context) bool {
	return true
}

func falseFunc(context.Context) bool {
	return false
}

func mustEncode(tb testing.TB, value interface{}) []byte {
	tb.Helper()
	buf, err := codec.Encode(value)
	require.NoError(tb, err)
	return buf
}

type mockClient struct {
	id types.LayerID
}

type MockStateQuerier struct {
	res bool
	err error
}

func NewMockStateQuerier() MockStateQuerier {
	return MockStateQuerier{true, nil}
}

func (msq MockStateQuerier) IsIdentityActiveOnConsensusView(ctx context.Context, edID string, layer types.LayerID) (bool, error) {
	return msq.res, msq.err
}

func createMessage(tb testing.TB, instanceID types.LayerID) []byte {
	tb.Helper()

	sr := signing.NewEdSigner()
	b := newMessageBuilder()
	msg := b.SetPubKey(sr.PublicKey()).SetInstanceID(instanceID).Sign(sr).Build()
	return mustEncode(tb, msg.Message)
}

func TestBroker_Start(t *testing.T) {
	broker := buildBroker(t, t.Name())

	err := broker.Start(context.TODO())
	assert.Nil(t, err)

	err = broker.Start(context.TODO())
	assert.NotNil(t, err)
	assert.Equal(t, "instance already started", err.Error())
}

// test that a InnerMsg to a specific set ID is delivered by the broker.
func TestBroker_Received(t *testing.T) {
	broker := buildBroker(t, t.Name())
	broker.Start(context.TODO())

	inbox, err := broker.Register(context.TODO(), instanceID1)
	assert.Nil(t, err)

	serMsg := createMessage(t, instanceID1)
	broker.HandleMessage(context.TODO(), "", serMsg)
	waitForMessages(t, inbox, instanceID1, 1)
}

// test that self-generated (outbound) messages are handled before incoming messages.
func TestBroker_Priority(t *testing.T) {
	broker := buildBroker(t, t.Name())

	// this allows us to pause and release broker processing of incoming messages
	wg := sync.WaitGroup{}
	wg.Add(1)
	wg2 := sync.WaitGroup{}
	wg2.Add(1)
	once := sync.Once{}
	broker.eValidator = &mockEligibilityValidator{validationFn: func(context.Context, *Msg) bool {
		// tell the sender that we've got one message
		once.Do(wg2.Done)
		// wait until all the messages are queued
		wg.Wait()
		return true
	}}
	require.NoError(t, broker.Start(context.TODO()))

	// take control of the broker inbox so we can feed it messages in a deterministic order
	// make the channel blocking (no buffer) so we can be sure the messages have been processed
	outbox, err := broker.Register(context.TODO(), instanceID1)
	assert.Nil(t, err)

	createMessageWithRoleProof := func(roleProof []byte) []byte {
		sr := signing.NewEdSigner()
		b := newMessageBuilder()
		msg := b.SetPubKey(sr.PublicKey()).SetInstanceID(instanceID1).SetRoleProof(roleProof).Sign(sr).Build()
		return mustEncode(t, msg.Message)
	}
	roleProofInbound := []byte{1, 2, 3}
	roleProofOutbound := []byte{3, 2, 1}
	serMsgInbound := createMessageWithRoleProof(roleProofInbound)
	serMsgOutbound := createMessageWithRoleProof(roleProofOutbound)

	// first, broadcast a bunch of simulated inbound messages
	for i := 0; i < 10; i++ {
		// channel send is blocking, so we're sure the messages have been processed
		broker.queueMessage(context.TODO(), "not-self", serMsgInbound)
	}

	// make sure the listener has gotten at least one message
	wg2.Wait()

	// now broadcast one outbound message
	broker.queueMessage(context.TODO(), broker.pid, serMsgOutbound)

	// all messages are queued, release the waiting listener (hare event loop)
	wg.Done()

	// we expect the outbound message to be prioritized
	tm := time.NewTimer(3 * time.Minute)
	for i := 0; i < 11; i++ {
		select {
		case x := <-outbox:
			switch i {
			case 0:
				// first message (already queued) should be inbound
				assert.Equal(t, roleProofInbound, x.InnerMsg.RoleProof, "expected inbound msg %d", i)
			case 1:
				// second message should be outbound
				assert.Equal(t, roleProofOutbound, x.InnerMsg.RoleProof, "expected outbound msg %d", i)
			default:
				// all subsequent messages should be inbound
				assert.Equal(t, roleProofInbound, x.InnerMsg.RoleProof, "expected inbound msg %d", i)
			}
		case <-tm.C:
			assert.Fail(t, "timed out waiting for message", "msg %d", i)
			return
		}
	}
	assert.Len(t, outbox, 0, "expected broker queue to be empty")

	// Test shutdown flow

	// Listener to make sure internal queue channel is closed
	wg3 := sync.WaitGroup{}
	wg3.Add(1)
	res := make(chan bool)
	go func() {
		timeout := time.NewTimer(time.Second)
		wg3.Done()
		select {
		case <-timeout.C:
			assert.Fail(t, "timed out waiting for channel close")
			res <- false
		case _, ok := <-broker.queueChannel:
			assert.False(t, ok, "expected channel close")
			res <- !ok
		}
	}()

	// Make sure the listener is listening
	wg3.Wait()
	broker.Close()
	_, err = broker.queue.Read()
	assert.Error(t, err, "expected broker priority queue to be closed")
	assert.True(t, <-res)
}

// test that after registering the maximum number of protocols,
// the earliest one gets unregistered in favor of the newest one.
func TestBroker_MaxConcurrentProcesses(t *testing.T) {
	broker := buildBrokerLimit4(t, t.Name())
	broker.Start(context.TODO())

	broker.Register(context.TODO(), instanceID1)
	broker.Register(context.TODO(), instanceID2)
	broker.Register(context.TODO(), instanceID3)
	broker.Register(context.TODO(), instanceID4)

	broker.mu.RLock()
	assert.Equal(t, 4, len(broker.outbox))
	broker.mu.RUnlock()

	// this statement should cause inbox1 to be unregistered
	inbox5, _ := broker.Register(context.TODO(), instanceID5)
	broker.mu.RLock()
	assert.Equal(t, 4, len(broker.outbox))
	broker.mu.RUnlock()

	serMsg := createMessage(t, instanceID5)
	broker.HandleMessage(context.TODO(), "", serMsg)
	waitForMessages(t, inbox5, instanceID5, 1)
	broker.mu.RLock()
	assert.Nil(t, broker.outbox[instanceID1.Uint32()])
	broker.mu.RUnlock()

	inbox6, _ := broker.Register(context.TODO(), instanceID6)
	broker.mu.RLock()
	assert.Equal(t, 4, len(broker.outbox))
	broker.mu.RUnlock()
	broker.mu.RLock()
	assert.Nil(t, broker.outbox[instanceID2.Uint32()])
	broker.mu.RUnlock()

	serMsg = createMessage(t, instanceID6)
	broker.HandleMessage(context.TODO(), "", serMsg)
	waitForMessages(t, inbox6, instanceID6, 1)
}

// test that aborting the broker aborts.
func TestBroker_Abort(t *testing.T) {
	broker := buildBroker(t, t.Name())
	broker.Start(context.TODO())

	timer := time.NewTimer(3 * time.Second)

	go broker.Close()

	select {
	case <-broker.CloseChannel():
		assert.True(t, true)
	case <-timer.C:
		assert.Fail(t, "timeout")
	}
}

func sendMessages(t *testing.T, instanceID types.LayerID, broker *Broker, count int) {
	for i := 0; i < count; i++ {
		broker.HandleMessage(context.TODO(), "", createMessage(t, instanceID))
	}
}

func waitForMessages(t *testing.T, inbox chan *Msg, instanceID types.LayerID, msgCount int) {
	i := 0
	for {
		tm := time.NewTimer(3 * time.Second)
		for {
			select {
			case x := <-inbox:
				assert.True(t, x.InnerMsg.InstanceID == instanceID)
				i++
				if i >= msgCount {
					return
				}
			case <-tm.C:
				t.Errorf("Timed out waiting for msg %v", i)
				t.Fail()
				return
			}
		}
	}
}

// test flow for multiple set ObjectID.
func TestBroker_MultipleInstanceIds(t *testing.T) {
	const msgCount = 1

	broker := buildBroker(t, t.Name())
	broker.Start(context.TODO())

	inbox1, _ := broker.Register(context.TODO(), instanceID1)
	inbox2, _ := broker.Register(context.TODO(), instanceID2)
	inbox3, _ := broker.Register(context.TODO(), instanceID3)

	go sendMessages(t, instanceID1, broker, msgCount)
	go sendMessages(t, instanceID2, broker, msgCount)
	go sendMessages(t, instanceID3, broker, msgCount)

	go waitForMessages(t, inbox1, instanceID1, msgCount)
	go waitForMessages(t, inbox2, instanceID2, msgCount)
	waitForMessages(t, inbox3, instanceID3, msgCount)

	assert.True(t, true)
}

func TestBroker_RegisterUnregister(t *testing.T) {
	broker := buildBroker(t, t.Name())
	broker.Start(context.TODO())
	broker.Register(context.TODO(), instanceID1)

	broker.mu.RLock()
	assert.Equal(t, 1, len(broker.outbox))
	broker.mu.RUnlock()

	broker.Unregister(context.TODO(), instanceID1)
	broker.mu.RLock()
	assert.Nil(t, broker.outbox[instanceID1.Uint32()])
	broker.mu.RUnlock()
}

<<<<<<< HEAD
type mockGossipMessage struct {
	mu     sync.RWMutex
	msg    *Msg
	sender p2pcrypto.PublicKey
	vComp  chan service.MessageValidation
}

func (mgm *mockGossipMessage) Bytes() []byte {
	mgm.mu.RLock()
	buf, err := types.InterfaceToBytes(mgm.msg.Message)
	mgm.mu.RUnlock()
	if err != nil {
		return nil
	}
	return buf
}

func (mgm *mockGossipMessage) ValidationCompletedChan() chan service.MessageValidation {
	return mgm.vComp
}

func (mgm *mockGossipMessage) Sender() p2pcrypto.PublicKey {
	return mgm.sender
}

func (mgm *mockGossipMessage) IsOwnMessage() bool {
	return false
}

func (mgm *mockGossipMessage) RequestID() string {
	return reqID
}

func (mgm *mockGossipMessage) ReportValidation(ctx context.Context, protocol string) {
	mgm.vComp <- service.NewMessageValidation(mgm.sender, nil, "", reqID)
}

func newMockGossipMsg(msg *Message) *mockGossipMessage {
	return &mockGossipMessage{sync.RWMutex{}, &Msg{msg, nil, ""}, p2pcrypto.NewRandomPubkey(), make(chan service.MessageValidation, 10)}
}

func TestBroker_Send(t *testing.T) {
	sim := service.NewSimulator()
	n1 := sim.NewNode()
	broker := buildBroker(t, n1, t.Name())
	mev := &mockEligibilityValidator{valid: 0}
=======
func newMockGossipMsg(msg *Message) *Msg {
	return &Msg{msg, nil, ""}
}

func TestBroker_Send(t *testing.T) {
	ctx := context.TODO()
	broker := buildBroker(t, t.Name())
	mev := &mockEligibilityValidator{valid: false}
>>>>>>> 0902cb27
	broker.eValidator = mev
	broker.Start(ctx)

	require.Equal(t, pubsub.ValidationIgnore, broker.HandleMessage(ctx, "", nil))

	msg := BuildPreRoundMsg(signing.NewEdSigner(), NewSetFromValues(value1), nil).Message
	msg.InnerMsg.InstanceID = types.NewLayerID(2)
	require.Equal(t, pubsub.ValidationIgnore, broker.HandleMessage(ctx, "", mustEncode(t, msg)))

	msg.InnerMsg.InstanceID = types.NewLayerID(1)
	require.Equal(t, pubsub.ValidationIgnore, broker.HandleMessage(ctx, "", mustEncode(t, msg)))
	// nothing happens since this is an invalid InnerMsg

<<<<<<< HEAD
	atomic.StoreInt32(&mev.valid, 1)
	broker.inbox <- m
	mv := assertMsg(t, m)

	// test that the requestID survived the roundtrip journey
	require.Equal(t, reqID, mv.RequestID())
=======
	mev.valid = true
	require.Equal(t, pubsub.ValidationAccept, broker.HandleMessage(ctx, "", mustEncode(t, msg)))
>>>>>>> 0902cb27
}

func TestBroker_Register(t *testing.T) {
	broker := buildBroker(t, t.Name())
	broker.Start(context.TODO())
	msg := BuildPreRoundMsg(signing.NewEdSigner(), NewSetFromValues(value1), nil)

	broker.mu.Lock()
	broker.pending[instanceID1.Uint32()] = []*Msg{msg, msg}
	broker.mu.Unlock()

	broker.Register(context.TODO(), instanceID1)

	broker.mu.RLock()
	assert.Equal(t, 2, len(broker.outbox[instanceID1.Uint32()]))
	assert.Equal(t, 0, len(broker.pending[instanceID1.Uint32()]))
	broker.mu.RUnlock()
}

func TestBroker_Register2(t *testing.T) {
	broker := buildBroker(t, t.Name())
	broker.Start(context.TODO())
	broker.Register(context.TODO(), instanceID1)
	m := BuildPreRoundMsg(signing.NewEdSigner(), NewSetFromValues(value1), nil).Message
	m.InnerMsg.InstanceID = instanceID1

	msg := newMockGossipMsg(m).Message
	require.Equal(t, pubsub.ValidationAccept, broker.HandleMessage(context.TODO(), "", mustEncode(t, msg)))

	m.InnerMsg.InstanceID = instanceID2
	msg = newMockGossipMsg(m).Message
	require.Equal(t, pubsub.ValidationAccept, broker.HandleMessage(context.TODO(), "", mustEncode(t, msg)))
}

func TestBroker_Register3(t *testing.T) {
	broker := buildBroker(t, t.Name())
	broker.Start(context.TODO())

	m := BuildPreRoundMsg(signing.NewEdSigner(), NewSetFromValues(value1), nil).Message
	m.InnerMsg.InstanceID = instanceID1

	broker.HandleMessage(context.TODO(), "", mustEncode(t, m))
	time.Sleep(1 * time.Millisecond)
	client := mockClient{instanceID1}
	ch, _ := broker.Register(context.TODO(), client.id)
	timer := time.NewTimer(2 * time.Second)
	for {
		select {
		case <-ch:
			return
		case <-timer.C:
			t.FailNow()
		}
	}
}

func TestBroker_PubkeyExtraction(t *testing.T) {
	broker := buildBroker(t, t.Name())
	broker.Start(context.TODO())
	inbox, _ := broker.Register(context.TODO(), instanceID1)
	sgn := signing.NewEdSigner()
	m := BuildPreRoundMsg(sgn, NewSetFromValues(value1), nil).Message
	m.InnerMsg.InstanceID = instanceID1

	broker.HandleMessage(context.TODO(), "", mustEncode(t, m))

	tm := time.NewTimer(2 * time.Second)
	for {
		select {
		case inMsg := <-inbox:
			assert.True(t, sgn.PublicKey().Equals(inMsg.PubKey))
			return
		case <-tm.C:
			t.Error("Timeout")
			t.FailNow()
			return
		}
	}
}

func Test_newMsg(t *testing.T) {
	m := BuildPreRoundMsg(signing.NewEdSigner(), NewSetFromValues(value1), nil).Message
	// TODO: remove this comment when ready
	//_, e := newMsg(m, MockStateQuerier{false, errors.New("my err")})
	//assert.NotNil(t, e)
	_, e := newMsg(context.TODO(), logtest.New(t), m, MockStateQuerier{true, nil})
	assert.Nil(t, e)
}

func TestBroker_updateInstance(t *testing.T) {
	r := require.New(t)
<<<<<<< HEAD

	b := buildBroker(t, service.NewSimulator().NewNode(), t.Name())
	r.Equal(types.NewLayerID(0), b.getLatestLayer())
=======
	b := buildBroker(t, t.Name())
	r.Equal(types.NewLayerID(0), b.latestLayer)
>>>>>>> 0902cb27
	b.updateLatestLayer(context.TODO(), types.NewLayerID(1))
	r.Equal(types.NewLayerID(1), b.getLatestLayer())

	b.updateLatestLayer(context.TODO(), types.NewLayerID(2))
	r.Equal(types.NewLayerID(2), b.getLatestLayer())
}

func TestBroker_updateSynchronicity(t *testing.T) {
	r := require.New(t)
<<<<<<< HEAD

	b := buildBroker(t, service.NewSimulator().NewNode(), t.Name())
=======
	b := buildBroker(t, t.Name())
>>>>>>> 0902cb27
	b.isNodeSynced = trueFunc
	b.updateSynchronicity(context.TODO(), types.NewLayerID(1))
	r.True(b.isSynced(context.TODO(), types.NewLayerID(1)))

	b.isNodeSynced = falseFunc
	b.updateSynchronicity(context.TODO(), types.NewLayerID(1))
	r.True(b.isSynced(context.TODO(), types.NewLayerID(1)))

	b.updateSynchronicity(context.TODO(), types.NewLayerID(2))
	r.False(b.isSynced(context.TODO(), types.NewLayerID(2)))
}

func TestBroker_isSynced(t *testing.T) {
	r := require.New(t)
	b := buildBroker(t, t.Name())
	b.isNodeSynced = trueFunc
	r.True(b.isSynced(context.TODO(), types.NewLayerID(1)))

	b.isNodeSynced = falseFunc
	r.True(b.isSynced(context.TODO(), types.NewLayerID(1)))
	r.False(b.isSynced(context.TODO(), types.NewLayerID(2)))

	b.isNodeSynced = trueFunc
	r.False(b.isSynced(context.TODO(), types.NewLayerID(2)))
}

func TestBroker_Register4(t *testing.T) {
	r := require.New(t)
	b := buildBroker(t, t.Name())
	b.Start(context.TODO())
	b.isNodeSynced = trueFunc
	c, e := b.Register(context.TODO(), types.NewLayerID(1))
	r.Nil(e)

	b.mu.RLock()
	r.Equal(b.outbox[1], c)
	b.mu.RUnlock()

	b.isNodeSynced = falseFunc
	_, e = b.Register(context.TODO(), types.NewLayerID(2))
	r.NotNil(e)
}

func TestBroker_eventLoop(t *testing.T) {
	r := require.New(t)
	b := buildBroker(t, t.Name())
	b.Start(context.TODO())

	// unknown-->invalid, ignore
	b.isNodeSynced = falseFunc
	m := BuildPreRoundMsg(signing.NewEdSigner(), NewSetFromValues(value1), nil).Message
	m.InnerMsg.InstanceID = instanceID1
<<<<<<< HEAD
	msg := newMockGossipMsg(m)
	b.inbox <- msg

	b.mu.RLock()
=======
	msg := newMockGossipMsg(m).Message
	b.HandleMessage(context.TODO(), "", mustEncode(t, msg))

>>>>>>> 0902cb27
	_, ok := b.outbox[instanceID1.Uint32()]
	b.mu.RUnlock()
	r.False(ok)

	// register to invalid should error
	_, e := b.Register(context.TODO(), instanceID1)
	r.NotNil(e)

	// register to unknown->valid
	b.isNodeSynced = trueFunc
	c, e := b.Register(context.TODO(), instanceID2)
	r.Nil(e)

	msg.mu.Lock()
	m.InnerMsg.InstanceID = instanceID2
<<<<<<< HEAD
	msg.mu.Unlock()

	msg = newMockGossipMsg(m)
	b.inbox <- msg
=======
	msg = newMockGossipMsg(m).Message
	b.HandleMessage(context.TODO(), "", mustEncode(t, msg))
>>>>>>> 0902cb27
	recM := <-c
	r.Equal(msg, recM.Message)

	// unknown->valid early
	msg.mu.Lock()
	m.InnerMsg.InstanceID = instanceID3
<<<<<<< HEAD
	msg.mu.Unlock()
	msg = newMockGossipMsg(m)
	b.inbox <- msg
=======
	msg = newMockGossipMsg(m).Message
	b.HandleMessage(context.TODO(), "", mustEncode(t, msg))
>>>>>>> 0902cb27
	c, e = b.Register(context.TODO(), instanceID3)
	r.Nil(e)
	<-c
}

func TestBroker_eventLoop2(t *testing.T) {
	r := require.New(t)
	b := buildBroker(t, t.Name())
	b.Start(context.TODO())

	// invalid instance
	b.isNodeSynced = falseFunc
	_, e := b.Register(context.TODO(), instanceID4)
	r.NotNil(e)
	m := BuildPreRoundMsg(signing.NewEdSigner(), NewSetFromValues(value1), nil).Message
	m.InnerMsg.InstanceID = instanceID4
<<<<<<< HEAD
	msg := newMockGossipMsg(m)
	b.inbox <- msg

	b.mu.RLock()
=======
	b.HandleMessage(context.TODO(), "", mustEncode(t, m))
>>>>>>> 0902cb27
	v, ok := b.syncState[instanceID4.Uint32()]
	b.mu.RUnlock()

	r.True(ok)
	r.NotEqual(true, v)

	// valid but not early
	msg.mu.Lock()
	m.InnerMsg.InstanceID = instanceID6
<<<<<<< HEAD
	msg.mu.Unlock()

	msg = newMockGossipMsg(m)
	b.inbox <- msg

	b.mu.RLock()
=======

	b.HandleMessage(context.TODO(), "", mustEncode(t, m))
>>>>>>> 0902cb27
	_, ok = b.outbox[instanceID6.Uint32()]
	b.mu.RUnlock()
	r.False(ok)
}

func Test_validate(t *testing.T) {
	r := require.New(t)
	b := buildBroker(t, t.Name())

	m := BuildStatusMsg(signing.NewEdSigner(), NewDefaultEmptySet())
	m.InnerMsg.InstanceID = types.NewLayerID(1)
	b.setLatestLayer(types.NewLayerID(2))
	e := b.validate(context.TODO(), m.Message)
	r.EqualError(e, errUnregistered.Error())

	m.InnerMsg.InstanceID = types.NewLayerID(2)
	e = b.validate(context.TODO(), m.Message)
	r.EqualError(e, errRegistration.Error())

	m.InnerMsg.InstanceID = types.NewLayerID(3)
	e = b.validate(context.TODO(), m.Message)
	r.EqualError(e, errEarlyMsg.Error())

	m.InnerMsg.InstanceID = types.NewLayerID(2)

	b.mu.Lock()
	b.outbox[2] = make(chan *Msg)
	b.syncState[2] = false
	b.mu.Unlock()

	e = b.validate(context.TODO(), m.Message)
	r.EqualError(e, errNotSynced.Error())

	b.mu.Lock()
	b.syncState[2] = true
	b.mu.Unlock()

	e = b.validate(context.TODO(), m.Message)
	r.Nil(e)
}

func TestBroker_clean(t *testing.T) {
	r := require.New(t)
	b := buildBroker(t, t.Name())

	ten := types.NewLayerID(10)
	for i := types.NewLayerID(1); i.Before(ten); i = i.Add(1) {
		b.mu.Lock()
		b.syncState[i.Uint32()] = true
		b.mu.Unlock()
	}

	b.setLatestLayer(ten.Sub(1))

	b.mu.Lock()
	b.outbox[5] = make(chan *Msg)
	b.mu.Unlock()

	b.cleanOldLayers()
	r.Equal(types.NewLayerID(4), b.minDeleted)
	b.mu.RLock()
	r.Equal(5, len(b.syncState))
	b.mu.RUnlock()

	b.mu.Lock()
	delete(b.outbox, 5)
	b.mu.Unlock()

	b.cleanOldLayers()
	b.mu.RLock()
	r.Equal(1, len(b.syncState))
	b.mu.RUnlock()
}

func TestBroker_Flow(t *testing.T) {
	r := require.New(t)
	b := buildBroker(t, t.Name())

	b.Start(context.TODO())

	m := BuildStatusMsg(signing.NewEdSigner(), NewDefaultEmptySet())
	m.InnerMsg.InstanceID = types.NewLayerID(1)
	b.HandleMessage(context.TODO(), "", mustEncode(t, m.Message))

	ch1, e := b.Register(context.TODO(), types.NewLayerID(1))
	r.Nil(e)
	<-ch1

	m2 := BuildStatusMsg(signing.NewEdSigner(), NewDefaultEmptySet())
	m2.InnerMsg.InstanceID = types.NewLayerID(2)
	ch2, e := b.Register(context.TODO(), types.NewLayerID(2))
	r.Nil(e)

	b.HandleMessage(context.TODO(), "", mustEncode(t, m.Message))

	b.HandleMessage(context.TODO(), "", mustEncode(t, m2.Message))

	<-ch2
	<-ch1

	b.Register(context.TODO(), types.NewLayerID(3))
	b.Register(context.TODO(), types.NewLayerID(4))
	b.Unregister(context.TODO(), types.NewLayerID(2))
	r.Equal(instanceID0, b.minDeleted)

	// check still receiving msgs on ch1
	b.HandleMessage(context.TODO(), "", mustEncode(t, m.Message))
	<-ch1

	b.Unregister(context.TODO(), types.NewLayerID(1))
	r.Equal(instanceID2, b.minDeleted)
}

func TestBroker_Synced(t *testing.T) {
	r := require.New(t)
	b := buildBroker(t, t.Name())
	b.Start(context.TODO())
	wg := sync.WaitGroup{}
	for i := uint32(0); i < 1000; i++ {
		wg.Add(1)
		go func(j uint32) {
			r.True(b.Synced(context.TODO(), types.NewLayerID(j)))
			wg.Done()
		}(i)
	}

	wg.Wait()
}<|MERGE_RESOLUTION|>--- conflicted
+++ resolved
@@ -317,54 +317,6 @@
 	broker.mu.RUnlock()
 }
 
-<<<<<<< HEAD
-type mockGossipMessage struct {
-	mu     sync.RWMutex
-	msg    *Msg
-	sender p2pcrypto.PublicKey
-	vComp  chan service.MessageValidation
-}
-
-func (mgm *mockGossipMessage) Bytes() []byte {
-	mgm.mu.RLock()
-	buf, err := types.InterfaceToBytes(mgm.msg.Message)
-	mgm.mu.RUnlock()
-	if err != nil {
-		return nil
-	}
-	return buf
-}
-
-func (mgm *mockGossipMessage) ValidationCompletedChan() chan service.MessageValidation {
-	return mgm.vComp
-}
-
-func (mgm *mockGossipMessage) Sender() p2pcrypto.PublicKey {
-	return mgm.sender
-}
-
-func (mgm *mockGossipMessage) IsOwnMessage() bool {
-	return false
-}
-
-func (mgm *mockGossipMessage) RequestID() string {
-	return reqID
-}
-
-func (mgm *mockGossipMessage) ReportValidation(ctx context.Context, protocol string) {
-	mgm.vComp <- service.NewMessageValidation(mgm.sender, nil, "", reqID)
-}
-
-func newMockGossipMsg(msg *Message) *mockGossipMessage {
-	return &mockGossipMessage{sync.RWMutex{}, &Msg{msg, nil, ""}, p2pcrypto.NewRandomPubkey(), make(chan service.MessageValidation, 10)}
-}
-
-func TestBroker_Send(t *testing.T) {
-	sim := service.NewSimulator()
-	n1 := sim.NewNode()
-	broker := buildBroker(t, n1, t.Name())
-	mev := &mockEligibilityValidator{valid: 0}
-=======
 func newMockGossipMsg(msg *Message) *Msg {
 	return &Msg{msg, nil, ""}
 }
@@ -372,8 +324,7 @@
 func TestBroker_Send(t *testing.T) {
 	ctx := context.TODO()
 	broker := buildBroker(t, t.Name())
-	mev := &mockEligibilityValidator{valid: false}
->>>>>>> 0902cb27
+	mev := &mockEligibilityValidator{valid: 0}
 	broker.eValidator = mev
 	broker.Start(ctx)
 
@@ -387,17 +338,8 @@
 	require.Equal(t, pubsub.ValidationIgnore, broker.HandleMessage(ctx, "", mustEncode(t, msg)))
 	// nothing happens since this is an invalid InnerMsg
 
-<<<<<<< HEAD
 	atomic.StoreInt32(&mev.valid, 1)
-	broker.inbox <- m
-	mv := assertMsg(t, m)
-
-	// test that the requestID survived the roundtrip journey
-	require.Equal(t, reqID, mv.RequestID())
-=======
-	mev.valid = true
 	require.Equal(t, pubsub.ValidationAccept, broker.HandleMessage(ctx, "", mustEncode(t, msg)))
->>>>>>> 0902cb27
 }
 
 func TestBroker_Register(t *testing.T) {
@@ -489,14 +431,9 @@
 
 func TestBroker_updateInstance(t *testing.T) {
 	r := require.New(t)
-<<<<<<< HEAD
-
-	b := buildBroker(t, service.NewSimulator().NewNode(), t.Name())
+
+	b := buildBroker(t, t.Name())
 	r.Equal(types.NewLayerID(0), b.getLatestLayer())
-=======
-	b := buildBroker(t, t.Name())
-	r.Equal(types.NewLayerID(0), b.latestLayer)
->>>>>>> 0902cb27
 	b.updateLatestLayer(context.TODO(), types.NewLayerID(1))
 	r.Equal(types.NewLayerID(1), b.getLatestLayer())
 
@@ -506,12 +443,8 @@
 
 func TestBroker_updateSynchronicity(t *testing.T) {
 	r := require.New(t)
-<<<<<<< HEAD
-
-	b := buildBroker(t, service.NewSimulator().NewNode(), t.Name())
-=======
-	b := buildBroker(t, t.Name())
->>>>>>> 0902cb27
+
+	b := buildBroker(t, t.Name())
 	b.isNodeSynced = trueFunc
 	b.updateSynchronicity(context.TODO(), types.NewLayerID(1))
 	r.True(b.isSynced(context.TODO(), types.NewLayerID(1)))
@@ -564,16 +497,10 @@
 	b.isNodeSynced = falseFunc
 	m := BuildPreRoundMsg(signing.NewEdSigner(), NewSetFromValues(value1), nil).Message
 	m.InnerMsg.InstanceID = instanceID1
-<<<<<<< HEAD
-	msg := newMockGossipMsg(m)
-	b.inbox <- msg
-
-	b.mu.RLock()
-=======
 	msg := newMockGossipMsg(m).Message
 	b.HandleMessage(context.TODO(), "", mustEncode(t, msg))
 
->>>>>>> 0902cb27
+	b.mu.RLock()
 	_, ok := b.outbox[instanceID1.Uint32()]
 	b.mu.RUnlock()
 	r.False(ok)
@@ -589,29 +516,19 @@
 
 	msg.mu.Lock()
 	m.InnerMsg.InstanceID = instanceID2
-<<<<<<< HEAD
 	msg.mu.Unlock()
 
-	msg = newMockGossipMsg(m)
-	b.inbox <- msg
-=======
 	msg = newMockGossipMsg(m).Message
 	b.HandleMessage(context.TODO(), "", mustEncode(t, msg))
->>>>>>> 0902cb27
 	recM := <-c
 	r.Equal(msg, recM.Message)
 
 	// unknown->valid early
 	msg.mu.Lock()
 	m.InnerMsg.InstanceID = instanceID3
-<<<<<<< HEAD
 	msg.mu.Unlock()
-	msg = newMockGossipMsg(m)
-	b.inbox <- msg
-=======
 	msg = newMockGossipMsg(m).Message
 	b.HandleMessage(context.TODO(), "", mustEncode(t, msg))
->>>>>>> 0902cb27
 	c, e = b.Register(context.TODO(), instanceID3)
 	r.Nil(e)
 	<-c
@@ -628,14 +545,8 @@
 	r.NotNil(e)
 	m := BuildPreRoundMsg(signing.NewEdSigner(), NewSetFromValues(value1), nil).Message
 	m.InnerMsg.InstanceID = instanceID4
-<<<<<<< HEAD
-	msg := newMockGossipMsg(m)
-	b.inbox <- msg
-
+	b.HandleMessage(context.TODO(), "", mustEncode(t, m))
 	b.mu.RLock()
-=======
-	b.HandleMessage(context.TODO(), "", mustEncode(t, m))
->>>>>>> 0902cb27
 	v, ok := b.syncState[instanceID4.Uint32()]
 	b.mu.RUnlock()
 
@@ -645,17 +556,10 @@
 	// valid but not early
 	msg.mu.Lock()
 	m.InnerMsg.InstanceID = instanceID6
-<<<<<<< HEAD
 	msg.mu.Unlock()
 
-	msg = newMockGossipMsg(m)
-	b.inbox <- msg
-
+	b.HandleMessage(context.TODO(), "", mustEncode(t, m))
 	b.mu.RLock()
-=======
-
-	b.HandleMessage(context.TODO(), "", mustEncode(t, m))
->>>>>>> 0902cb27
 	_, ok = b.outbox[instanceID6.Uint32()]
 	b.mu.RUnlock()
 	r.False(ok)
