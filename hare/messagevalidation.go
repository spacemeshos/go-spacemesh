--- conflicted
+++ resolved
@@ -61,7 +61,7 @@
 	}
 
 	// validate role
-	res, err := ev.oracle.Validate(ctx, layer, int32(m.InnerMsg.K), expectedCommitteeSize(m.InnerMsg.K, ev.maxExpActives, ev.expLeaders), nID, m.InnerMsg.RoleProof, m.InnerMsg.EligibilityCount)
+	res, err := ev.oracle.Validate(ctx, layer, m.InnerMsg.K, expectedCommitteeSize(m.InnerMsg.K, ev.maxExpActives, ev.expLeaders), nID, m.InnerMsg.RoleProof, m.InnerMsg.EligibilityCount)
 	if err != nil {
 		logger.With().Error("eligibility validator: could not retrieve eligibility result",
 			log.Err(err),
@@ -156,13 +156,9 @@
 	case pre:
 		return nil
 	case notify:
-<<<<<<< HEAD
-		if currentK == preRound {
-=======
 		if currentK == preRound && msgIteration != 0 {
 			return errInvalidIter
 		} else if currentK == preRound {
->>>>>>> e803e533
 			return errInvalidRound
 		}
 		// notify before notify could be created for this iteration
@@ -187,13 +183,9 @@
 	// check status, proposal & commit types
 	switch m.InnerMsg.Type {
 	case status:
-<<<<<<< HEAD
-		if currentK == preRound {
-=======
 		if currentK == preRound && msgIteration != 0 {
 			return errInvalidIter
 		} else if currentK == preRound {
->>>>>>> e803e533
 			return errEarlyMsg
 		}
 		if currentRound == notifyRound && currentIteration+1 == msgIteration {
@@ -207,13 +199,9 @@
 		}
 		return errInvalidRound
 	case proposal:
-<<<<<<< HEAD
-		if currentK == preRound {
-=======
 		if currentK == preRound && msgIteration != 0 {
 			return errInvalidIter
 		} else if currentK == preRound {
->>>>>>> e803e533
 			return errInvalidRound
 		}
 		if currentRound == statusRound && sameIter {
@@ -228,13 +216,9 @@
 		}
 		return errInvalidRound
 	case commit:
-<<<<<<< HEAD
-		if currentK == preRound {
-=======
 		if currentK == preRound && msgIteration != 0 {
 			return errInvalidIter
 		} else if currentK == preRound {
->>>>>>> e803e533
 			return errInvalidRound
 		}
 		if currentRound == proposalRound && sameIter {
@@ -411,11 +395,7 @@
 		return false
 	}
 
-<<<<<<< HEAD
-	maxKi := preRound // Ki>=-1
-=======
 	maxKi := preRound
->>>>>>> e803e533
 	var maxSet []types.BlockID
 	for _, status := range msg.InnerMsg.Svp.Messages {
 		// track max
