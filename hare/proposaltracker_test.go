package hare

import (
	"github.com/spacemeshos/go-spacemesh/crypto"
	"github.com/spacemeshos/go-spacemesh/hare/pb"
	"github.com/stretchr/testify/assert"
	"testing"
)

func buildProposalMsg(pubKey crypto.PublicKey, s *Set, signature Signature) *pb.HareMessage {
	builder := NewMessageBuilder().SetRoleProof(signature)
	builder.SetType(Proposal).SetInstanceId(*instanceId1).SetRoundCounter(Round2).SetKi(ki).SetValues(s)
	builder = builder.SetPubKey(pubKey).Sign(NewMockSigning())

	return builder.Build()
}

<<<<<<< HEAD
func BuildProposalMsgWithRoleProof(pubKey crypto.PublicKey, s *Set, signature Signature) *pb.HareMessage {
	msg := BuildProposalMsg(pubKey, s)
	msg.Message.RoleProof = signature

	return msg
=======
func BuildProposalMsg(pubKey crypto.PublicKey, s *Set) *pb.HareMessage {
	return buildProposalMsg(pubKey, s, Signature{})
>>>>>>> 001cdbbd
}

func TestProposalTracker_OnProposalConflict(t *testing.T) {
	s := NewSetFromValues(value1, value2)
	pubKey := generatePubKey(t)

	m1 := BuildProposalMsg(pubKey, s)
	tracker := NewProposalTracker(lowThresh10)
	tracker.OnProposal(m1)
	assert.False(t, tracker.IsConflicting())
	s.Add(value3)
	m2 := BuildProposalMsg(pubKey, s)
	tracker.OnProposal(m2)
	assert.True(t, tracker.IsConflicting())
}

func TestProposalTracker_OnProposal_IgnoreMsgWithLowerRankedRoleProof(t *testing.T) {
	s := NewEmptySet(lowDefaultSize)
	s.Add(value1)

	pubKey := generatePubKey(t)
	m1 := BuildProposalMsgWithRoleProof(pubKey, s, []byte{1})

	tracker := NewProposalTracker(lowThresh10)
	tracker.OnProposal(m1)

	s.Add(value2)
	newPubKey := generatePubKey(t)
	m2 := BuildProposalMsgWithRoleProof(newPubKey, s, []byte{2})
	tracker.OnProposal(m2)
	assert.NotEqual(t, tracker.proposal, m2)
}

func TestProposalTracker_OnLateProposal(t *testing.T) {
	s := NewEmptySet(lowDefaultSize)
	s.Add(value1)

	pubKey := generatePubKey(t)
	m1 := BuildProposalMsg(pubKey, s)

	tracker := NewProposalTracker(lowThresh10)
	tracker.OnProposal(m1)

	s.Add(value2)
	m2 := BuildProposalMsg(pubKey, s)
	tracker.OnLateProposal(m2)
	assert.True(t, tracker.IsConflicting())
}

func TestProposalTracker_TestProposalTracker_OnLateProposal_IgnoreMsgWithHigherRankedRoleProof(t *testing.T) {
	s := NewEmptySet(lowDefaultSize)
	s.Add(value1)

	pubKey := generatePubKey(t)
	m1 := BuildProposalMsgWithRoleProof(pubKey, s, []byte{2})

	tracker := NewProposalTracker(lowThresh10)
	tracker.OnProposal(m1)

	s.Add(value2)
	newPubKey := generatePubKey(t)
	m2 := BuildProposalMsgWithRoleProof(newPubKey, s, []byte{1})
	tracker.OnLateProposal(m2)
	assert.NotEqual(t, tracker.proposal, m2)
}

func TestProposalTracker_IsConflicting(t *testing.T) {
	s := NewEmptySet(lowDefaultSize)
	s.Add(value1)
	tracker := NewProposalTracker(lowThresh10)

	for i := 0; i < lowThresh10; i++ {
		tracker.OnProposal(BuildProposalMsg(generatePubKey(t), s))
		assert.False(t, tracker.IsConflicting())
	}
}

<<<<<<< HEAD
func TestProposalTracker_ProposedSet(t *testing.T) {
	tracker := NewProposalTracker(lowThresh10)
	expectNil := tracker.ProposedSet()
	assert.Nil(t, expectNil)

	s := NewEmptySet(lowDefaultSize)
	s.Add(value1)
	s.Add(value2)
	pubKey := generatePubKey(t)

	m1 := BuildProposalMsg(pubKey, s)
	tracker.OnProposal(m1)
	proposedSet := tracker.ProposedSet()
	assert.True(t, proposedSet.Equals(s));
	s.Add(value3)
	m2 := BuildProposalMsg(pubKey, s)
	tracker.OnProposal(m2) // isConflicting will be true
	proposedSetWhenConflicting := tracker.ProposedSet()
	assert.Nil(t, proposedSetWhenConflicting)
=======
func TestProposalTracker_OnLateProposal(t *testing.T) {
	s := NewSetFromValues(value1, value2)
	pubKey := generatePubKey(t)
	m1 := BuildProposalMsg(pubKey, s)
	tracker := NewProposalTracker(lowThresh10)
	tracker.OnProposal(m1)
	assert.False(t, tracker.IsConflicting())
	s.Add(value3)
	m2 := BuildProposalMsg(pubKey, s)
	tracker.OnLateProposal(m2)
	assert.True(t, tracker.IsConflicting())
}

func TestProposalTracker_ProposedSet(t *testing.T) {
	tracker := NewProposalTracker(lowThresh10)
	proposedSet := tracker.ProposedSet()
	assert.Nil(t, proposedSet)
	s1 := NewSetFromValues(value1, value2)
	tracker.OnProposal(buildProposalMsg(generatePubKey(t), s1, Signature{1, 2, 3}))
	proposedSet = tracker.ProposedSet()
	assert.NotNil(t, proposedSet)
	assert.True(t, s1.Equals(proposedSet))
	s2 := NewSetFromValues(value3, value4, value5)
	pub := generatePubKey(t)
	tracker.OnProposal(buildProposalMsg(pub, s2, Signature{0}))
	proposedSet = tracker.ProposedSet()
	assert.True(t, s2.Equals(proposedSet))
	tracker.OnProposal(buildProposalMsg(pub, s1, Signature{0}))
	proposedSet = tracker.ProposedSet()
	assert.Nil(t, proposedSet)
>>>>>>> 001cdbbd
}<|MERGE_RESOLUTION|>--- conflicted
+++ resolved
@@ -15,16 +15,15 @@
 	return builder.Build()
 }
 
-<<<<<<< HEAD
 func BuildProposalMsgWithRoleProof(pubKey crypto.PublicKey, s *Set, signature Signature) *pb.HareMessage {
 	msg := BuildProposalMsg(pubKey, s)
 	msg.Message.RoleProof = signature
 
 	return msg
-=======
+}
+
 func BuildProposalMsg(pubKey crypto.PublicKey, s *Set) *pb.HareMessage {
 	return buildProposalMsg(pubKey, s, Signature{})
->>>>>>> 001cdbbd
 }
 
 func TestProposalTracker_OnProposalConflict(t *testing.T) {
@@ -58,22 +57,6 @@
 	assert.NotEqual(t, tracker.proposal, m2)
 }
 
-func TestProposalTracker_OnLateProposal(t *testing.T) {
-	s := NewEmptySet(lowDefaultSize)
-	s.Add(value1)
-
-	pubKey := generatePubKey(t)
-	m1 := BuildProposalMsg(pubKey, s)
-
-	tracker := NewProposalTracker(lowThresh10)
-	tracker.OnProposal(m1)
-
-	s.Add(value2)
-	m2 := BuildProposalMsg(pubKey, s)
-	tracker.OnLateProposal(m2)
-	assert.True(t, tracker.IsConflicting())
-}
-
 func TestProposalTracker_TestProposalTracker_OnLateProposal_IgnoreMsgWithHigherRankedRoleProof(t *testing.T) {
 	s := NewEmptySet(lowDefaultSize)
 	s.Add(value1)
@@ -102,27 +85,6 @@
 	}
 }
 
-<<<<<<< HEAD
-func TestProposalTracker_ProposedSet(t *testing.T) {
-	tracker := NewProposalTracker(lowThresh10)
-	expectNil := tracker.ProposedSet()
-	assert.Nil(t, expectNil)
-
-	s := NewEmptySet(lowDefaultSize)
-	s.Add(value1)
-	s.Add(value2)
-	pubKey := generatePubKey(t)
-
-	m1 := BuildProposalMsg(pubKey, s)
-	tracker.OnProposal(m1)
-	proposedSet := tracker.ProposedSet()
-	assert.True(t, proposedSet.Equals(s));
-	s.Add(value3)
-	m2 := BuildProposalMsg(pubKey, s)
-	tracker.OnProposal(m2) // isConflicting will be true
-	proposedSetWhenConflicting := tracker.ProposedSet()
-	assert.Nil(t, proposedSetWhenConflicting)
-=======
 func TestProposalTracker_OnLateProposal(t *testing.T) {
 	s := NewSetFromValues(value1, value2)
 	pubKey := generatePubKey(t)
@@ -153,5 +115,4 @@
 	tracker.OnProposal(buildProposalMsg(pub, s1, Signature{0}))
 	proposedSet = tracker.ProposedSet()
 	assert.Nil(t, proposedSet)
->>>>>>> 001cdbbd
 }