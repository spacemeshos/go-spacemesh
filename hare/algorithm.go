// Package hare implements the Hare Protocol.
package hare

import (
	"context"
	"errors"
	"fmt"
	"sync"
	"sync/atomic"
	"time"

	"github.com/spacemeshos/ed25519"
	"github.com/spacemeshos/go-spacemesh/common/types"
	"github.com/spacemeshos/go-spacemesh/common/util"
	"github.com/spacemeshos/go-spacemesh/hare/config"
	"github.com/spacemeshos/go-spacemesh/hare/metrics"
	"github.com/spacemeshos/go-spacemesh/log"
	"github.com/spacemeshos/go-spacemesh/p2p/service"
	"github.com/spacemeshos/go-spacemesh/priorityq"
	"github.com/spacemeshos/go-spacemesh/signing"
)

const protoName = "HARE_PROTOCOL"

type role byte

const ( // constants of the different roles
	passive = role(0)
	active  = role(1)
	leader  = role(2)
)

// Rolacle is the roles oracle provider.
type Rolacle interface {
	Validate(ctx context.Context, layer types.LayerID, round uint32, committeeSize int, id types.NodeID, sig []byte, eligibilityCount uint16) (bool, error)
	CalcEligibility(ctx context.Context, layer types.LayerID, round uint32, committeeSize int, id types.NodeID, sig []byte) (uint16, error)
	Proof(ctx context.Context, layer types.LayerID, round uint32) ([]byte, error)
	IsIdentityActiveOnConsensusView(ctx context.Context, edID string, layer types.LayerID) (bool, error)
	IsEpochBeaconReady(ctx context.Context, epoch types.EpochID) bool
}

// NetworkService provides the registration and broadcast abilities in the network.
type NetworkService interface {
	RegisterGossipProtocol(protocol string, prio priorityq.Priority) chan service.GossipMessage
	Broadcast(ctx context.Context, protocol string, payload []byte) error
}

// Signer provides signing and public-key getter.
type Signer interface {
	Sign(m []byte) []byte
	PublicKey() *signing.PublicKey
}

const (
	completed    = true
	notCompleted = false
)

// procReport is the termination report of the CP
type procReport struct {
	id        types.LayerID // layer id
	set       *Set          // agreed-upon set
	coinflip  bool          // weak coin value
	completed bool          // whether the CP completed
}

func (cpo procReport) ID() types.LayerID {
	return cpo.id
}

func (cpo procReport) Set() *Set {
	return cpo.set
}

func (cpo procReport) Coinflip() bool {
	return cpo.coinflip
}

func (cpo procReport) Completed() bool {
	return cpo.completed
}

func (proc *consensusProcess) report(completed bool) {
	proc.terminationReport <- procReport{proc.instanceID, proc.s, proc.preRoundTracker.coinflip, completed}
}

var _ TerminationOutput = (*procReport)(nil)

// State holds the current state of the consensus process (aka the participant).
type State struct {
	k           uint32       // the round counter (k%4 is the round number); it should be first in struct for alignment because atomics are used
	ki          uint32       // indicates when S was first committed upon
	s           *Set         // the set of values
	certificate *certificate // the certificate
}

// StateQuerier provides a query to check if an Ed public key is active on the current consensus view.
// It returns true if the identity is active and false otherwise.
// An error is set iff the identity could not be checked for activeness.
type StateQuerier interface {
	IsIdentityActiveOnConsensusView(ctx context.Context, edID string, layer types.LayerID) (bool, error)
}

// Msg is the wrapper of the protocol's message.
// Messages are sent as type Message. Upon receiving, the public key is added to this wrapper (public key extraction).
type Msg struct {
	*Message
	PubKey    *signing.PublicKey
	RequestID string
}

func (m *Msg) String() string {
	return fmt.Sprintf("Pubkey: %v Message: %v", m.PubKey.ShortString(), m.Message.String())
}

// Bytes returns the message as bytes (without the public key).
// It panics if the message erred on unmarshal.
func (m *Msg) Bytes() []byte {
	buf, err := types.InterfaceToBytes(m.Message)
	if err != nil {
		log.Panic("could not marshal innermsg before send")
	}
	return buf
}

// Upon receiving a protocol message, we try to build the full message.
// The full message consists of the original message and the extracted public key.
// An extracted public key is considered valid if it represents an active identity for a consensus view.
func newMsg(ctx context.Context, logger log.Log, hareMsg *Message, querier StateQuerier) (*Msg, error) {
	logger = logger.WithContext(ctx)

	// extract pub key
	pubKey, err := ed25519.ExtractPublicKey(hareMsg.InnerMsg.Bytes(), hareMsg.Sig)
	if err != nil {
		logger.With().Error("newmsg construction failed: could not extract public key",
			log.Err(err),
			log.Int("sig_len", len(hareMsg.Sig)))
		return nil, fmt.Errorf("extract ed25519 pubkey: %w", err)
	}

	// query if identity is active
	pub := signing.NewPublicKey(pubKey)
	res, err := querier.IsIdentityActiveOnConsensusView(ctx, pub.String(), hareMsg.InnerMsg.InstanceID)
	if err != nil {
		logger.With().Error("error while checking if identity is active",
			log.String("sender_id", pub.ShortString()),
			log.Err(err),
			hareMsg.InnerMsg.InstanceID,
			log.String("msg_type", hareMsg.InnerMsg.Type.String()))
		return nil, errors.New("is identity active query failed")
	}

	// check query result
	if !res {
		logger.With().Error("identity is not active",
			log.String("sender_id", pub.ShortString()),
			hareMsg.InnerMsg.InstanceID,
			log.String("msg_type", hareMsg.InnerMsg.Type.String()))
		return nil, errors.New("inactive identity")
	}

	msg := &Msg{Message: hareMsg, PubKey: pub}

	// add reqID from context
	if reqID, ok := log.ExtractRequestID(ctx); ok {
		msg.RequestID = reqID
	} else {
		logger.Warning("no requestID in context, cannot add to new hare message")
	}

	return msg, nil
}

// consensusProcess is an entity (a single participant) in the Hare protocol.
// Once started, the CP iterates through the rounds until consensus is reached or the instance is cancelled.
// The output is then written to the provided TerminationReport channel.
// If the consensus process is canceled one should not expect the output to be written to the output channel.
type consensusProcess struct {
	log.Log
	State
	util.Closer
	mu                sync.RWMutex
	instanceID        types.LayerID
	oracle            Rolacle // the roles oracle provider
	signing           Signer
	nid               types.NodeID
	network           NetworkService
	isStarted         bool
	inbox             chan *Msg
	terminationReport chan TerminationOutput
	validator         messageValidator
	preRoundTracker   *preRoundTracker
	statusesTracker   *statusTracker
	proposalTracker   proposalTrackerProvider
	commitTracker     commitTrackerProvider
	notifyTracker     *notifyTracker
	cfg               config.Config
	pending           map[string]*Msg // buffer for early messages that are pending process
	notifySent        bool            // flag to set in case a notification had already been sent by this instance
	mTracker          *msgsTracker    // tracks valid messages
	terminating       bool
	eligibilityCount  uint16
}

// newConsensusProcess creates a new consensus process instance.
func newConsensusProcess(cfg config.Config, instanceID types.LayerID, s *Set, oracle Rolacle, stateQuerier StateQuerier,
	layersPerEpoch uint16, signing Signer, nid types.NodeID, p2p NetworkService,
	terminationReport chan TerminationOutput, ev roleValidator, logger log.Log) *consensusProcess {
	msgsTracker := newMsgsTracker()
	proc := &consensusProcess{
		State:             State{preRound, preRound, s.Clone(), nil},
		Closer:            util.NewCloser(),
		instanceID:        instanceID,
		oracle:            oracle,
		signing:           signing,
		nid:               nid,
		network:           p2p,
		preRoundTracker:   newPreRoundTracker(cfg.F+1, cfg.N, logger),
		notifyTracker:     newNotifyTracker(cfg.N),
		cfg:               cfg,
		terminationReport: terminationReport,
		pending:           make(map[string]*Msg, cfg.N),
		Log:               logger,
		mTracker:          msgsTracker,
	}
	proc.validator = newSyntaxContextValidator(signing, cfg.F+1, proc.statusValidator(), stateQuerier, layersPerEpoch, ev, msgsTracker, logger)

	return proc
}

// Returns the iteration number from a given round counter
func iterationFromCounter(roundCounter uint32) uint32 {
	return roundCounter / 4
}

// Start the consensus process.
// It starts the PreRound round and then iterates through the rounds until consensus is reached or the instance is cancelled.
// It is assumed that the inbox is set before the call to Start.
// It returns an error if Start has been called more than once, the set size is zero (no values) or the inbox is nil.
func (proc *consensusProcess) Start(ctx context.Context) error {
	logger := proc.WithContext(ctx)
	if proc.isStarted { // called twice on same instance
		logger.Error("consensusProcess has already been started")
		return startInstanceError(errors.New("instance already started"))
	}

	if proc.inbox == nil { // no inbox
		logger.Error("consensusProcess cannot be started with nil inbox")
		return startInstanceError(errors.New("instance started with nil inbox"))
	}

	proc.isStarted = true

	go proc.eventLoop(ctx)

	return nil
}

// ID returns the instance id.
func (proc *consensusProcess) ID() types.LayerID {
	return proc.instanceID
}

// SetInbox sets the inbox channel for incoming messages.
func (proc *consensusProcess) SetInbox(inbox chan *Msg) {
	if inbox == nil {
		proc.Error("consensusProcess tried to SetInbox with nil")
		return
	}

	proc.inbox = inbox
}

// runs the main loop of the protocol
func (proc *consensusProcess) eventLoop(ctx context.Context) {
	logger := proc.WithContext(ctx)
	logger.With().Info("consensus process started",
		log.Int("hare_n", proc.cfg.N),
		log.Int("f", proc.cfg.F),
		log.String("duration", (time.Duration(proc.cfg.RoundDuration)*time.Second).String()),
		types.LayerID(proc.instanceID),
		log.Int("exp_leaders", proc.cfg.ExpectedLeaders),
		log.String("current_set", proc.s.String()),
		log.Int("set_size", proc.s.Size()))

	// start the timer
	timer := time.NewTimer(time.Duration(proc.cfg.RoundDuration) * time.Second)
	defer timer.Stop()

	// check participation and send message
	go func() {
		// check participation
		if proc.shouldParticipate(ctx) {
			// set pre-round InnerMsg and send
			builder, err := proc.initDefaultBuilder(proc.s)
			if err != nil {
				logger.With().Error("init default builder failed", log.Err(err))
				return
			}
			m := builder.SetType(pre).Sign(proc.signing).Build()
			proc.sendMessage(ctx, m)
		} else {
			logger.With().Info("should not participate",
				log.Uint32("current_k", proc.getK()),
				proc.instanceID)
		}
	}()

PreRound:
	for {
		select {
		// listen to pre-round messages
		case msg := <-proc.inbox:
			proc.handleMessage(ctx, msg)
		case <-timer.C:
			break PreRound
		case <-proc.CloseChannel():
			logger.With().Info("terminating during preround: received termination signal",
				log.Uint32("current_k", proc.getK()),
				proc.instanceID)
			return
		}
	}
	logger.With().Debug("preround ended, filtering preliminary set",
		proc.instanceID,
		log.Int("set_size", proc.s.Size()))
	proc.preRoundTracker.FilterSet(proc.s)
	logger.With().Debug("preround set size after filtering",
		proc.instanceID,
		log.Int("set_size", proc.s.Size()))
	if proc.s.Size() == 0 {
		logger.Event().Warning("preround ended with empty set", proc.instanceID)
	} else {
		logger.With().Info("preround ended",
			log.Int("set_size", proc.s.Size()),
			proc.instanceID)
	}
	proc.advanceToNextRound(ctx) // K was initialized to -1, K should be 0

	// start first iteration
	proc.onRoundBegin(ctx)
	ticker := time.NewTicker(time.Duration(proc.cfg.RoundDuration) * time.Second)
	defer ticker.Stop()

	for {
		select {
		case msg := <-proc.inbox: // msg event
			proc.handleMessage(ctx, msg)
			if proc.terminating {
				return
			}
		case <-ticker.C: // next round event
			proc.onRoundEnd(ctx)
			proc.advanceToNextRound(ctx)

			// exit if we reached the limit on number of iterations
			k := proc.getK()
			if k/4 >= uint32(proc.cfg.LimitIterations) {
				logger.With().Warning("terminating: reached iterations limit",
					log.Int("limit", proc.cfg.LimitIterations),
					log.Uint32("current_k", k),
					proc.instanceID)
				proc.report(notCompleted)
				return
			}

			proc.onRoundBegin(ctx)
		case <-proc.CloseChannel(): // close event
			logger.With().Info("terminating: received termination signal",
				log.Uint32("current_k", proc.getK()),
				proc.instanceID)
			proc.report(notCompleted)
			return
		}
	}
}

// handles a message that has arrived early
func (proc *consensusProcess) onEarlyMessage(ctx context.Context, m *Msg) {
	logger := proc.WithContext(ctx)

	if m == nil {
		logger.Error("onEarlyMessage called with nil")
		return
	}

	if m.Message == nil {
		logger.Error("onEarlyMessage called with nil message")
		return
	}

	if m.InnerMsg == nil {
		logger.Error("onEarlyMessage called with nil inner message")
		return
	}

	pub := m.PubKey
	if _, exist := proc.pending[pub.String()]; exist { // ignore, already received
		logger.With().Warning("already received message from sender",
			log.String("sender_id", pub.ShortString()))
		return
	}

	proc.pending[pub.String()] = m
}

// the very first step of handling a message
func (proc *consensusProcess) handleMessage(ctx context.Context, m *Msg) {
	logger := proc.WithContext(ctx).WithFields(
		log.String("msg_type", m.InnerMsg.Type.String()),
		log.FieldNamed("sender_id", m.PubKey),
		log.Uint32("current_k", proc.getK()),
		log.Uint32("msg_k", m.InnerMsg.K),
		proc.instanceID)

	// Try to extract reqID from message and restore it to context
	if m.RequestID == "" {
		logger.Warning("no reqID found in hare message, cannot restore to context")
	} else {
		ctx = log.WithRequestID(ctx, m.RequestID)
		logger = logger.WithContext(ctx)
	}

	// Note: instanceID is already verified by the broker
	logger.Debug("consensus process received message")

	// validate context
	if err := proc.validator.ContextuallyValidateMessage(ctx, m, proc.getK()); err != nil {
		// early message, keep for later
		if errors.Is(err, errEarlyMsg) {
			logger.With().Debug("early message detected, keeping", log.Err(err))

			// validate syntax for early messages
			if !proc.validator.SyntacticallyValidateMessage(ctx, m) {
				logger.Warning("early message failed syntactic validation, discarding")
				return
			}

			proc.onEarlyMessage(ctx, m)
			return
		}

		// not an early message but also contextually invalid
		logger.With().Error("late message failed contextual validation, discarding", log.Err(err))
		return
	}

	// validate syntax for contextually valid messages
	if !proc.validator.SyntacticallyValidateMessage(ctx, m) {
		logger.Warning("message failed syntactic validation, discarding")
		return
	}

	// warn on late pre-round msgs
	if m.InnerMsg.Type == pre && proc.getK() != preRound {
		logger.Warning("encountered late preround message")
	}

	// valid, continue to process msg by type
	proc.processMsg(ctx, m)
}

// process the message by its type
func (proc *consensusProcess) processMsg(ctx context.Context, m *Msg) {
	proc.WithContext(ctx).With().Debug("processing message",
		log.String("msg_type", m.InnerMsg.Type.String()),
		log.Int("num_values", len(m.InnerMsg.Values)))
	metrics.MessageTypeCounter.With("type_id", m.InnerMsg.Type.String(), "layer", m.InnerMsg.InstanceID.String(), "reporter", "processMsg").Add(1)

	switch m.InnerMsg.Type {
	case pre:
		proc.processPreRoundMsg(ctx, m)
	case status: // end of round 1
		proc.processStatusMsg(ctx, m)
	case proposal: // end of round 2
		proc.processProposalMsg(ctx, m)
	case commit: // end of round 3
		proc.processCommitMsg(ctx, m)
	case notify: // end of round 4
		proc.processNotifyMsg(ctx, m)
	default:
		proc.WithContext(ctx).With().Warning("unknown message type",
			log.String("msg_type", m.InnerMsg.Type.String()),
			log.String("sender_id", m.PubKey.ShortString()))
	}
}

// sends a message to the network.
// Returns true if the message is assumed to be sent, false otherwise.
func (proc *consensusProcess) sendMessage(ctx context.Context, msg *Msg) bool {
	// invalid msg
	if msg == nil {
		proc.WithContext(ctx).Error("sendMessage was called with nil")
		return false
	}

	// generate a new requestID for this message
	ctx = log.WithNewRequestID(ctx,
		types.LayerID(proc.instanceID),
		log.Uint32("msg_k", msg.InnerMsg.K),
		log.String("msg_type", msg.InnerMsg.Type.String()),
		log.Int("eligibility_count", int(msg.InnerMsg.EligibilityCount)),
		log.String("current_set", proc.s.String()),
		log.Uint32("current_k", proc.getK()),
	)
	logger := proc.WithContext(ctx)

	if err := proc.network.Broadcast(ctx, protoName, msg.Bytes()); err != nil {
		logger.With().Error("could not broadcast round message", log.Err(err))
		return false
	}

	logger.Info("should participate: message sent")
	return true
}

// logic of the end of a round by the round type
func (proc *consensusProcess) onRoundEnd(ctx context.Context) {
	logger := proc.WithContext(ctx).WithFields(
		log.Uint32("current_k", proc.getK()),
		types.LayerID(proc.instanceID),
	)
	logger.Debug("end of round")

	// reset trackers
	switch proc.currentRound() {
	case statusRound:
		proc.endOfStatusRound()
	case proposalRound:
		s := proc.proposalTracker.ProposedSet()
		sStr := "nil"
		if s != nil {
			sStr = s.String()
		}
		logger.Event().Info("proposal round ended",
			log.Int("set_size", proc.s.Size()),
			log.String("proposed_set", sStr),
			log.Bool("is_conflicting", proc.proposalTracker.IsConflicting()))
	case commitRound:
		logger.With().Info("commit round ended", log.Int("set_size", proc.s.Size()))
	}
}

// advances the state to the next round
func (proc *consensusProcess) advanceToNextRound(ctx context.Context) {
	k := proc.addToK(1)
	if k >= 4 && k%4 == 0 {
		proc.WithContext(ctx).Event().Warning("starting new iteration",
			log.Uint32("current_k", k),
			proc.instanceID)
	}
}

func (proc *consensusProcess) beginStatusRound(ctx context.Context) {
	proc.statusesTracker = newStatusTracker(proc.cfg.F+1, proc.cfg.N)
	proc.statusesTracker.Log = proc.Log

	// check participation
	if !proc.shouldParticipate(ctx) {
		return
	}

	b, err := proc.initDefaultBuilder(proc.s)
	if err != nil {
		proc.With().Error("init default builder failed", log.Err(err))
		return
	}
	statusMsg := b.SetType(status).Sign(proc.signing).Build()
	proc.sendMessage(ctx, statusMsg)
}

func (proc *consensusProcess) beginProposalRound(ctx context.Context) {
	proc.proposalTracker = newProposalTracker(proc.Log)

	// done with building proposal, reset statuses tracking
	defer func() { proc.statusesTracker = nil }()

	if proc.statusesTracker.IsSVPReady() && proc.shouldParticipate(ctx) {
		builder, err := proc.initDefaultBuilder(proc.statusesTracker.ProposalSet(defaultSetSize))
		if err != nil {
			proc.With().Error("init default builder failed", log.Err(err))
			return
		}
		svp := proc.statusesTracker.BuildSVP()
		if svp != nil {
			proposalMsg := builder.SetType(proposal).SetSVP(svp).Sign(proc.signing).Build()
			proc.sendMessage(ctx, proposalMsg)
		} else {
			proc.Error("failed to build SVP (nil) after verifying SVP is ready")
		}
	}
}

func (proc *consensusProcess) beginCommitRound(ctx context.Context) {
	proposedSet := proc.proposalTracker.ProposedSet()

	// proposedSet may be nil, in such case the tracker will ignore Messages
	proc.commitTracker = newCommitTracker(proc.cfg.F+1, proc.cfg.N, proposedSet) // track commits for proposed set

	if proposedSet != nil { // has proposal to commit on

		// check participation
		if !proc.shouldParticipate(ctx) {
			return
		}

		builder, err := proc.initDefaultBuilder(proposedSet)
		if err != nil {
			proc.WithContext(ctx).With().Error("init default builder failed", log.Err(err))
			return
		}
		builder = builder.SetType(commit).Sign(proc.signing)
		commitMsg := builder.Build()
		proc.sendMessage(ctx, commitMsg)
	}
}

func (proc *consensusProcess) beginNotifyRound(ctx context.Context) {
	logger := proc.WithContext(ctx).WithFields(types.LayerID(proc.instanceID))

	// release proposal & commit trackers
	defer func() {
		proc.commitTracker = nil
		proc.proposalTracker = nil
	}()

	// send notify message only once
	if proc.notifySent {
		logger.Info("begin notify round: notify already sent")
		return
	}

	if proc.proposalTracker.IsConflicting() {
		logger.Warning("begin notify round: proposal is conflicting")
		return
	}

	if !proc.commitTracker.HasEnoughCommits() {
		logger.With().Warning("begin notify round: not enough commits",
			log.Int("expected", proc.cfg.F+1),
			log.Int("actual", proc.commitTracker.CommitCount()))
		return
	}

	cert := proc.commitTracker.BuildCertificate()
	if cert == nil {
		logger.Error("begin notify round: BuildCertificate returned nil")
		return
	}

	s := proc.proposalTracker.ProposedSet()
	if s == nil {
		logger.Error("begin notify round: ProposedSet returned nil")
		return
	}

	// update set & matching certificate
	proc.s = s
	proc.certificate = cert

	// check participation
	if !proc.shouldParticipate(ctx) {
		return
	}

	// build & send notify message
	builder, err := proc.initDefaultBuilder(proc.s)
	if err != nil {
		logger.With().Error("init default builder failed", log.Err(err))
		return
	}

	builder = builder.SetType(notify).SetCertificate(proc.certificate).Sign(proc.signing)
	notifyMsg := builder.Build()
	logger.With().Debug("sending notify message", notifyMsg)
	if proc.sendMessage(ctx, notifyMsg) { // on success, mark sent
		proc.notifySent = true
	}
}

// passes all pending messages to the inbox of the process so they will be handled
func (proc *consensusProcess) handlePending(pending map[string]*Msg) {
	for _, m := range pending {
		proc.inbox <- m
	}
}

// runs the logic of the beginning of a round by its type
// pending messages are passed for handling
func (proc *consensusProcess) onRoundBegin(ctx context.Context) {
	// reset trackers
	switch proc.currentRound() {
	case statusRound:
		proc.beginStatusRound(ctx)
	case proposalRound:
		proc.beginProposalRound(ctx)
	case commitRound:
		proc.beginCommitRound(ctx)
	case notifyRound:
		proc.beginNotifyRound(ctx)
	default:
		proc.Panic("current round out of bounds. Expected: 0-3, Found: %v", proc.currentRound())
	}

	if len(proc.pending) == 0 { // no pending messages
		return
	}

	// handle pending messages
	pendingProcess := proc.pending
	proc.pending = make(map[string]*Msg, proc.cfg.N)
	go proc.handlePending(pendingProcess)
}

// init a new message builder with the current state (s, k, ki) for this instance
func (proc *consensusProcess) initDefaultBuilder(s *Set) (*messageBuilder, error) {
	builder := newMessageBuilder().SetInstanceID(proc.instanceID)
<<<<<<< HEAD
	builder = builder.SetRoundCounter(proc.getK()).SetKi(proc.ki).SetValues(s)
	proof, err := proc.oracle.Proof(context.TODO(), proc.instanceID, proc.getK())
=======
	builder = builder.SetRoundCounter(proc.k).SetKi(proc.ki).SetValues(s)
	proof, err := proc.oracle.Proof(context.TODO(), proc.instanceID, proc.k)
>>>>>>> 30c72d45
	if err != nil {
		proc.With().Error("could not initialize default builder", log.Err(err))
		return nil, fmt.Errorf("init default builder:: %w", err)
	}
	builder.SetRoleProof(proof)

	proc.mu.RLock()
	builder.SetEligibilityCount(proc.eligibilityCount)
	proc.mu.RUnlock()

	return builder, nil
}

func (proc *consensusProcess) processPreRoundMsg(ctx context.Context, msg *Msg) {
	proc.preRoundTracker.OnPreRound(ctx, msg)
}

func (proc *consensusProcess) processStatusMsg(ctx context.Context, msg *Msg) {
	// record status
	proc.statusesTracker.RecordStatus(ctx, msg)
}

func (proc *consensusProcess) processProposalMsg(ctx context.Context, msg *Msg) {
	currRnd := proc.currentRound()

	if currRnd == proposalRound { // regular proposal
		proc.proposalTracker.OnProposal(ctx, msg)
	} else if currRnd == commitRound { // late proposal
		proc.proposalTracker.OnLateProposal(ctx, msg)
	} else {
		proc.WithContext(ctx).With().Error("received proposal message for processing in an invalid context",
			log.Uint32("current_k", proc.getK()),
			log.Uint32("msg_k", msg.InnerMsg.K))
	}
}

func (proc *consensusProcess) processCommitMsg(ctx context.Context, msg *Msg) {
	proc.mTracker.Track(msg) // a commit msg passed for processing is assumed to be valid
	proc.commitTracker.OnCommit(msg)
}

func (proc *consensusProcess) processNotifyMsg(ctx context.Context, msg *Msg) {
	s := NewSet(msg.InnerMsg.Values)

	if ignored := proc.notifyTracker.OnNotify(msg); ignored {
		proc.WithContext(ctx).With().Warning("ignoring notification",
			log.String("sender_id", msg.PubKey.ShortString()))
		return
	}

	if proc.currentRound() == notifyRound { // not necessary to update otherwise
		// we assume that this expression was checked before
		if msg.InnerMsg.Cert.AggMsgs.Messages[0].InnerMsg.K >= proc.ki { // update state iff K >= Ki
			proc.s = s
			proc.certificate = msg.InnerMsg.Cert
			proc.ki = msg.InnerMsg.Ki
		}
	}

	if proc.notifyTracker.NotificationsCount(s) < proc.cfg.F+1 { // not enough
		proc.WithContext(ctx).With().Debug("not enough notifications for termination",
			log.String("current_set", proc.s.String()),
			log.Uint32("current_k", proc.getK()),
			proc.instanceID,
			log.Int("expected", proc.cfg.F+1),
			log.Int("actual", proc.notifyTracker.NotificationsCount(s)))
		return
	}

	// enough notifications, should terminate
	proc.s = s // update to the agreed set
	proc.WithContext(ctx).Event().Info("consensus process terminated",
		log.String("current_set", proc.s.String()),
		log.Uint32("current_k", proc.getK()),
		proc.instanceID,
		log.Int("set_size", proc.s.Size()), log.Uint32("K", proc.getK()))
	proc.report(completed)
	proc.terminating = true
	close(proc.CloseChannel())
}

func (proc *consensusProcess) currentRound() uint32 {
	return proc.getK() % 4
}

// returns a function to validate status messages
func (proc *consensusProcess) statusValidator() func(m *Msg) bool {
	validate := func(m *Msg) bool {
		s := NewSet(m.InnerMsg.Values)
		if m.InnerMsg.Ki == preRound { // no certificates, validate by pre-round msgs
			if proc.preRoundTracker.CanProveSet(s) { // can prove s
				return true
			}
		} else { // Ki>=0, we should have received a certificate for that set
			if proc.notifyTracker.HasCertificate(m.InnerMsg.Ki, s) { // can prove s
				return true
			}
		}
		return false
	}

	return validate
}

func (proc *consensusProcess) endOfStatusRound() {
	// validate and track wrapper for validation func
	valid := proc.statusValidator()
	vtFunc := func(m *Msg) bool {
		if valid(m) {
			proc.mTracker.Track(m)
			return true
		}

		return false
	}

	// assumption: AnalyzeStatuses calls vtFunc for every recorded status message
	before := time.Now()
	proc.statusesTracker.AnalyzeStatuses(vtFunc)
	proc.Event().Info("status round ended",
		log.Bool("is_svp_ready", proc.statusesTracker.IsSVPReady()),
		proc.instanceID,
		log.Int("set_size", proc.s.Size()),
		log.String("analyze_duration", time.Since(before).String()))
}

// checks if we should participate in the current round
// returns true if we should participate, false otherwise
func (proc *consensusProcess) shouldParticipate(ctx context.Context) bool {
	logger := proc.WithContext(ctx)

	// query if identity is active
	res, err := proc.oracle.IsIdentityActiveOnConsensusView(ctx, proc.signing.PublicKey().String(), types.LayerID(proc.instanceID))
	if err != nil {
		logger.With().Error("should not participate: error checking our identity for activeness",
			log.Err(err), proc.instanceID)
		return false
	}

	if !res {
		logger.With().Info("should not participate: identity is not active", proc.instanceID)
		return false
	}

	currentRole := proc.currentRole(ctx)
	if currentRole == passive {
		logger.With().Info("should not participate: passive",
			log.Uint32("current_k", proc.getK()), proc.instanceID)
		return false
	}

	proc.mu.RLock()
	eligibilityCount := proc.eligibilityCount
	proc.mu.RUnlock()

	// should participate
	logger.With().Info("should participate",
		log.Uint32("current_k", proc.getK()), proc.instanceID,
		log.Bool("leader", currentRole == leader),
		log.Uint32("eligibility_count", uint32(eligibilityCount)),
	)
	return true
}

// Returns the role matching the current round if eligible for this round, false otherwise
func (proc *consensusProcess) currentRole(ctx context.Context) role {
	logger := proc.WithContext(ctx)
	proof, err := proc.oracle.Proof(ctx, proc.instanceID, proc.getK())
	if err != nil {
		logger.With().Error("could not retrieve eligibility proof from oracle", log.Err(err))
		return passive
	}

	k := proc.getK()

	eligibilityCount, err := proc.oracle.CalcEligibility(ctx, proc.instanceID,
		k, expectedCommitteeSize(k, proc.cfg.N, proc.cfg.ExpectedLeaders), proc.nid, proof)
	if err != nil {
		logger.With().Error("failed to check eligibility", log.Err(err), proc.instanceID)
		return passive
	}

	proc.mu.Lock()
	proc.eligibilityCount = eligibilityCount
	proc.mu.Unlock()

	if eligibilityCount > 0 { // eligible
		if proc.currentRound() == proposalRound {
			return leader
		}
		return active
	}

	return passive
}

func (proc *consensusProcess) getK() uint32 {
	return atomic.LoadUint32(&proc.k)
}

func (proc *consensusProcess) setK(value uint32) {
	atomic.StoreUint32(&proc.k, value)
}

func (proc *consensusProcess) addToK(value uint32) (new uint32) {
	return atomic.AddUint32(&proc.k, value)
}

// Returns the expected committee size for the given round assuming maxExpActives is the default size
func expectedCommitteeSize(k uint32, maxExpActive, expLeaders int) int {
	if k%4 == proposalRound {
		return expLeaders // expected number of leaders
	}

	// N actives in any other case
	return maxExpActive
}<|MERGE_RESOLUTION|>--- conflicted
+++ resolved
@@ -715,13 +715,8 @@
 // init a new message builder with the current state (s, k, ki) for this instance
 func (proc *consensusProcess) initDefaultBuilder(s *Set) (*messageBuilder, error) {
 	builder := newMessageBuilder().SetInstanceID(proc.instanceID)
-<<<<<<< HEAD
 	builder = builder.SetRoundCounter(proc.getK()).SetKi(proc.ki).SetValues(s)
 	proof, err := proc.oracle.Proof(context.TODO(), proc.instanceID, proc.getK())
-=======
-	builder = builder.SetRoundCounter(proc.k).SetKi(proc.ki).SetValues(s)
-	proof, err := proc.oracle.Proof(context.TODO(), proc.instanceID, proc.k)
->>>>>>> 30c72d45
 	if err != nil {
 		proc.With().Error("could not initialize default builder", log.Err(err))
 		return nil, fmt.Errorf("init default builder:: %w", err)
