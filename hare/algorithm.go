--- conflicted
+++ resolved
@@ -344,12 +344,8 @@
 			proc.advanceToNextRound(ctx)
 
 			// exit if we reached the limit on number of iterations
-<<<<<<< HEAD
 			k := proc.getK()
-			if k/4 >= uint32(proc.cfg.LimitIterations) {
-=======
-			if proc.k >= uint32(proc.cfg.LimitIterations)*RoundsPerIteration {
->>>>>>> 6b0f5707
+			if k >= uint32(proc.cfg.LimitIterations)*RoundsPerIteration {
 				logger.With().Warning("terminating: reached iterations limit",
 					log.Int("limit", proc.cfg.LimitIterations),
 					log.Uint32("current_k", k),
