// Package hare implements the Hare Protocol.
package hare

import (
	"context"
	"errors"
	"fmt"
	"time"

	"github.com/spacemeshos/ed25519"

	"github.com/spacemeshos/go-spacemesh/common/types"
	"github.com/spacemeshos/go-spacemesh/common/util"
	"github.com/spacemeshos/go-spacemesh/hare/config"
	"github.com/spacemeshos/go-spacemesh/hare/metrics"
	"github.com/spacemeshos/go-spacemesh/log"
	"github.com/spacemeshos/go-spacemesh/p2p/service"
	"github.com/spacemeshos/go-spacemesh/priorityq"
	"github.com/spacemeshos/go-spacemesh/signing"
)

const protoName = "HARE_PROTOCOL"

type role byte

const ( // constants of the different roles
	passive = role(0)
	active  = role(1)
	leader  = role(2)
)

// NetworkService provides the registration and broadcast abilities in the network.
type NetworkService interface {
	RegisterGossipProtocol(protocol string, prio priorityq.Priority) chan service.GossipMessage
	Broadcast(ctx context.Context, protocol string, payload []byte) error
}

// Signer provides signing and public-key getter.
type Signer interface {
	Sign(m []byte) []byte
	PublicKey() *signing.PublicKey
}

const (
	completed    = true
	notCompleted = false
)

// procReport is the termination report of the CP.
type procReport struct {
	id        types.LayerID // layer id
	set       *Set          // agreed-upon set
	coinflip  bool          // weak coin value
	completed bool          // whether the CP completed
}

func (cpo procReport) ID() types.LayerID {
	return cpo.id
}

func (cpo procReport) Set() *Set {
	return cpo.set
}

func (cpo procReport) Coinflip() bool {
	return cpo.coinflip
}

func (cpo procReport) Completed() bool {
	return cpo.completed
}

func (proc *consensusProcess) report(completed bool) {
	proc.terminationReport <- procReport{proc.instanceID, proc.s, proc.preRoundTracker.coinflip, completed}
}

var _ TerminationOutput = (*procReport)(nil)

// State holds the current state of the consensus process (aka the participant).
type State struct {
	k           uint32       // the round counter (k%4 is the round number)
	ki          uint32       // indicates when S was first committed upon
	s           *Set         // the set of values
	certificate *certificate // the certificate
}

// StateQuerier provides a query to check if an Ed public key is active on the current consensus view.
// It returns true if the identity is active and false otherwise.
// An error is set iff the identity could not be checked for activeness.
type StateQuerier interface {
	IsIdentityActiveOnConsensusView(ctx context.Context, edID string, layer types.LayerID) (bool, error)
}

// Msg is the wrapper of the protocol's message.
// Messages are sent as type Message. Upon receiving, the public key is added to this wrapper (public key extraction).
type Msg struct {
	*Message
	PubKey    *signing.PublicKey
	RequestID string
}

func (m *Msg) String() string {
	return fmt.Sprintf("Pubkey: %v Message: %v", m.PubKey.ShortString(), m.Message.String())
}

// Bytes returns the message as bytes (without the public key).
// It panics if the message erred on unmarshal.
func (m *Msg) Bytes() []byte {
	buf, err := types.InterfaceToBytes(m.Message)
	if err != nil {
		log.Panic("could not marshal innermsg before send")
	}
	return buf
}

// Upon receiving a protocol message, we try to build the full message.
// The full message consists of the original message and the extracted public key.
// An extracted public key is considered valid if it represents an active identity for a consensus view.
func newMsg(ctx context.Context, logger log.Log, hareMsg *Message, querier StateQuerier) (*Msg, error) {
	logger = logger.WithContext(ctx)

	// extract pub key
	pubKey, err := ed25519.ExtractPublicKey(hareMsg.InnerMsg.Bytes(), hareMsg.Sig)
	if err != nil {
		logger.With().Error("newmsg construction failed: could not extract public key",
			log.Err(err),
			log.Int("sig_len", len(hareMsg.Sig)))
		return nil, fmt.Errorf("extract ed25519 pubkey: %w", err)
	}

	// query if identity is active
	pub := signing.NewPublicKey(pubKey)
	res, err := querier.IsIdentityActiveOnConsensusView(ctx, pub.String(), hareMsg.InnerMsg.InstanceID)
	if err != nil {
		logger.With().Error("error while checking if identity is active",
			log.String("sender_id", pub.ShortString()),
			log.Err(err),
			hareMsg.InnerMsg.InstanceID,
			log.String("msg_type", hareMsg.InnerMsg.Type.String()))
		return nil, errors.New("is identity active query failed")
	}

	// check query result
	if !res {
		logger.With().Error("identity is not active",
			log.String("sender_id", pub.ShortString()),
			hareMsg.InnerMsg.InstanceID,
			log.String("msg_type", hareMsg.InnerMsg.Type.String()))
		return nil, errors.New("inactive identity")
	}

	msg := &Msg{Message: hareMsg, PubKey: pub}

	// add reqID from context
	if reqID, ok := log.ExtractRequestID(ctx); ok {
		msg.RequestID = reqID
	} else {
		logger.Warning("no requestID in context, cannot add to new hare message")
	}

	return msg, nil
}

// consensusProcess is an entity (a single participant) in the Hare protocol.
// Once started, the CP iterates through the rounds until consensus is reached or the instance is canceled.
// The output is then written to the provided TerminationReport channel.
// If the consensus process is canceled one should not expect the output to be written to the output channel.
type consensusProcess struct {
	log.Log
	State
	util.Closer
	instanceID        types.LayerID
	oracle            Rolacle // the roles oracle provider
	signing           Signer
	nid               types.NodeID
	network           NetworkService
	isStarted         bool
	inbox             chan *Msg
	terminationReport chan TerminationOutput
	validator         messageValidator
	preRoundTracker   *preRoundTracker
	statusesTracker   *statusTracker
	proposalTracker   proposalTrackerProvider
	commitTracker     commitTrackerProvider
	notifyTracker     *notifyTracker
	cfg               config.Config
	pending           map[string]*Msg // buffer for early messages that are pending process
	notifySent        bool            // flag to set in case a notification had already been sent by this instance
	mTracker          *msgsTracker    // tracks valid messages
	terminating       bool
	eligibilityCount  uint16
	clock             RoundClock
}

// newConsensusProcess creates a new consensus process instance.
func newConsensusProcess(cfg config.Config, instanceID types.LayerID, s *Set, oracle Rolacle, stateQuerier StateQuerier,
	layersPerEpoch uint16, signing Signer, nid types.NodeID, p2p NetworkService,
	terminationReport chan TerminationOutput, ev roleValidator, clock RoundClock, logger log.Log) *consensusProcess {
	msgsTracker := newMsgsTracker()
	proc := &consensusProcess{
		State:             State{preRound, preRound, s.Clone(), nil},
		Closer:            util.NewCloser(),
		instanceID:        instanceID,
		oracle:            oracle,
		signing:           signing,
		nid:               nid,
		network:           p2p,
		preRoundTracker:   newPreRoundTracker(cfg.F+1, cfg.N, logger),
		notifyTracker:     newNotifyTracker(cfg.N),
		cfg:               cfg,
		terminationReport: terminationReport,
		pending:           make(map[string]*Msg, cfg.N),
		Log:               logger,
		mTracker:          msgsTracker,
		clock:             clock,
	}
	proc.validator = newSyntaxContextValidator(signing, cfg.F+1, proc.statusValidator(), stateQuerier, layersPerEpoch, ev, msgsTracker, logger)

	return proc
}

// Returns the iteration number from a given round counter.
func iterationFromCounter(roundCounter uint32) uint32 {
	return roundCounter / 4
}

// Start the consensus process.
// It starts the PreRound round and then iterates through the rounds until consensus is reached or the instance is canceled.
// It is assumed that the inbox is set before the call to Start.
// It returns an error if Start has been called more than once or the inbox is nil.
func (proc *consensusProcess) Start(ctx context.Context) error {
	logger := proc.WithContext(ctx)
	if proc.isStarted { // called twice on same instance
		logger.Error("consensusProcess has already been started")
		return startInstanceError(errors.New("instance already started"))
	}

	if proc.inbox == nil { // no inbox
		logger.Error("consensusProcess cannot be started with nil inbox")
		return startInstanceError(errors.New("instance started with nil inbox"))
	}

	proc.isStarted = true

	go proc.eventLoop(ctx)

	return nil
}

// ID returns the instance id.
func (proc *consensusProcess) ID() types.LayerID {
	return proc.instanceID
}

// SetInbox sets the inbox channel for incoming messages.
func (proc *consensusProcess) SetInbox(inbox chan *Msg) {
	if inbox == nil {
		proc.Error("consensusProcess tried to SetInbox with nil")
		return
	}

	proc.inbox = inbox
}

// runs the main loop of the protocol.
func (proc *consensusProcess) eventLoop(ctx context.Context) {
	logger := proc.WithContext(ctx)
	logger.With().Info("consensus process started",
		log.Int("hare_n", proc.cfg.N),
		log.Int("f", proc.cfg.F),
<<<<<<< HEAD
		log.Duration("duration", time.Duration(proc.cfg.RoundDuration)*time.Second),
=======
		log.String("duration", (time.Duration(proc.cfg.RoundDuration)*time.Second).String()),
>>>>>>> 5f7bc08b
		proc.instanceID,
		log.Int("exp_leaders", proc.cfg.ExpectedLeaders),
		log.String("current_set", proc.s.String()),
		log.Int("set_size", proc.s.Size()))

	// check participation and send message
	go func() {
		// check participation
		if proc.shouldParticipate(ctx) {
			// set pre-round InnerMsg and send
			builder, err := proc.initDefaultBuilder(proc.s)
			if err != nil {
				logger.With().Error("init default builder failed", log.Err(err))
				return
			}
			m := builder.SetType(pre).Sign(proc.signing).Build()
			proc.sendMessage(ctx, m)
		} else {
			logger.With().Info("should not participate",
				log.Uint32("current_k", proc.k),
				proc.instanceID)
		}
	}()

	endOfRound := proc.clock.AwaitEndOfRound(preRound)

PreRound:
	for {
		select {
		// listen to pre-round Messages
		case msg := <-proc.inbox:
			proc.handleMessage(ctx, msg)
		case <-endOfRound:
			break PreRound
		case <-proc.CloseChannel():
			logger.With().Info("terminating during preround: received termination signal",
				log.Uint32("current_k", proc.k),
				proc.instanceID)
			return
		}
	}
	logger.With().Debug("preround ended, filtering preliminary set",
		proc.instanceID,
		log.Int("set_size", proc.s.Size()))
	proc.preRoundTracker.FilterSet(proc.s)
	logger.With().Debug("preround set size after filtering",
		proc.instanceID,
		log.Int("set_size", proc.s.Size()))
	if proc.s.Size() == 0 {
		logger.Event().Warning("preround ended with empty set",
			proc.instanceID)
	} else {
		logger.With().Info("preround ended",
			log.Int("set_size", proc.s.Size()),
			proc.instanceID)
	}
	proc.advanceToNextRound(ctx) // K was initialized to -1, K should be 0

	// start first iteration
	proc.onRoundBegin(ctx)
	endOfRound = proc.clock.AwaitEndOfRound(proc.k)

	for {
		select {
		case msg := <-proc.inbox: // msg event
			proc.handleMessage(ctx, msg)
			if proc.terminating {
				return
			}
		case <-endOfRound: // next round event
			proc.onRoundEnd(ctx)
			proc.advanceToNextRound(ctx)

			// exit if we reached the limit on number of iterations
			if proc.k/4 >= uint32(proc.cfg.LimitIterations) {
				logger.With().Warning("terminating: reached iterations limit",
					log.Int("limit", proc.cfg.LimitIterations),
					log.Uint32("current_k", proc.k),
					proc.instanceID)
				proc.report(notCompleted)
				return
			}

			proc.onRoundBegin(ctx)
			endOfRound = proc.clock.AwaitEndOfRound(proc.k)
		case <-proc.CloseChannel(): // close event
			logger.With().Info("terminating: received termination signal",
				log.Uint32("current_k", proc.k),
				proc.instanceID)
			proc.report(notCompleted)
			return
		}
	}
}

// handles a message that has arrived early.
func (proc *consensusProcess) onEarlyMessage(ctx context.Context, m *Msg) {
	logger := proc.WithContext(ctx)

	if m == nil {
		logger.Error("onEarlyMessage called with nil")
		return
	}

	if m.Message == nil {
		logger.Error("onEarlyMessage called with nil message")
		return
	}

	if m.InnerMsg == nil {
		logger.Error("onEarlyMessage called with nil inner message")
		return
	}

	pub := m.PubKey
	if _, exist := proc.pending[pub.String()]; exist { // ignore, already received
		logger.With().Warning("already received message from sender",
			log.String("sender_id", pub.ShortString()))
		return
	}

	proc.pending[pub.String()] = m
}

// the very first step of handling a message.
func (proc *consensusProcess) handleMessage(ctx context.Context, m *Msg) {
	logger := proc.WithContext(ctx).WithFields(
		log.String("msg_type", m.InnerMsg.Type.String()),
		log.FieldNamed("sender_id", m.PubKey),
		log.Uint32("current_k", proc.k),
		log.Uint32("msg_k", m.InnerMsg.K),
		proc.instanceID)

	// Try to extract reqID from message and restore it to context
	if m.RequestID == "" {
		logger.Warning("no reqID found in hare message, cannot restore to context")
	} else {
		ctx = log.WithRequestID(ctx, m.RequestID)
		logger = logger.WithContext(ctx)
	}

	// Note: instanceID is already verified by the broker
	logger.Debug("consensus process received message")

	// validate context
	if err := proc.validator.ContextuallyValidateMessage(ctx, m, proc.k); err != nil {
		// early message, keep for later
		if errors.Is(err, errEarlyMsg) {
			logger.With().Debug("early message detected, keeping", log.Err(err))

			// validate syntax for early messages
			if !proc.validator.SyntacticallyValidateMessage(ctx, m) {
				logger.Warning("early message failed syntactic validation, discarding")
				return
			}

			proc.onEarlyMessage(ctx, m)
			return
		}

		// not an early message but also contextually invalid
		logger.With().Error("late message failed contextual validation, discarding", log.Err(err))
		return
	}

	// validate syntax for contextually valid messages
	if !proc.validator.SyntacticallyValidateMessage(ctx, m) {
		logger.Warning("message failed syntactic validation, discarding")
		return
	}

	// warn on late pre-round msgs
	if m.InnerMsg.Type == pre && proc.k != preRound {
		logger.Warning("encountered late preround message")
	}

	// valid, continue to process msg by type
	proc.processMsg(ctx, m)
}

// process the message by its type.
func (proc *consensusProcess) processMsg(ctx context.Context, m *Msg) {
	proc.WithContext(ctx).With().Debug("processing message",
		log.String("msg_type", m.InnerMsg.Type.String()),
		log.Int("num_values", len(m.InnerMsg.Values)))
	metrics.MessageTypeCounter.With("type_id", m.InnerMsg.Type.String(), "layer", m.InnerMsg.InstanceID.String(), "reporter", "processMsg").Add(1)

	switch m.InnerMsg.Type {
	case pre:
		proc.processPreRoundMsg(ctx, m)
	case status: // end of round 1
		proc.processStatusMsg(ctx, m)
	case proposal: // end of round 2
		proc.processProposalMsg(ctx, m)
	case commit: // end of round 3
		proc.processCommitMsg(ctx, m)
	case notify: // end of round 4
		proc.processNotifyMsg(ctx, m)
	default:
		proc.WithContext(ctx).With().Warning("unknown message type",
			log.String("msg_type", m.InnerMsg.Type.String()),
			log.String("sender_id", m.PubKey.ShortString()))
	}
}

// sends a message to the network.
// Returns true if the message is assumed to be sent, false otherwise.
func (proc *consensusProcess) sendMessage(ctx context.Context, msg *Msg) bool {
	// invalid msg
	if msg == nil {
		proc.WithContext(ctx).Error("sendMessage was called with nil")
		return false
	}

	// generate a new requestID for this message
	ctx = log.WithNewRequestID(ctx,
		proc.instanceID,
		log.Uint32("msg_k", msg.InnerMsg.K),
		log.String("msg_type", msg.InnerMsg.Type.String()),
		log.Int("eligibility_count", int(msg.InnerMsg.EligibilityCount)),
		log.String("current_set", proc.s.String()),
		log.Uint32("current_k", proc.k),
	)
	logger := proc.WithContext(ctx)

	if err := proc.network.Broadcast(ctx, protoName, msg.Bytes()); err != nil {
		logger.With().Error("could not broadcast round message", log.Err(err))
		return false
	}

	logger.Info("should participate: message sent")
	return true
}

// logic of the end of a round by the round type.
func (proc *consensusProcess) onRoundEnd(ctx context.Context) {
	logger := proc.WithContext(ctx).WithFields(
		log.Uint32("current_k", proc.k),
<<<<<<< HEAD
		proc.instanceID,
	)
=======
		proc.instanceID)
>>>>>>> 5f7bc08b
	logger.Debug("end of round")

	// reset trackers
	switch proc.currentRound() {
	case statusRound:
		proc.endOfStatusRound()
	case proposalRound:
		s := proc.proposalTracker.ProposedSet()
		sStr := "nil"
		if s != nil {
			sStr = s.String()
		}
		logger.Event().Info("proposal round ended",
			log.Int("set_size", proc.s.Size()),
			log.String("proposed_set", sStr),
			log.Bool("is_conflicting", proc.proposalTracker.IsConflicting()))
	case commitRound:
		logger.With().Info("commit round ended", log.Int("set_size", proc.s.Size()))
	}
}

// advances the state to the next round.
func (proc *consensusProcess) advanceToNextRound(ctx context.Context) {
	proc.k++
	if proc.k >= 4 && proc.k%4 == 0 {
		proc.WithContext(ctx).Event().Warning("starting new iteration",
			log.Uint32("current_k", proc.k),
			proc.instanceID)
	}
}

func (proc *consensusProcess) beginStatusRound(ctx context.Context) {
	proc.statusesTracker = newStatusTracker(proc.cfg.F+1, proc.cfg.N)
	proc.statusesTracker.Log = proc.Log

	// check participation
	if !proc.shouldParticipate(ctx) {
		return
	}

	b, err := proc.initDefaultBuilder(proc.s)
	if err != nil {
		proc.With().Error("init default builder failed", log.Err(err))
		return
	}
	statusMsg := b.SetType(status).Sign(proc.signing).Build()
	proc.sendMessage(ctx, statusMsg)
}

func (proc *consensusProcess) beginProposalRound(ctx context.Context) {
	proc.proposalTracker = newProposalTracker(proc.Log)

	// done with building proposal, reset statuses tracking
	defer func() { proc.statusesTracker = nil }()

	if proc.statusesTracker.IsSVPReady() && proc.shouldParticipate(ctx) {
		builder, err := proc.initDefaultBuilder(proc.statusesTracker.ProposalSet(defaultSetSize))
		if err != nil {
			proc.With().Error("init default builder failed", log.Err(err))
			return
		}
		svp := proc.statusesTracker.BuildSVP()
		if svp != nil {
			proposalMsg := builder.SetType(proposal).SetSVP(svp).Sign(proc.signing).Build()
			proc.sendMessage(ctx, proposalMsg)
		} else {
			proc.Error("failed to build SVP (nil) after verifying SVP is ready")
		}
	}
}

func (proc *consensusProcess) beginCommitRound(ctx context.Context) {
	proposedSet := proc.proposalTracker.ProposedSet()

	// proposedSet may be nil, in such case the tracker will ignore Messages
	proc.commitTracker = newCommitTracker(proc.cfg.F+1, proc.cfg.N, proposedSet) // track commits for proposed set

	if proposedSet == nil {
		return
	}

	// check participation
	if !proc.shouldParticipate(ctx) {
		return
	}

	builder, err := proc.initDefaultBuilder(proposedSet)
	if err != nil {
		proc.WithContext(ctx).With().Error("init default builder failed", log.Err(err))
		return
	}
	builder = builder.SetType(commit).Sign(proc.signing)
	commitMsg := builder.Build()
	proc.sendMessage(ctx, commitMsg)
}

func (proc *consensusProcess) beginNotifyRound(ctx context.Context) {
	logger := proc.WithContext(ctx).WithFields(proc.instanceID)

	// release proposal & commit trackers
	defer func() {
		proc.commitTracker = nil
		proc.proposalTracker = nil
	}()

	// send notify message only once
	if proc.notifySent {
		logger.Info("begin notify round: notify already sent")
		return
	}

	if proc.proposalTracker.IsConflicting() {
		logger.Warning("begin notify round: proposal is conflicting")
		return
	}

	if !proc.commitTracker.HasEnoughCommits() {
		logger.With().Warning("begin notify round: not enough commits",
			log.Int("expected", proc.cfg.F+1),
			log.Int("actual", proc.commitTracker.CommitCount()))
		return
	}

	cert := proc.commitTracker.BuildCertificate()
	if cert == nil {
		logger.Error("begin notify round: BuildCertificate returned nil")
		return
	}

	s := proc.proposalTracker.ProposedSet()
	if s == nil {
		logger.Error("begin notify round: ProposedSet returned nil")
		return
	}

	// update set & matching certificate
	proc.s = s
	proc.certificate = cert

	// check participation
	if !proc.shouldParticipate(ctx) {
		return
	}

	// build & send notify message
	builder, err := proc.initDefaultBuilder(proc.s)
	if err != nil {
		logger.With().Error("init default builder failed", log.Err(err))
		return
	}

	builder = builder.SetType(notify).SetCertificate(proc.certificate).Sign(proc.signing)
	notifyMsg := builder.Build()
	logger.With().Debug("sending notify message", notifyMsg)
	if proc.sendMessage(ctx, notifyMsg) { // on success, mark sent
		proc.notifySent = true
	}
}

// passes all pending messages to the inbox of the process so they will be handled.
func (proc *consensusProcess) handlePending(pending map[string]*Msg) {
	for _, m := range pending {
		proc.inbox <- m
	}
}

// runs the logic of the beginning of a round by its type
// pending messages are passed for handling.
func (proc *consensusProcess) onRoundBegin(ctx context.Context) {
	// reset trackers
	switch proc.currentRound() {
	case statusRound:
		proc.beginStatusRound(ctx)
	case proposalRound:
		proc.beginProposalRound(ctx)
	case commitRound:
		proc.beginCommitRound(ctx)
	case notifyRound:
		proc.beginNotifyRound(ctx)
	default:
		proc.Panic("current round out of bounds. Expected: 0-3, Found: %v", proc.currentRound())
	}

	if len(proc.pending) == 0 { // no pending messages
		return
	}

	// handle pending messages
	pendingProcess := proc.pending
	proc.pending = make(map[string]*Msg, proc.cfg.N)
	go proc.handlePending(pendingProcess)
}

// init a new message builder with the current state (s, k, ki) for this instance.
func (proc *consensusProcess) initDefaultBuilder(s *Set) (*messageBuilder, error) {
	builder := newMessageBuilder().SetInstanceID(proc.instanceID)
	builder = builder.SetRoundCounter(proc.k).SetKi(proc.ki).SetValues(s)
	proof, err := proc.oracle.Proof(context.TODO(), proc.instanceID, proc.k)
	if err != nil {
		proc.With().Error("could not initialize default builder", log.Err(err))
		return nil, fmt.Errorf("init default builder:: %w", err)
	}
	builder.SetRoleProof(proof)
	builder.SetEligibilityCount(proc.eligibilityCount)

	return builder, nil
}

func (proc *consensusProcess) processPreRoundMsg(ctx context.Context, msg *Msg) {
	proc.preRoundTracker.OnPreRound(ctx, msg)
}

func (proc *consensusProcess) processStatusMsg(ctx context.Context, msg *Msg) {
	// record status
	proc.statusesTracker.RecordStatus(ctx, msg)
}

func (proc *consensusProcess) processProposalMsg(ctx context.Context, msg *Msg) {
	currRnd := proc.currentRound()

	if currRnd == proposalRound { // regular proposal
		proc.proposalTracker.OnProposal(ctx, msg)
	} else if currRnd == commitRound { // late proposal
		proc.proposalTracker.OnLateProposal(ctx, msg)
	} else {
		proc.WithContext(ctx).With().Error("received proposal message for processing in an invalid context",
			log.Uint32("current_k", proc.k),
			log.Uint32("msg_k", msg.InnerMsg.K))
	}
}

func (proc *consensusProcess) processCommitMsg(ctx context.Context, msg *Msg) {
	proc.mTracker.Track(msg) // a commit msg passed for processing is assumed to be valid
	proc.commitTracker.OnCommit(msg)
}

func (proc *consensusProcess) processNotifyMsg(ctx context.Context, msg *Msg) {
	s := NewSet(msg.InnerMsg.Values)

	if ignored := proc.notifyTracker.OnNotify(msg); ignored {
		proc.WithContext(ctx).With().Warning("ignoring notification",
			log.String("sender_id", msg.PubKey.ShortString()))
		return
	}

	if proc.currentRound() == notifyRound { // not necessary to update otherwise
		// we assume that this expression was checked before
		if msg.InnerMsg.Cert.AggMsgs.Messages[0].InnerMsg.K >= proc.ki { // update state iff K >= Ki
			proc.s = s
			proc.certificate = msg.InnerMsg.Cert
			proc.ki = msg.InnerMsg.Ki
		}
	}

	if proc.notifyTracker.NotificationsCount(s) < proc.cfg.F+1 { // not enough
		proc.WithContext(ctx).With().Debug("not enough notifications for termination",
			log.String("current_set", proc.s.String()),
			log.Uint32("current_k", proc.k),
			proc.instanceID,
			log.Int("expected", proc.cfg.F+1),
			log.Int("actual", proc.notifyTracker.NotificationsCount(s)))
		return
	}

	// enough notifications, should terminate
	proc.s = s // update to the agreed set
	proc.WithContext(ctx).Event().Info("consensus process terminated",
		log.String("current_set", proc.s.String()),
		log.Uint32("current_k", proc.k),
		proc.instanceID,
		log.Int("set_size", proc.s.Size()), log.Uint32("K", proc.k))
	proc.report(completed)
	proc.terminating = true
	close(proc.CloseChannel())
}

func (proc *consensusProcess) currentRound() uint32 {
	return proc.k % 4
}

// returns a function to validate status messages.
func (proc *consensusProcess) statusValidator() func(m *Msg) bool {
	validate := func(m *Msg) bool {
		s := NewSet(m.InnerMsg.Values)
		if m.InnerMsg.Ki == preRound { // no certificates, validate by pre-round msgs
			if proc.preRoundTracker.CanProveSet(s) { // can prove s
				return true
			}
		} else { // Ki>=0, we should have received a certificate for that set
			if proc.notifyTracker.HasCertificate(m.InnerMsg.Ki, s) { // can prove s
				return true
			}
		}
		return false
	}

	return validate
}

func (proc *consensusProcess) endOfStatusRound() {
	// validate and track wrapper for validation func
	valid := proc.statusValidator()
	vtFunc := func(m *Msg) bool {
		if valid(m) {
			proc.mTracker.Track(m)
			return true
		}

		return false
	}

	// assumption: AnalyzeStatuses calls vtFunc for every recorded status message
	before := time.Now()
	proc.statusesTracker.AnalyzeStatuses(vtFunc)
	proc.Event().Info("status round ended",
		log.Bool("is_svp_ready", proc.statusesTracker.IsSVPReady()),
		proc.instanceID,
		log.Int("set_size", proc.s.Size()),
		log.String("analyze_duration", time.Since(before).String()))
}

// checks if we should participate in the current round
// returns true if we should participate, false otherwise.
func (proc *consensusProcess) shouldParticipate(ctx context.Context) bool {
	logger := proc.WithContext(ctx).WithFields(
		log.Uint32("current_k", proc.k),
		proc.instanceID)

	// query if identity is active
	res, err := proc.oracle.IsIdentityActiveOnConsensusView(ctx, proc.signing.PublicKey().String(), proc.instanceID)
	if err != nil {
<<<<<<< HEAD
		logger.With().Error("should not participate: error checking our identity for activeness",
			log.Err(err), proc.instanceID)
=======
		logger.With().Error("should not participate: error checking our identity for activeness", log.Err(err))
>>>>>>> 5f7bc08b
		return false
	}

	if !res {
		logger.Info("should not participate: identity is not active")
		return false
	}

	currentRole := proc.currentRole(ctx)
	if currentRole == passive {
<<<<<<< HEAD
		logger.With().Info("should not participate: passive",
			log.Uint32("current_k", proc.k),
			proc.instanceID)
=======
		logger.Info("should not participate: passive")
>>>>>>> 5f7bc08b
		return false
	}

	// should participate
	logger.With().Info("should participate",
<<<<<<< HEAD
		log.Uint32("current_k", proc.k),
		proc.instanceID,
=======
>>>>>>> 5f7bc08b
		log.Bool("leader", currentRole == leader),
		log.Uint32("eligibility_count", uint32(proc.eligibilityCount)),
	)
	return true
}

// Returns the role matching the current round if eligible for this round, false otherwise.
func (proc *consensusProcess) currentRole(ctx context.Context) role {
<<<<<<< HEAD
	logger := proc.WithContext(ctx)
=======
	logger := proc.WithContext(ctx).WithFields(proc.instanceID)
>>>>>>> 5f7bc08b
	proof, err := proc.oracle.Proof(ctx, proc.instanceID, proc.k)
	if err != nil {
		logger.With().Error("could not retrieve eligibility proof from oracle", log.Err(err))
		return passive
	}

	eligibilityCount, err := proc.oracle.CalcEligibility(ctx, proc.instanceID,
		proc.k, expectedCommitteeSize(proc.k, proc.cfg.N, proc.cfg.ExpectedLeaders), proc.nid, proof)
	if err != nil {
<<<<<<< HEAD
		logger.With().Error("failed to check eligibility", log.Err(err), proc.instanceID)
=======
		logger.With().Error("failed to check eligibility", log.Err(err))
>>>>>>> 5f7bc08b
		return passive
	}

	proc.eligibilityCount = eligibilityCount
	if eligibilityCount > 0 { // eligible
		if proc.currentRound() == proposalRound {
			return leader
		}
		return active
	}

	return passive
}

// Returns the expected committee size for the given round assuming maxExpActives is the default size.
func expectedCommitteeSize(k uint32, maxExpActive, expLeaders int) int {
	if k%4 == proposalRound {
		return expLeaders // expected number of leaders
	}

	// N actives in any other case
	return maxExpActive
}<|MERGE_RESOLUTION|>--- conflicted
+++ resolved
@@ -268,11 +268,7 @@
 	logger.With().Info("consensus process started",
 		log.Int("hare_n", proc.cfg.N),
 		log.Int("f", proc.cfg.F),
-<<<<<<< HEAD
 		log.Duration("duration", time.Duration(proc.cfg.RoundDuration)*time.Second),
-=======
-		log.String("duration", (time.Duration(proc.cfg.RoundDuration)*time.Second).String()),
->>>>>>> 5f7bc08b
 		proc.instanceID,
 		log.Int("exp_leaders", proc.cfg.ExpectedLeaders),
 		log.String("current_set", proc.s.String()),
@@ -511,12 +507,7 @@
 func (proc *consensusProcess) onRoundEnd(ctx context.Context) {
 	logger := proc.WithContext(ctx).WithFields(
 		log.Uint32("current_k", proc.k),
-<<<<<<< HEAD
-		proc.instanceID,
-	)
-=======
 		proc.instanceID)
->>>>>>> 5f7bc08b
 	logger.Debug("end of round")
 
 	// reset trackers
@@ -848,12 +839,7 @@
 	// query if identity is active
 	res, err := proc.oracle.IsIdentityActiveOnConsensusView(ctx, proc.signing.PublicKey().String(), proc.instanceID)
 	if err != nil {
-<<<<<<< HEAD
-		logger.With().Error("should not participate: error checking our identity for activeness",
-			log.Err(err), proc.instanceID)
-=======
 		logger.With().Error("should not participate: error checking our identity for activeness", log.Err(err))
->>>>>>> 5f7bc08b
 		return false
 	}
 
@@ -864,23 +850,12 @@
 
 	currentRole := proc.currentRole(ctx)
 	if currentRole == passive {
-<<<<<<< HEAD
-		logger.With().Info("should not participate: passive",
-			log.Uint32("current_k", proc.k),
-			proc.instanceID)
-=======
 		logger.Info("should not participate: passive")
->>>>>>> 5f7bc08b
 		return false
 	}
 
 	// should participate
 	logger.With().Info("should participate",
-<<<<<<< HEAD
-		log.Uint32("current_k", proc.k),
-		proc.instanceID,
-=======
->>>>>>> 5f7bc08b
 		log.Bool("leader", currentRole == leader),
 		log.Uint32("eligibility_count", uint32(proc.eligibilityCount)),
 	)
@@ -889,11 +864,7 @@
 
 // Returns the role matching the current round if eligible for this round, false otherwise.
 func (proc *consensusProcess) currentRole(ctx context.Context) role {
-<<<<<<< HEAD
-	logger := proc.WithContext(ctx)
-=======
 	logger := proc.WithContext(ctx).WithFields(proc.instanceID)
->>>>>>> 5f7bc08b
 	proof, err := proc.oracle.Proof(ctx, proc.instanceID, proc.k)
 	if err != nil {
 		logger.With().Error("could not retrieve eligibility proof from oracle", log.Err(err))
@@ -903,11 +874,7 @@
 	eligibilityCount, err := proc.oracle.CalcEligibility(ctx, proc.instanceID,
 		proc.k, expectedCommitteeSize(proc.k, proc.cfg.N, proc.cfg.ExpectedLeaders), proc.nid, proof)
 	if err != nil {
-<<<<<<< HEAD
-		logger.With().Error("failed to check eligibility", log.Err(err), proc.instanceID)
-=======
 		logger.With().Error("failed to check eligibility", log.Err(err))
->>>>>>> 5f7bc08b
 		return passive
 	}
 
