package hare

import (
	"bytes"
	"encoding/binary"
	"errors"
	"fmt"
	"github.com/nullstyle/go-xdr/xdr3"
	"github.com/spacemeshos/ed25519"
	"github.com/spacemeshos/go-spacemesh/hare/config"
	"github.com/spacemeshos/go-spacemesh/hare/metrics"
	"github.com/spacemeshos/go-spacemesh/log"
	"github.com/spacemeshos/go-spacemesh/p2p/service"
	"github.com/spacemeshos/go-spacemesh/signing"
	"github.com/spacemeshos/go-spacemesh/types"
	"hash/fnv"
	"time"
)

const protoName = "HARE_PROTOCOL"

type Byteable interface {
	Bytes() []byte
}

type NetworkService interface {
	RegisterGossipProtocol(protocol string) chan service.GossipMessage
	Broadcast(protocol string, payload []byte) error
}

type Signer interface {
	Sign(m []byte) []byte
	PublicKey() *signing.PublicKey
}

type procOutput struct {
	id  InstanceId
	set *Set
}

func (cpo procOutput) Id() InstanceId {
	return cpo.id
}

func (cpo procOutput) Set() *Set {
	return cpo.set
}

var _ TerminationOutput = (*procOutput)(nil)

// Represents the state of the participant
type State struct {
	k           int32        // the round counter (r%4 is the round number)
	ki          int32        // indicates when S was first committed upon
	s           *Set         // the set of Values
	certificate *Certificate // the certificate
}

type StateQuerier interface {
	IsIdentityActive(edId string, layer types.LayerID) (bool, error)
}

type Msg struct {
	*Message
	PubKey *signing.PublicKey
}

func (m *Msg) String() string {
	return fmt.Sprintf("Pubkey: %v Message: %v", m.PubKey.ShortString(), m.Message.String())
}

func (m *Msg) Bytes() []byte {
	var w bytes.Buffer
	_, err := xdr.Marshal(&w, m.Message)
	if err != nil {
		log.Panic("could not marshal InnerMsg before send")
	}

	return w.Bytes()
}

// TODO: move to unit test
type MockStateQuerier struct {
	res bool
	err error
}

func NewMockStateQuerier() MockStateQuerier {
	return MockStateQuerier{true, nil}
}

func (msq MockStateQuerier) IsIdentityActive(edId string, layer types.LayerID) (bool, error) {
	return msq.res, msq.err
}

func newMsg(hareMsg *Message, querier StateQuerier) (*Msg, error) {
	// data msg to bytes
	var w bytes.Buffer
	_, err := xdr.Marshal(&w, hareMsg.InnerMsg)
	if err != nil {
		log.Error("Could not marshal err=%v", err)
		return nil, err
	}

	// extract pub key
	pubKey, err := ed25519.ExtractPublicKey(w.Bytes(), hareMsg.Sig)
	if err != nil {
		log.Error("newMsg construction failed: could not extract public key err=%v", err, len(hareMsg.Sig))
		return nil, err
	}

	// query if identity is active
	pub := signing.NewPublicKey(pubKey)
	res, err := querier.IsIdentityActive(pub.String(), types.LayerID(hareMsg.InnerMsg.InstanceId))
	if err != nil {
		log.Error("error while checking if identity is active for %v err=%v", pub.String(), err)
		return nil, errors.New("is identity active query failed")
	}

	// check query result
	if !res {
		log.Error("identity %v is not active", pub.String())
		return nil, errors.New("inactive identity")
	}

	return &Msg{hareMsg, pub}, nil
}

type ConsensusProcess struct {
	log.Log
	State
	Closer
	instanceId        InstanceId  // the id of this consensus instance
	oracle            HareRolacle // roles oracle
	signing           Signer
	network           NetworkService
	isStarted         bool
	inbox             chan *Msg
	terminationReport chan TerminationOutput
	validator         messageValidator
	preRoundTracker   *PreRoundTracker
	statusesTracker   *StatusTracker
	proposalTracker   proposalTracker
	commitTracker     commitTracker
	notifyTracker     *NotifyTracker
	terminating       bool
	cfg               config.Config
	notifySent        bool
	pending           map[string]*Msg
}

// Creates a new consensus process instance
func NewConsensusProcess(cfg config.Config, instanceId InstanceId, s *Set, oracle Rolacle, signing Signer, p2p NetworkService, terminationReport chan TerminationOutput, logger log.Log) *ConsensusProcess {
	proc := &ConsensusProcess{}
	proc.State = State{-1, -1, s.Clone(), nil}
	proc.Closer = NewCloser()
	proc.instanceId = instanceId
	proc.oracle = NewHareOracle(oracle, cfg.N)
	proc.signing = signing
	proc.network = p2p
	proc.validator = newSyntaxContextValidator(signing, cfg.F+1, proc.statusValidator(), logger)
	proc.preRoundTracker = NewPreRoundTracker(cfg.F+1, cfg.N)
	proc.notifyTracker = NewNotifyTracker(cfg.N)
	proc.terminating = false
	proc.cfg = cfg
	proc.notifySent = false
	proc.terminationReport = terminationReport
	proc.pending = make(map[string]*Msg, cfg.N)
	proc.Log = logger

	return proc
}

// Returns the iteration number from a given round counter
func iterationFromCounter(roundCounter int32) int32 {
	return roundCounter / 4
}

// Starts the consensus process
func (proc *ConsensusProcess) Start() error {
	if proc.isStarted { // called twice on same instance
		proc.Error("ConsensusProcess has already been started")
		return StartInstanceError(errors.New("instance already started"))
	}

	if proc.s.Size() == 0 { // empty set is not valid
		proc.Error("ConsensusProcess cannot be started with an empty set")
		return StartInstanceError(errors.New("instance started with an empty set"))
	}

	if proc.inbox == nil { // no inbox
		proc.Error("ConsensusProcess cannot be started with nil inbox")
		return StartInstanceError(errors.New("instance started with nil inbox"))
	}

	proc.isStarted = true

	go proc.eventLoop()

	return nil
}

// Returns the id of this instance
func (proc *ConsensusProcess) Id() InstanceId {
	return proc.instanceId
}

// Sets the inbox channel
func (proc *ConsensusProcess) SetInbox(inbox chan *Msg) {
	if inbox == nil {
		proc.Error("ConsensusProcess tried to SetInbox with nil")
		return
	}

	proc.inbox = inbox
}

func (proc *ConsensusProcess) eventLoop() {
	proc.With().Info("Consensus Process Started",
		log.Int("Hare-N", proc.cfg.N), log.Int("f", proc.cfg.F), log.String("duration", (time.Duration(proc.cfg.RoundDuration)*time.Second).String()),
		log.Uint32("instance_id", uint32(proc.instanceId)), log.String("set_values", proc.s.String()))

	// set pre-round InnerMsg and send
	m := proc.initDefaultBuilder(proc.s).SetType(PreRound).Sign(proc.signing).Build()
	proc.sendMessage(m)

	// listen to pre-round Messages
	timer := time.NewTimer(time.Duration(proc.cfg.RoundDuration) * time.Second)
PreRound:
	for {
		select {
		case msg := <-proc.inbox:
			proc.handleMessage(msg)
		case <-timer.C:
			break PreRound
		case <-proc.CloseChannel():
			return
		}
	}
	proc.preRoundTracker.FilterSet(proc.s)
	if proc.s.Size() == 0 {
		proc.Error("Fatal: PreRound ended with empty set")
	}
	proc.advanceToNextRound() // K was initialized to -1, K should be 0

	// start first iteration
	proc.onRoundBegin()
	ticker := time.NewTicker(time.Duration(proc.cfg.RoundDuration) * time.Second)
	for {
		select {
		case msg := <-proc.inbox: // msg event
			proc.handleMessage(msg)
			if proc.terminating {
				proc.Info("Detected terminating on. Exiting.")
				return
			}
		case <-ticker.C: // next round event
			proc.onRoundEnd()
			proc.advanceToNextRound()
			proc.onRoundBegin()
		case <-proc.CloseChannel(): // close event
			proc.Info("Stop event loop, terminating")
			return
		}
	}
}

func (proc *ConsensusProcess) onEarlyMessage(m *Msg) {
	if m == nil {
		proc.Error("onEarlyMessage called with nil")
		return
	}

	if m.Message == nil {
		proc.Error("onEarlyMessage called with nil message")
		return
	}

	if m.InnerMsg == nil {
		proc.Error("onEarlyMessage called with nil inner message")
		return
	}

	pub := m.PubKey
	if _, exist := proc.pending[pub.String()]; exist { // ignore, already received
		proc.Warning("Already received message from sender %v", pub.ShortString())
		return
	}

	proc.pending[pub.String()] = m
}

func (proc *ConsensusProcess) handleMessage(m *Msg) {
	// Note: InstanceId is already verified by the broker

	proc.Debug("Received message %v", m)

	if !proc.validator.SyntacticallyValidateMessage(m) {
		proc.Warning("Syntactically validation failed, pubkey %v", m.PubKey.ShortString())
		return
	}

	mType := MessageType(m.InnerMsg.Type).String()
	// validate InnerMsg for this or next round
	if !proc.validator.ContextuallyValidateMessage(m, proc.k) {
		if !proc.validator.ContextuallyValidateMessage(m, proc.k+1) {
			// TODO: should return error from InnerMsg validation to indicate what failed, should retry only for contextual failure
			proc.Warning("message of type %v is not valid for either round, pubkey %v", mType, m.PubKey.ShortString())
			return
		} else { // a valid early InnerMsg, keep it for later
			proc.Info("Early message of type %v detected. Keeping message, pubkey %v", mType, m.PubKey.ShortString())
			proc.onEarlyMessage(m)
			return
		}
	}

	// continue process msg by type
	proc.processMsg(m)
}

func (proc *ConsensusProcess) processMsg(m *Msg) {
<<<<<<< HEAD
	//proc.Info("Processing message of type %v", MessageType(m.Message.Type).String())
=======
	proc.Debug("Processing message of type %v", m.InnerMsg.Type.String())
>>>>>>> 5fcd0b3f

	metrics.MessageTypeCounter.With("type_id", m.InnerMsg.Type.String()).Add(1)

	switch m.InnerMsg.Type {
	case PreRound:
		proc.processPreRoundMsg(m)
	case Status: // end of round 1
		proc.processStatusMsg(m)
	case Proposal: // end of round 2
		proc.processProposalMsg(m)
	case Commit: // end of round 3
		proc.processCommitMsg(m)
	case Notify: // end of round 4
		proc.processNotifyMsg(m)
	default:
		proc.Warning("Unknown message type: %v , pubkey %v", m.InnerMsg.Type, m.PubKey.ShortString())
	}
}

func (proc *ConsensusProcess) sendMessage(msg *Msg) {
	// invalid msg
	if msg == nil {
		proc.Error("sendMessage was called with nil")
		return
	}

	// check eligibility
	if !proc.isEligible() {
		proc.Info("Not eligible on round %v", proc.k)
		return
	}

	if err := proc.network.Broadcast(protoName, msg.Bytes()); err != nil {
		proc.Error("Could not broadcast round message ", err.Error())
		return
	}

<<<<<<< HEAD
	//proc.Info("Message of type %v sent", MessageType(msg.Message.Type).String())
}

func (proc *ConsensusProcess) onRoundEnd() {
	//proc.With().Info("End of round", log.Int32("k", proc.k))
=======
	proc.Info("message of type %v sent", msg.InnerMsg.Type.String())
}

func (proc *ConsensusProcess) onRoundEnd() {
	proc.With().Debug("End of round", log.Int32("K", proc.k))
>>>>>>> 5fcd0b3f

	// reset trackers
	switch proc.currentRound() {
	case Round1:
		proc.endOfRound1()
	case Round2:
		s := proc.proposalTracker.ProposedSet()
		sStr := "nil"
		if s != nil {
			sStr = s.String()
		}
		proc.With().Info("Round 2 ended",
			log.String("proposed_set", sStr),
			log.Bool("is_conflicting", proc.proposalTracker.IsConflicting()))
	case Round3:
		proc.endOfRound3()
	}
}

func (proc *ConsensusProcess) advanceToNextRound() {
	proc.k++
}

func (proc *ConsensusProcess) beginRound1() {
	proc.statusesTracker = NewStatusTracker(proc.cfg.F+1, proc.cfg.N)
	proc.statusesTracker.Log = proc.Log
	statusMsg := proc.initDefaultBuilder(proc.s).SetType(Status).Sign(proc.signing).Build()
	proc.sendMessage(statusMsg)
}

func (proc *ConsensusProcess) beginRound2() {
	proc.proposalTracker = NewProposalTracker(proc.Log)

	if proc.isEligible() && proc.statusesTracker.IsSVPReady() {
		builder := proc.initDefaultBuilder(proc.statusesTracker.ProposalSet(defaultSetSize))
		svp := proc.statusesTracker.BuildSVP()
		if svp != nil {
			proposalMsg := builder.SetType(Proposal).SetSVP(svp).Sign(proc.signing).Build()
			proc.sendMessage(proposalMsg)
		} else {
			proc.Error("Failed to build SVP (nil) after verifying SVP is ready ")
		}
	}

	// done with building proposal, reset statuses tracking
	proc.statusesTracker = nil
}

func (proc *ConsensusProcess) beginRound3() {
	proposedSet := proc.proposalTracker.ProposedSet()

	// proposedSet may be nil, in such case the tracker will ignore Messages
	proc.commitTracker = NewCommitTracker(proc.cfg.F+1, proc.cfg.N, proposedSet) // track commits for proposed set

	if proposedSet != nil { // has proposal to send
		builder := proc.initDefaultBuilder(proposedSet).SetType(Commit).Sign(proc.signing)
		commitMsg := builder.Build()
		proc.sendMessage(commitMsg)
	}
}

func (proc *ConsensusProcess) beginRound4() {
	proc.commitTracker = nil
	proc.proposalTracker = nil
}

func (proc *ConsensusProcess) handlePending(pending map[string]*Msg) {
	for _, m := range pending {
		proc.inbox <- m
	}
}

func (proc *ConsensusProcess) onRoundBegin() {
	// reset trackers
	switch proc.currentRound() {
	case Round1:
		proc.beginRound1()
	case Round2:
		proc.beginRound2()
	case Round3:
		proc.beginRound3()
	case Round4:
		proc.beginRound4()
	default:
		proc.Panic("Current round out of bounds. Expected: 0-4, Found: ", proc.currentRound())
	}

	pendingProcess := proc.pending
	proc.pending = make(map[string]*Msg, proc.cfg.N)
	go proc.handlePending(pendingProcess)
}

func (proc *ConsensusProcess) roleProof() Signature {
	kInBytes := make([]byte, 4)
	binary.LittleEndian.PutUint32(kInBytes, uint32(proc.k))
	hash := fnv.New32()
	hash.Write(proc.signing.PublicKey().Bytes())
	hash.Write(kInBytes)

	hashBytes := make([]byte, 4)
	binary.LittleEndian.PutUint32(hashBytes, uint32(hash.Sum32()))

	return proc.signing.Sign(hashBytes)
}

func (proc *ConsensusProcess) initDefaultBuilder(s *Set) *MessageBuilder {
	builder := NewMessageBuilder().SetInstanceId(proc.instanceId)
	builder = builder.SetRoundCounter(proc.k).SetKi(proc.ki).SetValues(s)
	builder.SetRoleProof(proc.roleProof())

	return builder
}

func (proc *ConsensusProcess) processPreRoundMsg(msg *Msg) {
	proc.preRoundTracker.OnPreRound(msg)
}

func (proc *ConsensusProcess) processStatusMsg(msg *Msg) {
	// record status
	proc.statusesTracker.RecordStatus(msg)
}

func (proc *ConsensusProcess) processProposalMsg(msg *Msg) {
	if proc.currentRound() == Round2 { // regular proposal
		proc.proposalTracker.OnProposal(msg)
	} else { // late proposal
		proc.proposalTracker.OnLateProposal(msg)
	}
}

func (proc *ConsensusProcess) processCommitMsg(msg *Msg) {
	proc.commitTracker.OnCommit(msg)
}

func (proc *ConsensusProcess) processNotifyMsg(msg *Msg) {
	s := NewSet(msg.InnerMsg.Values)

	if ignored := proc.notifyTracker.OnNotify(msg); ignored {
		proc.Warning("Ignoring notification sent from %v", msg.PubKey.ShortString())
		return
	}

	if proc.currentRound() == Round4 { // not necessary to update otherwise
		// we assume that this expression was checked before
		if int32(msg.InnerMsg.Cert.AggMsgs.Messages[0].InnerMsg.K) >= proc.ki { // update state iff K >= Ki
			proc.s = s
			proc.certificate = msg.InnerMsg.Cert
			proc.ki = msg.InnerMsg.Ki
		}
	}

	if proc.notifyTracker.NotificationsCount(s) < proc.cfg.F+1 { // not enough
		proc.Debug("Not enough notifications for termination. Expected: %v Actual: %v",
			proc.cfg.F+1, proc.notifyTracker.NotificationsCount(s))
		return
	}

	// enough notifications, should terminate
	proc.s = s // update to the agreed set
	proc.With().Info("Consensus process terminated", log.String("set_values", proc.s.String()))
	proc.terminationReport <- procOutput{proc.instanceId, proc.s}
	proc.Close()
	proc.terminating = true // ensures immediate termination
}

func (proc *ConsensusProcess) currentRound() int {
	return int(proc.k % 4)
}

func (proc *ConsensusProcess) statusValidator() func(m *Msg) bool {
	validate := func(m *Msg) bool {
		s := NewSet(m.InnerMsg.Values)
		if m.InnerMsg.Ki == -1 { // no certificates, validate by pre-round msgs
			if proc.preRoundTracker.CanProveSet(s) { // can prove s
				return true
			}
		} else { // Ki>=0, we should have received a certificate for that set
			if proc.notifyTracker.HasCertificate(m.InnerMsg.Ki, s) { // can prove s
				return true
			}
		}
		return false
	}

	return validate
}

func (proc *ConsensusProcess) endOfRound1() {
	proc.statusesTracker.AnalyzeStatuses(proc.statusValidator())
	proc.With().Info("Round 1 ended", log.Bool("is_svp_ready", proc.statusesTracker.IsSVPReady()))
}

func (proc *ConsensusProcess) endOfRound3() {
	// notify already sent after committing, only one should be sent
	if proc.notifySent {
		proc.Info("End of round 3: notification already sent")
		return
	}

	if proc.proposalTracker.IsConflicting() {
		proc.Warning("End of round 3: proposal is conflicting")
		return
	}

	if !proc.commitTracker.HasEnoughCommits() {
		proc.Warning("End of round 3: not enough commits")
		return
	}

	cert := proc.commitTracker.BuildCertificate()
	if cert == nil {
		proc.Error("Build certificate returned nil")
		return
	}

	s := proc.proposalTracker.ProposedSet()
	if s == nil {
		proc.Error("ProposedSet returned nil")
		return
	}

	// commit & send notification InnerMsg
	proc.Debug("end of round 3: committing on %v and sending notification message", s)
	proc.s = s
	proc.certificate = cert
	builder := proc.initDefaultBuilder(proc.s).SetType(Notify).SetCertificate(proc.certificate).Sign(proc.signing)
	notifyMsg := builder.Build()
	proc.sendMessage(notifyMsg)
	proc.notifySent = true
}

func (proc *ConsensusProcess) isEligible() bool {
	return proc.currentRole() != Passive
}

// Returns the role matching the current round if eligible for this round, false otherwise
func (proc *ConsensusProcess) currentRole() Role {
	if proc.oracle.Eligible(proc.instanceId, proc.k, proc.signing.PublicKey().String(), proc.roleProof()) {
		if proc.currentRound() == Round2 {
			return Leader
		}
		return Active
	}

	return Passive
}<|MERGE_RESOLUTION|>--- conflicted
+++ resolved
@@ -319,11 +319,7 @@
 }
 
 func (proc *ConsensusProcess) processMsg(m *Msg) {
-<<<<<<< HEAD
-	//proc.Info("Processing message of type %v", MessageType(m.Message.Type).String())
-=======
 	proc.Debug("Processing message of type %v", m.InnerMsg.Type.String())
->>>>>>> 5fcd0b3f
 
 	metrics.MessageTypeCounter.With("type_id", m.InnerMsg.Type.String()).Add(1)
 
@@ -361,19 +357,11 @@
 		return
 	}
 
-<<<<<<< HEAD
-	//proc.Info("Message of type %v sent", MessageType(msg.Message.Type).String())
-}
-
-func (proc *ConsensusProcess) onRoundEnd() {
-	//proc.With().Info("End of round", log.Int32("k", proc.k))
-=======
 	proc.Info("message of type %v sent", msg.InnerMsg.Type.String())
 }
 
 func (proc *ConsensusProcess) onRoundEnd() {
 	proc.With().Debug("End of round", log.Int32("K", proc.k))
->>>>>>> 5fcd0b3f
 
 	// reset trackers
 	switch proc.currentRound() {
