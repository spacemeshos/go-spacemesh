--- conflicted
+++ resolved
@@ -1,6 +1,7 @@
 package eligibility
 
 import (
+	"context"
 	"encoding/binary"
 	lru "github.com/hashicorp/golang-lru"
 	"github.com/spacemeshos/go-spacemesh/blocks"
@@ -40,52 +41,20 @@
 
 // Value returns the beacon value for an epoch
 // Note: Value is concurrency-safe but not concurrency-optimized
-<<<<<<< HEAD
 // TODO: does this ever return an error? If not, remove it
-func (b *Beacon) Value(epochID types.EpochID) (uint32, error) {
-=======
-func (b *Beacon) Value(layer types.LayerID) (uint32, error) {
-	sl := safeLayer(layer, types.LayerID(b.confidenceParam))
-	logger := b.Log.WithFields(layer, log.FieldNamed("sl_id", sl))
-
->>>>>>> 55957a81
+func (b *Beacon) Value(ctx context.Context, epochID types.EpochID) (uint32, error) {
 	// check cache
 	if val, ok := b.cache.Get(epochID); ok {
 		return val.(uint32), nil
 	}
 
-<<<<<<< HEAD
 	// TODO: do we need a lock here?
 	v := b.beaconGetter.GetBeacon(epochID)
 	value := binary.LittleEndian.Uint32(v)
-	b.With().Debug("hare eligibility beacon value for epoch",
+	b.WithContext(ctx).With().Debug("hare eligibility beacon value for epoch",
 		epochID,
 		log.String("beacon_hex", util.Bytes2Hex(v)),
 		log.Uint32("beacon_dec", value))
-=======
-	// note: multiple concurrent calls to ContextuallyValidBlock and calcValue can be made
-	// consider adding a lock if concurrency-optimized is important
-	v, err := b.patternProvider.ContextuallyValidBlock(sl)
-	if err != nil {
-		logger.With().Error("could not get pattern id", log.Err(err))
-		return nilVal, errors.New("could not calculate beacon value")
-	}
-
-	// notify if there are no contextually valid blocks
-	if len(v) == 0 {
-		if types.EpochID(layer).IsGenesis() {
-			logger.Info("hare beacon: zero contextually valid blocks in genesis layer (expected)")
-		} else {
-			logger.Warning("hare beacon: zero contextually valid blocks")
-		}
-	}
-
-	// calculate
-	value := calcValue(v)
-
-	// update
-	b.cache.Add(sl, value)
->>>>>>> 55957a81
 
 	// update and return
 	b.cache.Add(epochID, value)
