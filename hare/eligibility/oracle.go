package eligibility

import (
	"bytes"
	"context"
	"crypto/sha256"
	"errors"
	"fmt"
	"github.com/hashicorp/golang-lru"
	"github.com/nullstyle/go-xdr/xdr3"
	"github.com/spacemeshos/fixed"
	"github.com/spacemeshos/go-spacemesh/common/types"
	eCfg "github.com/spacemeshos/go-spacemesh/hare/eligibility/config"
	"github.com/spacemeshos/go-spacemesh/log"
	"sync"
)

const vrfMsgCacheSize = 20       // numRounds per layer is <= 2. numConcurrentLayers<=10 (typically <=2) so numRounds*numConcurrentLayers <= 2*10 = 20 is a good upper bound
const activesCacheSize = 5       // we don't expect to handle more than two layers concurrently
const maxSupportedN = 1073741824 // higher values result in an overflow

var (
	errGenesis            = errors.New("no data about active nodes for genesis")
	errNoContextualBlocks = errors.New("no contextually valid blocks")
)

type valueProvider interface {
	Value(layer types.LayerID) (uint32, error)
}

// a func to retrieve the active set size for the provided layer
// this func is assumed to be cpu intensive and hence we cache its results
type activeSetFunc func(epoch types.EpochID, view map[types.BlockID]struct{}) (map[string]uint64, error)

type signer interface {
	Sign(msg []byte) ([]byte, error)
}

type goodBlocksProvider interface {
	ContextuallyValidBlock(layer types.LayerID) (map[types.BlockID]struct{}, error)
}

// a function to verify the message with the signature and its public key.
type verifierFunc = func(msg, sig, pub []byte) (bool, error)

// Oracle is the hare eligibility oracle
type Oracle struct {
	lock               sync.Mutex
	beacon             valueProvider
	getActiveSet       activeSetFunc
	vrfSigner          signer
	vrfVerifier        verifierFunc
	layersPerEpoch     uint16
	spacePerUnit       uint64
	vrfMsgCache        addGet
	activesCache       addGet
	genesisTotalWeight uint64
	genesisMinerWeight uint64
	blocksProvider     goodBlocksProvider
	cfg                eCfg.Config
	log.Log
}

// Returns the relative layer id that w.h.p. we have agreement on its contextually valid blocks
// safe layer is defined to be the confidence param layers prior to the provided Layer
func safeLayer(layer types.LayerID, safetyParam types.LayerID) types.LayerID {
	if layer <= types.GetEffectiveGenesis()+safetyParam { // assuming genesis is zero
		return types.GetEffectiveGenesis()
	}

	return layer - safetyParam
}

func roundedSafeLayer(layer types.LayerID, safetyParam types.LayerID,
	layersPerEpoch uint16, epochOffset types.LayerID) types.LayerID {

	sl := safeLayer(layer, safetyParam)
	if sl == types.GetEffectiveGenesis() {
		return types.GetEffectiveGenesis()
	}

	se := types.LayerID(sl.GetEpoch()) // the safe epoch

	roundedLayer := se*types.LayerID(layersPerEpoch) + epochOffset
	if sl >= roundedLayer { // the safe layer is after the rounding threshold
		return roundedLayer // round to threshold
	}

	if roundedLayer <= types.LayerID(layersPerEpoch) { // we can't go before genesis
		return types.GetEffectiveGenesis() // just return genesis
	}

	// round to the previous epoch threshold
	return roundedLayer - types.LayerID(layersPerEpoch)
}

// New returns a new eligibility oracle instance.
func New(beacon valueProvider, activeSetFunc activeSetFunc, vrfVerifier verifierFunc, vrfSigner signer,
	layersPerEpoch uint16, spacePerUnit, genesisTotalWeight, genesisMinerWeight uint64, goodBlocksProvider goodBlocksProvider,
	cfg eCfg.Config, log log.Log) *Oracle {
	vmc, e := lru.New(vrfMsgCacheSize)
	if e != nil {
		log.Panic("Could not create lru cache err=%v", e)
	}

	ac, e := lru.New(activesCacheSize)
	if e != nil {
		log.Panic("Could not create lru cache err=%v", e)
	}

	return &Oracle{
		beacon:             beacon,
		getActiveSet:       activeSetFunc,
		vrfVerifier:        vrfVerifier,
		vrfSigner:          vrfSigner,
		layersPerEpoch:     layersPerEpoch,
		spacePerUnit:       spacePerUnit,
		vrfMsgCache:        vmc,
		activesCache:       ac,
		genesisTotalWeight: genesisTotalWeight,
		genesisMinerWeight: genesisMinerWeight,
		blocksProvider:     goodBlocksProvider,
		cfg:                cfg,
		Log:                log,
	}
}

type vrfMessage struct {
	Beacon uint32
	Round  int32
	Layer  types.LayerID
}

func buildKey(l types.LayerID, r int32) [2]uint64 {
	return [2]uint64{uint64(l), uint64(r)}
}

// buildVRFMessage builds the VRF message used as input for the BLS (msg=Beacon##Layer##Round)
func (o *Oracle) buildVRFMessage(ctx context.Context, layer types.LayerID, round int32) ([]byte, error) {
	key := buildKey(layer, round)

	o.lock.Lock()
	defer o.lock.Unlock()

	// check cache
	if val, exist := o.vrfMsgCache.Get(key); exist {
		return val.([]byte), nil
	}

	// get value from Beacon
	v, err := o.beacon.Value(layer)
	if err != nil {
		o.WithContext(ctx).With().Error("could not get hare beacon value",
			log.Err(err),
			layer,
			log.Int32("round", round))
		return nil, err
	}

	// marshal message
	var w bytes.Buffer
	msg := vrfMessage{Beacon: v, Round: round, Layer: layer}
	_, err = xdr.Marshal(&w, &msg)
	if err != nil {
		o.WithContext(ctx).With().Error("could not marshal xdr", log.Err(err))
		return nil, err
	}

	val := w.Bytes()
	o.vrfMsgCache.Add(key, val) // update cache

	return val, nil
}

func (o *Oracle) totalWeight(layer types.LayerID) (uint64, error) {
	actives, err := o.actives(layer)
	if err != nil {
		if err == errGenesis { // we are in genesis
			return o.genesisTotalWeight, nil
		}

		o.With().Error("totalWeight erred while calling actives func", log.Err(err), layer)
		return 0, err
	}

	var totalWeight uint64
	for _, w := range actives {
		totalWeight += w
	}
	return totalWeight, nil
}

func (o *Oracle) minerWeight(layer types.LayerID, id types.NodeID) (uint64, error) {
	actives, err := o.actives(layer)
	if err != nil {
		if err == errGenesis { // we are in genesis
			return o.genesisMinerWeight, nil
		}

		o.With().Error("minerWeight erred while calling actives func", log.Err(err), layer)
		return 0, err
	}

	w, ok := actives[id.Key]
	if !ok {
		o.With().Debug("miner is not active in specified layer",
			log.Int("active_set_size", len(actives)),
			log.String("actives", fmt.Sprintf("%v", actives)),
			layer, log.String("id.Key", id.Key),
		)
		return 0, errors.New("miner is not active in specified layer")
	}
	return w, nil
}

<<<<<<< HEAD
func calcVrfFrac(sig []byte) fixed.Fixed {
	sha := sha256.Sum256(sig)
	return fixed.FracFromBytes(sha[:8])
}

func (o *Oracle) prepareEligibilityCheck(layer types.LayerID, round int32, committeeSize int, id types.NodeID, sig []byte) (n int, p fixed.Fixed, vrfFrac fixed.Fixed, done bool, err error) {
	if committeeSize < 1 {
		o.Error("committee size must be positive (received %d)", committeeSize)
		return 0, fixed.Fixed{}, fixed.Fixed{}, true, nil
	}

	msg, err := o.buildVRFMessage(layer, round)
=======
// Eligible checks if ID is eligible on the given Layer where msg is the VRF message, sig is the role proof and assuming commSize as the expected committee size
func (o *Oracle) Eligible(ctx context.Context, layer types.LayerID, round int32, committeeSize int, id types.NodeID, sig []byte) (bool, error) {
	msg, err := o.buildVRFMessage(ctx, layer, round)
>>>>>>> 55957a81
	if err != nil {
		o.Error("eligibility: could not build VRF message")
		return 0, fixed.Fixed{}, fixed.Fixed{}, true, err
	}

	// validate message
	res, err := o.vrfVerifier(msg, sig, id.VRFPublicKey)
	if err != nil {
		o.Error("eligibility: VRF verification failed: %v", err)
		return 0, fixed.Fixed{}, fixed.Fixed{}, true, err
	}
	if !res {
		o.With().Info("eligibility: a node did not pass VRF signature verification",
			id,
			layer)
		return 0, fixed.Fixed{}, fixed.Fixed{}, true, nil
	}

	// get active set size
	totalWeight, err := o.totalWeight(layer)
	if err != nil {
		return 0, fixed.Fixed{}, fixed.Fixed{}, true, err
	}

	// require totalWeight > 0
	if totalWeight == 0 {
		o.Warning("eligibility: total weight is zero")
		return 0, fixed.Fixed{}, fixed.Fixed{}, true, errors.New("total weight is zero")
	}

	// calc hash & check threshold
<<<<<<< HEAD
	minerWeight, err := o.minerWeight(layer, id)
	if err != nil {
		return 0, fixed.Fixed{}, fixed.Fixed{}, true, err
	}

	minerUnits := minerWeight / o.spacePerUnit
	// TODO: Consider checking/disallowing space not in round units
	totalUnits := totalWeight / o.spacePerUnit
	// TODO: If space is not in round units, only consider the amount of space in round units for the total weight

	o.With().Info("prep",
		log.Uint64("minerWeight", minerWeight),
		log.Uint64("totalWeight", totalWeight),
		log.Uint64("o.spacePerUnit", o.spacePerUnit),
	)
	n = int(minerUnits)

	// ensure miner weight fits in int
	if uint64(n) != minerUnits {
		o.Panic(fmt.Sprintf("minerUnits overflows int (%d)", minerUnits))
	}

	// calc p
	if committeeSize > int(totalUnits) {
		o.With().Warning("committee size is greater than total units",
			log.Int("committeeSize", committeeSize),
			log.Uint64("totalUnits", totalUnits),
		)
		totalUnits *= uint64(committeeSize)
		n *= committeeSize
	}
	p = fixed.DivUint64(uint64(committeeSize), totalUnits)

	if minerUnits > maxSupportedN {
		return 0, fixed.Fixed{}, fixed.Fixed{}, false,
			fmt.Errorf("miner weight exceeds supported maximum (id: %v, weight: %d, units: %d, max: %d",
				id, minerWeight, minerUnits, maxSupportedN)
	}
	return n, p, calcVrfFrac(sig), false, nil
}

// Validate validates the number of eligibilities of ID on the given Layer where msg is the VRF message, sig is the role
// proof and assuming commSize as the expected committee size.
func (o *Oracle) Validate(layer types.LayerID, round int32, committeeSize int, id types.NodeID, sig []byte, eligibilityCount uint16) (bool, error) {
	n, p, vrfFrac, done, err := o.prepareEligibilityCheck(layer, round, committeeSize, id, sig)
	if done || err != nil {
		return false, err
=======
	sha := sha256.Sum256(sig)
	shaUint32 := binary.LittleEndian.Uint32(sha[:4])
	// avoid division (no floating point) & do operations on uint64 to avoid overflow
	if uint64(activeSetSize)*uint64(shaUint32) > uint64(committeeSize)*uint64(math.MaxUint32) {
		o.With().Info("eligibility: node did not pass vrf eligibility threshold",
			id,
			log.Int("committee_size", committeeSize),
			log.Uint32("active_set_size", activeSetSize),
			log.Int32("round", round),
			layer)
		return false, nil
>>>>>>> 55957a81
	}

	defer func() {
		if msg := recover(); msg != nil {
			o.With().Error("panic in Validate",
				log.String("msg", fmt.Sprint(msg)),
				log.Int("n", n),
				log.String("p", p.String()),
				log.String("vrfFrac", vrfFrac.String()),
			)
			o.Panic("%s", msg)
		}
	}()

	x := int(eligibilityCount)
	if !fixed.BinCDF(n, p, x-1).GreaterThan(vrfFrac) && vrfFrac.LessThan(fixed.BinCDF(n, p, x)) {
		return true, nil
	}
	o.With().Warning("eligibility: node did not pass VRF eligibility threshold",
		layer,
		log.Int32("round", round),
		log.Int("committee_size", committeeSize),
		id,
		log.Uint64("eligibilityCount", uint64(eligibilityCount)),
		log.Int("n", n),
		log.String("p", p.String()),
		log.String("vrfFrac", vrfFrac.String()),
		log.Int("x", x),
	)
	return false, nil
}

// CalcEligibility calculates the number of eligibilities of ID on the given Layer where msg is the VRF message, sig is
// the role proof and assuming commSize as the expected committee size.
func (o *Oracle) CalcEligibility(layer types.LayerID, round int32, committeeSize int, id types.NodeID, sig []byte) (uint16, error) {
	n, p, vrfFrac, done, err := o.prepareEligibilityCheck(layer, round, committeeSize, id, sig)
	if done {
		return 0, err
	}

	defer func() {
		if msg := recover(); msg != nil {
			o.With().Error("panic in CalcEligibility",
				log.String("msg", fmt.Sprint(msg)),
				log.Int("n", n),
				log.String("p", p.String()),
				log.String("vrfFrac", vrfFrac.String()),
			)
			o.Panic("%s", msg)
		}
	}()

	o.With().Info("params",
		log.Int("committeeSize", committeeSize),
		log.Int("n", n),
		log.String("p", fmt.Sprintf("%g", p.Float())),
		log.String("vrfFrac", fmt.Sprintf("%g", vrfFrac.Float())),
	)

	for x := 0; x < n; x++ {
		if fixed.BinCDF(n, p, x).GreaterThan(vrfFrac) {
			return uint16(x), nil
		}
	}
	return uint16(n), nil
}

// Proof returns the role proof for the current Layer & Round
func (o *Oracle) Proof(ctx context.Context, layer types.LayerID, round int32) ([]byte, error) {
	msg, err := o.buildVRFMessage(ctx, layer, round)
	if err != nil {
		o.WithContext(ctx).With().Error("proof: could not build vrf message", log.Err(err))
		return nil, err
	}

	sig, err := o.vrfSigner.Sign(msg)
	if err != nil {
		o.WithContext(ctx).With().Error("proof: could not sign vrf message", log.Err(err))
		return nil, err
	}

	return sig, nil
}

// Returns a map of all active nodes in the specified layer id
func (o *Oracle) actives(layer types.LayerID) (map[string]uint64, error) {
	sl := roundedSafeLayer(layer, types.LayerID(o.cfg.ConfidenceParam), o.layersPerEpoch, types.LayerID(o.cfg.EpochOffset))
	safeEp := sl.GetEpoch()

	o.With().Info("safe layer and epoch", sl, safeEp)
	// check genesis
	// genesis is for 3 epochs with hare since it can only count active identities found in blocks
	if safeEp < 3 {
		return nil, errGenesis
	}

	// lock until any return
	// note: no need to lock per safeEp - we do not expect many concurrent requests per safeEp (max two)
	o.lock.Lock()
	defer o.lock.Unlock()

	// check cache
	if val, exist := o.activesCache.Get(safeEp); exist {
		return val.(map[string]uint64), nil
	}

	// build a map of all blocks on the current layer
	mp, err := o.blocksProvider.ContextuallyValidBlock(sl)
	if err != nil {
		return nil, err
	}

	// no contextually valid blocks
	if len(mp) == 0 {
		o.With().Error("could not calculate hare active set size: no contextually valid blocks",
			layer,
			layer.GetEpoch(),
			log.FieldNamed("safe_layer_id", sl),
			log.FieldNamed("safe_epoch_id", safeEp))
		return nil, errNoContextualBlocks
	}

	activeMap, err := o.getActiveSet(safeEp-1, mp)
	if err != nil {
		o.With().Error("could not retrieve active set size",
			log.Err(err),
			layer,
			layer.GetEpoch(),
			log.FieldNamed("safe_layer_id", sl),
			log.FieldNamed("safe_epoch_id", safeEp))
		return nil, err
	}

	// update
	o.activesCache.Add(safeEp, activeMap)

	return activeMap, nil
}

// IsIdentityActiveOnConsensusView returns true if the provided identity is active on the consensus view derived
// from the specified layer, false otherwise.
func (o *Oracle) IsIdentityActiveOnConsensusView(edID string, layer types.LayerID) (bool, error) {
	actives, err := o.actives(layer)
	if err != nil {
		if err == errGenesis { // we are in genesis
			return true, nil // all ids are active in genesis
		}

		o.With().Error("method IsIdentityActiveOnConsensusView erred while calling actives func",
			layer, log.Err(err))
		return false, err
	}
	_, exist := actives[edID]

	return exist, nil
}<|MERGE_RESOLUTION|>--- conflicted
+++ resolved
@@ -213,24 +213,18 @@
 	return w, nil
 }
 
-<<<<<<< HEAD
 func calcVrfFrac(sig []byte) fixed.Fixed {
 	sha := sha256.Sum256(sig)
 	return fixed.FracFromBytes(sha[:8])
 }
 
-func (o *Oracle) prepareEligibilityCheck(layer types.LayerID, round int32, committeeSize int, id types.NodeID, sig []byte) (n int, p fixed.Fixed, vrfFrac fixed.Fixed, done bool, err error) {
+func (o *Oracle) prepareEligibilityCheck(ctx context.Context, layer types.LayerID, round int32, committeeSize int, id types.NodeID, sig []byte) (n int, p fixed.Fixed, vrfFrac fixed.Fixed, done bool, err error) {
 	if committeeSize < 1 {
 		o.Error("committee size must be positive (received %d)", committeeSize)
 		return 0, fixed.Fixed{}, fixed.Fixed{}, true, nil
 	}
 
-	msg, err := o.buildVRFMessage(layer, round)
-=======
-// Eligible checks if ID is eligible on the given Layer where msg is the VRF message, sig is the role proof and assuming commSize as the expected committee size
-func (o *Oracle) Eligible(ctx context.Context, layer types.LayerID, round int32, committeeSize int, id types.NodeID, sig []byte) (bool, error) {
 	msg, err := o.buildVRFMessage(ctx, layer, round)
->>>>>>> 55957a81
 	if err != nil {
 		o.Error("eligibility: could not build VRF message")
 		return 0, fixed.Fixed{}, fixed.Fixed{}, true, err
@@ -262,7 +256,6 @@
 	}
 
 	// calc hash & check threshold
-<<<<<<< HEAD
 	minerWeight, err := o.minerWeight(layer, id)
 	if err != nil {
 		return 0, fixed.Fixed{}, fixed.Fixed{}, true, err
@@ -310,19 +303,6 @@
 	n, p, vrfFrac, done, err := o.prepareEligibilityCheck(layer, round, committeeSize, id, sig)
 	if done || err != nil {
 		return false, err
-=======
-	sha := sha256.Sum256(sig)
-	shaUint32 := binary.LittleEndian.Uint32(sha[:4])
-	// avoid division (no floating point) & do operations on uint64 to avoid overflow
-	if uint64(activeSetSize)*uint64(shaUint32) > uint64(committeeSize)*uint64(math.MaxUint32) {
-		o.With().Info("eligibility: node did not pass vrf eligibility threshold",
-			id,
-			log.Int("committee_size", committeeSize),
-			log.Uint32("active_set_size", activeSetSize),
-			log.Int32("round", round),
-			layer)
-		return false, nil
->>>>>>> 55957a81
 	}
 
 	defer func() {
@@ -341,7 +321,7 @@
 	if !fixed.BinCDF(n, p, x-1).GreaterThan(vrfFrac) && vrfFrac.LessThan(fixed.BinCDF(n, p, x)) {
 		return true, nil
 	}
-	o.With().Warning("eligibility: node did not pass VRF eligibility threshold",
+	o.With().Warning("eligibility: node did not pass vrf eligibility threshold",
 		layer,
 		log.Int32("round", round),
 		log.Int("committee_size", committeeSize),
