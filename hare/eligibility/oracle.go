package eligibility

import (
	"bytes"
	"crypto/sha256"
	"encoding/binary"
	"errors"
	"github.com/hashicorp/golang-lru"
	"github.com/nullstyle/go-xdr/xdr3"
	"github.com/spacemeshos/go-spacemesh/common/types"
	eCfg "github.com/spacemeshos/go-spacemesh/hare/eligibility/config"
	"github.com/spacemeshos/go-spacemesh/log"
	"math"
	"sync"
)

const vrfMsgCacheSize = 20 // numRounds per layer is <= 2. numConcurrentLayers<=10 (typically <=2) so numRounds*numConcurrentLayers <= 2*10 = 20 is a good upper bound
const activesCacheSize = 5 // we don't expect to handle more than two layers concurrently

var (
	errGenesis            = errors.New("no data about active nodes for genesis")
	errNoContextualBlocks = errors.New("no contextually valid blocks")
)

type valueProvider interface {
	Value(layer types.LayerID) (uint32, error)
}

// a func to retrieve the active set size for the provided layer
// this func is assumed to be cpu intensive and hence we cache its results
type activeSetFunc func(epoch types.EpochID, blocks map[types.BlockID]struct{}) (map[string]struct{}, error)

type signer interface {
	Sign(msg []byte) ([]byte, error)
}

type goodBlocksProvider interface {
	ContextuallyValidBlock(layer types.LayerID) (map[types.BlockID]struct{}, error)
}

// a function to verify the message with the signature and its public key.
type verifierFunc = func(msg, sig, pub []byte) (bool, error)

// Oracle is the hare eligibility oracle
type Oracle struct {
	lock                 sync.Mutex
	beacon               valueProvider
	getActiveSet         activeSetFunc
	vrfSigner            signer
	vrfVerifier          verifierFunc
	layersPerEpoch       uint16
	vrfMsgCache          addGet
	activesCache         addGet
	genesisActiveSetSize int
	blocksProvider       goodBlocksProvider
	cfg                  eCfg.Config
	log.Log
}

// Returns the relative layer id that w.h.p. we have agreement on its contextually valid blocks
// safe layer is defined to be the confidence param layers prior to the provided Layer
func safeLayer(layer types.LayerID, safetyParam types.LayerID) types.LayerID {
	if layer <= types.GetEffectiveGenesis()+safetyParam { // assuming genesis is zero
		return types.GetEffectiveGenesis()
	}

	return layer - safetyParam
}

func roundedSafeLayer(layer types.LayerID, safetyParam types.LayerID,
	layersPerEpoch uint16, epochOffset types.LayerID) types.LayerID {

	sl := safeLayer(layer, safetyParam)
	if sl == types.GetEffectiveGenesis() {
		return types.GetEffectiveGenesis()
	}

	se := types.LayerID(sl.GetEpoch()) // the safe epoch

	roundedLayer := se*types.LayerID(layersPerEpoch) + epochOffset
	if sl >= roundedLayer { // the safe layer is after the rounding threshold
		return roundedLayer // round to threshold
	}

	if roundedLayer <= types.LayerID(layersPerEpoch) { // we can't go before genesis
		return types.GetEffectiveGenesis() // just return genesis
	}

	// round to the previous epoch threshold
	return roundedLayer - types.LayerID(layersPerEpoch)
}

// New returns a new eligibility oracle instance.
func New(beacon valueProvider, activeSetFunc activeSetFunc, vrfVerifier verifierFunc, vrfSigner signer,
	layersPerEpoch uint16, genesisActiveSet int, goodBlocksProvider goodBlocksProvider,
	cfg eCfg.Config, log log.Log) *Oracle {
	vmc, e := lru.New(vrfMsgCacheSize)
	if e != nil {
		log.Panic("Could not create lru cache err=%v", e)
	}

	ac, e := lru.New(activesCacheSize)
	if e != nil {
		log.Panic("Could not create lru cache err=%v", e)
	}

	return &Oracle{
		beacon:               beacon,
		getActiveSet:         activeSetFunc,
		vrfVerifier:          vrfVerifier,
		vrfSigner:            vrfSigner,
		layersPerEpoch:       layersPerEpoch,
		vrfMsgCache:          vmc,
		activesCache:         ac,
		genesisActiveSetSize: genesisActiveSet,
		blocksProvider:       goodBlocksProvider,
		cfg:                  cfg,
		Log:                  log,
	}
}

type vrfMessage struct {
	Beacon uint32
	Round  int32
	Layer  types.LayerID
}

func buildKey(l types.LayerID, r int32) [2]uint64 {
	return [2]uint64{uint64(l), uint64(r)}
}

// buildVRFMessage builds the VRF message used as input for the BLS (msg=Beacon##Layer##Round)
func (o *Oracle) buildVRFMessage(layer types.LayerID, round int32) ([]byte, error) {
	key := buildKey(layer, round)

	o.lock.Lock()

	// check cache
	if val, exist := o.vrfMsgCache.Get(key); exist {
		o.lock.Unlock()
		return val.([]byte), nil
	}

	// get value from Beacon
	v, err := o.beacon.Value(layer)
	if err != nil {
		o.With().Error("Could not get hare Beacon value", log.Err(err), layer, log.Int32("round", round))
		o.lock.Unlock()
		return nil, err
	}

	// marshal message
	var w bytes.Buffer
	msg := vrfMessage{Beacon: v, Round: round, Layer: layer}
	_, err = xdr.Marshal(&w, &msg)
	if err != nil {
		o.With().Error("Fatal: could not marshal xdr", log.Err(err))
		o.lock.Unlock()
		return nil, err
	}

	val := w.Bytes()
	o.vrfMsgCache.Add(key, val) // update cache

	o.lock.Unlock()
	return val, nil
}

func (o *Oracle) activeSetSize(layer types.LayerID) (uint32, error) {
	actives, err := o.actives(layer)
	if err != nil {
		if err == errGenesis { // we are in genesis
			return uint32(o.genesisActiveSetSize), nil
		}

		o.With().Error("activeSetSize erred while calling actives func", log.Err(err), layer)
		return 0, err
	}

	return uint32(len(actives)), nil
}

// Eligible checks if ID is eligible on the given Layer where msg is the VRF message, sig is the role proof and assuming commSize as the expected committee size
func (o *Oracle) Eligible(layer types.LayerID, round int32, committeeSize int, id types.NodeID, sig []byte) (bool, error) {
	msg, err := o.buildVRFMessage(layer, round)
	if err != nil {
		o.Error("eligibility: could not build VRF message")
		return false, err
	}

	// validate message
	res, err := o.vrfVerifier(msg, sig, id.VRFPublicKey)
	if err != nil {
		o.Error("eligibility: VRF verification failed: %v", err)
		return false, err
	}
	if !res {
		o.With().Info("eligibility: a node did not pass VRF signature verification",
			id,
			layer)
		return false, nil
	}

	// get active set size
	activeSetSize, err := o.activeSetSize(layer)
	if err != nil {
		return false, err
	}

	// require activeSetSize > 0
	if activeSetSize == 0 {
		o.Warning("eligibility: active set size is zero")
		return false, errors.New("active set size is zero")
	}

	// calc hash & check threshold
	sha := sha256.Sum256(sig)
	shaUint32 := binary.LittleEndian.Uint32(sha[:4])
	// avoid division (no floating point) & do operations on uint64 to avoid overflow
	if uint64(activeSetSize)*uint64(shaUint32) > uint64(committeeSize)*uint64(math.MaxUint32) {
		o.With().Info("eligibility: node did not pass VRF eligibility threshold",
			id,
			log.Int("committee_size", committeeSize),
			log.Uint32("active_set_size", activeSetSize),
			log.Int32("round", round),
			layer)
		return false, nil
	}

	// lower or equal
	return true, nil
}

// Proof returns the role proof for the current Layer & Round
func (o *Oracle) Proof(layer types.LayerID, round int32) ([]byte, error) {
	msg, err := o.buildVRFMessage(layer, round)
	if err != nil {
		o.Error("Proof: could not build VRF message err=%v", err)
		return nil, err
	}

	sig, err := o.vrfSigner.Sign(msg)
	if err != nil {
		o.Error("Proof: could not sign VRF message err=%v", err)
		return nil, err
	}

	return sig, nil
}

// Returns a map of all active nodes in the specified layer id
func (o *Oracle) actives(layer types.LayerID) (map[string]struct{}, error) {
	sl := roundedSafeLayer(layer, types.LayerID(o.cfg.ConfidenceParam), o.layersPerEpoch, types.LayerID(o.cfg.EpochOffset))
	safeEp := sl.GetEpoch()

	o.Info("safe layer %v, epoch %v", sl, safeEp)
	// check genesis
	// genesis is for 3 epochs with hare since it can only count active identities found in blocks
	if safeEp < 3 {
		return nil, errGenesis
	}

	// lock until any return
	// note: no need to lock per safeEp - we do not expect many concurrent requests per safeEp (max two)
	o.lock.Lock()

	// check cache
	if val, exist := o.activesCache.Get(safeEp); exist {
		o.lock.Unlock()
		return val.(map[string]struct{}), nil
	}

	// build a map of all blocks on the current layer
	mp, err := o.blocksProvider.ContextuallyValidBlock(sl)
	if err != nil {
		o.lock.Unlock()
		return nil, err
	}

	// no contextually valid blocks
	if len(mp) == 0 {
		o.With().Error("Could not calculate hare active set size: no contextually valid blocks",
<<<<<<< HEAD
			layer,
			log.Uint64("epoch_id", uint64(layer.GetEpoch())),
			log.Uint64("safe_layer_id", uint64(sl)),
			log.Uint64("safe_epoch_id", uint64(safeEp)))
=======
			layer, layer.GetEpoch(o.layersPerEpoch),
			log.FieldNamed("safe_layer_id", sl), log.FieldNamed("safe_epoch_id", safeEp))
>>>>>>> 2f831f3a
		o.lock.Unlock()
		return nil, errNoContextualBlocks
	}

	activeMap, err := o.getActiveSet(safeEp-1, mp)
	if err != nil {
<<<<<<< HEAD
		o.With().Error("Could not retrieve active set size", log.Err(err),
			log.Uint64("layer_id", uint64(layer)), log.Uint64("epoch_id", uint64(layer.GetEpoch())),
			log.Uint64("safe_layer_id", uint64(sl)), log.Uint64("safe_epoch_id", uint64(safeEp)))
=======
		o.With().Error("Could not retrieve active set size", log.Err(err), layer, layer.GetEpoch(o.layersPerEpoch),
			log.FieldNamed("safe_layer_id", sl), log.FieldNamed("safe_epoch_id", safeEp))
>>>>>>> 2f831f3a
		o.lock.Unlock()
		return nil, err
	}

	// update
	o.activesCache.Add(safeEp, activeMap)

	o.lock.Unlock()
	return activeMap, nil
}

// IsIdentityActiveOnConsensusView returns true if the provided identity is active on the consensus view derived
// from the specified layer, false otherwise.
func (o *Oracle) IsIdentityActiveOnConsensusView(edID string, layer types.LayerID) (bool, error) {
	actives, err := o.actives(layer)
	if err != nil {
		if err == errGenesis { // we are in genesis
			return true, nil // all ids are active in genesis
		}

		o.With().Error("IsIdentityActiveOnConsensusView erred while calling actives func", layer, log.Err(err))
		return false, err
	}
	_, exist := actives[edID]

	return exist, nil
}<|MERGE_RESOLUTION|>--- conflicted
+++ resolved
@@ -280,29 +280,16 @@
 	// no contextually valid blocks
 	if len(mp) == 0 {
 		o.With().Error("Could not calculate hare active set size: no contextually valid blocks",
-<<<<<<< HEAD
-			layer,
-			log.Uint64("epoch_id", uint64(layer.GetEpoch())),
-			log.Uint64("safe_layer_id", uint64(sl)),
-			log.Uint64("safe_epoch_id", uint64(safeEp)))
-=======
-			layer, layer.GetEpoch(o.layersPerEpoch),
+			layer, layer.GetEpoch(),
 			log.FieldNamed("safe_layer_id", sl), log.FieldNamed("safe_epoch_id", safeEp))
->>>>>>> 2f831f3a
 		o.lock.Unlock()
 		return nil, errNoContextualBlocks
 	}
 
 	activeMap, err := o.getActiveSet(safeEp-1, mp)
 	if err != nil {
-<<<<<<< HEAD
-		o.With().Error("Could not retrieve active set size", log.Err(err),
-			log.Uint64("layer_id", uint64(layer)), log.Uint64("epoch_id", uint64(layer.GetEpoch())),
-			log.Uint64("safe_layer_id", uint64(sl)), log.Uint64("safe_epoch_id", uint64(safeEp)))
-=======
-		o.With().Error("Could not retrieve active set size", log.Err(err), layer, layer.GetEpoch(o.layersPerEpoch),
+		o.With().Error("Could not retrieve active set size", log.Err(err), layer, layer.GetEpoch(),
 			log.FieldNamed("safe_layer_id", sl), log.FieldNamed("safe_epoch_id", safeEp))
->>>>>>> 2f831f3a
 		o.lock.Unlock()
 		return nil, err
 	}
