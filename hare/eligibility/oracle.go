package eligibility

import (
	"bytes"
	"crypto/sha256"
	"encoding/binary"
	"errors"
	"github.com/hashicorp/golang-lru"
	"github.com/nullstyle/go-xdr/xdr3"
	"github.com/spacemeshos/go-spacemesh/common/types"
	"github.com/spacemeshos/go-spacemesh/config"
	eCfg "github.com/spacemeshos/go-spacemesh/hare/eligibility/config"
	"github.com/spacemeshos/go-spacemesh/log"
	"math"
	"sync"
)

const vrfMsgCacheSize = 20 // numRounds per layer is <= 2. numConcurrentLayers<=10 (typically <=2) so numRounds*numConcurrentLayers <= 2*10 = 20 is a good upper bound
const activesCacheSize = 5 // we don't expect to handle more than two layers concurrently

var (
	errGenesis            = errors.New("no data about active nodes for genesis")
	errNoContextualBlocks = errors.New("no contextually valid blocks")
)

type valueProvider interface {
	Value(layer types.LayerID) (uint32, error)
}

// a func to retrieve the active set size for the provided layer
// this func is assumed to be cpu intensive and hence we cache its results
type activeSetFunc func(epoch types.EpochID, view map[types.BlockID]struct{}) (map[string]uint64, error)

type signer interface {
	Sign(msg []byte) ([]byte, error)
}

type goodBlocksProvider interface {
	ContextuallyValidBlock(layer types.LayerID) (map[types.BlockID]struct{}, error)
}

// a function to verify the message with the signature and its public key.
type verifierFunc = func(msg, sig, pub []byte) (bool, error)

// Oracle is the hare eligibility oracle
type Oracle struct {
	lock               sync.Mutex
	beacon             valueProvider
	getActiveSet       activeSetFunc
	vrfSigner          signer
	vrfVerifier        verifierFunc
	layersPerEpoch     uint16
	vrfMsgCache        addGet
	activesCache       addGet
	genesisTotalWeight uint64
	blocksProvider     goodBlocksProvider
	cfg                eCfg.Config
	log.Log
}

// Returns the relative layer id that w.h.p. we have agreement on its contextually valid blocks
// safe layer is defined to be the confidence param layers prior to the provided Layer
func safeLayer(layer types.LayerID, safetyParam types.LayerID) types.LayerID {
	if layer <= safetyParam { // assuming genesis is zero
		return config.Genesis
	}

	return layer - safetyParam
}

func roundedSafeLayer(layer types.LayerID, safetyParam types.LayerID,
	layersPerEpoch uint16, epochOffset types.LayerID) types.LayerID {

	sl := safeLayer(layer, safetyParam)
	if sl == config.Genesis {
		return config.Genesis
	}

	se := types.LayerID(sl.GetEpoch(layersPerEpoch)) // the safe epoch

	roundedLayer := se*types.LayerID(layersPerEpoch) + epochOffset
	if sl >= roundedLayer { // the safe layer is after the rounding threshold
		return roundedLayer // round to threshold
	}

	if roundedLayer <= types.LayerID(layersPerEpoch) { // we can't go before genesis
		return config.Genesis // just return genesis
	}

	// round to the previous epoch threshold
	return roundedLayer - types.LayerID(layersPerEpoch)
}

// New returns a new eligibility oracle instance.
func New(beacon valueProvider, activeSetFunc activeSetFunc, vrfVerifier verifierFunc, vrfSigner signer,
	layersPerEpoch uint16, genesisTotalWeight uint64, goodBlocksProvider goodBlocksProvider,
	cfg eCfg.Config, log log.Log) *Oracle {
	vmc, e := lru.New(vrfMsgCacheSize)
	if e != nil {
		log.Panic("Could not create lru cache err=%v", e)
	}

	ac, e := lru.New(activesCacheSize)
	if e != nil {
		log.Panic("Could not create lru cache err=%v", e)
	}

	return &Oracle{
		beacon:             beacon,
		getActiveSet:       activeSetFunc,
		vrfVerifier:        vrfVerifier,
		vrfSigner:          vrfSigner,
		layersPerEpoch:     layersPerEpoch,
		vrfMsgCache:        vmc,
		activesCache:       ac,
		genesisTotalWeight: genesisTotalWeight,
		blocksProvider:     goodBlocksProvider,
		cfg:                cfg,
		Log:                log,
	}
}

type vrfMessage struct {
	Beacon uint32
	Round  int32
	Layer  types.LayerID
}

func buildKey(l types.LayerID, r int32) [2]uint64 {
	return [2]uint64{uint64(l), uint64(r)}
}

// buildVRFMessage builds the VRF message used as input for the BLS (msg=Beacon##Layer##Round)
func (o *Oracle) buildVRFMessage(layer types.LayerID, round int32) ([]byte, error) {
	key := buildKey(layer, round)

	o.lock.Lock()

	// check cache
	if val, exist := o.vrfMsgCache.Get(key); exist {
		o.lock.Unlock()
		return val.([]byte), nil
	}

	// get value from Beacon
	v, err := o.beacon.Value(layer)
	if err != nil {
		o.With().Error("Could not get hare Beacon value", log.Err(err), layer, log.Int32("round", round))
		o.lock.Unlock()
		return nil, err
	}

	// marshal message
	var w bytes.Buffer
	msg := vrfMessage{Beacon: v, Round: round, Layer: layer}
	_, err = xdr.Marshal(&w, &msg)
	if err != nil {
		o.With().Error("Fatal: could not marshal xdr", log.Err(err))
		o.lock.Unlock()
		return nil, err
	}

	val := w.Bytes()
	o.vrfMsgCache.Add(key, val) // update cache

	o.lock.Unlock()
	return val, nil
}

func (o *Oracle) totalWeight(layer types.LayerID) (uint64, error) {
<<<<<<< HEAD
	actives, err := o.Actives(layer)
=======
	actives, err := o.actives(layer)
>>>>>>> c7887167
	if err != nil {
		if err == errGenesis { // we are in genesis
			return o.genesisTotalWeight, nil
		}

<<<<<<< HEAD
		o.With().Error("totalWeight erred while calling Actives func", log.Err(err), log.LayerID(uint64(layer)))
=======
		o.With().Error("totalWeight erred while calling actives func", log.Err(err), layer)
>>>>>>> c7887167
		return 0, err
	}

	var totalWeight uint64
	for _, w := range actives {
		totalWeight += w
	}
	return totalWeight, nil
}

// Eligible checks if ID is eligible on the given Layer where msg is the VRF message, sig is the role proof and assuming commSize as the expected committee size
func (o *Oracle) Eligible(layer types.LayerID, round int32, committeeSize int, id types.NodeID, sig []byte) (bool, error) {
	msg, err := o.buildVRFMessage(layer, round)
	if err != nil {
		o.Error("eligibility: could not build VRF message")
		return false, err
	}

	// validate message
	res, err := o.vrfVerifier(msg, sig, id.VRFPublicKey)
	if err != nil {
		o.Error("eligibility: VRF verification failed: %v", err)
		return false, err
	}
	if !res {
		o.With().Info("eligibility: a node did not pass VRF signature verification",
			id,
			layer)
		return false, nil
	}

	// get active set size
	totalWeight, err := o.totalWeight(layer)
	if err != nil {
		return false, err
	}

	// require totalWeight > 0
	if totalWeight == 0 {
		o.Warning("eligibility: active set size is zero")
		return false, errors.New("active set size is zero")
	}

	// calc hash & check threshold
	sha := sha256.Sum256(sig)
	shaUint32 := binary.LittleEndian.Uint32(sha[:4])
	// avoid division (no floating point) & do operations on uint64 to avoid overflow
	if totalWeight*uint64(shaUint32) > uint64(committeeSize)*uint64(math.MaxUint32) {
		o.With().Info("eligibility: node did not pass VRF eligibility threshold",
			id,
			log.Int("committee_size", committeeSize),
			log.Uint64("total_weight", totalWeight),
			log.Int32("round", round),
			layer)
		return false, nil
	}

	// lower or equal
	return true, nil
}

// Proof returns the role proof for the current Layer & Round
func (o *Oracle) Proof(layer types.LayerID, round int32) ([]byte, error) {
	msg, err := o.buildVRFMessage(layer, round)
	if err != nil {
		o.Error("Proof: could not build VRF message err=%v", err)
		return nil, err
	}

	sig, err := o.vrfSigner.Sign(msg)
	if err != nil {
		o.Error("Proof: could not sign VRF message err=%v", err)
		return nil, err
	}

	return sig, nil
}

// Returns a map of all active nodes in the specified layer id
<<<<<<< HEAD
func (o *Oracle) Actives(layer types.LayerID) (map[string]uint64, error) {
=======
func (o *Oracle) actives(layer types.LayerID) (map[string]uint64, error) {
>>>>>>> c7887167
	sl := roundedSafeLayer(layer, types.LayerID(o.cfg.ConfidenceParam), o.layersPerEpoch, types.LayerID(o.cfg.EpochOffset))
	safeEp := sl.GetEpoch(o.layersPerEpoch)

	// check genesis
	if safeEp.IsGenesis() {
		return nil, errGenesis
	}

	// lock until any return
	// note: no need to lock per safeEp - we do not expect many concurrent requests per safeEp (max two)
	o.lock.Lock()

	// check cache
	if val, exist := o.activesCache.Get(safeEp); exist {
		o.lock.Unlock()
		return val.(map[string]uint64), nil
	}

	// build a map of all blocks on the current layer
	mp, err := o.blocksProvider.ContextuallyValidBlock(sl)
	if err != nil {
		o.lock.Unlock()
		return nil, err
	}

	// no contextually valid blocks
	if len(mp) == 0 {
		o.With().Error("Could not calculate hare active set size: no contextually valid blocks",
			layer, layer.GetEpoch(o.layersPerEpoch),
			log.FieldNamed("safe_layer_id", sl), log.FieldNamed("safe_epoch_id", safeEp))
		o.lock.Unlock()
		return nil, errNoContextualBlocks
	}

	activeMap, err := o.getActiveSet(safeEp, mp)
	if err != nil {
		o.With().Error("Could not retrieve active set size", log.Err(err), layer, layer.GetEpoch(o.layersPerEpoch),
			log.FieldNamed("safe_layer_id", sl), log.FieldNamed("safe_epoch_id", safeEp))
		o.lock.Unlock()
		return nil, err
	}

	// update
	o.activesCache.Add(safeEp, activeMap)

	o.lock.Unlock()
	return activeMap, nil
}

// IsIdentityActiveOnConsensusView returns true if the provided identity is active on the consensus view derived
// from the specified layer, false otherwise.
func (o *Oracle) IsIdentityActiveOnConsensusView(edID string, layer types.LayerID) (bool, error) {
	actives, err := o.Actives(layer)
	if err != nil {
		if err == errGenesis { // we are in genesis
			return true, nil // all ids are active in genesis
		}

<<<<<<< HEAD
		o.With().Error("IsIdentityActiveOnConsensusView erred while calling Actives func",
			log.LayerID(uint64(layer)), log.Err(err))
=======
		o.With().Error("IsIdentityActiveOnConsensusView erred while calling actives func", layer, log.Err(err))
>>>>>>> c7887167
		return false, err
	}
	_, exist := actives[edID]

	return exist, nil
}<|MERGE_RESOLUTION|>--- conflicted
+++ resolved
@@ -168,21 +168,13 @@
 }
 
 func (o *Oracle) totalWeight(layer types.LayerID) (uint64, error) {
-<<<<<<< HEAD
 	actives, err := o.Actives(layer)
-=======
-	actives, err := o.actives(layer)
->>>>>>> c7887167
 	if err != nil {
 		if err == errGenesis { // we are in genesis
 			return o.genesisTotalWeight, nil
 		}
 
-<<<<<<< HEAD
-		o.With().Error("totalWeight erred while calling Actives func", log.Err(err), log.LayerID(uint64(layer)))
-=======
 		o.With().Error("totalWeight erred while calling actives func", log.Err(err), layer)
->>>>>>> c7887167
 		return 0, err
 	}
 
@@ -262,11 +254,7 @@
 }
 
 // Returns a map of all active nodes in the specified layer id
-<<<<<<< HEAD
 func (o *Oracle) Actives(layer types.LayerID) (map[string]uint64, error) {
-=======
-func (o *Oracle) actives(layer types.LayerID) (map[string]uint64, error) {
->>>>>>> c7887167
 	sl := roundedSafeLayer(layer, types.LayerID(o.cfg.ConfidenceParam), o.layersPerEpoch, types.LayerID(o.cfg.EpochOffset))
 	safeEp := sl.GetEpoch(o.layersPerEpoch)
 
@@ -325,12 +313,7 @@
 			return true, nil // all ids are active in genesis
 		}
 
-<<<<<<< HEAD
-		o.With().Error("IsIdentityActiveOnConsensusView erred while calling Actives func",
-			log.LayerID(uint64(layer)), log.Err(err))
-=======
 		o.With().Error("IsIdentityActiveOnConsensusView erred while calling actives func", layer, log.Err(err))
->>>>>>> c7887167
 		return false, err
 	}
 	_, exist := actives[edID]
