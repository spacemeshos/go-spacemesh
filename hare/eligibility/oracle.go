package eligibility

import (
	"bytes"
	"crypto/sha256"
	"encoding/binary"
	"errors"
	"github.com/hashicorp/golang-lru"
	"github.com/nullstyle/go-xdr/xdr3"
	"github.com/spacemeshos/go-spacemesh/common/types"
	eCfg "github.com/spacemeshos/go-spacemesh/hare/eligibility/config"
	"github.com/spacemeshos/go-spacemesh/log"
	"math"
	"sync"
)

const vrfMsgCacheSize = 20 // numRounds per layer is <= 2. numConcurrentLayers<=10 (typically <=2) so numRounds*numConcurrentLayers <= 2*10 = 20 is a good upper bound
const activesCacheSize = 5 // we don't expect to handle more than two layers concurrently

var (
	errGenesis            = errors.New("no data about active nodes for genesis")
	errNoContextualBlocks = errors.New("no contextually valid blocks")
)

type valueProvider interface {
	Value(layer types.LayerID) (uint32, error)
}

// a func to retrieve the active set size for the provided layer
// this func is assumed to be cpu intensive and hence we cache its results
type activeSetFunc func(epoch types.EpochID, blocks map[types.BlockID]struct{}) (map[string]struct{}, error)

type signer interface {
	Sign(msg []byte) ([]byte, error)
}

type goodBlocksProvider interface {
	ContextuallyValidBlock(layer types.LayerID) (map[types.BlockID]struct{}, error)
}

// a function to verify the message with the signature and its public key.
type verifierFunc = func(msg, sig, pub []byte) (bool, error)

// Oracle is the hare eligibility oracle
type Oracle struct {
	lock                 sync.Mutex
	beacon               valueProvider
	getActiveSet         activeSetFunc
	vrfSigner            signer
	vrfVerifier          verifierFunc
	layersPerEpoch       uint16
	vrfMsgCache          addGet
	activesCache         addGet
	genesisActiveSetSize int
	blocksProvider       goodBlocksProvider
	cfg                  eCfg.Config
	log.Log
}

// Returns the relative layer id that w.h.p. we have agreement on its contextually valid blocks
// safe layer is defined to be the confidence param layers prior to the provided Layer
func safeLayer(layer types.LayerID, safetyParam types.LayerID) types.LayerID {
	if layer <= safetyParam { // assuming genesis is zero
		return types.GetEffectiveGenesis()
	}

	return layer - safetyParam
}

func roundedSafeLayer(layer types.LayerID, safetyParam types.LayerID,
	layersPerEpoch uint16, epochOffset types.LayerID) types.LayerID {

	sl := safeLayer(layer, safetyParam)
	if sl == types.GetEffectiveGenesis() {
		return types.GetEffectiveGenesis()
	}

	se := types.LayerID(sl.GetEpoch()) // the safe epoch

	roundedLayer := se*types.LayerID(layersPerEpoch) + epochOffset
	if sl >= roundedLayer { // the safe layer is after the rounding threshold
		return roundedLayer // round to threshold
	}

	if roundedLayer <= types.LayerID(layersPerEpoch) { // we can't go before genesis
		return types.GetEffectiveGenesis() // just return genesis
	}

	// round to the previous epoch threshold
	return roundedLayer - types.LayerID(layersPerEpoch)
}

// New returns a new eligibility oracle instance.
func New(beacon valueProvider, activeSetFunc activeSetFunc, vrfVerifier verifierFunc, vrfSigner signer,
	layersPerEpoch uint16, genesisActiveSet int, goodBlocksProvider goodBlocksProvider,
	cfg eCfg.Config, log log.Log) *Oracle {
	vmc, e := lru.New(vrfMsgCacheSize)
	if e != nil {
		log.Panic("Could not create lru cache err=%v", e)
	}

	ac, e := lru.New(activesCacheSize)
	if e != nil {
		log.Panic("Could not create lru cache err=%v", e)
	}

	return &Oracle{
		beacon:               beacon,
		getActiveSet:         activeSetFunc,
		vrfVerifier:          vrfVerifier,
		vrfSigner:            vrfSigner,
		layersPerEpoch:       layersPerEpoch,
		vrfMsgCache:          vmc,
		activesCache:         ac,
		genesisActiveSetSize: genesisActiveSet,
		blocksProvider:       goodBlocksProvider,
		cfg:                  cfg,
		Log:                  log,
	}
}

type vrfMessage struct {
	Beacon uint32
	Round  int32
	Layer  types.LayerID
}

func buildKey(l types.LayerID, r int32) [2]uint64 {
	return [2]uint64{uint64(l), uint64(r)}
}

// buildVRFMessage builds the VRF message used as input for the BLS (msg=Beacon##Layer##Round)
func (o *Oracle) buildVRFMessage(layer types.LayerID, round int32) ([]byte, error) {
	key := buildKey(layer, round)

	o.lock.Lock()

	// check cache
	if val, exist := o.vrfMsgCache.Get(key); exist {
		o.lock.Unlock()
		return val.([]byte), nil
	}

	// get value from Beacon
	v, err := o.beacon.Value(layer)
	if err != nil {
		o.With().Error("Could not get hare Beacon value", log.Err(err), log.LayerID(uint64(layer)), log.Int32("round", round))
		o.lock.Unlock()
		return nil, err
	}

	// marshal message
	var w bytes.Buffer
	msg := vrfMessage{Beacon: v, Round: round, Layer: layer}
	_, err = xdr.Marshal(&w, &msg)
	if err != nil {
		o.With().Error("Fatal: could not marshal xdr", log.Err(err))
		o.lock.Unlock()
		return nil, err
	}

	val := w.Bytes()
	o.vrfMsgCache.Add(key, val) // update cache

	o.lock.Unlock()
	return val, nil
}

func (o *Oracle) activeSetSize(layer types.LayerID) (uint32, error) {
	actives, err := o.actives(layer)
	if err != nil {
		if err == errGenesis { // we are in genesis
			return uint32(o.genesisActiveSetSize), nil
		}

		o.With().Error("activeSetSize erred while calling actives func", log.Err(err), log.LayerID(uint64(layer)))
		return 0, err
	}

	return uint32(len(actives)), nil
}

// Eligible checks if ID is eligible on the given Layer where msg is the VRF message, sig is the role proof and assuming commSize as the expected committee size
func (o *Oracle) Eligible(layer types.LayerID, round int32, committeeSize int, id types.NodeID, sig []byte) (bool, error) {
	msg, err := o.buildVRFMessage(layer, round)
	if err != nil {
		o.Error("eligibility: could not build VRF message")
		return false, err
	}

	// validate message
	res, err := o.vrfVerifier(msg, sig, id.VRFPublicKey)
	if err != nil {
		o.Error("eligibility: VRF verification failed: %v", err)
		return false, err
	}
	if !res {
		o.With().Info("eligibility: a node did not pass VRF signature verification",
			id,
			layer)
		return false, nil
	}

	// get active set size
	activeSetSize, err := o.activeSetSize(layer)
	if err != nil {
		return false, err
	}

	// require activeSetSize > 0
	if activeSetSize == 0 {
		o.Warning("eligibility: active set size is zero")
		return false, errors.New("active set size is zero")
	}

	// calc hash & check threshold
	sha := sha256.Sum256(sig)
	shaUint32 := binary.LittleEndian.Uint32(sha[:4])
	// avoid division (no floating point) & do operations on uint64 to avoid overflow
	if uint64(activeSetSize)*uint64(shaUint32) > uint64(committeeSize)*uint64(math.MaxUint32) {
		o.With().Info("eligibility: node did not pass VRF eligibility threshold",
			id,
			log.Int("committee_size", committeeSize),
			log.Uint32("active_set_size", activeSetSize),
			log.Int32("round", round),
			layer)
		return false, nil
	}

	// lower or equal
	return true, nil
}

// Proof returns the role proof for the current Layer & Round
func (o *Oracle) Proof(layer types.LayerID, round int32) ([]byte, error) {
	msg, err := o.buildVRFMessage(layer, round)
	if err != nil {
		o.Error("Proof: could not build VRF message err=%v", err)
		return nil, err
	}

	sig, err := o.vrfSigner.Sign(msg)
	if err != nil {
		o.Error("Proof: could not sign VRF message err=%v", err)
		return nil, err
	}

	return sig, nil
}

// Returns a map of all active nodes in the specified layer id
func (o *Oracle) actives(layer types.LayerID) (map[string]struct{}, error) {
	sl := roundedSafeLayer(layer, types.LayerID(o.cfg.ConfidenceParam), o.layersPerEpoch, types.LayerID(o.cfg.EpochOffset))
	safeEp := sl.GetEpoch()

	// check genesis
	if safeEp.IsGenesis() {
		return nil, errGenesis
	}

	// lock until any return
	// note: no need to lock per safeEp - we do not expect many concurrent requests per safeEp (max two)
	o.lock.Lock()

	// check cache
	if val, exist := o.activesCache.Get(safeEp); exist {
		o.lock.Unlock()
		return val.(map[string]struct{}), nil
	}

	// build a map of all blocks on the current layer
	mp, err := o.blocksProvider.ContextuallyValidBlock(sl)
	if err != nil {
		o.lock.Unlock()
		return nil, err
	}

	// no contextually valid blocks
	if len(mp) == 0 {
		o.With().Error("Could not calculate hare active set size: no contextually valid blocks",
<<<<<<< HEAD
			log.Uint64("layer_id", uint64(layer)), log.Uint64("epoch_id", uint64(layer.GetEpoch())),
			log.Uint64("safe_layer_id", uint64(sl)), log.Uint64("safe_epoch_id", uint64(safeEp)))
=======
			layer,
			log.Uint64("epoch_id", uint64(layer.GetEpoch(o.layersPerEpoch))),
			log.Uint64("safe_layer_id", uint64(sl)),
			log.Uint64("safe_epoch_id", uint64(safeEp)))
>>>>>>> e8e51501
		o.lock.Unlock()
		return nil, errNoContextualBlocks
	}

	activeMap, err := o.getActiveSet(safeEp, mp)
	if err != nil {
		o.With().Error("Could not retrieve active set size", log.Err(err),
			log.Uint64("layer_id", uint64(layer)), log.Uint64("epoch_id", uint64(layer.GetEpoch())),
			log.Uint64("safe_layer_id", uint64(sl)), log.Uint64("safe_epoch_id", uint64(safeEp)))
		o.lock.Unlock()
		return nil, err
	}

	// update
	o.activesCache.Add(safeEp, activeMap)

	o.lock.Unlock()
	return activeMap, nil
}

// IsIdentityActiveOnConsensusView returns true if the provided identity is active on the consensus view derived
// from the specified layer, false otherwise.
func (o *Oracle) IsIdentityActiveOnConsensusView(edID string, layer types.LayerID) (bool, error) {
	actives, err := o.actives(layer)
	if err != nil {
		if err == errGenesis { // we are in genesis
			return true, nil // all ids are active in genesis
		}

		o.With().Error("IsIdentityActiveOnConsensusView erred while calling actives func",
			log.LayerID(uint64(layer)), log.Err(err))
		return false, err
	}
	_, exist := actives[edID]

	return exist, nil
}<|MERGE_RESOLUTION|>--- conflicted
+++ resolved
@@ -278,15 +278,10 @@
 	// no contextually valid blocks
 	if len(mp) == 0 {
 		o.With().Error("Could not calculate hare active set size: no contextually valid blocks",
-<<<<<<< HEAD
-			log.Uint64("layer_id", uint64(layer)), log.Uint64("epoch_id", uint64(layer.GetEpoch())),
-			log.Uint64("safe_layer_id", uint64(sl)), log.Uint64("safe_epoch_id", uint64(safeEp)))
-=======
 			layer,
-			log.Uint64("epoch_id", uint64(layer.GetEpoch(o.layersPerEpoch))),
+			log.Uint64("epoch_id", uint64(layer.GetEpoch())),
 			log.Uint64("safe_layer_id", uint64(sl)),
 			log.Uint64("safe_epoch_id", uint64(safeEp)))
->>>>>>> e8e51501
 		o.lock.Unlock()
 		return nil, errNoContextualBlocks
 	}
