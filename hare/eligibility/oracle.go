package eligibility

import (
	"bytes"
	"context"
	"errors"
	"fmt"
	"github.com/hashicorp/golang-lru"
	"github.com/nullstyle/go-xdr/xdr3"
	"github.com/spacemeshos/fixed"
	"github.com/spacemeshos/go-spacemesh/common/types"
	eCfg "github.com/spacemeshos/go-spacemesh/hare/eligibility/config"
	"github.com/spacemeshos/go-spacemesh/log"
	"sync"
)

const vrfMsgCacheSize = 20       // numRounds per layer is <= 2. numConcurrentLayers<=10 (typically <=2) so numRounds*numConcurrentLayers <= 2*10 = 20 is a good upper bound
const activesCacheSize = 5       // we don't expect to handle more than two layers concurrently
const maxSupportedN = 1073741824 // higher values result in an overflow

var (
	errGenesis = errors.New("no data about active nodes for genesis")
)

type valueProvider interface {
	Value(context.Context, types.EpochID) (uint32, error)
}

<<<<<<< HEAD
=======
// a func to retrieve the active set size for the provided layer
// this func is assumed to be cpu intensive and hence we cache its results
type activeSetFunc func(epoch types.EpochID, view map[types.BlockID]struct{}) (map[string]uint64, error)

>>>>>>> f9e4a4b3
type signer interface {
	Sign(msg []byte) []byte
}

type atxProvider interface {
	// ActiveSetFromBlocks gets the active set (node IDs) for a set of blocks
	ActiveSetFromBlocks(targetEpoch types.EpochID, blocks map[types.BlockID]struct{}) (map[string]struct{}, error)
	// GetEpochAtxs is used to get the tortoise active set for an epoch
	GetEpochAtxs(types.EpochID) []types.ATXID
	// GetAtxHeader returns the ATX header for an ATX ID
	GetAtxHeader(types.ATXID) (*types.ActivationTxHeader, error)
}

type meshProvider interface {
	// LayerContextuallyValidBlocks returns the set of contextually valid blocks from the mesh for a given layer
	LayerContextuallyValidBlocks(types.LayerID) (map[types.BlockID]struct{}, error)
}

// a function to verify the message with the signature and its public key.
type verifierFunc = func(pub, msg, sig []byte) bool

// Oracle is the hare eligibility oracle
type Oracle struct {
<<<<<<< HEAD
	lock                 sync.Mutex
	beacon               valueProvider
	atxdb                atxProvider
	meshdb               meshProvider
	vrfSigner            signer
	vrfVerifier          verifierFunc
	layersPerEpoch       uint16
	vrfMsgCache          addGet
	activesCache         addGet
	genesisActiveSetSize int
	hDist                int
	cfg                  eCfg.Config
=======
	lock               sync.Mutex
	beacon             valueProvider
	getActiveSet       activeSetFunc
	vrfSigner          signer
	vrfVerifier        verifierFunc
	layersPerEpoch     uint16
	spacePerUnit       uint64
	vrfMsgCache        addGet
	activesCache       addGet
	genesisTotalWeight uint64
	genesisMinerWeight uint64
	blocksProvider     goodBlocksProvider
	cfg                eCfg.Config
>>>>>>> f9e4a4b3
	log.Log
}

// Returns a range of safe layers that should be used to construct the Hare active set for a given target layer
// Safe layer is a layer prior to the input layer on which w.h.p. we have agreement (i.e., on its contextually valid
// blocks), defined to be confidence param number of layers prior to the input layer.
func safeLayerRange(
	targetLayer types.LayerID,
	safetyParam types.LayerID,
	layersPerEpoch types.LayerID,
	epochOffset types.LayerID,
) (safeLayerStart, safeLayerEnd types.LayerID) {
	// prevent overflow
	if targetLayer <= safetyParam {
		return types.GetEffectiveGenesis(), types.GetEffectiveGenesis()
	}
	safeLayer := targetLayer - safetyParam
	safeEpoch := safeLayer.GetEpoch()
	safeLayerStart = safeEpoch.FirstLayer()
	safeLayerEnd = safeLayerStart + epochOffset

	// If the safe layer is in the first epochOffset layers of an epoch,
	// return a range from the beginning of the previous epoch
	if safeLayer < safeLayerEnd {
		// prevent overflow
		if safeLayerStart <= layersPerEpoch {
			return types.GetEffectiveGenesis(), types.GetEffectiveGenesis()
		}
		safeLayerStart = safeLayerStart - layersPerEpoch
		safeLayerEnd = safeLayerEnd - layersPerEpoch
	}

	// If any portion of the range is in the genesis layers, just return the effective genesis
	if safeLayerStart <= types.GetEffectiveGenesis() {
		return types.GetEffectiveGenesis(), types.GetEffectiveGenesis()
	}

	return
}

// New returns a new eligibility oracle instance.
<<<<<<< HEAD
func New(
	beacon valueProvider,
	atxdb atxProvider,
	meshdb meshProvider,
	vrfVerifier verifierFunc,
	vrfSigner signer,
	layersPerEpoch uint16,
	genesisActiveSet int,
	hDist int,
	cfg eCfg.Config,
	logger log.Log) *Oracle {
	vmc, err := lru.New(vrfMsgCacheSize)
	if err != nil {
		logger.With().Panic("could not create lru cache", log.Err(err))
=======
func New(beacon valueProvider, activeSetFunc activeSetFunc, vrfVerifier verifierFunc, vrfSigner signer,
	layersPerEpoch uint16, spacePerUnit, genesisTotalWeight, genesisMinerWeight uint64, goodBlocksProvider goodBlocksProvider,
	cfg eCfg.Config, log log.Log) *Oracle {
	vmc, e := lru.New(vrfMsgCacheSize)
	if e != nil {
		log.Panic("Could not create lru cache err=%v", e)
>>>>>>> f9e4a4b3
	}

	ac, err := lru.New(activesCacheSize)
	if err != nil {
		logger.With().Panic("could not create lru cache", log.Err(err))
	}

	return &Oracle{
<<<<<<< HEAD
		beacon:               beacon,
		atxdb:                atxdb,
		meshdb:               meshdb,
		vrfVerifier:          vrfVerifier,
		vrfSigner:            vrfSigner,
		layersPerEpoch:       layersPerEpoch,
		vrfMsgCache:          vmc,
		activesCache:         ac,
		genesisActiveSetSize: genesisActiveSet,
		hDist:                hDist,
		cfg:                  cfg,
		Log:                  logger,
=======
		beacon:             beacon,
		getActiveSet:       activeSetFunc,
		vrfVerifier:        vrfVerifier,
		vrfSigner:          vrfSigner,
		layersPerEpoch:     layersPerEpoch,
		spacePerUnit:       spacePerUnit,
		vrfMsgCache:        vmc,
		activesCache:       ac,
		genesisTotalWeight: genesisTotalWeight,
		genesisMinerWeight: genesisMinerWeight,
		blocksProvider:     goodBlocksProvider,
		cfg:                cfg,
		Log:                log,
>>>>>>> f9e4a4b3
	}
}

type vrfMessage struct {
	Beacon uint32
	Round  int32
	Layer  types.LayerID
}

func buildKey(l types.LayerID, r int32) [2]uint64 {
	return [2]uint64{uint64(l), uint64(r)}
}

// buildVRFMessage builds the VRF message used as input for the BLS (msg=Beacon##Layer##Round)
func (o *Oracle) buildVRFMessage(ctx context.Context, layer types.LayerID, round int32) ([]byte, error) {
	key := buildKey(layer, round)

	o.lock.Lock()
	defer o.lock.Unlock()

	// check cache
	if val, exist := o.vrfMsgCache.Get(key); exist {
		return val.([]byte), nil
	}

	// get value from beacon
	v, err := o.beacon.Value(ctx, layer.GetEpoch())
	if err != nil {
		o.WithContext(ctx).With().Error("could not get hare beacon value for epoch",
			log.Err(err),
			layer,
			layer.GetEpoch(),
			log.Int32("round", round))
		return nil, err
	}

	// marshal message
	var w bytes.Buffer
	msg := vrfMessage{Beacon: v, Round: round, Layer: layer}
	if _, err := xdr.Marshal(&w, &msg); err != nil {
		o.WithContext(ctx).With().Error("could not marshal xdr", log.Err(err))
		return nil, err
	}

	val := w.Bytes()
	o.vrfMsgCache.Add(key, val) // update cache

	return val, nil
}

<<<<<<< HEAD
func (o *Oracle) activeSetSize(ctx context.Context, layer types.LayerID) (uint32, error) {
	actives, err := o.actives(ctx, layer)
=======
func (o *Oracle) totalWeight(layer types.LayerID) (uint64, error) {
	actives, err := o.actives(layer)
>>>>>>> f9e4a4b3
	if err != nil {
		if err == errGenesis { // we are in genesis
			return o.genesisTotalWeight, nil
		}

<<<<<<< HEAD
		o.WithContext(ctx).With().Error("error calling actives func", log.Err(err), layer)
=======
		o.With().Error("totalWeight erred while calling actives func", log.Err(err), layer)
>>>>>>> f9e4a4b3
		return 0, err
	}

	var totalWeight uint64
	for _, w := range actives {
		totalWeight += w
	}
	return totalWeight, nil
}

func (o *Oracle) minerWeight(layer types.LayerID, id types.NodeID) (uint64, error) {
	actives, err := o.actives(layer)
	if err != nil {
		if err == errGenesis { // we are in genesis
			return o.genesisMinerWeight, nil
		}

		o.With().Error("minerWeight erred while calling actives func", log.Err(err), layer)
		return 0, err
	}

	w, ok := actives[id.Key]
	if !ok {
		o.With().Debug("miner is not active in specified layer",
			log.Int("active_set_size", len(actives)),
			log.String("actives", fmt.Sprintf("%v", actives)),
			layer, log.String("id.Key", id.Key),
		)
		return 0, errors.New("miner is not active in specified layer")
	}
	return w, nil
}

func calcVrfFrac(vrfSig []byte) fixed.Fixed {
	return fixed.FracFromBytes(vrfSig[:8])
}

<<<<<<< HEAD
// Eligible checks if ID is eligible on the given layer where msg is the VRF message, sig is the role proof and assuming
// commSize as the expected committee size
func (o *Oracle) Eligible(
	ctx context.Context,
	layer types.LayerID,
	round int32,
	committeeSize int,
	id types.NodeID,
	sig []byte,
) (bool, error) {
	logger := o.WithContext(ctx).WithFields(
		layer,
		id,
		log.Int32("round", round),
		log.Int("committee_size", committeeSize))
	msg, err := o.buildVRFMessage(ctx, layer, round)
	if err != nil {
		logger.Error("eligibility: could not build vrf message")
		return false, err
	}

	// validate message
	if !o.vrfVerifier(id.VRFPublicKey, msg, sig) {
		logger.Info("eligibility: node did not pass vrf signature verification")
		return false, nil
	}

	// get active set size
	activeSetSize, err := o.activeSetSize(ctx, layer)
=======
func (o *Oracle) prepareEligibilityCheck(ctx context.Context, layer types.LayerID, round int32, committeeSize int,
	id types.NodeID, vrfSig []byte) (n int, p fixed.Fixed, vrfFrac fixed.Fixed, done bool, err error) {

	if committeeSize < 1 {
		o.Error("committee size must be positive (received %d)", committeeSize)
		return 0, fixed.Fixed{}, fixed.Fixed{}, true, nil
	}

	msg, err := o.buildVRFMessage(ctx, layer, round)
	if err != nil {
		o.Error("eligibility: could not build VRF message")
		return 0, fixed.Fixed{}, fixed.Fixed{}, true, err
	}

	// validate message
	if !o.vrfVerifier(id.VRFPublicKey, msg, vrfSig) {
		o.With().Info("eligibility: a node did not pass VRF signature verification",
			id,
			layer)
		return 0, fixed.Fixed{}, fixed.Fixed{}, true, nil
	}

	// get active set size
	totalWeight, err := o.totalWeight(layer)
>>>>>>> f9e4a4b3
	if err != nil {
		return 0, fixed.Fixed{}, fixed.Fixed{}, true, err
	}

<<<<<<< HEAD
	// this should never happen, because we should have already gotten an error, above
	if activeSetSize == 0 {
		logger.Error("eligibility: active set size is zero (but got no error from activeSetSize)")
		return false, errors.New("active set size is zero")
	}

	// calc hash & check threshold
	sha := sha256.Sum256(sig)
	shaUint32 := binary.LittleEndian.Uint32(sha[:4])
	// avoid division (no floating point) & do operations on uint64 to avoid overflow
	if uint64(activeSetSize)*uint64(shaUint32) > uint64(committeeSize)*uint64(math.MaxUint32) {
		logger.With().Info("eligibility: node did not pass vrf eligibility threshold",
			log.Uint32("active_set_size", activeSetSize))
		return false, nil
=======
	// require totalWeight > 0
	if totalWeight == 0 {
		o.Warning("eligibility: total weight is zero")
		return 0, fixed.Fixed{}, fixed.Fixed{}, true, errors.New("total weight is zero")
	}

	// calc hash & check threshold
	minerWeight, err := o.minerWeight(layer, id)
	if err != nil {
		return 0, fixed.Fixed{}, fixed.Fixed{}, true, err
>>>>>>> f9e4a4b3
	}

	minerUnits := minerWeight / o.spacePerUnit
	// TODO: Consider checking/disallowing space not in round units
	totalUnits := totalWeight / o.spacePerUnit
	// TODO: If space is not in round units, only consider the amount of space in round units for the total weight

	o.With().Info("prep",
		log.Uint64("minerWeight", minerWeight),
		log.Uint64("totalWeight", totalWeight),
		log.Uint64("o.spacePerUnit", o.spacePerUnit),
	)
	n = int(minerUnits)

	// ensure miner weight fits in int
	if uint64(n) != minerUnits {
		o.Panic(fmt.Sprintf("minerUnits overflows int (%d)", minerUnits))
	}

	// calc p
	if committeeSize > int(totalUnits) {
		o.With().Warning("committee size is greater than total units",
			log.Int("committeeSize", committeeSize),
			log.Uint64("totalUnits", totalUnits),
		)
		totalUnits *= uint64(committeeSize)
		n *= committeeSize
	}
	p = fixed.DivUint64(uint64(committeeSize), totalUnits)

	if minerUnits > maxSupportedN {
		return 0, fixed.Fixed{}, fixed.Fixed{}, false,
			fmt.Errorf("miner weight exceeds supported maximum (id: %v, weight: %d, units: %d, max: %d",
				id, minerWeight, minerUnits, maxSupportedN)
	}
	return n, p, calcVrfFrac(vrfSig), false, nil
}

// Validate validates the number of eligibilities of ID on the given Layer where msg is the VRF message, sig is the role
// proof and assuming commSize as the expected committee size.
func (o *Oracle) Validate(ctx context.Context, layer types.LayerID, round int32, committeeSize int, id types.NodeID, sig []byte, eligibilityCount uint16) (bool, error) {
	n, p, vrfFrac, done, err := o.prepareEligibilityCheck(ctx, layer, round, committeeSize, id, sig)
	if done || err != nil {
		return false, err
	}

	defer func() {
		if msg := recover(); msg != nil {
			o.With().Error("panic in Validate",
				log.String("msg", fmt.Sprint(msg)),
				log.Int("n", n),
				log.String("p", p.String()),
				log.String("vrfFrac", vrfFrac.String()),
			)
			o.Panic("%s", msg)
		}
	}()

	x := int(eligibilityCount)
	if !fixed.BinCDF(n, p, x-1).GreaterThan(vrfFrac) && vrfFrac.LessThan(fixed.BinCDF(n, p, x)) {
		return true, nil
	}
	o.With().Warning("eligibility: node did not pass vrf eligibility threshold",
		layer,
		log.Int32("round", round),
		log.Int("committee_size", committeeSize),
		id,
		log.Uint64("eligibilityCount", uint64(eligibilityCount)),
		log.Int("n", n),
		log.String("p", p.String()),
		log.String("vrfFrac", vrfFrac.String()),
		log.Int("x", x),
	)
	return false, nil
}

// CalcEligibility calculates the number of eligibilities of ID on the given Layer where msg is the VRF message, sig is
// the role proof and assuming commSize as the expected committee size.
func (o *Oracle) CalcEligibility(ctx context.Context, layer types.LayerID, round int32, committeeSize int,
	id types.NodeID, vrfSig []byte) (uint16, error) {

	n, p, vrfFrac, done, err := o.prepareEligibilityCheck(ctx, layer, round, committeeSize, id, vrfSig)
	if done {
		return 0, err
	}

	defer func() {
		if msg := recover(); msg != nil {
			o.With().Error("panic in CalcEligibility",
				layer, layer.GetEpoch(), log.Int32("round_id", round),
				log.String("msg", fmt.Sprint(msg)),
				log.Int("committeeSize", committeeSize),
				log.Int("n", n),
				log.String("p", fmt.Sprintf("%g", p.Float())),
				log.String("vrfFrac", fmt.Sprintf("%g", vrfFrac.Float())),
			)
			o.Panic("%s", msg)
		}
	}()

	o.With().Info("params",
		layer, layer.GetEpoch(), log.Int32("round_id", round),
		log.Int("committeeSize", committeeSize),
		log.Int("n", n),
		log.String("p", fmt.Sprintf("%g", p.Float())),
		log.String("vrfFrac", fmt.Sprintf("%g", vrfFrac.Float())),
	)

	for x := 0; x < n; x++ {
		if fixed.BinCDF(n, p, x).GreaterThan(vrfFrac) {
			return uint16(x), nil
		}
	}
	return uint16(n), nil
}

// Proof returns the role proof for the current Layer & Round
func (o *Oracle) Proof(ctx context.Context, layer types.LayerID, round int32) ([]byte, error) {
	msg, err := o.buildVRFMessage(ctx, layer, round)
	if err != nil {
		o.WithContext(ctx).With().Error("proof: could not build vrf message", log.Err(err))
		return nil, err
	}

	return o.vrfSigner.Sign(msg), nil
}

<<<<<<< HEAD
// Returns a map of all active node IDs in the specified layer id
func (o *Oracle) actives(ctx context.Context, targetLayer types.LayerID) (map[string]struct{}, error) {
	logger := o.WithContext(ctx).WithFields(
		log.FieldNamed("target_layer", targetLayer),
		log.FieldNamed("target_layer_epoch", targetLayer.GetEpoch()))
	logger.Debug("hare oracle getting active set")
=======
// Returns a map of all active nodes in the specified layer id
func (o *Oracle) actives(layer types.LayerID) (map[string]uint64, error) {
	sl := roundedSafeLayer(layer, types.LayerID(o.cfg.ConfidenceParam), o.layersPerEpoch, types.LayerID(o.cfg.EpochOffset))
	safeEp := sl.GetEpoch()

	o.With().Info("safe layer and epoch", sl, safeEp)
	// check genesis
	// genesis is for 3 epochs with hare since it can only count active identities found in blocks
	if safeEp < 3 {
		return nil, errGenesis
	}
>>>>>>> f9e4a4b3

	// lock until any return
	// note: no need to lock per safeEp - we do not expect many concurrent requests per safeEp (max two)
	o.lock.Lock()
	defer o.lock.Unlock()

<<<<<<< HEAD
	// we can't read blocks during genesis epochs as there are none
	if targetLayer.GetEpoch().IsGenesis() {
		return nil, errGenesis
=======
	// check cache
	if val, exist := o.activesCache.Get(safeEp); exist {
		return val.(map[string]uint64), nil
>>>>>>> f9e4a4b3
	}

	// check cache first
	if val, exist := o.activesCache.Get(targetLayer.GetEpoch()); exist {
		activeMap := val.(map[string]struct{})
		logger.With().Debug("found value in cache", log.Int("count", len(activeMap)))
		return activeMap, nil
	}

	// we first try to get the hare active set for a range of safe layers: start with the set of active blocks
	safeLayerStart, safeLayerEnd := safeLayerRange(
		targetLayer, types.LayerID(o.cfg.ConfidenceParam), types.LayerID(o.layersPerEpoch), types.LayerID(o.cfg.EpochOffset))
	logger.With().Debug("got safe layer range",
		log.FieldNamed("safe_layer_start", safeLayerStart),
		log.FieldNamed("safe_layer_end", safeLayerEnd),
		log.Uint64("confidence_param", o.cfg.ConfidenceParam),
		log.Int("epoch_offset", o.cfg.EpochOffset),
		log.Uint64("layers_per_epoch", uint64(o.layersPerEpoch)),
		log.FieldNamed("effective_genesis", types.GetEffectiveGenesis()))
	activeBlockIDs := make(map[types.BlockID]struct{})
	for layerID := safeLayerStart; layerID <= safeLayerEnd; layerID++ {
		layerBlockIDs, err := o.meshdb.LayerContextuallyValidBlocks(layerID)
		if err != nil {
			return nil, fmt.Errorf("error getting active blocks for layer %v for target layer %v: %w",
				layerID, targetLayer, err)
		}
		for blockID := range layerBlockIDs {
			activeBlockIDs[blockID] = struct{}{}
		}
	}
	logger.With().Debug("got blocks in safe layer range, reading active set from blocks",
		log.Int("count", len(activeBlockIDs)))

	// now read the set of ATXs referenced by these blocks
	// TODO: can the set of blocks ever span multiple epochs?
	hareActiveSet, err := o.atxdb.ActiveSetFromBlocks(safeLayerStart.GetEpoch(), activeBlockIDs)
	if err != nil {
		return nil, fmt.Errorf("error getting ATXs for target layer %v: %w", targetLayer, err)
	}

	if len(hareActiveSet) > 0 {
		logger.With().Debug("successfully got hare active set for layer range",
			log.Int("count", len(hareActiveSet)))
		o.activesCache.Add(targetLayer.GetEpoch(), hareActiveSet)
		return hareActiveSet, nil
	}

	// if we failed to get a Hare active set, we fall back on reading the Tortoise active set targeting this epoch
	logger.With().Warning("no hare active set for layer range, reading tortoise set for epoch instead",
		targetLayer.GetEpoch())
	atxs := o.atxdb.GetEpochAtxs(targetLayer.GetEpoch() - 1)
	logger.With().Debug("got tortoise atxs", log.Int("count", len(atxs)))
	if len(atxs) == 0 {
		return nil, fmt.Errorf("empty active set for layer %v in epoch %v",
			targetLayer, targetLayer.GetEpoch())
	}

	// extract the nodeIDs
	activeMap := make(map[string]struct{}, len(atxs))
	for _, atxid := range atxs {
		atx, err := o.atxdb.GetAtxHeader(atxid)
		if err != nil {
			return nil, fmt.Errorf("inconsistent state: error getting atx header %v for target layer %v: %w", atxid, targetLayer, err)
		}
		activeMap[atx.NodeID.Key] = struct{}{}
	}
	logger.With().Debug("got tortoise active set", log.Int("count", len(activeMap)))

	// update cache and return
	o.activesCache.Add(targetLayer.GetEpoch(), activeMap)
	return activeMap, nil
}

// IsIdentityActiveOnConsensusView returns true if the provided identity is active on the consensus view derived
// from the specified layer, false otherwise.
func (o *Oracle) IsIdentityActiveOnConsensusView(ctx context.Context, edID string, layer types.LayerID) (bool, error) {
	actives, err := o.actives(ctx, layer)
	if err != nil {
		if err == errGenesis { // we are in genesis
			return true, nil // all ids are active in genesis
		}

		o.WithContext(ctx).With().Error("method IsIdentityActiveOnConsensusView erred while calling actives func",
			layer, log.Err(err))
		return false, err
	}
	_, exist := actives[edID]
	return exist, nil
}<|MERGE_RESOLUTION|>--- conflicted
+++ resolved
@@ -26,20 +26,13 @@
 	Value(context.Context, types.EpochID) (uint32, error)
 }
 
-<<<<<<< HEAD
-=======
-// a func to retrieve the active set size for the provided layer
-// this func is assumed to be cpu intensive and hence we cache its results
-type activeSetFunc func(epoch types.EpochID, view map[types.BlockID]struct{}) (map[string]uint64, error)
-
->>>>>>> f9e4a4b3
 type signer interface {
 	Sign(msg []byte) []byte
 }
 
 type atxProvider interface {
-	// ActiveSetFromBlocks gets the active set (node IDs) for a set of blocks
-	ActiveSetFromBlocks(targetEpoch types.EpochID, blocks map[types.BlockID]struct{}) (map[string]struct{}, error)
+	// GetMinerWeightsInEpochFromView gets the active set (node IDs) for a set of blocks
+	GetMinerWeightsInEpochFromView(targetEpoch types.EpochID, blocks map[types.BlockID]struct{}) (map[string]uint64, error)
 	// GetEpochAtxs is used to get the tortoise active set for an epoch
 	GetEpochAtxs(types.EpochID) []types.ATXID
 	// GetAtxHeader returns the ATX header for an ATX ID
@@ -56,23 +49,10 @@
 
 // Oracle is the hare eligibility oracle
 type Oracle struct {
-<<<<<<< HEAD
-	lock                 sync.Mutex
-	beacon               valueProvider
-	atxdb                atxProvider
-	meshdb               meshProvider
-	vrfSigner            signer
-	vrfVerifier          verifierFunc
-	layersPerEpoch       uint16
-	vrfMsgCache          addGet
-	activesCache         addGet
-	genesisActiveSetSize int
-	hDist                int
-	cfg                  eCfg.Config
-=======
 	lock               sync.Mutex
 	beacon             valueProvider
-	getActiveSet       activeSetFunc
+	atxdb              atxProvider
+	meshdb             meshProvider
 	vrfSigner          signer
 	vrfVerifier        verifierFunc
 	layersPerEpoch     uint16
@@ -81,9 +61,7 @@
 	activesCache       addGet
 	genesisTotalWeight uint64
 	genesisMinerWeight uint64
-	blocksProvider     goodBlocksProvider
 	cfg                eCfg.Config
->>>>>>> f9e4a4b3
 	log.Log
 }
 
@@ -125,7 +103,6 @@
 }
 
 // New returns a new eligibility oracle instance.
-<<<<<<< HEAD
 func New(
 	beacon valueProvider,
 	atxdb atxProvider,
@@ -133,21 +110,12 @@
 	vrfVerifier verifierFunc,
 	vrfSigner signer,
 	layersPerEpoch uint16,
-	genesisActiveSet int,
-	hDist int,
+	spacePerUnit, genesisTotalWeight, genesisMinerWeight uint64,
 	cfg eCfg.Config,
 	logger log.Log) *Oracle {
 	vmc, err := lru.New(vrfMsgCacheSize)
 	if err != nil {
 		logger.With().Panic("could not create lru cache", log.Err(err))
-=======
-func New(beacon valueProvider, activeSetFunc activeSetFunc, vrfVerifier verifierFunc, vrfSigner signer,
-	layersPerEpoch uint16, spacePerUnit, genesisTotalWeight, genesisMinerWeight uint64, goodBlocksProvider goodBlocksProvider,
-	cfg eCfg.Config, log log.Log) *Oracle {
-	vmc, e := lru.New(vrfMsgCacheSize)
-	if e != nil {
-		log.Panic("Could not create lru cache err=%v", e)
->>>>>>> f9e4a4b3
 	}
 
 	ac, err := lru.New(activesCacheSize)
@@ -156,22 +124,9 @@
 	}
 
 	return &Oracle{
-<<<<<<< HEAD
-		beacon:               beacon,
-		atxdb:                atxdb,
-		meshdb:               meshdb,
-		vrfVerifier:          vrfVerifier,
-		vrfSigner:            vrfSigner,
-		layersPerEpoch:       layersPerEpoch,
-		vrfMsgCache:          vmc,
-		activesCache:         ac,
-		genesisActiveSetSize: genesisActiveSet,
-		hDist:                hDist,
-		cfg:                  cfg,
-		Log:                  logger,
-=======
 		beacon:             beacon,
-		getActiveSet:       activeSetFunc,
+		atxdb:              atxdb,
+		meshdb:             meshdb,
 		vrfVerifier:        vrfVerifier,
 		vrfSigner:          vrfSigner,
 		layersPerEpoch:     layersPerEpoch,
@@ -180,10 +135,8 @@
 		activesCache:       ac,
 		genesisTotalWeight: genesisTotalWeight,
 		genesisMinerWeight: genesisMinerWeight,
-		blocksProvider:     goodBlocksProvider,
 		cfg:                cfg,
-		Log:                log,
->>>>>>> f9e4a4b3
+		Log:                logger,
 	}
 }
 
@@ -234,23 +187,14 @@
 	return val, nil
 }
 
-<<<<<<< HEAD
-func (o *Oracle) activeSetSize(ctx context.Context, layer types.LayerID) (uint32, error) {
+func (o *Oracle) totalWeight(ctx context.Context, layer types.LayerID) (uint64, error) {
 	actives, err := o.actives(ctx, layer)
-=======
-func (o *Oracle) totalWeight(layer types.LayerID) (uint64, error) {
-	actives, err := o.actives(layer)
->>>>>>> f9e4a4b3
 	if err != nil {
 		if err == errGenesis { // we are in genesis
 			return o.genesisTotalWeight, nil
 		}
 
-<<<<<<< HEAD
-		o.WithContext(ctx).With().Error("error calling actives func", log.Err(err), layer)
-=======
-		o.With().Error("totalWeight erred while calling actives func", log.Err(err), layer)
->>>>>>> f9e4a4b3
+		o.WithContext(ctx).With().Error("totalWeight erred while calling actives func", log.Err(err), layer)
 		return 0, err
 	}
 
@@ -261,8 +205,8 @@
 	return totalWeight, nil
 }
 
-func (o *Oracle) minerWeight(layer types.LayerID, id types.NodeID) (uint64, error) {
-	actives, err := o.actives(layer)
+func (o *Oracle) minerWeight(ctx context.Context, layer types.LayerID, id types.NodeID) (uint64, error) {
+	actives, err := o.actives(ctx, layer)
 	if err != nil {
 		if err == errGenesis { // we are in genesis
 			return o.genesisMinerWeight, nil
@@ -288,93 +232,49 @@
 	return fixed.FracFromBytes(vrfSig[:8])
 }
 
-<<<<<<< HEAD
-// Eligible checks if ID is eligible on the given layer where msg is the VRF message, sig is the role proof and assuming
-// commSize as the expected committee size
-func (o *Oracle) Eligible(
-	ctx context.Context,
-	layer types.LayerID,
-	round int32,
-	committeeSize int,
-	id types.NodeID,
-	sig []byte,
-) (bool, error) {
+func (o *Oracle) prepareEligibilityCheck(ctx context.Context, layer types.LayerID, round int32, committeeSize int,
+	id types.NodeID, vrfSig []byte) (n int, p fixed.Fixed, vrfFrac fixed.Fixed, done bool, err error) {
 	logger := o.WithContext(ctx).WithFields(
 		layer,
 		id,
 		log.Int32("round", round),
 		log.Int("committee_size", committeeSize))
+
+	if committeeSize < 1 {
+		logger.Error("committee size must be positive (received %d)", committeeSize)
+		return 0, fixed.Fixed{}, fixed.Fixed{}, true, nil
+	}
+
 	msg, err := o.buildVRFMessage(ctx, layer, round)
 	if err != nil {
 		logger.Error("eligibility: could not build vrf message")
-		return false, err
-	}
-
-	// validate message
-	if !o.vrfVerifier(id.VRFPublicKey, msg, sig) {
-		logger.Info("eligibility: node did not pass vrf signature verification")
-		return false, nil
-	}
-
-	// get active set size
-	activeSetSize, err := o.activeSetSize(ctx, layer)
-=======
-func (o *Oracle) prepareEligibilityCheck(ctx context.Context, layer types.LayerID, round int32, committeeSize int,
-	id types.NodeID, vrfSig []byte) (n int, p fixed.Fixed, vrfFrac fixed.Fixed, done bool, err error) {
-
-	if committeeSize < 1 {
-		o.Error("committee size must be positive (received %d)", committeeSize)
-		return 0, fixed.Fixed{}, fixed.Fixed{}, true, nil
-	}
-
-	msg, err := o.buildVRFMessage(ctx, layer, round)
-	if err != nil {
-		o.Error("eligibility: could not build VRF message")
 		return 0, fixed.Fixed{}, fixed.Fixed{}, true, err
 	}
 
 	// validate message
 	if !o.vrfVerifier(id.VRFPublicKey, msg, vrfSig) {
-		o.With().Info("eligibility: a node did not pass VRF signature verification",
+		logger.With().Info("eligibility: a node did not pass vrf signature verification",
 			id,
 			layer)
 		return 0, fixed.Fixed{}, fixed.Fixed{}, true, nil
 	}
 
 	// get active set size
-	totalWeight, err := o.totalWeight(layer)
->>>>>>> f9e4a4b3
+	totalWeight, err := o.totalWeight(ctx, layer)
 	if err != nil {
 		return 0, fixed.Fixed{}, fixed.Fixed{}, true, err
 	}
 
-<<<<<<< HEAD
-	// this should never happen, because we should have already gotten an error, above
-	if activeSetSize == 0 {
-		logger.Error("eligibility: active set size is zero (but got no error from activeSetSize)")
-		return false, errors.New("active set size is zero")
-	}
-
-	// calc hash & check threshold
-	sha := sha256.Sum256(sig)
-	shaUint32 := binary.LittleEndian.Uint32(sha[:4])
-	// avoid division (no floating point) & do operations on uint64 to avoid overflow
-	if uint64(activeSetSize)*uint64(shaUint32) > uint64(committeeSize)*uint64(math.MaxUint32) {
-		logger.With().Info("eligibility: node did not pass vrf eligibility threshold",
-			log.Uint32("active_set_size", activeSetSize))
-		return false, nil
-=======
 	// require totalWeight > 0
 	if totalWeight == 0 {
-		o.Warning("eligibility: total weight is zero")
+		logger.Warning("eligibility: total weight is zero")
 		return 0, fixed.Fixed{}, fixed.Fixed{}, true, errors.New("total weight is zero")
 	}
 
 	// calc hash & check threshold
-	minerWeight, err := o.minerWeight(layer, id)
+	minerWeight, err := o.minerWeight(ctx, layer, id)
 	if err != nil {
 		return 0, fixed.Fixed{}, fixed.Fixed{}, true, err
->>>>>>> f9e4a4b3
 	}
 
 	minerUnits := minerWeight / o.spacePerUnit
@@ -382,7 +282,7 @@
 	totalUnits := totalWeight / o.spacePerUnit
 	// TODO: If space is not in round units, only consider the amount of space in round units for the total weight
 
-	o.With().Info("prep",
+	logger.With().Info("prep",
 		log.Uint64("minerWeight", minerWeight),
 		log.Uint64("totalWeight", totalWeight),
 		log.Uint64("o.spacePerUnit", o.spacePerUnit),
@@ -391,12 +291,12 @@
 
 	// ensure miner weight fits in int
 	if uint64(n) != minerUnits {
-		o.Panic(fmt.Sprintf("minerUnits overflows int (%d)", minerUnits))
+		logger.Panic(fmt.Sprintf("minerUnits overflows int (%d)", minerUnits))
 	}
 
 	// calc p
 	if committeeSize > int(totalUnits) {
-		o.With().Warning("committee size is greater than total units",
+		logger.With().Warning("committee size is greater than total units",
 			log.Int("committeeSize", committeeSize),
 			log.Uint64("totalUnits", totalUnits),
 		)
@@ -502,46 +402,26 @@
 	return o.vrfSigner.Sign(msg), nil
 }
 
-<<<<<<< HEAD
 // Returns a map of all active node IDs in the specified layer id
-func (o *Oracle) actives(ctx context.Context, targetLayer types.LayerID) (map[string]struct{}, error) {
+func (o *Oracle) actives(ctx context.Context, targetLayer types.LayerID) (map[string]uint64, error) {
 	logger := o.WithContext(ctx).WithFields(
 		log.FieldNamed("target_layer", targetLayer),
 		log.FieldNamed("target_layer_epoch", targetLayer.GetEpoch()))
 	logger.Debug("hare oracle getting active set")
-=======
-// Returns a map of all active nodes in the specified layer id
-func (o *Oracle) actives(layer types.LayerID) (map[string]uint64, error) {
-	sl := roundedSafeLayer(layer, types.LayerID(o.cfg.ConfidenceParam), o.layersPerEpoch, types.LayerID(o.cfg.EpochOffset))
-	safeEp := sl.GetEpoch()
-
-	o.With().Info("safe layer and epoch", sl, safeEp)
-	// check genesis
-	// genesis is for 3 epochs with hare since it can only count active identities found in blocks
-	if safeEp < 3 {
+
+	// we can't read blocks during genesis epochs as there are none
+	if targetLayer.GetEpoch().IsGenesis() {
 		return nil, errGenesis
 	}
->>>>>>> f9e4a4b3
 
 	// lock until any return
 	// note: no need to lock per safeEp - we do not expect many concurrent requests per safeEp (max two)
 	o.lock.Lock()
 	defer o.lock.Unlock()
 
-<<<<<<< HEAD
-	// we can't read blocks during genesis epochs as there are none
-	if targetLayer.GetEpoch().IsGenesis() {
-		return nil, errGenesis
-=======
-	// check cache
-	if val, exist := o.activesCache.Get(safeEp); exist {
-		return val.(map[string]uint64), nil
->>>>>>> f9e4a4b3
-	}
-
 	// check cache first
 	if val, exist := o.activesCache.Get(targetLayer.GetEpoch()); exist {
-		activeMap := val.(map[string]struct{})
+		activeMap := val.(map[string]uint64)
 		logger.With().Debug("found value in cache", log.Int("count", len(activeMap)))
 		return activeMap, nil
 	}
@@ -572,7 +452,7 @@
 
 	// now read the set of ATXs referenced by these blocks
 	// TODO: can the set of blocks ever span multiple epochs?
-	hareActiveSet, err := o.atxdb.ActiveSetFromBlocks(safeLayerStart.GetEpoch(), activeBlockIDs)
+	hareActiveSet, err := o.atxdb.GetMinerWeightsInEpochFromView(safeLayerStart.GetEpoch(), activeBlockIDs)
 	if err != nil {
 		return nil, fmt.Errorf("error getting ATXs for target layer %v: %w", targetLayer, err)
 	}
@@ -594,14 +474,14 @@
 			targetLayer, targetLayer.GetEpoch())
 	}
 
-	// extract the nodeIDs
-	activeMap := make(map[string]struct{}, len(atxs))
+	// extract the nodeIDs and weights
+	activeMap := make(map[string]uint64, len(atxs))
 	for _, atxid := range atxs {
-		atx, err := o.atxdb.GetAtxHeader(atxid)
+		atxHeader, err := o.atxdb.GetAtxHeader(atxid)
 		if err != nil {
 			return nil, fmt.Errorf("inconsistent state: error getting atx header %v for target layer %v: %w", atxid, targetLayer, err)
 		}
-		activeMap[atx.NodeID.Key] = struct{}{}
+		activeMap[atxHeader.NodeID.Key] = atxHeader.GetWeight()
 	}
 	logger.With().Debug("got tortoise active set", log.Int("count", len(activeMap)))
 
