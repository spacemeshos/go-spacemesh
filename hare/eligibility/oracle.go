--- conflicted
+++ resolved
@@ -515,15 +515,11 @@
 // IsIdentityActiveOnConsensusView returns true if the provided identity is active on the consensus view derived
 // from the specified layer, false otherwise.
 func (o *Oracle) IsIdentityActiveOnConsensusView(ctx context.Context, edID string, layer types.LayerID) (bool, error) {
-<<<<<<< HEAD
 	o.WithContext(ctx).With().Debug("hare oracle checking for active identity")
 	defer func() {
 		o.WithContext(ctx).With().Debug("hare oracle active identity check complete")
 	}()
-	actives, err := o.actives(layer)
-=======
 	actives, err := o.actives(ctx, layer)
->>>>>>> a0bcae0b
 	if err != nil {
 		if err == errGenesis { // we are in genesis
 			return true, nil // all ids are active in genesis
