package eligibility

import (
	"errors"
	"github.com/spacemeshos/go-spacemesh/amcl/BLS381"
	"github.com/spacemeshos/go-spacemesh/common/types"
	"github.com/spacemeshos/go-spacemesh/config"
	eCfg "github.com/spacemeshos/go-spacemesh/hare/eligibility/config"
	"github.com/spacemeshos/go-spacemesh/log"
	"github.com/stretchr/testify/assert"
	"github.com/stretchr/testify/require"
	"math/rand"
	"strconv"
	"sync"
	"testing"
	"time"
)

const defSafety = types.LayerID(25)
const defLayersPerEpoch = 10
const defNonGenesisLayer = defLayersPerEpoch*2 + 1

var someErr = errors.New("some error")
var myErr = errors.New("my error")
var cfg = eCfg.Config{25, 30}
var genActive = 5

type mockBlocksProvider struct {
	mp map[types.BlockID]struct{}
}

func (mbp mockBlocksProvider) ContextuallyValidBlock(layer types.LayerID) (map[types.BlockID]struct{}, error) {
	if mbp.mp == nil {
		mbp.mp = make(map[types.BlockID]struct{})
		block1 := types.NewExistingBlock(0, []byte("some data"))
		mbp.mp[block1.Id()] = struct{}{}
	}
	return mbp.mp, nil
}

type mockValueProvider struct {
	val uint32
	err error
}

func (mvp *mockValueProvider) Value(layer types.LayerID) (uint32, error) {
	return mvp.val, mvp.err
}

type mockActiveSetProvider struct {
	size int
}

func (m *mockActiveSetProvider) ActiveSet(epoch types.EpochId, blocks map[types.BlockID]struct{}) (map[string]struct{}, error) {
	return createMapWithSize(m.size), nil
}

func buildVerifier(result bool, err error) verifierFunc {
	return func(msg, sig []byte, pub []byte) (bool, error) {
		return result, err
	}
}

type mockSigner struct {
	sig []byte
	err error
}

func (s *mockSigner) Sign(msg []byte) ([]byte, error) {
	return s.sig, s.err
}

type mockCacher struct {
	data   map[interface{}]interface{}
	numAdd int
	numGet int
	mutex  sync.Mutex
}

func newMockCasher() *mockCacher {
	return &mockCacher{make(map[interface{}]interface{}), 0, 0, sync.Mutex{}}
}

func (mc *mockCacher) Add(key, value interface{}) (evicted bool) {
	mc.mutex.Lock()
	defer mc.mutex.Unlock()

	_, evicted = mc.data[key]
	mc.data[key] = value
	mc.numAdd++
	return evicted
}

func (mc *mockCacher) Get(key interface{}) (value interface{}, ok bool) {
	mc.mutex.Lock()
	defer mc.mutex.Unlock()

	v, ok := mc.data[key]
	mc.numGet++
	return v, ok
}

func TestOracle_BuildVRFMessage(t *testing.T) {
	r := require.New(t)
	o := Oracle{vrfMsgCache: newMockCasher(), Log: log.NewDefault(t.Name())}
	o.beacon = &mockValueProvider{1, someErr}
	_, err := o.buildVRFMessage(types.LayerID(1), 1)
	r.Equal(someErr, err)

	o.beacon = &mockValueProvider{1, nil}
	m, err := o.buildVRFMessage(1, 2)
	r.NoError(err)
	m2, ok := o.vrfMsgCache.Get(buildKey(1, 2))
	r.True(ok)
	r.Equal(m, m2) // check same as in cache

	// check not same for different round
	m4, err := o.buildVRFMessage(1, 3)
	r.NoError(err)
	r.NotEqual(m, m4)

	// check not same for different layer
	m5, err := o.buildVRFMessage(2, 2)
	r.NoError(err)
	r.NotEqual(m, m5)

	o.beacon = &mockValueProvider{5, nil} // set different value
	m3, err := o.buildVRFMessage(1, 2)
	r.NoError(err)
	r.Equal(m, m3) // check same result (from cache)
}

func TestOracle_buildVRFMessageConcurrency(t *testing.T) {
	r := require.New(t)
	o := New(&mockValueProvider{1, nil}, (&mockActiveSetProvider{10}).ActiveSet, buildVerifier(true, nil), &mockSigner{[]byte{1, 2, 3}, nil}, 5, 5, mockBlocksProvider{}, cfg, log.NewDefault(t.Name()))
	mCache := newMockCasher()
	o.vrfMsgCache = mCache

	total := 1000
	wg := sync.WaitGroup{}
	for i := 0; i < total; i++ {
		wg.Add(1)
		go func(x int) {
<<<<<<< HEAD
			_, err := o.buildVRFMessage(1, int32(i%10))
=======
			_, err := o.buildVRFMessage(1, int32(x%10))
>>>>>>> 4ed4e2c6
			r.NoError(err)
			wg.Done()
		}(i)
	}

	wg.Wait()
	r.Equal(10, mCache.numAdd)
}

func TestOracle_IsEligible(t *testing.T) {
	o := New(&mockValueProvider{1, nil}, nil, nil, nil, 0, genActive, mockBlocksProvider{}, cfg, log.NewDefault(t.Name()))
	o.layersPerEpoch = 10
	o.vrfVerifier = buildVerifier(false, someErr)
	res, err := o.Eligible(types.LayerID(1), 0, 1, types.NodeId{}, []byte{})
	assert.NotNil(t, err)
	assert.False(t, res)

	o.vrfVerifier = buildVerifier(true, nil)
	o.getActiveSet = (&mockActiveSetProvider{10}).ActiveSet
	res, err = o.Eligible(types.LayerID(50), 1, 0, types.NodeId{}, []byte{})
	assert.Nil(t, err)
	assert.False(t, res)

	o.getActiveSet = (&mockActiveSetProvider{0}).ActiveSet
	res, err = o.Eligible(types.LayerID(cfg.ConfidenceParam+11), 1, 0, types.NodeId{}, []byte{})
	assert.NotNil(t, err)
	assert.Equal(t, "active set size is zero", err.Error())
	assert.False(t, res)

	o.getActiveSet = (&mockActiveSetProvider{10}).ActiveSet
	res, err = o.Eligible(types.LayerID(50), 1, 10, types.NodeId{}, []byte{})
	assert.Nil(t, err)
	assert.True(t, res)
}

func Test_safeLayer(t *testing.T) {
	const safety = 25
	assert.Equal(t, config.Genesis, safeLayer(1, safety))
	assert.Equal(t, types.LayerID(100-safety), safeLayer(100, safety))
}

func Test_ZeroParticipants(t *testing.T) {
	o := New(&mockValueProvider{1, nil}, (&mockActiveSetProvider{5}).ActiveSet, buildVerifier(true, nil), &mockSigner{}, defLayersPerEpoch, genActive, mockBlocksProvider{}, cfg, log.NewDefault(t.Name()))
	res, err := o.Eligible(1, 0, 0, types.NodeId{Key: ""}, []byte{1})
	assert.Nil(t, err)
	assert.False(t, res)
}

func Test_AllParticipants(t *testing.T) {
	o := New(&mockValueProvider{1, nil}, (&mockActiveSetProvider{5}).ActiveSet, buildVerifier(true, nil), &mockSigner{}, 10, genActive, mockBlocksProvider{}, cfg, log.NewDefault(t.Name()))
	res, err := o.Eligible(0, 0, 5, types.NodeId{Key: ""}, []byte{1})
	assert.Nil(t, err)
	assert.True(t, res)
}

func genBytes() []byte {
	rnd := make([]byte, 1000)
	rand.Seed(time.Now().UnixNano())
	rand.Read(rnd)

	return rnd
}

func Test_ExpectedCommitteeSize(t *testing.T) {
	setSize := 1024
	commSize := 1000
	o := New(&mockValueProvider{1, nil}, (&mockActiveSetProvider{setSize}).ActiveSet, buildVerifier(true, nil), &mockSigner{}, 10, genActive, mockBlocksProvider{}, cfg, log.NewDefault(t.Name()))
	count := 0
	for i := 0; i < setSize; i++ {
		res, err := o.Eligible(0, 0, commSize, types.NodeId{Key: ""}, genBytes())
		assert.Nil(t, err)
		if res {
			count++
		}
	}

	dev := 10 * commSize / 100
	cond := count > commSize-dev && count < commSize+dev
	assert.True(t, cond)
}

type mockBufferedActiveSetProvider struct {
	size map[types.EpochId]int
}

func (m *mockBufferedActiveSetProvider) ActiveSet(epoch types.EpochId, blocks map[types.BlockID]struct{}) (map[string]struct{}, error) {
	v, ok := m.size[epoch]
	if !ok {
		return createMapWithSize(0), errors.New("no instance")
	}

	return createMapWithSize(v), nil
}

func createMapWithSize(n int) map[string]struct{} {
	m := make(map[string]struct{})
	for i := 0; i < n; i++ {
		m[strconv.Itoa(i)] = struct{}{}
	}

	return m
}

func Test_ActiveSetSize(t *testing.T) {
	t.Skip()
	m := make(map[types.EpochId]int)
	m[types.EpochId(19)] = 2
	m[types.EpochId(29)] = 3
	m[types.EpochId(39)] = 5
	o := New(&mockValueProvider{1, nil}, (&mockBufferedActiveSetProvider{m}).ActiveSet, buildVerifier(true, nil), &mockSigner{}, 10, genActive, mockBlocksProvider{}, cfg, log.NewDefault(t.Name()))
	// TODO: remove this comment after inception problem is addressed
	//assert.Equal(t, o.getActiveSet.ActiveSet(0), o.activeSetSize(1))
	l := 19 + defSafety
	assertActiveSetSize(t, o, 2, l)
	assertActiveSetSize(t, o, 3, l+10)
	assertActiveSetSize(t, o, 5, l+20)

	// create error
	o.getActiveSet = func(epoch types.EpochId, blocks map[types.BlockID]struct{}) (map[string]struct{}, error) {

		return createMapWithSize(5), errors.New("fake err")
	}
	activeSetSize, err := o.activeSetSize(l + 19)
	assert.Error(t, err)
	assert.Equal(t, uint32(0), activeSetSize)
}

func assertActiveSetSize(t *testing.T, o *Oracle, expected uint32, l types.LayerID) {
	activeSetSize, err := o.activeSetSize(l)
	assert.NoError(t, err)
	assert.Equal(t, expected, activeSetSize)
}

func Test_BlsSignVerify(t *testing.T) {
	pr, pu := BLS381.GenKeyPair(BLS381.DefaultSeed())
	sr := BLS381.NewBlsSigner(pr)
	o := New(&mockValueProvider{1, nil}, (&mockActiveSetProvider{10}).ActiveSet, BLS381.Verify2, sr, 10, genActive, mockBlocksProvider{}, cfg, log.NewDefault(t.Name()))
	id := types.NodeId{Key: "abc", VRFPublicKey: pu}
	proof, err := o.Proof(1, 1)
	assert.Nil(t, err)
	res, err := o.Eligible(1, 1, 10, id, proof)
	assert.Nil(t, err)
	assert.True(t, res)
}

func TestOracle_Proof(t *testing.T) {
	o := New(&mockValueProvider{0, myErr}, (&mockActiveSetProvider{10}).ActiveSet, buildVerifier(true, nil), &mockSigner{}, 10, genActive, mockBlocksProvider{}, cfg, log.NewDefault(t.Name()))
	sig, err := o.Proof(2, 3)
	assert.Nil(t, sig)
	assert.NotNil(t, err)
	assert.Equal(t, myErr, err)
	o.beacon = &mockValueProvider{0, nil}
	o.vrfSigner = &mockSigner{nil, myErr}
	sig, err = o.Proof(2, 3)
	assert.Nil(t, sig)
	assert.NotNil(t, err)
	assert.Equal(t, myErr, err)
	mySig := []byte{1, 2}
	o.vrfSigner = &mockSigner{mySig, nil}
	sig, err = o.Proof(2, 3)
	assert.Nil(t, err)
	assert.Equal(t, mySig, sig)
}

func TestOracle_Eligible(t *testing.T) {
	o := New(&mockValueProvider{0, myErr}, (&mockActiveSetProvider{10}).ActiveSet, buildVerifier(true, nil), &mockSigner{}, 10, genActive, mockBlocksProvider{}, cfg, log.NewDefault(t.Name()))
	res, err := o.Eligible(1, 2, 3, types.NodeId{}, []byte{})
	assert.False(t, res)
	assert.NotNil(t, err)
	assert.Equal(t, myErr, err)

	o.beacon = &mockValueProvider{0, nil}
	o.vrfVerifier = buildVerifier(false, nil)
	res, err = o.Eligible(1, 2, 3, types.NodeId{}, []byte{})
	assert.False(t, res)
	assert.Nil(t, err)
}

func TestOracle_activeSetSizeCache(t *testing.T) {
	r := require.New(t)
	o := New(&mockValueProvider{1, nil}, nil, nil, nil, 5, genActive, mockBlocksProvider{}, cfg, log.NewDefault(t.Name()))
	o.getActiveSet = func(epoch types.EpochId, blocks map[types.BlockID]struct{}) (map[string]struct{}, error) {
		return createMapWithSize(17), nil
	}
	v1, e := o.activeSetSize(defSafety + 100)
	r.NoError(e)

	o.getActiveSet = func(epoch types.EpochId, blocks map[types.BlockID]struct{}) (map[string]struct{}, error) {
		return createMapWithSize(19), nil
	}
	v2, e := o.activeSetSize(defSafety + 100)
	r.NoError(e)
	r.Equal(v1, v2)
}

func TestOracle_roundedSafeLayer(t *testing.T) {
	const offset = 3
	r := require.New(t)
	v := roundedSafeLayer(1, 1, 1, offset)
	r.Equal(config.Genesis, v)
	v = roundedSafeLayer(1, 5, 1, offset)
	r.Equal(config.Genesis, v)
	v = roundedSafeLayer(50, 5, 10, offset)
	r.Equal(types.LayerID(43), v)
	v = roundedSafeLayer(2, 1, 4, 2)
	r.Equal(config.Genesis, v)
	v = roundedSafeLayer(10, 1, 4, offset)
	r.Equal(types.LayerID(4+offset), v)

	// examples
	// sl is after rounded layer
	v = roundedSafeLayer(11, 5, 5, 1)
	r.Equal(types.LayerID(6), v)
	// sl is before rounded layer
	v = roundedSafeLayer(11, 5, 5, 3)
	r.Equal(types.LayerID(3), v)
}

func TestOracle_actives(t *testing.T) {
	r := require.New(t)
	o := New(&mockValueProvider{1, nil}, nil, nil, nil, 5, genActive, mockBlocksProvider{}, cfg, log.NewDefault(t.Name()))
	_, err := o.actives(1)
	r.EqualError(err, errGenesis.Error())

	o.blocksProvider = mockBlocksProvider{mp: make(map[types.BlockID]struct{})}
	_, err = o.actives(100)
	r.EqualError(err, errNoContextualBlocks.Error())

	o.blocksProvider = mockBlocksProvider{}
	mp := createMapWithSize(9)
	o.getActiveSet = func(epoch types.EpochId, blocks map[types.BlockID]struct{}) (map[string]struct{}, error) {
		return mp, nil
	}
	o.activesCache = newMockCasher()
	v, err := o.actives(100)
	r.NoError(err)
	v2, err := o.actives(100)
	r.NoError(err)
	r.Equal(v, v2)
	for k := range mp {
		_, exist := v[k]
		r.True(exist)
	}

	o.getActiveSet = func(epoch types.EpochId, blocks map[types.BlockID]struct{}) (map[string]struct{}, error) {
		return createMapWithSize(9), someErr
	}
	_, err = o.actives(200)
	r.Equal(someErr, err)
}

func TestOracle_concurrentActives(t *testing.T) {
	r := require.New(t)
	o := New(&mockValueProvider{1, nil}, nil, nil, nil, 5, genActive, mockBlocksProvider{}, cfg, log.NewDefault(t.Name()))

	mc := newMockCasher()
	o.activesCache = mc
	mp := createMapWithSize(9)
	o.getActiveSet = func(epoch types.EpochId, blocks map[types.BlockID]struct{}) (map[string]struct{}, error) {
		return mp, nil
	}

	// outstanding probability for concurrent access to calc active set size
	for i := 0; i < 100; i++ {
		go o.actives(100)
	}

	// make sure we wait at least two calls duration
	o.actives(100)
	o.actives(100)

	r.Equal(1, mc.numAdd)
}

type bProvider struct {
	mp map[types.LayerID]map[types.BlockID]struct{}
}

func (p *bProvider) ContextuallyValidBlock(layer types.LayerID) (map[types.BlockID]struct{}, error) {
	if mp, exist := p.mp[layer]; exist {
		return mp, nil
	}

	return nil, errors.New("does not exist")
}

func TestOracle_activesSafeLayer(t *testing.T) {
	r := require.New(t)
	o := New(&mockValueProvider{1, nil}, nil, nil, nil, 2, genActive, mockBlocksProvider{}, eCfg.Config{ConfidenceParam: 2, EpochOffset: 0}, log.NewDefault(t.Name()))
	mp := createMapWithSize(9)
	o.activesCache = newMockCasher()
	lyr := types.LayerID(10)
	rsl := roundedSafeLayer(lyr, types.LayerID(o.cfg.ConfidenceParam), o.layersPerEpoch, types.LayerID(o.cfg.EpochOffset))
	o.getActiveSet = func(epoch types.EpochId, blocks map[types.BlockID]struct{}) (map[string]struct{}, error) {
		ep := rsl.GetEpoch(o.layersPerEpoch)
		r.Equal(ep, epoch)
		return mp, nil
	}

	bmp := make(map[types.LayerID]map[types.BlockID]struct{})
	mp2 := make(map[types.BlockID]struct{})
	block1 := types.NewExistingBlock(0, []byte("some data"))
	mp2[block1.Id()] = struct{}{}
	bmp[rsl] = mp2
	o.blocksProvider = &bProvider{bmp}
	mpRes, err := o.actives(lyr)
	r.NotNil(mpRes)
	r.NoError(err)
}

func TestOracle_IsIdentityActive(t *testing.T) {
	r := require.New(t)
	o := New(&mockValueProvider{1, nil}, nil, nil, nil, 5, genActive, mockBlocksProvider{}, cfg, log.NewDefault(t.Name()))
	mp := make(map[string]struct{})
	edid := "11111"
	mp[edid] = struct{}{}
	o.getActiveSet = func(epoch types.EpochId, blocks map[types.BlockID]struct{}) (map[string]struct{}, error) {
		return mp, nil
	}
	v, err := o.IsIdentityActiveOnConsensusView("22222", 1)
	r.NoError(err)
	r.True(v)

	o.getActiveSet = func(epoch types.EpochId, blocks map[types.BlockID]struct{}) (map[string]struct{}, error) {
		return mp, someErr
	}
	_, err = o.IsIdentityActiveOnConsensusView("22222", 100)
	r.Equal(someErr, err)

	o.getActiveSet = func(epoch types.EpochId, blocks map[types.BlockID]struct{}) (map[string]struct{}, error) {
		return mp, nil
	}

	v, err = o.IsIdentityActiveOnConsensusView("22222", 100)
	r.NoError(err)
	r.False(v)

	v, err = o.IsIdentityActiveOnConsensusView(edid, 100)
	r.NoError(err)
	r.True(v)
}

func TestOracle_Eligible2(t *testing.T) {
	o := New(&mockValueProvider{1, nil}, nil, nil, nil, 5, genActive, mockBlocksProvider{}, cfg, log.NewDefault(t.Name()))
	o.getActiveSet = func(epoch types.EpochId, blocks map[types.BlockID]struct{}) (map[string]struct{}, error) {
		return createMapWithSize(9), someErr
	}
	o.vrfVerifier = func(msg, sig, pub []byte) (bool, error) {
		return true, nil
	}
	_, err := o.Eligible(100, 1, 1, types.NodeId{}, []byte{})
	assert.Equal(t, someErr, err)
}<|MERGE_RESOLUTION|>--- conflicted
+++ resolved
@@ -141,11 +141,7 @@
 	for i := 0; i < total; i++ {
 		wg.Add(1)
 		go func(x int) {
-<<<<<<< HEAD
-			_, err := o.buildVRFMessage(1, int32(i%10))
-=======
 			_, err := o.buildVRFMessage(1, int32(x%10))
->>>>>>> 4ed4e2c6
 			r.NoError(err)
 			wg.Done()
 		}(i)
