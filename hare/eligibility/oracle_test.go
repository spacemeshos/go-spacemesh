--- conflicted
+++ resolved
@@ -167,9 +167,8 @@
 	r := require.New(t)
 	o := defaultOracle(t)
 	o.vrfVerifier = buildVerifier(false, errFoo)
-<<<<<<< HEAD
-
-	res, err := o.CalcEligibility(types.LayerID(1), 0, 1, types.NodeID{}, []byte{})
+
+	res, err := o.CalcEligibility(context.TODO(), types.LayerID(1), 0, 1, types.NodeID{}, []byte{})
 
 	r.EqualError(err, errFoo.Error())
 	r.Equal(uint16(0), res)
@@ -180,32 +179,10 @@
 	o := defaultOracle(t)
 	o.beacon = &mockValueProvider{0, errFoo}
 
-	res, err := o.CalcEligibility(types.LayerID(1), 0, 1, types.NodeID{}, []byte{})
+	res, err := o.CalcEligibility(context.TODO(), types.LayerID(1), 0, 1, types.NodeID{}, []byte{})
 
 	r.EqualError(err, errFoo.Error())
 	r.Equal(uint16(0), res)
-=======
-	res, err := o.Eligible(context.TODO(), types.LayerID(1), 0, 1, types.NodeID{}, []byte{})
-	assert.NotNil(t, err)
-	assert.False(t, res)
-
-	o.vrfVerifier = buildVerifier(true, nil)
-	o.getActiveSet = (&mockActiveSetProvider{10}).ActiveSet
-	res, err = o.Eligible(context.TODO(), types.LayerID(50), 1, 0, types.NodeID{}, []byte{})
-	assert.Nil(t, err)
-	assert.False(t, res)
-
-	o.getActiveSet = (&mockActiveSetProvider{0}).ActiveSet
-	res, err = o.Eligible(context.TODO(), types.LayerID(cfg.ConfidenceParam*2+11), 1, 0, types.NodeID{}, []byte{})
-	assert.NotNil(t, err)
-	assert.Equal(t, "active set size is zero", err.Error())
-	assert.False(t, res)
-
-	o.getActiveSet = (&mockActiveSetProvider{10}).ActiveSet
-	res, err = o.Eligible(context.TODO(), types.LayerID(50), 1, 10, types.NodeID{}, []byte{})
-	assert.Nil(t, err)
-	assert.True(t, res)
->>>>>>> 55957a81
 }
 
 func TestOracle_CalcEligibility_ErrorFromActiveSet(t *testing.T) {
@@ -221,13 +198,12 @@
 	r.Equal(uint16(0), res)
 }
 
-<<<<<<< HEAD
 func TestOracle_CalcEligibility_ZeroTotalWeight(t *testing.T) {
 	r := require.New(t)
 	o := defaultOracle(t)
 	o.getActiveSet = (&mockActiveSetProvider{0}).ActiveSet
 
-	res, err := o.CalcEligibility(types.LayerID(cfg.ConfidenceParam*2+11), 0, 1, types.NodeID{}, []byte{})
+	res, err := o.CalcEligibility(context.TODO(), types.LayerID(cfg.ConfidenceParam*2+11), 0, 1, types.NodeID{}, []byte{})
 
 	r.EqualError(err, "total weight is zero")
 	r.Equal(uint16(0), res)
@@ -250,20 +226,6 @@
 		r.NoError(err)
 		r.Equal(uint16(0), res)
 	}
-=======
-func Test_ZeroParticipants(t *testing.T) {
-	o := New(&mockValueProvider{1, nil}, (&mockActiveSetProvider{5}).ActiveSet, buildVerifier(true, nil), &mockSigner{}, defLayersPerEpoch, genActive, mockBlocksProvider{}, cfg, log.NewDefault(t.Name()))
-	res, err := o.Eligible(context.TODO(), 1, 0, 0, types.NodeID{Key: ""}, []byte{1})
-	assert.Nil(t, err)
-	assert.False(t, res)
-}
-
-func Test_AllParticipants(t *testing.T) {
-	o := New(&mockValueProvider{1, nil}, (&mockActiveSetProvider{5}).ActiveSet, buildVerifier(true, nil), &mockSigner{}, 10, genActive, mockBlocksProvider{}, cfg, log.NewDefault(t.Name()))
-	res, err := o.Eligible(context.TODO(), 0, 0, 5, types.NodeID{Key: ""}, []byte{1})
-	assert.Nil(t, err)
-	assert.True(t, res)
->>>>>>> 55957a81
 }
 
 func TestOracle_CalcEligibility(t *testing.T) {
@@ -281,7 +243,7 @@
 		r.Equal(64, n)
 		nodeID := types.NodeID{Key: pubkey}
 
-		res, err := o.CalcEligibility(types.LayerID(50), 1, committeeSize, nodeID, sig)
+		res, err := o.CalcEligibility(context.TODO(), types.LayerID(50), 1, committeeSize, nodeID, sig)
 		r.NoError(err)
 
 		valid, err := o.Validate(types.LayerID(50), 1, committeeSize, nodeID, sig, res)
@@ -301,7 +263,6 @@
 	// anything higher than 6% and it's usually under 3%.
 }
 
-<<<<<<< HEAD
 func BenchmarkOracle_CalcEligibility(b *testing.B) {
 	r := require.New(b)
 
@@ -325,18 +286,6 @@
 			valid, err := o.Validate(types.LayerID(50), 1, committeeSize, nodeID, sig, res)
 			r.NoError(err)
 			r.True(valid)
-=======
-func Test_ExpectedCommitteeSize(t *testing.T) {
-	setSize := 1024
-	commSize := 1000
-	o := New(&mockValueProvider{1, nil}, (&mockActiveSetProvider{setSize}).ActiveSet, buildVerifier(true, nil), &mockSigner{}, 10, genActive, mockBlocksProvider{}, cfg, log.NewDefault(t.Name()))
-	count := 0
-	for i := 0; i < setSize; i++ {
-		res, err := o.Eligible(context.TODO(), 0, 0, commSize, types.NodeID{Key: ""}, genBytes())
-		assert.Nil(t, err)
-		if res {
-			count++
->>>>>>> 55957a81
 		}
 
 		eligibilityCount += res
@@ -410,7 +359,6 @@
 
 func Test_BlsSignVerify(t *testing.T) {
 	pr, pu := BLS381.GenKeyPair(BLS381.DefaultSeed())
-<<<<<<< HEAD
 	o := defaultOracle(t)
 	getActiveSet := func(types.EpochID, map[types.BlockID]struct{}) (map[string]uint64, error) {
 		return map[string]uint64{
@@ -422,7 +370,7 @@
 	o.vrfVerifier = BLS381.Verify2
 	o.vrfSigner = BLS381.NewBlsSigner(pr)
 	id := types.NodeID{Key: "my_key", VRFPublicKey: pu}
-	proof, err := o.Proof(50, 1)
+	proof, err := o.Proof(context.TODO(), 50, 1)
 	assert.NoError(t, err)
 
 	res, err := o.CalcEligibility(50, 1, 10, id, proof)
@@ -437,22 +385,7 @@
 func TestOracle_Proof(t *testing.T) {
 	o := defaultOracle(t)
 	o.beacon = &mockValueProvider{0, errMy}
-	sig, err := o.Proof(2, 3)
-=======
-	sr := BLS381.NewBlsSigner(pr)
-	o := New(&mockValueProvider{1, nil}, (&mockActiveSetProvider{10}).ActiveSet, BLS381.Verify2, sr, 10, genActive, mockBlocksProvider{}, cfg, log.NewDefault(t.Name()))
-	id := types.NodeID{Key: "abc", VRFPublicKey: pu}
-	proof, err := o.Proof(context.TODO(), 1, 1)
-	assert.Nil(t, err)
-	res, err := o.Eligible(context.TODO(), 1, 1, 10, id, proof)
-	assert.Nil(t, err)
-	assert.True(t, res)
-}
-
-func TestOracle_Proof(t *testing.T) {
-	o := New(&mockValueProvider{0, errMy}, (&mockActiveSetProvider{10}).ActiveSet, buildVerifier(true, nil), &mockSigner{}, 10, genActive, mockBlocksProvider{}, cfg, log.NewDefault(t.Name()))
 	sig, err := o.Proof(context.TODO(), 2, 3)
->>>>>>> 55957a81
 	assert.Nil(t, sig)
 	assert.EqualError(t, err, errMy.Error())
 
@@ -469,23 +402,6 @@
 	assert.Equal(t, mySig, sig)
 }
 
-<<<<<<< HEAD
-=======
-func TestOracle_Eligible(t *testing.T) {
-	o := New(&mockValueProvider{0, errMy}, (&mockActiveSetProvider{10}).ActiveSet, buildVerifier(true, nil), &mockSigner{}, 10, genActive, mockBlocksProvider{}, cfg, log.NewDefault(t.Name()))
-	res, err := o.Eligible(context.TODO(), 1, 2, 3, types.NodeID{}, []byte{})
-	assert.False(t, res)
-	assert.NotNil(t, err)
-	assert.Equal(t, errMy, err)
-
-	o.beacon = &mockValueProvider{0, nil}
-	o.vrfVerifier = buildVerifier(false, nil)
-	res, err = o.Eligible(context.TODO(), 1, 2, 3, types.NodeID{}, []byte{})
-	assert.False(t, res)
-	assert.Nil(t, err)
-}
-
->>>>>>> 55957a81
 func TestOracle_activeSetSizeCache(t *testing.T) {
 	r := require.New(t)
 	o := New(&mockValueProvider{1, nil}, nil, nil, nil, 5, 1, genWeight, 1, mockBlocksProvider{}, cfg, log.NewDefault(t.Name()))
@@ -689,7 +605,6 @@
 	if diff < 0 {
 		diff = -diff
 	}
-<<<<<<< HEAD
 	t.Logf("diff=%d (%g%% of committeeSize)", diff, 100*float64(diff)/float64(committeeSize))
 	r.Less(diff, committeeSize/10) // up to 10% difference
 	// While it's theoretically possible to get a result higher than 10%, I've run this many times and haven't seen
@@ -710,8 +625,4 @@
 			fixed.BinCDF(n, p, x)
 		}
 	})
-=======
-	_, err := o.Eligible(context.TODO(), 100, 1, 1, types.NodeID{}, []byte{})
-	assert.Equal(t, errFoo, err)
->>>>>>> 55957a81
 }