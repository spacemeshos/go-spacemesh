package eligibility

import (
	"context"
	"errors"
	"math/rand"
	"strconv"
	"sync"
	"testing"
	"time"

	"github.com/golang/mock/gomock"
	"github.com/spacemeshos/fixed"
	"github.com/spacemeshos/go-scale/tester"
	"github.com/stretchr/testify/require"

	"github.com/spacemeshos/go-spacemesh/common/types"
	"github.com/spacemeshos/go-spacemesh/common/util"
	"github.com/spacemeshos/go-spacemesh/datastore"
	"github.com/spacemeshos/go-spacemesh/hare/eligibility/config"
	"github.com/spacemeshos/go-spacemesh/hare/eligibility/mocks"
	"github.com/spacemeshos/go-spacemesh/log/logtest"
	"github.com/spacemeshos/go-spacemesh/signing"
	"github.com/spacemeshos/go-spacemesh/sql"
	"github.com/spacemeshos/go-spacemesh/sql/atxs"
	"github.com/spacemeshos/go-spacemesh/sql/ballots"
	smocks "github.com/spacemeshos/go-spacemesh/system/mocks"
)

const (
	defLayersPerEpoch uint32 = 10
	confidenceParam   uint32 = 25
	epochOffset       uint32 = 3
)

type testOracle struct {
	*Oracle
	mBeacon *smocks.MockBeaconGetter
}

func defaultOracle(t testing.TB) *testOracle {
	types.SetLayersPerEpoch(defLayersPerEpoch)
	lg := logtest.New(t)
	cdb := datastore.NewCachedDB(sql.InMemory(), lg)
	mb := smocks.NewMockBeaconGetter(gomock.NewController(t))
	to := &testOracle{
		Oracle:  New(mb, cdb, buildVerifier(true), nil, defLayersPerEpoch, config.Config{ConfidenceParam: confidenceParam, EpochOffset: epochOffset}, lg),
		mBeacon: mb,
	}
	return to
}

func createLayerData(tb testing.TB, cdb *datastore.CachedDB, lid types.LayerID, beacon types.Beacon, numMiners int) {
	tb.Helper()

	activeSet := types.RandomActiveSet(numMiners)
	start, end := safeLayerRange(lid, confidenceParam, defLayersPerEpoch, epochOffset)
	for lyr := start; !lyr.After(end); lyr = lyr.Add(1) {
		for _, atx := range activeSet {
			b := types.RandomBallot()
			b.LayerIndex = lyr
			b.AtxID = atx
			b.RefBallot = types.EmptyBallotID
			b.EpochData = &types.EpochData{ActiveSet: activeSet, Beacon: beacon}
			_ = b.Initialize() // this ballot is not signed, but we don't care about the error
			require.NoError(tb, ballots.Add(cdb, b))
		}
	}

	prevEpoch := lid.GetEpoch() - 1
	createActiveSet(tb, cdb, prevEpoch.FirstLayer(), activeSet)
}

func createActiveSet(tb testing.TB, cdb *datastore.CachedDB, lid types.LayerID, activeSet []types.ATXID) {
	for i, id := range activeSet {
		hdr := types.ActivationTxHeader{
			NIPostChallenge: types.NIPostChallenge{
				NodeID:     types.BytesToNodeID([]byte(strconv.Itoa(i))),
				PubLayerID: lid,
			},
			NumUnits: uint32(i + 1),
		}
<<<<<<< HEAD
=======
		hdr.Verify(0, 1)
>>>>>>> 4bc7a5ec
		atx := &types.ActivationTx{InnerActivationTx: types.InnerActivationTx{ActivationTxHeader: hdr}}
		atx.SetID(&id)
		require.NoError(tb, atxs.Add(cdb, atx, time.Now()))
	}
}

func beaconWithValOne() types.Beacon {
	return types.Beacon{1, 0, 0, 0}
}

func createMapWithSize(n int) map[types.NodeID]uint64 {
	m := make(map[types.NodeID]uint64)
	for i := 0; i < n; i++ {
		m[types.BytesToNodeID([]byte(strconv.Itoa(i)))] = uint64(i + 1)
	}
	return m
}

func buildVerifier(result bool) verifierFunc {
	return func(pub, msg, sig []byte) bool {
		return result
	}
}

func TestCalcEligibility_ZeroCommittee(t *testing.T) {
	o := defaultOracle(t)
	nid := types.NodeID{1, 1}
	res, err := o.CalcEligibility(context.TODO(), types.NewLayerID(50), 1, 0, nid, []byte{})
	require.ErrorIs(t, err, errZeroCommitteeSize)
	require.Equal(t, 0, int(res))
}

func TestCalcEligibility_BeaconFailure(t *testing.T) {
	o := defaultOracle(t)
	nid := types.NodeID{1, 1}
	layer := types.NewLayerID(50)
	errUnknown := errors.New("unknown")
	o.mBeacon.EXPECT().GetBeacon(layer.GetEpoch()).Return(types.EmptyBeacon, errUnknown).Times(1)

	res, err := o.CalcEligibility(context.TODO(), layer, 0, 1, nid, []byte{})
	require.ErrorIs(t, err, errUnknown)
	require.Equal(t, 0, int(res))
}

func TestCalcEligibility_VerifyFailure(t *testing.T) {
	o := defaultOracle(t)
	nid := types.NodeID{1, 1}
	layer := types.NewLayerID(50)
	o.mBeacon.EXPECT().GetBeacon(layer.GetEpoch()).Return(types.RandomBeacon(), nil).Times(1)

	o.vrfVerifier = buildVerifier(false)
	res, err := o.CalcEligibility(context.TODO(), layer, 0, 1, nid, []byte{})
	require.NoError(t, err)
	require.Equal(t, 0, int(res))
}

func TestCalcEligibility_EmptyActiveSet(t *testing.T) {
	o := defaultOracle(t)
	nid := types.NodeID{1, 1}
	layer := types.NewLayerID(40)
	start, end := safeLayerRange(layer, confidenceParam, defLayersPerEpoch, epochOffset)
	require.Equal(t, start, end)

	beacon := types.RandomBeacon()
	o.mBeacon.EXPECT().GetBeacon(layer.GetEpoch()).Return(beacon, nil).Times(1)
	o.mBeacon.EXPECT().GetBeacon(start.GetEpoch()).Return(beacon, nil).Times(1)
	numMiners := 5
	activeSet := types.RandomActiveSet(numMiners)
	for _, atx := range activeSet {
		b := types.RandomBallot()
		b.AtxID = atx
		b.RefBallot = types.EmptyBallotID
		b.EpochData = &types.EpochData{ActiveSet: activeSet, Beacon: beacon}
		_ = b.Initialize()
		require.NoError(t, ballots.Add(o.cdb, b))
	}
	res, err := o.CalcEligibility(context.TODO(), layer, 1, 1, nid, []byte{})
	require.ErrorIs(t, err, errEmptyActiveSet)
	require.Equal(t, 0, int(res))
}

func TestCalcEligibility_EligibleFromHareActiveSet(t *testing.T) {
	o := defaultOracle(t)
	layer := types.NewLayerID(50)
	beacon := beaconWithValOne()
	createLayerData(t, o.cdb, layer, beacon, 5)
	o.mBeacon.EXPECT().GetBeacon(layer.GetEpoch()).Return(beacon, nil).Times(1)
	start, _ := safeLayerRange(layer, confidenceParam, defLayersPerEpoch, epochOffset)
	o.mBeacon.EXPECT().GetBeacon(start.GetEpoch()).Return(beacon, nil).Times(1)

	sigs := map[string]uint16{
		"0516a574aef37257d6811ea53ef55d4cbb0e14674900a0d5165bd6742513840d02442d979fdabc7059645d1e8f8a0f44d0db2aa90f23374dd74a3636d4ecdab7": 1,
		"73929b4b69090bb6133e2f8cd73989b35228e7e6d8c6745e4100d9c5eb48ca2624ee2889e55124195a130f74ea56e53a73a1c4dee60baa13ad3b1c0ed4f80d9c": 0,
		"e2c27ad65b752b763173b588518764b6c1e42896d57e0eabef9bcac68e07b87729a4ef9e5f17d8c1cb34ffd0d65ee9a7e63e63b77a7bcab1140a76fc04c271de": 0,
		"384460966938c87644987fe00c0f9d4f9a5e2dcd4bdc08392ed94203895ba325036725a22346e35aa707993babef716aa1b6b3dfc653a44cb23ac8f743cbbc3d": 1,
		"15c5f565a75888970059b070bfaed1998a9d423ddac9f6af83da51db02149044ea6aeb86294341c7a950ac5de2855bbebc11cc28b02c08bc903e4cf41439717d": 1,
	}
	for hex, exp := range sigs {
		sig := util.Hex2Bytes(hex)
		nid := types.BytesToNodeID([]byte("0"))
		res, err := o.CalcEligibility(context.TODO(), layer, 1, 10, nid, sig)
		require.NoError(t, err, hex)
		require.Equal(t, exp, res, hex)
	}
}

func TestCalcEligibility_EligibleFromTortoiseActiveSet(t *testing.T) {
	o := defaultOracle(t)
	layer := types.NewLayerID(40)
	beacon := beaconWithValOne()
	start, end := safeLayerRange(layer, confidenceParam, defLayersPerEpoch, epochOffset)
	require.Equal(t, start, end)

	sigs := map[string]uint16{
		"0516a574aef37257d6811ea53ef55d4cbb0e14674900a0d5165bd6742513840d02442d979fdabc7059645d1e8f8a0f44d0db2aa90f23374dd74a3636d4ecdab7": 1,
		"73929b4b69090bb6133e2f8cd73989b35228e7e6d8c6745e4100d9c5eb48ca2624ee2889e55124195a130f74ea56e53a73a1c4dee60baa13ad3b1c0ed4f80d9c": 0,
		"e2c27ad65b752b763173b588518764b6c1e42896d57e0eabef9bcac68e07b87729a4ef9e5f17d8c1cb34ffd0d65ee9a7e63e63b77a7bcab1140a76fc04c271de": 0,
		"384460966938c87644987fe00c0f9d4f9a5e2dcd4bdc08392ed94203895ba325036725a22346e35aa707993babef716aa1b6b3dfc653a44cb23ac8f743cbbc3d": 1,
		"15c5f565a75888970059b070bfaed1998a9d423ddac9f6af83da51db02149044ea6aeb86294341c7a950ac5de2855bbebc11cc28b02c08bc903e4cf41439717d": 1,
	}
	numMiners := 5
	o.mBeacon.EXPECT().GetBeacon(layer.GetEpoch()).Return(beacon, nil).Times(1)
	// there is no cache for tortoise active set. so each signature will cause 2 calls to GetBeacon()
	o.mBeacon.EXPECT().GetBeacon(start.GetEpoch()).Return(beacon, nil).Times(2 * numMiners)
	activeSet := types.RandomActiveSet(numMiners)
	// there is no cache for tortoise active set. so each signature will cause 2 calls to GetEpochAtxs() and 2*numMiners calls to GetAtxHeader()
	prevEpoch := layer.GetEpoch() - 1
	createActiveSet(t, o.cdb, prevEpoch.FirstLayer(), activeSet)
	for hex, exp := range sigs {
		sig := util.Hex2Bytes(hex)
		nid := types.BytesToNodeID([]byte("0"))
		res, err := o.CalcEligibility(context.TODO(), layer, 1, 10, nid, sig)
		require.NoError(t, err, hex)
		require.Equal(t, exp, res, hex)
	}
}

func TestCalcEligibility_WithSpaceUnits(t *testing.T) {
	r := require.New(t)
	numOfMiners := 50
	committeeSize := 800

	o := defaultOracle(t)
	layer := types.NewLayerID(50)
	beacon := beaconWithValOne()
	createLayerData(t, o.cdb, layer, beacon, numOfMiners)
	o.mBeacon.EXPECT().GetBeacon(layer.GetEpoch()).Return(beacon, nil).Times(1)
	start, _ := safeLayerRange(layer, confidenceParam, defLayersPerEpoch, epochOffset)
	o.mBeacon.EXPECT().GetBeacon(start.GetEpoch()).Return(beacon, nil).Times(1)

	var eligibilityCount uint16
	sig := make([]byte, 80)
	for nodeID := range createMapWithSize(numOfMiners) {
		_, err := rand.Read(sig)
		r.NoError(err)

		res, err := o.CalcEligibility(context.TODO(), layer, 1, committeeSize, nodeID, sig)
		r.NoError(err)

		valid, err := o.Validate(context.TODO(), layer, 1, committeeSize, nodeID, sig, res)
		r.NoError(err)
		r.True(valid)

		eligibilityCount += res
	}

	diff := committeeSize - int(eligibilityCount)
	if diff < 0 {
		diff = -diff
	}
	t.Logf("diff=%d (%g%% of committeeSize)", diff, 100*float64(diff)/float64(committeeSize))
	r.Less(diff, committeeSize/10) // up to 10% difference
	// While it's theoretically possible to get a result higher than 10%, I've run this many times and haven't seen
	// anything higher than 6% and it's usually under 3%.
}

func Test_CalcEligibility_MainnetParams(t *testing.T) {
	r := require.New(t)
	numOfMiners := 2000
	committeeSize := 800
	rng := rand.New(rand.NewSource(999))

	o := defaultOracle(t)
	layer := types.NewLayerID(50)
	beacon := types.RandomBeacon()
	createLayerData(t, o.cdb, layer, beacon, numOfMiners)
	o.mBeacon.EXPECT().GetBeacon(layer.GetEpoch()).Return(beacon, nil).Times(1)
	start, _ := safeLayerRange(layer, confidenceParam, defLayersPerEpoch, epochOffset)
	o.mBeacon.EXPECT().GetBeacon(start.GetEpoch()).Return(beacon, nil).Times(1)

	var eligibilityCount uint16
	sig := make([]byte, 64)
	for i := 0; i < numOfMiners; i++ {
		n, err := rng.Read(sig)
		r.NoError(err)
		r.Equal(64, n)
		nodeID := types.BytesToNodeID([]byte(strconv.Itoa(i)))

		res, err := o.CalcEligibility(context.TODO(), layer, 1, committeeSize, nodeID, sig)
		r.NoError(err)

		valid, err := o.Validate(context.TODO(), layer, 1, committeeSize, nodeID, sig, res)
		r.NoError(err)
		r.True(valid)

		eligibilityCount += res
	}

	diff := committeeSize - int(eligibilityCount)
	if diff < 0 {
		diff = -diff
	}
	t.Logf("diff=%d (%g%% of committeeSize)", diff, 100*float64(diff)/float64(committeeSize))
	r.Less(diff, committeeSize/10) // up to 10% difference
	// While it's theoretically possible to get a result higher than 10%, I've run this many times and haven't seen
	// anything higher than 6% and it's usually under 3%.
}

func BenchmarkOracle_CalcEligibility(b *testing.B) {
	r := require.New(b)

	o := defaultOracle(b)
	numOfMiners := 2000
	committeeSize := 800

	layer := types.NewLayerID(50)
	beacon := types.RandomBeacon()
	createLayerData(b, o.cdb, layer, beacon, numOfMiners)
	o.mBeacon.EXPECT().GetBeacon(layer.GetEpoch()).Return(beacon, nil).Times(1)
	start, _ := safeLayerRange(layer, confidenceParam, defLayersPerEpoch, epochOffset)
	o.mBeacon.EXPECT().GetBeacon(start.GetEpoch()).Return(beacon, nil).Times(1)

	var eligibilityCount uint16
	sig := make([]byte, 64)

	var nodeIDs []types.NodeID
	for pubkey := range createMapWithSize(b.N) {
		nodeIDs = append(nodeIDs, pubkey)
	}
	b.ResetTimer()
	for _, nodeID := range nodeIDs {
		res, err := o.CalcEligibility(context.TODO(), layer, 1, committeeSize, nodeID, sig)

		if err == nil {
			valid, err := o.Validate(context.TODO(), layer, 1, committeeSize, nodeID, sig, res)
			r.NoError(err)
			r.True(valid)
		}

		eligibilityCount += res
	}
}

func Test_VrfSignVerify(t *testing.T) {
	// eligibility of the proof depends on the identity
	rng := rand.New(rand.NewSource(2))

	o := defaultOracle(t)
	o.vrfSigner = signing.NewEdSignerFromRand(rng).VRFSigner()
	nid := types.BytesToNodeID(o.vrfSigner.PublicKey().Bytes())

	layer := types.NewLayerID(50)
	o.mBeacon.EXPECT().GetBeacon(layer.GetEpoch()).Return(beaconWithValOne(), nil).Times(1)
	start, end := safeLayerRange(layer, confidenceParam, defLayersPerEpoch, epochOffset)
	beacon := types.RandomBeacon()
	o.mBeacon.EXPECT().GetBeacon(start.GetEpoch()).Return(beacon, nil).Times(1)

	numMiners := 2
	activeSet := types.RandomActiveSet(numMiners)
	for lyr := start; !lyr.After(end); lyr = lyr.Add(1) {
		for _, atx := range activeSet {
			b := types.RandomBallot()
			b.LayerIndex = lyr
			b.AtxID = atx
			b.RefBallot = types.EmptyBallotID
			b.EpochData = &types.EpochData{ActiveSet: activeSet, Beacon: beacon}
			_ = b.Initialize()
			require.NoError(t, ballots.Add(o.cdb, b))
		}
	}
	prevEpoch := layer.GetEpoch() - 1
	hdr1 := types.ActivationTxHeader{
		NIPostChallenge: types.NIPostChallenge{
			NodeID:     nid,
			PubLayerID: prevEpoch.FirstLayer(),
		},
		NumUnits: 1 * 1024,
	}
<<<<<<< HEAD
=======
	hdr1.Verify(0, 1)
>>>>>>> 4bc7a5ec
	atx1 := &types.ActivationTx{InnerActivationTx: types.InnerActivationTx{ActivationTxHeader: hdr1}}
	atx1.SetID(&activeSet[0])
	require.NoError(t, atxs.Add(o.cdb, atx1, time.Now()))
	hdr2 := types.ActivationTxHeader{
		NIPostChallenge: types.NIPostChallenge{
			NodeID:     types.NodeID{1},
			PubLayerID: prevEpoch.FirstLayer(),
		},
		NumUnits: 9 * 1024,
	}
<<<<<<< HEAD
=======
	hdr2.Verify(0, 1)
>>>>>>> 4bc7a5ec
	atx2 := &types.ActivationTx{InnerActivationTx: types.InnerActivationTx{ActivationTxHeader: hdr2}}
	atx2.SetID(&activeSet[1])
	require.NoError(t, atxs.Add(o.cdb, atx2, time.Now()))

	o.vrfVerifier = signing.VRFVerify

	proof, err := o.Proof(context.TODO(), layer, 1)
	require.NoError(t, err)

	res, err := o.CalcEligibility(context.TODO(), layer, 1, 10, nid, proof)
	require.NoError(t, err)
	require.Equal(t, 1, int(res))

	valid, err := o.Validate(context.TODO(), layer, 1, 10, nid, proof, 1)
	require.NoError(t, err)
	require.True(t, valid)
}

func Test_Proof_BeaconError(t *testing.T) {
	o := defaultOracle(t)
	layer := types.NewLayerID(2)
	errUnknown := errors.New("unknown")
	o.mBeacon.EXPECT().GetBeacon(layer.GetEpoch()).Return(types.EmptyBeacon, errUnknown).Times(1)

	sig, err := o.Proof(context.TODO(), layer, 3)
	require.Nil(t, sig)
	require.ErrorIs(t, err, errUnknown)
}

func Test_Proof(t *testing.T) {
	o := defaultOracle(t)
	layer := types.NewLayerID(2)
	o.mBeacon.EXPECT().GetBeacon(layer.GetEpoch()).Return(beaconWithValOne(), nil).Times(1)

	signer := signing.NewEdSigner()
	vrfSigner := signer.VRFSigner()

	o.vrfSigner = vrfSigner
	sig, err := o.Proof(context.TODO(), layer, 3)
	require.Nil(t, err)
	require.NotNil(t, sig)
}

func TestOracle_IsIdentityActive(t *testing.T) {
	o := defaultOracle(t)
	layer := types.NewLayerID(40)
	start, end := safeLayerRange(layer, confidenceParam, defLayersPerEpoch, epochOffset)
	require.Equal(t, start, end)

	beacon := types.RandomBeacon()
	o.mBeacon.EXPECT().GetBeacon(start.GetEpoch()).Return(beacon, nil).Times(1)

	numMiners := 2
	activeSet := types.RandomActiveSet(numMiners)
	for _, atx := range activeSet {
		b := types.RandomBallot()
		b.LayerIndex = start
		b.AtxID = atx
		b.RefBallot = types.EmptyBallotID
		b.EpochData = &types.EpochData{ActiveSet: activeSet, Beacon: beacon}
		_ = b.Initialize()
		require.NoError(t, ballots.Add(o.cdb, b))
	}
	prevEpoch := layer.GetEpoch() - 1
	hdr1 := types.ActivationTxHeader{
		NIPostChallenge: types.NIPostChallenge{
			NodeID:     types.NodeID{1},
			PubLayerID: prevEpoch.FirstLayer(),
		},
		NumUnits: 1 * 1024,
	}
<<<<<<< HEAD
=======
	hdr1.Verify(0, 1)
>>>>>>> 4bc7a5ec
	atx1 := &types.ActivationTx{InnerActivationTx: types.InnerActivationTx{ActivationTxHeader: hdr1}}
	atx1.SetID(&activeSet[0])
	require.NoError(t, atxs.Add(o.cdb, atx1, time.Now()))
	hdr2 := types.ActivationTxHeader{
		NIPostChallenge: types.NIPostChallenge{
			NodeID:     types.NodeID{2},
			PubLayerID: prevEpoch.FirstLayer(),
		},
		NumUnits: 9 * 1024,
	}
<<<<<<< HEAD
=======
	hdr1.Verify(0, 1)
>>>>>>> 4bc7a5ec
	atx2 := &types.ActivationTx{InnerActivationTx: types.InnerActivationTx{ActivationTxHeader: hdr2}}
	atx2.SetID(&activeSet[1])
	require.NoError(t, atxs.Add(o.cdb, atx2, time.Now()))

	for _, edID := range []types.NodeID{atx1.NodeID, atx2.NodeID} {
		v, err := o.IsIdentityActiveOnConsensusView(context.TODO(), edID, layer)
		require.NoError(t, err)
		require.True(t, v)
	}
	v, err := o.IsIdentityActiveOnConsensusView(context.TODO(), types.NodeID{7, 7, 7}, layer)
	require.NoError(t, err)
	require.False(t, v)
}

func TestBuildVRFMessage_BeaconError(t *testing.T) {
	o := defaultOracle(t)
	errUnknown := errors.New("unknown")
	o.mBeacon.EXPECT().GetBeacon(gomock.Any()).Return(types.EmptyBeacon, errUnknown).Times(1)
	msg, err := o.buildVRFMessage(context.TODO(), types.NewLayerID(1), 1)
	require.ErrorIs(t, err, errUnknown)
	require.Nil(t, msg)
}

func TestBuildVRFMessage(t *testing.T) {
	o := defaultOracle(t)
	firstLayer := types.NewLayerID(1)
	secondLayer := firstLayer.Add(1)
	beacon := types.RandomBeacon()
	o.mBeacon.EXPECT().GetBeacon(firstLayer.GetEpoch()).Return(beacon, nil).Times(1)
	m1, err := o.buildVRFMessage(context.TODO(), firstLayer, 2)
	require.NoError(t, err)
	m2, ok := o.vrfMsgCache.Get(buildKey(firstLayer, 2))
	require.True(t, ok)
	require.Equal(t, m1, m2) // check same as in cache

	// check not same for different round
	o.mBeacon.EXPECT().GetBeacon(firstLayer.GetEpoch()).Return(beacon, nil).Times(1)
	m3, err := o.buildVRFMessage(context.TODO(), firstLayer, 3)
	require.NoError(t, err)
	require.NotEqual(t, m1, m3)

	// check not same for different layer
	o.mBeacon.EXPECT().GetBeacon(firstLayer.GetEpoch()).Return(beacon, nil).Times(1)
	m4, err := o.buildVRFMessage(context.TODO(), secondLayer, 2)
	require.NoError(t, err)
	require.NotEqual(t, m1, m4)

	// even tho beacon value changed, we will get the same cached VRF message
	o.mBeacon.EXPECT().GetBeacon(firstLayer.GetEpoch()).Return(types.RandomBeacon(), nil).Times(0)
	m5, err := o.buildVRFMessage(context.TODO(), firstLayer, 2)
	require.NoError(t, err)
	require.Equal(t, m1, m5) // check same result (from cache)
}

func TestBuildVRFMessage_Concurrency(t *testing.T) {
	o := defaultOracle(t)
	mCache := mocks.NewMockcache(gomock.NewController(t))
	o.vrfMsgCache = mCache

	total := 1000
	expectAdd := 10
	wg := sync.WaitGroup{}
	firstLayer := types.NewLayerID(1)
	o.mBeacon.EXPECT().GetBeacon(firstLayer.GetEpoch()).Return(types.RandomBeacon(), nil).AnyTimes()
	for i := 0; i < expectAdd; i++ {
		key := buildKey(firstLayer, uint32(i))
		mCache.EXPECT().Add(key, gomock.Any()).Return(false).Times(1)
		mCache.EXPECT().Get(key).Return(nil, false).Times(1)
	}
	mCache.EXPECT().Get(gomock.Any()).Return(types.RandomBytes(100), true).Times(total - expectAdd)
	for i := 0; i < total; i++ {
		wg.Add(1)
		go func(x int) {
			_, err := o.buildVRFMessage(context.TODO(), firstLayer, uint32(x%expectAdd))
			require.NoError(t, err)
			wg.Done()
		}(i)
	}

	wg.Wait()
}

func TestSafeLayerRange(t *testing.T) {
	types.SetLayersPerEpoch(defLayersPerEpoch)
	safetyParam := uint32(10)
	effGenesis := types.GetEffectiveGenesis()
	testCases := []struct {
		// input
		targetLayer    types.LayerID
		safetyParam    uint32
		layersPerEpoch uint32
		epochOffset    uint32
		// expected output
		safeLayerStart types.LayerID
		safeLayerEnd   types.LayerID
	}{
		// a target layer prior to effective genesis returns effective genesis
		{types.NewLayerID(0), safetyParam, defLayersPerEpoch, 1, effGenesis, effGenesis},
		// large safety param also returns effective genesis
		{types.NewLayerID(100), 100, defLayersPerEpoch, 1, effGenesis, effGenesis},
		// safe layer in first safetyParam + epochOffset layers of epoch, rewinds one epoch further (two prior to target)
		{types.NewLayerID(100), safetyParam, defLayersPerEpoch, 1, types.NewLayerID(80), types.NewLayerID(81)},
		// zero offset
		{types.NewLayerID(100), safetyParam, defLayersPerEpoch, 0, types.NewLayerID(90), types.NewLayerID(90)},
		// safetyParam < layersPerEpoch means only look back one epoch
		{types.NewLayerID(100), safetyParam - 1, defLayersPerEpoch, 1, types.NewLayerID(90), types.NewLayerID(91)},
		// larger epochOffset looks back further
		{types.NewLayerID(100), safetyParam, defLayersPerEpoch, 5, types.NewLayerID(80), types.NewLayerID(85)},
		// smaller safety param returns one epoch prior
		{types.NewLayerID(100), 5, defLayersPerEpoch, 5, types.NewLayerID(90), types.NewLayerID(95)},
		// targetLayer within safetyParam returns one epoch prior
		{types.NewLayerID(105), 5, defLayersPerEpoch, 5, types.NewLayerID(90), types.NewLayerID(95)},
		// targetLayer after safetyParam+epochOffset returns start of same epoch
		{types.NewLayerID(105), 2, defLayersPerEpoch, 2, types.NewLayerID(100), types.NewLayerID(102)},
	}
	for _, testCase := range testCases {
		sls, sle := safeLayerRange(testCase.targetLayer, testCase.safetyParam, testCase.layersPerEpoch, testCase.epochOffset)
		require.Equal(t, testCase.safeLayerStart, sls, "got incorrect safeLayerStart")
		require.Equal(t, testCase.safeLayerEnd, sle, "got incorrect safeLayerEnd")
	}
}

func TestActives_HareActiveSet(t *testing.T) {
	o := defaultOracle(t)
	numMiners := 5
	layer := types.NewLayerID(50)
	beacon := types.RandomBeacon()
	createLayerData(t, o.cdb, layer, beacon, numMiners)
	start, _ := safeLayerRange(layer, confidenceParam, defLayersPerEpoch, epochOffset)
	o.mBeacon.EXPECT().GetBeacon(start.GetEpoch()).Return(beacon, nil).Times(1)

	activeSet, err := o.actives(context.TODO(), layer)
	require.NoError(t, err)
	require.Equal(t, createMapWithSize(numMiners), activeSet)
}

func TestActives_HareActiveSetDifferentBeacon(t *testing.T) {
	o := defaultOracle(t)
	layer := types.NewLayerID(50)
	start, end := safeLayerRange(layer, confidenceParam, defLayersPerEpoch, epochOffset)
	beacon := types.RandomBeacon()
	o.mBeacon.EXPECT().GetBeacon(start.GetEpoch()).Return(beacon, nil).Times(1)
	numMiners := 5
	atxIDs := types.RandomActiveSet(numMiners)
	badBeacon := types.RandomBeacon()
	badBeaconATX := atxIDs[len(atxIDs)-1]
	for lyr := start; !lyr.After(end); lyr = lyr.Add(1) {
		for _, atx := range atxIDs {
			b := types.RandomBallot()
			b.LayerIndex = lyr
			b.AtxID = atx
			b.RefBallot = types.EmptyBallotID
			if atx == badBeaconATX {
				b.EpochData = &types.EpochData{ActiveSet: atxIDs, Beacon: badBeacon}
			} else {
				b.EpochData = &types.EpochData{ActiveSet: atxIDs, Beacon: beacon}
			}
			_ = b.Initialize()
			require.NoError(t, ballots.Add(o.cdb, b))
		}
	}
	prevEpoch := layer.GetEpoch() - 1
	createActiveSet(t, o.cdb, prevEpoch.FirstLayer(), atxIDs)
	activeSet, err := o.actives(context.TODO(), layer)
	require.NoError(t, err)
	require.Equal(t, createMapWithSize(numMiners-1), activeSet)
}

func TestActives_HareActiveSetMultipleLayers(t *testing.T) {
	o := defaultOracle(t)
	layer := types.NewLayerID(100)
	start, end := safeLayerRange(layer, confidenceParam, defLayersPerEpoch, epochOffset)
	require.NotEqual(t, start, end)
	beacon := types.RandomBeacon()
	o.mBeacon.EXPECT().GetBeacon(start.GetEpoch()).Return(beacon, nil).Times(1)
	numMiners := 5
	atxIDs := types.RandomActiveSet(numMiners)

	// add a miner for each layer
	extraMiners := 0
	for lyr := start; !lyr.After(end); lyr = lyr.Add(1) {
		atxIDs = append(atxIDs, types.RandomATXID())
		extraMiners++
		for _, atx := range atxIDs {
			b := types.RandomBallot()
			b.AtxID = atx
			b.RefBallot = types.EmptyBallotID
			b.EpochData = &types.EpochData{ActiveSet: atxIDs}
			_ = b.Initialize()
			require.NoError(t, ballots.Add(o.cdb, b))
		}
	}
	prevEpoch := layer.GetEpoch() - 1
	createActiveSet(t, o.cdb, prevEpoch.FirstLayer(), atxIDs)
	activeSet, err := o.actives(context.TODO(), layer)
	require.NoError(t, err)
	require.Equal(t, createMapWithSize(numMiners+extraMiners), activeSet)
}

func TestActives_HareActiveSetCached(t *testing.T) {
	o := defaultOracle(t)
	numMiners := 5
	layer := types.NewLayerID(38) // manually calculated. first layer of the safe layer range
	beacon := types.RandomBeacon()
	createLayerData(t, o.cdb, layer, beacon, numMiners)
	start, _ := safeLayerRange(layer, confidenceParam, defLayersPerEpoch, epochOffset)
	o.mBeacon.EXPECT().GetBeacon(start.GetEpoch()).Return(beacon, nil).Times(1)

	oldActiveSet, err := o.actives(context.TODO(), layer)
	require.NoError(t, err)
	require.Equal(t, createMapWithSize(numMiners), oldActiveSet)

	// should get cached hare active sets for the same safe layer range
	for lyr := layer; lyr.Before(layer.Add(defLayersPerEpoch)); lyr = lyr.Add(1) {
		weights, err := o.actives(context.TODO(), lyr)
		require.NoError(t, err)
		require.Equal(t, oldActiveSet, weights)
	}

	// double the miners
	newLayer := layer.Add(defLayersPerEpoch)
	newBeacon := types.RandomBeacon()
	start, _ = safeLayerRange(newLayer, confidenceParam, defLayersPerEpoch, epochOffset)
	o.mBeacon.EXPECT().GetBeacon(start.GetEpoch()).Return(newBeacon, nil).Times(1)
	createLayerData(t, o.cdb, newLayer, newBeacon, numMiners*2)
	newActiveSet, err := o.actives(context.TODO(), layer.Add(defLayersPerEpoch))
	require.NoError(t, err)
	require.Equal(t, createMapWithSize(numMiners*2), newActiveSet)
	require.NotEqual(t, oldActiveSet, newActiveSet)
}

func TestActives_EmptyTortoiseActiveSet(t *testing.T) {
	o := defaultOracle(t)
	layer := types.NewLayerID(40)
	start, _ := safeLayerRange(layer, confidenceParam, defLayersPerEpoch, epochOffset)
	o.mBeacon.EXPECT().GetBeacon(start.GetEpoch()).Return(types.RandomBeacon(), nil).Times(1)
	activeSet, err := o.actives(context.TODO(), layer)
	require.ErrorIs(t, err, errEmptyActiveSet)
	require.Empty(t, activeSet)
}

func TestActives_TortoiseActiveSet(t *testing.T) {
	o := defaultOracle(t)
	layer := types.NewLayerID(40)
	start, _ := safeLayerRange(layer, confidenceParam, defLayersPerEpoch, epochOffset)
	o.mBeacon.EXPECT().GetBeacon(start.GetEpoch()).Return(types.RandomBeacon(), nil).Times(2)

	numMiners := 5
	activeSet := types.RandomActiveSet(numMiners)
	prevEpoch := layer.GetEpoch() - 1
	for i, id := range activeSet {
		hdr := types.ActivationTxHeader{
			NIPostChallenge: types.NIPostChallenge{
				NodeID:     types.BytesToNodeID([]byte(strconv.Itoa(i))),
				PubLayerID: prevEpoch.FirstLayer(),
			},
			NumUnits: uint32(i + 1),
		}
<<<<<<< HEAD
=======
		hdr.Verify(0, 1)
>>>>>>> 4bc7a5ec
		atx := &types.ActivationTx{InnerActivationTx: types.InnerActivationTx{ActivationTxHeader: hdr}}
		atx.SetID(&id)
		require.NoError(t, atxs.Add(o.cdb, atx, time.Now()))
	}
	oldActiveSet, err := o.actives(context.TODO(), layer)
	require.NoError(t, err)
	require.Equal(t, createMapWithSize(numMiners), oldActiveSet)

	// tortoise active set is not cached. same layer may yield different answer
	activeSet = types.RandomActiveSet(numMiners)
	for i, id := range activeSet {
		hdr := types.ActivationTxHeader{
			NIPostChallenge: types.NIPostChallenge{
				NodeID:     types.BytesToNodeID([]byte(strconv.Itoa(numMiners + i))),
				PubLayerID: prevEpoch.FirstLayer(),
			},
			NumUnits: uint32(numMiners + i + 1),
		}
<<<<<<< HEAD
=======
		hdr.Verify(0, 1)
>>>>>>> 4bc7a5ec
		atx := &types.ActivationTx{InnerActivationTx: types.InnerActivationTx{ActivationTxHeader: hdr}}
		atx.SetID(&id)
		require.NoError(t, atxs.Add(o.cdb, atx, time.Now()))
	}
	newActiveSet, err := o.actives(context.TODO(), layer)
	require.NoError(t, err)
	require.Equal(t, createMapWithSize(numMiners*2), newActiveSet)
	require.NotEqual(t, oldActiveSet, newActiveSet)
}

func TestActives_ConcurrentCalls(t *testing.T) {
	r := require.New(t)
	o := defaultOracle(t)
	layer := types.NewLayerID(100)
	start, _ := safeLayerRange(layer, confidenceParam, defLayersPerEpoch, epochOffset)
	beacon := types.RandomBeacon()
	o.mBeacon.EXPECT().GetBeacon(start.GetEpoch()).Return(beacon, nil).Times(1)

	mc := mocks.NewMockcache(gomock.NewController(t))
	firstCall := true
	mc.EXPECT().Get(start.GetEpoch()).DoAndReturn(
		func(key interface{}) (interface{}, bool) {
			if firstCall {
				firstCall = false
				return nil, false
			}
			return createMapWithSize(5), true
		}).Times(102)
	mc.EXPECT().Add(start.GetEpoch(), gomock.Any()).Times(1)
	o.activesCache = mc
	createLayerData(t, o.cdb, layer, beacon, 5)

	var wg sync.WaitGroup
	wg.Add(102)
	runFn := func() {
		_, err := o.actives(context.TODO(), types.NewLayerID(100))
		r.NoError(err)
		wg.Done()
	}

	// outstanding probability for concurrent access to calc active set size
	for i := 0; i < 100; i++ {
		go runFn()
	}

	// make sure we wait at least two calls duration
	runFn()
	runFn()
	wg.Wait()
}

func TestMaxSupportedN(t *testing.T) {
	n := maxSupportedN
	p := fixed.DivUint64(800, uint64(n*100))
	x := 0

	require.Panics(t, func() {
		fixed.BinCDF(n+1, p, x)
	})

	require.NotPanics(t, func() {
		for x = 0; x < 800; x++ {
			fixed.BinCDF(n, p, x)
		}
	})
}

func TestEncodeBeacon(t *testing.T) {
	beacon := types.HexToBeacon("0xaeebad4a796fcc2e15dc4c6061b45ed9b373f26adfc798ca7d2d8cc58182718e")
	require.Len(t, beacon, 4)
	expected := uint32(0x4aadebae)
	require.Equal(t, expected, encodeBeacon(beacon))
}

func FuzzVrfMessageConsistency(f *testing.F) {
	tester.FuzzConsistency[VrfMessage](f)
}

func FuzzVrfMessageSafety(f *testing.F) {
	tester.FuzzSafety[VrfMessage](f)
}<|MERGE_RESOLUTION|>--- conflicted
+++ resolved
@@ -80,10 +80,7 @@
 			},
 			NumUnits: uint32(i + 1),
 		}
-<<<<<<< HEAD
-=======
 		hdr.Verify(0, 1)
->>>>>>> 4bc7a5ec
 		atx := &types.ActivationTx{InnerActivationTx: types.InnerActivationTx{ActivationTxHeader: hdr}}
 		atx.SetID(&id)
 		require.NoError(tb, atxs.Add(cdb, atx, time.Now()))
@@ -372,10 +369,7 @@
 		},
 		NumUnits: 1 * 1024,
 	}
-<<<<<<< HEAD
-=======
 	hdr1.Verify(0, 1)
->>>>>>> 4bc7a5ec
 	atx1 := &types.ActivationTx{InnerActivationTx: types.InnerActivationTx{ActivationTxHeader: hdr1}}
 	atx1.SetID(&activeSet[0])
 	require.NoError(t, atxs.Add(o.cdb, atx1, time.Now()))
@@ -386,10 +380,7 @@
 		},
 		NumUnits: 9 * 1024,
 	}
-<<<<<<< HEAD
-=======
 	hdr2.Verify(0, 1)
->>>>>>> 4bc7a5ec
 	atx2 := &types.ActivationTx{InnerActivationTx: types.InnerActivationTx{ActivationTxHeader: hdr2}}
 	atx2.SetID(&activeSet[1])
 	require.NoError(t, atxs.Add(o.cdb, atx2, time.Now()))
@@ -461,10 +452,7 @@
 		},
 		NumUnits: 1 * 1024,
 	}
-<<<<<<< HEAD
-=======
 	hdr1.Verify(0, 1)
->>>>>>> 4bc7a5ec
 	atx1 := &types.ActivationTx{InnerActivationTx: types.InnerActivationTx{ActivationTxHeader: hdr1}}
 	atx1.SetID(&activeSet[0])
 	require.NoError(t, atxs.Add(o.cdb, atx1, time.Now()))
@@ -475,10 +463,7 @@
 		},
 		NumUnits: 9 * 1024,
 	}
-<<<<<<< HEAD
-=======
 	hdr1.Verify(0, 1)
->>>>>>> 4bc7a5ec
 	atx2 := &types.ActivationTx{InnerActivationTx: types.InnerActivationTx{ActivationTxHeader: hdr2}}
 	atx2.SetID(&activeSet[1])
 	require.NoError(t, atxs.Add(o.cdb, atx2, time.Now()))
@@ -737,10 +722,7 @@
 			},
 			NumUnits: uint32(i + 1),
 		}
-<<<<<<< HEAD
-=======
 		hdr.Verify(0, 1)
->>>>>>> 4bc7a5ec
 		atx := &types.ActivationTx{InnerActivationTx: types.InnerActivationTx{ActivationTxHeader: hdr}}
 		atx.SetID(&id)
 		require.NoError(t, atxs.Add(o.cdb, atx, time.Now()))
@@ -759,10 +741,7 @@
 			},
 			NumUnits: uint32(numMiners + i + 1),
 		}
-<<<<<<< HEAD
-=======
 		hdr.Verify(0, 1)
->>>>>>> 4bc7a5ec
 		atx := &types.ActivationTx{InnerActivationTx: types.InnerActivationTx{ActivationTxHeader: hdr}}
 		atx.SetID(&id)
 		require.NoError(t, atxs.Add(o.cdb, atx, time.Now()))
