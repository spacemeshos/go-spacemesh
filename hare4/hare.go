package hare4

import (
	"bytes"
	"context"
	"errors"
	"fmt"
	"io"
	"math"
	"slices"
	"sync"
	"time"

	"github.com/jonboulle/clockwork"
	"go.uber.org/zap"
	"go.uber.org/zap/zapcore"
	"golang.org/x/exp/maps"
	"golang.org/x/sync/errgroup"

	"github.com/spacemeshos/go-spacemesh/atxsdata"
	"github.com/spacemeshos/go-spacemesh/codec"
	"github.com/spacemeshos/go-spacemesh/common/types"
	"github.com/spacemeshos/go-spacemesh/layerpatrol"
	"github.com/spacemeshos/go-spacemesh/log"
	"github.com/spacemeshos/go-spacemesh/metrics"
	"github.com/spacemeshos/go-spacemesh/p2p"
	"github.com/spacemeshos/go-spacemesh/p2p/pubsub"
	"github.com/spacemeshos/go-spacemesh/p2p/server"
	"github.com/spacemeshos/go-spacemesh/proposals/store"
	"github.com/spacemeshos/go-spacemesh/signing"
	"github.com/spacemeshos/go-spacemesh/sql"
	"github.com/spacemeshos/go-spacemesh/sql/atxs"
	"github.com/spacemeshos/go-spacemesh/sql/beacons"
	"github.com/spacemeshos/go-spacemesh/sql/identities"
	"github.com/spacemeshos/go-spacemesh/system"
)

const (
	PROTOCOL_NAME     = "hare4/full_exchange"
	MAX_EXCHANGE_SIZE = 1_000_000 // protect against a malicious allocation of too much space.
)

var (
	errNoLayerProposals     = errors.New("no proposals for layer")
	errCannotMatchProposals = errors.New("cannot match proposals to compacted form")
	errResponseTooBig       = errors.New("response too big")
	errCannotFindProposal   = errors.New("cannot find proposal")
	errNoEligibilityProofs  = errors.New("no eligibility proofs")
	fetchFullTimeout        = 5 * time.Second
)

type CommitteeUpgrade struct {
	Layer types.LayerID
	Size  uint16
}

type Config struct {
	Enable           bool          `mapstructure:"enable"`
	EnableLayer      types.LayerID `mapstructure:"enable-layer"`
	DisableLayer     types.LayerID `mapstructure:"disable-layer"`
	Committee        uint16        `mapstructure:"committee"`
	CommitteeUpgrade *CommitteeUpgrade
	Leaders          uint16        `mapstructure:"leaders"`
	IterationsLimit  uint8         `mapstructure:"iterations-limit"`
	PreroundDelay    time.Duration `mapstructure:"preround-delay"`
	RoundDuration    time.Duration `mapstructure:"round-duration"`
	// LogStats if true will log iteration statistics with INFO level at the start of the next iteration.
	// This requires additional computation and should be used for debugging only.
	LogStats     bool   `mapstructure:"log-stats"`
	ProtocolName string `mapstructure:"protocolname"`
}

func (cfg *Config) CommitteeFor(layer types.LayerID) uint16 {
	if cfg.CommitteeUpgrade != nil && layer >= cfg.CommitteeUpgrade.Layer {
		return cfg.CommitteeUpgrade.Size
	}
	return cfg.Committee
}

func (cfg *Config) Validate(zdist time.Duration) error {
	terminates := cfg.roundStart(IterRound{Iter: cfg.IterationsLimit, Round: hardlock})
	if terminates > zdist {
		return fmt.Errorf("hare terminates later (%v) than expected (%v)", terminates, zdist)
	}
	if cfg.Enable && cfg.DisableLayer <= cfg.EnableLayer {
		return fmt.Errorf("disabled layer (%d) must be larger than enabled (%d)",
			cfg.DisableLayer, cfg.EnableLayer)
	}
	return nil
}

func (cfg *Config) MarshalLogObject(encoder zapcore.ObjectEncoder) error {
	encoder.AddBool("enabled", cfg.Enable)
	encoder.AddUint32("enabled layer", cfg.EnableLayer.Uint32())
	encoder.AddUint32("disabled layer", cfg.DisableLayer.Uint32())
	encoder.AddUint16("committee", cfg.Committee)
	if cfg.CommitteeUpgrade != nil {
		encoder.AddUint32("committee upgrade layer", cfg.CommitteeUpgrade.Layer.Uint32())
		encoder.AddUint16("committee upgrade size", cfg.CommitteeUpgrade.Size)
	}
	encoder.AddUint16("leaders", cfg.Leaders)
	encoder.AddUint8("iterations limit", cfg.IterationsLimit)
	encoder.AddDuration("preround delay", cfg.PreroundDelay)
	encoder.AddDuration("round duration", cfg.RoundDuration)
	encoder.AddBool("log stats", cfg.LogStats)
	encoder.AddString("p2p protocol", cfg.ProtocolName)
	return nil
}

// roundStart returns expected time for iter/round relative to
// layer start.
func (cfg *Config) roundStart(round IterRound) time.Duration {
	if round.Round == 0 {
		return cfg.PreroundDelay
	}
	return cfg.PreroundDelay + time.Duration(round.Absolute()-1)*cfg.RoundDuration
}

func DefaultConfig() Config {
	return Config{
		// NOTE(talm) We aim for a 2^{-40} error probability; if the population at large has a 2/3 honest majority,
		// we need a committee of size ~800 to guarantee this error rate (at least,
		// this is what the Chernoff bound gives you; the actual value is a bit lower,
		// so we can probably get away with a smaller committee). For a committee of size 400,
		// the Chernoff bound gives 2^{-20} probability of a dishonest majority when 1/3 of the population is dishonest.
		Committee:       50,
		Leaders:         5,
		IterationsLimit: 4,
		PreroundDelay:   25 * time.Second,
		RoundDuration:   12 * time.Second,
		ProtocolName:    "/h/4.0",
		DisableLayer:    math.MaxUint32,
	}
}

type ConsensusOutput struct {
	Layer     types.LayerID
	Proposals []types.ProposalID
}

type WeakCoinOutput struct {
	Layer types.LayerID
	Coin  bool
}

type Opt func(*Hare)

func WithServer(s streamRequester) Opt {
	return func(hr *Hare) {
		hr.p2p = s
	}
}

func WithWallClock(clock clockwork.Clock) Opt {
	return func(hr *Hare) {
		hr.wallClock = clock
	}
}

func WithConfig(cfg Config) Opt {
	return func(hr *Hare) {
		hr.config = cfg
		hr.oracle.config = cfg
	}
}

func WithLogger(logger *zap.Logger) Opt {
	return func(hr *Hare) {
		hr.log = logger
		hr.oracle.log = logger
	}
}

func WithTracer(tracer Tracer) Opt {
	return func(hr *Hare) {
		hr.tracer = tracer
	}
}

// WithResultsChan overrides the default result channel with a different one.
// This is only needed for the migration period between hare3 and hare4.
func WithResultsChan(c chan ConsensusOutput) Opt {
	return func(hr *Hare) {
		hr.results = c
	}
}

type nodeClock interface {
	AwaitLayer(types.LayerID) <-chan struct{}
	CurrentLayer() types.LayerID
	LayerToTime(types.LayerID) time.Time
}

func New(
<<<<<<< HEAD
	nodeclock nodeclock,
	pubsub pubsub.PublishSubsciber,
	db sql.StateDatabase,
=======
	nodeClock nodeClock,
	pubsub pubsub.PublishSubscriber,
	db *sql.Database,
>>>>>>> 5bedb4ec
	atxsdata *atxsdata.Data,
	proposals *store.Store,
	verifier verifier,
	oracle oracle,
	sync system.SyncStateProvider,
	patrol *layerpatrol.LayerPatrol,
	host server.Host,
	opts ...Opt,
) *Hare {
	ctx, cancel := context.WithCancel(context.Background())
	hr := &Hare{
		ctx:          ctx,
		cancel:       cancel,
		results:      make(chan ConsensusOutput, 32),
		coins:        make(chan WeakCoinOutput, 32),
		signers:      make(map[string]*signing.EdSigner),
		sessions:     make(map[types.LayerID]*protocol),
		messageCache: make(map[types.Hash32]Message),

		config:    DefaultConfig(),
		log:       zap.NewNop(),
		wallClock: clockwork.NewRealClock(),

		nodeClock: nodeClock,
		pubsub:    pubsub,
		db:        db,
		atxsdata:  atxsdata,
		proposals: proposals,
		verifier:  verifier,
		oracle: &legacyOracle{
			log:    zap.NewNop(),
			oracle: oracle,
			config: DefaultConfig(),
		},
		sync:   sync,
		patrol: patrol,
		tracer: noopTracer{},
	}
	for _, opt := range opts {
		opt(hr)
	}

	if host != nil {
		hr.p2p = server.New(host, PROTOCOL_NAME, hr.handleProposalsStream)
	}
	return hr
}

type Hare struct {
	// state
	ctx          context.Context
	cancel       context.CancelFunc
	eg           errgroup.Group
	results      chan ConsensusOutput
	coins        chan WeakCoinOutput
	mu           sync.Mutex
	signers      map[string]*signing.EdSigner
	sessions     map[types.LayerID]*protocol
	messageCache map[types.Hash32]Message

	// options
	config    Config
	log       *zap.Logger
	wallClock clockwork.Clock

	// dependencies
<<<<<<< HEAD
	nodeclock nodeclock
	pubsub    pubsub.PublishSubsciber
	db        sql.StateDatabase
=======
	nodeClock nodeClock
	pubsub    pubsub.PublishSubscriber
	db        *sql.Database
>>>>>>> 5bedb4ec
	atxsdata  *atxsdata.Data
	proposals *store.Store
	verifier  verifier
	oracle    *legacyOracle
	sync      system.SyncStateProvider
	patrol    *layerpatrol.LayerPatrol
	p2p       streamRequester
	tracer    Tracer
}

func (h *Hare) Register(sig *signing.EdSigner) {
	h.mu.Lock()
	defer h.mu.Unlock()
	h.log.Info("registered signing key", log.ZShortStringer("id", sig.NodeID()))
	h.signers[string(sig.NodeID().Bytes())] = sig
}

func (h *Hare) Results() <-chan ConsensusOutput {
	return h.results
}

func (h *Hare) Coins() <-chan WeakCoinOutput {
	return h.coins
}

func (h *Hare) Start() {
	h.pubsub.Register(h.config.ProtocolName, h.Handler, pubsub.WithValidatorInline(true))
	current := h.nodeClock.CurrentLayer() + 1
	enabled := max(current, h.config.EnableLayer, types.GetEffectiveGenesis()+1)
	disabled := types.LayerID(math.MaxUint32)
	if h.config.DisableLayer > 0 {
		disabled = h.config.DisableLayer
	}
	h.log.Info("started",
		zap.Inline(&h.config),
		zap.Uint32("enabled", enabled.Uint32()),
		zap.Uint32("disabled", disabled.Uint32()),
	)
	h.eg.Go(func() error {
		for next := enabled; next < disabled; next++ {
			select {
			case <-h.nodeClock.AwaitLayer(next):
				h.log.Debug("notified", zap.Uint32("layer", next.Uint32()))
				h.onLayer(next)
				h.cleanMessageCache(next - 1)
			case <-h.ctx.Done():
				return nil
			}
		}
		return nil
	})
}

func (h *Hare) Running() int {
	h.mu.Lock()
	defer h.mu.Unlock()
	return len(h.sessions)
}

// fetchFull will fetch the full list of proposal IDs from the provided peer.
func (h *Hare) fetchFull(ctx context.Context, peer p2p.Peer, msgId types.Hash32) (
	[]types.ProposalID, error,
) {
	ctx, cancel := context.WithTimeout(ctx, fetchFullTimeout)
	defer cancel()

	requestCompactCounter.Inc()
	req := &CompactIdRequest{MsgId: msgId}
	reqBytes := codec.MustEncode(req)
	resp := &CompactIdResponse{}
	cb := func(ctx context.Context, rw io.ReadWriter) error {
		respLen, _, err := codec.DecodeLen(rw)
		if err != nil {
			return fmt.Errorf("decode length: %w", err)
		}
		if respLen >= MAX_EXCHANGE_SIZE {
			return errResponseTooBig
		}
		b, err := codec.DecodeFrom(rw, resp)
		if err != nil || b != int(respLen) {
			return fmt.Errorf("decode response: %w", err)
		}
		return nil
	}

	err := h.p2p.StreamRequest(ctx, peer, reqBytes, cb)
	if err != nil {
		requestCompactErrorCounter.Inc()
		return nil, fmt.Errorf("stream request: %w", err)
	}

	h.tracer.OnCompactIdResponse(resp)

	return resp.Ids, nil
}

func (h *Hare) handleProposalsStream(ctx context.Context, msg []byte, s io.ReadWriter) error {
	requestCompactHandlerCounter.Inc()
	compactProps := &CompactIdRequest{}
	if err := codec.Decode(msg, compactProps); err != nil {
		malformedError.Inc()
		return fmt.Errorf("%w: decoding error %s", pubsub.ErrValidationReject, err.Error())
	}
	h.tracer.OnCompactIdRequest(compactProps)
	h.mu.Lock()
	m, ok := h.messageCache[compactProps.MsgId]
	h.mu.Unlock()
	if !ok {
		messageCacheMiss.Inc()
		return fmt.Errorf("message %s: cache miss", compactProps.MsgId)
	}
	resp := &CompactIdResponse{Ids: m.Body.Value.Proposals}
	respBytes := codec.MustEncode(resp)
	if _, err := codec.EncodeLen(s, uint32(len(respBytes))); err != nil {
		return fmt.Errorf("encode length: %w", err)
	}

	if _, err := s.Write(respBytes); err != nil {
		return fmt.Errorf("write response: %w", err)
	}

	return nil
}

// reconstructProposals tries to reconstruct the full list of proposals from a peer based on a delivered
// set of compact IDs.
func (h *Hare) reconstructProposals(ctx context.Context, peer p2p.Peer, msgId types.Hash32, msg *Message) error {
	proposals := h.proposals.GetForLayer(msg.Layer)
	if len(proposals) == 0 {
		return errNoLayerProposals
	}
	compacted := h.compactProposals(msg.Layer, proposals)
	proposalIds := make([]proposalTuple, len(proposals))
	for i := range proposals {
		proposalIds[i] = proposalTuple{id: proposals[i].ID(), compact: compacted[i]}
	}
	slices.SortFunc(proposalIds, func(i, j proposalTuple) int { return bytes.Compare(i.id[:], j.id[:]) })
	taken := make([]bool, len(proposals))
	findProp := func(id types.CompactProposalID) (bool, types.ProposalID) {
		for i := 0; i < len(proposalIds); i++ {
			if id != proposalIds[i].compact {
				continue
			}
			if taken[i] {
				continue
			}
			// item is both not taken and equals to looked up ID
			taken[i] = true
			return true, proposalIds[i].id
		}
		return false, types.EmptyProposalID
	}

	msg.Value.Proposals = make([]types.ProposalID, len(msg.Value.CompactProposals))
	ctr := 0

	for i, compact := range msg.Value.CompactProposals {
		// try to see if we can match it to the proposals we have
		// if we do, add the proposal ID to the list of hashes in the proposals on the message
		found, id := findProp(compact)
		if !found {
			// if we can't find it, we can already assume that we cannot match the whole
			// set and just fail fast
			return errCannotMatchProposals
		}
		msg.Value.Proposals[i] = id
		ctr++
	}

	if ctr != len(msg.Value.CompactProposals) {
		// this will force the calling context to do a fetchFull
		return errCannotMatchProposals
	}

	// sort the found proposals and unset the compact proposals
	// field before trying to check the signature
	// since it would add unnecessary data to the hasher
	slices.SortFunc(msg.Value.Proposals, func(i, j types.ProposalID) int { return bytes.Compare(i[:], j[:]) })
	msg.Value.CompactProposals = []types.CompactProposalID{}
	return nil
}

func (h *Hare) Handler(ctx context.Context, peer p2p.Peer, buf []byte) error {
	msg := &Message{}
	if err := codec.Decode(buf, msg); err != nil {
		malformedError.Inc()
		return fmt.Errorf("%w: decoding error %s", pubsub.ErrValidationReject, err.Error())
	}
	if err := msg.Validate(); err != nil {
		malformedError.Inc()
		return fmt.Errorf("%w: validation %s", pubsub.ErrValidationReject, err.Error())
	}
	h.tracer.OnMessageReceived(msg)
	h.mu.Lock()
	session, registered := h.sessions[msg.Layer]
	h.mu.Unlock()
	if !registered {
		notRegisteredError.Inc()
		return fmt.Errorf("layer %d is not registered", msg.Layer)
	}

	var (
		compacts []types.CompactProposalID
		msgId    = msg.ToHash()
		fetched  = false
	)

	if msg.IterRound.Round == preround {
		// this will mutate the message to conform to the (hopefully)
		// original sent message for signature validation to occur
		compacts = msg.Value.CompactProposals
		messageCompactsCounter.Add(float64(len(compacts)))
		err := h.reconstructProposals(ctx, peer, msgId, msg)
		switch {
		case errors.Is(err, errCannotMatchProposals):
			msg.Value.Proposals, err = h.fetchFull(ctx, peer, msgId)
			if err != nil {
				return fmt.Errorf("fetch full: %w", err)
			}
			slices.SortFunc(msg.Value.Proposals, func(i, j types.ProposalID) int { return bytes.Compare(i[:], j[:]) })
			msg.Value.CompactProposals = []types.CompactProposalID{}
			fetched = true
		case err != nil:
			return fmt.Errorf("reconstruct proposals: %w", err)
		}
	}
	if !h.verifier.Verify(signing.HARE, msg.Sender, msg.ToMetadata().ToBytes(), msg.Signature) {
		if msg.IterRound.Round == preround && !fetched {
			preroundSigFailCounter.Inc()
			// we might have a bad signature because of a local hash collision
			// of a proposal that has the same short hash that the node sent us.
			// in this case we try to ask for a full exchange of all full proposal
			// ids and try to validate again
			var err error
			msg.Body.Value.Proposals, err = h.fetchFull(ctx, peer, msgId)
			if err != nil {
				return fmt.Errorf("signature verify: fetch full: %w", err)
			}
			if len(msg.Body.Value.Proposals) != len(compacts) {
				return fmt.Errorf("signature verify: proposals mismatch: %w", err)
			}
			if !h.verifier.Verify(signing.HARE, msg.Sender, msg.ToMetadata().ToBytes(), msg.Signature) {
				signatureError.Inc()
				return fmt.Errorf("%w: signature verify: invalid signature", pubsub.ErrValidationReject)
			}
		} else {
			signatureError.Inc()
			return fmt.Errorf("%w: invalid signature", pubsub.ErrValidationReject)
		}
	}

	if msg.IterRound.Round == preround {
		h.mu.Lock()
		if _, ok := h.messageCache[msgId]; !ok {
			newMsg := *msg
			newMsg.Body.Value.CompactProposals = compacts
			h.messageCache[msgId] = newMsg
		}
		h.mu.Unlock()
	}

	malicious := h.atxsdata.IsMalicious(msg.Sender)

	start := time.Now()
	g := h.oracle.validate(msg)
	oracleLatency.Observe(time.Since(start).Seconds())
	if g == grade0 {
		oracleError.Inc()
		return errors.New("zero grade")
	}
	start = time.Now()
	input := &input{
		Message:   msg,
		msgHash:   msg.ToHash(),
		malicious: malicious,
		atxgrade:  g,
	}
	h.log.Debug("on message", zap.Inline(input))
	gossip, equivocation := session.OnInput(input)
	h.log.Debug("after on message", log.ZShortStringer("hash", input.msgHash), zap.Bool("gossip", gossip))
	submitLatency.Observe(time.Since(start).Seconds())
	if equivocation != nil && !malicious {
		h.log.Debug("registered equivocation",
			zap.Uint32("lid", msg.Layer.Uint32()),
			zap.Stringer("sender", equivocation.Messages[0].SmesherID))
		proof := equivocation.ToMalfeasanceProof()
		if err := identities.SetMalicious(
			h.db, equivocation.Messages[0].SmesherID, codec.MustEncode(proof), time.Now()); err != nil {
			h.log.Error("failed to save malicious identity", zap.Error(err))
		}
		h.atxsdata.SetMalicious(equivocation.Messages[0].SmesherID)
	}
	if !gossip {
		droppedMessages.Inc()
		return errors.New("dropped by graded gossip")
	}
	expected := h.nodeClock.LayerToTime(msg.Layer).Add(h.config.roundStart(msg.IterRound))
	metrics.ReportMessageLatency(h.config.ProtocolName, msg.Round.String(), time.Since(expected))
	return nil
}

func (h *Hare) onLayer(layer types.LayerID) {
	h.proposals.OnLayer(layer)
	if !h.sync.IsSynced(h.ctx) {
		h.log.Debug("not synced", zap.Uint32("lid", layer.Uint32()))
		return
	}
	beacon, err := beacons.Get(h.db, layer.GetEpoch())
	if err != nil || beacon == types.EmptyBeacon {
		h.log.Debug("no beacon",
			zap.Uint32("epoch", layer.GetEpoch().Uint32()),
			zap.Uint32("lid", layer.Uint32()),
			zap.Error(err),
		)
		return
	}
	h.patrol.SetHareInCharge(layer)

	h.mu.Lock()
	// signer can't join mid session
	s := &session{
		lid:     layer,
		beacon:  beacon,
		signers: maps.Values(h.signers),
		vrfs:    make([]*types.HareEligibility, len(h.signers)),
		proto:   newProtocol(h.config.CommitteeFor(layer)/2 + 1),
	}
	h.sessions[layer] = s.proto
	h.mu.Unlock()

	sessionStart.Inc()
	h.tracer.OnStart(layer)
	h.log.Debug("registered layer", zap.Uint32("lid", layer.Uint32()))
	h.eg.Go(func() error {
		if err := h.run(s); err != nil {
			h.log.Warn("failed",
				zap.Uint32("lid", layer.Uint32()),
				zap.Error(err),
			)
			exitErrors.Inc()
			// if terminated successfully it will notify block generator
			// and it will have to CompleteHare
			h.patrol.CompleteHare(layer)
		} else {
			h.log.Debug("terminated",
				zap.Uint32("lid", layer.Uint32()),
			)
		}
		h.mu.Lock()
		delete(h.sessions, layer)
		h.mu.Unlock()
		sessionTerminated.Inc()
		h.tracer.OnStop(layer)
		return nil
	})
}

func (h *Hare) run(session *session) error {
	// oracle may load non-negligible amount of data from disk
	// we do it before preround starts, so that load can have some slack time
	// before it needs to be used in validation
	var (
		current = IterRound{Round: preround}
		start   = time.Now()
		active  bool
	)
	for i := range session.signers {
		session.vrfs[i] = h.oracle.active(session.signers[i], session.beacon, session.lid, current)
		active = active || session.vrfs[i] != nil
	}
	h.tracer.OnActive(session.vrfs)
	activeLatency.Observe(time.Since(start).Seconds())

	walltime := h.nodeClock.LayerToTime(session.lid).Add(h.config.PreroundDelay)
	if active {
		h.log.Debug("active in preround. waiting for preround delay", zap.Uint32("lid", session.lid.Uint32()))
		// initial set is not needed if node is not active in preround
		select {
		case <-h.wallClock.After(walltime.Sub(h.wallClock.Now())):
		case <-h.ctx.Done():
			return h.ctx.Err()
		}
		start := time.Now()
		session.proto.OnInitial(h.selectProposals(session))
		proposalsLatency.Observe(time.Since(start).Seconds())
	}
	if err := h.onOutput(session, current, session.proto.Next()); err != nil {
		return err
	}
	result := false
	for {
		walltime = walltime.Add(h.config.RoundDuration)
		current = session.proto.IterRound
		start = time.Now()

		for i := range session.signers {
			if current.IsMessageRound() {
				session.vrfs[i] = h.oracle.active(session.signers[i], session.beacon, session.lid, current)
			} else {
				session.vrfs[i] = nil
			}
		}
		h.tracer.OnActive(session.vrfs)
		activeLatency.Observe(time.Since(start).Seconds())

		select {
		case <-h.wallClock.After(walltime.Sub(h.wallClock.Now())):
			h.log.Debug("execute round",
				zap.Uint32("lid", session.lid.Uint32()),
				zap.Uint8("iter", session.proto.Iter), zap.Stringer("round", session.proto.Round),
				zap.Bool("active", active),
			)
			out := session.proto.Next()
			if out.result != nil {
				result = true
			}
			if err := h.onOutput(session, current, out); err != nil {
				return err
			}
			// we are logginng stats 1 network delay after new iteration start
			// so that we can receive notify messages from previous iteration
			if session.proto.Round == softlock && h.config.LogStats {
				h.log.Info("stats", zap.Uint32("lid", session.lid.Uint32()), zap.Inline(session.proto.Stats()))
			}
			if out.terminated {
				if !result {
					return errors.New("terminated without result")
				}
				return nil
			}
			if current.Iter == h.config.IterationsLimit {
				return fmt.Errorf("hare failed to reach consensus in %d iterations",
					h.config.IterationsLimit)
			}
		case <-h.ctx.Done():
			return nil
		}
	}
}

func (h *Hare) onOutput(session *session, ir IterRound, out output) error {
	for i, vrf := range session.vrfs {
		if vrf == nil || out.message == nil {
			continue
		}
		msg := *out.message // shallow copy
		msg.Layer = session.lid
		msg.Eligibility = *vrf
		msg.Sender = session.signers[i].NodeID()
		msg.Signature = session.signers[i].Sign(signing.HARE, msg.ToMetadata().ToBytes())
		if ir.Round == preround {
			var err error
			msg.Body.Value.CompactProposals, err = h.compactProposalIds(msg.Layer,
				out.message.Body.Value.Proposals)
			if err != nil {
				h.log.Debug("failed to compact proposals", zap.Error(err))
				continue
			}
			fullProposals := msg.Body.Value.Proposals
			msg.Body.Value.Proposals = []types.ProposalID{}
			id := msg.ToHash()
			msg.Body.Value.Proposals = fullProposals
			h.mu.Lock()
			h.messageCache[id] = msg
			h.mu.Unlock()
			msg.Body.Value.Proposals = []types.ProposalID{}
		}
		if err := h.pubsub.Publish(h.ctx, h.config.ProtocolName, msg.ToBytes()); err != nil {
			h.log.Error("failed to publish", zap.Inline(&msg), zap.Error(err))
		}
	}
	h.tracer.OnMessageSent(out.message)
	h.log.Debug("round output",
		zap.Uint32("lid", session.lid.Uint32()),
		zap.Uint8("iter", ir.Iter), zap.Stringer("round", ir.Round),
		zap.Inline(&out),
	)
	if out.coin != nil {
		select {
		case <-h.ctx.Done():
			return h.ctx.Err()
		case h.coins <- WeakCoinOutput{Layer: session.lid, Coin: *out.coin}:
		}
		sessionCoin.Inc()
	}
	if out.result != nil {
		select {
		case <-h.ctx.Done():
			return h.ctx.Err()
		case h.results <- ConsensusOutput{Layer: session.lid, Proposals: out.result}:
		}
		sessionResult.Inc()
	}
	return nil
}

func (h *Hare) selectProposals(session *session) []types.ProposalID {
	h.log.Debug("requested proposals",
		zap.Uint32("lid", session.lid.Uint32()),
		zap.Stringer("beacon", session.beacon),
	)

	var (
		result []types.ProposalID
		min    *atxsdata.ATX
	)
	target := session.lid.GetEpoch()
	publish := target - 1
	for _, signer := range session.signers {
		atxid, err := atxs.GetIDByEpochAndNodeID(h.db, publish, signer.NodeID())
		switch {
		case errors.Is(err, sql.ErrNotFound):
			// if atx is not registered for identity we will get sql.ErrNotFound
		case err != nil:
			h.log.Error("failed to get atx id by epoch and node id", zap.Error(err))
			return []types.ProposalID{}
		default:
			own := h.atxsdata.Get(target, atxid)
			if min == nil || (min != nil && own != nil && own.Height < min.Height) {
				min = own
			}
		}
	}
	if min == nil {
		h.log.Debug("no atxs in the requested epoch", zap.Uint32("epoch", session.lid.GetEpoch().Uint32()-1))
		return []types.ProposalID{}
	}

	candidates := h.proposals.GetForLayer(session.lid)
	atxs := map[types.ATXID]int{}
	for _, p := range candidates {
		atxs[p.AtxID]++
	}
	for _, p := range candidates {
		if h.atxsdata.IsMalicious(p.SmesherID) || p.IsMalicious() {
			h.log.Warn("not voting on proposal from malicious identity",
				zap.Stringer("id", p.ID()),
			)
			continue
		}
		// double check that a single smesher is not included twice
		// theoretically it should never happen as it is covered
		// by the malicious check above.
		if n := atxs[p.AtxID]; n > 1 {
			h.log.Error("proposal with same atx added several times in the recorded set",
				zap.Int("n", n),
				zap.Stringer("id", p.ID()),
				zap.Stringer("atxid", p.AtxID),
			)
			continue
		}
		header := h.atxsdata.Get(target, p.AtxID)
		if header == nil {
			h.log.Error("atx is not loaded", zap.Stringer("atxid", p.AtxID))
			return []types.ProposalID{}
		}
		if header.BaseHeight >= min.Height {
			// does not vote for future proposal
			h.log.Warn("proposal base tick height too high. skipping",
				zap.Uint32("lid", session.lid.Uint32()),
				zap.Uint64("proposal_height", header.BaseHeight),
				zap.Uint64("min_height", min.Height),
			)
			continue
		}

		if p.Beacon() == session.beacon {
			result = append(result, p.ID())
		} else {
			h.log.Warn("proposal has different beacon value",
				zap.Uint32("lid", session.lid.Uint32()),
				zap.Stringer("id", p.ID()),
				zap.Stringer("proposal_beacon", p.Beacon()),
				zap.Stringer("epoch_beacon", session.beacon),
			)
		}
	}
	return result
}

func (h *Hare) IsKnown(layer types.LayerID, proposal types.ProposalID) bool {
	return h.proposals.Get(layer, proposal) != nil
}

// OnProposal is a hook which gets called when we get a proposal.
func (h *Hare) OnProposal(p *types.Proposal) error {
	return h.proposals.Add(p)
}

// cleanMessageCache cleans old cached preround messages
// once the layers become irrelevant.
func (h *Hare) cleanMessageCache(l types.LayerID) {
	var keys []types.Hash32
	h.mu.Lock()
	defer h.mu.Unlock()
	for k, item := range h.messageCache {
		if item.Layer < l {
			// mark key for deletion
			keys = append(keys, k)
		}
	}
	for _, v := range keys {
		delete(h.messageCache, v)
	}
}

func (h *Hare) Stop() {
	h.cancel()
	h.eg.Wait()
	close(h.coins)
	h.log.Info("stopped")
}

type session struct {
	proto   *protocol
	lid     types.LayerID
	beacon  types.Beacon
	signers []*signing.EdSigner
	vrfs    []*types.HareEligibility
}

func (h *Hare) compactProposals(layer types.LayerID,
	proposals []*types.Proposal,
) []types.CompactProposalID {
	compactProposals := make([]types.CompactProposalID, len(proposals))
	for i, prop := range proposals {
		vrf := prop.EligibilityProofs[0].Sig
		var c types.CompactProposalID
		copy(c[:], vrf[:4])
		compactProposals[i] = c
	}
	return compactProposals
}

func (h *Hare) compactProposalIds(layer types.LayerID,
	proposals []types.ProposalID,
) ([]types.CompactProposalID, error) {
	compactProposals := make([]types.CompactProposalID, len(proposals))
	for i, prop := range proposals {
		fp := h.proposals.Get(layer, prop)
		if fp == nil {
			return nil, errCannotFindProposal
		}

		// we must handle this explicitly or we risk a panic on
		// a nil slice access below
		if len(fp.EligibilityProofs) == 0 {
			return nil, errNoEligibilityProofs
		}

		compactProposals[i] = types.CompactProposalID(fp.EligibilityProofs[0].Sig[:])
	}
	return compactProposals, nil
}

type proposalTuple struct {
	id      types.ProposalID
	compact types.CompactProposalID
}<|MERGE_RESOLUTION|>--- conflicted
+++ resolved
@@ -192,15 +192,9 @@
 }
 
 func New(
-<<<<<<< HEAD
-	nodeclock nodeclock,
-	pubsub pubsub.PublishSubsciber,
-	db sql.StateDatabase,
-=======
 	nodeClock nodeClock,
 	pubsub pubsub.PublishSubscriber,
-	db *sql.Database,
->>>>>>> 5bedb4ec
+	db sql.StateDatabase,
 	atxsdata *atxsdata.Data,
 	proposals *store.Store,
 	verifier verifier,
@@ -267,15 +261,9 @@
 	wallClock clockwork.Clock
 
 	// dependencies
-<<<<<<< HEAD
-	nodeclock nodeclock
-	pubsub    pubsub.PublishSubsciber
-	db        sql.StateDatabase
-=======
 	nodeClock nodeClock
 	pubsub    pubsub.PublishSubscriber
-	db        *sql.Database
->>>>>>> 5bedb4ec
+	db        sql.StateDatabase
 	atxsdata  *atxsdata.Data
 	proposals *store.Store
 	verifier  verifier
