package config

import (
	"math"
	"math/big"
	"os"
	"path/filepath"
	"runtime"
	"time"

	"go.uber.org/zap/zapcore"

	"github.com/spacemeshos/go-spacemesh/activation"
	"github.com/spacemeshos/go-spacemesh/api/grpcserver"
	"github.com/spacemeshos/go-spacemesh/beacon"
	"github.com/spacemeshos/go-spacemesh/blocks"
	"github.com/spacemeshos/go-spacemesh/bootstrap"
	"github.com/spacemeshos/go-spacemesh/checkpoint"
	"github.com/spacemeshos/go-spacemesh/common/types"
	"github.com/spacemeshos/go-spacemesh/datastore"
	"github.com/spacemeshos/go-spacemesh/fetch"
	"github.com/spacemeshos/go-spacemesh/hare3"
	"github.com/spacemeshos/go-spacemesh/hare3/eligibility"
	"github.com/spacemeshos/go-spacemesh/hare4"
	"github.com/spacemeshos/go-spacemesh/miner"
	"github.com/spacemeshos/go-spacemesh/p2p"
	"github.com/spacemeshos/go-spacemesh/syncer"
	"github.com/spacemeshos/go-spacemesh/syncer/atxsync"
	"github.com/spacemeshos/go-spacemesh/syncer/malsync"
	timeConfig "github.com/spacemeshos/go-spacemesh/timesync/config"
	"github.com/spacemeshos/go-spacemesh/tortoise"
)

func MainnetConfig() Config {
	var postPowDifficulty activation.PowDifficulty
	difficulty := []byte("000dfb23b0979b4b000000000000000000000000000000000000000000000000")
	if err := postPowDifficulty.UnmarshalText(difficulty); err != nil {
		panic(err)
	}
	p2pconfig := p2p.DefaultConfig()

	p2pconfig.Bootnodes = []string{
		"/dns4/mainnet-bootnode-0.spacemesh.network/tcp/5000/p2p/12D3KooWPStnitMbLyWAGr32gHmPr538mT658Thp6zTUujZt3LRf",
		"/dns4/mainnet-bootnode-2.spacemesh.network/tcp/5000/p2p/12D3KooWAsMgXLpyGdsRNjHBF3FaXwnXhyMEqWQYBXUpvCHNzFNK",
		"/dns4/mainnet-bootnode-4.spacemesh.network/tcp/5000/p2p/12D3KooWRcTWDHzptnhJn5h6CtwnokzzMaDLcXv6oM9CxQEXd5FL",
		"/dns4/mainnet-bootnode-6.spacemesh.network/tcp/5000/p2p/12D3KooWRS47KAs3ZLkBtE2AqjJCwxRYqZKmyLkvombJJdrca8Hz",
		"/dns4/mainnet-bootnode-8.spacemesh.network/tcp/5000/p2p/12D3KooWFYv99aGbtXnZQy6UZxyf72NpkWJp3K4HS8Py35WhKtzE",
		"/dns4/mainnet-bootnode-10.spacemesh.network/tcp/5000/p2p/12D3KooWHK5m83sNj2eNMJMGAngcS9gBja27ho83t79Q2CD4iRjQ",
		"/dns4/mainnet-bootnode-12.spacemesh.network/tcp/5000/p2p/12D3KooWG4gk8GtMsAjYxHtbNC7oEoBTMRLbLDpKgSQMQkYBFRsw",
		"/dns4/mainnet-bootnode-14.spacemesh.network/tcp/5000/p2p/12D3KooWRkZMjGNrQfRyeKQC9U58cUwAfyQMtjNsupixkBFag8AY",
		"/dns4/mainnet-bootnode-16.spacemesh.network/tcp/5000/p2p/12D3KooWDAFRuFrMNgVQMDy8cgD71GLtPyYyfQzFxMZr2yUBgjHK",
		"/dns4/mainnet-bootnode-18.spacemesh.network/tcp/5000/p2p/12D3KooWMJmdfwxDctuGGoTYJD8Wj9jubQBbPfrgrzzXaQ1RTKE6",
	}

	smeshing := DefaultSmeshingConfig()
	smeshing.ProvingOpts.Nonces = 288
	smeshing.ProvingOpts.Threads = uint(runtime.NumCPU() * 3 / 4)
	if smeshing.ProvingOpts.Threads < 1 {
		smeshing.ProvingOpts.Threads = 1
	}
	logging := DefaultLoggingConfig()
	logging.TrtlLoggerLevel = zapcore.WarnLevel.String()
	logging.MeshLoggerLevel = zapcore.WarnLevel.String()
	hare3conf := hare3.DefaultConfig()
	hare3conf.Committee = 400
	hare3conf.Enable = true
	hare3conf.EnableLayer = 35117
	hare3conf.CommitteeUpgrade = &hare3.CommitteeUpgrade{
		Layer: 105_720, // July 15, 2024, 10:00:00 AM UTC
		Size:  50,
	}

	hare4conf := hare4.DefaultConfig()
	hare4conf.Enable = false
	return Config{
		BaseConfig: BaseConfig{
			DataDirParent:         defaultDataDir,
			FileLock:              filepath.Join(os.TempDir(), "spacemesh.lock"),
			MetricsPort:           1010,
			DatabaseConnections:   16,
			DatabasePruneInterval: 30 * time.Minute,
			DatabaseVacuumState:   15,
			PruneActivesetsFrom:   12,    // starting from epoch 13 activesets below 12 will be pruned
			ScanMalfeasantATXs:    false, // opt-in
			NetworkHRP:            "sm",

			LayerDuration:  5 * time.Minute,
			LayerAvgSize:   50,
			LayersPerEpoch: 4032,

			TxsPerProposal: 700,       // https://github.com/spacemeshos/go-spacemesh/issues/4559
			BlockGasLimit:  100107000, // 3000 of spends

			OptFilterThreshold: 90,

			TickSize: 9331200,
			PoetServers: []types.PoetServer{
				{
					Address: "https://mainnet-poet-0.spacemesh.network",
					Pubkey:  types.MustBase64FromString("cFnqCS5oER7GOX576oPtahlxB/1y95aDibdK7RHQFVg="),
				},
				{
					Address: "https://mainnet-poet-1.spacemesh.network",
					Pubkey:  types.MustBase64FromString("Qh1efxY4YhoYBEXKPTiHJ/a7n1GsllRSyweQKO3j7m0="),
				},
				{
					Address: "https://poet-110.spacemesh.network",
					Pubkey:  types.MustBase64FromString("8Qqgid+37eyY7ik+EA47Nd5TrQjXolbv2Mdgir243No="),
				},
				{
					Address: "https://poet-111.spacemesh.network",
					Pubkey:  types.MustBase64FromString("caIV0Ym59L3RqbVAL6UrCPwr+z+lwe2TBj57QWnAgtM="),
				},
				{
					Address: "https://poet-112.spacemesh.network",
					Pubkey:  types.MustBase64FromString("5p/mPvmqhwdvf8U0GVrNq/9IN/HmZj5hCkFLAN04g1E="),
				},
			},
			RegossipAtxInterval:     2 * time.Hour,
			ATXGradeDelay:           30 * time.Minute,
			PostValidDelay:          time.Duration(math.MaxInt64),
			PprofHTTPServerListener: "localhost:6060",
		},
		Genesis: GenesisConfig{
			GenesisTime: "2023-07-14T08:00:00Z",
			ExtraData:   "00000000000000000001a6bc150307b5c1998045752b3c87eccf3c013036f3cc",
			Accounts:    MainnetAccounts(),
		},
		Tortoise: tortoise.Config{
			Hdist:                    10,
			Zdist:                    2,
			WindowSize:               4032,
			MaxExceptions:            1000,
			BadBeaconVoteDelayLayers: 4032,
			MinimalActiveSetWeight: []types.EpochMinimalActiveWeight{
				{Weight: 1_000_000},
			},
			HistoricalWindowSize: []tortoise.WindowSizeInterval{
				{End: 30_000, Window: 10_000},
			},
		},
		HARE3: hare3conf,
		HARE4: hare4conf,
		HareEligibility: eligibility.Config{
			ConfidenceParam: 200,
		},
		Certificate: blocks.CertConfig{
			// NOTE(dshulyak) this is intentional. we increased committee size with hare3 upgrade
			// but certifier continues to use 200 committee size.
			// this will be upgraded in future with scheduled upgrade.
			CommitteeSize: 200,
		},
		Beacon: beacon.Config{
			Kappa:                    40,
			Q:                        *big.NewRat(1, 3),
			Theta:                    *big.NewRat(1, 4),
			GracePeriodDuration:      10 * time.Minute,
			ProposalDuration:         4 * time.Minute,
			FirstVotingRoundDuration: 30 * time.Minute,
			RoundsNumber:             0,
			VotingRoundDuration:      4 * time.Minute,
			WeakCoinRoundDuration:    4 * time.Minute,
			VotesLimit:               100,
			BeaconSyncWeightUnits:    800,
		},
		POET: activation.PoetConfig{
			// RequestTimeout = RequestRetryDelay * 2 * MaxRequestRetries*(MaxRequestRetries+1)/2
			RequestTimeout:                 1100 * time.Second,
			RequestRetryDelay:              10 * time.Second,
			MaxRequestRetries:              10,
			PhaseShift:                     240 * time.Hour,
			CycleGap:                       12 * time.Hour,
			GracePeriod:                    1 * time.Hour,
			PositioningATXSelectionTimeout: 50 * time.Minute,
<<<<<<< HEAD
=======
			CertifierInfoCacheTTL:          5 * time.Minute,
			PowParamsCacheTTL:              5 * time.Minute,
			// RequestTimeout = RequestRetryDelay * 2 * MaxRequestRetries*(MaxRequestRetries+1)/2
			RequestTimeout:    1100 * time.Second,
			RequestRetryDelay: 10 * time.Second,
			MaxRequestRetries: 10,
>>>>>>> a79bdbbe
		},
		POST: activation.PostConfig{
			MinNumUnits:   4,
			MaxNumUnits:   math.MaxUint32,
			LabelsPerUnit: 4294967296,
			K1:            26,
			K2:            37,
			K3:            1,
			PowDifficulty: postPowDifficulty,
		},
		Bootstrap: bootstrap.Config{
			URL:      "https://bootstrap.spacemesh.network/mainnet",
			Version:  "https://spacemesh.io/bootstrap.schema.json.1.0",
			DataDir:  os.TempDir(),
			Interval: 30 * time.Second,
		},
		P2P:         p2pconfig,
		API:         grpcserver.DefaultConfig(),
		TIME:        timeConfig.DefaultConfig(),
		SMESHING:    smeshing,
		POSTService: activation.DefaultPostServiceConfig(),
		FETCH:       fetch.DefaultConfig(),
		LOGGING:     logging,
		Sync: syncer.Config{
			Interval:                 time.Minute,
			EpochEndFraction:         0.8,
			MaxStaleDuration:         time.Hour,
			Standalone:               false,
			GossipDuration:           50 * time.Second,
			OutOfSyncThresholdLayers: 36, // 3h
			DisableMeshAgreement:     true,
			AtxSync:                  atxsync.DefaultConfig(),
			MalSync:                  malsync.DefaultConfig(),
		},
		Recovery: checkpoint.DefaultConfig(),
		Cache:    datastore.DefaultConfig(),
		ActiveSet: miner.ActiveSetPreparation{
			Window:        60 * time.Minute,
			RetryInterval: time.Minute,
			Tries:         20,
		},
		Certifier: activation.DefaultCertifierConfig(),
	}
}<|MERGE_RESOLUTION|>--- conflicted
+++ resolved
@@ -164,23 +164,16 @@
 			BeaconSyncWeightUnits:    800,
 		},
 		POET: activation.PoetConfig{
-			// RequestTimeout = RequestRetryDelay * 2 * MaxRequestRetries*(MaxRequestRetries+1)/2
-			RequestTimeout:                 1100 * time.Second,
-			RequestRetryDelay:              10 * time.Second,
-			MaxRequestRetries:              10,
 			PhaseShift:                     240 * time.Hour,
 			CycleGap:                       12 * time.Hour,
 			GracePeriod:                    1 * time.Hour,
 			PositioningATXSelectionTimeout: 50 * time.Minute,
-<<<<<<< HEAD
-=======
 			CertifierInfoCacheTTL:          5 * time.Minute,
 			PowParamsCacheTTL:              5 * time.Minute,
 			// RequestTimeout = RequestRetryDelay * 2 * MaxRequestRetries*(MaxRequestRetries+1)/2
 			RequestTimeout:    1100 * time.Second,
 			RequestRetryDelay: 10 * time.Second,
 			MaxRequestRetries: 10,
->>>>>>> a79bdbbe
 		},
 		POST: activation.PostConfig{
 			MinNumUnits:   4,
