--- conflicted
+++ resolved
@@ -163,11 +163,8 @@
 			CycleGap:                       12 * time.Hour,
 			GracePeriod:                    1 * time.Hour,
 			PositioningATXSelectionTimeout: 50 * time.Minute,
-<<<<<<< HEAD
+			CertifierInfoCacheTTL:          5 * time.Minute,
 			PowParamsCacheTTL:              5 * time.Minute,
-=======
-			CertifierInfoCacheTTL:          5 * time.Minute,
->>>>>>> 867a674c
 			// RequestTimeout = RequestRetryDelay * 2 * MaxRequestRetries*(MaxRequestRetries+1)/2
 			RequestTimeout:    1100 * time.Second,
 			RequestRetryDelay: 10 * time.Second,
