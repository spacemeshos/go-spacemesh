--- conflicted
+++ resolved
@@ -12,18 +12,5 @@
 	vip := viper.New()
 	err := LoadConfig(".asdasda", vip)
 	// verify that after attempting to load a non-existent file, an attempt is made to load the default config
-<<<<<<< HEAD
 	assert.ErrorContains(t, err, "failed to read config file open ./config.toml")
-}
-
-func TestConfig_DataDir(t *testing.T) {
-	sep := string(filepath.Separator)
-
-	config := DefaultTestConfig()
-	config.DataDirParent = "~" + sep + "space-a-mesh"
-	expectedDataDir := filesystem.GetUserHomeDirectory() + sep + "space-a-mesh"
-	assert.Equal(t, expectedDataDir, config.DataDir())
-=======
-	assert.EqualError(t, err, "failed to read config file open ./config.toml: no such file or directory")
->>>>>>> abf28acd
 }