--- conflicted
+++ resolved
@@ -65,13 +65,11 @@
 	CollectMetrics bool `mapstructure:"metrics"`
 	MetricsPort    int  `mapstructure:"metrics-port"`
 
-<<<<<<< HEAD
 	MetricsPush       string `mapstructure:"metrics-push"`
 	MetricsPushPeriod int    `mapstructure:"metrics-push-period"`
-=======
+
 	ProfilerName string `mapstructure:"profiler-name"`
 	ProfilerURL  string `mapstructure:"profiler-url"`
->>>>>>> d12f0c07
 
 	OracleServer        string `mapstructure:"oracle_server"`
 	OracleServerWorldID int    `mapstructure:"oracle_server_worldid"`
@@ -178,13 +176,10 @@
 		TestMode:            defaultTestMode,
 		CollectMetrics:      false,
 		MetricsPort:         1010,
-<<<<<<< HEAD
 		MetricsPush:         "", // "" = doesn't push
 		MetricsPushPeriod:   60,
-=======
 		ProfilerURL:         "",
 		ProfilerName:        "gp-spacemesh",
->>>>>>> d12f0c07
 		OracleServer:        "http://localhost:3030",
 		OracleServerWorldID: 0,
 		GenesisTime:         time.Now().Format(time.RFC3339),
