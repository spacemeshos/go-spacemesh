// Package config contains go-spacemesh node configuration definitions
package config

import (
	"fmt"
	"path/filepath"
	"time"

	"github.com/spacemeshos/go-spacemesh/fetch"
	"github.com/spacemeshos/go-spacemesh/layerfetcher"

	"github.com/spacemeshos/go-spacemesh/activation"
	apiConfig "github.com/spacemeshos/go-spacemesh/api/config"
	"github.com/spacemeshos/go-spacemesh/filesystem"
	hareConfig "github.com/spacemeshos/go-spacemesh/hare/config"
	eligConfig "github.com/spacemeshos/go-spacemesh/hare/eligibility/config"
	"github.com/spacemeshos/go-spacemesh/log"
	"github.com/spacemeshos/go-spacemesh/mesh"
	p2pConfig "github.com/spacemeshos/go-spacemesh/p2p/config"
	timeConfig "github.com/spacemeshos/go-spacemesh/timesync/config"
	"github.com/spacemeshos/go-spacemesh/tortoisebeacon"

	"github.com/spf13/viper"
)

const (
	defaultConfigFileName = "./config.toml"
	defaultDataDirName    = "spacemesh"
	// NewBlockProtocol indicates the protocol name for new blocks arriving.
)

var (
	defaultHomeDir  = filesystem.GetUserHomeDirectory()
	defaultDataDir  = filepath.Join(defaultHomeDir, defaultDataDirName, "/")
	defaultTestMode = false
)

// Config defines the top level configuration for a spacemesh node
type Config struct {
	BaseConfig      `mapstructure:"main"`
<<<<<<< HEAD
	Genesis         *apiConfig.GenesisConfig `mapstructure:"genesis"`
	P2P             p2pConfig.Config         `mapstructure:"p2p"`
	API             apiConfig.Config         `mapstructure:"api"`
	HARE            hareConfig.Config        `mapstructure:"hare"`
	HareEligibility eligConfig.Config        `mapstructure:"hare-eligibility"`
	TortoiseBeacon  tortoisebeacon.Config    `mapstructure:"tortoise-beacon"`
	TIME            timeConfig.TimeConfig    `mapstructure:"time"`
	REWARD          mesh.Config              `mapstructure:"reward"`
	POST            postConfig.Config        `mapstructure:"post"`
	LOGGING         LoggerConfig             `mapstructure:"logging"`
	LAYERS          layerfetcher.Config      `mapstructure:"layer-fetch"`
	FETCH           fetch.Config             `mapstructure:"fetch"`
=======
	P2P             p2pConfig.Config      `mapstructure:"p2p"`
	API             apiConfig.Config      `mapstructure:"api"`
	HARE            hareConfig.Config     `mapstructure:"hare"`
	HareEligibility eligConfig.Config     `mapstructure:"hare-eligibility"`
	TortoiseBeacon  tortoisebeacon.Config `mapstructure:"tortoise-beacon"`
	TIME            timeConfig.TimeConfig `mapstructure:"time"`
	REWARD          mesh.Config           `mapstructure:"reward"`
	POST            activation.PostConfig `mapstructure:"post"`
	SMESHING        SmeshingConfig        `mapstructure:"smeshing"`
	LOGGING         LoggerConfig          `mapstructure:"logging"`
	LAYERS          layerfetcher.Config   `mapstructure:"layer-fetch"`
	FETCH           fetch.Config          `mapstructure:"fetch"`
>>>>>>> d4270faf
}

// DataDir returns the absolute path to use for the node's data. This is the tilde-expanded path given in the config
// with a subfolder named after the network ID.
func (cfg *Config) DataDir() string {
	return filepath.Join(filesystem.GetCanonicalPath(cfg.DataDirParent), fmt.Sprint(cfg.P2P.NetworkID))
}

// BaseConfig defines the default configuration options for spacemesh app
type BaseConfig struct {
	DataDirParent string `mapstructure:"data-folder"`

	ConfigFile string `mapstructure:"config"`

	TestMode bool `mapstructure:"test-mode"`

	CollectMetrics bool `mapstructure:"metrics"`
	MetricsPort    int  `mapstructure:"metrics-port"`

	MetricsPush       string `mapstructure:"metrics-push"`
	MetricsPushPeriod int    `mapstructure:"metrics-push-period"`

	ProfilerName string `mapstructure:"profiler-name"`
	ProfilerURL  string `mapstructure:"profiler-url"`

	OracleServer        string `mapstructure:"oracle_server"`
	OracleServerWorldID int    `mapstructure:"oracle_server_worldid"`

	GenesisTime      string `mapstructure:"genesis-time"`
	LayerDurationSec int    `mapstructure:"layer-duration-sec"`
	LayerAvgSize     int    `mapstructure:"layer-average-size"`
	LayersPerEpoch   uint32 `mapstructure:"layers-per-epoch"`
	Hdist            uint32 `mapstructure:"hdist"`

	PoETServer string `mapstructure:"poet-server"`

	PprofHTTPServer bool `mapstructure:"pprof-server"`

<<<<<<< HEAD
	CoinbaseAccount string `mapstructure:"coinbase"`

	SpaceToCommit uint64 `mapstructure:"space-to-commit"` // Number of bytes to commit to mining
=======
	GenesisConfPath string `mapstructure:"genesis-conf"`
>>>>>>> d4270faf

	GoldenATXID string `mapstructure:"golden-atx"`

	GenesisActiveSet int `mapstructure:"genesis-active-size"` // the active set size for genesis

	SyncRequestTimeout int `mapstructure:"sync-request-timeout"` // ms the timeout for direct request in the sync

	SyncInterval int `mapstructure:"sync-interval"` // sync interval in seconds

	SyncValidationDelta int `mapstructure:"sync-validation-delta"` // sync interval in seconds

	PublishEventsURL string `mapstructure:"events-url"`

	AtxsPerBlock int `mapstructure:"atxs-per-block"`

	TxsPerBlock int `mapstructure:"txs-per-block"`

	BlockCacheSize int `mapstructure:"block-cache-size"`

	AlwaysListen bool `mapstructure:"always-listen"` // force gossip to always be on (for testing)
}

// LoggerConfig holds the logging level for each module.
type LoggerConfig struct {
	AppLoggerLevel            string `mapstructure:"app"`
	P2PLoggerLevel            string `mapstructure:"p2p"`
	PostLoggerLevel           string `mapstructure:"post"`
	StateDbLoggerLevel        string `mapstructure:"stateDb"`
	StateLoggerLevel          string `mapstructure:"state"`
	AtxDbStoreLoggerLevel     string `mapstructure:"atxDbStore"`
	TBeaconDbStoreLoggerLevel string `mapstructure:"tbDbStore"`
	TBeaconDbLoggerLevel      string `mapstructure:"tbDb"`
	TBeaconLoggerLevel        string `mapstructure:"tBeacon"`
	WeakCoinLoggerLevel       string `mapstructure:"weakCoin"`
	PoetDbStoreLoggerLevel    string `mapstructure:"poetDbStore"`
	StoreLoggerLevel          string `mapstructure:"store"`
	PoetDbLoggerLevel         string `mapstructure:"poetDb"`
	MeshDBLoggerLevel         string `mapstructure:"meshDb"`
	TrtlLoggerLevel           string `mapstructure:"trtl"`
	AtxDbLoggerLevel          string `mapstructure:"atxDb"`
	BlkEligibilityLoggerLevel string `mapstructure:"block-eligibility"`
	MeshLoggerLevel           string `mapstructure:"mesh"`
	SyncLoggerLevel           string `mapstructure:"sync"`
	BlockOracleLevel          string `mapstructure:"block-oracle"`
	HareOracleLoggerLevel     string `mapstructure:"hare-oracle"`
	HareLoggerLevel           string `mapstructure:"hare"`
	BlockBuilderLoggerLevel   string `mapstructure:"block-builder"`
	BlockListenerLoggerLevel  string `mapstructure:"block-listener"`
	PoetListenerLoggerLevel   string `mapstructure:"poet"`
	NipostBuilderLoggerLevel  string `mapstructure:"nipost"`
	AtxBuilderLoggerLevel     string `mapstructure:"atx-builder"`
	HareBeaconLoggerLevel     string `mapstructure:"hare-beacon"`
}

// SmeshingConfig defines configuration for the node's smeshing (mining).
type SmeshingConfig struct {
	Start           bool                     `mapstructure:"smeshing-start"`
	CoinbaseAccount string                   `mapstructure:"smeshing-coinbase"`
	Opts            activation.PostSetupOpts `mapstructure:"smeshing-opts"`
}

// DefaultConfig returns the default configuration for a spacemesh node
func DefaultConfig() Config {
	return Config{
		BaseConfig:      defaultBaseConfig(),
		P2P:             p2pConfig.DefaultConfig(),
		API:             apiConfig.DefaultConfig(),
		HARE:            hareConfig.DefaultConfig(),
		HareEligibility: eligConfig.DefaultConfig(),
		TortoiseBeacon:  tortoisebeacon.DefaultConfig(),
		TIME:            timeConfig.DefaultConfig(),
		REWARD:          mesh.DefaultMeshConfig(),
		POST:            activation.DefaultPostConfig(),
		SMESHING:        DefaultSmeshingConfig(),
		FETCH:           fetch.DefaultConfig(),
		LAYERS:          layerfetcher.DefaultConfig(),
	}
}

// DefaultTestConfig returns the default config for tests.
func DefaultTestConfig() Config {
	conf := DefaultConfig()
	conf.BaseConfig = defaultTestConfig()
	conf.P2P = p2pConfig.DefaultTestConfig()
	conf.API = apiConfig.DefaultTestConfig()
	return conf
}

// DefaultBaseConfig returns a default configuration for spacemesh
func defaultBaseConfig() BaseConfig {
	return BaseConfig{
		DataDirParent:       defaultDataDir,
		ConfigFile:          defaultConfigFileName,
		TestMode:            defaultTestMode,
		CollectMetrics:      false,
		MetricsPort:         1010,
		MetricsPush:         "", // "" = doesn't push
		MetricsPushPeriod:   60,
		ProfilerURL:         "",
		ProfilerName:        "gp-spacemesh",
		OracleServer:        "http://localhost:3030",
		OracleServerWorldID: 0,
		GenesisTime:         time.Now().Format(time.RFC3339),
		LayerDurationSec:    30,
		LayersPerEpoch:      3,
		PoETServer:          "127.0.0.1",
		GoldenATXID:         "0x5678", // TODO: Change the value
		Hdist:               5,
		BlockCacheSize:      20,
		SyncRequestTimeout:  2000,
		SyncInterval:        10,
		SyncValidationDelta: 300,
		AtxsPerBlock:        100,
		TxsPerBlock:         100,
	}
}

// DefaultSmeshingConfig returns the node's default smeshing configuration.
func DefaultSmeshingConfig() SmeshingConfig {
	return SmeshingConfig{
		Start:           false,
		CoinbaseAccount: "",
		Opts:            activation.DefaultPostSetupOpts(),
	}
}

func defaultTestConfig() BaseConfig {
	conf := defaultBaseConfig()
	conf.MetricsPort += 10000
	return conf
}

// LoadConfig load the config file
func LoadConfig(fileLocation string, vip *viper.Viper) (err error) {
	if fileLocation == "" {
		fileLocation = defaultConfigFileName
	}

	vip.SetConfigFile(fileLocation)
	err = vip.ReadInConfig()

	if err != nil {
		if fileLocation != defaultConfigFileName {
			log.Warning("failed loading config from %v trying %v. error %v", fileLocation, defaultConfigFileName, err)
			vip.SetConfigFile(defaultConfigFileName)
			err = vip.ReadInConfig()
		}
		// we change err so check again
		if err != nil {
			return fmt.Errorf("failed to read config file %v", err)
		}
	}

	return nil
}

// SetConfigFile overrides the default config file path
func (cfg *BaseConfig) SetConfigFile(file string) {
	cfg.ConfigFile = file
}<|MERGE_RESOLUTION|>--- conflicted
+++ resolved
@@ -38,7 +38,6 @@
 // Config defines the top level configuration for a spacemesh node
 type Config struct {
 	BaseConfig      `mapstructure:"main"`
-<<<<<<< HEAD
 	Genesis         *apiConfig.GenesisConfig `mapstructure:"genesis"`
 	P2P             p2pConfig.Config         `mapstructure:"p2p"`
 	API             apiConfig.Config         `mapstructure:"api"`
@@ -47,24 +46,11 @@
 	TortoiseBeacon  tortoisebeacon.Config    `mapstructure:"tortoise-beacon"`
 	TIME            timeConfig.TimeConfig    `mapstructure:"time"`
 	REWARD          mesh.Config              `mapstructure:"reward"`
-	POST            postConfig.Config        `mapstructure:"post"`
+	POST            activation.PostConfig    `mapstructure:"post"`
+	SMESHING        SmeshingConfig           `mapstructure:"smeshing"`
 	LOGGING         LoggerConfig             `mapstructure:"logging"`
 	LAYERS          layerfetcher.Config      `mapstructure:"layer-fetch"`
 	FETCH           fetch.Config             `mapstructure:"fetch"`
-=======
-	P2P             p2pConfig.Config      `mapstructure:"p2p"`
-	API             apiConfig.Config      `mapstructure:"api"`
-	HARE            hareConfig.Config     `mapstructure:"hare"`
-	HareEligibility eligConfig.Config     `mapstructure:"hare-eligibility"`
-	TortoiseBeacon  tortoisebeacon.Config `mapstructure:"tortoise-beacon"`
-	TIME            timeConfig.TimeConfig `mapstructure:"time"`
-	REWARD          mesh.Config           `mapstructure:"reward"`
-	POST            activation.PostConfig `mapstructure:"post"`
-	SMESHING        SmeshingConfig        `mapstructure:"smeshing"`
-	LOGGING         LoggerConfig          `mapstructure:"logging"`
-	LAYERS          layerfetcher.Config   `mapstructure:"layer-fetch"`
-	FETCH           fetch.Config          `mapstructure:"fetch"`
->>>>>>> d4270faf
 }
 
 // DataDir returns the absolute path to use for the node's data. This is the tilde-expanded path given in the config
@@ -102,14 +88,6 @@
 	PoETServer string `mapstructure:"poet-server"`
 
 	PprofHTTPServer bool `mapstructure:"pprof-server"`
-
-<<<<<<< HEAD
-	CoinbaseAccount string `mapstructure:"coinbase"`
-
-	SpaceToCommit uint64 `mapstructure:"space-to-commit"` // Number of bytes to commit to mining
-=======
-	GenesisConfPath string `mapstructure:"genesis-conf"`
->>>>>>> d4270faf
 
 	GoldenATXID string `mapstructure:"golden-atx"`
 
