// Package config contains go-spacemesh node configuration definitions
package config

import (
	"fmt"
	"math"
	"os"
	"path/filepath"
	"time"

	"github.com/spf13/viper"

	"github.com/spacemeshos/go-spacemesh/activation"
	"github.com/spacemeshos/go-spacemesh/api/grpcserver"
	"github.com/spacemeshos/go-spacemesh/beacon"
	"github.com/spacemeshos/go-spacemesh/blocks"
	"github.com/spacemeshos/go-spacemesh/bootstrap"
	"github.com/spacemeshos/go-spacemesh/checkpoint"
	"github.com/spacemeshos/go-spacemesh/common/types"
	"github.com/spacemeshos/go-spacemesh/datastore"
	"github.com/spacemeshos/go-spacemesh/fetch"
	vm "github.com/spacemeshos/go-spacemesh/genvm"
	"github.com/spacemeshos/go-spacemesh/hare3"
	"github.com/spacemeshos/go-spacemesh/hare3/eligibility"
	"github.com/spacemeshos/go-spacemesh/miner"
	"github.com/spacemeshos/go-spacemesh/p2p"
	"github.com/spacemeshos/go-spacemesh/syncer"
	timeConfig "github.com/spacemeshos/go-spacemesh/timesync/config"
	"github.com/spacemeshos/go-spacemesh/tortoise"
)

const (
	defaultDataDirName = "spacemesh"
	// NewBlockProtocol indicates the protocol name for new blocks arriving.
)

var (
	defaultHomeDir string
	defaultDataDir string
)

func init() {
	defaultHomeDir, _ = os.UserHomeDir()
	defaultDataDir = filepath.Join(defaultHomeDir, defaultDataDirName, "/")
}

// Config defines the top level configuration for a spacemesh node.
type Config struct {
	BaseConfig      `mapstructure:"main"`
	Preset          string                     `mapstructure:"preset"`
	Genesis         GenesisConfig              `mapstructure:"genesis"`
	PublicMetrics   PublicMetrics              `mapstructure:"public-metrics"`
	Tortoise        tortoise.Config            `mapstructure:"tortoise"`
	P2P             p2p.Config                 `mapstructure:"p2p"`
	API             grpcserver.Config          `mapstructure:"api"`
	HARE3           hare3.Config               `mapstructure:"hare3"`
	HareEligibility eligibility.Config         `mapstructure:"hare-eligibility"`
	Certificate     blocks.CertConfig          `mapstructure:"certificate"`
	Beacon          beacon.Config              `mapstructure:"beacon"`
	TIME            timeConfig.TimeConfig      `mapstructure:"time"`
	VM              vm.Config                  `mapstructure:"vm"`
	Certifier       activation.CertifierConfig `mapstructure:"certifier"`
	POST            activation.PostConfig      `mapstructure:"post"`
	POSTService     activation.PostSupervisorConfig
	POET            activation.PoetConfig      `mapstructure:"poet"`
	SMESHING        SmeshingConfig             `mapstructure:"smeshing"`
	LOGGING         LoggerConfig               `mapstructure:"logging"`
	FETCH           fetch.Config               `mapstructure:"fetch"`
	Bootstrap       bootstrap.Config           `mapstructure:"bootstrap"`
	Sync            syncer.Config              `mapstructure:"syncer"`
	Recovery        checkpoint.Config          `mapstructure:"recovery"`
	Cache           datastore.Config           `mapstructure:"cache"`
	ActiveSet       miner.ActiveSetPreparation `mapstructure:"active-set-preparation"`
}

// DataDir returns the absolute path to use for the node's data. This is the tilde-expanded path given in the config
// with a subfolder named after the network ID.
func (cfg *Config) DataDir() string {
	return filepath.Clean(cfg.DataDirParent)
}

// BaseConfig defines the default configuration options for spacemesh app.
type BaseConfig struct {
	DataDirParent string `mapstructure:"data-folder"`
	FileLock      string `mapstructure:"filelock"`

	Standalone bool `mapstructure:"standalone"`

	CollectMetrics bool `mapstructure:"metrics"`
	MetricsPort    int  `mapstructure:"metrics-port"`

	ProfilerName string `mapstructure:"profiler-name"`
	ProfilerURL  string `mapstructure:"profiler-url"`

	LayerDuration  time.Duration `mapstructure:"layer-duration"`
	LayerAvgSize   uint32        `mapstructure:"layer-average-size"`
	LayersPerEpoch uint32        `mapstructure:"layers-per-epoch"`

	PoETServers DeprecatedPoETServers `mapstructure:"poet-server"`
	PoetServers []types.PoetServer    `mapstructure:"poet-servers"`

	PprofHTTPServer         bool   `mapstructure:"pprof-server"`
	PprofHTTPServerListener string `mapstructure:"pprof-listener"`

	TxsPerProposal int    `mapstructure:"txs-per-proposal"`
	BlockGasLimit  uint64 `mapstructure:"block-gas-limit"`
	// if the number of proposals with the same mesh state crosses this threshold (in percentage),
	// then we optimistically filter out infeasible transactions before constructing the block.
	OptFilterThreshold int    `mapstructure:"optimistic-filtering-threshold"`
	TickSize           uint64 `mapstructure:"tick-size"`

	DatabaseConnections          int                     `mapstructure:"db-connections"`
	DatabaseLatencyMetering      bool                    `mapstructure:"db-latency-metering"`
	DatabaseSizeMeteringInterval time.Duration           `mapstructure:"db-size-metering-interval"`
	DatabasePruneInterval        time.Duration           `mapstructure:"db-prune-interval"`
	DatabaseVacuumState          int                     `mapstructure:"db-vacuum-state"`
	DatabaseSkipMigrations       []int                   `mapstructure:"db-skip-migrations"`
	DatabaseQueryCache           bool                    `mapstructure:"db-query-cache"`
	DatabaseQueryCacheSizes      DatabaseQueryCacheSizes `mapstructure:"db-query-cache-sizes"`

	PruneActivesetsFrom types.EpochID `mapstructure:"prune-activesets-from"`

	// ScanMalfeasantATXs is a flag to enable scanning for malfeasant ATXs.
	ScanMalfeasantATXs bool `mapstructure:"scan-malfeasant-atxs"`

	NetworkHRP string `mapstructure:"network-hrp"`

	// MinerGoodAtxsPercent is a threshold to decide if tortoise activeset should be
	// picked from first block instead of synced data.
	MinerGoodAtxsPercent int `mapstructure:"miner-good-atxs-percent"`

	RegossipAtxInterval time.Duration `mapstructure:"regossip-atx-interval"`

	// ATXGradeDelay is used to grade ATXs for selection in tortoise active set.
	// See grading function in miner/proposals_builder.go
	ATXGradeDelay time.Duration `mapstructure:"atx-grade-delay"`

	// PostValidDelay is the time after which a PoST is considered valid
	// counting from the time an ATX was received.
	// Before that time, the PoST must be fully verified.
	// After that time, we depend on PoST malfeasance proofs.
	PostValidDelay time.Duration `mapstructure:"post-valid-delay"`

	// NoMainOverride forces the "nomain" builds to run on the mainnet
	NoMainOverride bool `mapstructure:"no-main-override"`

	// ATX version switches
	// Each entry states on which publish epoch given ATX version becomes valid.
	// Note: There is always one valid version at any given time.
	// ATX V1 starts with epoch 0 unless configured otherwise.
	AtxVersions activation.AtxVersions `mapstructure:"atx-versions"`
}

type DatabaseQueryCacheSizes struct {
	EpochATXs     int `mapstructure:"epoch-atxs"`
	ATXBlob       int `mapstructure:"atx-blob"`
	ActiveSetBlob int `mapstructure:"active-set-blob"`
}

type DeprecatedPoETServers struct{}

// DeprecatedMsg implements Deprecated interface.
func (DeprecatedPoETServers) DeprecatedMsg() string {
	return `The 'poet-server' is deprecated. Please migrate to the 'poet-servers'. ` +
		`Check 'Upgrade Information' in CHANGELOG.md for details.`
}

type PublicMetrics struct {
	MetricsURL        string            `mapstructure:"metrics-url"`
	MetricsPushPeriod time.Duration     `mapstructure:"metrics-push-period"`
	MetricsPushUser   string            `mapstructure:"metrics-push-user"`
	MetricsPushPass   string            `mapstructure:"metrics-push-pass"`
	MetricsPushHeader map[string]string `mapstructure:"metrics-push-header"`
}

// SmeshingConfig defines configuration for the node's smeshing (mining).
type SmeshingConfig struct {
	Start           bool                              `mapstructure:"smeshing-start"`
	CoinbaseAccount string                            `mapstructure:"smeshing-coinbase"`
	Opts            activation.PostSetupOpts          `mapstructure:"smeshing-opts"`
	ProvingOpts     activation.PostProvingOpts        `mapstructure:"smeshing-proving-opts"`
	VerifyingOpts   activation.PostProofVerifyingOpts `mapstructure:"smeshing-verifying-opts"`
}

// DefaultConfig returns the default configuration for a spacemesh node.
func DefaultConfig() Config {
	return Config{
		BaseConfig:      defaultBaseConfig(),
		Genesis:         DefaultGenesisConfig(),
		Tortoise:        tortoise.DefaultConfig(),
		P2P:             p2p.DefaultConfig(),
		API:             grpcserver.DefaultConfig(),
		HARE3:           hare3.DefaultConfig(),
		HareEligibility: eligibility.DefaultConfig(),
		Beacon:          beacon.DefaultConfig(),
		TIME:            timeConfig.DefaultConfig(),
		VM:              vm.DefaultConfig(),
		POST:            activation.DefaultPostConfig(),
		POSTService:     activation.DefaultPostServiceConfig(),
		POET:            activation.DefaultPoetConfig(),
		SMESHING:        DefaultSmeshingConfig(),
		FETCH:           fetch.DefaultConfig(),
		LOGGING:         DefaultLoggingConfig(),
		Bootstrap:       bootstrap.DefaultConfig(),
		Sync:            syncer.DefaultConfig(),
		Recovery:        checkpoint.DefaultConfig(),
		Cache:           datastore.DefaultConfig(),
<<<<<<< HEAD
		ActiveSet:       miner.DefaultActiveSetPrepartion(),
		Certifier:       activation.DefaultCertifierConfig(),
=======
		ActiveSet:       miner.DefaultActiveSetPreparation(),
>>>>>>> cb224ffb
	}
}

// DefaultTestConfig returns the default config for tests.
func DefaultTestConfig() Config {
	conf := DefaultConfig()
	conf.BaseConfig = defaultTestConfig()
	conf.Genesis = DefaultTestGenesisConfig()
	conf.P2P = p2p.DefaultConfig()
	conf.API = grpcserver.DefaultTestConfig()
	conf.POSTService = activation.DefaultTestPostServiceConfig()
	conf.HARE3.PreroundDelay = 1 * time.Second
	conf.HARE3.RoundDuration = 1 * time.Second
	return conf
}

// DefaultBaseConfig returns a default configuration for spacemesh.
func defaultBaseConfig() BaseConfig {
	return BaseConfig{
		DataDirParent:                defaultDataDir,
		FileLock:                     filepath.Join(os.TempDir(), "spacemesh.lock"),
		CollectMetrics:               false,
		MetricsPort:                  1010,
		ProfilerName:                 "go-spacemesh",
		LayerDuration:                30 * time.Second,
		LayersPerEpoch:               3,
		TxsPerProposal:               100,
		BlockGasLimit:                math.MaxUint64,
		OptFilterThreshold:           90,
		TickSize:                     100,
		DatabaseConnections:          16,
		DatabaseSizeMeteringInterval: 10 * time.Minute,
		DatabasePruneInterval:        30 * time.Minute,
		DatabaseQueryCacheSizes: DatabaseQueryCacheSizes{
			EpochATXs:     20,
			ATXBlob:       10000,
			ActiveSetBlob: 200,
		},
		NetworkHRP:     "sm",
		ATXGradeDelay:  10 * time.Second,
		PostValidDelay: 12 * time.Hour,

		PprofHTTPServerListener: "localhost:6060",
	}
}

// DefaultSmeshingConfig returns the node's default smeshing configuration.
func DefaultSmeshingConfig() SmeshingConfig {
	return SmeshingConfig{
		Start:           false,
		CoinbaseAccount: "",
		Opts:            activation.DefaultPostSetupOpts(),
		ProvingOpts:     activation.DefaultPostProvingOpts(),
		VerifyingOpts:   activation.DefaultPostVerifyingOpts(),
	}
}

func defaultTestConfig() BaseConfig {
	conf := defaultBaseConfig()
	conf.MetricsPort += 10000
	conf.NetworkHRP = "stest"
	types.SetNetworkHRP(conf.NetworkHRP)
	return conf
}

// LoadConfig load the config file.
func LoadConfig(config string, vip *viper.Viper) error {
	if config == "" {
		return nil
	}
	vip.SetConfigFile(config)
	if err := vip.ReadInConfig(); err != nil {
		return fmt.Errorf("can't load config at %s: %w", config, err)
	}
	return nil
}<|MERGE_RESOLUTION|>--- conflicted
+++ resolved
@@ -205,12 +205,8 @@
 		Sync:            syncer.DefaultConfig(),
 		Recovery:        checkpoint.DefaultConfig(),
 		Cache:           datastore.DefaultConfig(),
-<<<<<<< HEAD
-		ActiveSet:       miner.DefaultActiveSetPrepartion(),
+		ActiveSet:       miner.DefaultActiveSetPreparation(),
 		Certifier:       activation.DefaultCertifierConfig(),
-=======
-		ActiveSet:       miner.DefaultActiveSetPreparation(),
->>>>>>> cb224ffb
 	}
 }
 
