// Package config contains go-spacemesh node configuration definitions
package config

import (
	"fmt"
	"math"
	"path/filepath"

	"github.com/spf13/viper"

	"github.com/spacemeshos/go-spacemesh/activation"
	atypes "github.com/spacemeshos/go-spacemesh/activation/types"
	apiConfig "github.com/spacemeshos/go-spacemesh/api/config"
	"github.com/spacemeshos/go-spacemesh/beacon"
	"github.com/spacemeshos/go-spacemesh/common/types"
	"github.com/spacemeshos/go-spacemesh/fetch"
	"github.com/spacemeshos/go-spacemesh/filesystem"
	vm "github.com/spacemeshos/go-spacemesh/genvm"
	hareConfig "github.com/spacemeshos/go-spacemesh/hare/config"
	eligConfig "github.com/spacemeshos/go-spacemesh/hare/eligibility/config"
	"github.com/spacemeshos/go-spacemesh/log"
	"github.com/spacemeshos/go-spacemesh/p2p"
	timeConfig "github.com/spacemeshos/go-spacemesh/timesync/config"
	"github.com/spacemeshos/go-spacemesh/tortoise"
)

const (
	defaultConfigFileName = "./config.toml"
	defaultDataDirName    = "spacemesh"
	// NewBlockProtocol indicates the protocol name for new blocks arriving.
)

var (
	defaultHomeDir = filesystem.GetUserHomeDirectory()
	defaultDataDir = filepath.Join(defaultHomeDir, defaultDataDirName, "/")
)

// Config defines the top level configuration for a spacemesh node.
type Config struct {
	BaseConfig      `mapstructure:"main"`
	Address         *types.Config         `mapstructure:"address"`
	Genesis         *GenesisConfig        `mapstructure:"genesis"`
	Tortoise        tortoise.Config       `mapstructure:"tortoise"`
	P2P             p2p.Config            `mapstructure:"p2p"`
	API             apiConfig.Config      `mapstructure:"api"`
	HARE            hareConfig.Config     `mapstructure:"hare"`
	HareEligibility eligConfig.Config     `mapstructure:"hare-eligibility"`
	Beacon          beacon.Config         `mapstructure:"beacon"`
	TIME            timeConfig.TimeConfig `mapstructure:"time"`
	VM              vm.Config             `mapstructure:"vm"`
<<<<<<< HEAD
	POST            types.PostConfig      `mapstructure:"post"`
=======
	POST            atypes.PostConfig     `mapstructure:"post"`
>>>>>>> cba64cc0
	POET            activation.PoetConfig `mapstructure:"poet"`
	SMESHING        SmeshingConfig        `mapstructure:"smeshing"`
	LOGGING         LoggerConfig          `mapstructure:"logging"`
	FETCH           fetch.Config          `mapstructure:"fetch"`
}

// DataDir returns the absolute path to use for the node's data. This is the tilde-expanded path given in the config
// with a subfolder named after the network ID.
func (cfg *Config) DataDir() string {
	return filesystem.GetCanonicalPath(cfg.DataDirParent)
}

// BaseConfig defines the default configuration options for spacemesh app.
type BaseConfig struct {
	DataDirParent string `mapstructure:"data-folder"`

	ConfigFile string `mapstructure:"config"`

	CollectMetrics bool `mapstructure:"metrics"`
	MetricsPort    int  `mapstructure:"metrics-port"`

	MetricsPush       string `mapstructure:"metrics-push"`
	MetricsPushPeriod int    `mapstructure:"metrics-push-period"`

	ProfilerName string `mapstructure:"profiler-name"`
	ProfilerURL  string `mapstructure:"profiler-url"`

	OracleServer        string `mapstructure:"oracle_server"`
	OracleServerWorldID int    `mapstructure:"oracle_server_worldid"`

	LayerDurationSec int    `mapstructure:"layer-duration-sec"`
	LayerAvgSize     int    `mapstructure:"layer-average-size"`
	LayersPerEpoch   uint32 `mapstructure:"layers-per-epoch"`

	PoETServer string `mapstructure:"poet-server"`

	PprofHTTPServer bool `mapstructure:"pprof-server"`

	GenesisActiveSet int `mapstructure:"genesis-active-size"` // the active set size for genesis

	SyncRequestTimeout int `mapstructure:"sync-request-timeout"` // ms the timeout for direct request in the sync

	SyncInterval int `mapstructure:"sync-interval"` // sync interval in seconds

	PublishEventsURL string `mapstructure:"events-url"`

	TxsPerProposal int    `mapstructure:"txs-per-proposal"`
	BlockGasLimit  uint64 `mapstructure:"block-gas-limit"`
	// if the number of proposals with the same mesh state crosses this threshold (in percentage),
	// then we optimistically filter out infeasible transactions before constructing the block.
	OptFilterThreshold int    `mapstructure:"optimistic-filtering-threshold"`
	TickSize           uint64 `mapstructure:"tick-size"`
}

// SmeshingConfig defines configuration for the node's smeshing (mining).
type SmeshingConfig struct {
<<<<<<< HEAD
	Start           bool                `mapstructure:"smeshing-start"`
	CoinbaseAccount string              `mapstructure:"smeshing-coinbase"`
	Opts            types.PostSetupOpts `mapstructure:"smeshing-opts"`
=======
	Start           bool                 `mapstructure:"smeshing-start"`
	CoinbaseAccount string               `mapstructure:"smeshing-coinbase"`
	Opts            atypes.PostSetupOpts `mapstructure:"smeshing-opts"`
>>>>>>> cba64cc0
}

// DefaultConfig returns the default configuration for a spacemesh node.
func DefaultConfig() Config {
	return Config{
		Address:         types.DefaultAddressConfig(),
		BaseConfig:      defaultBaseConfig(),
		Genesis:         DefaultGenesisConfig(),
		Tortoise:        tortoise.DefaultConfig(),
		P2P:             p2p.DefaultConfig(),
		API:             apiConfig.DefaultConfig(),
		HARE:            hareConfig.DefaultConfig(),
		HareEligibility: eligConfig.DefaultConfig(),
		Beacon:          beacon.DefaultConfig(),
		TIME:            timeConfig.DefaultConfig(),
		VM:              vm.DefaultConfig(),
		POST:            activation.DefaultPostConfig(),
		POET:            activation.DefaultPoetConfig(),
		SMESHING:        DefaultSmeshingConfig(),
		FETCH:           fetch.DefaultConfig(),
		LOGGING:         defaultLoggingConfig(),
	}
}

// DefaultTestConfig returns the default config for tests.
func DefaultTestConfig() Config {
	conf := DefaultConfig()
	conf.BaseConfig = defaultTestConfig()
	conf.P2P = p2p.DefaultConfig()
	conf.API = apiConfig.DefaultTestConfig()
	conf.Address = types.DefaultTestAddressConfig()
	return conf
}

// DefaultBaseConfig returns a default configuration for spacemesh.
func defaultBaseConfig() BaseConfig {
	return BaseConfig{
		DataDirParent:       defaultDataDir,
		ConfigFile:          defaultConfigFileName,
		CollectMetrics:      false,
		MetricsPort:         1010,
		MetricsPush:         "", // "" = doesn't push
		MetricsPushPeriod:   60,
		ProfilerURL:         "",
		ProfilerName:        "gp-spacemesh",
		OracleServer:        "http://localhost:3030",
		OracleServerWorldID: 0,
		LayerDurationSec:    30,
		LayersPerEpoch:      3,
		PoETServer:          "127.0.0.1",
		SyncRequestTimeout:  2000,
		SyncInterval:        10,
		TxsPerProposal:      100,
		BlockGasLimit:       math.MaxUint64,
		OptFilterThreshold:  90,
		TickSize:            100,
	}
}

// DefaultSmeshingConfig returns the node's default smeshing configuration.
func DefaultSmeshingConfig() SmeshingConfig {
	return SmeshingConfig{
		Start:           false,
		CoinbaseAccount: "",
		Opts:            activation.DefaultPostSetupOpts(),
	}
}

func defaultTestConfig() BaseConfig {
	conf := defaultBaseConfig()
	conf.MetricsPort += 10000
	return conf
}

// LoadConfig load the config file.
func LoadConfig(fileLocation string, vip *viper.Viper) (err error) {
	if fileLocation == "" {
		fileLocation = defaultConfigFileName
	}

	vip.SetConfigFile(fileLocation)
	err = vip.ReadInConfig()

	if err != nil {
		if fileLocation != defaultConfigFileName {
			log.Warning("failed loading config from %v trying %v. error %v", fileLocation, defaultConfigFileName, err)
			vip.SetConfigFile(defaultConfigFileName)
			err = vip.ReadInConfig()
		}
		// we change err so check again
		if err != nil {
			return fmt.Errorf("failed to read config file %v", err)
		}
	}

	return nil
}

// SetConfigFile overrides the default config file path.
func (cfg *BaseConfig) SetConfigFile(file string) {
	cfg.ConfigFile = file
}<|MERGE_RESOLUTION|>--- conflicted
+++ resolved
@@ -48,11 +48,7 @@
 	Beacon          beacon.Config         `mapstructure:"beacon"`
 	TIME            timeConfig.TimeConfig `mapstructure:"time"`
 	VM              vm.Config             `mapstructure:"vm"`
-<<<<<<< HEAD
-	POST            types.PostConfig      `mapstructure:"post"`
-=======
 	POST            atypes.PostConfig     `mapstructure:"post"`
->>>>>>> cba64cc0
 	POET            activation.PoetConfig `mapstructure:"poet"`
 	SMESHING        SmeshingConfig        `mapstructure:"smeshing"`
 	LOGGING         LoggerConfig          `mapstructure:"logging"`
@@ -109,15 +105,9 @@
 
 // SmeshingConfig defines configuration for the node's smeshing (mining).
 type SmeshingConfig struct {
-<<<<<<< HEAD
-	Start           bool                `mapstructure:"smeshing-start"`
-	CoinbaseAccount string              `mapstructure:"smeshing-coinbase"`
-	Opts            types.PostSetupOpts `mapstructure:"smeshing-opts"`
-=======
 	Start           bool                 `mapstructure:"smeshing-start"`
 	CoinbaseAccount string               `mapstructure:"smeshing-coinbase"`
 	Opts            atypes.PostSetupOpts `mapstructure:"smeshing-opts"`
->>>>>>> cba64cc0
 }
 
 // DefaultConfig returns the default configuration for a spacemesh node.
