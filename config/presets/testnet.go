package presets

import (
	"math"
	"math/big"
	"os"
	"path/filepath"
	"runtime"
	"time"

	"github.com/spacemeshos/post/initialization"

	"github.com/spacemeshos/go-spacemesh/activation"
	"github.com/spacemeshos/go-spacemesh/api/grpcserver"
	"github.com/spacemeshos/go-spacemesh/beacon"
	"github.com/spacemeshos/go-spacemesh/blocks"
	"github.com/spacemeshos/go-spacemesh/bootstrap"
	"github.com/spacemeshos/go-spacemesh/checkpoint"
	"github.com/spacemeshos/go-spacemesh/common/types"
	"github.com/spacemeshos/go-spacemesh/config"
	"github.com/spacemeshos/go-spacemesh/datastore"
	"github.com/spacemeshos/go-spacemesh/fetch"
	"github.com/spacemeshos/go-spacemesh/hare3"
	"github.com/spacemeshos/go-spacemesh/hare3/eligibility"
	"github.com/spacemeshos/go-spacemesh/hare4"
	"github.com/spacemeshos/go-spacemesh/miner"
	"github.com/spacemeshos/go-spacemesh/p2p"
	"github.com/spacemeshos/go-spacemesh/syncer"
	"github.com/spacemeshos/go-spacemesh/syncer/atxsync"
	"github.com/spacemeshos/go-spacemesh/syncer/malsync"
	timeConfig "github.com/spacemeshos/go-spacemesh/timesync/config"
	"github.com/spacemeshos/go-spacemesh/tortoise"
)

func init() {
	register("testnet", testnet())
}

func testnet() config.Config {
	p2pconfig := p2p.DefaultConfig()

	smeshing := config.DefaultSmeshingConfig()
	smeshing.Opts.ProviderID.SetUint32(initialization.CPUProviderID())
	smeshing.ProvingOpts.Nonces = 288
	smeshing.ProvingOpts.Threads = uint(runtime.NumCPU() * 3 / 4)
	if smeshing.ProvingOpts.Threads < 1 {
		smeshing.ProvingOpts.Threads = 1
	}
	home, err := os.UserHomeDir()
	if err != nil {
		panic("can't read homedir: " + err.Error())
	}
	hare3conf := hare3.DefaultConfig()
	hare3conf.Enable = true
	hare3conf.EnableLayer = 7366
	// NOTE(dshulyak) i forgot to set protocol name for testnet when we configured it manually.
	// we can't do rolling upgrade if protocol name changes, so lets keep it like that temporarily.
	hare3conf.ProtocolName = ""

	hare4conf := hare4.DefaultConfig()
	hare4conf.Enable = false
	defaultdir := filepath.Join(home, "spacemesh-testnet", "/")
	return config.Config{
		Preset: "testnet",
		BaseConfig: config.BaseConfig{
			DataDirParent:                defaultdir,
			FileLock:                     filepath.Join(os.TempDir(), "spacemesh.lock"),
			MetricsPort:                  1010,
			DatabaseConnections:          16,
			DatabaseSizeMeteringInterval: 10 * time.Minute,
			DatabasePruneInterval:        30 * time.Minute,
			NetworkHRP:                   "stest",

			LayerDuration:  5 * time.Minute,
			LayerAvgSize:   50,
			LayersPerEpoch: 288,

			TxsPerProposal: 700,       // https://github.com/spacemeshos/go-spacemesh/issues/4559
			BlockGasLimit:  100107000, // 3000 of spends

			OptFilterThreshold: 90,

			TickSize:            666514,
			RegossipAtxInterval: time.Hour,
			ATXGradeDelay:       30 * time.Minute,

			PprofHTTPServerListener: "localhost:6060",
		},
		Genesis: config.GenesisConfig{
			GenesisTime: "2023-09-13T18:00:00Z",
			ExtraData:   "0000000000000000000000c76c58ebac180989673fd6d237b40e66ed5c976ec3",
		},
		Tortoise: tortoise.Config{
			Hdist:                    10,
			Zdist:                    2,
			WindowSize:               10000,
			MaxExceptions:            1000,
			BadBeaconVoteDelayLayers: 4032,
			MinimalActiveSetWeight:   []types.EpochMinimalActiveWeight{{Weight: 10_000}},
		},
		HARE3: hare3conf,
		HARE4: hare4conf,
		HareEligibility: eligibility.Config{
			ConfidenceParam: 20,
		},
		Beacon: beacon.Config{
			Kappa:                    40,
			Q:                        *big.NewRat(1, 3),
			Theta:                    *big.NewRat(1, 4),
			GracePeriodDuration:      10 * time.Minute,
			ProposalDuration:         4 * time.Minute,
			FirstVotingRoundDuration: 30 * time.Minute,
			RoundsNumber:             20,
			VotingRoundDuration:      4 * time.Minute,
			WeakCoinRoundDuration:    4 * time.Minute,
			VotesLimit:               100,
			BeaconSyncWeightUnits:    800,
		},
		POET: activation.PoetConfig{
<<<<<<< HEAD
			// RequestTimeout = RequestRetryDelay * 2 * MaxRequestRetries*(MaxRequestRetries+1)/2
			RequestTimeout:                 550 * time.Second,
			RequestRetryDelay:              5 * time.Second,
			MaxRequestRetries:              10,
			PositioningATXSelectionTimeout: 8 * time.Minute,
			PhaseShift:                     12 * time.Hour,
			CycleGap:                       2 * time.Hour,
			GracePeriod:                    10 * time.Minute,
=======
			PhaseShift:        12 * time.Hour,
			CycleGap:          2 * time.Hour,
			GracePeriod:       10 * time.Minute,
			RequestTimeout:    550 * time.Second, // RequestRetryDelay * 2 * MaxRequestRetries*(MaxRequestRetries+1)/2
			RequestRetryDelay: 5 * time.Second,
			MaxRequestRetries: 10,

			CertifierInfoCacheTTL: 5 * time.Minute,
			PowParamsCacheTTL:     5 * time.Minute,
>>>>>>> a79bdbbe
		},
		POST: activation.PostConfig{
			MinNumUnits:   2,
			MaxNumUnits:   math.MaxUint32,
			LabelsPerUnit: 1024,
			K1:            26,
			K2:            37,
			K3:            1,
			PowDifficulty: activation.DefaultPostConfig().PowDifficulty,
		},
		POSTService: activation.DefaultPostServiceConfig(),
		Bootstrap: bootstrap.Config{
			URL:      "https://bootstrap.spacemesh.network/testnet06",
			Version:  "https://spacemesh.io/bootstrap.schema.json.1.0",
			DataDir:  os.TempDir(),
			Interval: 30 * time.Second,
		},
		P2P:      p2pconfig,
		API:      grpcserver.DefaultConfig(),
		TIME:     timeConfig.DefaultConfig(),
		SMESHING: smeshing,
		FETCH:    fetch.DefaultConfig(),
		LOGGING:  config.DefaultLoggingConfig(),
		Sync: syncer.Config{
			Interval:                 time.Minute,
			EpochEndFraction:         0.5,
			MaxStaleDuration:         time.Hour,
			GossipDuration:           50 * time.Second,
			OutOfSyncThresholdLayers: 10,
			AtxSync:                  atxsync.DefaultConfig(),
			MalSync:                  malsync.DefaultConfig(),
		},
		Recovery: checkpoint.DefaultConfig(),
		Cache:    datastore.DefaultConfig(),
		Certificate: blocks.CertConfig{
			// NOTE(dshulyak) this is intentional. we increased committee size with hare3 upgrade
			// but certifier continues to use 200 committee size.
			// this will be upgraded in future with scheduled upgrade.
			CommitteeSize: 200,
		},
		ActiveSet: miner.ActiveSetPreparation{
			Window:        10 * time.Minute,
			RetryInterval: time.Minute,
			Tries:         5,
		},
		Certifier: activation.DefaultCertifierConfig(),
	}
}<|MERGE_RESOLUTION|>--- conflicted
+++ resolved
@@ -117,16 +117,6 @@
 			BeaconSyncWeightUnits:    800,
 		},
 		POET: activation.PoetConfig{
-<<<<<<< HEAD
-			// RequestTimeout = RequestRetryDelay * 2 * MaxRequestRetries*(MaxRequestRetries+1)/2
-			RequestTimeout:                 550 * time.Second,
-			RequestRetryDelay:              5 * time.Second,
-			MaxRequestRetries:              10,
-			PositioningATXSelectionTimeout: 8 * time.Minute,
-			PhaseShift:                     12 * time.Hour,
-			CycleGap:                       2 * time.Hour,
-			GracePeriod:                    10 * time.Minute,
-=======
 			PhaseShift:        12 * time.Hour,
 			CycleGap:          2 * time.Hour,
 			GracePeriod:       10 * time.Minute,
@@ -136,7 +126,6 @@
 
 			CertifierInfoCacheTTL: 5 * time.Minute,
 			PowParamsCacheTTL:     5 * time.Minute,
->>>>>>> a79bdbbe
 		},
 		POST: activation.PostConfig{
 			MinNumUnits:   2,
