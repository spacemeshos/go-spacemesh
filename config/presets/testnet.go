package presets

import (
	"math"
	"math/big"
	"os"
	"path/filepath"
	"runtime"
	"time"

	"github.com/spacemeshos/post/initialization"

	"github.com/spacemeshos/go-spacemesh/activation"
	"github.com/spacemeshos/go-spacemesh/api/grpcserver"
	"github.com/spacemeshos/go-spacemesh/beacon"
	"github.com/spacemeshos/go-spacemesh/blocks"
	"github.com/spacemeshos/go-spacemesh/bootstrap"
	"github.com/spacemeshos/go-spacemesh/checkpoint"
	"github.com/spacemeshos/go-spacemesh/common/types"
	"github.com/spacemeshos/go-spacemesh/config"
	"github.com/spacemeshos/go-spacemesh/datastore"
	"github.com/spacemeshos/go-spacemesh/fetch"
	"github.com/spacemeshos/go-spacemesh/hare3"
	"github.com/spacemeshos/go-spacemesh/hare3/eligibility"
	"github.com/spacemeshos/go-spacemesh/miner"
	"github.com/spacemeshos/go-spacemesh/p2p"
	"github.com/spacemeshos/go-spacemesh/syncer"
	"github.com/spacemeshos/go-spacemesh/syncer/atxsync"
	"github.com/spacemeshos/go-spacemesh/syncer/malsync"
	timeConfig "github.com/spacemeshos/go-spacemesh/timesync/config"
	"github.com/spacemeshos/go-spacemesh/tortoise"
)

func init() {
	register("testnet", testnet())
}

func testnet() config.Config {
	p2pconfig := p2p.DefaultConfig()

	smeshing := config.DefaultSmeshingConfig()
	smeshing.Opts.ProviderID.SetUint32(initialization.CPUProviderID())
	smeshing.ProvingOpts.Nonces = 288
	smeshing.ProvingOpts.Threads = uint(runtime.NumCPU() * 3 / 4)
	if smeshing.ProvingOpts.Threads < 1 {
		smeshing.ProvingOpts.Threads = 1
	}
	home, err := os.UserHomeDir()
	if err != nil {
		panic("can't read homedir: " + err.Error())
	}
	hare3conf := hare3.DefaultConfig()
	hare3conf.Enable = true
	hare3conf.EnableLayer = 7366
	// NOTE(dshulyak) i forgot to set protocol name for testnet when we configured it manually.
	// we can't do rolling upgrade if protocol name changes, so lets keep it like that temporarily.
	hare3conf.ProtocolName = ""
	defaultdir := filepath.Join(home, "spacemesh-testnet", "/")
	return config.Config{
		Preset: "testnet",
		BaseConfig: config.BaseConfig{
			DataDirParent:                defaultdir,
			FileLock:                     filepath.Join(os.TempDir(), "spacemesh.lock"),
			MetricsPort:                  1010,
			DatabaseConnections:          16,
			DatabaseSizeMeteringInterval: 10 * time.Minute,
			DatabasePruneInterval:        30 * time.Minute,
			NetworkHRP:                   "stest",

			LayerDuration:  5 * time.Minute,
			LayerAvgSize:   50,
			LayersPerEpoch: 288,

			TxsPerProposal: 700,       // https://github.com/spacemeshos/go-spacemesh/issues/4559
			BlockGasLimit:  100107000, // 3000 of spends

			OptFilterThreshold: 90,

			TickSize:            666514,
			RegossipAtxInterval: time.Hour,
			ATXGradeDelay:       30 * time.Minute,

			PprofHTTPServerListener: "localhost:6060",
		},
		Genesis: config.GenesisConfig{
			GenesisTime: "2023-09-13T18:00:00Z",
			ExtraData:   "0000000000000000000000c76c58ebac180989673fd6d237b40e66ed5c976ec3",
		},
		Tortoise: tortoise.Config{
			Hdist:                    10,
			Zdist:                    2,
			WindowSize:               10000,
			MaxExceptions:            1000,
			BadBeaconVoteDelayLayers: 4032,
			MinimalActiveSetWeight:   []types.EpochMinimalActiveWeight{{Weight: 10_000}},
		},
		HARE3: hare3conf,
		HareEligibility: eligibility.Config{
			ConfidenceParam: 20,
		},
		Beacon: beacon.Config{
			Kappa:                    40,
			Q:                        *big.NewRat(1, 3),
			Theta:                    *big.NewRat(1, 4),
			GracePeriodDuration:      10 * time.Minute,
			ProposalDuration:         4 * time.Minute,
			FirstVotingRoundDuration: 30 * time.Minute,
			RoundsNumber:             20,
			VotingRoundDuration:      4 * time.Minute,
			WeakCoinRoundDuration:    4 * time.Minute,
			VotesLimit:               100,
			BeaconSyncWeightUnits:    800,
		},
		POET: activation.PoetConfig{
			PhaseShift:        12 * time.Hour,
			CycleGap:          2 * time.Hour,
			GracePeriod:       10 * time.Minute,
			RequestTimeout:    550 * time.Second, // RequestRetryDelay * 2 * MaxRequestRetries*(MaxRequestRetries+1)/2
			RequestRetryDelay: 5 * time.Second,
			MaxRequestRetries: 10,
<<<<<<< HEAD
			PowParamsCacheTTL: 5 * time.Minute,
=======

			CertifierInfoCacheTTL: 5 * time.Minute,
>>>>>>> 867a674c
		},
		POST: activation.PostConfig{
			MinNumUnits:   2,
			MaxNumUnits:   math.MaxUint32,
			LabelsPerUnit: 1024,
			K1:            26,
			K2:            37,
			K3:            1,
			PowDifficulty: activation.DefaultPostConfig().PowDifficulty,
		},
		POSTService: activation.DefaultPostServiceConfig(),
		Bootstrap: bootstrap.Config{
			URL:      "https://bootstrap.spacemesh.network/testnet06",
			Version:  "https://spacemesh.io/bootstrap.schema.json.1.0",
			DataDir:  os.TempDir(),
			Interval: 30 * time.Second,
		},
		P2P:      p2pconfig,
		API:      grpcserver.DefaultConfig(),
		TIME:     timeConfig.DefaultConfig(),
		SMESHING: smeshing,
		FETCH:    fetch.DefaultConfig(),
		LOGGING:  config.DefaultLoggingConfig(),
		Sync: syncer.Config{
			Interval:                 time.Minute,
			EpochEndFraction:         0.5,
			MaxStaleDuration:         time.Hour,
			GossipDuration:           50 * time.Second,
			OutOfSyncThresholdLayers: 10,
			AtxSync:                  atxsync.DefaultConfig(),
			MalSync:                  malsync.DefaultConfig(),
		},
		Recovery: checkpoint.DefaultConfig(),
		Cache:    datastore.DefaultConfig(),
		Certificate: blocks.CertConfig{
			// NOTE(dshulyak) this is intentional. we increased committee size with hare3 upgrade
			// but certifier continues to use 200 committee size.
			// this will be upgraded in future with scheduled upgrade.
			CommitteeSize: 200,
		},
		ActiveSet: miner.ActiveSetPreparation{
			Window:        10 * time.Minute,
			RetryInterval: time.Minute,
			Tries:         5,
		},
		Certifier: activation.DefaultCertifierConfig(),
	}
}<|MERGE_RESOLUTION|>--- conflicted
+++ resolved
@@ -118,12 +118,9 @@
 			RequestTimeout:    550 * time.Second, // RequestRetryDelay * 2 * MaxRequestRetries*(MaxRequestRetries+1)/2
 			RequestRetryDelay: 5 * time.Second,
 			MaxRequestRetries: 10,
-<<<<<<< HEAD
-			PowParamsCacheTTL: 5 * time.Minute,
-=======
 
 			CertifierInfoCacheTTL: 5 * time.Minute,
->>>>>>> 867a674c
+			PowParamsCacheTTL:     5 * time.Minute,
 		},
 		POST: activation.PostConfig{
 			MinNumUnits:   2,
