--- conflicted
+++ resolved
@@ -83,11 +83,8 @@
 	conf.POET.RequestTimeout = 12 * time.Second // RequestRetryDelay * 2 * MaxRequestRetries*(MaxRequestRetries+1)/2
 	conf.POET.RequestRetryDelay = 1 * time.Second
 	conf.POET.MaxRequestRetries = 3
-<<<<<<< HEAD
+	conf.POET.CertifierInfoCacheTTL = time.Minute
 	conf.POET.PowParamsCacheTTL = 10 * time.Second
-=======
-	conf.POET.CertifierInfoCacheTTL = time.Minute
->>>>>>> 867a674c
 
 	conf.P2P.DisableNatPort = true
 
