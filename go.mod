--- conflicted
+++ resolved
@@ -1,10 +1,6 @@
 module github.com/spacemeshos/go-spacemesh
 
-<<<<<<< HEAD
 go 1.22.0
-=======
-go 1.21.8
->>>>>>> cf45019f
 
 require (
 	cloud.google.com/go/storage v1.39.1
@@ -24,11 +20,7 @@
 	github.com/ipfs/go-ds-leveldb v0.5.0
 	github.com/ipfs/go-log/v2 v2.5.1
 	github.com/jonboulle/clockwork v0.4.0
-<<<<<<< HEAD
-	github.com/libp2p/go-libp2p v0.33.0
-=======
 	github.com/libp2p/go-libp2p v0.33.1
->>>>>>> cf45019f
 	github.com/libp2p/go-libp2p-kad-dht v0.25.2
 	github.com/libp2p/go-libp2p-pubsub v0.10.0
 	github.com/libp2p/go-libp2p-record v0.2.0
@@ -61,11 +53,7 @@
 	github.com/zeebo/blake3 v0.2.3
 	go.uber.org/mock v0.4.0
 	go.uber.org/zap v1.27.0
-<<<<<<< HEAD
-	golang.org/x/exp v0.0.0-20240213143201-ec583247a57a
-=======
 	golang.org/x/exp v0.0.0-20240318143956-a85f2c67cd81
->>>>>>> cf45019f
 	golang.org/x/sync v0.6.0
 	golang.org/x/time v0.5.0
 	google.golang.org/genproto/googleapis/rpc v0.0.0-20240318140521-94a12d6c2237
@@ -123,11 +111,7 @@
 	github.com/google/pprof v0.0.0-20240207164012-fb44976bdcd5 // indirect
 	github.com/google/s2a-go v0.1.7 // indirect
 	github.com/googleapis/enterprise-certificate-proxy v0.3.2 // indirect
-<<<<<<< HEAD
-	github.com/googleapis/gax-go/v2 v2.12.0 // indirect
-=======
 	github.com/googleapis/gax-go/v2 v2.12.2 // indirect
->>>>>>> cf45019f
 	github.com/gorilla/websocket v1.5.1 // indirect
 	github.com/grafana/pyroscope-go/godeltaprof v0.1.6 // indirect
 	github.com/grpc-ecosystem/go-grpc-middleware/providers/prometheus v1.0.0 // indirect
@@ -219,16 +203,6 @@
 	go.uber.org/dig v1.17.1 // indirect
 	go.uber.org/fx v1.20.1 // indirect
 	go.uber.org/multierr v1.11.0 // indirect
-<<<<<<< HEAD
-	golang.org/x/crypto v0.19.0 // indirect
-	golang.org/x/mod v0.15.0 // indirect
-	golang.org/x/net v0.21.0 // indirect
-	golang.org/x/oauth2 v0.16.0 // indirect
-	golang.org/x/sys v0.17.0 // indirect
-	golang.org/x/term v0.17.0 // indirect
-	golang.org/x/text v0.14.0 // indirect
-	golang.org/x/tools v0.18.0 // indirect
-=======
 	golang.org/x/crypto v0.21.0 // indirect
 	golang.org/x/mod v0.16.0 // indirect
 	golang.org/x/net v0.22.0 // indirect
@@ -237,7 +211,6 @@
 	golang.org/x/term v0.18.0 // indirect
 	golang.org/x/text v0.14.0 // indirect
 	golang.org/x/tools v0.19.0 // indirect
->>>>>>> cf45019f
 	gomodules.xyz/jsonpatch/v2 v2.4.0 // indirect
 	gonum.org/v1/gonum v0.13.0 // indirect
 	google.golang.org/api v0.167.0 // indirect
