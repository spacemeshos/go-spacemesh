--- conflicted
+++ resolved
@@ -3,11 +3,6 @@
 See [RELEASE](./RELEASE.md) for workflow instructions.
 
 ## UNRELEASED
-<<<<<<< HEAD
-### Improvements
-* [#6035](https://github.com/spacemeshos/go-spacemesh/issues/6035) Fixed an issue where the node retried registering for the PoET round 
-  only for 15-20 minutes instead of continuing until the start of the round
-=======
 
 ### Upgrade information
 
@@ -30,6 +25,8 @@
 * [#6142](https://github.com/spacemeshos/go-spacemesh/pull/6142) Fix node not dropping peers that are broadcasting
   invalid ATXs.
 
+* [#6035](https://github.com/spacemeshos/go-spacemesh/issues/6035) Fixed an issue where the node retried registering for the PoET round
+  only for 15-20 minutes instead of continuing until the start of the round
 ## Release v1.6.3
 
 ### Improvements
@@ -52,7 +49,6 @@
 
 * [#6112](https://github.com/spacemeshos/go-spacemesh/pull/6112) Adds vesting, vault, and drain vault contents to the
   v2alpha2 Transaction API. Fixes the 'unspecified' transaction type.
->>>>>>> 9eae7806
 
 ## Release v1.6.1
 
