# Changelog

See [RELEASE](./RELEASE.md) for workflow instructions.

## UNRELEASED

### Upgrade information

#### New poets configuration

Upgrading requires changes in config and in CLI flags (if not using the default).

⚠ Users that use additional poet servers need to add their address and public key to one of the lists below,
depending on their configuration method.

##### CLI argument `--poet-server`

This argument was replaced by `--poet-servers` that take JSON-encoded array of poet server descriptors
(address, public key). The default value is

```json
[{"address":"https://mainnet-poet-0.spacemesh.network","pubkey":"cFnqCS5oER7GOX576oPtahlxB/1y95aDibdK7RHQFVg="},{"address":"https://mainnet-poet-1.spacemesh.network","pubkey":"Qh1efxY4YhoYBEXKPTiHJ/a7n1GsllRSyweQKO3j7m0="},{"address":"https://mainnet-poet-2.spacemesh.network","pubkey":"8RXEI0MwO3uJUINFFlOm/uTjJCneV9FidMpXmn55G8Y="},{"address":"https://poet-110.spacemesh.network","pubkey":"8Qqgid+37eyY7ik+EA47Nd5TrQjXolbv2Mdgir243No="},{"address":"https://poet-111.spacemesh.network","pubkey":"caIV0Ym59L3RqbVAL6UrCPwr+z+lwe2TBj57QWnAgtM="},{"address":"https://poet-112.spacemesh.network","pubkey":"5p/mPvmqhwdvf8U0GVrNq/9IN/HmZj5hCkFLAN04g1E="}]
```

##### config.json

The existing field `poet-server` that accepted an array of addresses of poet servers
was replaced by a new field `poet-servers` that accepts an object containing an address and a public key.
The default configuration was adapted and doesn't need any action on the user's side. Users who
overwrite the `poet-server` field need to adapt their config accordingly. The default
configuration is as follows:

```json
{
  "main": {
    "poet-servers": [
      {
        "address": "https://mainnet-poet-0.spacemesh.network",
        "pubkey": "cFnqCS5oER7GOX576oPtahlxB/1y95aDibdK7RHQFVg="
      },
      {
        "address": "https://mainnet-poet-1.spacemesh.network",
        "pubkey": "Qh1efxY4YhoYBEXKPTiHJ/a7n1GsllRSyweQKO3j7m0="
      },
      {
        "address": "https://mainnet-poet-2.spacemesh.network",
        "pubkey": "8RXEI0MwO3uJUINFFlOm/uTjJCneV9FidMpXmn55G8Y="
      },
      {
        "address": "https://poet-110.spacemesh.network",
        "pubkey": "8Qqgid+37eyY7ik+EA47Nd5TrQjXolbv2Mdgir243No="
      },
      {
        "address": "https://poet-111.spacemesh.network",
        "pubkey": "caIV0Ym59L3RqbVAL6UrCPwr+z+lwe2TBj57QWnAgtM="
      },
      {
        "address": "https://poet-112.spacemesh.network",
        "pubkey": "5p/mPvmqhwdvf8U0GVrNq/9IN/HmZj5hCkFLAN04g1E="
      }
    ]
  },
}
```

### Highlights

* [#5293](https://github.com/spacemeshos/go-spacemesh/pull/5293) change poet servers configuration
  The config now takes the poet server address and its public key. See the [Upgrade Information](#new-poets-configuration)
  for details.

* [#5219](https://github.com/spacemeshos/go-spacemesh/pull/5219) Migrate data from `nipost_builder_state.bin` to `node_state.sql`.

  The node will automatically migrate the data from disk and store it in the database. The migration will take place at the
  first startup after the upgrade.

### Features

### Improvements

<<<<<<< HEAD
* [#5465](https://github.com/spacemeshos/go-spacemesh/pull/5465)
  Add an option to cache SQL query results. This is useful for nodes with high peer counts.
=======
* [#5467](https://github.com/spacemeshos/go-spacemesh/pull/5467)
  Fix a bug that could cause ATX sync to stall because of exhausted limit of concurrent requests for dependencies.
  Fetching dependencies of an ATX is not limited anymore.  
>>>>>>> f38f2d11

## Release v1.3.3

### Improvements

* [#5442](https://github.com/spacemeshos/go-spacemesh/pull/5442)
  Limit concurrent requests for ATXs to reduce usage of memory and p2p streams.

* [#5394](https://github.com/spacemeshos/go-spacemesh/pull/5394) Add rowid to tables with inefficient clustered indices.
  This reduces database size and improves its performance.

* [#5334](https://github.com/spacemeshos/go-spacemesh/pull/5334) Hotfix for API queries for activations.
  Two API endpoints (`MeshService.{AccountMeshDataQuery,LayersQuery}`) were broken because they attempt to read
  all activation data for an epoch. As the number of activations per epoch has grown, this brute force query (i.e.,
  without appropriate database indices) became very expensive and could cause the node to hang and consume an enormous
  amount of resources. This hotfix removes all activation data from these endpoints so that they still work for
  querying other data. It also modifies `LayersQuery` to not return any _ineffective_ transactions in blocks, since
  there's currently no way to distinguish between effective and ineffective transactions using the API.

* [#5417](https://github.com/spacemeshos/go-spacemesh/pull/5417)
  Prioritize verifying own ATX's PoST.

* [#5423](https://github.com/spacemeshos/go-spacemesh/pull/5423)
  Wait to be ATX-synced before selecting the commitment ATX for initialization.
  Also, remove unnecessary wait for ATXs to be synced before beginning initialization if
  the commitment ATX is already selected.

## Release v1.3.2

### Improvements

* [#5432](https://github.com/spacemeshos/go-spacemesh/pull/5419) Fixed a possible race that is caused by a node
  processing the same bootstrapped active set twice.

## Release v1.3.1

### Improvements

* [#5419](https://github.com/spacemeshos/go-spacemesh/pull/5419) Fixed `0.0.0.0` not being a valid listen address for
  `grpc-private-listener`.

* [#5424](https://github.com/spacemeshos/go-spacemesh/pull/5424) Further increased limits for message sizes and caches
  to compensate for the increased number of nodes on the network.

## Release v1.3

### Upgrade information

This release is not backwards compatible with v1.2.x. Upgrading will migrate local state to a new database.
The migration will take place at the first startup after the upgrade. Be aware that after a successful upgrade
downgrading isn't supported and might result in at least one epoch of missed rewards. See change #5207 for more
information.

This release is the first step towards separating PoST from the node. Proof generation is now done via a dedicated
service. This service is started automatically by the node and is shut down when the node shuts down. In most
setups this should work out of the box, but if you are running into issues please check the README.md file
for more information on how to configure the node to work with the PoST service.

### Highlights

### Features

### Improvements

* [#5091](https://github.com/spacemeshos/go-spacemesh/pull/5091) Separating PoST from the node into its own service.

* [#5061](https://github.com/spacemeshos/go-spacemesh/pull/5061) Proof generation is now done via a dedicated service
  instead of the node.

* [#5154](https://github.com/spacemeshos/go-spacemesh/pull/5154) Enable TLS connections between node and PoST service.

  PoST proofs are now done via a dedicated process / service that the node communicates with via gRPC. Smapp users can
  continue to smesh as they used to. The node will automatically start the PoST service when it starts and will shut it
  down when it shuts down.

* [#5171](https://github.com/spacemeshos/go-spacemesh/pull/5171) Set minimal active set according to the observed number
  of atxs.

  It will prevent ballots that under report observed atxs from spamming the network. It doesn't have impact on rewards.

* [#5169](https://github.com/spacemeshos/go-spacemesh/pull/5169) Support pruning activesets.

  As of epoch 6 activesets storage size is about ~1.5GB. They are not useful after verifying eligibilities
  for ballots in the current epoch and can be pruned.

  Pruning will be enabled starting from epoch 8, e.g in epoch 8 we will prune all activesets for epochs 7 and below.
  We should also run an archival node that doesn't prune them. To disable pruning we should configure

  ```json
  "main": {
    "prune-activesets-from": 4294967295
  }
  ```

* [#5189](https://github.com/spacemeshos/go-spacemesh/pull/5189) Removed deprecated "Best Provider" option for initialization.

  With v1.1.0 (<https://github.com/spacemeshos/go-spacemesh/releases/tag/v1.1.0>) selecting `-1` as `smeshing-opts-provider`
  has been deprecated. This option has now been removed. Nodes that already finished initialization can leave this setting
  empty, as it is not required any more to be set when no initialization is performed. For nodes that have not yet created
  their initial proof the operator has to specify which provider to use. For Smapp users this is done automatically by
  Smapp, users that do not use Smapp may use `postcli -printProviders` (<https://github.com/spacemeshos/post/releases>)
  to list their OpenCL providers and associated IDs.

* [#5207](https://github.com/spacemeshos/go-spacemesh/pull/5207) Move the NiPoST state of a node into a new node-local database.

  The node now uses 2 databases: `state.sql` which holds the node's view on the global state of the network and `node_state.sql`
  which holds ephemeral data of the node.

  With this change `post.bin` and `nipost_challenge.bin` files are no longer used. The node will automatically migrate
  the data from disk and store it in the database. The migration will take place during the first startup after the upgrade.
  If you want to downgrade to a version before v1.3.0 you will need to restore `state.sql` as well as `post.bin` and
  `nipost_challenge.bin` from a backup and do so before the end of the PoET round in which you upgraded. Otherwise the node
  will not be able to participate in consensus and will miss at least one epoch of rewards.

* [#5209](https://github.com/spacemeshos/go-spacemesh/pull/5209) Removed API to update poet servers from SmesherService.

* [#5276](https://github.com/spacemeshos/go-spacemesh/pull/5276) Removed the option to configure API services per endpoint.
  The public listener exposes the following services: "debug", "global", "mesh", "transaction", "node", "activation"
  The private listener exposes the following services: "admin", "smesher", "post"
  The mTLS listener exposes only the "post" service.

* [#5199](https://github.com/spacemeshos/go-spacemesh/pull/5199) Adds smesherID to rewards table. Historically rewards
  were keyed by (coinbase, layer). Now the primary key has changed to (smesherID, layer), which allows querying rewards
  by any subset of layer, smesherID, and coinbase. While this change does add smesherID to existing API endpoints
  (`GlobalStateService.{AccountDataQuery,AccountDataStream,GlobalStateStream}`), it does not yet expose an endpoint to
  query rewards by smesherID. Additionally, it does not re-index old data. Rewards will contain smesherID going forward,
  but to refresh data for all rewards, a node will have to delete its database and resync from genesis.

* [#5329](https://github.com/spacemeshos/go-spacemesh/pull/5329) P2P decentralization improvements. Added support for QUIC
  transport and DHT routing discovery for finding peers and relays. Also, added the `ping-peers` feature which is useful
  during connectivity troubleshooting. `static-relays` feature can be used to provide a static list of circuit v2 relays
  nodes when automatic relay discovery is not desired. All of the relay server resource settings are now configurable. Most
  of the new functionality is disabled by default unless explicitly enabled in the config via `enable-routing-discovery`,
  `routing-discovery-advertise`, `enable-quic-transport`, `static-relays` and `ping-peers` options in the `p2p` config
  section. The non-conditional changes include values/provides support on all of the nodes, which will enable DHT to
  function efficiently for routing discovery.

* [#5367](https://github.com/spacemeshos/go-spacemesh/pull/5367) Add `no-main-override` toplevel config option and
  `--no-main-override` CLI option that makes it possible to run "nomain" builds on mainnet.

* [#5384](https://github.com/spacemeshos/go-spacemesh/pull/5384) to improve network stability and performance allow the
  active set to be set in advance for an epoch. This allows the network to start consensus on the first layer of an epoch.

## Release v1.2.13

### Improvements

* [#5384](https://github.com/spacemeshos/go-spacemesh/pull/5384) to improve network stability and performance allow the
  active set to be set in advance for an epoch.

## Release v1.2.12

### Improvements

* [#5373](https://github.com/spacemeshos/go-spacemesh/pull/5373) automatic scaling of post verifying workers to a lower
  value (1 by default) when POST proving starts. The workers are scaled up when POST proving finishes.

* [#5382](https://github.com/spacemeshos/go-spacemesh/pull/5382) avoid processing same (gossiped/fetched) ATX many times
  in parallel

## Release v1.2.11

### Improvements

* increased the max response data size in p2p to 40MiB

## Release v1.2.10

### Improvements

* further increased cache sizes and and p2p timeouts to compensate for the increased number of nodes on the network.

* [#5329](https://github.com/spacemeshos/go-spacemesh/pull/5329) P2P decentralization improvements. Added support for QUIC
  transport and DHT routing discovery for finding peers and relays. Also, added the `ping-peers` feature which is useful
  during connectivity troubleshooting. `static-relays` feature can be used to provide a static list of circuit v2 relays
  nodes when automatic relay discovery is not desired. All of the relay server resource settings are now configurable. Most
  of the new functionality is disabled by default unless explicitly enabled in the config via `enable-routing-discovery`,
  `routing-discovery-advertise`, `enable-quic-transport`, `static-relays` and `ping-peers` options in the `p2p` config
  section. The non-conditional changes include values/provides support on all of the nodes, which will enable DHT to
  function efficiently for routing discovery.

## Release v1.2.9

### Improvements

* increased default cache sizes to improve disk IO and queue sizes for gossip to better handle the increasing number of
  nodes on the network.

## Release v1.2.8

### Improvements

* cherry picked migrations for active sets to enable easier pruning in the future

## Release v1.2.7

### Improvements

* [#5289](https://github.com/spacemeshos/go-spacemesh/pull/5289) build active set from activations received on time

  should decrease the state growth at the start of the epoch because of number of unique activets.

* [#5291](https://github.com/spacemeshos/go-spacemesh/pull/5291) parametrize queue size and throttle limits in gossip

* reduce log level for "atx omitted from active set"

* [#5302](https://github.com/spacemeshos/go-spacemesh/pull/5302) improvements in transaction validation

## Release v1.2.6

### Improvements

* [#5263](https://github.com/spacemeshos/go-spacemesh/pull/5263) randomize peer selection
  
  without this change node can get stuck after restart on requesting data from peer that is misbehaving.
  log below will be printed repeatedly:
  
  > 2023-11-15T08:00:17.937+0100 INFO fd68b.sync syncing atx from genesis

* [#5264](https://github.com/spacemeshos/go-spacemesh/pull/5264) increase limits related to activations

  some of the limits were hardcoded and didn't account for growth in atx number.
  this change is not required for node to work correct in the next epoch, but will be required later.

## Release v1.2.5

### Improvements

* [#5247](https://github.com/spacemeshos/go-spacemesh/pull/5247) exits cleanly without misleading spamming

Fixes a bug that would spam with misleading log on exit, such as below:

  > 2023-11-09T11:13:27.835-0600 ERROR e524f.hare failed to update weakcoin {"node_id":
  "e524fce96f0a87140ba895b56a2e37e29581075302778a05dd146f4b74fce72e", "module": "hare", "lid": 0, "error":
  "set weak coin 0: database: no free connection"}

## Release v1.2.4

### Upgrade information

This release enables hare3 on testnet networks. And schedules planned upgrade on mainnet.
Network will have downtime if majority of nodes don't upgrade before layer 35117.
Starting at layer 35117 network is expected to start using hare3, which reduces total bandwidth
requirements.

## Release v1.2.2

### Improvements

* [#5118](https://github.com/spacemeshos/go-spacemesh/pull/5118) reduce number of tortoise results returned after recovery.

  this is hotfix for a bug introduced in v1.2.0. in rare conditions node may loop with the following warning:

  > 2023-10-02T15:28:14.002+0200 WARN fd68b.sync mesh failed to process layer from sync {"node_id":
  "fd68b9397572556c2f329f3e5af2faf23aef85dbbbb7e38447fae2f4ef38899f", "module": "sync", "sessionId":
  "29422935-68d6-47d1-87a8-02293aa181f3", "layer_id": 23104, "errmsg": "requested layer 8063 is before evicted 13102",
  "name": "sync"}

* [#5109](https://github.com/spacemeshos/go-spacemesh/pull/5109) Limit number of layers that tortoise needs to read on startup.

  Bounds the time required to restart a node.

* [#5138](https://github.com/spacemeshos/go-spacemesh/pull/5138) Bump poet to v0.9.7

  The submit proof of work should now be up to 40% faster thanks to [code optimization](https://github.com/spacemeshos/poet/pull/419).

* [#5143](https://github.com/spacemeshos/go-spacemesh/pull/5143) Select good peers for sync requests.

  The change improves initial sync speed and any sync protocol requests required during consensus.

## v1.2.0

### Upgrade information

This upgrade is incompatible with versions older than v1.1.6.

At the start of the upgrade, mesh data will be pruned and compacted/vacuumed. Pruning takes longer for
nodes that joined the network earlier. For 1-week-old nodes, it takes ~20 minutes. for 3-week-old
nodes it takes ~40 minutes. The vacuum operation takes ~5 minutes and requires extra disk space
to complete successfully. If the size of state.sql is 25 GiB at the beginning of upgrade, the WAL file
(state.sql-wal) will grow to 25 GiB and then drop to 0 when the vacuum is complete. The node will resume
its normal startup routine after the pruning and vacuum is complete. The final size of state.sql is
expected to be ~1.5 GiB.

A new config `poet-request-timeout` has been added, that defines the timeout for requesting PoET proofs.
It defaults to 9 minutes so there is enough time to retry if the request fails.

Config option and flag `p2p-disable-legacy-discovery` is dropped. DHT has been the only p2p discovery
mechanism since release v1.1.2.

Support for old certificate sync protocol is dropped. This update is incompatible with v1.0.x series.

### Features

* [#5031](https://github.com/spacemeshos/go-spacemesh/pull/5031) Nodes will also fetch from PoET 112 for round 4 if they
  were able to register to PoET 110.
* [#5067](https://github.com/spacemeshos/go-spacemesh/pull/5067) dbstat virtual table can be read periodically to collect
  table/index sizes.

In order to enable provide following configuration:

```json
"main": {
    "db-size-metering-interval": "10m"
}
```

### Improvements

* [#4998](https://github.com/spacemeshos/go-spacemesh/pull/4998) First phase of state size reduction.
  Ephemeral data are deleted and state compacted at the time of upgrade. In steady-state, data is pruned periodically.
* [#5021](https://github.com/spacemeshos/go-spacemesh/pull/5021) Drop support for old certificate sync protocol.
* [#5024](https://github.com/spacemeshos/go-spacemesh/pull/5024) Active set will be saved in state separately from ballots.
* [#5032](https://github.com/spacemeshos/go-spacemesh/pull/5032) Activeset data pruned from ballots.
* [#5035](https://github.com/spacemeshos/go-spacemesh/pull/5035) Fix possible nil pointer panic when node fails to persist
  nipost builder state.
* [#5079](https://github.com/spacemeshos/go-spacemesh/pull/5079) increase atx cache to 50 000 to reduce disk reads.
* [#5083](https://github.com/spacemeshos/go-spacemesh/pull/5083) Disable beacon protocol temporarily.

## v1.1.5

### Upgrade information

It is critical for most nodes in the network to use v1.1.5 when layer 20 000 starts. Starting from that layer
active set will not be gossipped together with proposals. That was the main network bottleneck in epoch 4.

### Features

* [#4969](https://github.com/spacemeshos/go-spacemesh/pull/4969) Nodes will also fetch from PoET 111 for round 3 if they
  were able to register to PoET 110.

### Improvements

* [#4965](https://github.com/spacemeshos/go-spacemesh/pull/4965) Updates to PoST:
  * Prevent errors when shutting down the node that can result in a crash
  * `postdata_metadata.json` is now updated atomically to prevent corruption of the file.
* [#4956](https://github.com/spacemeshos/go-spacemesh/pull/4956) Active set is will not be gossipped in every proposal.
  Active set usually contains list of atxs that targets current epoch. As the number of atxs grows this object grows as well.
* [#4993](https://github.com/spacemeshos/go-spacemesh/pull/4993) Drop proposals after generating a block. This limits
  growth of the state.

## v1.1.4

### Upgrade information

### Highlights

### Features

* [#4765](https://github.com/spacemeshos/go-spacemesh/pull/4765) hare 3 consensus protocol.

Replacement for original version of hare. Won't be enabled on mainnet for now.
Otherwise protocol uses significantly less traffic (at least x20), and will allow
to set lower expected latency in the network, eventually reducing layer time.

### Improvements

* [#4879](https://github.com/spacemeshos/go-spacemesh/pull/4879) Makes majority calculation weighted for optimistic filtering.
The network will start using the new algorithm at layer 18_000 (2023-09-14 20:00:00 +0000 UTC)
* [#4923](https://github.com/spacemeshos/go-spacemesh/pull/4923) Faster ballot eligibility validation. Improves sync speed.
* [#4934](https://github.com/spacemeshos/go-spacemesh/pull/4934) Ensure state is synced before participating in tortoise
  consensus.
* [#4939](https://github.com/spacemeshos/go-spacemesh/pull/4939) Make sure to fetch data from peers that are already connected.
* [#4936](https://github.com/spacemeshos/go-spacemesh/pull/4936) Use correct hare active set after node was synced.
  Otherwise applied layer may lag slightly behind the rest.

## v1.1.2

### Upgrade information

Legacy discovery protocol was removed in [#4836](https://github.com/spacemeshos/go-spacemesh/pull/4836).
Config option and flag `p2p-disable-legacy-discovery` is noop, and will be completely removed in future versions.

### Highlights

With [#4893](https://github.com/spacemeshos/go-spacemesh/pull/4893) Nodes are given more time to publish an ATX
Nodes still need to publish an ATX before the new PoET round starts (within 12h on mainnet) to make it into the
next PoET round, but if they miss that deadline they will now continue to publish an ATX to receive rewards for
the upcoming epoch and skip one after that.

### Features

* [#4845](https://github.com/spacemeshos/go-spacemesh/pull/4845) API to fetch opened connections.

> grpcurl -plaintext 127.0.0.1:9093 spacemesh.v1.AdminService.PeerInfoStream

```json
{
  "id": "12D3KooWEcgADBR4zHirw7YAt6nUtCNhbPWkB2fnHAemnG5cGf2n",
  "connections": [
    {
      "address": "/ip4/46.4.81.145/tcp/5001",
      "uptime": "1359.186975782s",
      "outbound": true
    }
  ]
}
{
  "id": "12D3KooWHK5m83sNj2eNMJMGAngcS9gBja27ho83t79Q2CD4iRjQ",
  "connections": [
    {
      "address": "/ip4/34.86.244.124/tcp/5000",
      "uptime": "1108.414456262s",
      "outbound": true
    }
  ],
  "tags": [
    "bootnode"
  ]
}
```

* [4795](https://github.com/spacemeshos/go-spacemesh/pull/4795) p2p: add ip4/ip6 blocklists

Doesn't affect direct peers. In order to disable:

```json
{
  "p2p": {
    "ip4-blocklist": [],
    "ip6-blocklist": []
  }
}
```

### Improvements

* [#4882](https://github.com/spacemeshos/go-spacemesh/pull/4882) Increase cache size and parametrize datastore.
* [#4887](https://github.com/spacemeshos/go-spacemesh/pull/4887) Fixed crashes on API call.
* [#4871](https://github.com/spacemeshos/go-spacemesh/pull/4871) Add jitter to spread out requests to get poet proof and
  submit challenge
* [#4988](https://github.com/spacemeshos/go-spacemesh/pull/4988) Improve logging around communication with PoET services<|MERGE_RESOLUTION|>--- conflicted
+++ resolved
@@ -78,14 +78,11 @@
 
 ### Improvements
 
-<<<<<<< HEAD
 * [#5465](https://github.com/spacemeshos/go-spacemesh/pull/5465)
   Add an option to cache SQL query results. This is useful for nodes with high peer counts.
-=======
 * [#5467](https://github.com/spacemeshos/go-spacemesh/pull/5467)
   Fix a bug that could cause ATX sync to stall because of exhausted limit of concurrent requests for dependencies.
   Fetching dependencies of an ATX is not limited anymore.  
->>>>>>> f38f2d11
 
 ## Release v1.3.3
 
