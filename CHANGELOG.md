--- conflicted
+++ resolved
@@ -22,12 +22,10 @@
 
 * [#5877](https://github.com/spacemeshos/go-spacemesh/pull/5877) Fix verifying ATX chain after checkpoint.
 
-<<<<<<< HEAD
 * [#5882](https://github.com/spacemeshos/go-spacemesh/pull/5882) Use backoff during routing discovery.
   This should reduce network load from the peer discovery mechanism when it's enabled.
-=======
+
 * [#5896](https://github.com/spacemeshos/go-spacemesh/pull/5896) Increase supported number of ATXs to 4.5 Mio.
->>>>>>> a8d47f29
 
 ## (v1.5.0)
 
