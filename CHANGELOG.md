--- conflicted
+++ resolved
@@ -15,13 +15,9 @@
 * [#5863](https://github.com/spacemeshos/go-spacemesh/pull/5863) Identity files are now created with 0600 permissions,
   to prevent other users on the same system to access the private keys.
 
-<<<<<<< HEAD
+* [#5866](https://github.com/spacemeshos/go-spacemesh/pull/5866) Reduce logging levels of some messages to reduce noise.
+
 ## Release v1.5.3
-=======
-* [#5866](https://github.com/spacemeshos/go-spacemesh/pull/5866) Reduce logging levels of some messages to reduce noise.
-
-### Highlights
->>>>>>> 649a4793
 
 ### Improvements
 
