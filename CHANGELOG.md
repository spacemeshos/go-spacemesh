--- conflicted
+++ resolved
@@ -78,15 +78,12 @@
 
 ### Improvements
 
-<<<<<<< HEAD
-* [#5463](https://github.com/spacemeshos/go-spacemesh/pull/5463)
-  Adjust deadline during long reads and writes, reducing "i/o deadline exceeded" errors.
-=======
 * [#5464](https://github.com/spacemeshos/go-spacemesh/pull/5464) Make fetch request timeout configurable.
 * [#5467](https://github.com/spacemeshos/go-spacemesh/pull/5467)
   Fix a bug that could cause ATX sync to stall because of exhausted limit of concurrent requests for dependencies.
   Fetching dependencies of an ATX is not limited anymore.
->>>>>>> 3f752f96
+* [#5463](https://github.com/spacemeshos/go-spacemesh/pull/5463)
+  Adjust deadline during long reads and writes, reducing "i/o deadline exceeded" errors.
 
 ## Release v1.3.3
 
