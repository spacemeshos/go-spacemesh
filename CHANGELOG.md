# Changelog

See [RELEASE](./RELEASE.md) for workflow instructions.

## UNRELEASED

### Upgrade information

### Highlights

### Features

### Improvements

* [#5707](https://github.com/spacemeshos/go-spacemesh/pull/5707) Fix a race on closing a channel when the node is
  shutting down.

<<<<<<< HEAD
* [#5562](https://github.com/spacemeshos/go-spacemesh/pull/5562) Add streaming mode for fetcher. This should lessen
  GC pressure during sync
=======
* [#5709](https://github.com/spacemeshos/go-spacemesh/pull/5709) Prevent users from accidentally deleting their keys,
  if they downgrade to v1.3.x and upgrade again.

* [#5710](https://github.com/spacemeshos/go-spacemesh/pull/5710) Node now checks the database version and will refuse to
  start if it is newer than expected.
>>>>>>> b09651a8

## Release v1.4.0

### Upgrade information

#### Post service endpoint

The post service now has its own endpoint separate from `grpc-private-listener`. The default for `grpc-post-listener`
is `127.0.0.1:9094`. In contrast to `grpc-tls-listener` this endpoint does not require setting up mTLS.

The post service cannot connect to `grpc-private-listener` anymore. If you are using a remote smeshing setup please
adjust your configuration accordingly. If you are using a remote setup with mTLS over a private network you can switch
to using `grpc-post-listener` to not require the overhead of mTLS. We however strongly recommend using an mTLS
encrypted connection between the post service and the node over insecure connections (e.g. over the Internet).

Smeshers using the default setup with a supervised post service do not need to make changes to their node configuration.

#### Fully migrated local state into `local.sql`

With this release the node has fully migrated its local state into `local.sql`. During the first start after the
upgrade the node will migrate the data from disk and store it in the database. This change also allows the PoST data
directory to be set to read only after the migration is complete, as the node will no longer write to it.

**NOTE:** To ensure a successful migration make sure that the config contains all PoETs your node is using.

#### New poets configuration

Upgrading requires changes in config and in CLI flags (if not using the default).

⚠ Users that use additional poet servers need to add their address and public key to one of the lists below,
depending on their configuration method.

##### CLI argument `--poet-server`

This argument was replaced by `--poet-servers` that take JSON-encoded array of poet server descriptors
(address, public key). The default value is

```json
[
  {
    "address": "https://mainnet-poet-0.spacemesh.network",
    "pubkey": "cFnqCS5oER7GOX576oPtahlxB/1y95aDibdK7RHQFVg="
  },
  {
    "address": "https://mainnet-poet-1.spacemesh.network",
    "pubkey": "Qh1efxY4YhoYBEXKPTiHJ/a7n1GsllRSyweQKO3j7m0="
  },
  {
    "address": "https://poet-110.spacemesh.network",
    "pubkey": "8Qqgid+37eyY7ik+EA47Nd5TrQjXolbv2Mdgir243No="
  },
  {
    "address": "https://poet-111.spacemesh.network",
    "pubkey": "caIV0Ym59L3RqbVAL6UrCPwr+z+lwe2TBj57QWnAgtM="
  },
  {
    "address": "https://poet-112.spacemesh.network",
    "pubkey": "5p/mPvmqhwdvf8U0GVrNq/9IN/HmZj5hCkFLAN04g1E="
  }
]
```

##### config.json

The existing field `poet-server` that accepted an array of addresses of poet servers
was replaced by a new field `poet-servers` that accepts an object containing an address and a public key.
The default configuration was adapted and doesn't need any action on the user's side. Users who
overwrite the `poet-server` field need to adapt their config accordingly. The default
configuration is as follows:

```json
{
  "main": {
    "poet-servers": [
      {
        "address": "https://mainnet-poet-0.spacemesh.network",
        "pubkey": "cFnqCS5oER7GOX576oPtahlxB/1y95aDibdK7RHQFVg="
      },
      {
        "address": "https://mainnet-poet-1.spacemesh.network",
        "pubkey": "Qh1efxY4YhoYBEXKPTiHJ/a7n1GsllRSyweQKO3j7m0="
      },
      {
        "address": "https://poet-110.spacemesh.network",
        "pubkey": "8Qqgid+37eyY7ik+EA47Nd5TrQjXolbv2Mdgir243No="
      },
      {
        "address": "https://poet-111.spacemesh.network",
        "pubkey": "caIV0Ym59L3RqbVAL6UrCPwr+z+lwe2TBj57QWnAgtM="
      },
      {
        "address": "https://poet-112.spacemesh.network",
        "pubkey": "5p/mPvmqhwdvf8U0GVrNq/9IN/HmZj5hCkFLAN04g1E="
      }
    ]
  }
}
```

#### Extend go-spacemesh with option to manage multiple identities/PoST services

**NOTE:** This is a new feature, not yet supported by Smapp and possibly subject to change. Please use with caution.

A node can now manage multiple identities and their life cycle. This reduces the amount of data that is needed to be
broadcasted / fetched from the network and reduces the amount of data that needs to be stored locally, because only one
database is needed for all identities instead of one for each.

To ensure you are eligible for rewards of any given identity, the associated PoST service must be running and connected
to the node during the cyclegap set in the node's configuration. After successfully broadcasting the ATX and registering
at a PoET server the PoST services can be stopped with only the node having to be online.

This change moves the private keys associated for an identity from the PoST data directory to the node's data directory
and into the folder `identities` (i.e. if `state.sql` is in folder `data` the keys will now be stored in `data/identities`).
The node will automatically migrate the `key.bin` file from the PoST data directory during the first startup and copy
it to the new location as `local.key`. The content of the file stays unchanged (= the private key of the identity hex-encoded).

##### Adding new identities/PoST services to a node

To add a new identity to a node, initialize PoST data with `postcli` and let it generate a new private key for you:

```shell
./postcli -provider=2 -numUnits=4 -datadir=/path/to/data \
    -commitmentAtxId=c230c51669d1fcd35860131e438e234726b2bd5f9adbbd91bd88a718e7e98ecb
```

Make sure to replace `provider` with your provider of choice and `numUnits` with the number of PoST units you want to
initialize. The `commitmentAtxId` is the commitment ATX ID for the identity you want to initialize. For details on the
usage of `postcli` please refer to [postcli README](https://github.com/spacemeshos/post/cmd/postcli/README.md).

During initialization `postcli` will generate a new private key and store it in the PoST data directory as `identity.key`.
Copy this file to your `data/identities` directory and rename it to `xxx.key` where `xxx` is a unique identifier for
the identity. The node will automatically pick up the new identity and manage its lifecycle after a restart.

Setup the `post-service` [binary](https://github.com/spacemeshos/post-rs/releases) or
[docker image](https://hub.docker.com/r/spacemeshos/post-service/tags) with the data and configure it to connect to your
node. For details refer to the [post-service README](https://github.com/spacemeshos/post-rs/blob/main/service/README.md).

##### Migrating existing identities/PoST services to a node

If you have multiple nodes running and want to migrate to use only one node for all identities:

1. Stop all nodes.
2. Copy the `identity.key` files from the PoST data directories of all nodes to the `data/identities` directory of the
   node you want to use for those identities. The choose names for the key files that makes it easy to distinguish which
   key belongs to which identity.
3. Start the node managing the identities.
4. For every identity setup a post service to use the existing PoST data for that identity and connect to the node.
   For details refer to the [post-service README](https://github.com/spacemeshos/post-rs/blob/main/service/README.md).

**WARNING:** DO NOT run multiple nodes with the same identity at the same time. This will result in an equivocation
and permanent ineligibility for rewards.

### Highlights

* [#5599](https://github.com/spacemeshos/go-spacemesh/pull/5599) new atx sync that is less fragile to network failures.
  
  new atx sync will avoid blocking startup, and additionally will be running in background to ask peers for atxs.
  by default it does that every 4 hours by requesting known atxs from 2 peers. configuration can be adjusted by providing

```json
  {
    "syncer": {
      "atx-sync": {
        // interval and number of peers determine how much traffic node will spend for asking about known atxs.
        // for example in this configuration every 4 hours it will download known atxs from 2 peers.
        // with 2_000_000 atxs it will amount to ~128MB of traffic every 4 hours.
        "epoch-info-request-interval": "4h",
        "epoch-info-peers": 2,
        // number of retries to fetch any specific atx.
        "requests-limit": 20,
        // number of full atxs that will be downloaded in parallel.
        // you can try to tune this value up if sync will be slow.
        "atxs-batch": 1000,
        // atx sync progress will be reported when 10% of known atxs were downloaded, or every 20 minutes.
        // if it is too noisy tune them to your liking.
        "progress-every-fraction": 0.1,
        "progress-on-time": "20m"
      }
    }
  }
```

* [#5293](https://github.com/spacemeshos/go-spacemesh/pull/5293) change poet servers configuration
  The config now takes the poet server address and its public key. See the [Upgrade Information](#new-poets-configuration)
  for details.

* [#5390](https://github.com/spacemeshos/go-spacemesh/pull/5390)
  Distributed PoST verification.

  The nodes on the network can now choose to verify
  only a subset of labels in PoST proofs by choosing a K3 value lower than K2.
  If a node finds a proof invalid, it will report it to the network by
  creating a malfeasance proof. The malicious node will then be blacklisted by the network.

* [#5592](https://gihtub.com/spacemeshos/go-spacemesh/pull/5592)
  Extend node with option to have multiple PoST services connect. This allows users to run multiple PoST services,
  without the need to run multiple nodes. A node can now manage multiple identities and will manage the lifecycle of
  those identities.
  To collect rewards for every identity, the associated PoST service must be running and connected to the node during
  the cyclegap set in the node's configuration.

* [#5651](https://github.com/spacemeshos/go-spacemesh/pull/5651)
  New GRPC service `spacemesh.v1.PostInfoService.PostStates` allowing to check the status of
  PoST proving of all registered identities. It's useful for operators to figure out when
  post-services for each identity need to be up or can be shutdown.

  An example output:

  ```json
  {
    "states": [
      {
        "id": "874uW9N/y0PwUXxJ8Kb8Q2Yd+sqhpGJYkLbjlkIz5Ig=",
        "state": "IDLE",
        "name": "post0.key"
      },
      {
        "id": "sBq/pHUHtzczY1quuG2muPGkksfVldwnH0M/eUPc3qE=",
        "state": "PROVING",
        "name": "post1.key"
      }
    ]
  }
  ```

### Features

* [#5678](https://github.com/spacemeshos/go-spacemesh/pull/5678) API to for changing log level without restarting a
  node. Examples:

  > grpcurl -plaintext -d '{"module": "sync", "level": "debug"}' 127.0.0.1:9093 spacemesh.v1.DebugService.ChangeLogLevel
  > grpcurl -plaintext -d '{"module": "*", "level": "debug"}' 127.0.0.1:9093 spacemesh.v1.DebugService.ChangeLogLevel

  "*" will replace log level for all known modules, expect that some of them will spam too much.

### Improvements

* [#5641](https://github.com/spacemeshos/go-spacemesh/pull/5641) Rename `node_state.sql` to `local.sql`.

  To avoid confusion with the `state.sql` database, the `node_state.sql` database has been renamed to `local.sql`.

* [#5219](https://github.com/spacemeshos/go-spacemesh/pull/5219) Migrate data from `nipost_builder_state.bin` to `local.sql`.

  The node will automatically migrate the data from disk and store it in the database. The migration will take place at the
  first startup after the upgrade.

* [#5418](https://github.com/spacemeshos/go-spacemesh/pull/5418) Add `grpc-post-listener` to separate post service from
  `grpc-private-listener` and not require mTLS for the post service.

* [#5465](https://github.com/spacemeshos/go-spacemesh/pull/5465)
  Add an option to cache SQL query results. This is useful for nodes with high peer counts.

  If you are not using a remote post service you do not need to adjust anything. If you are using a remote setup
  make sure your post service now connects to `grpc-post-listener` instead of `grpc-private-listener`. If you are
  connecting to a remote post service over the internet we strongly recommend using mTLS via `grpc-tls-listener`.
* [#5601](https://github.com/spacemeshos/go-spacemesh/pull/5601) measure latency from all requests in sync
  This improves peers selection logic, mainly to prevent asking slow peers for collection of atxs, which often blocks sync.

* [5602](https://github.com/spacemeshos/go-spacemesh/pull/5602) Optimize client side of fetcher to avoid encoding when
  not needed.

* [5561](https://github.com/spacemeshos/go-spacemesh/pull/5561) Reuse atxdata in Tortoise to optimize memory usage.

## Release v1.3.11

### Improvements

* [#5586](https://github.com/spacemeshos/go-spacemesh/pull/5586)
  Do not try to publish proofs for malicious ATXs during sync.
  Publishing is blocked during sync because `Syncer::ListenToATXGossip()` returns false, and thus every malicious ATX being
  synced was causing an error resulting in an interruption of sync.

* [#5603](https://github.com/spacemeshos/go-spacemesh/pull/5603)
  Do not try to sync over transient (relayed) connections. This fixes
  possible sync issues when hole punching is enabled.

* [#5618](https://github.com/spacemeshos/go-spacemesh/pull/5618)
  Add index on ATXs that makes epoch ATX requests faster

* [#5619](https://github.com/spacemeshos/go-spacemesh/pull/5619)
  Updated data structures to support the network with up to 2.2 unique smesher identities.

## Release v1.3.10

### Improvements

* [#5564](https://github.com/spacemeshos/go-spacemesh/pull/5564) Use decaying tags for fetch peers. This prevents
  libp2p's Connection Manager from breaking sync.

* [#5522](https://github.com/spacemeshos/go-spacemesh/pull/5522) Disable mesh agreement sync protocol.
  It reduces number of requests for historical activation ids.

* [#5571](https://github.com/spacemeshos/go-spacemesh/pull/5571) Adjust to 2.2M ATXs

## Release v1.3.9

### Improvements

* [#5530](https://github.com/spacemeshos/go-spacemesh/pull/5530)
  Adjusted cache sizes for the increased number of ATXs on the network.

* [#5511](https://github.com/spacemeshos/go-spacemesh/pull/5511)
  Fix dialing peers on their private IPs, which was causing "portscan" complaints.

## Release v1.3.8

### Features

* [#5517](https://github.com/spacemeshos/go-spacemesh/pull/5517)
  Added a flag `--smeshing-opts-verifying-disable` and a config parameter `smeshing-opts-verifying-disable`
  meant for disabling verifying POST in incoming ATXs on private nodes.
  The verification should be performed by the public node instead.

### Improvements

* [#5441](https://github.com/spacemeshos/go-spacemesh/pull/5441)
  Fix possible nil-pointer dereference in blocks.Generator.

* [#5512](https://github.com/spacemeshos/go-spacemesh/pull/5512)
  Increase EpochActiveSet limit to 1.5M to prepare for 1M+ ATXs.

* [#5515](https://github.com/spacemeshos/go-spacemesh/pull/5515)
  Increase fetcher limit to 60MiB to prepare for 1M+ ATXs.

* [#5518](https://github.com/spacemeshos/go-spacemesh/pull/5518) In rare cases the node could create a malfeasance
  proof against itself. This is now prevented.

## Release v1.3.7

### Improvements

* [#5502](https://github.com/spacemeshos/go-spacemesh/pull/5502)
  Increase limits of p2p messages to compensate for the increased number of nodes on the network.

## Release v1.3.6

### Improvements

* [#5479](https://github.com/spacemeshos/go-spacemesh/pull/5486)
  p2p: make AutoNAT service limits configurable. This helps with AutoNAT dialback to determine
  nodes' reachability status.

* [#5490](https://github.com/spacemeshos/go-spacemesh/pull/5490)
  The path in `smeshing-opts-datadir` used to be resolved relative to the location of the `service` binary when running
  the node in supervised mode. This is no longer the case. The path is now resolved relative to the current working
  directory.

* [#5489](https://github.com/spacemeshos/go-spacemesh/pull/5489)
  Fix problem in POST proving where too many files were opened at the same time.

* [#5498](https://github.com/spacemeshos/go-spacemesh/pull/5498)
  Reduce the default number of CPU cores that are used for verifying incoming ATXs to half of the available cores.

* [#5462](https://github.com/spacemeshos/go-spacemesh/pull/5462) Add separate metric for failed p2p server requests

* [#5464](https://github.com/spacemeshos/go-spacemesh/pull/5464) Make fetch request timeout configurable.

* [#5463](https://github.com/spacemeshos/go-spacemesh/pull/5463)
  Adjust deadline during long reads and writes, reducing "i/o deadline exceeded" errors.

* [#5494](https://github.com/spacemeshos/go-spacemesh/pull/5494)
  Make routing discovery more configurable and less spammy by default.
* [#5511](https://github.com/spacemeshos/go-spacemesh/pull/5511)
  Fix dialing peers on their private IPs, which was causing "portscan" complaints.

## Release v1.3.5

### Improvements

* [#5470](https://github.com/spacemeshos/go-spacemesh/pull/5470)
  Fixed a bug in event reporting where the node reports a disconnection from the PoST service as a "PoST failed" event.
  Disconnections cannot be avoided completely and do not interrupt the PoST proofing process. As long as the PoST
  service reconnects within a reasonable time, the node will continue to operate normally without reporting any errors
  via the event API.

  Users of a remote setup should make sure that the PoST service is actually running and can reach the node. Observe
  the log of both apps for indications of a connection problem.

## Release v1.3.4

### Improvements

* [#5467](https://github.com/spacemeshos/go-spacemesh/pull/5467)
  Fix a bug that could cause ATX sync to stall because of exhausted limit of concurrent requests for dependencies.
  Fetching dependencies of an ATX is not limited anymore.

## Release v1.3.3

### Improvements

* [#5442](https://github.com/spacemeshos/go-spacemesh/pull/5442)
  Limit concurrent requests for ATXs to reduce usage of memory and p2p streams.

* [#5394](https://github.com/spacemeshos/go-spacemesh/pull/5394) Add rowid to tables with inefficient clustered indices.
  This reduces database size and improves its performance.

* [#5334](https://github.com/spacemeshos/go-spacemesh/pull/5334) Hotfix for API queries for activations.
  Two API endpoints (`MeshService.{AccountMeshDataQuery,LayersQuery}`) were broken because they attempt to read
  all activation data for an epoch. As the number of activations per epoch has grown, this brute force query (i.e.,
  without appropriate database indices) became very expensive and could cause the node to hang and consume an enormous
  amount of resources. This hotfix removes all activation data from these endpoints so that they still work for
  querying other data. It also modifies `LayersQuery` to not return any _ineffective_ transactions in blocks, since
  there's currently no way to distinguish between effective and ineffective transactions using the API.

* [#5417](https://github.com/spacemeshos/go-spacemesh/pull/5417)
  Prioritize verifying own ATX's PoST.

* [#5423](https://github.com/spacemeshos/go-spacemesh/pull/5423)
  Wait to be ATX-synced before selecting the commitment ATX for initialization.
  Also, remove unnecessary wait for ATXs to be synced before beginning initialization if
  the commitment ATX is already selected.

## Release v1.3.2

### Improvements

* [#5432](https://github.com/spacemeshos/go-spacemesh/pull/5419) Fixed a possible race that is caused by a node
  processing the same bootstrapped active set twice.

## Release v1.3.1

### Improvements

* [#5419](https://github.com/spacemeshos/go-spacemesh/pull/5419) Fixed `0.0.0.0` not being a valid listen address for
  `grpc-private-listener`.

* [#5424](https://github.com/spacemeshos/go-spacemesh/pull/5424) Further increased limits for message sizes and caches
  to compensate for the increased number of nodes on the network.

## Release v1.3

### Upgrade information

This release is not backwards compatible with v1.2.x. Upgrading will migrate local state to a new database.
The migration will take place at the first startup after the upgrade. Be aware that after a successful upgrade
downgrading isn't supported and might result in at least one epoch of missed rewards. See change #5207 for more
information.

This release is the first step towards separating PoST from the node. Proof generation is now done via a dedicated
service. This service is started automatically by the node and is shut down when the node shuts down. In most
setups this should work out of the box, but if you are running into issues please check the README.md file
for more information on how to configure the node to work with the PoST service.

### Highlights

### Features

### Improvements

* [#5091](https://github.com/spacemeshos/go-spacemesh/pull/5091) Separating PoST from the node into its own service.

* [#5061](https://github.com/spacemeshos/go-spacemesh/pull/5061) Proof generation is now done via a dedicated service
  instead of the node.

* [#5154](https://github.com/spacemeshos/go-spacemesh/pull/5154) Enable TLS connections between node and PoST service.

  PoST proofs are now done via a dedicated process / service that the node communicates with via gRPC. Smapp users can
  continue to smesh as they used to. The node will automatically start the PoST service when it starts and will shut it
  down when it shuts down.

* [#5171](https://github.com/spacemeshos/go-spacemesh/pull/5171) Set minimal active set according to the observed number
  of atxs.

  It will prevent ballots that under report observed atxs from spamming the network. It doesn't have impact on rewards.

* [#5169](https://github.com/spacemeshos/go-spacemesh/pull/5169) Support pruning activesets.

  As of epoch 6 activesets storage size is about ~1.5GB. They are not useful after verifying eligibilities
  for ballots in the current epoch and can be pruned.

  Pruning will be enabled starting from epoch 8, e.g in epoch 8 we will prune all activesets for epochs 7 and below.
  We should also run an archival node that doesn't prune them. To disable pruning we should configure

  ```json
  "main": {
    "prune-activesets-from": 4294967295
  }
  ```

* [#5189](https://github.com/spacemeshos/go-spacemesh/pull/5189) Removed deprecated "Best Provider" option for initialization.

  With v1.1.0 (<https://github.com/spacemeshos/go-spacemesh/releases/tag/v1.1.0>) selecting `-1` as `smeshing-opts-provider`
  has been deprecated. This option has now been removed. Nodes that already finished initialization can leave this setting
  empty, as it is not required any more to be set when no initialization is performed. For nodes that have not yet created
  their initial proof the operator has to specify which provider to use. For Smapp users this is done automatically by
  Smapp, users that do not use Smapp may use `postcli -printProviders` (<https://github.com/spacemeshos/post/releases>)
  to list their OpenCL providers and associated IDs.

* [#5207](https://github.com/spacemeshos/go-spacemesh/pull/5207) Move the NiPoST state of a node into a new node-local database.

  The node now uses 2 databases: `state.sql` which holds the node's view on the global state of the network and `node_state.sql`
  which holds ephemeral data of the node.

  With this change `post.bin` and `nipost_challenge.bin` files are no longer used. The node will automatically migrate
  the data from disk and store it in the database. The migration will take place during the first startup after the upgrade.
  If you want to downgrade to a version before v1.3.0 you will need to restore `state.sql` as well as `post.bin` and
  `nipost_challenge.bin` from a backup and do so before the end of the PoET round in which you upgraded. Otherwise the node
  will not be able to participate in consensus and will miss at least one epoch of rewards.

* [#5209](https://github.com/spacemeshos/go-spacemesh/pull/5209) Removed API to update poet servers from SmesherService.

* [#5276](https://github.com/spacemeshos/go-spacemesh/pull/5276) Removed the option to configure API services per endpoint.
  The public listener exposes the following services: "debug", "global", "mesh", "transaction", "node", "activation"
  The private listener exposes the following services: "admin", "smesher", "post"
  The mTLS listener exposes only the "post" service.

* [#5199](https://github.com/spacemeshos/go-spacemesh/pull/5199) Adds smesherID to rewards table. Historically rewards
  were keyed by (coinbase, layer). Now the primary key has changed to (smesherID, layer), which allows querying rewards
  by any subset of layer, smesherID, and coinbase. While this change does add smesherID to existing API endpoints
  (`GlobalStateService.{AccountDataQuery,AccountDataStream,GlobalStateStream}`), it does not yet expose an endpoint to
  query rewards by smesherID. Additionally, it does not re-index old data. Rewards will contain smesherID going forward,
  but to refresh data for all rewards, a node will have to delete its database and resync from genesis.

* [#5329](https://github.com/spacemeshos/go-spacemesh/pull/5329) P2P decentralization improvements. Added support for QUIC
  transport and DHT routing discovery for finding peers and relays. Also, added the `ping-peers` feature which is useful
  during connectivity troubleshooting. `static-relays` feature can be used to provide a static list of circuit v2 relays
  nodes when automatic relay discovery is not desired. All of the relay server resource settings are now configurable. Most
  of the new functionality is disabled by default unless explicitly enabled in the config via `enable-routing-discovery`,
  `routing-discovery-advertise`, `enable-quic-transport`, `static-relays` and `ping-peers` options in the `p2p` config
  section. The non-conditional changes include values/provides support on all of the nodes, which will enable DHT to
  function efficiently for routing discovery.

* [#5367](https://github.com/spacemeshos/go-spacemesh/pull/5367) Add `no-main-override` toplevel config option and
  `--no-main-override` CLI option that makes it possible to run "nomain" builds on mainnet.

* [#5384](https://github.com/spacemeshos/go-spacemesh/pull/5384) to improve network stability and performance allow the
  active set to be set in advance for an epoch. This allows the network to start consensus on the first layer of an epoch.

## Release v1.2.13

### Improvements

* [#5384](https://github.com/spacemeshos/go-spacemesh/pull/5384) to improve network stability and performance allow the
  active set to be set in advance for an epoch.

## Release v1.2.12

### Improvements

* [#5373](https://github.com/spacemeshos/go-spacemesh/pull/5373) automatic scaling of post verifying workers to a lower
  value (1 by default) when POST proving starts. The workers are scaled up when POST proving finishes.

* [#5382](https://github.com/spacemeshos/go-spacemesh/pull/5382) avoid processing same (gossiped/fetched) ATX many times
  in parallel

## Release v1.2.11

### Improvements

* increased the max response data size in p2p to 40MiB

## Release v1.2.10

### Improvements

* further increased cache sizes and p2p timeouts to compensate for the increased number of nodes on the network.

* [#5329](https://github.com/spacemeshos/go-spacemesh/pull/5329) P2P decentralization improvements. Added support for QUIC
  transport and DHT routing discovery for finding peers and relays. Also, added the `ping-peers` feature which is useful
  during connectivity troubleshooting. `static-relays` feature can be used to provide a static list of circuit v2 relays
  nodes when automatic relay discovery is not desired. All of the relay server resource settings are now configurable. Most
  of the new functionality is disabled by default unless explicitly enabled in the config via `enable-routing-discovery`,
  `routing-discovery-advertise`, `enable-quic-transport`, `static-relays` and `ping-peers` options in the `p2p` config
  section. The non-conditional changes include values/provides support on all of the nodes, which will enable DHT to
  function efficiently for routing discovery.

## Release v1.2.9

### Improvements

* increased default cache sizes to improve disk IO and queue sizes for gossip to better handle the increasing number of
  nodes on the network.

## Release v1.2.8

### Improvements

* cherry picked migrations for active sets to enable easier pruning in the future

## Release v1.2.7

### Improvements

* [#5289](https://github.com/spacemeshos/go-spacemesh/pull/5289) build active set from activations received on time

  should decrease the state growth at the start of the epoch because of number of unique activets.

* [#5291](https://github.com/spacemeshos/go-spacemesh/pull/5291) parametrize queue size and throttle limits in gossip

* reduce log level for "atx omitted from active set"

* [#5302](https://github.com/spacemeshos/go-spacemesh/pull/5302) improvements in transaction validation

## Release v1.2.6

### Improvements

* [#5263](https://github.com/spacemeshos/go-spacemesh/pull/5263) randomize peer selection
  without this change node can get stuck after restart on requesting data from peer that is misbehaving.
  log below will be printed repeatedly:

  > 2023-11-15T08:00:17.937+0100 INFO fd68b.sync syncing atx from genesis

* [#5264](https://github.com/spacemeshos/go-spacemesh/pull/5264) increase limits related to activations

  some of the limits were hardcoded and didn't account for growth in atx number.
  this change is not required for node to work correct in the next epoch, but will be required later.

## Release v1.2.5

### Improvements

* [#5247](https://github.com/spacemeshos/go-spacemesh/pull/5247) exits cleanly without misleading spamming

Fixes a bug that would spam with misleading log on exit, such as below:

  > 2023-11-09T11:13:27.835-0600 ERROR e524f.hare failed to update weakcoin {"node_id":
  "e524fce96f0a87140ba895b56a2e37e29581075302778a05dd146f4b74fce72e", "module": "hare", "lid": 0, "error":
  "set weak coin 0: database: no free connection"}

## Release v1.2.4

### Upgrade information

This release enables hare3 on testnet networks. And schedules planned upgrade on mainnet.
Network will have downtime if majority of nodes don't upgrade before layer 35117.
Starting at layer 35117 network is expected to start using hare3, which reduces total bandwidth
requirements.

## Release v1.2.2

### Improvements

* [#5118](https://github.com/spacemeshos/go-spacemesh/pull/5118) reduce number of tortoise results returned after recovery.

  this is hotfix for a bug introduced in v1.2.0. in rare conditions node may loop with the following warning:

  > 2023-10-02T15:28:14.002+0200 WARN fd68b.sync mesh failed to process layer from sync {"node_id":
  "fd68b9397572556c2f329f3e5af2faf23aef85dbbbb7e38447fae2f4ef38899f", "module": "sync", "sessionId":
  "29422935-68d6-47d1-87a8-02293aa181f3", "layer_id": 23104, "errmsg": "requested layer 8063 is before evicted 13102",
  "name": "sync"}

* [#5109](https://github.com/spacemeshos/go-spacemesh/pull/5109) Limit number of layers that tortoise needs to read on startup.

  Bounds the time required to restart a node.

* [#5138](https://github.com/spacemeshos/go-spacemesh/pull/5138) Bump poet to v0.9.7

  The submit proof of work should now be up to 40% faster thanks to [code optimization](https://github.com/spacemeshos/poet/pull/419).

* [#5143](https://github.com/spacemeshos/go-spacemesh/pull/5143) Select good peers for sync requests.

  The change improves initial sync speed and any sync protocol requests required during consensus.

## v1.2.0

### Upgrade information

This upgrade is incompatible with versions older than v1.1.6.

At the start of the upgrade, mesh data will be pruned and compacted/vacuumed. Pruning takes longer for
nodes that joined the network earlier. For 1-week-old nodes, it takes ~20 minutes. for 3-week-old
nodes it takes ~40 minutes. The vacuum operation takes ~5 minutes and requires extra disk space
to complete successfully. If the size of state.sql is 25 GiB at the beginning of upgrade, the WAL file
(state.sql-wal) will grow to 25 GiB and then drop to 0 when the vacuum is complete. The node will resume
its normal startup routine after the pruning and vacuum is complete. The final size of state.sql is
expected to be ~1.5 GiB.

A new config `poet-request-timeout` has been added, that defines the timeout for requesting PoET proofs.
It defaults to 9 minutes so there is enough time to retry if the request fails.

Config option and flag `p2p-disable-legacy-discovery` is dropped. DHT has been the only p2p discovery
mechanism since release v1.1.2.

Support for old certificate sync protocol is dropped. This update is incompatible with v1.0.x series.

### Features

* [#5031](https://github.com/spacemeshos/go-spacemesh/pull/5031) Nodes will also fetch from PoET 112 for round 4 if they
  were able to register to PoET 110.
* [#5067](https://github.com/spacemeshos/go-spacemesh/pull/5067) dbstat virtual table can be read periodically to collect
  table/index sizes.

In order to enable provide following configuration:

```json
"main": {
    "db-size-metering-interval": "10m"
}
```

### Improvements

* [#4998](https://github.com/spacemeshos/go-spacemesh/pull/4998) First phase of state size reduction.
  Ephemeral data are deleted and state compacted at the time of upgrade. In steady-state, data is pruned periodically.
* [#5021](https://github.com/spacemeshos/go-spacemesh/pull/5021) Drop support for old certificate sync protocol.
* [#5024](https://github.com/spacemeshos/go-spacemesh/pull/5024) Active set will be saved in state separately from ballots.
* [#5032](https://github.com/spacemeshos/go-spacemesh/pull/5032) Activeset data pruned from ballots.
* [#5035](https://github.com/spacemeshos/go-spacemesh/pull/5035) Fix possible nil pointer panic when node fails to persist
  nipost builder state.
* [#5079](https://github.com/spacemeshos/go-spacemesh/pull/5079) increase atx cache to 50 000 to reduce disk reads.
* [#5083](https://github.com/spacemeshos/go-spacemesh/pull/5083) Disable beacon protocol temporarily.

## v1.1.5

### Upgrade information

It is critical for most nodes in the network to use v1.1.5 when layer 20 000 starts. Starting from that layer
active set will not be gossipped together with proposals. That was the main network bottleneck in epoch 4.

### Features

* [#4969](https://github.com/spacemeshos/go-spacemesh/pull/4969) Nodes will also fetch from PoET 111 for round 3 if they
  were able to register to PoET 110.

### Improvements

* [#4965](https://github.com/spacemeshos/go-spacemesh/pull/4965) Updates to PoST:
  * Prevent errors when shutting down the node that can result in a crash
  * `postdata_metadata.json` is now updated atomically to prevent corruption of the file.
* [#4956](https://github.com/spacemeshos/go-spacemesh/pull/4956) Active set is will not be gossipped in every proposal.
  Active set usually contains list of atxs that targets current epoch. As the number of atxs grows this object grows as well.
* [#4993](https://github.com/spacemeshos/go-spacemesh/pull/4993) Drop proposals after generating a block. This limits
  growth of the state.

## v1.1.4

### Upgrade information

### Highlights

### Features

* [#4765](https://github.com/spacemeshos/go-spacemesh/pull/4765) hare 3 consensus protocol.

Replacement for original version of hare. Won't be enabled on mainnet for now.
Otherwise protocol uses significantly less traffic (at least x20), and will allow
to set lower expected latency in the network, eventually reducing layer time.

### Improvements

* [#4879](https://github.com/spacemeshos/go-spacemesh/pull/4879) Makes majority calculation weighted for optimistic filtering.
The network will start using the new algorithm at layer 18_000 (2023-09-14 20:00:00 +0000 UTC)
* [#4923](https://github.com/spacemeshos/go-spacemesh/pull/4923) Faster ballot eligibility validation. Improves sync speed.
* [#4934](https://github.com/spacemeshos/go-spacemesh/pull/4934) Ensure state is synced before participating in tortoise
  consensus.
* [#4939](https://github.com/spacemeshos/go-spacemesh/pull/4939) Make sure to fetch data from peers that are already connected.
* [#4936](https://github.com/spacemeshos/go-spacemesh/pull/4936) Use correct hare active set after node was synced.
  Otherwise applied layer may lag slightly behind the rest.

## v1.1.2

### Upgrade information

Legacy discovery protocol was removed in [#4836](https://github.com/spacemeshos/go-spacemesh/pull/4836).
Config option and flag `p2p-disable-legacy-discovery` is noop, and will be completely removed in future versions.

### Highlights

With [#4893](https://github.com/spacemeshos/go-spacemesh/pull/4893) Nodes are given more time to publish an ATX
Nodes still need to publish an ATX before the new PoET round starts (within 12h on mainnet) to make it into the
next PoET round, but if they miss that deadline they will now continue to publish an ATX to receive rewards for
the upcoming epoch and skip one after that.

### Features

* [#4845](https://github.com/spacemeshos/go-spacemesh/pull/4845) API to fetch opened connections.

> grpcurl -plaintext 127.0.0.1:9093 spacemesh.v1.AdminService.PeerInfoStream

```json
{
  "id": "12D3KooWEcgADBR4zHirw7YAt6nUtCNhbPWkB2fnHAemnG5cGf2n",
  "connections": [
    {
      "address": "/ip4/46.4.81.145/tcp/5001",
      "uptime": "1359.186975782s",
      "outbound": true
    }
  ]
}
{
  "id": "12D3KooWHK5m83sNj2eNMJMGAngcS9gBja27ho83t79Q2CD4iRjQ",
  "connections": [
    {
      "address": "/ip4/34.86.244.124/tcp/5000",
      "uptime": "1108.414456262s",
      "outbound": true
    }
  ],
  "tags": [
    "bootnode"
  ]
}
```

* [4795](https://github.com/spacemeshos/go-spacemesh/pull/4795) p2p: add ip4/ip6 blocklists

Doesn't affect direct peers. In order to disable:

```json
{
  "p2p": {
    "ip4-blocklist": [],
    "ip6-blocklist": []
  }
}
```

### Improvements

* [#4882](https://github.com/spacemeshos/go-spacemesh/pull/4882) Increase cache size and parametrize datastore.
* [#4887](https://github.com/spacemeshos/go-spacemesh/pull/4887) Fixed crashes on API call.
* [#4871](https://github.com/spacemeshos/go-spacemesh/pull/4871) Add jitter to spread out requests to get poet proof and
  submit challenge
* [#4988](https://github.com/spacemeshos/go-spacemesh/pull/4988) Improve logging around communication with PoET services<|MERGE_RESOLUTION|>--- conflicted
+++ resolved
@@ -15,16 +15,14 @@
 * [#5707](https://github.com/spacemeshos/go-spacemesh/pull/5707) Fix a race on closing a channel when the node is
   shutting down.
 
-<<<<<<< HEAD
+* [#5709](https://github.com/spacemeshos/go-spacemesh/pull/5709) Prevent users from accidentally deleting their keys,
+  if they downgrade to v1.3.x and upgrade again.
+
+* [#5710](https://github.com/spacemeshos/go-spacemesh/pull/5710) Node now checks the database version and will refuse to
+  start if it is newer than expected.
+
 * [#5562](https://github.com/spacemeshos/go-spacemesh/pull/5562) Add streaming mode for fetcher. This should lessen
   GC pressure during sync
-=======
-* [#5709](https://github.com/spacemeshos/go-spacemesh/pull/5709) Prevent users from accidentally deleting their keys,
-  if they downgrade to v1.3.x and upgrade again.
-
-* [#5710](https://github.com/spacemeshos/go-spacemesh/pull/5710) Node now checks the database version and will refuse to
-  start if it is newer than expected.
->>>>>>> b09651a8
 
 ## Release v1.4.0
 
