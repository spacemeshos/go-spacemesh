# Changelog

See [RELEASE](./RELEASE.md) for workflow instructions.

## UNRELEASED

### Upgrade information

With this release the minimum supported version for Intel Macs is now macOS 13 (Ventura) and for Apple Silicon Macs it
is macOS 14 (Sonoma) or later ([#5879](https://github.com/spacemeshos/go-spacemesh/pull/5879)).

This update removes migration code for go-spacemesh databases created with versions before v1.5.0.
Upgrading to this version requires going through v1.5.x first. Removed migrations for:

* legacy keys in the post data directory ([#5907](https://github.com/spacemeshos/go-spacemesh/pull/5907)).
* ATX blob separation and always populating nonce column in atxs ([#5942](https://github.com/spacemeshos/go-spacemesh/pull/5942))

### Highlights

### Features

### Improvements

* [#5863](https://github.com/spacemeshos/go-spacemesh/pull/5863) Identity files are now created with 0600 permissions,
  to prevent other users on the same system to access the private keys.

* [#5866](https://github.com/spacemeshos/go-spacemesh/pull/5866) Reduce logging levels of some messages to reduce noise.

* [#5877](https://github.com/spacemeshos/go-spacemesh/pull/5877) Fix verifying ATX chain after checkpoint.

* [#5882](https://github.com/spacemeshos/go-spacemesh/pull/5882) Use backoff during routing discovery.
  This should reduce network load from the peer discovery mechanism when it's enabled.

* [#5888](https://github.com/spacemeshos/go-spacemesh/pull/5888) Handle DHT discovery startup errors properly

* [#5932](https://github.com/spacemeshos/go-spacemesh/pull/5932) Fix caching malfeasance when processing new proofs

* [#5943](https://github.com/spacemeshos/go-spacemesh/pull/5943) Fix timing out querying proof in 1:N in a presence of
  a broken Poet.

  Previously, every identity waited for the full timeout time (~20 minutes) before giving up.

* [#5958](https://github.com/spacemeshos/go-spacemesh/pull/5958) Fix node incorrectly detecting a remote smeshing setup
  as supervised.

  Ensure that your key file in `data/identities` is named `local.key` if you run a supervised node or with the change
  the node will not start.

<<<<<<< HEAD
* [#5927](https://github.com/spacemeshos/go-spacemesh/pull/5927) Fixed vulnerability in the way a node handles incoming
  ATXs. This vulnerability allows an attacker to claim rewards for a full tick amount although they should not be
  eligible for them.
=======
* [#5965](https://github.com/spacemeshos/go-spacemesh/pull/5965) Start considering ballots that still contain the
  deprecated inlined activeset as invalid. go-spacemesh references the active set via hash since v1.3.0, and has been
  pruning the data of old ballots since then as well.

## Release v1.5.4

### Improvements

* [#5963](https://github.com/spacemeshos/go-spacemesh/pull/5963) Increase supported number of ATXs to 5.5 Mio.
>>>>>>> 3ed6d3d6

## Release v1.5.3

### Improvements

* [#5929](https://github.com/spacemeshos/go-spacemesh/pull/5929) Fix "no nonce" error when persisting malicious
  (initial) ATXs.

* [#5930](https://github.com/spacemeshos/go-spacemesh/pull/5930) Check if identity for a given malfeasance proof
  exists when validating it.

## Release v1.5.2-hotfix1

This release includes our first CVE fix. A vulnerability was found in the way a node handles incoming ATXs. We urge all
node operators to update to this version as soon as possible.

### Improvements

* Fixed a vulnerability in the way a node handles incoming ATXs. This vulnerability allows an attacker to claim rewards
  for a full tick amount although they should not be eligible for them.

## Release v1.5.2

### Improvements

* [#5904](https://github.com/spacemeshos/go-spacemesh/pull/5904) Avoid repeated searching for positioning ATX in 1:N

* [#5911](https://github.com/spacemeshos/go-spacemesh/pull/5911) Avoid pulling poet proof multiple times in 1:N setups

## Release v1.5.1

### Improvements

* [#5896](https://github.com/spacemeshos/go-spacemesh/pull/5896) Increase supported number of ATXs to 4.5 Mio.

## Release v1.5.0

### Upgrade information

* [#5814](https://github.com/spacemeshos/go-spacemesh/pull/5814) Removed in-code local DB migrations.
  Updating to this version requires going through v1.4 first.

### Improvements

* [#5807](https://github.com/spacemeshos/go-spacemesh/pull/5807) Implement SMIP-0002: remove vesting vault cliff.

* [#5840](https://github.com/spacemeshos/go-spacemesh/pull/5840) Allow vaults to spend received (as well as vested)
coins. Fixes an oversight in the genesis VM implementation.

* [#5791](https://github.com/spacemeshos/go-spacemesh/pull/5791) Speed up ATX queries.
  This also fixes ambiguity of nonces for equivocating identities.

* [#5923](https://github.com/spacemeshos/go-spacemesh/pull/5923) Fix high memory consumption and performance issues
  in the proposal handler

## Release v1.4.6

### Improvements

* [#5839](https://github.com/spacemeshos/go-spacemesh/pull/5839) Fix a bug where nodes would stop agreeing on the order
  of TX within a block.

## Release v1.4.5

### Improvements

* [#5796](https://github.com/spacemeshos/go-spacemesh/pull/5796) Reject p2p messages containing invalid malfeasance proofs.

* [#5797](https://github.com/spacemeshos/go-spacemesh/pull/5797) Improve logging around ATX building process.

* [#5802](https://github.com/spacemeshos/go-spacemesh/pull/5802) Increase the number of supported ATX per epoch to 3.5 Mio.

* [#5803](https://github.com/spacemeshos/go-spacemesh/pull/5803) Fixed PoST verifiers autoscaling for 1:N setups.

* [#5815](https://github.com/spacemeshos/go-spacemesh/pull/5815) Add spread to the discovery advertisement interval.

* [#5819](https://github.com/spacemeshos/go-spacemesh/pull/5819) The node will now refuse connections from post services
  if no coinbase account is set.

## Release v1.4.4

### Improvements

* [#5777](https://github.com/spacemeshos/go-spacemesh/pull/5777) Adjusted GRPC keepalive parameters on node to allow
  pings every 60 seconds and send keepalive pings every 10 minutes if no activity from the client is observed.

## Release v1.4.3

### Improvements

* [#5753](https://github.com/spacemeshos/go-spacemesh/pull/5753) Fix for a possible segmentation fault in setups with
  remote post services when an identity does their initial proof.

* [#5755](https://github.com/spacemeshos/go-spacemesh/pull/5755) improve efficiency of downloading and applying blocks
  after ballots were counted.

* [#5761](https://github.com/spacemeshos/go-spacemesh/pull/5761) don't interrupt sync if ballots in a layer were
  ignored or rejected.

* [#5762](https://github.com/spacemeshos/go-spacemesh/pull/5762) Fix a bug where the node could get stuck in a loop
  when trying to fetch a block that is not in the mesh.

## Release v1.4.2

### Improvements

* [#5730](https://github.com/spacemeshos/go-spacemesh/pull/5730) Fixed a bug where the node behaves incorrectly when
  first started with supervised smeshing.

* [#5731](https://github.com/spacemeshos/go-spacemesh/pull/5731) The default listen address for `PostService` is now
  `127.0.0.1:0` instead of `127.0.0.1:9094`. This will ensure that a node binds the post service to a random free port
  and prevents multiple instances of the post service from binding to the same port.

* [#5735](https://github.com/spacemeshos/go-spacemesh/pull/5735) Don't hold database connections for long in fetcher
  streaming mode

* [#5736](https://github.com/spacemeshos/go-spacemesh/pull/5736) Fixed slow POST initialization on Windows.

* [#5738](https://github.com/spacemeshos/go-spacemesh/pull/5738) sql: fix epoch ATX ID cache deadlock

## Release v1.4.1

### Improvements

* [#5707](https://github.com/spacemeshos/go-spacemesh/pull/5707) Fix a race on closing a channel when the node is
  shutting down.

* [#5709](https://github.com/spacemeshos/go-spacemesh/pull/5709) Prevent users from accidentally deleting their keys,
  if they downgrade to v1.3.x and upgrade again.

* [#5710](https://github.com/spacemeshos/go-spacemesh/pull/5710) Node now checks the database version and will refuse to
  start if it is newer than expected.

* [#5562](https://github.com/spacemeshos/go-spacemesh/pull/5562) Add streaming mode for fetcher. This should lessen
  GC pressure during sync

* [#5684](https://github.com/spacemeshos/go-spacemesh/pull5684) Use separate fetcher protocol for active sets.
  This enables separate pacers for active set requests

* [#5718](https://github.com/spacemeshos/go-spacemesh/pull/5718) Sync malfeasance proofs continuously.

## Release v1.4.0

### Upgrade information

#### Post service endpoint

The post service now has its own endpoint separate from `grpc-private-listener`. The default for `grpc-post-listener`
is `127.0.0.1:9094`. In contrast to `grpc-tls-listener` this endpoint does not require setting up mTLS.

The post service cannot connect to `grpc-private-listener` anymore. If you are using a remote smeshing setup please
adjust your configuration accordingly. If you are using a remote setup with mTLS over a private network you can switch
to using `grpc-post-listener` to not require the overhead of mTLS. We however strongly recommend using an mTLS
encrypted connection between the post service and the node over insecure connections (e.g. over the Internet).

Smeshers using the default setup with a supervised post service do not need to make changes to their node configuration.

#### Fully migrated local state into `local.sql`

With this release the node has fully migrated its local state into `local.sql`. During the first start after the
upgrade the node will migrate the data from disk and store it in the database. This change also allows the PoST data
directory to be set to read only after the migration is complete, as the node will no longer write to it.

**NOTE:** To ensure a successful migration make sure that the config contains all PoETs your node is using.

#### New poets configuration

Upgrading requires changes in config and in CLI flags (if not using the default).

⚠ Users that use additional poet servers need to add their address and public key to one of the lists below,
depending on their configuration method.

##### CLI argument `--poet-server`

This argument was replaced by `--poet-servers` that take JSON-encoded array of poet server descriptors
(address, public key). The default value is

```json
[
  {
    "address": "https://mainnet-poet-0.spacemesh.network",
    "pubkey": "cFnqCS5oER7GOX576oPtahlxB/1y95aDibdK7RHQFVg="
  },
  {
    "address": "https://mainnet-poet-1.spacemesh.network",
    "pubkey": "Qh1efxY4YhoYBEXKPTiHJ/a7n1GsllRSyweQKO3j7m0="
  },
  {
    "address": "https://poet-110.spacemesh.network",
    "pubkey": "8Qqgid+37eyY7ik+EA47Nd5TrQjXolbv2Mdgir243No="
  },
  {
    "address": "https://poet-111.spacemesh.network",
    "pubkey": "caIV0Ym59L3RqbVAL6UrCPwr+z+lwe2TBj57QWnAgtM="
  },
  {
    "address": "https://poet-112.spacemesh.network",
    "pubkey": "5p/mPvmqhwdvf8U0GVrNq/9IN/HmZj5hCkFLAN04g1E="
  }
]
```

##### config.json

The existing field `poet-server` that accepted an array of addresses of poet servers
was replaced by a new field `poet-servers` that accepts an object containing an address and a public key.
The default configuration was adapted and doesn't need any action on the user's side. Users who
overwrite the `poet-server` field need to adapt their config accordingly. The default
configuration is as follows:

```json
{
  "main": {
    "poet-servers": [
      {
        "address": "https://mainnet-poet-0.spacemesh.network",
        "pubkey": "cFnqCS5oER7GOX576oPtahlxB/1y95aDibdK7RHQFVg="
      },
      {
        "address": "https://mainnet-poet-1.spacemesh.network",
        "pubkey": "Qh1efxY4YhoYBEXKPTiHJ/a7n1GsllRSyweQKO3j7m0="
      },
      {
        "address": "https://poet-110.spacemesh.network",
        "pubkey": "8Qqgid+37eyY7ik+EA47Nd5TrQjXolbv2Mdgir243No="
      },
      {
        "address": "https://poet-111.spacemesh.network",
        "pubkey": "caIV0Ym59L3RqbVAL6UrCPwr+z+lwe2TBj57QWnAgtM="
      },
      {
        "address": "https://poet-112.spacemesh.network",
        "pubkey": "5p/mPvmqhwdvf8U0GVrNq/9IN/HmZj5hCkFLAN04g1E="
      }
    ]
  }
}
```

#### Extend go-spacemesh with option to manage multiple identities/PoST services

**NOTE:** This is a new feature, not yet supported by Smapp and possibly subject to change. Please use with caution.

A node can now manage multiple identities and their life cycle. This reduces the amount of data that is needed to be
broadcasted / fetched from the network and reduces the amount of data that needs to be stored locally, because only one
database is needed for all identities instead of one for each.

To ensure you are eligible for rewards of any given identity, the associated PoST service must be running and connected
to the node during the cyclegap set in the node's configuration. After successfully broadcasting the ATX and registering
at a PoET server the PoST services can be stopped with only the node having to be online.

This change moves the private keys associated for an identity from the PoST data directory to the node's data directory
and into the folder `identities` (i.e. if `state.sql` is in folder `data` the keys will now be stored in `data/identities`).
The node will automatically migrate the `key.bin` file from the PoST data directory during the first startup and copy
it to the new location as `local.key`. The content of the file stays unchanged (= the private key of the identity hex-encoded).

##### Adding new identities/PoST services to a node

To add a new identity to a node, initialize PoST data with `postcli` and let it generate a new private key for you:

```shell
./postcli -provider=2 -numUnits=4 -datadir=/path/to/data \
    -commitmentAtxId=c230c51669d1fcd35860131e438e234726b2bd5f9adbbd91bd88a718e7e98ecb
```

Make sure to replace `provider` with your provider of choice and `numUnits` with the number of PoST units you want to
initialize. The `commitmentAtxId` is the commitment ATX ID for the identity you want to initialize. For details on the
usage of `postcli` please refer to [postcli README](https://github.com/spacemeshos/post/blob/develop/cmd/postcli/README.md).

During initialization `postcli` will generate a new private key and store it in the PoST data directory as `identity.key`.
Copy this file to your `data/identities` directory and rename it to `xxx.key` where `xxx` is a unique identifier for
the identity. The node will automatically pick up the new identity and manage its lifecycle after a restart.

Setup the `post-service` [binary](https://github.com/spacemeshos/post-rs/releases) or
[docker image](https://hub.docker.com/r/spacemeshos/post-service/tags) with the data and configure it to connect to your
node. For details refer to the [post-service README](https://github.com/spacemeshos/post-rs/blob/main/service/README.md).

##### Migrating existing identities/PoST services to a node

If you have multiple nodes running and want to migrate to use only one node for all identities:

1. Stop all nodes.
2. Convert the nodes to remote nodes by setting `smeshing-start` to `false` in the configuration/cli parameters and
   renaming the `local.key` file to a unique  name in the PoST data directory.
3. Use the `merge-nodes` CLI tool to merge your remote nodes into one. Follow the instructions of the tool to do so.
   It will copy your keys (as long as you gave all of them unique names) and merge your `local.sql` databases.
4. Start the node that you used as target for `merge-nodes` and is now managing the identities.
5. For every identity setup a post service to use the existing PoST data for that identity and connect to the node.
   For details refer to the [post-service README](https://github.com/spacemeshos/post-rs/blob/main/service/README.md).

**WARNING:** DO NOT run multiple nodes with the same identity at the same time! This will result in an equivocation
and permanent ineligibility for rewards.

### Highlights

* [#5599](https://github.com/spacemeshos/go-spacemesh/pull/5599) new atx sync that is less fragile to network failures.

  new atx sync will avoid blocking startup, and additionally will be running in background to ask peers for atxs.
  by default it does that every 4 hours by requesting known atxs from 2 peers. configuration can be adjusted by providing

```json
  {
    "syncer": {
      "atx-sync": {
        // interval and number of peers determine how much traffic node will spend for asking about known atxs.
        // for example in this configuration every 4 hours it will download known atxs from 2 peers.
        // with 2_000_000 atxs it will amount to ~128MB of traffic every 4 hours.
        "epoch-info-request-interval": "4h",
        "epoch-info-peers": 2,
        // number of retries to fetch any specific atx.
        "requests-limit": 20,
        // number of full atxs that will be downloaded in parallel.
        // you can try to tune this value up if sync will be slow.
        "atxs-batch": 1000,
        // atx sync progress will be reported when 10% of known atxs were downloaded, or every 20 minutes.
        // if it is too noisy tune them to your liking.
        "progress-every-fraction": 0.1,
        "progress-on-time": "20m"
      }
    }
  }
```

* [#5293](https://github.com/spacemeshos/go-spacemesh/pull/5293) change poet servers configuration
  The config now takes the poet server address and its public key. See the [Upgrade Information](#new-poets-configuration)
  for details.

* [#5390](https://github.com/spacemeshos/go-spacemesh/pull/5390)
  Distributed PoST verification.

  The nodes on the network can now choose to verify
  only a subset of labels in PoST proofs by choosing a K3 value lower than K2.
  If a node finds a proof invalid, it will report it to the network by
  creating a malfeasance proof. The malicious node will then be blacklisted by the network.

* [#5592](https://gihtub.com/spacemeshos/go-spacemesh/pull/5592)
  Extend node with option to have multiple PoST services connect. This allows users to run multiple PoST services,
  without the need to run multiple nodes. A node can now manage multiple identities and will manage the lifecycle of
  those identities.
  To collect rewards for every identity, the associated PoST service must be running and connected to the node during
  the cyclegap set in the node's configuration.

* [#5651](https://github.com/spacemeshos/go-spacemesh/pull/5651)
  New GRPC service `spacemesh.v1.PostInfoService.PostStates` allowing to check the status of
  PoST proving of all registered identities. It's useful for operators to figure out when
  post-services for each identity need to be up or can be shutdown.

  An example output:

  ```json
  {
    "states": [
      {
        "id": "874uW9N/y0PwUXxJ8Kb8Q2Yd+sqhpGJYkLbjlkIz5Ig=",
        "state": "IDLE",
        "name": "post0.key"
      },
      {
        "id": "sBq/pHUHtzczY1quuG2muPGkksfVldwnH0M/eUPc3qE=",
        "state": "PROVING",
        "name": "post1.key"
      }
    ]
  }
  ```

* [#5685](https://github.com/spacemeshos/go-spacemesh/pull/5685) A new tool `merge-nodes` was added to the repository
  and release artifact. It can be used to merge multiple nodes into one. This is useful for users that have multiple
  nodes running and want to migrate to use only one node for all identities. See the
  [Upgrade Information](#migrating-existing-identitiespost-services-to-a-node) for details.

### Features

* [#5678](https://github.com/spacemeshos/go-spacemesh/pull/5678) API to for changing log level without restarting a
  node. Examples:

  > grpcurl -plaintext -d '{"module": "sync", "level": "debug"}' 127.0.0.1:9093 spacemesh.v1.DebugService.ChangeLogLevel
  > grpcurl -plaintext -d '{"module": "*", "level": "debug"}' 127.0.0.1:9093 spacemesh.v1.DebugService.ChangeLogLevel

  "*" will replace log level for all known modules, expect that some of them will spam too much.
* [#5612](https://github.com/spacemeshos/go-spacemesh/pull/5612)
  Add relay command for running dedicated relay nodes

### Improvements

* [#5641](https://github.com/spacemeshos/go-spacemesh/pull/5641) Rename `node_state.sql` to `local.sql`.

  To avoid confusion with the `state.sql` database, the `node_state.sql` database has been renamed to `local.sql`.

* [#5219](https://github.com/spacemeshos/go-spacemesh/pull/5219) Migrate data from `nipost_builder_state.bin` to `local.sql`.

  The node will automatically migrate the data from disk and store it in the database. The migration will take place at the
  first startup after the upgrade.

* [#5418](https://github.com/spacemeshos/go-spacemesh/pull/5418) Add `grpc-post-listener` to separate post service from
  `grpc-private-listener` and not require mTLS for the post service.

* [#5465](https://github.com/spacemeshos/go-spacemesh/pull/5465)
  Add an option to cache SQL query results. This is useful for nodes with high peer counts.

  If you are not using a remote post service you do not need to adjust anything. If you are using a remote setup
  make sure your post service now connects to `grpc-post-listener` instead of `grpc-private-listener`. If you are
  connecting to a remote post service over the internet we strongly recommend using mTLS via `grpc-tls-listener`.
* [#5601](https://github.com/spacemeshos/go-spacemesh/pull/5601) measure latency from all requests in sync
  This improves peers selection logic, mainly to prevent asking slow peers for collection of atxs, which often blocks sync.

* [5602](https://github.com/spacemeshos/go-spacemesh/pull/5602) Optimize client side of fetcher to avoid encoding when
  not needed.

* [5561](https://github.com/spacemeshos/go-spacemesh/pull/5561) Reuse atxdata in Tortoise to optimize memory usage.

## Release v1.3.11

### Improvements

* [#5586](https://github.com/spacemeshos/go-spacemesh/pull/5586)
  Do not try to publish proofs for malicious ATXs during sync.
  Publishing is blocked during sync because `Syncer::ListenToATXGossip()` returns false, and thus every malicious ATX being
  synced was causing an error resulting in an interruption of sync.

* [#5603](https://github.com/spacemeshos/go-spacemesh/pull/5603)
  Do not try to sync over transient (relayed) connections. This fixes
  possible sync issues when hole punching is enabled.

* [#5618](https://github.com/spacemeshos/go-spacemesh/pull/5618)
  Add index on ATXs that makes epoch ATX requests faster

* [#5619](https://github.com/spacemeshos/go-spacemesh/pull/5619)
  Updated data structures to support the network with up to 2.2 unique smesher identities.

## Release v1.3.10

### Improvements

* [#5564](https://github.com/spacemeshos/go-spacemesh/pull/5564) Use decaying tags for fetch peers. This prevents
  libp2p's Connection Manager from breaking sync.

* [#5522](https://github.com/spacemeshos/go-spacemesh/pull/5522) Disable mesh agreement sync protocol.
  It reduces number of requests for historical activation ids.

* [#5571](https://github.com/spacemeshos/go-spacemesh/pull/5571) Adjust to 2.2M ATXs

## Release v1.3.9

### Improvements

* [#5530](https://github.com/spacemeshos/go-spacemesh/pull/5530)
  Adjusted cache sizes for the increased number of ATXs on the network.

* [#5511](https://github.com/spacemeshos/go-spacemesh/pull/5511)
  Fix dialing peers on their private IPs, which was causing "portscan" complaints.

## Release v1.3.8

### Features

* [#5517](https://github.com/spacemeshos/go-spacemesh/pull/5517)
  Added a flag `--smeshing-opts-verifying-disable` and a config parameter `smeshing-opts-verifying-disable`
  meant for disabling verifying POST in incoming ATXs on private nodes.
  The verification should be performed by the public node instead.

### Improvements

* [#5441](https://github.com/spacemeshos/go-spacemesh/pull/5441)
  Fix possible nil-pointer dereference in blocks.Generator.

* [#5512](https://github.com/spacemeshos/go-spacemesh/pull/5512)
  Increase EpochActiveSet limit to 1.5M to prepare for 1M+ ATXs.

* [#5515](https://github.com/spacemeshos/go-spacemesh/pull/5515)
  Increase fetcher limit to 60MiB to prepare for 1M+ ATXs.

* [#5518](https://github.com/spacemeshos/go-spacemesh/pull/5518) In rare cases the node could create a malfeasance
  proof against itself. This is now prevented.

## Release v1.3.7

### Improvements

* [#5502](https://github.com/spacemeshos/go-spacemesh/pull/5502)
  Increase limits of p2p messages to compensate for the increased number of nodes on the network.

## Release v1.3.6

### Improvements

* [#5479](https://github.com/spacemeshos/go-spacemesh/pull/5486)
  p2p: make AutoNAT service limits configurable. This helps with AutoNAT dialback to determine
  nodes' reachability status.

* [#5490](https://github.com/spacemeshos/go-spacemesh/pull/5490)
  The path in `smeshing-opts-datadir` used to be resolved relative to the location of the `service` binary when running
  the node in supervised mode. This is no longer the case. The path is now resolved relative to the current working
  directory.

* [#5489](https://github.com/spacemeshos/go-spacemesh/pull/5489)
  Fix problem in POST proving where too many files were opened at the same time.

* [#5498](https://github.com/spacemeshos/go-spacemesh/pull/5498)
  Reduce the default number of CPU cores that are used for verifying incoming ATXs to half of the available cores.

* [#5462](https://github.com/spacemeshos/go-spacemesh/pull/5462) Add separate metric for failed p2p server requests

* [#5464](https://github.com/spacemeshos/go-spacemesh/pull/5464) Make fetch request timeout configurable.

* [#5463](https://github.com/spacemeshos/go-spacemesh/pull/5463)
  Adjust deadline during long reads and writes, reducing "i/o deadline exceeded" errors.

* [#5494](https://github.com/spacemeshos/go-spacemesh/pull/5494)
  Make routing discovery more configurable and less spammy by default.
* [#5511](https://github.com/spacemeshos/go-spacemesh/pull/5511)
  Fix dialing peers on their private IPs, which was causing "portscan" complaints.

## Release v1.3.5

### Improvements

* [#5470](https://github.com/spacemeshos/go-spacemesh/pull/5470)
  Fixed a bug in event reporting where the node reports a disconnection from the PoST service as a "PoST failed" event.
  Disconnections cannot be avoided completely and do not interrupt the PoST proofing process. As long as the PoST
  service reconnects within a reasonable time, the node will continue to operate normally without reporting any errors
  via the event API.

  Users of a remote setup should make sure that the PoST service is actually running and can reach the node. Observe
  the log of both apps for indications of a connection problem.

## Release v1.3.4

### Improvements

* [#5467](https://github.com/spacemeshos/go-spacemesh/pull/5467)
  Fix a bug that could cause ATX sync to stall because of exhausted limit of concurrent requests for dependencies.
  Fetching dependencies of an ATX is not limited anymore.

## Release v1.3.3

### Improvements

* [#5442](https://github.com/spacemeshos/go-spacemesh/pull/5442)
  Limit concurrent requests for ATXs to reduce usage of memory and p2p streams.

* [#5394](https://github.com/spacemeshos/go-spacemesh/pull/5394) Add rowid to tables with inefficient clustered indices.
  This reduces database size and improves its performance.

* [#5334](https://github.com/spacemeshos/go-spacemesh/pull/5334) Hotfix for API queries for activations.
  Two API endpoints (`MeshService.{AccountMeshDataQuery,LayersQuery}`) were broken because they attempt to read
  all activation data for an epoch. As the number of activations per epoch has grown, this brute force query (i.e.,
  without appropriate database indices) became very expensive and could cause the node to hang and consume an enormous
  amount of resources. This hotfix removes all activation data from these endpoints so that they still work for
  querying other data. It also modifies `LayersQuery` to not return any _ineffective_ transactions in blocks, since
  there's currently no way to distinguish between effective and ineffective transactions using the API.

* [#5417](https://github.com/spacemeshos/go-spacemesh/pull/5417)
  Prioritize verifying own ATX's PoST.

* [#5423](https://github.com/spacemeshos/go-spacemesh/pull/5423)
  Wait to be ATX-synced before selecting the commitment ATX for initialization.
  Also, remove unnecessary wait for ATXs to be synced before beginning initialization if
  the commitment ATX is already selected.

## Release v1.3.2

### Improvements

* [#5432](https://github.com/spacemeshos/go-spacemesh/pull/5419) Fixed a possible race that is caused by a node
  processing the same bootstrapped active set twice.

## Release v1.3.1

### Improvements

* [#5419](https://github.com/spacemeshos/go-spacemesh/pull/5419) Fixed `0.0.0.0` not being a valid listen address for
  `grpc-private-listener`.

* [#5424](https://github.com/spacemeshos/go-spacemesh/pull/5424) Further increased limits for message sizes and caches
  to compensate for the increased number of nodes on the network.

## Release v1.3

### Upgrade information

This release is not backwards compatible with v1.2.x. Upgrading will migrate local state to a new database.
The migration will take place at the first startup after the upgrade. Be aware that after a successful upgrade
downgrading isn't supported and might result in at least one epoch of missed rewards. See change #5207 for more
information.

This release is the first step towards separating PoST from the node. Proof generation is now done via a dedicated
service. This service is started automatically by the node and is shut down when the node shuts down. In most
setups this should work out of the box, but if you are running into issues please check the README.md file
for more information on how to configure the node to work with the PoST service.

### Highlights

### Features

### Improvements

* [#5091](https://github.com/spacemeshos/go-spacemesh/pull/5091) Separating PoST from the node into its own service.

* [#5061](https://github.com/spacemeshos/go-spacemesh/pull/5061) Proof generation is now done via a dedicated service
  instead of the node.

* [#5154](https://github.com/spacemeshos/go-spacemesh/pull/5154) Enable TLS connections between node and PoST service.

  PoST proofs are now done via a dedicated process / service that the node communicates with via gRPC. Smapp users can
  continue to smesh as they used to. The node will automatically start the PoST service when it starts and will shut it
  down when it shuts down.

* [#5171](https://github.com/spacemeshos/go-spacemesh/pull/5171) Set minimal active set according to the observed number
  of atxs.

  It will prevent ballots that under report observed atxs from spamming the network. It doesn't have impact on rewards.

* [#5169](https://github.com/spacemeshos/go-spacemesh/pull/5169) Support pruning activesets.

  As of epoch 6 activesets storage size is about ~1.5GB. They are not useful after verifying eligibilities
  for ballots in the current epoch and can be pruned.

  Pruning will be enabled starting from epoch 8, e.g in epoch 8 we will prune all activesets for epochs 7 and below.
  We should also run an archival node that doesn't prune them. To disable pruning we should configure

  ```json
  "main": {
    "prune-activesets-from": 4294967295
  }
  ```

* [#5189](https://github.com/spacemeshos/go-spacemesh/pull/5189) Removed deprecated "Best Provider" option for initialization.

  With v1.1.0 (<https://github.com/spacemeshos/go-spacemesh/releases/tag/v1.1.0>) selecting `-1` as `smeshing-opts-provider`
  has been deprecated. This option has now been removed. Nodes that already finished initialization can leave this setting
  empty, as it is not required any more to be set when no initialization is performed. For nodes that have not yet created
  their initial proof the operator has to specify which provider to use. For Smapp users this is done automatically by
  Smapp, users that do not use Smapp may use `postcli -printProviders` (<https://github.com/spacemeshos/post/releases>)
  to list their OpenCL providers and associated IDs.

* [#5207](https://github.com/spacemeshos/go-spacemesh/pull/5207) Move the NiPoST state of a node into a new node-local database.

  The node now uses 2 databases: `state.sql` which holds the node's view on the global state of the network and `node_state.sql`
  which holds ephemeral data of the node.

  With this change `post.bin` and `nipost_challenge.bin` files are no longer used. The node will automatically migrate
  the data from disk and store it in the database. The migration will take place during the first startup after the upgrade.
  If you want to downgrade to a version before v1.3.0 you will need to restore `state.sql` as well as `post.bin` and
  `nipost_challenge.bin` from a backup and do so before the end of the PoET round in which you upgraded. Otherwise the node
  will not be able to participate in consensus and will miss at least one epoch of rewards.

* [#5209](https://github.com/spacemeshos/go-spacemesh/pull/5209) Removed API to update poet servers from SmesherService.

* [#5276](https://github.com/spacemeshos/go-spacemesh/pull/5276) Removed the option to configure API services per endpoint.
  The public listener exposes the following services: "debug", "global", "mesh", "transaction", "node", "activation"
  The private listener exposes the following services: "admin", "smesher", "post"
  The mTLS listener exposes only the "post" service.

* [#5199](https://github.com/spacemeshos/go-spacemesh/pull/5199) Adds smesherID to rewards table. Historically rewards
  were keyed by (coinbase, layer). Now the primary key has changed to (smesherID, layer), which allows querying rewards
  by any subset of layer, smesherID, and coinbase. While this change does add smesherID to existing API endpoints
  (`GlobalStateService.{AccountDataQuery,AccountDataStream,GlobalStateStream}`), it does not yet expose an endpoint to
  query rewards by smesherID. Additionally, it does not re-index old data. Rewards will contain smesherID going forward,
  but to refresh data for all rewards, a node will have to delete its database and resync from genesis.

* [#5329](https://github.com/spacemeshos/go-spacemesh/pull/5329) P2P decentralization improvements. Added support for QUIC
  transport and DHT routing discovery for finding peers and relays. Also, added the `ping-peers` feature which is useful
  during connectivity troubleshooting. `static-relays` feature can be used to provide a static list of circuit v2 relays
  nodes when automatic relay discovery is not desired. All of the relay server resource settings are now configurable. Most
  of the new functionality is disabled by default unless explicitly enabled in the config via `enable-routing-discovery`,
  `routing-discovery-advertise`, `enable-quic-transport`, `static-relays` and `ping-peers` options in the `p2p` config
  section. The non-conditional changes include values/provides support on all of the nodes, which will enable DHT to
  function efficiently for routing discovery.

* [#5367](https://github.com/spacemeshos/go-spacemesh/pull/5367) Add `no-main-override` toplevel config option and
  `--no-main-override` CLI option that makes it possible to run "nomain" builds on mainnet.

* [#5384](https://github.com/spacemeshos/go-spacemesh/pull/5384) to improve network stability and performance allow the
  active set to be set in advance for an epoch. This allows the network to start consensus on the first layer of an epoch.

## Release v1.2.13

### Improvements

* [#5384](https://github.com/spacemeshos/go-spacemesh/pull/5384) to improve network stability and performance allow the
  active set to be set in advance for an epoch.

## Release v1.2.12

### Improvements

* [#5373](https://github.com/spacemeshos/go-spacemesh/pull/5373) automatic scaling of post verifying workers to a lower
  value (1 by default) when POST proving starts. The workers are scaled up when POST proving finishes.

* [#5382](https://github.com/spacemeshos/go-spacemesh/pull/5382) avoid processing same (gossiped/fetched) ATX many times
  in parallel

## Release v1.2.11

### Improvements

* increased the max response data size in p2p to 40MiB

## Release v1.2.10

### Improvements

* further increased cache sizes and p2p timeouts to compensate for the increased number of nodes on the network.

* [#5329](https://github.com/spacemeshos/go-spacemesh/pull/5329) P2P decentralization improvements. Added support for QUIC
  transport and DHT routing discovery for finding peers and relays. Also, added the `ping-peers` feature which is useful
  during connectivity troubleshooting. `static-relays` feature can be used to provide a static list of circuit v2 relays
  nodes when automatic relay discovery is not desired. All of the relay server resource settings are now configurable. Most
  of the new functionality is disabled by default unless explicitly enabled in the config via `enable-routing-discovery`,
  `routing-discovery-advertise`, `enable-quic-transport`, `static-relays` and `ping-peers` options in the `p2p` config
  section. The non-conditional changes include values/provides support on all of the nodes, which will enable DHT to
  function efficiently for routing discovery.

## Release v1.2.9

### Improvements

* increased default cache sizes to improve disk IO and queue sizes for gossip to better handle the increasing number of
  nodes on the network.

## Release v1.2.8

### Improvements

* cherry picked migrations for active sets to enable easier pruning in the future

## Release v1.2.7

### Improvements

* [#5289](https://github.com/spacemeshos/go-spacemesh/pull/5289) build active set from activations received on time

  should decrease the state growth at the start of the epoch because of number of unique activets.

* [#5291](https://github.com/spacemeshos/go-spacemesh/pull/5291) parametrize queue size and throttle limits in gossip

* reduce log level for "atx omitted from active set"

* [#5302](https://github.com/spacemeshos/go-spacemesh/pull/5302) improvements in transaction validation

## Release v1.2.6

### Improvements

* [#5263](https://github.com/spacemeshos/go-spacemesh/pull/5263) randomize peer selection
  without this change node can get stuck after restart on requesting data from peer that is misbehaving.
  log below will be printed repeatedly:

  > 2023-11-15T08:00:17.937+0100 INFO fd68b.sync syncing atx from genesis

* [#5264](https://github.com/spacemeshos/go-spacemesh/pull/5264) increase limits related to activations

  some of the limits were hardcoded and didn't account for growth in atx number.
  this change is not required for node to work correct in the next epoch, but will be required later.

## Release v1.2.5

### Improvements

* [#5247](https://github.com/spacemeshos/go-spacemesh/pull/5247) exits cleanly without misleading spamming

Fixes a bug that would spam with misleading log on exit, such as below:

  > 2023-11-09T11:13:27.835-0600 ERROR e524f.hare failed to update weakcoin {"node_id":
  "e524fce96f0a87140ba895b56a2e37e29581075302778a05dd146f4b74fce72e", "module": "hare", "lid": 0, "error":
  "set weak coin 0: database: no free connection"}

## Release v1.2.4

### Upgrade information

This release enables hare3 on testnet networks. And schedules planned upgrade on mainnet.
Network will have downtime if majority of nodes don't upgrade before layer 35117.
Starting at layer 35117 network is expected to start using hare3, which reduces total bandwidth
requirements.

## Release v1.2.2

### Improvements

* [#5118](https://github.com/spacemeshos/go-spacemesh/pull/5118) reduce number of tortoise results returned after recovery.

  this is hotfix for a bug introduced in v1.2.0. in rare conditions node may loop with the following warning:

  > 2023-10-02T15:28:14.002+0200 WARN fd68b.sync mesh failed to process layer from sync {"node_id":
  "fd68b9397572556c2f329f3e5af2faf23aef85dbbbb7e38447fae2f4ef38899f", "module": "sync", "sessionId":
  "29422935-68d6-47d1-87a8-02293aa181f3", "layer_id": 23104, "errmsg": "requested layer 8063 is before evicted 13102",
  "name": "sync"}

* [#5109](https://github.com/spacemeshos/go-spacemesh/pull/5109) Limit number of layers that tortoise needs to read on startup.

  Bounds the time required to restart a node.

* [#5138](https://github.com/spacemeshos/go-spacemesh/pull/5138) Bump poet to v0.9.7

  The submit proof of work should now be up to 40% faster thanks to [code optimization](https://github.com/spacemeshos/poet/pull/419).

* [#5143](https://github.com/spacemeshos/go-spacemesh/pull/5143) Select good peers for sync requests.

  The change improves initial sync speed and any sync protocol requests required during consensus.

## v1.2.0

### Upgrade information

This upgrade is incompatible with versions older than v1.1.6.

At the start of the upgrade, mesh data will be pruned and compacted/vacuumed. Pruning takes longer for
nodes that joined the network earlier. For 1-week-old nodes, it takes ~20 minutes. for 3-week-old
nodes it takes ~40 minutes. The vacuum operation takes ~5 minutes and requires extra disk space
to complete successfully. If the size of state.sql is 25 GiB at the beginning of upgrade, the WAL file
(state.sql-wal) will grow to 25 GiB and then drop to 0 when the vacuum is complete. The node will resume
its normal startup routine after the pruning and vacuum is complete. The final size of state.sql is
expected to be ~1.5 GiB.

A new config `poet-request-timeout` has been added, that defines the timeout for requesting PoET proofs.
It defaults to 9 minutes so there is enough time to retry if the request fails.

Config option and flag `p2p-disable-legacy-discovery` is dropped. DHT has been the only p2p discovery
mechanism since release v1.1.2.

Support for old certificate sync protocol is dropped. This update is incompatible with v1.0.x series.

### Features

* [#5031](https://github.com/spacemeshos/go-spacemesh/pull/5031) Nodes will also fetch from PoET 112 for round 4 if they
  were able to register to PoET 110.
* [#5067](https://github.com/spacemeshos/go-spacemesh/pull/5067) dbstat virtual table can be read periodically to collect
  table/index sizes.

In order to enable provide following configuration:

```json
"main": {
    "db-size-metering-interval": "10m"
}
```

### Improvements

* [#4998](https://github.com/spacemeshos/go-spacemesh/pull/4998) First phase of state size reduction.
  Ephemeral data are deleted and state compacted at the time of upgrade. In steady-state, data is pruned periodically.
* [#5021](https://github.com/spacemeshos/go-spacemesh/pull/5021) Drop support for old certificate sync protocol.
* [#5024](https://github.com/spacemeshos/go-spacemesh/pull/5024) Active set will be saved in state separately from ballots.
* [#5032](https://github.com/spacemeshos/go-spacemesh/pull/5032) Activeset data pruned from ballots.
* [#5035](https://github.com/spacemeshos/go-spacemesh/pull/5035) Fix possible nil pointer panic when node fails to persist
  nipost builder state.
* [#5079](https://github.com/spacemeshos/go-spacemesh/pull/5079) increase atx cache to 50 000 to reduce disk reads.
* [#5083](https://github.com/spacemeshos/go-spacemesh/pull/5083) Disable beacon protocol temporarily.

## v1.1.5

### Upgrade information

It is critical for most nodes in the network to use v1.1.5 when layer 20 000 starts. Starting from that layer
active set will not be gossipped together with proposals. That was the main network bottleneck in epoch 4.

### Features

* [#4969](https://github.com/spacemeshos/go-spacemesh/pull/4969) Nodes will also fetch from PoET 111 for round 3 if they
  were able to register to PoET 110.

### Improvements

* [#4965](https://github.com/spacemeshos/go-spacemesh/pull/4965) Updates to PoST:
  * Prevent errors when shutting down the node that can result in a crash
  * `postdata_metadata.json` is now updated atomically to prevent corruption of the file.
* [#4956](https://github.com/spacemeshos/go-spacemesh/pull/4956) Active set is will not be gossipped in every proposal.
  Active set usually contains list of atxs that targets current epoch. As the number of atxs grows this object grows as well.
* [#4993](https://github.com/spacemeshos/go-spacemesh/pull/4993) Drop proposals after generating a block. This limits
  growth of the state.

## v1.1.4

### Upgrade information

### Highlights

### Features

* [#4765](https://github.com/spacemeshos/go-spacemesh/pull/4765) hare 3 consensus protocol.

Replacement for original version of hare. Won't be enabled on mainnet for now.
Otherwise protocol uses significantly less traffic (at least x20), and will allow
to set lower expected latency in the network, eventually reducing layer time.

### Improvements

* [#4879](https://github.com/spacemeshos/go-spacemesh/pull/4879) Makes majority calculation weighted for optimistic filtering.
The network will start using the new algorithm at layer 18_000 (2023-09-14 20:00:00 +0000 UTC)
* [#4923](https://github.com/spacemeshos/go-spacemesh/pull/4923) Faster ballot eligibility validation. Improves sync speed.
* [#4934](https://github.com/spacemeshos/go-spacemesh/pull/4934) Ensure state is synced before participating in tortoise
  consensus.
* [#4939](https://github.com/spacemeshos/go-spacemesh/pull/4939) Make sure to fetch data from peers that are already connected.
* [#4936](https://github.com/spacemeshos/go-spacemesh/pull/4936) Use correct hare active set after node was synced.
  Otherwise applied layer may lag slightly behind the rest.

## v1.1.2

### Upgrade information

Legacy discovery protocol was removed in [#4836](https://github.com/spacemeshos/go-spacemesh/pull/4836).
Config option and flag `p2p-disable-legacy-discovery` is noop, and will be completely removed in future versions.

### Highlights

With [#4893](https://github.com/spacemeshos/go-spacemesh/pull/4893) Nodes are given more time to publish an ATX
Nodes still need to publish an ATX before the new PoET round starts (within 12h on mainnet) to make it into the
next PoET round, but if they miss that deadline they will now continue to publish an ATX to receive rewards for
the upcoming epoch and skip one after that.

### Features

* [#4845](https://github.com/spacemeshos/go-spacemesh/pull/4845) API to fetch opened connections.

> grpcurl -plaintext 127.0.0.1:9093 spacemesh.v1.AdminService.PeerInfoStream

```json
{
  "id": "12D3KooWEcgADBR4zHirw7YAt6nUtCNhbPWkB2fnHAemnG5cGf2n",
  "connections": [
    {
      "address": "/ip4/46.4.81.145/tcp/5001",
      "uptime": "1359.186975782s",
      "outbound": true
    }
  ]
}
{
  "id": "12D3KooWHK5m83sNj2eNMJMGAngcS9gBja27ho83t79Q2CD4iRjQ",
  "connections": [
    {
      "address": "/ip4/34.86.244.124/tcp/5000",
      "uptime": "1108.414456262s",
      "outbound": true
    }
  ],
  "tags": [
    "bootnode"
  ]
}
```

* [4795](https://github.com/spacemeshos/go-spacemesh/pull/4795) p2p: add ip4/ip6 blocklists

Doesn't affect direct peers. In order to disable:

```json
{
  "p2p": {
    "ip4-blocklist": [],
    "ip6-blocklist": []
  }
}
```

### Improvements

* [#4882](https://github.com/spacemeshos/go-spacemesh/pull/4882) Increase cache size and parametrize datastore.
* [#4887](https://github.com/spacemeshos/go-spacemesh/pull/4887) Fixed crashes on API call.
* [#4871](https://github.com/spacemeshos/go-spacemesh/pull/4871) Add jitter to spread out requests to get poet proof and
  submit challenge
* [#4988](https://github.com/spacemeshos/go-spacemesh/pull/4988) Improve logging around communication with PoET services<|MERGE_RESOLUTION|>--- conflicted
+++ resolved
@@ -46,21 +46,19 @@
   Ensure that your key file in `data/identities` is named `local.key` if you run a supervised node or with the change
   the node will not start.
 
-<<<<<<< HEAD
+* [#5965](https://github.com/spacemeshos/go-spacemesh/pull/5965) Start considering ballots that still contain the
+  deprecated inlined activeset as invalid. go-spacemesh references the active set via hash since v1.3.0, and has been
+  pruning the data of old ballots since then as well.
+
 * [#5927](https://github.com/spacemeshos/go-spacemesh/pull/5927) Fixed vulnerability in the way a node handles incoming
   ATXs. This vulnerability allows an attacker to claim rewards for a full tick amount although they should not be
   eligible for them.
-=======
-* [#5965](https://github.com/spacemeshos/go-spacemesh/pull/5965) Start considering ballots that still contain the
-  deprecated inlined activeset as invalid. go-spacemesh references the active set via hash since v1.3.0, and has been
-  pruning the data of old ballots since then as well.
 
 ## Release v1.5.4
 
 ### Improvements
 
 * [#5963](https://github.com/spacemeshos/go-spacemesh/pull/5963) Increase supported number of ATXs to 5.5 Mio.
->>>>>>> 3ed6d3d6
 
 ## Release v1.5.3
 
