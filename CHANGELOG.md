# Changelog

See [RELEASE](./RELEASE.md) for workflow instructions.

## UNRELEASED

### Upgrade information

This release is not backwards compatible with v1.2.x. Upgrading will migrate local state to a new database.
The migration will take place at the first startup after the upgrade. Be aware that after a successful upgrade
downgrading isn't supported and might result in at least one epoch of missed rewards. See change #5207 for more
information.

Current release is expected to be adopted by majority of the network participants before epoch 11 starts.
Nodes that do not update before epoch 11 risk their proposals being rejected by the rest of the network.

This release is the first step towards separating PoST from the node. Proof generation is now done via a dedicated
service. This service is started automatically by the node and is shut down when the node shuts down. In most
setups this should work out of the box, but if you are running into issues please check the README.md file
for more information on how to configure the node to work with the PoST service.

### Highlights

### Features

### Improvements

* [#5091](https://github.com/spacemeshos/go-spacemesh/pull/5091) Separating PoST from the node into its own service.

* [#5061](https://github.com/spacemeshos/go-spacemesh/pull/5061) Proof generation is now done via a dedicated service
  instead of the node.

* [#5154](https://github.com/spacemeshos/go-spacemesh/pull/5154) Enable TLS connections between node and PoST service.

  PoST proofs are now done via a dedicated process / service that the node communicates with via gRPC. Smapp users can
  continue to smesh as they used to. The node will automatically start the PoST service when it starts and will shut it
  down when it shuts down.

* [#5171](https://github.com/spacemeshos/go-spacemesh/pull/5171) Set minimal active set according to the observed number
  of atxs.

  It will prevent ballots that under report observed atxs from spamming the network. It doesn't have impact on rewards.

* [#5169](https://github.com/spacemeshos/go-spacemesh/pull/5169) Support pruning activesets.

  As of epoch 6 activesets storage size is about ~1.5GB. They are not useful after verifying eligibilities
  for ballots in the current epoch and can be pruned.

  Pruning will be enabled starting from epoch 8, e.g in epoch 8 we will prune all activesets for epochs 7 and below.
  We should also run an archival node that doesn't prune them. To disable pruning we should configure

  ```json
  "main": {
    "prune-activesets-from": 4294967295
  }
  ```

* [#5189](https://github.com/spacemeshos/go-spacemesh/pull/5189) Removed deprecated "Best Provider" option for initialization.

  With v1.1.0 (<https://github.com/spacemeshos/go-spacemesh/releases/tag/v1.1.0>) selecting `-1` as `smeshing-opts-provider`
  has been deprecated. This option has now been removed. Nodes that already finished initialization can leave this setting
  empty, as it is not required any more to be set when no initialization is performed. For nodes that have not yet created
  their initial proof the operator has to specify which provider to use. For Smapp users this is done automatically by
  Smapp, users that do not use Smapp may use `postcli -printProviders` (<https://github.com/spacemeshos/post/releases>)
  to list their OpenCL providers and associated IDs.

* [#5207](https://github.com/spacemeshos/go-spacemesh/pull/5207) Move the NiPoST state of a node into a new node-local database.
  
  The node now uses 2 databases: `state.sql` which holds the node's view on the global state of the network and `node_state.sql`
  which holds ephemeral data of the node.

  With this change `post.bin` and `nipost_challenge.bin` files are no longer used. The node will automatically migrate
  the data from disk and store it in the database. The migration will take place during the first startup after the upgrade.
  If you want to downgrade to a version before v1.3.0 you will need to restore `state.sql` as well as `post.bin` and
  `nipost_challenge.bin` from a backup and do so before the end of the PoET round in which you upgraded. Otherwise the node
  will not be able to participate in consensus and will miss at least one epoch of rewards.

* [#5209](https://github.com/spacemeshos/go-spacemesh/pull/5209) Removed API to update poet servers from SmesherService.

* [#5276](https://github.com/spacemeshos/go-spacemesh/pull/5276) Removed the option to configure API services per endpoint.
  The public listener exposes the following services: "debug", "global", "mesh", "transaction", "node", "activation"
  The private listener exposes the following services: "admin", "smesher", "post"
  The mTLS listener exposes only the "post" service.

* [#5199](https://github.com/spacemeshos/go-spacemesh/pull/5199) Adds smesherID to rewards table. Historically rewards
  were keyed by (coinbase, layer). Now the primary key has changed to (smesherID, layer), which allows querying rewards
  by any subset of layer, smesherID, and coinbase. While this change does add smesherID to existing API endpoints
  (`GlobalStateService.{AccountDataQuery,AccountDataStream,GlobalStateStream}`), it does not yet expose an endpoint to
  query rewards by smesherID. Additionally, it does not re-index old data. Rewards will contain smesherID going forward,
  but to refresh data for all rewards, a node will have to delete its database and resync from genesis.

* [#5219](https://github.com/spacemeshos/go-spacemesh/pull/5219) Migrate data from `nipost_builder_state.bin` to `node_state.sql`.

  The node will automatically migrate the data from disk and store it in the database. The migration will take place at the
  first startup after the upgrade.

* [#5329](https://github.com/spacemeshos/go-spacemesh/pull/5329) P2P decentralization improvements. Added support for QUIC
  transport and DHT routing discovery for finding peers and relays. Also, added the `ping-peers` feature which is useful
  during connectivity troubleshooting. `static-relays` feature can be used to provide a static list of circuit v2 relays
  nodes when automatic relay discovery is not desired. All of the relay server resource settings are now configurable. Most
  of the new functionality is disabled by default unless explicitly enabled in the config via `enable-routing-discovery`,
  `routing-discovery-advertise`, `enable-quic-transport`, `static-relays` and `ping-peers` options in the `p2p` config
  section. The non-conditional changes include values/provides support on all of the nodes, which will enable DHT to
  function efficiently for routing discovery.

<<<<<<< HEAD
=======
* [#5367](https://github.com/spacemeshos/go-spacemesh/pull/5367) Add `no-main-override` toplevel config option and
  `--no-main-override` CLI option that makes it possible to run "nomain" builds on mainnet.

* [#5384](https://github.com/spacemeshos/go-spacemesh/pull/5384) to improve network stability and performance allow the
  active set to be set in advance for an epoch. This allows the network to start consensus on the first layer of an epoch.

## Release v1.2.12

### Improvements

* [#5373](https://github.com/spacemeshos/go-spacemesh/pull/5373) automatic scaling of post verifying workers to a lower
  value (1 by default) when POST proving starts. The workers are scaled up when POST proving finishes.

* [#5382](https://github.com/spacemeshos/go-spacemesh/pull/5382) avoid processing same (gossiped/fetched) ATX many times
  in parallel

## Release v1.2.11

### Improvements

* increased the max response data size in p2p to 40MiB

>>>>>>> 36759923
## Release v1.2.10

### Improvements

* further increased cache sizes and and p2p timeouts to compensate for the increased number of nodes on the network.

## Release v1.2.9

### Improvements

* increased default cache sizes to improve disk IO and queue sizes for gossip to better handle the increasing number of
  nodes on the network.

## Release v1.2.8

### Improvements

* cherry picked migrations for active sets to enable easier pruning in the future

## Release v1.2.7

### Improvements

* [#5289](https://github.com/spacemeshos/go-spacemesh/pull/5289) build active set from activations received on time

  should decrease the state growth at the start of the epoch because of number of unique activets.

* [#5291](https://github.com/spacemeshos/go-spacemesh/pull/5291) parametrize queue size and throttle limits in gossip

* reduce log level for "atx omitted from active set"

* [#5302](https://github.com/spacemeshos/go-spacemesh/pull/5302) improvements in transaction validation

## Release v1.2.6

### Improvements

* [#5263](https://github.com/spacemeshos/go-spacemesh/pull/5263) randomize peer selection
  
  without this change node can get stuck after restart on requesting data from peer that is misbehaving.
  log below will be printed repeatedly:
  
  > 2023-11-15T08:00:17.937+0100 INFO fd68b.sync syncing atx from genesis

* [#5264](https://github.com/spacemeshos/go-spacemesh/pull/5264) increase limits related to activations

  some of the limits were hardcoded and didn't account for growth in atx number.
  this change is not required for node to work correct in the next epoch, but will be required later.

## Release v1.2.5

### Improvements

* [#5247](https://github.com/spacemeshos/go-spacemesh/pull/5247) exits cleanly without misleading spamming

Fixes a bug that would spam with misleading log on exit, such as below:

  > 2023-11-09T11:13:27.835-0600 ERROR e524f.hare failed to update weakcoin {"node_id":
  "e524fce96f0a87140ba895b56a2e37e29581075302778a05dd146f4b74fce72e", "module": "hare", "lid": 0, "error":
  "set weak coin 0: database: no free connection"}

## Release v1.2.4

### Upgrade information

This release enables hare3 on testnet networks. And schedules planned upgrade on mainnet.
Network will have downtime if majority of nodes don't upgrade before layer 35117.
Starting at layer 35117 network is expected to start using hare3, which reduces total bandwidth
requirements.

## Release v1.2.2

### Improvements

* [#5118](https://github.com/spacemeshos/go-spacemesh/pull/5118) reduce number of tortoise results returned after recovery.

  this is hotfix for a bug introduced in v1.2.0. in rare conditions node may loop with the following warning:

  > 2023-10-02T15:28:14.002+0200 WARN fd68b.sync mesh failed to process layer from sync {"node_id":
  "fd68b9397572556c2f329f3e5af2faf23aef85dbbbb7e38447fae2f4ef38899f", "module": "sync", "sessionId":
  "29422935-68d6-47d1-87a8-02293aa181f3", "layer_id": 23104, "errmsg": "requested layer 8063 is before evicted 13102",
  "name": "sync"}

* [#5109](https://github.com/spacemeshos/go-spacemesh/pull/5109) Limit number of layers that tortoise needs to read on startup.

  Bounds the time required to restart a node.

* [#5138](https://github.com/spacemeshos/go-spacemesh/pull/5138) Bump poet to v0.9.7

  The submit proof of work should now be up to 40% faster thanks to [code optimization](https://github.com/spacemeshos/poet/pull/419).

* [#5143](https://github.com/spacemeshos/go-spacemesh/pull/5143) Select good peers for sync requests.

  The change improves initial sync speed and any sync protocol requests required during consensus.

## v1.2.0

### Upgrade information

This upgrade is incompatible with versions older than v1.1.6.

At the start of the upgrade, mesh data will be pruned and compacted/vacuumed. Pruning takes longer for
nodes that joined the network earlier. For 1-week-old nodes, it takes ~20 minutes. for 3-week-old
nodes it takes ~40 minutes. The vacuum operation takes ~5 minutes and requires extra disk space
to complete successfully. If the size of state.sql is 25 GiB at the beginning of upgrade, the WAL file
(state.sql-wal) will grow to 25 GiB and then drop to 0 when the vacuum is complete. The node will resume
its normal startup routine after the pruning and vacuum is complete. The final size of state.sql is
expected to be ~1.5 GiB.

A new config `poet-request-timeout` has been added, that defines the timeout for requesting PoET proofs.
It defaults to 9 minutes so there is enough time to retry if the request fails.

Config option and flag `p2p-disable-legacy-discovery` is dropped. DHT has been the only p2p discovery
mechanism since release v1.1.2.

Support for old certificate sync protocol is dropped. This update is incompatible with v1.0.x series.

### Features

* [#5031](https://github.com/spacemeshos/go-spacemesh/pull/5031) Nodes will also fetch from PoET 112 for round 4 if they
  were able to register to PoET 110.
* [#5067](https://github.com/spacemeshos/go-spacemesh/pull/5067) dbstat virtual table can be read periodically to collect
  table/index sizes.

In order to enable provide following configuration:

```json
"main": {
    "db-size-metering-interval": "10m"
}
```

### Improvements

* [#4998](https://github.com/spacemeshos/go-spacemesh/pull/4998) First phase of state size reduction.
  Ephemeral data are deleted and state compacted at the time of upgrade. In steady-state, data is pruned periodically.
* [#5021](https://github.com/spacemeshos/go-spacemesh/pull/5021) Drop support for old certificate sync protocol.
* [#5024](https://github.com/spacemeshos/go-spacemesh/pull/5024) Active set will be saved in state separately from ballots.
* [#5032](https://github.com/spacemeshos/go-spacemesh/pull/5032) Activeset data pruned from ballots.
* [#5035](https://github.com/spacemeshos/go-spacemesh/pull/5035) Fix possible nil pointer panic when node fails to persist
  nipost builder state.
* [#5079](https://github.com/spacemeshos/go-spacemesh/pull/5079) increase atx cache to 50 000 to reduce disk reads.
* [#5083](https://github.com/spacemeshos/go-spacemesh/pull/5083) Disable beacon protocol temporarily.

## v1.1.5

### Upgrade information

It is critical for most nodes in the network to use v1.1.5 when layer 20 000 starts. Starting from that layer
active set will not be gossipped together with proposals. That was the main network bottleneck in epoch 4.

### Features

* [#4969](https://github.com/spacemeshos/go-spacemesh/pull/4969) Nodes will also fetch from PoET 111 for round 3 if they
  were able to register to PoET 110.

### Improvements

* [#4965](https://github.com/spacemeshos/go-spacemesh/pull/4965) Updates to PoST:
  * Prevent errors when shutting down the node that can result in a crash
  * `postdata_metadata.json` is now updated atomically to prevent corruption of the file.
* [#4956](https://github.com/spacemeshos/go-spacemesh/pull/4956) Active set is will not be gossipped in every proposal.
  Active set usually contains list of atxs that targets current epoch. As the number of atxs grows this object grows as well.
* [#4993](https://github.com/spacemeshos/go-spacemesh/pull/4993) Drop proposals after generating a block. This limits
  growth of the state.

## v1.1.4

### Upgrade information

### Highlights

### Features

* [#4765](https://github.com/spacemeshos/go-spacemesh/pull/4765) hare 3 consensus protocol.

Replacement for original version of hare. Won't be enabled on mainnet for now.
Otherwise protocol uses significantly less traffic (at least x20), and will allow
to set lower expected latency in the network, eventually reducing layer time.

### Improvements

* [#4879](https://github.com/spacemeshos/go-spacemesh/pull/4879) Makes majority calculation weighted for optimistic filtering.
The network will start using the new algorithm at layer 18_000 (2023-09-14 20:00:00 +0000 UTC)
* [#4923](https://github.com/spacemeshos/go-spacemesh/pull/4923) Faster ballot eligibility validation. Improves sync speed.
* [#4934](https://github.com/spacemeshos/go-spacemesh/pull/4934) Ensure state is synced before participating in tortoise
  consensus.
* [#4939](https://github.com/spacemeshos/go-spacemesh/pull/4939) Make sure to fetch data from peers that are already connected.
* [#4936](https://github.com/spacemeshos/go-spacemesh/pull/4936) Use correct hare active set after node was synced.
  Otherwise applied layer may lag slightly behind the rest.

## v1.1.2

### Upgrade information

Legacy discovery protocol was removed in [#4836](https://github.com/spacemeshos/go-spacemesh/pull/4836).
Config option and flag `p2p-disable-legacy-discovery` is noop, and will be completely removed in future versions.

### Highlights

With [#4893](https://github.com/spacemeshos/go-spacemesh/pull/4893) Nodes are given more time to publish an ATX
Nodes still need to publish an ATX before the new PoET round starts (within 12h on mainnet) to make it into the
next PoET round, but if they miss that deadline they will now continue to publish an ATX to receive rewards for
the upcoming epoch and skip one after that.

### Features

* [#4845](https://github.com/spacemeshos/go-spacemesh/pull/4845) API to fetch opened connections.

> grpcurl -plaintext 127.0.0.1:9093 spacemesh.v1.AdminService.PeerInfoStream

```json
{
  "id": "12D3KooWEcgADBR4zHirw7YAt6nUtCNhbPWkB2fnHAemnG5cGf2n",
  "connections": [
    {
      "address": "/ip4/46.4.81.145/tcp/5001",
      "uptime": "1359.186975782s",
      "outbound": true
    }
  ]
}
{
  "id": "12D3KooWHK5m83sNj2eNMJMGAngcS9gBja27ho83t79Q2CD4iRjQ",
  "connections": [
    {
      "address": "/ip4/34.86.244.124/tcp/5000",
      "uptime": "1108.414456262s",
      "outbound": true
    }
  ],
  "tags": [
    "bootnode"
  ]
}
```

* [4795](https://github.com/spacemeshos/go-spacemesh/pull/4795) p2p: add ip4/ip6 blocklists

Doesn't affect direct peers. In order to disable:

```json
{
  "p2p": {
    "ip4-blocklist": [],
    "ip6-blocklist": []
  }
}
```

### Improvements

* [#4882](https://github.com/spacemeshos/go-spacemesh/pull/4882) Increase cache size and parametrize datastore.
* [#4887](https://github.com/spacemeshos/go-spacemesh/pull/4887) Fixed crashes on API call.
* [#4871](https://github.com/spacemeshos/go-spacemesh/pull/4871) Add jitter to spread out requests to get poet proof and
  submit challenge
* [#4988](https://github.com/spacemeshos/go-spacemesh/pull/4988) Improve logging around communication with PoET services<|MERGE_RESOLUTION|>--- conflicted
+++ resolved
@@ -103,8 +103,6 @@
   section. The non-conditional changes include values/provides support on all of the nodes, which will enable DHT to
   function efficiently for routing discovery.
 
-<<<<<<< HEAD
-=======
 * [#5367](https://github.com/spacemeshos/go-spacemesh/pull/5367) Add `no-main-override` toplevel config option and
   `--no-main-override` CLI option that makes it possible to run "nomain" builds on mainnet.
 
@@ -127,7 +125,6 @@
 
 * increased the max response data size in p2p to 40MiB
 
->>>>>>> 36759923
 ## Release v1.2.10
 
 ### Improvements
