--- conflicted
+++ resolved
@@ -22,11 +22,8 @@
 
 ### Improvements
 
-<<<<<<< HEAD
-=======
 * [#4998](https://github.com/spacemeshos/go-spacemesh/pull/4998) First phase of state size reduction.
   Ephemeral data are deleted and state compacted at the time of upgrade. In steady-state, data is pruned periodically.
->>>>>>> 83e22429
 * [#5021](https://github.com/spacemeshos/go-spacemesh/pull/5021) Drop support for old certificate sync protocol.
 * [#5024](https://github.com/spacemeshos/go-spacemesh/pull/5024) Active set will be saved in state separately from ballots.
 * [#5035](https://github.com/spacemeshos/go-spacemesh/pull/5035) Fix possible nil pointer panic when node fails to persist nipost builder state.
