# Changelog

See [RELEASE](./RELEASE.md) for workflow instructions.

## UNRELEASED

### Upgrade information

<<<<<<< HEAD
=======
With this release the minimum supported version for Intel Macs is now macOS 13 (Ventura) and for Apple Silicon Macs it
is macOS 14 (Sonoma) or later ([#5879](https://github.com/spacemeshos/go-spacemesh/pull/5879)).

This update removes migration code for go-spacemesh databases created with versions before v1.5.0.
Upgrading to this version requires going through v1.5.x first. Removed migrations for:
 * legacy keys in the post data directory ([#5907](https://github.com/spacemeshos/go-spacemesh/pull/5907)).
 * ATX blob separation and always populating nonce column in atxs ([#5942](https://github.com/spacemeshos/go-spacemesh/pull/5942))

>>>>>>> 6798b5e5
### Highlights

### Features

### Improvements

* [#5863](https://github.com/spacemeshos/go-spacemesh/pull/5863) Identity files are now created with 0600 permissions,
  to prevent other users on the same system to access the private keys.

* [#5866](https://github.com/spacemeshos/go-spacemesh/pull/5866) Reduce logging levels of some messages to reduce noise.

<<<<<<< HEAD
## Release v1.5.3

### Improvements

* [#5929](https://github.com/spacemeshos/go-spacemesh/pull/5929) Fix "no nonce" error when persisting malicious
  (initial) ATXs.

* [#5930](https://github.com/spacemeshos/go-spacemesh/pull/5930) Check if identity for a given malfeasance proof
  exists when validating it.

## Release v1.5.2-hotfix1

This release includes our first CVE fix. A vulnerability was found in the way a node handles incoming ATXs. We urge all
node operators to update to this version as soon as possible.

### Improvements

* Fixed a vulnerability in the way a node handles incoming ATXs. This vulnerability allows an attacker to claim rewards
  for a full tick amount although they should not be eligible for them.

## Release v1.5.2

### Improvements
=======
* [#5877](https://github.com/spacemeshos/go-spacemesh/pull/5877) Fix verifying ATX chain after checkpoint.

* [#5882](https://github.com/spacemeshos/go-spacemesh/pull/5882) Use backoff during routing discovery.
  This should reduce network load from the peer discovery mechanism when it's enabled.

* [#5888](https://github.com/spacemeshos/go-spacemesh/pull/5888) Handle DHT discovery startup errors properly

* [#5896](https://github.com/spacemeshos/go-spacemesh/pull/5896) Increase supported number of ATXs to 4.5 Mio.
>>>>>>> 6798b5e5

* [#5904](https://github.com/spacemeshos/go-spacemesh/pull/5904) Avoid repeated searching for positioning ATX in 1:N

* [#5911](https://github.com/spacemeshos/go-spacemesh/pull/5911) Avoid pulling poet proof multiple times in 1:N setups

<<<<<<< HEAD
## Release v1.5.1

### Improvements

* [#5896](https://github.com/spacemeshos/go-spacemesh/pull/5896) Increase supported number of ATXs to 4.5 Mio.

## Release v1.5.0
=======
* [#5923](https://github.com/spacemeshos/go-spacemesh/pull/5923) Fix high memory consumption and performance issues
  in the proposal handler

* [#5932](https://github.com/spacemeshos/go-spacemesh/pull/5932) Fix caching malfeasance when processing new proofs

* [#5943](https://github.com/spacemeshos/go-spacemesh/pull/5943) Fix timing out querying proof in 1:N in a presence of a broken Poet.

  Previously, every identitiy waited for the full timeout time (~20 minutes) before giving up.

## (v1.5.0)
>>>>>>> 6798b5e5

### Upgrade information

* [#5814](https://github.com/spacemeshos/go-spacemesh/pull/5814) Removed in-code local DB migrations.
  Updating to this version requires going through v1.4 first.

### Improvements

* [#5807](https://github.com/spacemeshos/go-spacemesh/pull/5807) Implement SMIP-0002: remove vesting vault cliff.

* [#5840](https://github.com/spacemeshos/go-spacemesh/pull/5840) Allow vaults to spend received (as well as vested)
coins. Fixes an oversight in the genesis VM implementation.

* [#5791](https://github.com/spacemeshos/go-spacemesh/pull/5791) Speed up ATX queries.
  This also fixes ambiguity of nonces for equivocating identities.

* [#5856](https://github.com/spacemeshos/go-spacemesh/pull/5856) Bump github.com/spacemeshos/api/release/go to v1.37.0.

## Release v1.4.6

### Improvements

* [#5839](https://github.com/spacemeshos/go-spacemesh/pull/5839) Fix a bug where nodes would stop agreeing on the order
  of TX within a block.

## Release v1.4.5

### Improvements

* [#5796](https://github.com/spacemeshos/go-spacemesh/pull/5796) Reject p2p messages containing invalid malfeasance proofs.

* [#5797](https://github.com/spacemeshos/go-spacemesh/pull/5797) Improve logging around ATX building process.

* [#5802](https://github.com/spacemeshos/go-spacemesh/pull/5802) Increase the number of supported ATX per epoch to 3.5 Mio.

* [#5803](https://github.com/spacemeshos/go-spacemesh/pull/5803) Fixed PoST verifiers autoscaling for 1:N setups.

* [#5815](https://github.com/spacemeshos/go-spacemesh/pull/5815) Add spread to the discovery advertisement interval.

* [#5819](https://github.com/spacemeshos/go-spacemesh/pull/5819) The node will now refuse connections from post services
  if no coinbase account is set.

## Release v1.4.4

### Improvements

* [#5777](https://github.com/spacemeshos/go-spacemesh/pull/5777) Adjusted GRPC keepalive parameters on node to allow
  pings every 60 seconds and send keepalive pings every 10 minutes if no activity from the client is observed.

## Release v1.4.3

### Improvements

* [#5753](https://github.com/spacemeshos/go-spacemesh/pull/5753) Fix for a possible segmentation fault in setups with
  remote post services when an identity does their initial proof.

* [#5755](https://github.com/spacemeshos/go-spacemesh/pull/5755) improve efficiency of downloading and applying blocks
  after ballots were counted.

* [#5761](https://github.com/spacemeshos/go-spacemesh/pull/5761) don't interrupt sync if ballots in a layer were
  ignored or rejected.

* [#5762](https://github.com/spacemeshos/go-spacemesh/pull/5762) Fix a bug where the node could get stuck in a loop
  when trying to fetch a block that is not in the mesh.

## Release v1.4.2

### Improvements

* [#5730](https://github.com/spacemeshos/go-spacemesh/pull/5730) Fixed a bug where the node behaves incorrectly when
  first started with supervised smeshing.

* [#5731](https://github.com/spacemeshos/go-spacemesh/pull/5731) The default listen address for `PostService` is now
  `127.0.0.1:0` instead of `127.0.0.1:9094`. This will ensure that a node binds the post service to a random free port
  and prevents multiple instances of the post service from binding to the same port.

* [#5735](https://github.com/spacemeshos/go-spacemesh/pull/5735) Don't hold database connections for long in fetcher
  streaming mode

* [#5736](https://github.com/spacemeshos/go-spacemesh/pull/5736) Fixed slow POST initialization on Windows.

* [#5738](https://github.com/spacemeshos/go-spacemesh/pull/5738) sql: fix epoch ATX ID cache deadlock

## Release v1.4.1

### Improvements

* [#5707](https://github.com/spacemeshos/go-spacemesh/pull/5707) Fix a race on closing a channel when the node is
  shutting down.

* [#5709](https://github.com/spacemeshos/go-spacemesh/pull/5709) Prevent users from accidentally deleting their keys,
  if they downgrade to v1.3.x and upgrade again.

* [#5710](https://github.com/spacemeshos/go-spacemesh/pull/5710) Node now checks the database version and will refuse to
  start if it is newer than expected.

* [#5562](https://github.com/spacemeshos/go-spacemesh/pull/5562) Add streaming mode for fetcher. This should lessen
  GC pressure during sync

* [#5684](https://github.com/spacemeshos/go-spacemesh/pull5684) Use separate fetcher protocol for active sets.
  This enables separate pacers for active set requests

* [#5718](https://github.com/spacemeshos/go-spacemesh/pull/5718) Sync malfeasance proofs continuously.

## Release v1.4.0

### Upgrade information

#### Post service endpoint

The post service now has its own endpoint separate from `grpc-private-listener`. The default for `grpc-post-listener`
is `127.0.0.1:9094`. In contrast to `grpc-tls-listener` this endpoint does not require setting up mTLS.

The post service cannot connect to `grpc-private-listener` anymore. If you are using a remote smeshing setup please
adjust your configuration accordingly. If you are using a remote setup with mTLS over a private network you can switch
to using `grpc-post-listener` to not require the overhead of mTLS. We however strongly recommend using an mTLS
encrypted connection between the post service and the node over insecure connections (e.g. over the Internet).

Smeshers using the default setup with a supervised post service do not need to make changes to their node configuration.

#### Fully migrated local state into `local.sql`

With this release the node has fully migrated its local state into `local.sql`. During the first start after the
upgrade the node will migrate the data from disk and store it in the database. This change also allows the PoST data
directory to be set to read only after the migration is complete, as the node will no longer write to it.

**NOTE:** To ensure a successful migration make sure that the config contains all PoETs your node is using.

#### New poets configuration

Upgrading requires changes in config and in CLI flags (if not using the default).

⚠ Users that use additional poet servers need to add their address and public key to one of the lists below,
depending on their configuration method.

##### CLI argument `--poet-server`

This argument was replaced by `--poet-servers` that take JSON-encoded array of poet server descriptors
(address, public key). The default value is

```json
[
  {
    "address": "https://mainnet-poet-0.spacemesh.network",
    "pubkey": "cFnqCS5oER7GOX576oPtahlxB/1y95aDibdK7RHQFVg="
  },
  {
    "address": "https://mainnet-poet-1.spacemesh.network",
    "pubkey": "Qh1efxY4YhoYBEXKPTiHJ/a7n1GsllRSyweQKO3j7m0="
  },
  {
    "address": "https://poet-110.spacemesh.network",
    "pubkey": "8Qqgid+37eyY7ik+EA47Nd5TrQjXolbv2Mdgir243No="
  },
  {
    "address": "https://poet-111.spacemesh.network",
    "pubkey": "caIV0Ym59L3RqbVAL6UrCPwr+z+lwe2TBj57QWnAgtM="
  },
  {
    "address": "https://poet-112.spacemesh.network",
    "pubkey": "5p/mPvmqhwdvf8U0GVrNq/9IN/HmZj5hCkFLAN04g1E="
  }
]
```

##### config.json

The existing field `poet-server` that accepted an array of addresses of poet servers
was replaced by a new field `poet-servers` that accepts an object containing an address and a public key.
The default configuration was adapted and doesn't need any action on the user's side. Users who
overwrite the `poet-server` field need to adapt their config accordingly. The default
configuration is as follows:

```json
{
  "main": {
    "poet-servers": [
      {
        "address": "https://mainnet-poet-0.spacemesh.network",
        "pubkey": "cFnqCS5oER7GOX576oPtahlxB/1y95aDibdK7RHQFVg="
      },
      {
        "address": "https://mainnet-poet-1.spacemesh.network",
        "pubkey": "Qh1efxY4YhoYBEXKPTiHJ/a7n1GsllRSyweQKO3j7m0="
      },
      {
        "address": "https://poet-110.spacemesh.network",
        "pubkey": "8Qqgid+37eyY7ik+EA47Nd5TrQjXolbv2Mdgir243No="
      },
      {
        "address": "https://poet-111.spacemesh.network",
        "pubkey": "caIV0Ym59L3RqbVAL6UrCPwr+z+lwe2TBj57QWnAgtM="
      },
      {
        "address": "https://poet-112.spacemesh.network",
        "pubkey": "5p/mPvmqhwdvf8U0GVrNq/9IN/HmZj5hCkFLAN04g1E="
      }
    ]
  }
}
```

#### Extend go-spacemesh with option to manage multiple identities/PoST services

**NOTE:** This is a new feature, not yet supported by Smapp and possibly subject to change. Please use with caution.

A node can now manage multiple identities and their life cycle. This reduces the amount of data that is needed to be
broadcasted / fetched from the network and reduces the amount of data that needs to be stored locally, because only one
database is needed for all identities instead of one for each.

To ensure you are eligible for rewards of any given identity, the associated PoST service must be running and connected
to the node during the cyclegap set in the node's configuration. After successfully broadcasting the ATX and registering
at a PoET server the PoST services can be stopped with only the node having to be online.

This change moves the private keys associated for an identity from the PoST data directory to the node's data directory
and into the folder `identities` (i.e. if `state.sql` is in folder `data` the keys will now be stored in `data/identities`).
The node will automatically migrate the `key.bin` file from the PoST data directory during the first startup and copy
it to the new location as `local.key`. The content of the file stays unchanged (= the private key of the identity hex-encoded).

##### Adding new identities/PoST services to a node

To add a new identity to a node, initialize PoST data with `postcli` and let it generate a new private key for you:

```shell
./postcli -provider=2 -numUnits=4 -datadir=/path/to/data \
    -commitmentAtxId=c230c51669d1fcd35860131e438e234726b2bd5f9adbbd91bd88a718e7e98ecb
```

Make sure to replace `provider` with your provider of choice and `numUnits` with the number of PoST units you want to
initialize. The `commitmentAtxId` is the commitment ATX ID for the identity you want to initialize. For details on the
usage of `postcli` please refer to [postcli README](https://github.com/spacemeshos/post/blob/develop/cmd/postcli/README.md).

During initialization `postcli` will generate a new private key and store it in the PoST data directory as `identity.key`.
Copy this file to your `data/identities` directory and rename it to `xxx.key` where `xxx` is a unique identifier for
the identity. The node will automatically pick up the new identity and manage its lifecycle after a restart.

Setup the `post-service` [binary](https://github.com/spacemeshos/post-rs/releases) or
[docker image](https://hub.docker.com/r/spacemeshos/post-service/tags) with the data and configure it to connect to your
node. For details refer to the [post-service README](https://github.com/spacemeshos/post-rs/blob/main/service/README.md).

##### Migrating existing identities/PoST services to a node

If you have multiple nodes running and want to migrate to use only one node for all identities:

1. Stop all nodes.
2. Convert the nodes to remote nodes by setting `smeshing-start` to `false` in the configuration/cli parameters and
   renaming the `local.key` file to a unique  name in the PoST data directory.
3. Use the `merge-nodes` CLI tool to merge your remote nodes into one. Follow the instructions of the tool to do so.
   It will copy your keys (as long as you gave all of them unique names) and merge your `local.sql` databases.
4. Start the node that you used as target for `merge-nodes` and is now managing the identities.
5. For every identity setup a post service to use the existing PoST data for that identity and connect to the node.
   For details refer to the [post-service README](https://github.com/spacemeshos/post-rs/blob/main/service/README.md).

**WARNING:** DO NOT run multiple nodes with the same identity at the same time! This will result in an equivocation
and permanent ineligibility for rewards.

### Highlights

* [#5599](https://github.com/spacemeshos/go-spacemesh/pull/5599) new atx sync that is less fragile to network failures.

  new atx sync will avoid blocking startup, and additionally will be running in background to ask peers for atxs.
  by default it does that every 4 hours by requesting known atxs from 2 peers. configuration can be adjusted by providing

```json
  {
    "syncer": {
      "atx-sync": {
        // interval and number of peers determine how much traffic node will spend for asking about known atxs.
        // for example in this configuration every 4 hours it will download known atxs from 2 peers.
        // with 2_000_000 atxs it will amount to ~128MB of traffic every 4 hours.
        "epoch-info-request-interval": "4h",
        "epoch-info-peers": 2,
        // number of retries to fetch any specific atx.
        "requests-limit": 20,
        // number of full atxs that will be downloaded in parallel.
        // you can try to tune this value up if sync will be slow.
        "atxs-batch": 1000,
        // atx sync progress will be reported when 10% of known atxs were downloaded, or every 20 minutes.
        // if it is too noisy tune them to your liking.
        "progress-every-fraction": 0.1,
        "progress-on-time": "20m"
      }
    }
  }
```

* [#5293](https://github.com/spacemeshos/go-spacemesh/pull/5293) change poet servers configuration
  The config now takes the poet server address and its public key. See the [Upgrade Information](#new-poets-configuration)
  for details.

* [#5390](https://github.com/spacemeshos/go-spacemesh/pull/5390)
  Distributed PoST verification.

  The nodes on the network can now choose to verify
  only a subset of labels in PoST proofs by choosing a K3 value lower than K2.
  If a node finds a proof invalid, it will report it to the network by
  creating a malfeasance proof. The malicious node will then be blacklisted by the network.

* [#5592](https://gihtub.com/spacemeshos/go-spacemesh/pull/5592)
  Extend node with option to have multiple PoST services connect. This allows users to run multiple PoST services,
  without the need to run multiple nodes. A node can now manage multiple identities and will manage the lifecycle of
  those identities.
  To collect rewards for every identity, the associated PoST service must be running and connected to the node during
  the cyclegap set in the node's configuration.

* [#5651](https://github.com/spacemeshos/go-spacemesh/pull/5651)
  New GRPC service `spacemesh.v1.PostInfoService.PostStates` allowing to check the status of
  PoST proving of all registered identities. It's useful for operators to figure out when
  post-services for each identity need to be up or can be shutdown.

  An example output:

  ```json
  {
    "states": [
      {
        "id": "874uW9N/y0PwUXxJ8Kb8Q2Yd+sqhpGJYkLbjlkIz5Ig=",
        "state": "IDLE",
        "name": "post0.key"
      },
      {
        "id": "sBq/pHUHtzczY1quuG2muPGkksfVldwnH0M/eUPc3qE=",
        "state": "PROVING",
        "name": "post1.key"
      }
    ]
  }
  ```

* [#5685](https://github.com/spacemeshos/go-spacemesh/pull/5685) A new tool `merge-nodes` was added to the repository
  and release artifact. It can be used to merge multiple nodes into one. This is useful for users that have multiple
  nodes running and want to migrate to use only one node for all identities. See the
  [Upgrade Information](#migrating-existing-identitiespost-services-to-a-node) for details.

### Features

* [#5678](https://github.com/spacemeshos/go-spacemesh/pull/5678) API to for changing log level without restarting a
  node. Examples:

  > grpcurl -plaintext -d '{"module": "sync", "level": "debug"}' 127.0.0.1:9093 spacemesh.v1.DebugService.ChangeLogLevel
  > grpcurl -plaintext -d '{"module": "*", "level": "debug"}' 127.0.0.1:9093 spacemesh.v1.DebugService.ChangeLogLevel

  "*" will replace log level for all known modules, expect that some of them will spam too much.
* [#5612](https://github.com/spacemeshos/go-spacemesh/pull/5612)
  Add relay command for running dedicated relay nodes

### Improvements

* [#5641](https://github.com/spacemeshos/go-spacemesh/pull/5641) Rename `node_state.sql` to `local.sql`.

  To avoid confusion with the `state.sql` database, the `node_state.sql` database has been renamed to `local.sql`.

* [#5219](https://github.com/spacemeshos/go-spacemesh/pull/5219) Migrate data from `nipost_builder_state.bin` to `local.sql`.

  The node will automatically migrate the data from disk and store it in the database. The migration will take place at the
  first startup after the upgrade.

* [#5418](https://github.com/spacemeshos/go-spacemesh/pull/5418) Add `grpc-post-listener` to separate post service from
  `grpc-private-listener` and not require mTLS for the post service.

* [#5465](https://github.com/spacemeshos/go-spacemesh/pull/5465)
  Add an option to cache SQL query results. This is useful for nodes with high peer counts.

  If you are not using a remote post service you do not need to adjust anything. If you are using a remote setup
  make sure your post service now connects to `grpc-post-listener` instead of `grpc-private-listener`. If you are
  connecting to a remote post service over the internet we strongly recommend using mTLS via `grpc-tls-listener`.
* [#5601](https://github.com/spacemeshos/go-spacemesh/pull/5601) measure latency from all requests in sync
  This improves peers selection logic, mainly to prevent asking slow peers for collection of atxs, which often blocks sync.

* [5602](https://github.com/spacemeshos/go-spacemesh/pull/5602) Optimize client side of fetcher to avoid encoding when
  not needed.

* [5561](https://github.com/spacemeshos/go-spacemesh/pull/5561) Reuse atxdata in Tortoise to optimize memory usage.

## Release v1.3.11

### Improvements

* [#5586](https://github.com/spacemeshos/go-spacemesh/pull/5586)
  Do not try to publish proofs for malicious ATXs during sync.
  Publishing is blocked during sync because `Syncer::ListenToATXGossip()` returns false, and thus every malicious ATX being
  synced was causing an error resulting in an interruption of sync.

* [#5603](https://github.com/spacemeshos/go-spacemesh/pull/5603)
  Do not try to sync over transient (relayed) connections. This fixes
  possible sync issues when hole punching is enabled.

* [#5618](https://github.com/spacemeshos/go-spacemesh/pull/5618)
  Add index on ATXs that makes epoch ATX requests faster

* [#5619](https://github.com/spacemeshos/go-spacemesh/pull/5619)
  Updated data structures to support the network with up to 2.2 unique smesher identities.

## Release v1.3.10

### Improvements

* [#5564](https://github.com/spacemeshos/go-spacemesh/pull/5564) Use decaying tags for fetch peers. This prevents
  libp2p's Connection Manager from breaking sync.

* [#5522](https://github.com/spacemeshos/go-spacemesh/pull/5522) Disable mesh agreement sync protocol.
  It reduces number of requests for historical activation ids.

* [#5571](https://github.com/spacemeshos/go-spacemesh/pull/5571) Adjust to 2.2M ATXs

## Release v1.3.9

### Improvements

* [#5530](https://github.com/spacemeshos/go-spacemesh/pull/5530)
  Adjusted cache sizes for the increased number of ATXs on the network.

* [#5511](https://github.com/spacemeshos/go-spacemesh/pull/5511)
  Fix dialing peers on their private IPs, which was causing "portscan" complaints.

## Release v1.3.8

### Features

* [#5517](https://github.com/spacemeshos/go-spacemesh/pull/5517)
  Added a flag `--smeshing-opts-verifying-disable` and a config parameter `smeshing-opts-verifying-disable`
  meant for disabling verifying POST in incoming ATXs on private nodes.
  The verification should be performed by the public node instead.

### Improvements

* [#5441](https://github.com/spacemeshos/go-spacemesh/pull/5441)
  Fix possible nil-pointer dereference in blocks.Generator.

* [#5512](https://github.com/spacemeshos/go-spacemesh/pull/5512)
  Increase EpochActiveSet limit to 1.5M to prepare for 1M+ ATXs.

* [#5515](https://github.com/spacemeshos/go-spacemesh/pull/5515)
  Increase fetcher limit to 60MiB to prepare for 1M+ ATXs.

* [#5518](https://github.com/spacemeshos/go-spacemesh/pull/5518) In rare cases the node could create a malfeasance
  proof against itself. This is now prevented.

## Release v1.3.7

### Improvements

* [#5502](https://github.com/spacemeshos/go-spacemesh/pull/5502)
  Increase limits of p2p messages to compensate for the increased number of nodes on the network.

## Release v1.3.6

### Improvements

* [#5479](https://github.com/spacemeshos/go-spacemesh/pull/5486)
  p2p: make AutoNAT service limits configurable. This helps with AutoNAT dialback to determine
  nodes' reachability status.

* [#5490](https://github.com/spacemeshos/go-spacemesh/pull/5490)
  The path in `smeshing-opts-datadir` used to be resolved relative to the location of the `service` binary when running
  the node in supervised mode. This is no longer the case. The path is now resolved relative to the current working
  directory.

* [#5489](https://github.com/spacemeshos/go-spacemesh/pull/5489)
  Fix problem in POST proving where too many files were opened at the same time.

* [#5498](https://github.com/spacemeshos/go-spacemesh/pull/5498)
  Reduce the default number of CPU cores that are used for verifying incoming ATXs to half of the available cores.

* [#5462](https://github.com/spacemeshos/go-spacemesh/pull/5462) Add separate metric for failed p2p server requests

* [#5464](https://github.com/spacemeshos/go-spacemesh/pull/5464) Make fetch request timeout configurable.

* [#5463](https://github.com/spacemeshos/go-spacemesh/pull/5463)
  Adjust deadline during long reads and writes, reducing "i/o deadline exceeded" errors.

* [#5494](https://github.com/spacemeshos/go-spacemesh/pull/5494)
  Make routing discovery more configurable and less spammy by default.
* [#5511](https://github.com/spacemeshos/go-spacemesh/pull/5511)
  Fix dialing peers on their private IPs, which was causing "portscan" complaints.

## Release v1.3.5

### Improvements

* [#5470](https://github.com/spacemeshos/go-spacemesh/pull/5470)
  Fixed a bug in event reporting where the node reports a disconnection from the PoST service as a "PoST failed" event.
  Disconnections cannot be avoided completely and do not interrupt the PoST proofing process. As long as the PoST
  service reconnects within a reasonable time, the node will continue to operate normally without reporting any errors
  via the event API.

  Users of a remote setup should make sure that the PoST service is actually running and can reach the node. Observe
  the log of both apps for indications of a connection problem.

## Release v1.3.4

### Improvements

* [#5467](https://github.com/spacemeshos/go-spacemesh/pull/5467)
  Fix a bug that could cause ATX sync to stall because of exhausted limit of concurrent requests for dependencies.
  Fetching dependencies of an ATX is not limited anymore.

## Release v1.3.3

### Improvements

* [#5442](https://github.com/spacemeshos/go-spacemesh/pull/5442)
  Limit concurrent requests for ATXs to reduce usage of memory and p2p streams.

* [#5394](https://github.com/spacemeshos/go-spacemesh/pull/5394) Add rowid to tables with inefficient clustered indices.
  This reduces database size and improves its performance.

* [#5334](https://github.com/spacemeshos/go-spacemesh/pull/5334) Hotfix for API queries for activations.
  Two API endpoints (`MeshService.{AccountMeshDataQuery,LayersQuery}`) were broken because they attempt to read
  all activation data for an epoch. As the number of activations per epoch has grown, this brute force query (i.e.,
  without appropriate database indices) became very expensive and could cause the node to hang and consume an enormous
  amount of resources. This hotfix removes all activation data from these endpoints so that they still work for
  querying other data. It also modifies `LayersQuery` to not return any _ineffective_ transactions in blocks, since
  there's currently no way to distinguish between effective and ineffective transactions using the API.

* [#5417](https://github.com/spacemeshos/go-spacemesh/pull/5417)
  Prioritize verifying own ATX's PoST.

* [#5423](https://github.com/spacemeshos/go-spacemesh/pull/5423)
  Wait to be ATX-synced before selecting the commitment ATX for initialization.
  Also, remove unnecessary wait for ATXs to be synced before beginning initialization if
  the commitment ATX is already selected.

## Release v1.3.2

### Improvements

* [#5432](https://github.com/spacemeshos/go-spacemesh/pull/5419) Fixed a possible race that is caused by a node
  processing the same bootstrapped active set twice.

## Release v1.3.1

### Improvements

* [#5419](https://github.com/spacemeshos/go-spacemesh/pull/5419) Fixed `0.0.0.0` not being a valid listen address for
  `grpc-private-listener`.

* [#5424](https://github.com/spacemeshos/go-spacemesh/pull/5424) Further increased limits for message sizes and caches
  to compensate for the increased number of nodes on the network.

## Release v1.3

### Upgrade information

This release is not backwards compatible with v1.2.x. Upgrading will migrate local state to a new database.
The migration will take place at the first startup after the upgrade. Be aware that after a successful upgrade
downgrading isn't supported and might result in at least one epoch of missed rewards. See change #5207 for more
information.

This release is the first step towards separating PoST from the node. Proof generation is now done via a dedicated
service. This service is started automatically by the node and is shut down when the node shuts down. In most
setups this should work out of the box, but if you are running into issues please check the README.md file
for more information on how to configure the node to work with the PoST service.

### Highlights

### Features

### Improvements

* [#5091](https://github.com/spacemeshos/go-spacemesh/pull/5091) Separating PoST from the node into its own service.

* [#5061](https://github.com/spacemeshos/go-spacemesh/pull/5061) Proof generation is now done via a dedicated service
  instead of the node.

* [#5154](https://github.com/spacemeshos/go-spacemesh/pull/5154) Enable TLS connections between node and PoST service.

  PoST proofs are now done via a dedicated process / service that the node communicates with via gRPC. Smapp users can
  continue to smesh as they used to. The node will automatically start the PoST service when it starts and will shut it
  down when it shuts down.

* [#5171](https://github.com/spacemeshos/go-spacemesh/pull/5171) Set minimal active set according to the observed number
  of atxs.

  It will prevent ballots that under report observed atxs from spamming the network. It doesn't have impact on rewards.

* [#5169](https://github.com/spacemeshos/go-spacemesh/pull/5169) Support pruning activesets.

  As of epoch 6 activesets storage size is about ~1.5GB. They are not useful after verifying eligibilities
  for ballots in the current epoch and can be pruned.

  Pruning will be enabled starting from epoch 8, e.g in epoch 8 we will prune all activesets for epochs 7 and below.
  We should also run an archival node that doesn't prune them. To disable pruning we should configure

  ```json
  "main": {
    "prune-activesets-from": 4294967295
  }
  ```

* [#5189](https://github.com/spacemeshos/go-spacemesh/pull/5189) Removed deprecated "Best Provider" option for initialization.

  With v1.1.0 (<https://github.com/spacemeshos/go-spacemesh/releases/tag/v1.1.0>) selecting `-1` as `smeshing-opts-provider`
  has been deprecated. This option has now been removed. Nodes that already finished initialization can leave this setting
  empty, as it is not required any more to be set when no initialization is performed. For nodes that have not yet created
  their initial proof the operator has to specify which provider to use. For Smapp users this is done automatically by
  Smapp, users that do not use Smapp may use `postcli -printProviders` (<https://github.com/spacemeshos/post/releases>)
  to list their OpenCL providers and associated IDs.

* [#5207](https://github.com/spacemeshos/go-spacemesh/pull/5207) Move the NiPoST state of a node into a new node-local database.

  The node now uses 2 databases: `state.sql` which holds the node's view on the global state of the network and `node_state.sql`
  which holds ephemeral data of the node.

  With this change `post.bin` and `nipost_challenge.bin` files are no longer used. The node will automatically migrate
  the data from disk and store it in the database. The migration will take place during the first startup after the upgrade.
  If you want to downgrade to a version before v1.3.0 you will need to restore `state.sql` as well as `post.bin` and
  `nipost_challenge.bin` from a backup and do so before the end of the PoET round in which you upgraded. Otherwise the node
  will not be able to participate in consensus and will miss at least one epoch of rewards.

* [#5209](https://github.com/spacemeshos/go-spacemesh/pull/5209) Removed API to update poet servers from SmesherService.

* [#5276](https://github.com/spacemeshos/go-spacemesh/pull/5276) Removed the option to configure API services per endpoint.
  The public listener exposes the following services: "debug", "global", "mesh", "transaction", "node", "activation"
  The private listener exposes the following services: "admin", "smesher", "post"
  The mTLS listener exposes only the "post" service.

* [#5199](https://github.com/spacemeshos/go-spacemesh/pull/5199) Adds smesherID to rewards table. Historically rewards
  were keyed by (coinbase, layer). Now the primary key has changed to (smesherID, layer), which allows querying rewards
  by any subset of layer, smesherID, and coinbase. While this change does add smesherID to existing API endpoints
  (`GlobalStateService.{AccountDataQuery,AccountDataStream,GlobalStateStream}`), it does not yet expose an endpoint to
  query rewards by smesherID. Additionally, it does not re-index old data. Rewards will contain smesherID going forward,
  but to refresh data for all rewards, a node will have to delete its database and resync from genesis.

* [#5329](https://github.com/spacemeshos/go-spacemesh/pull/5329) P2P decentralization improvements. Added support for QUIC
  transport and DHT routing discovery for finding peers and relays. Also, added the `ping-peers` feature which is useful
  during connectivity troubleshooting. `static-relays` feature can be used to provide a static list of circuit v2 relays
  nodes when automatic relay discovery is not desired. All of the relay server resource settings are now configurable. Most
  of the new functionality is disabled by default unless explicitly enabled in the config via `enable-routing-discovery`,
  `routing-discovery-advertise`, `enable-quic-transport`, `static-relays` and `ping-peers` options in the `p2p` config
  section. The non-conditional changes include values/provides support on all of the nodes, which will enable DHT to
  function efficiently for routing discovery.

* [#5367](https://github.com/spacemeshos/go-spacemesh/pull/5367) Add `no-main-override` toplevel config option and
  `--no-main-override` CLI option that makes it possible to run "nomain" builds on mainnet.

* [#5384](https://github.com/spacemeshos/go-spacemesh/pull/5384) to improve network stability and performance allow the
  active set to be set in advance for an epoch. This allows the network to start consensus on the first layer of an epoch.

## Release v1.2.13

### Improvements

* [#5384](https://github.com/spacemeshos/go-spacemesh/pull/5384) to improve network stability and performance allow the
  active set to be set in advance for an epoch.

## Release v1.2.12

### Improvements

* [#5373](https://github.com/spacemeshos/go-spacemesh/pull/5373) automatic scaling of post verifying workers to a lower
  value (1 by default) when POST proving starts. The workers are scaled up when POST proving finishes.

* [#5382](https://github.com/spacemeshos/go-spacemesh/pull/5382) avoid processing same (gossiped/fetched) ATX many times
  in parallel

## Release v1.2.11

### Improvements

* increased the max response data size in p2p to 40MiB

## Release v1.2.10

### Improvements

* further increased cache sizes and p2p timeouts to compensate for the increased number of nodes on the network.

* [#5329](https://github.com/spacemeshos/go-spacemesh/pull/5329) P2P decentralization improvements. Added support for QUIC
  transport and DHT routing discovery for finding peers and relays. Also, added the `ping-peers` feature which is useful
  during connectivity troubleshooting. `static-relays` feature can be used to provide a static list of circuit v2 relays
  nodes when automatic relay discovery is not desired. All of the relay server resource settings are now configurable. Most
  of the new functionality is disabled by default unless explicitly enabled in the config via `enable-routing-discovery`,
  `routing-discovery-advertise`, `enable-quic-transport`, `static-relays` and `ping-peers` options in the `p2p` config
  section. The non-conditional changes include values/provides support on all of the nodes, which will enable DHT to
  function efficiently for routing discovery.

## Release v1.2.9

### Improvements

* increased default cache sizes to improve disk IO and queue sizes for gossip to better handle the increasing number of
  nodes on the network.

## Release v1.2.8

### Improvements

* cherry picked migrations for active sets to enable easier pruning in the future

## Release v1.2.7

### Improvements

* [#5289](https://github.com/spacemeshos/go-spacemesh/pull/5289) build active set from activations received on time

  should decrease the state growth at the start of the epoch because of number of unique activets.

* [#5291](https://github.com/spacemeshos/go-spacemesh/pull/5291) parametrize queue size and throttle limits in gossip

* reduce log level for "atx omitted from active set"

* [#5302](https://github.com/spacemeshos/go-spacemesh/pull/5302) improvements in transaction validation

## Release v1.2.6

### Improvements

* [#5263](https://github.com/spacemeshos/go-spacemesh/pull/5263) randomize peer selection
  without this change node can get stuck after restart on requesting data from peer that is misbehaving.
  log below will be printed repeatedly:

  > 2023-11-15T08:00:17.937+0100 INFO fd68b.sync syncing atx from genesis

* [#5264](https://github.com/spacemeshos/go-spacemesh/pull/5264) increase limits related to activations

  some of the limits were hardcoded and didn't account for growth in atx number.
  this change is not required for node to work correct in the next epoch, but will be required later.

## Release v1.2.5

### Improvements

* [#5247](https://github.com/spacemeshos/go-spacemesh/pull/5247) exits cleanly without misleading spamming

Fixes a bug that would spam with misleading log on exit, such as below:

  > 2023-11-09T11:13:27.835-0600 ERROR e524f.hare failed to update weakcoin {"node_id":
  "e524fce96f0a87140ba895b56a2e37e29581075302778a05dd146f4b74fce72e", "module": "hare", "lid": 0, "error":
  "set weak coin 0: database: no free connection"}

## Release v1.2.4

### Upgrade information

This release enables hare3 on testnet networks. And schedules planned upgrade on mainnet.
Network will have downtime if majority of nodes don't upgrade before layer 35117.
Starting at layer 35117 network is expected to start using hare3, which reduces total bandwidth
requirements.

## Release v1.2.2

### Improvements

* [#5118](https://github.com/spacemeshos/go-spacemesh/pull/5118) reduce number of tortoise results returned after recovery.

  this is hotfix for a bug introduced in v1.2.0. in rare conditions node may loop with the following warning:

  > 2023-10-02T15:28:14.002+0200 WARN fd68b.sync mesh failed to process layer from sync {"node_id":
  "fd68b9397572556c2f329f3e5af2faf23aef85dbbbb7e38447fae2f4ef38899f", "module": "sync", "sessionId":
  "29422935-68d6-47d1-87a8-02293aa181f3", "layer_id": 23104, "errmsg": "requested layer 8063 is before evicted 13102",
  "name": "sync"}

* [#5109](https://github.com/spacemeshos/go-spacemesh/pull/5109) Limit number of layers that tortoise needs to read on startup.

  Bounds the time required to restart a node.

* [#5138](https://github.com/spacemeshos/go-spacemesh/pull/5138) Bump poet to v0.9.7

  The submit proof of work should now be up to 40% faster thanks to [code optimization](https://github.com/spacemeshos/poet/pull/419).

* [#5143](https://github.com/spacemeshos/go-spacemesh/pull/5143) Select good peers for sync requests.

  The change improves initial sync speed and any sync protocol requests required during consensus.

## v1.2.0

### Upgrade information

This upgrade is incompatible with versions older than v1.1.6.

At the start of the upgrade, mesh data will be pruned and compacted/vacuumed. Pruning takes longer for
nodes that joined the network earlier. For 1-week-old nodes, it takes ~20 minutes. for 3-week-old
nodes it takes ~40 minutes. The vacuum operation takes ~5 minutes and requires extra disk space
to complete successfully. If the size of state.sql is 25 GiB at the beginning of upgrade, the WAL file
(state.sql-wal) will grow to 25 GiB and then drop to 0 when the vacuum is complete. The node will resume
its normal startup routine after the pruning and vacuum is complete. The final size of state.sql is
expected to be ~1.5 GiB.

A new config `poet-request-timeout` has been added, that defines the timeout for requesting PoET proofs.
It defaults to 9 minutes so there is enough time to retry if the request fails.

Config option and flag `p2p-disable-legacy-discovery` is dropped. DHT has been the only p2p discovery
mechanism since release v1.1.2.

Support for old certificate sync protocol is dropped. This update is incompatible with v1.0.x series.

### Features

* [#5031](https://github.com/spacemeshos/go-spacemesh/pull/5031) Nodes will also fetch from PoET 112 for round 4 if they
  were able to register to PoET 110.
* [#5067](https://github.com/spacemeshos/go-spacemesh/pull/5067) dbstat virtual table can be read periodically to collect
  table/index sizes.

In order to enable provide following configuration:

```json
"main": {
    "db-size-metering-interval": "10m"
}
```

### Improvements

* [#4998](https://github.com/spacemeshos/go-spacemesh/pull/4998) First phase of state size reduction.
  Ephemeral data are deleted and state compacted at the time of upgrade. In steady-state, data is pruned periodically.
* [#5021](https://github.com/spacemeshos/go-spacemesh/pull/5021) Drop support for old certificate sync protocol.
* [#5024](https://github.com/spacemeshos/go-spacemesh/pull/5024) Active set will be saved in state separately from ballots.
* [#5032](https://github.com/spacemeshos/go-spacemesh/pull/5032) Activeset data pruned from ballots.
* [#5035](https://github.com/spacemeshos/go-spacemesh/pull/5035) Fix possible nil pointer panic when node fails to persist
  nipost builder state.
* [#5079](https://github.com/spacemeshos/go-spacemesh/pull/5079) increase atx cache to 50 000 to reduce disk reads.
* [#5083](https://github.com/spacemeshos/go-spacemesh/pull/5083) Disable beacon protocol temporarily.

## v1.1.5

### Upgrade information

It is critical for most nodes in the network to use v1.1.5 when layer 20 000 starts. Starting from that layer
active set will not be gossipped together with proposals. That was the main network bottleneck in epoch 4.

### Features

* [#4969](https://github.com/spacemeshos/go-spacemesh/pull/4969) Nodes will also fetch from PoET 111 for round 3 if they
  were able to register to PoET 110.

### Improvements

* [#4965](https://github.com/spacemeshos/go-spacemesh/pull/4965) Updates to PoST:
  * Prevent errors when shutting down the node that can result in a crash
  * `postdata_metadata.json` is now updated atomically to prevent corruption of the file.
* [#4956](https://github.com/spacemeshos/go-spacemesh/pull/4956) Active set is will not be gossipped in every proposal.
  Active set usually contains list of atxs that targets current epoch. As the number of atxs grows this object grows as well.
* [#4993](https://github.com/spacemeshos/go-spacemesh/pull/4993) Drop proposals after generating a block. This limits
  growth of the state.

## v1.1.4

### Upgrade information

### Highlights

### Features

* [#4765](https://github.com/spacemeshos/go-spacemesh/pull/4765) hare 3 consensus protocol.

Replacement for original version of hare. Won't be enabled on mainnet for now.
Otherwise protocol uses significantly less traffic (at least x20), and will allow
to set lower expected latency in the network, eventually reducing layer time.

### Improvements

* [#4879](https://github.com/spacemeshos/go-spacemesh/pull/4879) Makes majority calculation weighted for optimistic filtering.
The network will start using the new algorithm at layer 18_000 (2023-09-14 20:00:00 +0000 UTC)
* [#4923](https://github.com/spacemeshos/go-spacemesh/pull/4923) Faster ballot eligibility validation. Improves sync speed.
* [#4934](https://github.com/spacemeshos/go-spacemesh/pull/4934) Ensure state is synced before participating in tortoise
  consensus.
* [#4939](https://github.com/spacemeshos/go-spacemesh/pull/4939) Make sure to fetch data from peers that are already connected.
* [#4936](https://github.com/spacemeshos/go-spacemesh/pull/4936) Use correct hare active set after node was synced.
  Otherwise applied layer may lag slightly behind the rest.

## v1.1.2

### Upgrade information

Legacy discovery protocol was removed in [#4836](https://github.com/spacemeshos/go-spacemesh/pull/4836).
Config option and flag `p2p-disable-legacy-discovery` is noop, and will be completely removed in future versions.

### Highlights

With [#4893](https://github.com/spacemeshos/go-spacemesh/pull/4893) Nodes are given more time to publish an ATX
Nodes still need to publish an ATX before the new PoET round starts (within 12h on mainnet) to make it into the
next PoET round, but if they miss that deadline they will now continue to publish an ATX to receive rewards for
the upcoming epoch and skip one after that.

### Features

* [#4845](https://github.com/spacemeshos/go-spacemesh/pull/4845) API to fetch opened connections.

> grpcurl -plaintext 127.0.0.1:9093 spacemesh.v1.AdminService.PeerInfoStream

```json
{
  "id": "12D3KooWEcgADBR4zHirw7YAt6nUtCNhbPWkB2fnHAemnG5cGf2n",
  "connections": [
    {
      "address": "/ip4/46.4.81.145/tcp/5001",
      "uptime": "1359.186975782s",
      "outbound": true
    }
  ]
}
{
  "id": "12D3KooWHK5m83sNj2eNMJMGAngcS9gBja27ho83t79Q2CD4iRjQ",
  "connections": [
    {
      "address": "/ip4/34.86.244.124/tcp/5000",
      "uptime": "1108.414456262s",
      "outbound": true
    }
  ],
  "tags": [
    "bootnode"
  ]
}
```

* [4795](https://github.com/spacemeshos/go-spacemesh/pull/4795) p2p: add ip4/ip6 blocklists

Doesn't affect direct peers. In order to disable:

```json
{
  "p2p": {
    "ip4-blocklist": [],
    "ip6-blocklist": []
  }
}
```

### Improvements

* [#4882](https://github.com/spacemeshos/go-spacemesh/pull/4882) Increase cache size and parametrize datastore.
* [#4887](https://github.com/spacemeshos/go-spacemesh/pull/4887) Fixed crashes on API call.
* [#4871](https://github.com/spacemeshos/go-spacemesh/pull/4871) Add jitter to spread out requests to get poet proof and
  submit challenge
* [#4988](https://github.com/spacemeshos/go-spacemesh/pull/4988) Improve logging around communication with PoET services<|MERGE_RESOLUTION|>--- conflicted
+++ resolved
@@ -6,17 +6,15 @@
 
 ### Upgrade information
 
-<<<<<<< HEAD
-=======
 With this release the minimum supported version for Intel Macs is now macOS 13 (Ventura) and for Apple Silicon Macs it
 is macOS 14 (Sonoma) or later ([#5879](https://github.com/spacemeshos/go-spacemesh/pull/5879)).
 
 This update removes migration code for go-spacemesh databases created with versions before v1.5.0.
 Upgrading to this version requires going through v1.5.x first. Removed migrations for:
- * legacy keys in the post data directory ([#5907](https://github.com/spacemeshos/go-spacemesh/pull/5907)).
- * ATX blob separation and always populating nonce column in atxs ([#5942](https://github.com/spacemeshos/go-spacemesh/pull/5942))
-
->>>>>>> 6798b5e5
+
+* legacy keys in the post data directory ([#5907](https://github.com/spacemeshos/go-spacemesh/pull/5907)).
+* ATX blob separation and always populating nonce column in atxs ([#5942](https://github.com/spacemeshos/go-spacemesh/pull/5942))
+
 ### Highlights
 
 ### Features
@@ -28,7 +26,17 @@
 
 * [#5866](https://github.com/spacemeshos/go-spacemesh/pull/5866) Reduce logging levels of some messages to reduce noise.
 
-<<<<<<< HEAD
+* [#5877](https://github.com/spacemeshos/go-spacemesh/pull/5877) Fix verifying ATX chain after checkpoint.
+
+* [#5882](https://github.com/spacemeshos/go-spacemesh/pull/5882) Use backoff during routing discovery.
+  This should reduce network load from the peer discovery mechanism when it's enabled.
+
+* [#5888](https://github.com/spacemeshos/go-spacemesh/pull/5888) Handle DHT discovery startup errors properly
+
+* [#5927](https://github.com/spacemeshos/go-spacemesh/pull/5927) Fixed vulnerability in the way a node handles incoming
+  ATXs. This vulnerability allows an attacker to claim rewards for a full tick amount although they should not be
+  eligible for them.
+
 ## Release v1.5.3
 
 ### Improvements
@@ -52,41 +60,28 @@
 ## Release v1.5.2
 
 ### Improvements
-=======
-* [#5877](https://github.com/spacemeshos/go-spacemesh/pull/5877) Fix verifying ATX chain after checkpoint.
-
-* [#5882](https://github.com/spacemeshos/go-spacemesh/pull/5882) Use backoff during routing discovery.
-  This should reduce network load from the peer discovery mechanism when it's enabled.
-
-* [#5888](https://github.com/spacemeshos/go-spacemesh/pull/5888) Handle DHT discovery startup errors properly
+
+* [#5904](https://github.com/spacemeshos/go-spacemesh/pull/5904) Avoid repeated searching for positioning ATX in 1:N
+
+* [#5911](https://github.com/spacemeshos/go-spacemesh/pull/5911) Avoid pulling poet proof multiple times in 1:N setups
+
+## Release v1.5.1
+
+### Improvements
 
 * [#5896](https://github.com/spacemeshos/go-spacemesh/pull/5896) Increase supported number of ATXs to 4.5 Mio.
->>>>>>> 6798b5e5
-
-* [#5904](https://github.com/spacemeshos/go-spacemesh/pull/5904) Avoid repeated searching for positioning ATX in 1:N
-
-* [#5911](https://github.com/spacemeshos/go-spacemesh/pull/5911) Avoid pulling poet proof multiple times in 1:N setups
-
-<<<<<<< HEAD
-## Release v1.5.1
-
-### Improvements
-
-* [#5896](https://github.com/spacemeshos/go-spacemesh/pull/5896) Increase supported number of ATXs to 4.5 Mio.
 
 ## Release v1.5.0
-=======
+
 * [#5923](https://github.com/spacemeshos/go-spacemesh/pull/5923) Fix high memory consumption and performance issues
   in the proposal handler
 
 * [#5932](https://github.com/spacemeshos/go-spacemesh/pull/5932) Fix caching malfeasance when processing new proofs
 
-* [#5943](https://github.com/spacemeshos/go-spacemesh/pull/5943) Fix timing out querying proof in 1:N in a presence of a broken Poet.
-
-  Previously, every identitiy waited for the full timeout time (~20 minutes) before giving up.
-
-## (v1.5.0)
->>>>>>> 6798b5e5
+* [#5943](https://github.com/spacemeshos/go-spacemesh/pull/5943) Fix timing out querying proof in 1:N in a presence of
+  a broken Poet.
+
+  Previously, every identity waited for the full timeout time (~20 minutes) before giving up.
 
 ### Upgrade information
 
