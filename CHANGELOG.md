# Changelog

See [RELEASE](./RELEASE.md) for workflow instructions.

## UNRELEASED

### Upgrade information

### Highlights

### Features

### Improvements

<<<<<<< HEAD
=======
## Release v1.6.6

### Improvements

* [#6198](https://github.com/spacemeshos/go-spacemesh/pull/6198) Configure default TTL for caching poet's /v1/info

* [#6199](https://github.com/spacemeshos/go-spacemesh/pull/6199) Cache poet's /v1/pow_params

>>>>>>> 2899a932
## Release v1.6.5

### Improvements

* [#6185](https://github.com/spacemeshos/go-spacemesh/pull/6185) Optimize mempool

* [#6187](https://github.com/spacemeshos/go-spacemesh/pull/6187) The merge tool now ignores files that are not `.key`
  files in the `identities` directory when merging two nodes.

* [#6128](https://github.com/spacemeshos/go-spacemesh/pull/6128) Reduce logs spam

## Release v1.6.4

### Improvements

* [#6107](https://github.com/spacemeshos/go-spacemesh/pull/6107) Cache PoET queries between multiple identities on the
  same node. This will reduce the number of requests the node makes to the PoET server during the cyclegap.

* [#6152](https://github.com/spacemeshos/go-spacemesh/pull/6152) Fixed a bug where in rare cases the node would panic
  due to the closing of a closed channel in the fetcher.

* [#6142](https://github.com/spacemeshos/go-spacemesh/pull/6142) Fix node not dropping peers that are broadcasting
  invalid ATXs.

## Release v1.6.3

### Improvements

* [#6137](https://github.com/spacemeshos/go-spacemesh/pull/6137) Fix hanging ATX sync.

## Release v1.6.2

### Improvements

* [#5793](https://github.com/spacemeshos/go-spacemesh/pull/5793) Reduced hare committee 8x from 400 to 50 to decrease
  network traffic caused by Hare.

* [#6099](https://github.com/spacemeshos/go-spacemesh/pull/6099) Adds new metrics to the API to provide insights into
  the performance and behavior of the node's APIs.

* [#6115](https://github.com/spacemeshos/go-spacemesh/pull/6115) Increase the number of supported ATXs to 8.0 Mio.

### Features

* [#6112](https://github.com/spacemeshos/go-spacemesh/pull/6112) Adds vesting, vault, and drain vault contents to the
  v2alpha2 Transaction API. Fixes the 'unspecified' transaction type.

## Release v1.6.1

### Improvements

* [#6053](https://github.com/spacemeshos/go-spacemesh/pull/6053) Fixed an issue where the node could fail to select a
  positioning ATX during the cyclegap and miss the registration window for the next PoET round.

## Release v1.6.0

### Upgrade information

With this release the minimum supported version for Intel Macs is now macOS 13 (Ventura) and for Apple Silicon Macs it
is macOS 14 (Sonoma) or later ([#5879](https://github.com/spacemeshos/go-spacemesh/pull/5879)).

This update removes migration code for go-spacemesh databases created with versions before v1.5.0.
Upgrading to this version requires going through v1.5.x first. Removed migrations for:

* legacy keys in the post data directory ([#5907](https://github.com/spacemeshos/go-spacemesh/pull/5907)).
* ATX blob separation and always populating nonce column in atxs ([#5942](https://github.com/spacemeshos/go-spacemesh/pull/5942))

### Highlights

This update introduces certificate authentication against PoETs. The default values are included in the mainnet preset
and changing them is not needed unless you experience connection issues to a certifier:

```json
  "main": {
    "certifier": {
      "client": {
        "retry-delay": "1s",
        "max-retry-delay": "30s",
        "max-retries": 5,
      }
    }
  }
```

The usage of a certifier needs to be supported by the PoET your node is connecting to. If you are using the default
PoETs the switch will happen automatically in the near future, so no action is needed from your side. If you are
operating your own PoET and want to use certificate authentication please refer to the documentation:

* [PoET README](https://github.com/spacemeshos/poet/blob/main/README.md) for configuration of the PoET.
* [certifier README](https://github.com/spacemeshos/post-rs/blob/main/certifier/README.md) for setting up a certifier.

### Features

* [#5792](https://github.com/spacemeshos/go-spacemesh/pull/5792) Add hole punching info and data transfer stats
   to the API.

### Improvements

* [#5863](https://github.com/spacemeshos/go-spacemesh/pull/5863) Identity files are now created with 0600 permissions,
  to prevent other users on the same system to access the private keys.

* [#5866](https://github.com/spacemeshos/go-spacemesh/pull/5866) Reduce logging levels of some messages to reduce noise.

* [#5877](https://github.com/spacemeshos/go-spacemesh/pull/5877) Fix verifying ATX chain after checkpoint.

* [#5882](https://github.com/spacemeshos/go-spacemesh/pull/5882) Use backoff during routing discovery.
  This should reduce network load from the peer discovery mechanism when it's enabled.

* [#5888](https://github.com/spacemeshos/go-spacemesh/pull/5888) Handle DHT discovery startup errors properly

* [#5932](https://github.com/spacemeshos/go-spacemesh/pull/5932) Fix caching malfeasance when processing new proofs

* [#5943](https://github.com/spacemeshos/go-spacemesh/pull/5943) Fix timing out querying proof in 1:N in a presence of
  a broken Poet.

  Previously, every identity waited for the full timeout time (~20 minutes) before giving up.

* [#5958](https://github.com/spacemeshos/go-spacemesh/pull/5958) Fix node incorrectly detecting a remote smeshing setup
  as supervised.

  Ensure that your key file in `data/identities` is named `local.key` if you run a supervised node or with the change
  the node will not start.

* [#5965](https://github.com/spacemeshos/go-spacemesh/pull/5965) Start considering ballots that still contain the
  deprecated inlined activeset as invalid. go-spacemesh references the active set via hash since v1.3.0, and has been
  pruning the data of old ballots since then as well.

* [#5927](https://github.com/spacemeshos/go-spacemesh/pull/5927) Fixed vulnerability in the way a node handles incoming
  ATXs. This vulnerability allows an attacker to claim rewards for a full tick amount although they should not be
  eligible for them.

* [#6031](https://github.com/spacemeshos/go-spacemesh/pull/6031) Fixed an edge case where the storage units might have
  changed after the initial PoST was generated but before the first ATX has been emitted, invalidating the initial PoST.
  The node will now try to verify the initial PoST and regenerate it if necessary.

* [#6044](https://github.com/spacemeshos/go-spacemesh/pull/6044) The node will now reuse `blake3` hashers in a pool which
  reduces stress on the garbage collector.

* [#6055](https://github.com/spacemeshos/go-spacemesh/pull/6055) Increased limits to support up to 7.0 Mio ATXs per epoch.

## Release v1.5.7

### Improvements

* [#5999](https://github.com/spacemeshos/go-spacemesh/pull/5999) Increase limits to allow up to 6.0 Mio ATXs per epoch.

## Release v1.5.6

### Improvements

* [#5943](https://github.com/spacemeshos/go-spacemesh/pull/5943) Fix timing out querying proof in 1:N in a presence of
  a broken Poet.

  Previously, every identity waited for the full timeout time (~20 minutes) before giving up.

## Release v1.5.5

### Improvements

* [#5969](https://github.com/spacemeshos/go-spacemesh/pull/5969) Increase ResponseMessage to 183500800

## Release v1.5.4

### Improvements

* [#5963](https://github.com/spacemeshos/go-spacemesh/pull/5963) Increase supported number of ATXs to 5.5 Mio.

* [#5952](https://github.com/spacemeshos/go-spacemesh/pull/5952) Optimized searching for a positioning ATX.
  Instead of a slow database query the ATX builder now uses the in-memory ATX store to pick a positioning ATX.

## Release v1.5.3

### Improvements

* [#5929](https://github.com/spacemeshos/go-spacemesh/pull/5929) Fix "no nonce" error when persisting malicious
  (initial) ATXs.

* [#5930](https://github.com/spacemeshos/go-spacemesh/pull/5930) Check if identity for a given malfeasance proof
  exists when validating it.

* [#5923](https://github.com/spacemeshos/go-spacemesh/pull/5923) Fix high memory consumption and performance issues
  in the proposal handler.

## Release v1.5.2-hotfix1

This release includes our first CVE fix. A vulnerability was found in the way a node handles incoming ATXs. We urge all
node operators to update to this version as soon as possible.

### Improvements

* Fixed a vulnerability in the way a node handles incoming ATXs. This vulnerability allows an attacker to claim rewards
  for a full tick amount although they should not be eligible for them.

## Release v1.5.2

### Improvements

* [#5904](https://github.com/spacemeshos/go-spacemesh/pull/5904) Avoid repeated searching for positioning ATX in 1:N

* [#5911](https://github.com/spacemeshos/go-spacemesh/pull/5911) Avoid pulling poet proof multiple times in 1:N setups

## Release v1.5.1

### Improvements

* [#5896](https://github.com/spacemeshos/go-spacemesh/pull/5896) Increase supported number of ATXs to 4.5 Mio.

## Release v1.5.0

### Upgrade information

* [#5814](https://github.com/spacemeshos/go-spacemesh/pull/5814) Removed in-code local DB migrations.
  Updating to this version requires going through v1.4 first.

### Improvements

* [#5807](https://github.com/spacemeshos/go-spacemesh/pull/5807) Implement SMIP-0002: remove vesting vault cliff.

* [#5840](https://github.com/spacemeshos/go-spacemesh/pull/5840) Allow vaults to spend received (as well as vested)
coins. Fixes an oversight in the genesis VM implementation.

* [#5791](https://github.com/spacemeshos/go-spacemesh/pull/5791) Speed up ATX queries.
  This also fixes ambiguity of nonces for equivocating identities.

## Release v1.4.6

### Improvements

* [#5839](https://github.com/spacemeshos/go-spacemesh/pull/5839) Fix a bug where nodes would stop agreeing on the order
  of TX within a block.

## Release v1.4.5

### Improvements

* [#5796](https://github.com/spacemeshos/go-spacemesh/pull/5796) Reject p2p messages containing invalid malfeasance proofs.

* [#5797](https://github.com/spacemeshos/go-spacemesh/pull/5797) Improve logging around ATX building process.

* [#5802](https://github.com/spacemeshos/go-spacemesh/pull/5802) Increase the number of supported ATX per epoch to 3.5 Mio.

* [#5803](https://github.com/spacemeshos/go-spacemesh/pull/5803) Fixed PoST verifiers autoscaling for 1:N setups.

* [#5815](https://github.com/spacemeshos/go-spacemesh/pull/5815) Add spread to the discovery advertisement interval.

* [#5819](https://github.com/spacemeshos/go-spacemesh/pull/5819) The node will now refuse connections from post services
  if no coinbase account is set.

## Release v1.4.4

### Improvements

* [#5777](https://github.com/spacemeshos/go-spacemesh/pull/5777) Adjusted GRPC keepalive parameters on node to allow
  pings every 60 seconds and send keepalive pings every 10 minutes if no activity from the client is observed.

## Release v1.4.3

### Improvements

* [#5753](https://github.com/spacemeshos/go-spacemesh/pull/5753) Fix for a possible segmentation fault in setups with
  remote post services when an identity does their initial proof.

* [#5755](https://github.com/spacemeshos/go-spacemesh/pull/5755) improve efficiency of downloading and applying blocks
  after ballots were counted.

* [#5761](https://github.com/spacemeshos/go-spacemesh/pull/5761) don't interrupt sync if ballots in a layer were
  ignored or rejected.

* [#5762](https://github.com/spacemeshos/go-spacemesh/pull/5762) Fix a bug where the node could get stuck in a loop
  when trying to fetch a block that is not in the mesh.

## Release v1.4.2

### Improvements

* [#5730](https://github.com/spacemeshos/go-spacemesh/pull/5730) Fixed a bug where the node behaves incorrectly when
  first started with supervised smeshing.

* [#5731](https://github.com/spacemeshos/go-spacemesh/pull/5731) The default listen address for `PostService` is now
  `127.0.0.1:0` instead of `127.0.0.1:9094`. This will ensure that a node binds the post service to a random free port
  and prevents multiple instances of the post service from binding to the same port.

* [#5735](https://github.com/spacemeshos/go-spacemesh/pull/5735) Don't hold database connections for long in fetcher
  streaming mode

* [#5736](https://github.com/spacemeshos/go-spacemesh/pull/5736) Fixed slow POST initialization on Windows.

* [#5738](https://github.com/spacemeshos/go-spacemesh/pull/5738) sql: fix epoch ATX ID cache deadlock

## Release v1.4.1

### Improvements

* [#5707](https://github.com/spacemeshos/go-spacemesh/pull/5707) Fix a race on closing a channel when the node is
  shutting down.

* [#5709](https://github.com/spacemeshos/go-spacemesh/pull/5709) Prevent users from accidentally deleting their keys,
  if they downgrade to v1.3.x and upgrade again.

* [#5710](https://github.com/spacemeshos/go-spacemesh/pull/5710) Node now checks the database version and will refuse to
  start if it is newer than expected.

* [#5562](https://github.com/spacemeshos/go-spacemesh/pull/5562) Add streaming mode for fetcher. This should lessen
  GC pressure during sync

* [#5684](https://github.com/spacemeshos/go-spacemesh/pull5684) Use separate fetcher protocol for active sets.
  This enables separate pacers for active set requests

* [#5718](https://github.com/spacemeshos/go-spacemesh/pull/5718) Sync malfeasance proofs continuously.

## Release v1.4.0

### Upgrade information

#### Post service endpoint

The post service now has its own endpoint separate from `grpc-private-listener`. The default for `grpc-post-listener`
is `127.0.0.1:9094`. In contrast to `grpc-tls-listener` this endpoint does not require setting up mTLS.

The post service cannot connect to `grpc-private-listener` anymore. If you are using a remote smeshing setup please
adjust your configuration accordingly. If you are using a remote setup with mTLS over a private network you can switch
to using `grpc-post-listener` to not require the overhead of mTLS. We however strongly recommend using an mTLS
encrypted connection between the post service and the node over insecure connections (e.g. over the Internet).

Smeshers using the default setup with a supervised post service do not need to make changes to their node configuration.

#### Fully migrated local state into `local.sql`

With this release the node has fully migrated its local state into `local.sql`. During the first start after the
upgrade the node will migrate the data from disk and store it in the database. This change also allows the PoST data
directory to be set to read only after the migration is complete, as the node will no longer write to it.

**NOTE:** To ensure a successful migration make sure that the config contains all PoETs your node is using.

#### New poets configuration

Upgrading requires changes in config and in CLI flags (if not using the default).

⚠ Users that use additional poet servers need to add their address and public key to one of the lists below,
depending on their configuration method.

##### CLI argument `--poet-server`

This argument was replaced by `--poet-servers` that take JSON-encoded array of poet server descriptors
(address, public key). The default value is

```json
[
  {
    "address": "https://mainnet-poet-0.spacemesh.network",
    "pubkey": "cFnqCS5oER7GOX576oPtahlxB/1y95aDibdK7RHQFVg="
  },
  {
    "address": "https://mainnet-poet-1.spacemesh.network",
    "pubkey": "Qh1efxY4YhoYBEXKPTiHJ/a7n1GsllRSyweQKO3j7m0="
  },
  {
    "address": "https://poet-110.spacemesh.network",
    "pubkey": "8Qqgid+37eyY7ik+EA47Nd5TrQjXolbv2Mdgir243No="
  },
  {
    "address": "https://poet-111.spacemesh.network",
    "pubkey": "caIV0Ym59L3RqbVAL6UrCPwr+z+lwe2TBj57QWnAgtM="
  },
  {
    "address": "https://poet-112.spacemesh.network",
    "pubkey": "5p/mPvmqhwdvf8U0GVrNq/9IN/HmZj5hCkFLAN04g1E="
  }
]
```

##### config.json

The existing field `poet-server` that accepted an array of addresses of poet servers
was replaced by a new field `poet-servers` that accepts an object containing an address and a public key.
The default configuration was adapted and doesn't need any action on the user's side. Users who
overwrite the `poet-server` field need to adapt their config accordingly. The default
configuration is as follows:

```json
{
  "main": {
    "poet-servers": [
      {
        "address": "https://mainnet-poet-0.spacemesh.network",
        "pubkey": "cFnqCS5oER7GOX576oPtahlxB/1y95aDibdK7RHQFVg="
      },
      {
        "address": "https://mainnet-poet-1.spacemesh.network",
        "pubkey": "Qh1efxY4YhoYBEXKPTiHJ/a7n1GsllRSyweQKO3j7m0="
      },
      {
        "address": "https://poet-110.spacemesh.network",
        "pubkey": "8Qqgid+37eyY7ik+EA47Nd5TrQjXolbv2Mdgir243No="
      },
      {
        "address": "https://poet-111.spacemesh.network",
        "pubkey": "caIV0Ym59L3RqbVAL6UrCPwr+z+lwe2TBj57QWnAgtM="
      },
      {
        "address": "https://poet-112.spacemesh.network",
        "pubkey": "5p/mPvmqhwdvf8U0GVrNq/9IN/HmZj5hCkFLAN04g1E="
      }
    ]
  }
}
```

#### Extend go-spacemesh with option to manage multiple identities/PoST services

**NOTE:** This is a new feature, not yet supported by Smapp and possibly subject to change. Please use with caution.

A node can now manage multiple identities and their life cycle. This reduces the amount of data that is needed to be
broadcasted / fetched from the network and reduces the amount of data that needs to be stored locally, because only one
database is needed for all identities instead of one for each.

To ensure you are eligible for rewards of any given identity, the associated PoST service must be running and connected
to the node during the cyclegap set in the node's configuration. After successfully broadcasting the ATX and registering
at a PoET server the PoST services can be stopped with only the node having to be online.

This change moves the private keys associated for an identity from the PoST data directory to the node's data directory
and into the folder `identities` (i.e. if `state.sql` is in folder `data` the keys will now be stored in `data/identities`).
The node will automatically migrate the `key.bin` file from the PoST data directory during the first startup and copy
it to the new location as `local.key`. The content of the file stays unchanged (= the private key of the identity hex-encoded).

##### Adding new identities/PoST services to a node

To add a new identity to a node, initialize PoST data with `postcli` and let it generate a new private key for you:

```shell
./postcli -provider=2 -numUnits=4 -datadir=/path/to/data \
    -commitmentAtxId=c230c51669d1fcd35860131e438e234726b2bd5f9adbbd91bd88a718e7e98ecb
```

Make sure to replace `provider` with your provider of choice and `numUnits` with the number of PoST units you want to
initialize. The `commitmentAtxId` is the commitment ATX ID for the identity you want to initialize. For details on the
usage of `postcli` please refer to [postcli README](https://github.com/spacemeshos/post/blob/develop/cmd/postcli/README.md).

During initialization `postcli` will generate a new private key and store it in the PoST data directory as `identity.key`.
Copy this file to your `data/identities` directory and rename it to `xxx.key` where `xxx` is a unique identifier for
the identity. The node will automatically pick up the new identity and manage its lifecycle after a restart.

Setup the `post-service` [binary](https://github.com/spacemeshos/post-rs/releases) or
[docker image](https://hub.docker.com/r/spacemeshos/post-service/tags) with the data and configure it to connect to your
node. For details refer to the [post-service README](https://github.com/spacemeshos/post-rs/blob/main/service/README.md).

##### Migrating existing identities/PoST services to a node

If you have multiple nodes running and want to migrate to use only one node for all identities:

1. Stop all nodes.
2. Convert the nodes to remote nodes by setting `smeshing-start` to `false` in the configuration/cli parameters and
   renaming the `local.key` file to a unique  name in the PoST data directory.
3. Use the `merge-nodes` CLI tool to merge your remote nodes into one. Follow the instructions of the tool to do so.
   It will copy your keys (as long as you gave all of them unique names) and merge your `local.sql` databases.
4. Start the node that you used as target for `merge-nodes` and is now managing the identities.
5. For every identity setup a post service to use the existing PoST data for that identity and connect to the node.
   For details refer to the [post-service README](https://github.com/spacemeshos/post-rs/blob/main/service/README.md).

**WARNING:** DO NOT run multiple nodes with the same identity at the same time! This will result in an equivocation
and permanent ineligibility for rewards.

### Highlights

* [#5599](https://github.com/spacemeshos/go-spacemesh/pull/5599) new atx sync that is less fragile to network failures.

  new atx sync will avoid blocking startup, and additionally will be running in background to ask peers for atxs.
  by default it does that every 4 hours by requesting known atxs from 2 peers. configuration can be adjusted by providing

```json
  {
    "syncer": {
      "atx-sync": {
        // interval and number of peers determine how much traffic node will spend for asking about known atxs.
        // for example in this configuration every 4 hours it will download known atxs from 2 peers.
        // with 2_000_000 atxs it will amount to ~128MB of traffic every 4 hours.
        "epoch-info-request-interval": "4h",
        "epoch-info-peers": 2,
        // number of retries to fetch any specific atx.
        "requests-limit": 20,
        // number of full atxs that will be downloaded in parallel.
        // you can try to tune this value up if sync will be slow.
        "atxs-batch": 1000,
        // atx sync progress will be reported when 10% of known atxs were downloaded, or every 20 minutes.
        // if it is too noisy tune them to your liking.
        "progress-every-fraction": 0.1,
        "progress-on-time": "20m"
      }
    }
  }
```

* [#5293](https://github.com/spacemeshos/go-spacemesh/pull/5293) change poet servers configuration
  The config now takes the poet server address and its public key. See the [Upgrade Information](#new-poets-configuration)
  for details.

* [#5390](https://github.com/spacemeshos/go-spacemesh/pull/5390)
  Distributed PoST verification.

  The nodes on the network can now choose to verify
  only a subset of labels in PoST proofs by choosing a K3 value lower than K2.
  If a node finds a proof invalid, it will report it to the network by
  creating a malfeasance proof. The malicious node will then be blacklisted by the network.

* [#5592](https://gihtub.com/spacemeshos/go-spacemesh/pull/5592)
  Extend node with option to have multiple PoST services connect. This allows users to run multiple PoST services,
  without the need to run multiple nodes. A node can now manage multiple identities and will manage the lifecycle of
  those identities.
  To collect rewards for every identity, the associated PoST service must be running and connected to the node during
  the cyclegap set in the node's configuration.

* [#5651](https://github.com/spacemeshos/go-spacemesh/pull/5651)
  New GRPC service `spacemesh.v1.PostInfoService.PostStates` allowing to check the status of
  PoST proving of all registered identities. It's useful for operators to figure out when
  post-services for each identity need to be up or can be shutdown.

  An example output:

  ```json
  {
    "states": [
      {
        "id": "874uW9N/y0PwUXxJ8Kb8Q2Yd+sqhpGJYkLbjlkIz5Ig=",
        "state": "IDLE",
        "name": "post0.key"
      },
      {
        "id": "sBq/pHUHtzczY1quuG2muPGkksfVldwnH0M/eUPc3qE=",
        "state": "PROVING",
        "name": "post1.key"
      }
    ]
  }
  ```

* [#5685](https://github.com/spacemeshos/go-spacemesh/pull/5685) A new tool `merge-nodes` was added to the repository
  and release artifact. It can be used to merge multiple nodes into one. This is useful for users that have multiple
  nodes running and want to migrate to use only one node for all identities. See the
  [Upgrade Information](#migrating-existing-identitiespost-services-to-a-node) for details.

### Features

* [#5678](https://github.com/spacemeshos/go-spacemesh/pull/5678) API to for changing log level without restarting a
  node. Examples:

  > grpcurl -plaintext -d '{"module": "sync", "level": "debug"}' 127.0.0.1:9093 spacemesh.v1.DebugService.ChangeLogLevel
  > grpcurl -plaintext -d '{"module": "*", "level": "debug"}' 127.0.0.1:9093 spacemesh.v1.DebugService.ChangeLogLevel

  "*" will replace log level for all known modules, expect that some of them will spam too much.
* [#5612](https://github.com/spacemeshos/go-spacemesh/pull/5612)
  Add relay command for running dedicated relay nodes

### Improvements

* [#5641](https://github.com/spacemeshos/go-spacemesh/pull/5641) Rename `node_state.sql` to `local.sql`.

  To avoid confusion with the `state.sql` database, the `node_state.sql` database has been renamed to `local.sql`.

* [#5219](https://github.com/spacemeshos/go-spacemesh/pull/5219) Migrate data from `nipost_builder_state.bin` to `local.sql`.

  The node will automatically migrate the data from disk and store it in the database. The migration will take place at the
  first startup after the upgrade.

* [#5418](https://github.com/spacemeshos/go-spacemesh/pull/5418) Add `grpc-post-listener` to separate post service from
  `grpc-private-listener` and not require mTLS for the post service.

* [#5465](https://github.com/spacemeshos/go-spacemesh/pull/5465)
  Add an option to cache SQL query results. This is useful for nodes with high peer counts.

  If you are not using a remote post service you do not need to adjust anything. If you are using a remote setup
  make sure your post service now connects to `grpc-post-listener` instead of `grpc-private-listener`. If you are
  connecting to a remote post service over the internet we strongly recommend using mTLS via `grpc-tls-listener`.
* [#5601](https://github.com/spacemeshos/go-spacemesh/pull/5601) measure latency from all requests in sync
  This improves peers selection logic, mainly to prevent asking slow peers for collection of atxs, which often blocks sync.

* [5602](https://github.com/spacemeshos/go-spacemesh/pull/5602) Optimize client side of fetcher to avoid encoding when
  not needed.

* [5561](https://github.com/spacemeshos/go-spacemesh/pull/5561) Reuse atxdata in Tortoise to optimize memory usage.

## Release v1.3.11

### Improvements

* [#5586](https://github.com/spacemeshos/go-spacemesh/pull/5586)
  Do not try to publish proofs for malicious ATXs during sync.
  Publishing is blocked during sync because `Syncer::ListenToATXGossip()` returns false, and thus every malicious ATX being
  synced was causing an error resulting in an interruption of sync.

* [#5603](https://github.com/spacemeshos/go-spacemesh/pull/5603)
  Do not try to sync over transient (relayed) connections. This fixes
  possible sync issues when hole punching is enabled.

* [#5618](https://github.com/spacemeshos/go-spacemesh/pull/5618)
  Add index on ATXs that makes epoch ATX requests faster

* [#5619](https://github.com/spacemeshos/go-spacemesh/pull/5619)
  Updated data structures to support the network with up to 2.2 unique smesher identities.

## Release v1.3.10

### Improvements

* [#5564](https://github.com/spacemeshos/go-spacemesh/pull/5564) Use decaying tags for fetch peers. This prevents
  libp2p's Connection Manager from breaking sync.

* [#5522](https://github.com/spacemeshos/go-spacemesh/pull/5522) Disable mesh agreement sync protocol.
  It reduces number of requests for historical activation ids.

* [#5571](https://github.com/spacemeshos/go-spacemesh/pull/5571) Adjust to 2.2M ATXs

## Release v1.3.9

### Improvements

* [#5530](https://github.com/spacemeshos/go-spacemesh/pull/5530)
  Adjusted cache sizes for the increased number of ATXs on the network.

* [#5511](https://github.com/spacemeshos/go-spacemesh/pull/5511)
  Fix dialing peers on their private IPs, which was causing "portscan" complaints.

## Release v1.3.8

### Features

* [#5517](https://github.com/spacemeshos/go-spacemesh/pull/5517)
  Added a flag `--smeshing-opts-verifying-disable` and a config parameter `smeshing-opts-verifying-disable`
  meant for disabling verifying POST in incoming ATXs on private nodes.
  The verification should be performed by the public node instead.

### Improvements

* [#5441](https://github.com/spacemeshos/go-spacemesh/pull/5441)
  Fix possible nil-pointer dereference in blocks.Generator.

* [#5512](https://github.com/spacemeshos/go-spacemesh/pull/5512)
  Increase EpochActiveSet limit to 1.5M to prepare for 1M+ ATXs.

* [#5515](https://github.com/spacemeshos/go-spacemesh/pull/5515)
  Increase fetcher limit to 60MiB to prepare for 1M+ ATXs.

* [#5518](https://github.com/spacemeshos/go-spacemesh/pull/5518) In rare cases the node could create a malfeasance
  proof against itself. This is now prevented.

## Release v1.3.7

### Improvements

* [#5502](https://github.com/spacemeshos/go-spacemesh/pull/5502)
  Increase limits of p2p messages to compensate for the increased number of nodes on the network.

## Release v1.3.6

### Improvements

* [#5479](https://github.com/spacemeshos/go-spacemesh/pull/5486)
  p2p: make AutoNAT service limits configurable. This helps with AutoNAT dialback to determine
  nodes' reachability status.

* [#5490](https://github.com/spacemeshos/go-spacemesh/pull/5490)
  The path in `smeshing-opts-datadir` used to be resolved relative to the location of the `service` binary when running
  the node in supervised mode. This is no longer the case. The path is now resolved relative to the current working
  directory.

* [#5489](https://github.com/spacemeshos/go-spacemesh/pull/5489)
  Fix problem in POST proving where too many files were opened at the same time.

* [#5498](https://github.com/spacemeshos/go-spacemesh/pull/5498)
  Reduce the default number of CPU cores that are used for verifying incoming ATXs to half of the available cores.

* [#5462](https://github.com/spacemeshos/go-spacemesh/pull/5462) Add separate metric for failed p2p server requests

* [#5464](https://github.com/spacemeshos/go-spacemesh/pull/5464) Make fetch request timeout configurable.

* [#5463](https://github.com/spacemeshos/go-spacemesh/pull/5463)
  Adjust deadline during long reads and writes, reducing "i/o deadline exceeded" errors.

* [#5494](https://github.com/spacemeshos/go-spacemesh/pull/5494)
  Make routing discovery more configurable and less spammy by default.
* [#5511](https://github.com/spacemeshos/go-spacemesh/pull/5511)
  Fix dialing peers on their private IPs, which was causing "portscan" complaints.

## Release v1.3.5

### Improvements

* [#5470](https://github.com/spacemeshos/go-spacemesh/pull/5470)
  Fixed a bug in event reporting where the node reports a disconnection from the PoST service as a "PoST failed" event.
  Disconnections cannot be avoided completely and do not interrupt the PoST proofing process. As long as the PoST
  service reconnects within a reasonable time, the node will continue to operate normally without reporting any errors
  via the event API.

  Users of a remote setup should make sure that the PoST service is actually running and can reach the node. Observe
  the log of both apps for indications of a connection problem.

## Release v1.3.4

### Improvements

* [#5467](https://github.com/spacemeshos/go-spacemesh/pull/5467)
  Fix a bug that could cause ATX sync to stall because of exhausted limit of concurrent requests for dependencies.
  Fetching dependencies of an ATX is not limited anymore.

## Release v1.3.3

### Improvements

* [#5442](https://github.com/spacemeshos/go-spacemesh/pull/5442)
  Limit concurrent requests for ATXs to reduce usage of memory and p2p streams.

* [#5394](https://github.com/spacemeshos/go-spacemesh/pull/5394) Add rowid to tables with inefficient clustered indices.
  This reduces database size and improves its performance.

* [#5334](https://github.com/spacemeshos/go-spacemesh/pull/5334) Hotfix for API queries for activations.
  Two API endpoints (`MeshService.{AccountMeshDataQuery,LayersQuery}`) were broken because they attempt to read
  all activation data for an epoch. As the number of activations per epoch has grown, this brute force query (i.e.,
  without appropriate database indices) became very expensive and could cause the node to hang and consume an enormous
  amount of resources. This hotfix removes all activation data from these endpoints so that they still work for
  querying other data. It also modifies `LayersQuery` to not return any _ineffective_ transactions in blocks, since
  there's currently no way to distinguish between effective and ineffective transactions using the API.

* [#5417](https://github.com/spacemeshos/go-spacemesh/pull/5417)
  Prioritize verifying own ATX's PoST.

* [#5423](https://github.com/spacemeshos/go-spacemesh/pull/5423)
  Wait to be ATX-synced before selecting the commitment ATX for initialization.
  Also, remove unnecessary wait for ATXs to be synced before beginning initialization if
  the commitment ATX is already selected.

## Release v1.3.2

### Improvements

* [#5432](https://github.com/spacemeshos/go-spacemesh/pull/5419) Fixed a possible race that is caused by a node
  processing the same bootstrapped active set twice.

## Release v1.3.1

### Improvements

* [#5419](https://github.com/spacemeshos/go-spacemesh/pull/5419) Fixed `0.0.0.0` not being a valid listen address for
  `grpc-private-listener`.

* [#5424](https://github.com/spacemeshos/go-spacemesh/pull/5424) Further increased limits for message sizes and caches
  to compensate for the increased number of nodes on the network.

## Release v1.3

### Upgrade information

This release is not backwards compatible with v1.2.x. Upgrading will migrate local state to a new database.
The migration will take place at the first startup after the upgrade. Be aware that after a successful upgrade
downgrading isn't supported and might result in at least one epoch of missed rewards. See change #5207 for more
information.

This release is the first step towards separating PoST from the node. Proof generation is now done via a dedicated
service. This service is started automatically by the node and is shut down when the node shuts down. In most
setups this should work out of the box, but if you are running into issues please check the README.md file
for more information on how to configure the node to work with the PoST service.

### Highlights

### Features

### Improvements

* [#5091](https://github.com/spacemeshos/go-spacemesh/pull/5091) Separating PoST from the node into its own service.

* [#5061](https://github.com/spacemeshos/go-spacemesh/pull/5061) Proof generation is now done via a dedicated service
  instead of the node.

* [#5154](https://github.com/spacemeshos/go-spacemesh/pull/5154) Enable TLS connections between node and PoST service.

  PoST proofs are now done via a dedicated process / service that the node communicates with via gRPC. Smapp users can
  continue to smesh as they used to. The node will automatically start the PoST service when it starts and will shut it
  down when it shuts down.

* [#5171](https://github.com/spacemeshos/go-spacemesh/pull/5171) Set minimal active set according to the observed number
  of atxs.

  It will prevent ballots that under report observed atxs from spamming the network. It doesn't have impact on rewards.

* [#5169](https://github.com/spacemeshos/go-spacemesh/pull/5169) Support pruning activesets.

  As of epoch 6 activesets storage size is about ~1.5GB. They are not useful after verifying eligibilities
  for ballots in the current epoch and can be pruned.

  Pruning will be enabled starting from epoch 8, e.g in epoch 8 we will prune all activesets for epochs 7 and below.
  We should also run an archival node that doesn't prune them. To disable pruning we should configure

  ```json
  "main": {
    "prune-activesets-from": 4294967295
  }
  ```

* [#5189](https://github.com/spacemeshos/go-spacemesh/pull/5189) Removed deprecated "Best Provider" option for initialization.

  With v1.1.0 (<https://github.com/spacemeshos/go-spacemesh/releases/tag/v1.1.0>) selecting `-1` as `smeshing-opts-provider`
  has been deprecated. This option has now been removed. Nodes that already finished initialization can leave this setting
  empty, as it is not required any more to be set when no initialization is performed. For nodes that have not yet created
  their initial proof the operator has to specify which provider to use. For Smapp users this is done automatically by
  Smapp, users that do not use Smapp may use `postcli -printProviders` (<https://github.com/spacemeshos/post/releases>)
  to list their OpenCL providers and associated IDs.

* [#5207](https://github.com/spacemeshos/go-spacemesh/pull/5207) Move the NiPoST state of a node into a new node-local database.

  The node now uses 2 databases: `state.sql` which holds the node's view on the global state of the network and `node_state.sql`
  which holds ephemeral data of the node.

  With this change `post.bin` and `nipost_challenge.bin` files are no longer used. The node will automatically migrate
  the data from disk and store it in the database. The migration will take place during the first startup after the upgrade.
  If you want to downgrade to a version before v1.3.0 you will need to restore `state.sql` as well as `post.bin` and
  `nipost_challenge.bin` from a backup and do so before the end of the PoET round in which you upgraded. Otherwise the node
  will not be able to participate in consensus and will miss at least one epoch of rewards.

* [#5209](https://github.com/spacemeshos/go-spacemesh/pull/5209) Removed API to update poet servers from SmesherService.

* [#5276](https://github.com/spacemeshos/go-spacemesh/pull/5276) Removed the option to configure API services per endpoint.
  The public listener exposes the following services: "debug", "global", "mesh", "transaction", "node", "activation"
  The private listener exposes the following services: "admin", "smesher", "post"
  The mTLS listener exposes only the "post" service.

* [#5199](https://github.com/spacemeshos/go-spacemesh/pull/5199) Adds smesherID to rewards table. Historically rewards
  were keyed by (coinbase, layer). Now the primary key has changed to (smesherID, layer), which allows querying rewards
  by any subset of layer, smesherID, and coinbase. While this change does add smesherID to existing API endpoints
  (`GlobalStateService.{AccountDataQuery,AccountDataStream,GlobalStateStream}`), it does not yet expose an endpoint to
  query rewards by smesherID. Additionally, it does not re-index old data. Rewards will contain smesherID going forward,
  but to refresh data for all rewards, a node will have to delete its database and resync from genesis.

* [#5329](https://github.com/spacemeshos/go-spacemesh/pull/5329) P2P decentralization improvements. Added support for QUIC
  transport and DHT routing discovery for finding peers and relays. Also, added the `ping-peers` feature which is useful
  during connectivity troubleshooting. `static-relays` feature can be used to provide a static list of circuit v2 relays
  nodes when automatic relay discovery is not desired. All of the relay server resource settings are now configurable. Most
  of the new functionality is disabled by default unless explicitly enabled in the config via `enable-routing-discovery`,
  `routing-discovery-advertise`, `enable-quic-transport`, `static-relays` and `ping-peers` options in the `p2p` config
  section. The non-conditional changes include values/provides support on all of the nodes, which will enable DHT to
  function efficiently for routing discovery.

* [#5367](https://github.com/spacemeshos/go-spacemesh/pull/5367) Add `no-main-override` toplevel config option and
  `--no-main-override` CLI option that makes it possible to run "nomain" builds on mainnet.

* [#5384](https://github.com/spacemeshos/go-spacemesh/pull/5384) to improve network stability and performance allow the
  active set to be set in advance for an epoch. This allows the network to start consensus on the first layer of an epoch.

## Release v1.2.13

### Improvements

* [#5384](https://github.com/spacemeshos/go-spacemesh/pull/5384) to improve network stability and performance allow the
  active set to be set in advance for an epoch.

## Release v1.2.12

### Improvements

* [#5373](https://github.com/spacemeshos/go-spacemesh/pull/5373) automatic scaling of post verifying workers to a lower
  value (1 by default) when POST proving starts. The workers are scaled up when POST proving finishes.

* [#5382](https://github.com/spacemeshos/go-spacemesh/pull/5382) avoid processing same (gossiped/fetched) ATX many times
  in parallel

## Release v1.2.11

### Improvements

* increased the max response data size in p2p to 40MiB

## Release v1.2.10

### Improvements

* further increased cache sizes and p2p timeouts to compensate for the increased number of nodes on the network.

* [#5329](https://github.com/spacemeshos/go-spacemesh/pull/5329) P2P decentralization improvements. Added support for QUIC
  transport and DHT routing discovery for finding peers and relays. Also, added the `ping-peers` feature which is useful
  during connectivity troubleshooting. `static-relays` feature can be used to provide a static list of circuit v2 relays
  nodes when automatic relay discovery is not desired. All of the relay server resource settings are now configurable. Most
  of the new functionality is disabled by default unless explicitly enabled in the config via `enable-routing-discovery`,
  `routing-discovery-advertise`, `enable-quic-transport`, `static-relays` and `ping-peers` options in the `p2p` config
  section. The non-conditional changes include values/provides support on all of the nodes, which will enable DHT to
  function efficiently for routing discovery.

## Release v1.2.9

### Improvements

* increased default cache sizes to improve disk IO and queue sizes for gossip to better handle the increasing number of
  nodes on the network.

## Release v1.2.8

### Improvements

* cherry picked migrations for active sets to enable easier pruning in the future

## Release v1.2.7

### Improvements

* [#5289](https://github.com/spacemeshos/go-spacemesh/pull/5289) build active set from activations received on time

  should decrease the state growth at the start of the epoch because of number of unique activets.

* [#5291](https://github.com/spacemeshos/go-spacemesh/pull/5291) parametrize queue size and throttle limits in gossip

* reduce log level for "atx omitted from active set"

* [#5302](https://github.com/spacemeshos/go-spacemesh/pull/5302) improvements in transaction validation

## Release v1.2.6

### Improvements

* [#5263](https://github.com/spacemeshos/go-spacemesh/pull/5263) randomize peer selection
  without this change node can get stuck after restart on requesting data from peer that is misbehaving.
  log below will be printed repeatedly:

  > 2023-11-15T08:00:17.937+0100 INFO fd68b.sync syncing atx from genesis

* [#5264](https://github.com/spacemeshos/go-spacemesh/pull/5264) increase limits related to activations

  some of the limits were hardcoded and didn't account for growth in atx number.
  this change is not required for node to work correct in the next epoch, but will be required later.

## Release v1.2.5

### Improvements

* [#5247](https://github.com/spacemeshos/go-spacemesh/pull/5247) exits cleanly without misleading spamming

Fixes a bug that would spam with misleading log on exit, such as below:

  > 2023-11-09T11:13:27.835-0600 ERROR e524f.hare failed to update weakcoin {"node_id":
  "e524fce96f0a87140ba895b56a2e37e29581075302778a05dd146f4b74fce72e", "module": "hare", "lid": 0, "error":
  "set weak coin 0: database: no free connection"}

## Release v1.2.4

### Upgrade information

This release enables hare3 on testnet networks. And schedules planned upgrade on mainnet.
Network will have downtime if majority of nodes don't upgrade before layer 35117.
Starting at layer 35117 network is expected to start using hare3, which reduces total bandwidth
requirements.

## Release v1.2.2

### Improvements

* [#5118](https://github.com/spacemeshos/go-spacemesh/pull/5118) reduce number of tortoise results returned after recovery.

  this is hotfix for a bug introduced in v1.2.0. in rare conditions node may loop with the following warning:

  > 2023-10-02T15:28:14.002+0200 WARN fd68b.sync mesh failed to process layer from sync {"node_id":
  "fd68b9397572556c2f329f3e5af2faf23aef85dbbbb7e38447fae2f4ef38899f", "module": "sync", "sessionId":
  "29422935-68d6-47d1-87a8-02293aa181f3", "layer_id": 23104, "errmsg": "requested layer 8063 is before evicted 13102",
  "name": "sync"}

* [#5109](https://github.com/spacemeshos/go-spacemesh/pull/5109) Limit number of layers that tortoise needs to read on startup.

  Bounds the time required to restart a node.

* [#5138](https://github.com/spacemeshos/go-spacemesh/pull/5138) Bump poet to v0.9.7

  The submit proof of work should now be up to 40% faster thanks to [code optimization](https://github.com/spacemeshos/poet/pull/419).

* [#5143](https://github.com/spacemeshos/go-spacemesh/pull/5143) Select good peers for sync requests.

  The change improves initial sync speed and any sync protocol requests required during consensus.

## v1.2.0

### Upgrade information

This upgrade is incompatible with versions older than v1.1.6.

At the start of the upgrade, mesh data will be pruned and compacted/vacuumed. Pruning takes longer for
nodes that joined the network earlier. For 1-week-old nodes, it takes ~20 minutes. for 3-week-old
nodes it takes ~40 minutes. The vacuum operation takes ~5 minutes and requires extra disk space
to complete successfully. If the size of state.sql is 25 GiB at the beginning of upgrade, the WAL file
(state.sql-wal) will grow to 25 GiB and then drop to 0 when the vacuum is complete. The node will resume
its normal startup routine after the pruning and vacuum is complete. The final size of state.sql is
expected to be ~1.5 GiB.

A new config `poet-request-timeout` has been added, that defines the timeout for requesting PoET proofs.
It defaults to 9 minutes so there is enough time to retry if the request fails.

Config option and flag `p2p-disable-legacy-discovery` is dropped. DHT has been the only p2p discovery
mechanism since release v1.1.2.

Support for old certificate sync protocol is dropped. This update is incompatible with v1.0.x series.

### Features

* [#5031](https://github.com/spacemeshos/go-spacemesh/pull/5031) Nodes will also fetch from PoET 112 for round 4 if they
  were able to register to PoET 110.
* [#5067](https://github.com/spacemeshos/go-spacemesh/pull/5067) dbstat virtual table can be read periodically to collect
  table/index sizes.

In order to enable provide following configuration:

```json
"main": {
    "db-size-metering-interval": "10m"
}
```

### Improvements

* [#4998](https://github.com/spacemeshos/go-spacemesh/pull/4998) First phase of state size reduction.
  Ephemeral data are deleted and state compacted at the time of upgrade. In steady-state, data is pruned periodically.
* [#5021](https://github.com/spacemeshos/go-spacemesh/pull/5021) Drop support for old certificate sync protocol.
* [#5024](https://github.com/spacemeshos/go-spacemesh/pull/5024) Active set will be saved in state separately from ballots.
* [#5032](https://github.com/spacemeshos/go-spacemesh/pull/5032) Activeset data pruned from ballots.
* [#5035](https://github.com/spacemeshos/go-spacemesh/pull/5035) Fix possible nil pointer panic when node fails to persist
  nipost builder state.
* [#5079](https://github.com/spacemeshos/go-spacemesh/pull/5079) increase atx cache to 50 000 to reduce disk reads.
* [#5083](https://github.com/spacemeshos/go-spacemesh/pull/5083) Disable beacon protocol temporarily.

## v1.1.5

### Upgrade information

It is critical for most nodes in the network to use v1.1.5 when layer 20 000 starts. Starting from that layer
active set will not be gossipped together with proposals. That was the main network bottleneck in epoch 4.

### Features

* [#4969](https://github.com/spacemeshos/go-spacemesh/pull/4969) Nodes will also fetch from PoET 111 for round 3 if they
  were able to register to PoET 110.

### Improvements

* [#4965](https://github.com/spacemeshos/go-spacemesh/pull/4965) Updates to PoST:
  * Prevent errors when shutting down the node that can result in a crash
  * `postdata_metadata.json` is now updated atomically to prevent corruption of the file.
* [#4956](https://github.com/spacemeshos/go-spacemesh/pull/4956) Active set is will not be gossipped in every proposal.
  Active set usually contains list of atxs that targets current epoch. As the number of atxs grows this object grows as well.
* [#4993](https://github.com/spacemeshos/go-spacemesh/pull/4993) Drop proposals after generating a block. This limits
  growth of the state.

## v1.1.4

### Upgrade information

### Highlights

### Features

* [#4765](https://github.com/spacemeshos/go-spacemesh/pull/4765) hare 3 consensus protocol.

Replacement for original version of hare. Won't be enabled on mainnet for now.
Otherwise protocol uses significantly less traffic (at least x20), and will allow
to set lower expected latency in the network, eventually reducing layer time.

### Improvements

* [#4879](https://github.com/spacemeshos/go-spacemesh/pull/4879) Makes majority calculation weighted for optimistic filtering.
The network will start using the new algorithm at layer 18_000 (2023-09-14 20:00:00 +0000 UTC)
* [#4923](https://github.com/spacemeshos/go-spacemesh/pull/4923) Faster ballot eligibility validation. Improves sync speed.
* [#4934](https://github.com/spacemeshos/go-spacemesh/pull/4934) Ensure state is synced before participating in tortoise
  consensus.
* [#4939](https://github.com/spacemeshos/go-spacemesh/pull/4939) Make sure to fetch data from peers that are already connected.
* [#4936](https://github.com/spacemeshos/go-spacemesh/pull/4936) Use correct hare active set after node was synced.
  Otherwise applied layer may lag slightly behind the rest.

## v1.1.2

### Upgrade information

Legacy discovery protocol was removed in [#4836](https://github.com/spacemeshos/go-spacemesh/pull/4836).
Config option and flag `p2p-disable-legacy-discovery` is noop, and will be completely removed in future versions.

### Highlights

With [#4893](https://github.com/spacemeshos/go-spacemesh/pull/4893) Nodes are given more time to publish an ATX
Nodes still need to publish an ATX before the new PoET round starts (within 12h on mainnet) to make it into the
next PoET round, but if they miss that deadline they will now continue to publish an ATX to receive rewards for
the upcoming epoch and skip one after that.

### Features

* [#4845](https://github.com/spacemeshos/go-spacemesh/pull/4845) API to fetch opened connections.

> grpcurl -plaintext 127.0.0.1:9093 spacemesh.v1.AdminService.PeerInfoStream

```json
{
  "id": "12D3KooWEcgADBR4zHirw7YAt6nUtCNhbPWkB2fnHAemnG5cGf2n",
  "connections": [
    {
      "address": "/ip4/46.4.81.145/tcp/5001",
      "uptime": "1359.186975782s",
      "outbound": true
    }
  ]
}
{
  "id": "12D3KooWHK5m83sNj2eNMJMGAngcS9gBja27ho83t79Q2CD4iRjQ",
  "connections": [
    {
      "address": "/ip4/34.86.244.124/tcp/5000",
      "uptime": "1108.414456262s",
      "outbound": true
    }
  ],
  "tags": [
    "bootnode"
  ]
}
```

* [4795](https://github.com/spacemeshos/go-spacemesh/pull/4795) p2p: add ip4/ip6 blocklists

Doesn't affect direct peers. In order to disable:

```json
{
  "p2p": {
    "ip4-blocklist": [],
    "ip6-blocklist": []
  }
}
```

### Improvements

* [#4882](https://github.com/spacemeshos/go-spacemesh/pull/4882) Increase cache size and parametrize datastore.
* [#4887](https://github.com/spacemeshos/go-spacemesh/pull/4887) Fixed crashes on API call.
* [#4871](https://github.com/spacemeshos/go-spacemesh/pull/4871) Add jitter to spread out requests to get poet proof and
  submit challenge
* [#4988](https://github.com/spacemeshos/go-spacemesh/pull/4988) Improve logging around communication with PoET services<|MERGE_RESOLUTION|>--- conflicted
+++ resolved
@@ -12,8 +12,6 @@
 
 ### Improvements
 
-<<<<<<< HEAD
-=======
 ## Release v1.6.6
 
 ### Improvements
@@ -22,7 +20,6 @@
 
 * [#6199](https://github.com/spacemeshos/go-spacemesh/pull/6199) Cache poet's /v1/pow_params
 
->>>>>>> 2899a932
 ## Release v1.6.5
 
 ### Improvements
