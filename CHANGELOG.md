--- conflicted
+++ resolved
@@ -230,10 +230,6 @@
   If a node finds a proof invalid, it will report it to the network by
   creating a malfeasance proof. The malicious node will then be blacklisted by the network.
 
-<<<<<<< HEAD
-*[#5580](https://github.com/spacemeshos/go-spacemesh/pull/5580)
-  Building with Go 1.22.0
-=======
 * [#5592](https://gihtub.com/spacemeshos/go-spacemesh/pull/5592)
   Extend node with option to have multiple PoST services connect. This allows users to run multiple PoST services,
   without the need to run multiple nodes. A node can now manage multiple identities and will manage the lifecycle of
@@ -269,7 +265,6 @@
   and release artifact. It can be used to merge multiple nodes into one. This is useful for users that have multiple
   nodes running and want to migrate to use only one node for all identities. See the
   [Upgrade Information](#migrating-existing-identitiespost-services-to-a-node) for details.
->>>>>>> cf45019f
 
 ### Features
 
