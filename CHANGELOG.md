--- conflicted
+++ resolved
@@ -225,17 +225,6 @@
   query rewards by smesherID. Additionally, it does not re-index old data. Rewards will contain smesherID going forward,
   but to refresh data for all rewards, a node will have to delete its database and resync from genesis.
 
-<<<<<<< HEAD
-* [#5334](https://github.com/spacemeshos/go-spacemesh/pull/5334) Hotfix for API queries for activations.
-  Two API endpoints (`MeshService.{AccountMeshDataQuery,LayersQuery}`) were broken because they attempt to read
-  all activation data for an epoch. As the number of activations per epoch has grown, this brute force query (i.e.,
-  without appropriate database indices) became very expensive and could cause the node to hang and consume an enormous
-  amount of resources. This hotfix removes all activation data from these endpoints so that they still work for
-  querying other data. It also modifies `LayersQuery` to not return any _ineffective_ transactions in blocks, since
-  there's currently no way to distinguish between effective and ineffective transactions using the API.
-
-=======
->>>>>>> 3edc1247
 * [#5329](https://github.com/spacemeshos/go-spacemesh/pull/5329) P2P decentralization improvements. Added support for QUIC
   transport and DHT routing discovery for finding peers and relays. Also, added the `ping-peers` feature which is useful
   during connectivity troubleshooting. `static-relays` feature can be used to provide a static list of circuit v2 relays
