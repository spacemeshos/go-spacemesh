--- conflicted
+++ resolved
@@ -32,82 +32,6 @@
 	return coinMock
 }
 
-<<<<<<< HEAD
-=======
-func TestTortoiseBeacon_calcVotesFromProposals(t *testing.T) {
-	t.Parallel()
-
-	r := require.New(t)
-
-	mockDB := &mockActivationDB{}
-	mockDB.On("GetEpochWeight",
-		mock.AnythingOfType("types.EpochID")).
-		Return(uint64(10), nil, nil)
-
-	const epoch = 1
-
-	tt := []struct {
-		name                      string
-		epoch                     types.EpochID
-		validProposals            proposalsMap
-		potentiallyValidProposals proposalsMap
-		votesFor                  proposalList
-		votesAgainst              proposalList
-	}{
-		{
-			name:  "Case 1",
-			epoch: epoch,
-			validProposals: proposalsMap{
-				epoch: hashSet{
-					"0x1": {},
-					"0x2": {},
-					"0x3": {},
-				},
-			},
-			potentiallyValidProposals: proposalsMap{
-				epoch: hashSet{
-					"0x4": {},
-					"0x5": {},
-					"0x6": {},
-				},
-			},
-			votesFor: proposalList{
-				"0x1",
-				"0x2",
-				"0x3",
-			},
-			votesAgainst: proposalList{
-				"0x4",
-				"0x5",
-				"0x6",
-			},
-		},
-	}
-
-	for _, tc := range tt {
-		tc := tc
-		t.Run(tc.name, func(t *testing.T) {
-			t.Parallel()
-
-			tb := TortoiseBeacon{
-				config: Config{
-					Theta: big.NewRat(1, 1),
-				},
-				Log:                       logtest.New(t).WithName("TortoiseBeacon"),
-				validProposals:            tc.validProposals,
-				potentiallyValidProposals: tc.potentiallyValidProposals,
-				atxDB:                     mockDB,
-				firstRoundOutcomingVotes:  map[types.EpochID]firstRoundVotes{},
-			}
-
-			frv := tb.calcVotesFromProposals(tc.epoch)
-			r.EqualValues(tc.votesFor.Sort(), frv.ValidVotes.Sort())
-			r.EqualValues(tc.votesAgainst.Sort(), frv.PotentiallyValidVotes.Sort())
-		})
-	}
-}
-
->>>>>>> 13811797
 func TestTortoiseBeacon_calcVotes(t *testing.T) {
 	t.Parallel()
 
