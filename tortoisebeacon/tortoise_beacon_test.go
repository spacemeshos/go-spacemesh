package tortoisebeacon

import (
	"bytes"
	"context"
	"fmt"
	"math/big"
	"testing"
	"time"

	"github.com/golang/mock/gomock"
	"github.com/spacemeshos/go-spacemesh/common/types"
	"github.com/spacemeshos/go-spacemesh/common/util"
	"github.com/spacemeshos/go-spacemesh/database"
	dbMocks "github.com/spacemeshos/go-spacemesh/database/mocks"
	"github.com/spacemeshos/go-spacemesh/log/logtest"
	"github.com/spacemeshos/go-spacemesh/p2p/p2pcrypto"
	"github.com/spacemeshos/go-spacemesh/p2p/service"
	p2pMocks "github.com/spacemeshos/go-spacemesh/p2p/service/mocks"
	"github.com/spacemeshos/go-spacemesh/rand"
	"github.com/spacemeshos/go-spacemesh/signing"
	"github.com/spacemeshos/go-spacemesh/timesync"
	"github.com/spacemeshos/go-spacemesh/tortoisebeacon/mocks"
	"github.com/spacemeshos/go-spacemesh/tortoisebeacon/weakcoin"
	"github.com/stretchr/testify/assert"
	"github.com/stretchr/testify/require"
)

type testSyncState bool

func (ss testSyncState) IsSynced(context.Context) bool {
	return bool(ss)
}

func coinValueMock(tb testing.TB, value bool) coin {
	ctrl := gomock.NewController(tb)
	coinMock := mocks.NewMockcoin(ctrl)
	coinMock.EXPECT().StartEpoch(
		gomock.Any(),
		gomock.AssignableToTypeOf(types.EpochID(0)),
		gomock.AssignableToTypeOf(weakcoin.UnitAllowances{}),
	).AnyTimes()
	coinMock.EXPECT().FinishEpoch(gomock.Any(), gomock.AssignableToTypeOf(types.EpochID(0))).AnyTimes()
	coinMock.EXPECT().StartRound(gomock.Any(), gomock.AssignableToTypeOf(types.RoundID(0))).
		AnyTimes().Return(nil)
	coinMock.EXPECT().FinishRound(gomock.Any()).AnyTimes()
	coinMock.EXPECT().Get(
		gomock.Any(),
		gomock.AssignableToTypeOf(types.EpochID(0)),
		gomock.AssignableToTypeOf(types.RoundID(0)),
	).AnyTimes().Return(value)
	return coinMock
}

func setUpTortoiseBeacon(t *testing.T, mockEpochWeight uint64, hasATX bool) (*TortoiseBeacon, *timesync.TimeClock) {
	conf := UnitTestConfig()

	ctrl := gomock.NewController(t)
	mockDB := mocks.NewMockactivationDB(ctrl)
	if hasATX {
		mockDB.EXPECT().GetNodeAtxIDForEpoch(gomock.Any(), gomock.Any()).Return(types.ATXID{}, nil).MaxTimes(3)
	} else {
		mockDB.EXPECT().GetNodeAtxIDForEpoch(gomock.Any(), gomock.Any()).Return(types.ATXID{}, database.ErrNotFound).MaxTimes(3)
	}
	// epoch 2, 3, and 4 (since we waited til epoch 3 in each test)
	mockDB.EXPECT().GetEpochWeight(gomock.Any()).Return(mockEpochWeight, nil, nil).MaxTimes(3)
	mwc := coinValueMock(t, true)

	types.SetLayersPerEpoch(3)
	logger := logtest.New(t).WithName("TortoiseBeacon")
	genesisTime := time.Now().Add(100 * time.Millisecond)
	ld := 100 * time.Millisecond
	clock := timesync.NewClock(timesync.RealClock{}, ld, genesisTime, logtest.New(t).WithName("clock"))
	clock.StartNotifying()

	edSgn := signing.NewEdSigner()
	edPubkey := edSgn.PublicKey()
	vrfSigner, vrfPub, err := signing.NewVRFSigner(edSgn.Sign(edPubkey.Bytes()))
	require.NoError(t, err)

	node := service.NewSimulator().NewNode()
	minerID := types.NodeID{Key: edPubkey.String(), VRFPublicKey: vrfPub}
	tb := New(conf, minerID, node, mockDB, edSgn, signing.NewEDVerifier(), vrfSigner, signing.VRFVerifier{}, mwc, database.NewMemDatabase(), clock, logger)
	require.NotNil(t, tb)
	tb.SetSyncState(testSyncState(true))
	return tb, clock
}

func TestTortoiseBeacon(t *testing.T) {
	t.Parallel()

	tb, clock := setUpTortoiseBeacon(t, uint64(10), true)
	epoch := types.EpochID(3)
	err := tb.Start(context.TODO())
	require.NoError(t, err)

	t.Logf("Awaiting epoch %v", epoch)
	awaitEpoch(clock, epoch)

	v, err := tb.GetBeacon(epoch)
	require.NoError(t, err)

	expected := "0xe3b0c44298fc1c149afbf4c8996fb92427ae41e4649b934ca495991b7852b855"
	assert.Equal(t, expected, types.BytesToHash(v).String())

	tb.Close()
	clock.Close()
}

func TestTortoiseBeaconZeroWeightEpoch(t *testing.T) {
	t.Parallel()

	tb, clock := setUpTortoiseBeacon(t, uint64(0), true)
	epoch := types.EpochID(3)
	err := tb.Start(context.TODO())
	require.NoError(t, err)

	t.Logf("Awaiting epoch %v", epoch)
	awaitEpoch(clock, epoch)

	v, err := tb.GetBeacon(epoch)
	assert.Equal(t, ErrBeaconNotCalculated, err)
	assert.Nil(t, v)

	tb.Close()
	clock.Close()
}

func TestTortoiseBeaconNoATXInPreviousEpoch(t *testing.T) {
	t.Parallel()

	tb, clock := setUpTortoiseBeacon(t, uint64(0), false)
	epoch := types.EpochID(3)
	err := tb.Start(context.TODO())
	require.NoError(t, err)

	t.Logf("Awaiting epoch %v", epoch)
	awaitEpoch(clock, epoch)

	v, err := tb.GetBeacon(epoch)
	assert.Equal(t, ErrBeaconNotCalculated, err)
	assert.Nil(t, v)

	tb.Close()
	clock.Close()
}

func awaitEpoch(clock *timesync.TimeClock, epoch types.EpochID) {
	layerTicker := clock.Subscribe()

	for layer := range layerTicker {
		// Wait until required epoch passes.
		if layer.GetEpoch() > epoch {
			return
		}
	}
}

func TestTortoiseBeacon_BeaconsWithDatabase(t *testing.T) {
	t.Parallel()

	tb := &TortoiseBeacon{
		logger:  logtest.New(t).WithName("TortoiseBeacon"),
		beacons: make(map[types.EpochID]types.Hash32),
		db:      database.NewMemDatabase(),
	}
	epoch3 := types.EpochID(3)
	beacon2 := types.HexToHash32("0x12345678")
	epoch5 := types.EpochID(5)
	beacon4 := types.HexToHash32("0x23456789")
	err := tb.setBeacon(epoch3-1, beacon2)
	require.NoError(t, err)
	err = tb.setBeacon(epoch5-1, beacon4)
	require.NoError(t, err)

	got, err := tb.GetBeacon(epoch3)
	assert.NoError(t, err)
	assert.Equal(t, beacon2.Bytes(), got)

	got, err = tb.GetBeacon(epoch5)
	assert.NoError(t, err)
	assert.Equal(t, beacon4.Bytes(), got)

	got, err = tb.GetBeacon(epoch5 - 1)
	assert.Equal(t, ErrBeaconNotCalculated, err)
	assert.Empty(t, got)

	// clear out the in-memory map
	// the database should still give us values
	tb.mu.Lock()
	tb.beacons = make(map[types.EpochID]types.Hash32)
	tb.mu.Unlock()

	got, err = tb.GetBeacon(epoch3)
	assert.NoError(t, err)
	assert.Equal(t, beacon2.Bytes(), got)

	got, err = tb.GetBeacon(epoch5)
	assert.NoError(t, err)
	assert.Equal(t, beacon4.Bytes(), got)

	got, err = tb.GetBeacon(epoch5 - 1)
	assert.Equal(t, ErrBeaconNotCalculated, err)
	assert.Empty(t, got)
}

func TestTortoiseBeacon_BeaconsWithDatabaseFailure(t *testing.T) {
	t.Parallel()

	ctrl := gomock.NewController(t)
	mockDB := dbMocks.NewMockDatabase(ctrl)
	tb := &TortoiseBeacon{
		logger:  logtest.New(t).WithName("TortoiseBeacon"),
		beacons: make(map[types.EpochID]types.Hash32),
		db:      mockDB,
	}
	epoch := types.EpochID(3)
	beacon := types.HexToHash32("0x12345678")
	mockDB.EXPECT().Put(epoch.ToBytes(), beacon.Bytes()).Return(errUnknown).Times(1)
	err := tb.persistBeacon(epoch, beacon)
	assert.Equal(t, err, errUnknown)

	mockDB.EXPECT().Get(epoch.ToBytes()).Return(nil, errUnknown).Times(1)
	got, errGet := tb.getPersistedBeacon(epoch)
	assert.Nil(t, got)
	assert.Equal(t, errGet, errUnknown)

	ctrl.Finish()
}

func TestTortoiseBeacon_BeaconsCleanupOldEpoch(t *testing.T) {
	t.Parallel()

	tb := &TortoiseBeacon{
		logger:            logtest.New(t).WithName("TortoiseBeacon"),
		db:                database.NewMemDatabase(),
		beacons:           make(map[types.EpochID]types.Hash32),
		beaconsFromBlocks: make(map[types.EpochID]map[string]*epochBeacon),
	}

	epoch := types.EpochID(5)
	for i := 0; i < numEpochsToKeep; i++ {
		e := epoch + types.EpochID(i)
		err := tb.setBeacon(e, randomHash())
		require.NoError(t, err)
		tb.recordBlockBeacon(e, randomBlockID(), randomHash().Bytes(), 10)
		tb.cleanupEpoch(e)
		assert.Equal(t, i+1, len(tb.beacons))
		assert.Equal(t, i+1, len(tb.beaconsFromBlocks))
	}
	assert.Equal(t, numEpochsToKeep, len(tb.beacons))
	assert.Equal(t, numEpochsToKeep, len(tb.beaconsFromBlocks))

	epoch = epoch + numEpochsToKeep
	err := tb.setBeacon(epoch, randomHash())
	require.NoError(t, err)
	tb.recordBlockBeacon(epoch, randomBlockID(), randomHash().Bytes(), 10)
	assert.Equal(t, numEpochsToKeep+1, len(tb.beacons))
	assert.Equal(t, numEpochsToKeep+1, len(tb.beaconsFromBlocks))
	tb.cleanupEpoch(epoch)
	assert.Equal(t, numEpochsToKeep, len(tb.beacons))
	assert.Equal(t, numEpochsToKeep, len(tb.beaconsFromBlocks))
}

func randomHash() types.Hash32 {
	b := make([]byte, 8)
	_, err := rand.Read(b)
	// Note that Err == nil only if we read len(b) bytes.
	if err != nil {
		return types.Hash32{}
	}
	return types.CalcHash32(b)
}

// RandomBlockID generates random block id
func randomBlockID() types.BlockID {
	b := make([]byte, 8)
	_, err := rand.Read(b)
	// Note that err == nil only if we read len(b) bytes.
	if err != nil {
		return types.BlockID{}
	}
	return types.BlockID(types.CalcHash32(b).ToHash20())
}

func TestTortoiseBeacon_ReportBeaconFromBlock(t *testing.T) {
	t.Parallel()

	types.SetLayersPerEpoch(3)
	tb := &TortoiseBeacon{
		logger:            logtest.New(t).WithName("TortoiseBeacon"),
		config:            UnitTestConfig(),
		db:                database.NewMemDatabase(),
		beacons:           make(map[types.EpochID]types.Hash32),
		beaconsFromBlocks: make(map[types.EpochID]map[string]*epochBeacon),
	}
	tb.config.BeaconSyncNumBlocks = 3

	epoch := types.EpochID(3)
	beacon1 := randomHash().Bytes()
	beacon2 := randomHash().Bytes()
	tb.ReportBeaconFromBlock(epoch, randomBlockID(), beacon1, 100)
	got, err := tb.GetBeacon(epoch)
	require.Equal(t, ErrBeaconNotCalculated, err)
	require.Nil(t, got)
	tb.ReportBeaconFromBlock(epoch, randomBlockID(), beacon2, 100)
	got, err = tb.GetBeacon(epoch)
	require.Equal(t, ErrBeaconNotCalculated, err)
	require.Nil(t, got)
	tb.ReportBeaconFromBlock(epoch, randomBlockID(), beacon1, 1)
	got, err = tb.GetBeacon(epoch)
	assert.NoError(t, err)
	assert.Equal(t, beacon1, got)
}

func TestTortoiseBeacon_ReportBeaconFromBlock_SameBlock(t *testing.T) {
	t.Parallel()

	types.SetLayersPerEpoch(3)
	tb := &TortoiseBeacon{
		logger:            logtest.New(t).WithName("TortoiseBeacon"),
		config:            UnitTestConfig(),
		db:                database.NewMemDatabase(),
		beacons:           make(map[types.EpochID]types.Hash32),
		beaconsFromBlocks: make(map[types.EpochID]map[string]*epochBeacon),
	}
	tb.config.BeaconSyncNumBlocks = 2

	epoch := types.EpochID(3)
	beacon1 := randomHash().Bytes()
	beacon2 := randomHash().Bytes()
	blockID1 := randomBlockID()
	blockID2 := randomBlockID()
	tb.ReportBeaconFromBlock(epoch, blockID1, beacon1, 100)
	tb.ReportBeaconFromBlock(epoch, blockID1, beacon1, 200)
	// same blockID does not count twice
	got, err := tb.GetBeacon(epoch)
	require.Equal(t, ErrBeaconNotCalculated, err)
	require.Nil(t, got)

	tb.ReportBeaconFromBlock(epoch, blockID2, beacon2, 101)
	got, err = tb.GetBeacon(epoch)
	assert.NoError(t, err)
	assert.Equal(t, beacon2, got)
}

func TestTortoiseBeacon_ensureEpochHasBeacon_BeaconAlreadyCalculated(t *testing.T) {
	t.Parallel()

	epoch := types.EpochID(3)
	beacon := randomHash()
	beaconFromBlocks := randomHash().Bytes()
	tb := &TortoiseBeacon{
		logger: logtest.New(t).WithName("TortoiseBeacon"),
		config: UnitTestConfig(),
		beacons: map[types.EpochID]types.Hash32{
			epoch - 1: beacon,
		},
		beaconsFromBlocks: make(map[types.EpochID]map[string]*epochBeacon),
	}
	tb.config.BeaconSyncNumBlocks = 2

	got, err := tb.GetBeacon(epoch)
	require.NoError(t, err)
	require.Equal(t, beacon.Bytes(), got)

	tb.ReportBeaconFromBlock(epoch, randomBlockID(), beaconFromBlocks, 100)
	tb.ReportBeaconFromBlock(epoch, randomBlockID(), beaconFromBlocks, 200)

	// should not change the beacon value
	got, err = tb.GetBeacon(epoch)
	require.NoError(t, err)
	require.Equal(t, beacon.Bytes(), got)
}

func TestTortoiseBeacon_findMostWeightedBeaconForEpoch(t *testing.T) {
	t.Parallel()

	types.SetLayersPerEpoch(3)
	beacon1 := randomHash().Bytes()
	beacon2 := randomHash().Bytes()
	beacon3 := randomHash().Bytes()

	beaconsFromBlocks := map[string]*epochBeacon{
		string(beacon1): {
			blocks: map[types.BlockID]struct{}{randomBlockID(): {}, randomBlockID(): {}},
			weight: 200,
		},
		string(beacon2): {
			blocks: map[types.BlockID]struct{}{randomBlockID(): {}},
			weight: 201,
		},
		string(beacon3): {
			blocks: map[types.BlockID]struct{}{randomBlockID(): {}},
			weight: 200,
		},
	}
	epoch := types.EpochID(3)
	tb := &TortoiseBeacon{
		logger:            logtest.New(t).WithName("TortoiseBeacon"),
		config:            UnitTestConfig(),
		beacons:           make(map[types.EpochID]types.Hash32),
		beaconsFromBlocks: map[types.EpochID]map[string]*epochBeacon{epoch: beaconsFromBlocks},
	}
	tb.config.BeaconSyncNumBlocks = 2
	got := tb.findMostWeightedBeaconForEpoch(epoch)
	assert.Equal(t, beacon2, got)
}

func TestTortoiseBeacon_findMostWeightedBeaconForEpoch_NotEnoughBlocks(t *testing.T) {
	t.Parallel()

	types.SetLayersPerEpoch(3)
	beacon1 := randomHash().Bytes()
	beacon2 := randomHash().Bytes()
	beacon3 := randomHash().Bytes()

	beaconsFromBlocks := map[string]*epochBeacon{
		string(beacon1): {
			blocks: map[types.BlockID]struct{}{randomBlockID(): {}, randomBlockID(): {}},
			weight: 200,
		},
		string(beacon2): {
			blocks: map[types.BlockID]struct{}{randomBlockID(): {}},
			weight: 201,
		},
		string(beacon3): {
			blocks: map[types.BlockID]struct{}{randomBlockID(): {}},
			weight: 200,
		},
	}
	epoch := types.EpochID(3)
	tb := &TortoiseBeacon{
		logger:            logtest.New(t).WithName("TortoiseBeacon"),
		config:            UnitTestConfig(),
		beacons:           make(map[types.EpochID]types.Hash32),
		beaconsFromBlocks: map[types.EpochID]map[string]*epochBeacon{epoch: beaconsFromBlocks},
	}
	tb.config.BeaconSyncNumBlocks = 5
	got := tb.findMostWeightedBeaconForEpoch(epoch)
	assert.Nil(t, got)
}

func TestTortoiseBeacon_findMostWeightedBeaconForEpoch_NoBeacon(t *testing.T) {
	t.Parallel()

	types.SetLayersPerEpoch(3)
	tb := &TortoiseBeacon{
		logger:            logtest.New(t).WithName("TortoiseBeacon"),
		config:            UnitTestConfig(),
		beacons:           make(map[types.EpochID]types.Hash32),
		beaconsFromBlocks: make(map[types.EpochID]map[string]*epochBeacon),
	}
	epoch := types.EpochID(3)
	got := tb.findMostWeightedBeaconForEpoch(epoch)
	assert.Nil(t, got)
}

func TestTortoiseBeacon_getProposalChannel(t *testing.T) {
	t.Parallel()

	currentEpoch := types.EpochID(10)

	tt := []struct {
		name            string
		epoch           types.EpochID
		proposalEndTime time.Time
		makeNextChFull  bool
		expected        bool
	}{
		{
			name:     "old epoch",
			epoch:    currentEpoch - 1,
			expected: false,
		},
		{
			name:     "on time",
			epoch:    currentEpoch,
			expected: true,
		},
		{
			name:            "proposal phase ended",
			epoch:           currentEpoch,
			proposalEndTime: time.Now(),
			expected:        false,
		},
		{
			name:     "accept next epoch",
			epoch:    currentEpoch + 1,
			expected: true,
		},
		{
			name:           "next epoch full",
			epoch:          currentEpoch + 1,
			makeNextChFull: true,
			expected:       true,
		},
		{
			name:     "no future epoch beyond next",
			epoch:    currentEpoch + 2,
			expected: false,
		},
	}

	for i, tc := range tt {
		tc := tc
		t.Run(tc.name, func(t *testing.T) {
			// don't run these tests in parallel. somehow all cases end up using the same TortoiseBeacon instance
			// t.Parallel()
			tb := TortoiseBeacon{
				logger:                    logtest.New(t).WithName(fmt.Sprintf("TortoiseBeacon-%v", i)),
				proposalChans:             make(map[types.EpochID]chan *proposalMessageWithReceiptData),
				epochInProgress:           currentEpoch,
				proposalPhaseFinishedTime: tc.proposalEndTime,
			}

			if tc.makeNextChFull {
				ctrl := gomock.NewController(t)
				tb.mu.Lock()
				nextCh := tb.getOrCreateProposalChannel(currentEpoch + 1)
				for i := 0; i < proposalChanCapacity; i++ {
					mockGossip := p2pMocks.NewMockGossipMessage(ctrl)
					if i == 0 {
						mockGossip.EXPECT().Sender().Return(p2pcrypto.NewRandomPubkey()).Times(1)
					}
					nextCh <- &proposalMessageWithReceiptData{
						gossip:  mockGossip,
						message: ProposalMessage{},
					}
				}
				tb.mu.Unlock()
			}

			ch := tb.getProposalChannel(context.TODO(), tc.epoch)
			if tc.expected {
				assert.NotNil(t, ch)
			} else {
				assert.Nil(t, ch)
			}
		})
	}
}

func TestTortoiseBeacon_votingThreshold(t *testing.T) {
	t.Parallel()

	r := require.New(t)

	tt := []struct {
		name      string
		theta     *big.Rat
		weight    uint64
		threshold *big.Int
	}{
		{
			name:      "Case 1",
			theta:     big.NewRat(1, 2),
			weight:    10,
			threshold: big.NewInt(5),
		},
		{
			name:      "Case 2",
			theta:     big.NewRat(3, 10),
			weight:    10,
			threshold: big.NewInt(3),
		},
		{
			name:      "Case 3",
			theta:     big.NewRat(1, 25000),
			weight:    31744,
			threshold: big.NewInt(1),
		},
	}

	for _, tc := range tt {
		tc := tc
		t.Run(tc.name, func(t *testing.T) {
			t.Parallel()

			tb := TortoiseBeacon{
<<<<<<< HEAD
				Log:    logtest.New(t).WithName("TortoiseBeacon"),
				config: Config{},
				theta:  new(big.Float).SetRat(tc.theta),
=======
				logger: logtest.New(t).WithName("TortoiseBeacon"),
				config: Config{
					Theta: tc.theta,
				},
>>>>>>> 0e4a8e47
			}

			threshold := tb.votingThreshold(tc.weight)
			r.EqualValues(tc.threshold, threshold)
		})
	}
}

func TestTortoiseBeacon_atxThresholdFraction(t *testing.T) {
	t.Parallel()

	r := require.New(t)

	theta1, ok := new(big.Float).SetString("0.5")
	r.True(ok)

	theta2, ok := new(big.Float).SetString("0.0")
	r.True(ok)

	tt := []struct {
		name      string
		kappa     uint64
		q         *big.Rat
		w         uint64
		threshold *big.Float
	}{
		{
			name:      "with epoch weight",
			kappa:     40,
			q:         big.NewRat(1, 3),
			w:         60,
			threshold: theta1,
		},
		{
			name:      "zero epoch weight",
			kappa:     40,
			q:         big.NewRat(1, 3),
			w:         0,
			threshold: theta2,
		},
	}

	for _, tc := range tt {
		tc := tc
		t.Run(tc.name, func(t *testing.T) {
			t.Parallel()

			threshold := atxThresholdFraction(tc.kappa, tc.q, tc.w)
			r.Equal(tc.threshold.String(), threshold.String())
		})
	}
}

func TestTortoiseBeacon_atxThreshold(t *testing.T) {
	t.Parallel()

	r := require.New(t)
	tt := []struct {
		name      string
		kappa     uint64
		q         *big.Rat
		w         uint64
		threshold string
	}{
		{
			name:      "Case 1",
			kappa:     40,
			q:         big.NewRat(1, 3),
			w:         60,
			threshold: "0x80000000000000000000000000000000000000000000000000000000000000000000000000000000000000000000000000000000000000000000000000000000",
		},
		{
			name:      "Case 2",
			kappa:     400000,
			q:         big.NewRat(1, 3),
			w:         31744,
			threshold: "0xffffddbb63fcd30f0000000000000000000000000000000000000000000000000000000000000000000000000000000000000000000000000000000000000000",
		},
		{
			name:      "Case 3",
			kappa:     40,
			q:         new(big.Rat).SetFloat64(0.33),
			w:         60,
			threshold: "0x7f8ece00fe541f9f0000000000000000000000000000000000000000000000000000000000000000000000000000000000000000000000000000000000000000",
		},
	}

	for _, tc := range tt {
		tc := tc
		t.Run(tc.name, func(t *testing.T) {
			t.Parallel()

			threshold := atxThreshold(tc.kappa, tc.q, tc.w)
			r.EqualValues(tc.threshold, fmt.Sprintf("%#x", threshold))
		})
	}
}

func TestTortoiseBeacon_proposalPassesEligibilityThreshold(t *testing.T) {
	t.Parallel()

	r := require.New(t)
	tt := []struct {
		name     string
		kappa    uint64
		q        *big.Rat
		w        uint64
		proposal []byte
		passes   bool
	}{
		{
			name:     "Case 1",
			kappa:    400000,
			q:        big.NewRat(1, 3),
			w:        31744,
			proposal: util.Hex2Bytes("cee191e87d83dc4fbd5e2d40679accf68237b1f09f73f16db5b05ae74b522def9d2ffee56eeb02070277be99a80666ffef9fd4514a51dc37419dd30a791e0f05"),
			passes:   true,
		},
	}

	for _, tc := range tt {
		tc := tc
		t.Run(tc.name, func(t *testing.T) {
			t.Parallel()

			checker := createProposalChecker(tc.kappa, tc.q, tc.w, logtest.New(t).WithName("proposal checker"))
			passes := checker.IsProposalEligible(tc.proposal)
			r.EqualValues(tc.passes, passes)
		})
	}
}

func TestTortoiseBeacon_buildProposal(t *testing.T) {
	t.Parallel()

	r := require.New(t)

	tt := []struct {
		name   string
		epoch  types.EpochID
		result string
	}{
		{
			name:   "Case 1",
			epoch:  0x12345678,
			result: string(util.Hex2Bytes("000000035442500012345678")),
		},
	}

	for _, tc := range tt {
		tc := tc
		t.Run(tc.name, func(t *testing.T) {
			t.Parallel()

			result := buildProposal(tc.epoch, logtest.New(t))
			r.Equal(tc.result, string(result))
		})
	}
}

func TestTortoiseBeacon_signMessage(t *testing.T) {
	t.Parallel()

	r := require.New(t)

	edSgn := signing.NewEdSigner()

	tt := []struct {
		name    string
		message interface{}
		result  []byte
	}{
		{
			name:    "Case 1",
			message: []byte{},
			result:  edSgn.Sign([]byte{0, 0, 0, 0}),
		},
		{
			name:    "Case 2",
			message: &struct{ Test int }{Test: 0x12345678},
			result:  edSgn.Sign([]byte{0x12, 0x34, 0x56, 0x78}),
		},
	}

	for _, tc := range tt {
		tc := tc
		t.Run(tc.name, func(t *testing.T) {
			t.Parallel()

			result := signMessage(edSgn, tc.message, logtest.New(t))
			r.Equal(string(tc.result), string(result))
		})
	}
}

func TestTortoiseBeacon_getSignedProposal(t *testing.T) {
	t.Parallel()

	r := require.New(t)

	edSgn := signing.NewEdSigner()
	edPubkey := edSgn.PublicKey()

	vrfSigner, _, err := signing.NewVRFSigner(edSgn.Sign(edPubkey.Bytes()))
	r.NoError(err)

	tt := []struct {
		name   string
		epoch  types.EpochID
		result []byte
	}{
		{
			name:   "Case 1",
			epoch:  1,
			result: vrfSigner.Sign(util.Hex2Bytes("000000035442500000000001")),
		},
		{
			name:   "Case 2",
			epoch:  2,
			result: vrfSigner.Sign(util.Hex2Bytes("000000035442500000000002")),
		},
	}

	for _, tc := range tt {
		tc := tc
		t.Run(tc.name, func(t *testing.T) {
			t.Parallel()

			result := buildSignedProposal(context.TODO(), vrfSigner, tc.epoch, logtest.New(t))
			r.Equal(string(tc.result), string(result))
		})
	}
}

func TestTortoiseBeacon_signAndExtractED(t *testing.T) {
	r := require.New(t)

	signer := signing.NewEdSigner()
	verifier := signing.NewEDVerifier()

	message := []byte{1, 2, 3, 4}

	signature := signer.Sign(message)
	extractedPK, err := verifier.Extract(message, signature)
	r.NoError(err)

	ok := verifier.Verify(extractedPK, message, signature)

	r.Equal(signer.PublicKey().String(), extractedPK.String())
	r.True(ok)
}

func TestTortoiseBeacon_signAndVerifyVRF(t *testing.T) {
	r := require.New(t)

	signer, _, err := signing.NewVRFSigner(bytes.Repeat([]byte{0x01}, 32))
	r.NoError(err)

	verifier := signing.VRFVerifier{}

	message := []byte{1, 2, 3, 4}

	signature := signer.Sign(message)
	ok := verifier.Verify(signer.PublicKey(), message, signature)
	r.True(ok)
}<|MERGE_RESOLUTION|>--- conflicted
+++ resolved
@@ -578,16 +578,9 @@
 			t.Parallel()
 
 			tb := TortoiseBeacon{
-<<<<<<< HEAD
-				Log:    logtest.New(t).WithName("TortoiseBeacon"),
+				logger: logtest.New(t).WithName("TortoiseBeacon"),
 				config: Config{},
 				theta:  new(big.Float).SetRat(tc.theta),
-=======
-				logger: logtest.New(t).WithName("TortoiseBeacon"),
-				config: Config{
-					Theta: tc.theta,
-				},
->>>>>>> 0e4a8e47
 			}
 
 			threshold := tb.votingThreshold(tc.weight)
