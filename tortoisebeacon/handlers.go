package tortoisebeacon

import (
	"context"
	"errors"
	"fmt"
	"math/big"
	"time"

	"github.com/spacemeshos/go-spacemesh/common/types"
	"github.com/spacemeshos/go-spacemesh/database"
	"github.com/spacemeshos/go-spacemesh/log"
	"github.com/spacemeshos/go-spacemesh/p2p/service"
	"github.com/spacemeshos/go-spacemesh/signing"
)

// TBProposalProtocol is a protocol for sending Tortoise Beacon proposal messages through Gossip.
const TBProposalProtocol = "TBProposalGossip"

// TBFirstVotingProtocol is a protocol for sending Tortoise Beacon first voting messages through Gossip.
const TBFirstVotingProtocol = "TBFirstVotingGossip"

// TBFollowingVotingProtocol is a protocol for sending Tortoise Beacon following voting messages through Gossip.
const TBFollowingVotingProtocol = "TBFollowingVotingGossip"

var (
	// ErrMalformedProposal is returned if proposal message is malformed.
	ErrMalformedProposal = errors.New("malformed proposal message")

	// ErrProposalDoesntPassThreshold is returned if proposal message doesn't pass threshold.
	ErrProposalDoesntPassThreshold = errors.New("proposal doesn't pass threshold")
	// ErrMalformedSignature is returned when signature is malformed.
	ErrMalformedSignature = errors.New("malformed signature")

	// ErrAlreadyVoted is returned when miner has already voted.
	ErrAlreadyVoted = errors.New("already voted")
)

// HandleSerializedProposalMessage defines method to handle Tortoise Beacon proposal Messages from gossip.
func (tb *TortoiseBeacon) HandleSerializedProposalMessage(ctx context.Context, data service.GossipMessage, sync service.Fetcher) {
	if tb.IsClosed() {
		return
	}

	receivedTime := time.Now()

	tb.Log.With().Debug("new proposal message", log.String("sender", data.Sender().String()))

	var message ProposalMessage
	if err := types.BytesToInterface(data.Bytes(), &message); err != nil {
		tb.Log.With().Error("received malformed proposal message", log.Err(err))

		return
	}

	currentEpoch := tb.currentEpoch()
	if message.EpochID < currentEpoch {
		tb.Log.With().Debug("received proposal message from previous epoch, ignoring",
			log.Uint64("message_epoch", uint64(message.EpochID)),
			log.Uint32("current_epoch", uint32(currentEpoch)))

		return
	}

	tb.proposalChansMu.Lock()
	ch := tb.getOrCreateProposalChannel(message.EpochID)
	tb.proposalChansMu.Unlock()

	proposalWithReceipt := &proposalMessageWithReceiptData{
		message:      message,
		gossip:       data,
		receivedTime: receivedTime,
	}

	select {
	case <-ctx.Done():
	case ch <- proposalWithReceipt:
	}
}

func (tb *TortoiseBeacon) handleProposalMessage(m ProposalMessage, receivedTime time.Time) error {
	currentEpoch := tb.currentEpoch()

	atxID, err := tb.verifyProposalMessage(m, currentEpoch)
	if errors.Is(err, ErrProposalDoesntPassThreshold) || errors.Is(err, database.ErrNotFound) {
		return nil
	}

	if err != nil {
		return err
	}

	if err := tb.classifyProposalMessage(m, atxID, currentEpoch, receivedTime); err != nil {
		return fmt.Errorf("classify proposal message: %w", err)
	}

	return nil
}

func (tb *TortoiseBeacon) classifyProposalMessage(m ProposalMessage, atxID types.ATXID, currentEpoch types.EpochID, receivedTime time.Time) error {
	atxHeader, err := tb.atxDB.GetAtxHeader(atxID)
	if err != nil {
		return fmt.Errorf("failed to get ATXID %v header: %w", atxID, err)
	}

	atxTimestamp, err := tb.atxDB.GetAtxTimestamp(atxID)
	if err != nil {
		return fmt.Errorf("failed to get ATXID %v timestamp: %w", atxID, err)
	}

	atxEpoch := atxHeader.PubLayerID.GetEpoch()
	nextEpochStart := tb.clock.LayerToTime((atxEpoch + 1).FirstLayer())

	// Each smesher partitions the valid proposals received in the previous epoch into three sets:
	// - Timely proposals: received up to δ after the end of the previous epoch.
	// - Delayed proposals: received between δ and 2δ after the end of the previous epoch.
	// - Late proposals: more than 2δ after the end of the previous epoch.
	// Note that honest users cannot disagree on timing by more than δ,
	// so if a proposal is timely for any honest user,
	// it cannot be late for any honest user (and vice versa).

	switch {
	case tb.isValidProposalMessage(currentEpoch, atxTimestamp, nextEpochStart, receivedTime):
		tb.Log.With().Debug("received valid proposal message",
			log.Uint32("epoch_id", uint32(currentEpoch)),
			log.String("message", m.String()),
			log.String("atx_timestamp", atxTimestamp.String()),
			log.String("next_epoch_start", nextEpochStart.String()),
			log.String("received_time", receivedTime.String()),
			log.Duration("grace_period", tb.config.GracePeriodDuration))

		tb.incomingProposals.valid = append(tb.incomingProposals.valid, m.VRFSignature)

	case tb.isPotentiallyValidProposalMessage(currentEpoch, atxTimestamp, nextEpochStart, receivedTime):
		tb.Log.With().Debug("received potentially valid proposal message",
			log.Uint32("epoch_id", uint32(currentEpoch)),
			log.String("message", m.String()),
			log.String("atx_timestamp", atxTimestamp.String()),
			log.String("next_epoch_start", nextEpochStart.String()),
			log.String("received_time", receivedTime.String()),
			log.Duration("grace_period", tb.config.GracePeriodDuration))

		tb.incomingProposals.potentiallyValid = append(tb.incomingProposals.potentiallyValid, m.VRFSignature)

	default:
		tb.Log.With().Warning("received invalid proposal message",
			log.Uint32("epoch_id", uint32(currentEpoch)),
			log.String("atx_timestamp", atxTimestamp.String()),
			log.String("next_epoch_start", nextEpochStart.String()),
			log.String("received_time", receivedTime.String()),
			log.Duration("grace_period", tb.config.GracePeriodDuration))
	}

	return nil
}

func (tb *TortoiseBeacon) verifyProposalMessage(m ProposalMessage, currentEpoch types.EpochID) (types.ATXID, error) {
	currentEpochProposal, err := tb.buildProposal(currentEpoch)
	if err != nil {
		return types.ATXID{}, fmt.Errorf("calculate proposal: %w", err)
	}

	atxID, err := tb.atxDB.GetNodeAtxIDForEpoch(m.NodeID, currentEpoch-1)
	if errors.Is(err, database.ErrNotFound) {
		tb.Log.With().Warning("Miner has no ATXs in the previous epoch",
			log.String("miner_id", m.NodeID.ShortString()))

		return types.ATXID{}, database.ErrNotFound
	}

	if err != nil {
		return types.ATXID{}, fmt.Errorf("get node ATXID for epoch (miner ID %v): %w", m.NodeID.ShortString(), err)
	}

	vrfPK := signing.NewPublicKey(m.NodeID.VRFPublicKey)
	if !tb.vrfVerifier.Verify(vrfPK, currentEpochProposal, m.VRFSignature) {
		// TODO(nkryuchkov): attach telemetry
<<<<<<< HEAD
		tb.Log.With().Warning("received malformed proposal message: vrf is not verified",
			log.String("sender", minerPK.ShortString()))
=======
		tb.Log.With().Warning("Received malformed proposal message: VRF is not verified",
			log.String("sender", m.NodeID.ShortString()))
>>>>>>> 8713b29d

		// TODO(nkryuchkov): add a test for this case
		return types.ATXID{}, ErrMalformedProposal
	}

	epochWeight, _, err := tb.atxDB.GetEpochWeight(currentEpoch)
	if err != nil {
		return types.ATXID{}, fmt.Errorf("get epoch %v weight: %w", currentEpoch, err)
	}

	proposalShortString := types.BytesToHash(m.VRFSignature).ShortString()

	passes, err := tb.proposalPassesEligibilityThreshold(m.VRFSignature, epochWeight)
	if err != nil {
		// not a handling error
		tb.Log.With().Info("Miner's proposal doesn't pass threshold",
			log.String("miner_id", m.NodeID.ShortString()))

		return types.ATXID{}, fmt.Errorf("proposalPassesEligibilityThreshold: proposal=%v, weight=%v: %w",
			proposalShortString, epochWeight, err)
	}

	if !passes {
		tb.Log.With().Warning("rejected proposal message which doesn't pass threshold",
			log.String("proposal", proposalShortString))

		return types.ATXID{}, ErrProposalDoesntPassThreshold
	}

	return atxID, nil
}

func (tb *TortoiseBeacon) isPotentiallyValidProposalMessage(currentEpoch types.EpochID, atxTimestamp, nextEpochStart, receivedTimestamp time.Time) bool {
	delayedATX := atxTimestamp.Before(nextEpochStart.Add(tb.config.GracePeriodDuration))
	delayedProposal := tb.receivedBeforeProposalPhaseFinished(currentEpoch, receivedTimestamp.Add(-tb.config.GracePeriodDuration))

	return delayedATX && delayedProposal
}

func (tb *TortoiseBeacon) isValidProposalMessage(currentEpoch types.EpochID, atxTimestamp, nextEpochStart, receivedTimestamp time.Time) bool {
	timelyATX := atxTimestamp.Before(nextEpochStart)
	timelyProposal := tb.receivedBeforeProposalPhaseFinished(currentEpoch, receivedTimestamp)

	return timelyATX && timelyProposal
}

// HandleSerializedFirstVotingMessage defines method to handle Tortoise Beacon first voting Messages from gossip.
func (tb *TortoiseBeacon) HandleSerializedFirstVotingMessage(ctx context.Context, data service.GossipMessage, sync service.Fetcher) {
	if tb.IsClosed() {
		return
	}

	tb.Log.With().Debug("new voting message", log.String("sender", data.Sender().String()))

	var m FirstVotingMessage
	if err := types.BytesToInterface(data.Bytes(), &m); err != nil {
		tb.Log.With().Error("received invalid voting message",
			log.String("message", string(data.Bytes())),
			log.Err(err))

		return
	}

	if err := tb.handleFirstVotingMessage(m); err != nil {
		tb.Log.With().Error("failed to handle first voting message",
			log.Err(err))

		return
	}

	data.ReportValidation(ctx, TBFirstVotingProtocol)
}

func (tb *TortoiseBeacon) handleFirstVotingMessage(message FirstVotingMessage) error {
	currentEpoch := tb.currentEpoch()

	minerPK, atxID, err := tb.verifyFirstVotingMessage(message, currentEpoch)
	if errors.Is(err, database.ErrNotFound) || errors.Is(err, ErrMalformedSignature) || errors.Is(err, ErrAlreadyVoted) {
		return nil
	}

	if err != nil {
		return fmt.Errorf("verify first voting message: %w", err)
	}

	atx, err := tb.atxDB.GetAtxHeader(atxID)
	if err != nil {
		return fmt.Errorf("atx header: %w", err)
	}

	voteWeight := new(big.Int).SetUint64(atx.GetWeight())

	tb.Log.With().Debug("received first voting message, storing its votes",
		log.String("miner_id", minerPK.ShortString()),
		log.Uint32("epoch_id", uint32(currentEpoch)),
		log.Uint32("round_id", uint32(firstRound)))

	tb.storeFirstVotes(message, minerPK, voteWeight)

	return nil
}

func (tb *TortoiseBeacon) verifyFirstVotingMessage(message FirstVotingMessage, currentEpoch types.EpochID) (*signing.PublicKey, types.ATXID, error) {
	messageBytes, err := types.InterfaceToBytes(message.FirstVotingMessageBody)
	if err != nil {
		return nil, types.ATXID{}, fmt.Errorf("unmarshal first voting message: %w", err)
	}

	minerPK, err := tb.edVerifier.Extract(messageBytes, message.Signature)
	if err != nil {
		return nil, types.ATXID{}, fmt.Errorf("unable to recover ID from signature %x: %w", message.Signature, err)
	}

	// TODO(nkryuchkov): Ensure that epoch is the same.

	nodeID := types.NodeID{Key: minerPK.String()}
	atxID, err := tb.atxDB.GetNodeAtxIDForEpoch(nodeID, currentEpoch-1)
	if errors.Is(err, database.ErrNotFound) {
		tb.Log.With().Warning("miner has no atxs in the previous epoch",
			log.String("miner_id", minerPK.ShortString()))

		return nil, types.ATXID{}, database.ErrNotFound
	}

	if err != nil {
		return nil, types.ATXID{}, fmt.Errorf("get node ATXID for epoch (miner ID %v): %w", minerPK.ShortString(), err)
	}

	if !signing.Verify(minerPK, messageBytes, message.Signature) {
		tb.Log.With().Warning("received malformed first voting message, bad signature",
			log.String("miner_id", minerPK.ShortString()),
			log.Uint32("epoch_id", uint32(currentEpoch)))

		return nil, types.ATXID{}, ErrMalformedSignature
	}

	tb.consensusMu.Lock()
	defer tb.consensusMu.Unlock()

	if tb.hasVoted[firstRound] == nil {
		tb.hasVoted[firstRound] = make(map[string]struct{})
	}

	// TODO(nkryuchkov): consider having a separate table for an epoch with one bit in it if atx/miner is voted already
	if _, ok := tb.hasVoted[firstRound][string(minerPK.Bytes())]; ok {
		tb.Log.With().Warning("received malformed first voting message, "+
			"already received a voting message for this pk and round",
			log.String("miner_id", minerPK.ShortString()),
			log.Uint32("epoch_id", uint32(currentEpoch)),
			log.Uint32("round_id", uint32(firstRound)))

		// TODO(nkryuchkov): report this miner through gossip
		// TODO(nkryuchkov): store evidence, generate malfeasance proof: union of two whole voting messages
		// TODO(nkryuchkov): handle malfeasance proof: we have a blacklist, on receiving, add to blacklist
		// TODO(nkryuchkov): blacklist format: key is epoch when blacklisting started, value is link to proof (union of messages)
		// TODO(nkryuchkov): ban id forever globally across packages since this epoch
		// TODO(nkryuchkov): (not tortoise beacon) do the same for ATXs

		return nil, types.ATXID{}, ErrAlreadyVoted
	}

	return minerPK, atxID, nil
}

func (tb *TortoiseBeacon) storeFirstVotes(message FirstVotingMessage, minerPK *signing.PublicKey, voteWeight *big.Int) {
	tb.consensusMu.Lock()
	defer tb.consensusMu.Unlock()

	for _, vote := range message.ValidProposals {
		if _, ok := tb.votesMargin[string(vote)]; !ok {
			tb.votesMargin[string(vote)] = new(big.Int).Set(voteWeight)
		} else {
			tb.votesMargin[string(vote)].Add(tb.votesMargin[string(vote)], voteWeight)
		}
	}

	for _, vote := range message.PotentiallyValidProposals {
		if _, ok := tb.votesMargin[string(vote)]; !ok {
			tb.votesMargin[string(vote)] = new(big.Int).Neg(voteWeight)
		} else {
			tb.votesMargin[string(vote)].Sub(tb.votesMargin[string(vote)], voteWeight)
		}
	}

	tb.hasVoted[firstRound][string(minerPK.Bytes())] = struct{}{}

	// this is used for bit vector calculation
	// TODO(nkryuchkov): store sorted mixed valid+potentiallyValid
	tb.firstRoundIncomingVotes[string(minerPK.Bytes())] = proposals{
		valid:            message.ValidProposals,
		potentiallyValid: message.PotentiallyValidProposals,
	}
}

// HandleSerializedFollowingVotingMessage defines method to handle Tortoise Beacon following voting Messages from gossip.
func (tb *TortoiseBeacon) HandleSerializedFollowingVotingMessage(ctx context.Context, data service.GossipMessage, sync service.Fetcher) {
	if tb.IsClosed() {
		return
	}

	tb.Log.With().Debug("New voting message",
		log.String("sender", data.Sender().String()))

	var m FollowingVotingMessage
	if err := types.BytesToInterface(data.Bytes(), &m); err != nil {
		tb.Log.With().Error("Received invalid voting message",
			log.String("message", string(data.Bytes())),
			log.Err(err))

		return
	}

	if err := tb.handleFollowingVotingMessage(m); err != nil {
		tb.Log.With().Error("Failed to handle following voting message",
			log.Err(err))

		return
	}

	data.ReportValidation(ctx, TBFollowingVotingProtocol)
}

func (tb *TortoiseBeacon) handleFollowingVotingMessage(message FollowingVotingMessage) error {
	currentEpoch := tb.currentEpoch()
	messageRound := message.RoundID

	minerPK, atxID, err := tb.verifyFollowingVotingMessage(message, currentEpoch)
	if errors.Is(err, database.ErrNotFound) || errors.Is(err, ErrMalformedSignature) || errors.Is(err, ErrAlreadyVoted) {
		return nil
	}

	if err != nil {
		return fmt.Errorf("verify following voting message: %w", err)
	}

	atx, err := tb.atxDB.GetAtxHeader(atxID)
	if err != nil {
		return fmt.Errorf("atx header: %w", err)
	}

	voteWeight := new(big.Int).SetUint64(atx.GetWeight())

	tb.Log.With().Debug("received following voting message, counting its votes",
		log.String("miner_id", minerPK.ShortString()),
		log.Uint32("epoch_id", uint32(currentEpoch)),
		log.Uint32("round_id", uint32(messageRound)))

	tb.storeFollowingVotes(message, minerPK, voteWeight)

	return nil
}

func (tb *TortoiseBeacon) verifyFollowingVotingMessage(message FollowingVotingMessage, currentEpoch types.EpochID) (*signing.PublicKey, types.ATXID, error) {
	messageBytes, err := types.InterfaceToBytes(message.FollowingVotingMessageBody)
	if err != nil {
		return nil, types.ATXID{}, fmt.Errorf("unmarshal first voting message: %w", err)
	}

	minerPK, err := tb.edVerifier.Extract(messageBytes, message.Signature)
	if err != nil {
		return nil, types.ATXID{}, fmt.Errorf("unable to recover ID from signature %x: %w", message.Signature, err)
	}

	nodeID := types.NodeID{Key: minerPK.String()}
	atxID, err := tb.atxDB.GetNodeAtxIDForEpoch(nodeID, currentEpoch-1)
	if errors.Is(err, database.ErrNotFound) {
		tb.Log.With().Warning("miner has no ATXs in the previous epoch",
			log.String("miner_id", minerPK.ShortString()))

		return nil, types.ATXID{}, database.ErrNotFound
	}

	if err != nil {
		return nil, types.ATXID{}, fmt.Errorf("get node ATXID for epoch (miner ID %v): %w", minerPK.ShortString(), err)
	}

	if !signing.Verify(minerPK, messageBytes, message.Signature) {
		tb.Log.With().Warning("received malformed following voting message, bad signature",
			log.String("miner_id", minerPK.ShortString()),
			log.Uint32("epoch_id", uint32(currentEpoch)))

		return nil, types.ATXID{}, ErrMalformedSignature
	}

	tb.consensusMu.Lock()
	defer tb.consensusMu.Unlock()

	if tb.hasVoted[message.RoundID-firstRound] == nil {
		tb.hasVoted[message.RoundID-firstRound] = make(map[string]struct{})
	}

	if _, ok := tb.hasVoted[message.RoundID-firstRound][string(minerPK.Bytes())]; ok {
		tb.Log.With().Warning("received malformed following voting message, already received a voting message for these PK and round",
			log.String("miner_id", minerPK.ShortString()),
			log.Uint32("epoch_id", uint32(currentEpoch)),
			log.Uint32("round_id", uint32(message.RoundID-firstRound)))

		return nil, types.ATXID{}, ErrAlreadyVoted
	}

	return minerPK, atxID, nil
}

func (tb *TortoiseBeacon) storeFollowingVotes(message FollowingVotingMessage, minerPK *signing.PublicKey, voteWeight *big.Int) {
	tb.consensusMu.Lock()
	defer tb.consensusMu.Unlock()

	thisRoundVotes := tb.decodeVotes(message.VotesBitVector, tb.firstRoundIncomingVotes[string(minerPK.Bytes())])

	for vote := range thisRoundVotes.valid {
		if _, ok := tb.votesMargin[vote]; !ok {
			tb.votesMargin[vote] = new(big.Int).Set(voteWeight)
		} else {
			tb.votesMargin[vote].Add(tb.votesMargin[vote], voteWeight)
		}
	}

	for vote := range thisRoundVotes.invalid {
		if _, ok := tb.votesMargin[vote]; !ok {
			tb.votesMargin[vote] = new(big.Int).Neg(voteWeight)
		} else {
			tb.votesMargin[vote].Sub(tb.votesMargin[vote], voteWeight)
		}
	}

	tb.hasVoted[message.RoundID-firstRound][string(minerPK.Bytes())] = struct{}{}
}

func (tb *TortoiseBeacon) currentEpoch() types.EpochID {
	return tb.currentLayer().GetEpoch()
}

func (tb *TortoiseBeacon) currentLayer() types.LayerID {
	tb.layerMu.RLock()
	defer tb.layerMu.RUnlock()

	return tb.lastLayer
}<|MERGE_RESOLUTION|>--- conflicted
+++ resolved
@@ -175,13 +175,8 @@
 	vrfPK := signing.NewPublicKey(m.NodeID.VRFPublicKey)
 	if !tb.vrfVerifier.Verify(vrfPK, currentEpochProposal, m.VRFSignature) {
 		// TODO(nkryuchkov): attach telemetry
-<<<<<<< HEAD
 		tb.Log.With().Warning("received malformed proposal message: vrf is not verified",
-			log.String("sender", minerPK.ShortString()))
-=======
-		tb.Log.With().Warning("Received malformed proposal message: VRF is not verified",
 			log.String("sender", m.NodeID.ShortString()))
->>>>>>> 8713b29d
 
 		// TODO(nkryuchkov): add a test for this case
 		return types.ATXID{}, ErrMalformedProposal
