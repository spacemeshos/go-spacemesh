--- conflicted
+++ resolved
@@ -320,11 +320,7 @@
 	defer tb.consensusMu.Unlock()
 
 	if tb.hasVoted[firstRound] == nil {
-<<<<<<< HEAD
-		tb.hasVoted[firstRound] = make(map[nodePK]struct{})
-=======
 		tb.hasVoted[firstRound] = make(map[string]struct{})
->>>>>>> 8713b29d
 	}
 
 	// TODO(nkryuchkov): consider having a separate table for an epoch with one bit in it if atx/miner is voted already
@@ -471,11 +467,7 @@
 	defer tb.consensusMu.Unlock()
 
 	if tb.hasVoted[message.RoundID-firstRound] == nil {
-<<<<<<< HEAD
-		tb.hasVoted[message.RoundID-firstRound] = make(map[nodePK]struct{})
-=======
 		tb.hasVoted[message.RoundID-firstRound] = make(map[string]struct{})
->>>>>>> 8713b29d
 	}
 
 	if _, ok := tb.hasVoted[message.RoundID-firstRound][string(minerPK.Bytes())]; ok {
