--- conflicted
+++ resolved
@@ -125,9 +125,8 @@
 	atxEpoch := atxHeader.PubLayerID.GetEpoch()
 	nextEpochStart := tb.clock.LayerToTime((atxEpoch + 1).FirstLayer())
 
-<<<<<<< HEAD
 	signature := string(m.VRFSignature)
-=======
+
 	// Each smesher partitions the valid proposals received in the previous epoch into three sets:
 	// - Timely proposals: received up to δ after the end of the previous epoch.
 	// - Delayed proposals: received between δ and 2δ after the end of the previous epoch.
@@ -135,7 +134,6 @@
 	// Note that honest users cannot disagree on timing by more than δ,
 	// so if a proposal is timely for any honest user,
 	// it cannot be late for any honest user (and vice versa).
->>>>>>> 13811797
 
 	switch {
 	case tb.isValidProposalMessage(currentEpoch, atxTimestamp, nextEpochStart, receivedTime):
