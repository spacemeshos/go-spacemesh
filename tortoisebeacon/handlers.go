package tortoisebeacon

import (
	"context"
	"errors"
	"fmt"
	"time"

	"github.com/spacemeshos/go-spacemesh/common/types"
	"github.com/spacemeshos/go-spacemesh/common/util"
	"github.com/spacemeshos/go-spacemesh/log"
	"github.com/spacemeshos/go-spacemesh/p2p/service"
	"github.com/spacemeshos/go-spacemesh/signing"
)

// TBProposalProtocol is a protocol for sending Tortoise Beacon proposal messages through Gossip.
const TBProposalProtocol = "TBProposalGossip"

// TBFirstVotingProtocol is a protocol for sending Tortoise Beacon first voting messages through Gossip.
const TBFirstVotingProtocol = "TBFirstVotingGossip"

// TBFollowingVotingProtocol is a protocol for sending Tortoise Beacon following voting messages through Gossip.
const TBFollowingVotingProtocol = "TBFollowingVotingGossip"

var (
	// ErrMalformedProposal is returned if proposal message is malformed.
	ErrMalformedProposal = errors.New("malformed proposal message")
)

// HandleSerializedProposalMessage defines method to handle Tortoise Beacon proposal Messages from gossip.
func (tb *TortoiseBeacon) HandleSerializedProposalMessage(ctx context.Context, data service.GossipMessage, sync service.Fetcher) {
	tb.Log.With().Info("New proposal message",
		log.String("from", data.Sender().String()))

	var m ProposalMessage
	if err := types.BytesToInterface(data.Bytes(), &m); err != nil {
		tb.Log.With().Error("Received malformed proposal message",
			log.String("message", string(data.Bytes())),
			log.Err(err))

		return
	}

	if err := tb.handleProposalMessage(ctx, m); err != nil {
		tb.Log.With().Error("Failed to handle proposal message",
			log.String("sender", data.Sender().String()),
			log.String("message", m.String()),
			log.Err(err))

		return
	}

	data.ReportValidation(ctx, TBProposalProtocol)
}

func (tb *TortoiseBeacon) handleProposalMessage(ctx context.Context, m ProposalMessage) error {
	receivedTimestamp := time.Now()
	currentEpoch := tb.currentEpoch()

	atxID, err := tb.atxDB.GetNodeAtxIDForEpoch(m.MinerID, currentEpoch-1)
	if err != nil {
		tb.Log.With().Warning("Miner has no ATXs in the previous epoch")
		return nil
	}

	currentEpochProposal, err := tb.buildProposal(currentEpoch)
	if err != nil {
		return fmt.Errorf("calculate proposal: %w", err)
	}

	sender := m.MinerID.VRFPublicKey // hash of a miner PK
	ok := tb.vrfVerifier(sender, currentEpochProposal, m.VRFSignature)
	if !ok {
		// TODO(nkryuchkov): attach telemetry
		tb.Log.With().Warning("Received malformed proposal message: VRF is not verified",
<<<<<<< HEAD
			log.String("sender", m.MinerID.Key),
			log.Uint64("current_epoch", uint64(currentEpoch)),
			log.Uint64("message_epoch", uint64(m.EpochID)))
		return nil
=======
			log.String("sender", m.MinerID.String()),
			log.String("sender_short", m.MinerID.ShortString()))

		// TODO(nkryuchkov): add a test for this case
		return ErrMalformedProposal
>>>>>>> 50268fc6
	}

	epochWeight, _, err := tb.atxDB.GetEpochWeight(currentEpoch)
	if err != nil {
		return fmt.Errorf("get epoch weight: %w", err)
	}

	passes, err := tb.proposalPassesEligibilityThreshold(m.VRFSignature, epochWeight)
	if err != nil {
		return fmt.Errorf("proposalPassesEligibilityThreshold: %w", err)
	}

	if !passes {
		tb.Log.With().Warning("Rejected proposal message which doesn't pass threshold")
		return nil
	}

	atxHeader, err := tb.atxDB.GetAtxHeader(atxID)
	if err != nil {
		return err
	}

	atxTimestamp, err := tb.atxDB.GetAtxTimestamp(atxID)
	if err != nil {
		return err
	}

	atxEpoch := atxHeader.PubLayerID.GetEpoch()
	nextEpochStart := tb.clock.LayerToTime((atxEpoch + 1).FirstLayer())

	switch {
	case tb.isValidProposalMessage(atxTimestamp, nextEpochStart, receivedTimestamp):
		tb.Log.With().Info("Received valid proposal message",
			log.Uint64("epoch_id", uint64(currentEpoch)),
			log.String("message", m.String()))

		tb.validProposalsMu.Lock()

		if _, ok := tb.validProposals[currentEpoch]; !ok {
			tb.validProposals[currentEpoch] = make(map[string]struct{})
		}

		tb.validProposals[currentEpoch][util.Bytes2Hex(m.VRFSignature)] = struct{}{}

		tb.validProposalsMu.Unlock()

	case tb.isPotentiallyValidProposalMessage(atxTimestamp, nextEpochStart, receivedTimestamp):
		tb.Log.With().Info("Received potentially valid proposal message",
			log.Uint64("epoch_id", uint64(currentEpoch)),
			log.String("message", m.String()))

		tb.potentiallyValidProposalsMu.Lock()

		if _, ok := tb.potentiallyValidProposals[currentEpoch]; !ok {
			tb.potentiallyValidProposals[currentEpoch] = make(map[string]struct{})
		}

		tb.potentiallyValidProposals[currentEpoch][util.Bytes2Hex(m.VRFSignature)] = struct{}{}

		tb.potentiallyValidProposalsMu.Unlock()

	default:
		tb.Log.With().Warning("Received invalid proposal message",
			log.Uint64("epoch_id", uint64(currentEpoch)),
			log.String("message", m.String()))
	}

	return nil
}

func (tb *TortoiseBeacon) isPotentiallyValidProposalMessage(atxTimestamp time.Time, nextEpochStart time.Time, receivedTimestamp time.Time) bool {
	delayedATX := atxTimestamp.Before(nextEpochStart.Add(tb.gracePeriodDuration))
	delayedProposal := tb.receivedBeforeProposalPhaseFinished(tb.currentEpoch(), receivedTimestamp.Add(-tb.gracePeriodDuration))

	return delayedATX && delayedProposal
}

func (tb *TortoiseBeacon) isValidProposalMessage(atxTimestamp time.Time, nextEpochStart time.Time, receivedTimestamp time.Time) bool {
	timelyATX := atxTimestamp.Before(nextEpochStart)
	timelyProposal := tb.receivedBeforeProposalPhaseFinished(tb.currentEpoch(), receivedTimestamp)

	return timelyATX && timelyProposal
}

// HandleSerializedFirstVotingMessage defines method to handle Tortoise Beacon first voting Messages from gossip.
func (tb *TortoiseBeacon) HandleSerializedFirstVotingMessage(ctx context.Context, data service.GossipMessage, sync service.Fetcher) {
	from := data.Sender()

	tb.Log.With().Info("New voting message",
		log.String("from", from.String()))

	var m FirstVotingMessage
	if err := types.BytesToInterface(data.Bytes(), &m); err != nil {
		tb.Log.With().Error("Received invalid voting message",
			log.String("message", string(data.Bytes())),
			log.Err(err))

		return
	}

	if err := tb.handleFirstVotingMessage(ctx, m); err != nil {
		tb.Log.With().Error("Failed to handle voting message",
			log.Err(err))

		return
	}

	data.ReportValidation(ctx, TBFirstVotingProtocol)
}

// HandleSerializedFollowingVotingMessage defines method to handle Tortoise Beacon following voting Messages from gossip.
func (tb *TortoiseBeacon) HandleSerializedFollowingVotingMessage(ctx context.Context, data service.GossipMessage, sync service.Fetcher) {
	from := data.Sender()

	tb.Log.With().Info("New voting message",
		log.String("from", from.String()))

	var m FollowingVotingMessage
	if err := types.BytesToInterface(data.Bytes(), &m); err != nil {
		tb.Log.With().Error("Received invalid voting message",
			log.String("message", string(data.Bytes())),
			log.Err(err))

		return
	}

	if err := tb.handleFollowingVotingMessage(ctx, m); err != nil {
		tb.Log.With().Error("Failed to handle voting message",
			log.Err(err))

		return
	}

	data.ReportValidation(ctx, TBFollowingVotingProtocol)
}

func (tb *TortoiseBeacon) handleFirstVotingMessage(ctx context.Context, message FirstVotingMessage) error {
	currentEpoch := tb.currentEpoch()
	from := message.MinerID

	_, err := tb.atxDB.GetNodeAtxIDForEpoch(from, currentEpoch-1)
	if err != nil {
		tb.Log.With().Warning("Miner has no ATXs in the previous epoch")
		return nil
	}

	ok, err := tb.verifyEligibilityProof(message.FirstVotingMessageBody, from, message.Signature)
	if err != nil {
		return err
	}
	if !ok {
		tb.Log.With().Warning("Received malformed first voting message, bad signature",
			log.String("from", from.Key),
			log.Uint64("epoch_id", uint64(currentEpoch)),
			log.String("signature", util.Bytes2Hex(message.Signature)))

		return nil
	}

	tb.Log.With().Info("Received first round voting message, counting it",
		log.String("message", message.String()))

	thisRound := epochRoundPair{
		EpochID: currentEpoch,
		Round:   firstRound,
	}

	tb.votesMu.Lock()
	defer tb.votesMu.Unlock()

	if _, ok := tb.incomingVotes[thisRound]; !ok {
		tb.incomingVotes[thisRound] = make(votesPerPK)
	}

	if _, ok := tb.firstRoundIncomingVotes[currentEpoch]; !ok {
		tb.firstRoundIncomingVotes[currentEpoch] = make(firstRoundVotesPerPK)
	}

	// TODO: no need to store each vote separately
	// have a separate table for an epoch with one bit in it if atx/miner is voted already
	if _, ok := tb.incomingVotes[thisRound][from.Key]; ok {
		tb.Log.With().Warning("Received malformed first voting message, already received a voting message for these PK and round",
			log.String("from", from.Key),
			log.Uint64("epoch_id", uint64(currentEpoch)),
			log.Uint64("round_id", uint64(firstRound)))

		// TODO: report this miner through gossip
		// TODO: store evidence, generate malfeasance proof: union of two whole voting messages
		// TODO: handle malfeasance proof: we have a blacklist, on receiving, add to blacklist
		// TODO: blacklist format: key is epoch when blacklisting started, value is link to proof (union of messages)
		// TODO: ban id forever globally across packages since this epoch
		// TODO: (not tortoise beacon) do the same for ATXs

		return nil
	}

	tb.Log.With().Info("Received first voting message, counting it",
		log.String("from", from.Key),
		log.Uint64("epoch_id", uint64(currentEpoch)),
		log.Uint64("round_id", uint64(firstRound)),
		log.String("message", message.String()))

	validVotesMap := make(hashSet)
	invalidVotesMap := make(hashSet)
	validVotesList := make([]proposal, 0)
	potentiallyValidVotesList := make([]proposal, 0)

	for _, vote := range message.ValidProposals {
		validVotesMap[util.Bytes2Hex(vote)] = struct{}{}
		validVotesList = append(validVotesList, util.Bytes2Hex(vote))
	}

	for _, vote := range message.PotentiallyValidProposals {
		invalidVotesMap[util.Bytes2Hex(vote)] = struct{}{}
		potentiallyValidVotesList = append(potentiallyValidVotesList, util.Bytes2Hex(vote))
	}

	tb.incomingVotes[thisRound][from.Key] = votesSetPair{
		ValidVotes:   validVotesMap,
		InvalidVotes: invalidVotesMap,
	}

	// this is used for bit vector calculation
	// TODO: store sorted mixed valid+potentiallyValid
	//
	tb.firstRoundIncomingVotes[currentEpoch][from.Key] = firstRoundVotes{
		ValidVotes:            validVotesList,
		PotentiallyValidVotes: potentiallyValidVotesList,
	}

	return nil
}

func (tb *TortoiseBeacon) handleFollowingVotingMessage(ctx context.Context, message FollowingVotingMessage) error {
	//currentEpoch := tb.currentEpoch()
	currentEpoch := message.EpochID
	messageRound := message.RoundID
	from := message.MinerID

	_, err := tb.atxDB.GetNodeAtxIDForEpoch(from, currentEpoch-1)
	if err != nil {
		tb.Log.With().Warning("Miner has no ATXs in the previous epoch")
		return nil
	}

	// Ensure that epoch is the same.
	ok, err := tb.verifyEligibilityProof(message.FollowingVotingMessageBody, from, message.Signature)
	if err != nil {
		return err
	}
	if !ok {
		tb.Log.With().Warning("Received malformed following voting message, bad signature",
			log.String("from", from.Key),
			log.Uint64("epoch_id", uint64(currentEpoch)),
			//log.String("expected_message", util.Bytes2Hex(currentEpochProposal)),
			log.String("signature", util.Bytes2Hex(message.Signature)))

		return nil
	}

	thisRound := epochRoundPair{
		EpochID: currentEpoch,
		Round:   messageRound,
	}

	tb.votesMu.Lock()
	defer tb.votesMu.Unlock()

	if _, ok := tb.incomingVotes[thisRound]; !ok {
		tb.incomingVotes[thisRound] = make(votesPerPK)
	}

	if _, ok := tb.incomingVotes[thisRound][from.Key]; ok {
		tb.Log.With().Warning("Received malformed following voting message, already received a voting message for these PK and round",
			log.String("from", from.Key),
			log.Uint64("epoch_id", uint64(currentEpoch)),
			log.Uint64("round_id", uint64(messageRound)))

		return nil
	}

	tb.Log.With().Info("Received following voting message, counting it",
		log.String("from", from.Key),
		log.Uint64("epoch_id", uint64(currentEpoch)),
		log.Uint64("round_id", uint64(messageRound)),
		log.String("message", message.String()))

	firstRoundIncomingVotes := tb.firstRoundIncomingVotes[currentEpoch][from.Key]
	tb.incomingVotes[thisRound][from.Key] = tb.decodeVotes(message.VotesBitVector, firstRoundIncomingVotes)

	return nil
}

func (tb *TortoiseBeacon) verifyEligibilityProof(message interface{}, from types.NodeID, signature []byte) (bool, error) {
	messageBytes, err := types.InterfaceToBytes(message)
	if err != nil {
		return false, err
	}

	// TODO: Ensure that epoch is the same.

	ok := signing.Verify(signing.NewPublicKey(util.Hex2Bytes(from.Key)), messageBytes, signature)
	return ok, nil
}

func (tb *TortoiseBeacon) currentEpoch() types.EpochID {
	return tb.currentLayer().GetEpoch()
}

func (tb *TortoiseBeacon) currentLayer() types.LayerID {
	tb.layerMu.RLock()
	defer tb.layerMu.RUnlock()

	return tb.lastLayer
}<|MERGE_RESOLUTION|>--- conflicted
+++ resolved
@@ -73,18 +73,12 @@
 	if !ok {
 		// TODO(nkryuchkov): attach telemetry
 		tb.Log.With().Warning("Received malformed proposal message: VRF is not verified",
-<<<<<<< HEAD
 			log.String("sender", m.MinerID.Key),
 			log.Uint64("current_epoch", uint64(currentEpoch)),
 			log.Uint64("message_epoch", uint64(m.EpochID)))
-		return nil
-=======
-			log.String("sender", m.MinerID.String()),
-			log.String("sender_short", m.MinerID.ShortString()))
 
 		// TODO(nkryuchkov): add a test for this case
 		return ErrMalformedProposal
->>>>>>> 50268fc6
 	}
 
 	epochWeight, _, err := tb.atxDB.GetEpochWeight(currentEpoch)
