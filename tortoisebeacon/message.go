package tortoisebeacon

import (
	"encoding/json"
	"time"

	"github.com/spacemeshos/go-spacemesh/common/types"
	"github.com/spacemeshos/go-spacemesh/p2p/service"
)

// ProposalMessage is a message type which is used when sending proposals.
type ProposalMessage struct {
	EpochID      types.EpochID
<<<<<<< HEAD
	MinerPK      []byte `ssz-max:"256"`
	VRFSignature []byte `ssz-max:"256"`
=======
	NodeID       types.NodeID
	VRFSignature []byte
>>>>>>> e803e533
}

// String returns a string form of ProposalMessage.
func (p ProposalMessage) String() string {
	bytes, err := json.Marshal(p)
	if err != nil {
		panic(err)
	}

	return string(bytes)
}

type proposalMessageWithReceiptData struct {
	message      ProposalMessage
	gossip       service.GossipMessage
	receivedTime time.Time
}

// FirstVotingMessageBody is FirstVotingMessage without a signature.
type FirstVotingMessageBody struct {
	ValidProposals            [][]byte `ssz-size:"?,?" ssz-max:"4096,4096"`
	PotentiallyValidProposals [][]byte `ssz-size:"?,?" ssz-max:"4096,4096"`
}

// FirstVotingMessage is a message type which is used when sending first voting messages.
type FirstVotingMessage struct {
	FirstVotingMessageBody
	Signature []byte `ssz-max:"256"`
}

// String returns a string form of FirstVotingMessage.
func (v FirstVotingMessage) String() string {
	bytes, err := json.Marshal(v)
	if err != nil {
		panic(err)
	}

	return string(bytes)
}

// FollowingVotingMessageBody is FollowingVotingMessage without a signature.
type FollowingVotingMessageBody struct {
	MinerID        types.NodeID
	RoundID        types.RoundID
	VotesBitVector []uint64 `ssz-max:"4096"`
}

// FollowingVotingMessage is a message type which is used when sending following voting messages.
type FollowingVotingMessage struct {
	FollowingVotingMessageBody
	Signature []byte `ssz-max:"256"`
}

// String returns a string form of FollowingVotingMessage.
func (v FollowingVotingMessage) String() string {
	bytes, err := json.Marshal(v)
	if err != nil {
		panic(err)
	}

	return string(bytes)
}

type vrfMessage struct {
	Prefix string `ssz-max:"64"`
	Epoch  uint32
}<|MERGE_RESOLUTION|>--- conflicted
+++ resolved
@@ -11,13 +11,8 @@
 // ProposalMessage is a message type which is used when sending proposals.
 type ProposalMessage struct {
 	EpochID      types.EpochID
-<<<<<<< HEAD
-	MinerPK      []byte `ssz-max:"256"`
+	NodeID       types.NodeID
 	VRFSignature []byte `ssz-max:"256"`
-=======
-	NodeID       types.NodeID
-	VRFSignature []byte
->>>>>>> e803e533
 }
 
 // String returns a string form of ProposalMessage.
