--- conflicted
+++ resolved
@@ -72,19 +72,12 @@
 				config: Config{
 					RoundsNumber: rounds,
 				},
-<<<<<<< HEAD
-				theta:     new(big.Float).SetRat(big.NewRat(1, 1)),
-				lastLayer: types.NewLayerID(epoch),
-				Log:       logtest.New(t).WithName("TortoiseBeacon"),
-				beacons:   make(map[types.EpochID]types.Hash32),
-				atxDB:     mockDB,
-=======
+				theta:           new(big.Float).SetRat(big.NewRat(1, 1)),
 				epochInProgress: epoch,
 				logger:          logtest.New(t).WithName("TortoiseBeacon"),
 				beacons:         make(map[types.EpochID]types.Hash32),
 				atxDB:           mockDB,
 				db:              database.NewMemDatabase(),
->>>>>>> 0e4a8e47
 			}
 
 			tb.initGenesisBeacons()
