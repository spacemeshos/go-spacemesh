--- conflicted
+++ resolved
@@ -17,62 +17,7 @@
 		log.Uint32("round_id", uint32(round)),
 		log.String("votesMargin", fmt.Sprint(tb.votesMargin)))
 
-<<<<<<< HEAD
-	tb.validProposalsMu.RLock()
-
-	for p := range tb.validProposals[epoch] {
-		valid = append(valid, p) // TODO(nkryuchkov): fix data race
-	}
-
-	tb.validProposalsMu.RUnlock()
-
-	tb.potentiallyValidProposalsMu.Lock()
-
-	for p := range tb.potentiallyValidProposals[epoch] {
-		potentiallyValid = append(potentiallyValid, p)
-	}
-
-	tb.potentiallyValidProposalsMu.Unlock()
-
-	tb.Log.With().Debug("Calculated votes from proposals",
-		log.Uint64("epoch_id", uint64(epoch)),
-		log.String("for", fmt.Sprint(valid)),
-		log.String("against", fmt.Sprint(potentiallyValid)))
-
-	votes := firstRoundVotes{
-		ValidVotes:            valid,
-		PotentiallyValidVotes: potentiallyValid,
-	}
-
-	// TODO: also send a bit vector
-	// TODO: initialize margin vector to initial votes
-	// TODO: use weight
-	tb.votesMu.Lock()
-	tb.firstRoundOutcomingVotes[epoch] = votes
-	tb.votesMu.Unlock()
-
-	return votes
-}
-
-func (tb *TortoiseBeacon) calcVotes(epoch types.EpochID, round types.RoundID) (votesSetPair, error) {
-	tb.votesMu.Lock()
-	defer tb.votesMu.Unlock()
-
-	// TODO: initialize votes margin when we create a proposal list
-	votesMargin, err := tb.firstRoundVotes(epoch)
-	if err != nil {
-		return votesSetPair{}, fmt.Errorf("calc first round votes: %w", err)
-	}
-
-	tb.Log.With().Debug("Calculated first round votes",
-		log.Uint64("epoch_id", uint64(epoch)),
-		log.Uint64("round_id", uint64(round)),
-		log.String("votesMargin", fmt.Sprint(votesMargin)))
-
-	ownFirstRoundVotes, err := tb.calcOwnFirstRoundVotes(epoch, votesMargin)
-=======
 	ownCurrentRoundVotes, err := tb.calcOwnCurrentRoundVotes(epoch, coinFlip)
->>>>>>> 4ed4fc6a
 	if err != nil {
 		return allVotes{}, fmt.Errorf("calc own current round votes: %w", err)
 	}
