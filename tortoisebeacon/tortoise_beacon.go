--- conflicted
+++ resolved
@@ -763,19 +763,8 @@
 	return nil
 }
 
-<<<<<<< HEAD
 func (tb *TortoiseBeacon) voteWeight(pk nodeID, epochID types.EpochID) (*big.Int, error) {
-	// TODO(nkryuchkov): enable
-	enabled := false
-	if !enabled {
-		return big.NewInt(1), nil
-	}
-
-	nodeID := types.NodeID{
-=======
-func (tb *TortoiseBeacon) voteWeight(pk nodeID, epochID types.EpochID) (uint64, error) {
 	id := types.NodeID{
->>>>>>> 097b1605
 		Key:          pk,
 		VRFPublicKey: nil,
 	}
