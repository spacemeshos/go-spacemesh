--- conflicted
+++ resolved
@@ -116,31 +116,6 @@
 
 // TortoiseBeacon represents Tortoise Beacon.
 type TortoiseBeacon struct {
-<<<<<<< HEAD
-	closed uint64
-	tg     *taskgroup.Group
-	cancel context.CancelFunc
-
-	log.Log
-
-	config        Config
-	layerDuration time.Duration
-	nodeID        types.NodeID
-	theta         *big.Float
-
-	sync             SyncState
-	net              broadcaster
-	atxDB            activationDB
-	tortoiseBeaconDB tortoiseBeaconDB
-	edSigner         signing.Signer
-	edVerifier       signing.VerifyExtractor
-	vrfSigner        signing.Signer
-	vrfVerifier      signing.Verifier
-	weakCoin         coin
-
-	seenEpochsMu sync.Mutex
-	seenEpochs   map[types.EpochID]struct{}
-=======
 	running    uint64
 	inProtocol uint64
 	eg         errgroup.Group
@@ -158,7 +133,7 @@
 	vrfSigner   signing.Signer
 	vrfVerifier signing.Verifier
 	weakCoin    coin
->>>>>>> 0e4a8e47
+	theta       *big.Float
 
 	clock       layerClock
 	layerTicker chan types.LayerID
@@ -793,9 +768,6 @@
 	// TODO(nkryuchkov): initialize margin vector to initial votes
 	// TODO(nkryuchkov): use weight
 
-	tb.consensusMu.RLock()
-	defer tb.consensusMu.RUnlock()
-
 	return tb.sendFirstRoundVote(ctx, epoch, tb.incomingProposals)
 }
 
