--- conflicted
+++ resolved
@@ -372,14 +372,9 @@
 	tb.seenEpochsMu.Unlock()
 
 	tb.Log.With().Debug("tortoise beacon got tick, waiting until other nodes have the same epoch",
-<<<<<<< HEAD
-		log.Uint64("layer", uint64(layer)),
-		log.Uint64("epoch_id", uint64(epoch)),
+		log.Uint32("layer", layer.Uint32()),
+		log.Uint32("epoch_id", uint32(epoch)),
 		log.String("wait_time", tb.waitAfterEpochStart.String()))
-=======
-		log.Uint32("layer", layer.Uint32()),
-		log.Uint32("epoch_id", uint32(epoch)))
->>>>>>> b8422b4b
 
 	epochStartTimer := time.NewTimer(tb.waitAfterEpochStart)
 
