package tortoisebeacon

import (
	"context"
	"errors"
	"fmt"
	"math/big"
	"sync"
	"sync/atomic"
	"time"

	"github.com/ALTree/bigfloat"
	"github.com/spacemeshos/go-spacemesh/common/types"
	"github.com/spacemeshos/go-spacemesh/database"
	"github.com/spacemeshos/go-spacemesh/log"
	"github.com/spacemeshos/go-spacemesh/p2p/service"
	"github.com/spacemeshos/go-spacemesh/signing"
	"github.com/spacemeshos/go-spacemesh/taskgroup"
	"github.com/spacemeshos/go-spacemesh/timesync"
	"github.com/spacemeshos/go-spacemesh/tortoisebeacon/weakcoin"
)

const (
	protoName            = "TORTOISE_BEACON_PROTOCOL"
	proposalPrefix       = "TBP"
	firstRound           = types.RoundID(0)
	genesisBeacon        = "0xaeebad4a796fcc2e15dc4c6061b45ed9b373f26adfc798ca7d2d8cc58182718e" // sha256("genesis")
	proposalChanCapacity = 1024
)

// Tortoise Beacon errors.
var (
	ErrBeaconNotCalculated = errors.New("beacon is not calculated for this epoch")
	ErrZeroEpochWeight     = errors.New("zero epoch weight provided")
	ErrZeroEpoch           = errors.New("zero epoch provided")
)

type broadcaster interface {
	Broadcast(ctx context.Context, channel string, data []byte) error
}

type tortoiseBeaconDB interface {
	GetTortoiseBeacon(epochID types.EpochID) (types.Hash32, error)
	SetTortoiseBeacon(epochID types.EpochID, beacon types.Hash32) error
}

//go:generate mockgen -package=mocks -destination=./mocks/mocks.go -source=./weak_coin.go coin

type coin interface {
	StartEpoch(types.EpochID, weakcoin.UnitAllowances)
	StartRound(context.Context, types.RoundID) error
	FinishRound()
	Get(types.EpochID, types.RoundID) bool
	FinishEpoch()
	HandleSerializedMessage(context.Context, service.GossipMessage, service.Fetcher)
}

type (
	nodeID    = string
	proposal  = string
	hashSet   = map[proposal]struct{}
	proposals = struct {
		ValidProposals            proposalList
		PotentiallyValidProposals proposalList
	}
	firstRoundVotesPerPK    = map[nodeID]proposals
	votesPerPK              = map[nodeID]votesSetPair
	firstRoundVotesPerEpoch = map[types.EpochID]firstRoundVotesPerPK
	votesPerRound           = map[types.EpochID]map[types.RoundID]votesPerPK
	ownVotes                = map[types.EpochID]map[types.RoundID]votesSetPair
	votesMarginMap          = map[proposal]int
	proposalsMap            = hashSet
)

type layerClock interface {
	Subscribe() timesync.LayerTimer
	Unsubscribe(timer timesync.LayerTimer)
	AwaitLayer(layerID types.LayerID) chan struct{}
	GetCurrentLayer() types.LayerID
	LayerToTime(id types.LayerID) time.Time
}

// New returns a new TortoiseBeacon.
func New(
	conf Config,
	minerID types.NodeID,
	layerDuration time.Duration,
	net broadcaster,
	atxDB activationDB,
	tortoiseBeaconDB tortoiseBeaconDB,
	edSigner signing.Signer,
	vrfVerifier signing.Verifier,
	vrfSigner signing.Signer,
	weakCoin coin,
	clock layerClock,
	logger log.Log,
) *TortoiseBeacon {
	return &TortoiseBeacon{
		Log:                             logger,
		config:                          conf,
		minerID:                         minerID,
		layerDuration:                   layerDuration,
		net:                             net,
		atxDB:                           atxDB,
		tortoiseBeaconDB:                tortoiseBeaconDB,
		edSigner:                        edSigner,
		vrfVerifier:                     vrfVerifier,
		vrfSigner:                       vrfSigner,
		weakCoin:                        weakCoin,
		clock:                           clock,
<<<<<<< HEAD
		q:                               q,
		gracePeriodDuration:             time.Duration(conf.GracePeriodDurationMs) * time.Millisecond,
		proposalDuration:                time.Duration(conf.ProposalDurationMs) * time.Millisecond,
		firstVotingRoundDuration:        time.Duration(conf.FirstVotingRoundDurationMs) * time.Millisecond,
		votingRoundDuration:             time.Duration(conf.VotingRoundDurationMs) * time.Millisecond,
		weakCoinRoundDuration:           time.Duration(conf.WeakCoinRoundDurationMs) * time.Millisecond,
		waitAfterEpochStart:             time.Duration(conf.WaitAfterEpochStart) * time.Millisecond,
=======
		validProposals:                  make(map[types.EpochID]hashSet),
		potentiallyValidProposals:       make(map[types.EpochID]hashSet),
>>>>>>> 13811797
		ownVotes:                        make(ownVotes),
		beacons:                         make(map[types.EpochID]types.Hash32),
		proposalPhaseFinishedTimestamps: make(map[types.EpochID]time.Time),
		incomingVotes:                   make(map[types.EpochID]map[types.RoundID]votesPerPK),
		firstRoundIncomingVotes:         make(map[types.EpochID]firstRoundVotesPerPK),
		seenEpochs:                      make(map[types.EpochID]struct{}),
		proposalChans:                   make(map[types.EpochID]chan *proposalMessageWithReceiptData),
	}
}

// TortoiseBeacon represents Tortoise Beacon.
type TortoiseBeacon struct {
	closed uint64
	tg     *taskgroup.Group
	cancel context.CancelFunc

	log.Log

	config        Config
	minerID       types.NodeID
	layerDuration time.Duration

	net              broadcaster
	atxDB            activationDB
	tortoiseBeaconDB tortoiseBeaconDB
	edSigner         signing.Signer
	vrfSigner        signing.Signer
	vrfVerifier      signing.Verifier
	weakCoin         coin

	seenEpochsMu sync.Mutex
	seenEpochs   map[types.EpochID]struct{}

<<<<<<< HEAD
	clock                    layerClock
	layerTicker              chan types.LayerID
	q                        *big.Rat
	gracePeriodDuration      time.Duration
	proposalDuration         time.Duration
	firstVotingRoundDuration time.Duration
	votingRoundDuration      time.Duration
	weakCoinRoundDuration    time.Duration
	waitAfterEpochStart      time.Duration

	votesMu                 sync.RWMutex
	firstRoundIncomingVotes firstRoundVotesPerEpoch // all rounds - votes (decoded votes)
=======
	clock       layerClock
	layerTicker chan types.LayerID
	layerMu     sync.RWMutex
	lastLayer   types.LayerID

	validProposalsMu sync.RWMutex
	validProposals   proposalsMap

	potentiallyValidProposalsMu sync.RWMutex
	potentiallyValidProposals   proposalsMap
>>>>>>> 13811797

	// TODO: have a mixed list of all sorted proposals
	// have one bit vector: valid proposals
	incomingProposals                 proposals     // all rounds - votes (decoded votes)
	incomingVotes                     votesPerRound // all rounds - votes (decoded votes)
	ownVotes                          ownVotes      // all rounds - own votes
	proposalPhaseFinishedTimestampsMu sync.RWMutex
	proposalPhaseFinishedTimestamps   map[types.EpochID]time.Time

	beaconsMu sync.RWMutex
	beacons   map[types.EpochID]types.Hash32

	proposalChansMu sync.Mutex
	proposalChans   map[types.EpochID]chan *proposalMessageWithReceiptData
}

// Start starts listening for layers and outputs.
func (tb *TortoiseBeacon) Start(ctx context.Context) error {
	if !atomic.CompareAndSwapUint64(&tb.closed, 0, 1) {
		tb.Log.Warning("attempt to start tortoise beacon more than once")
		return nil
	}
	tb.Log.Info("Starting %v with the following config: %+v", protoName, tb.config)

	ctx, cancel := context.WithCancel(ctx)
	tb.tg = taskgroup.New(taskgroup.WithContext(ctx))
	tb.cancel = cancel

	tb.initGenesisBeacons()
	tb.layerTicker = tb.clock.Subscribe()

	tb.tg.Go(func(ctx context.Context) error {
		tb.listenLayers(ctx)
		return ctx.Err()
	})

	return nil
}

// Close closes TortoiseBeacon.
func (tb *TortoiseBeacon) Close() {
	if !atomic.CompareAndSwapUint64(&tb.closed, 1, 0) {
		return
	}
	tb.Log.Info("Closing %v", protoName)
	tb.cancel()
	tb.tg.Wait()
	tb.clock.Unsubscribe(tb.layerTicker)
}

// IsClosed returns true if background workers are not running.
func (tb *TortoiseBeacon) IsClosed() bool {
	return atomic.LoadUint64(&tb.closed) == 0
}

// GetBeacon returns a Tortoise Beacon value as []byte for a certain epoch or an error if it doesn't exist.
// TODO(nkryuchkov): consider not using (using DB instead)
func (tb *TortoiseBeacon) GetBeacon(epochID types.EpochID) ([]byte, error) {
	if epochID == 0 {
		return nil, ErrZeroEpoch
	}

	if tb.tortoiseBeaconDB != nil {
		val, err := tb.tortoiseBeaconDB.GetTortoiseBeacon(epochID - 1)
		if err == nil {
			return val.Bytes(), nil
		}

		if !errors.Is(err, database.ErrNotFound) {
			tb.Log.Error("Failed to get tortoise beacon for epoch %v from DB: %v", epochID-1, err)

			return nil, fmt.Errorf("get beacon from DB: %w", err)
		}
	}

	if (epochID - 1).IsGenesis() {
		return types.HexToHash32(genesisBeacon).Bytes(), nil
	}

	tb.beaconsMu.RLock()
	defer tb.beaconsMu.RUnlock()

	beacon, ok := tb.beacons[epochID-1]
	if !ok {
		tb.Log.With().Error("Beacon is not calculated",
			log.Uint64("target_epoch", uint64(epochID)),
			log.Uint64("beacon_epoch", uint64(epochID-1)))

		return nil, ErrBeaconNotCalculated
	}

	return beacon.Bytes(), nil
}

func (tb *TortoiseBeacon) initGenesisBeacons() {
	closedCh := make(chan struct{})
	close(closedCh)

	for epoch := types.EpochID(0); epoch.IsGenesis(); epoch++ {
		genesis := types.HexToHash32(genesisBeacon)
		tb.beacons[epoch] = genesis

		if tb.tortoiseBeaconDB != nil {
			if err := tb.tortoiseBeaconDB.SetTortoiseBeacon(epoch, genesis); err != nil {
				tb.Log.With().Error("Failed to write tortoise beacon to DB",
					log.Uint64("epoch_id", uint64(epoch)),
					log.String("beacon", genesis.String()))
			}
		}
	}
}

func (tb *TortoiseBeacon) cleanupBeacons(epoch types.EpochID) {
	delete(tb.beacons, epoch)
}

func (tb *TortoiseBeacon) cleanupVotes(epoch types.EpochID) {
	tb.incomingProposals = proposals{}

	delete(tb.proposalPhaseFinishedTimestamps, epoch)
	delete(tb.incomingVotes, epoch)
	delete(tb.ownVotes, epoch)
	delete(tb.firstRoundIncomingVotes, epoch)
}

// listens to new layers.
func (tb *TortoiseBeacon) listenLayers(ctx context.Context) {
	tb.Log.With().Info("Starting listening layers")

	for {
		select {
		case <-ctx.Done():
			return
		case layer := <-tb.layerTicker:
			tb.Log.With().Info("Received tick", layer)
			tb.tg.Go(func(ctx context.Context) error {
				tb.handleLayer(ctx, layer)
				return nil
			})
		}
	}
}

// the logic that happens when a new layer arrives.
// this function triggers the start of new CPs.
func (tb *TortoiseBeacon) handleLayer(ctx context.Context, layer types.LayerID) {
	tb.layerMu.Lock()
	if layer.After(tb.lastLayer) {
		tb.Log.With().Debug("Updating layer",
			log.Uint32("old_value", tb.lastLayer.Uint32()),
			log.Uint32("new_value", layer.Uint32()))

		tb.lastLayer = layer
	}

	tb.layerMu.Unlock()

	epoch := layer.GetEpoch()

	if !layer.FirstInEpoch() {
		tb.Log.With().Debug("skipping layer because it's not first in this epoch",
			log.Uint32("epoch_id", uint32(epoch)),
			log.Uint32("layer_id", layer.Uint32()))

		return
	}

	tb.Log.With().Info("Layer is first in epoch, proceeding",
		log.Uint32("layer", layer.Uint32()))

	tb.seenEpochsMu.Lock()
	if _, ok := tb.seenEpochs[epoch]; ok {
		tb.Log.With().Error("already seen this epoch",
			log.Uint32("epoch_id", uint32(epoch)),
			log.Uint32("layer_id", layer.Uint32()))

		tb.seenEpochsMu.Unlock()

		return
	}

	tb.seenEpochs[epoch] = struct{}{}
	tb.seenEpochsMu.Unlock()

	tb.Log.With().Debug("tortoise beacon got tick, waiting until other nodes have the same epoch",
		log.Uint32("layer", layer.Uint32()),
		log.Uint32("epoch_id", uint32(epoch)),
		log.String("wait_time", tb.config.WaitAfterEpochStart.String()))

	epochStartTimer := time.NewTimer(tb.config.WaitAfterEpochStart)
	defer epochStartTimer.Stop()
	select {
	case <-ctx.Done():
	case <-epochStartTimer.C:
		tb.handleEpoch(ctx, epoch)
	}
}

func (tb *TortoiseBeacon) handleEpoch(ctx context.Context, epoch types.EpochID) {
	// TODO: check when epoch started, adjust waiting time for this timestamp
	if epoch.IsGenesis() {
		tb.Log.With().Debug("not starting tortoise beacon since we are in genesis epoch",
			log.Uint64("epoch_id", uint64(epoch)))

		return
	}

	tb.Log.With().Info("Handling epoch",
		log.Uint64("epoch_id", uint64(epoch)))

	tb.proposalChansMu.Lock()
	if epoch > 0 {
		// close channel for previous epoch
		tb.closeProposalChannel(epoch - 1)
	}
	ch := tb.getOrCreateProposalChannel(epoch)
	tb.proposalChansMu.Unlock()

	tb.tg.Go(func(ctx context.Context) error {
		tb.readProposalMessagesLoop(ctx, ch)
		return nil
	})

	tb.runProposalPhase(ctx, epoch)
	lastRoundOwnVotes := tb.runConsensusPhase(ctx, epoch)

	// K rounds passed
	// After K rounds had passed, tally up votes for proposals using simple tortoise vote counting
	if err := tb.calcBeacon(ctx, epoch, lastRoundOwnVotes); err != nil {
		tb.Log.With().Error("Failed to calculate beacon",
			log.Uint64("epoch_id", uint64(epoch)),
			log.Err(err))
	}

	tb.Log.With().Debug("Finished handling epoch",
		log.Uint64("epoch_id", uint64(epoch)))
}

func (tb *TortoiseBeacon) readProposalMessagesLoop(ctx context.Context, ch chan *proposalMessageWithReceiptData) {
	for {
		select {
		case <-ctx.Done():
			return

		case em := <-ch:
			if em == nil {
				return
			}

			if err := tb.handleProposalMessage(em.message, em.receivedTime); err != nil {
				tb.Log.With().Error("Failed to handle proposal message",
					log.String("sender", em.gossip.Sender().String()),
					log.String("message", em.message.String()),
					log.Err(err))

				return
			}

			em.gossip.ReportValidation(ctx, TBProposalProtocol)
		}
	}
}

func (tb *TortoiseBeacon) closeProposalChannel(epoch types.EpochID) {
	if ch, ok := tb.proposalChans[epoch]; ok {
		select {
		case <-ch:
		default:
			close(ch)
			delete(tb.proposalChans, epoch)
		}
	}
}

func (tb *TortoiseBeacon) getOrCreateProposalChannel(epoch types.EpochID) chan *proposalMessageWithReceiptData {
	ch, ok := tb.proposalChans[epoch]
	if !ok {
		ch = make(chan *proposalMessageWithReceiptData, proposalChanCapacity)
		tb.proposalChans[epoch] = ch
	}

	return ch
}

func (tb *TortoiseBeacon) runProposalPhase(ctx context.Context, epoch types.EpochID) {
	tb.Log.With().Debug("Starting proposal phase",
		log.Uint64("epoch_id", uint64(epoch)))

	var cancel func()
	ctx, cancel = context.WithTimeout(ctx, tb.config.ProposalDuration)
	defer cancel()

	tb.tg.Go(func(ctx context.Context) error {
		tb.Log.With().Debug("Starting proposal message sender",
			log.Uint64("epoch_id", uint64(epoch)))

		if err := tb.proposalPhaseImpl(ctx, epoch); err != nil {
			tb.Log.With().Error("Failed to send proposal message",
				log.Uint64("epoch_id", uint64(epoch)),
				log.Err(err))
		}

		tb.Log.With().Debug("Proposal message sender finished",
			log.Uint64("epoch_id", uint64(epoch)))
		return nil
	})

	select {
	case <-ctx.Done():
		tb.markProposalPhaseFinished(epoch)

		tb.Log.With().Debug("Proposal phase finished",
			log.Uint64("epoch_id", uint64(epoch)))
	}
}

func (tb *TortoiseBeacon) proposalPhaseImpl(ctx context.Context, epoch types.EpochID) error {
	proposedSignature, err := tb.getSignedProposal(epoch)
	if err != nil {
		return fmt.Errorf("calculate signed proposal: %w", err)
	}

	tb.Log.With().Debug("Calculated proposal signature",
		log.Uint64("epoch_id", uint64(epoch)),
		log.String("signature", string(proposedSignature)))

	epochWeight, _, err := tb.atxDB.GetEpochWeight(epoch)
	if err != nil {
		return fmt.Errorf("get epoch weight: %w", err)
	}

	passes, err := tb.proposalPassesEligibilityThreshold(proposedSignature, epochWeight)
	if err != nil {
		return fmt.Errorf("proposalPassesEligibilityThreshold: %w", err)
	}

	if !passes {
		tb.Log.With().Debug("Proposal to be sent doesn't pass threshold",
			log.Uint64("epoch_id", uint64(epoch)),
			log.String("proposal", string(proposedSignature)),
			log.Uint64("weight", epochWeight))
		// proposal is not sent
		return nil
	}

	tb.Log.With().Debug("Proposal to be sent passes threshold",
		log.Uint64("epoch_id", uint64(epoch)),
		log.String("proposal", string(proposedSignature)),
		log.Uint64("weight", epochWeight))

	// concat them into a single proposal message
	m := ProposalMessage{
		EpochID:      epoch,
		MinerID:      tb.minerID,
		VRFSignature: proposedSignature,
	}

	tb.Log.With().Debug("Going to send proposal",
		log.Uint64("epoch_id", uint64(epoch)),
		log.String("message", m.String()))

	if err := tb.sendToGossip(ctx, TBProposalProtocol, m); err != nil {
		return fmt.Errorf("broadcast proposal message: %w", err)
	}

	tb.Log.With().Info("Sent proposal",
		log.Uint64("epoch_id", uint64(epoch)),
		log.String("message", m.String()))

	tb.incomingProposals.ValidProposals = append(tb.incomingProposals.ValidProposals, string(proposedSignature))

	return nil
}

// runConsensusPhase runs K voting rounds and returns result from last weak coin round.
func (tb *TortoiseBeacon) runConsensusPhase(ctx context.Context, epoch types.EpochID) votesSetPair {
	tb.Log.With().Debug("Starting consensus phase",
		log.Uint64("epoch_id", uint64(epoch)))

	// we need to pass a map with spacetime unit allowances before any round is started
	_, atxs, err := tb.atxDB.GetEpochWeight(epoch)
	if err != nil {
		tb.Log.With().Panic("can't load list of atxs", log.Err(err))
	}
	ua := weakcoin.UnitAllowances{}
	for _, id := range atxs {
		header, err := tb.atxDB.GetAtxHeader(id)
		if err != nil {
			tb.Log.With().Panic("can't load atx header", log.Err(err))
		}
		ua[string(header.NodeID.VRFPublicKey)] += uint64(header.NumUnits)
	}
	tb.weakCoin.StartEpoch(epoch, ua)
	defer tb.weakCoin.FinishEpoch()

	// For K rounds: In each round that lasts δ, wait for proposals to come in.
	// For next rounds,
	// wait for δ time, and construct a message that points to all messages from previous round received by δ.
	// rounds 1 to K
	ticker := time.NewTicker(tb.config.VotingRoundDuration + tb.config.WeakCoinRoundDuration)
	defer ticker.Stop()

<<<<<<< HEAD
	var coinFlip bool
	for round := firstRound; round <= tb.lastPossibleRound(); round++ {
=======
	var coinflip bool
	for round := firstRound; round <= tb.config.RoundsNumber; round++ {
>>>>>>> 13811797
		// always use coinflip from the previous round for current round.
		// round 1 is running without coinflip (e.g. value is false) intentionally
		round := round
		tb.tg.Go(func(ctx context.Context) error {
			if err := tb.sendVotes(ctx, epoch, round, coinFlip); err != nil {
				tb.Log.With().Error("Failed to send voting messages",
					log.Uint32("epoch_id", uint32(epoch)),
					log.Uint64("round_id", uint64(round)),
					log.Err(err))
			}
			return nil
		})
		tb.tg.Go(func(ctx context.Context) error {
			tb.startWeakCoin(ctx, epoch, round)
			return nil
		})
		select {
		case <-ticker.C:
		case <-ctx.Done():
			return votesSetPair{}
		}
		tb.weakCoin.FinishRound()
		coinFlip = tb.weakCoin.Get(epoch, round)
	}

	tb.Log.With().Debug("Consensus phase finished",
		log.Uint64("epoch_id", uint64(epoch)))

	return tb.ownVotes[epoch][tb.lastPossibleRound()]
}

func (tb *TortoiseBeacon) markProposalPhaseFinished(epoch types.EpochID) {
	finishedAt := time.Now()

	tb.proposalPhaseFinishedTimestampsMu.Lock()
	tb.proposalPhaseFinishedTimestamps[epoch] = finishedAt
	tb.proposalPhaseFinishedTimestampsMu.Unlock()

	tb.Debug("marked proposal phase for epoch %v finished at %v", epoch, finishedAt.String())
}

func (tb *TortoiseBeacon) receivedBeforeProposalPhaseFinished(epoch types.EpochID, receivedAt time.Time) bool {
	tb.proposalPhaseFinishedTimestampsMu.RLock()
	finishedAt, ok := tb.proposalPhaseFinishedTimestamps[epoch]
	tb.proposalPhaseFinishedTimestampsMu.RUnlock()

	tb.Debug("checking if timestamp %v was received before proposal phase finished in epoch %v, is phase finished: %v, finished at: %v", receivedAt.String(), epoch, ok, finishedAt.String())

	return !ok || receivedAt.Before(finishedAt)
}

func (tb *TortoiseBeacon) startWeakCoin(ctx context.Context, epoch types.EpochID, round types.RoundID) {
	t := time.NewTimer(tb.config.VotingRoundDuration)
	defer t.Stop()

	select {
	case <-t.C:
		break
	case <-ctx.Done():
		return
	}

	// TODO(nkryuchkov):
	// should be published only after we should have received them
	if err := tb.weakCoin.StartRound(ctx, round); err != nil {
		tb.Log.With().Error("Failed to publish weak coin proposal",
			log.Uint64("epoch_id", uint64(epoch)),
			log.Uint64("round_id", uint64(round)),
			log.Err(err))
	}
}

func (tb *TortoiseBeacon) sendVotes(ctx context.Context, epoch types.EpochID, round types.RoundID, coinflip bool) error {
	if round == firstRound {
		return tb.sendProposalVote(ctx, epoch)
	}

	return tb.sendVotesDifference(ctx, epoch, round, coinflip)
}

func (tb *TortoiseBeacon) sendProposalVote(ctx context.Context, epoch types.EpochID) error {
	// round 1, send hashed proposal
	// create a voting message that references all seen proposals within δ time frame and send it

	// TODO: also send a bit vector
	// TODO: initialize margin vector to initial votes
	// TODO: use weight
	return tb.sendFirstRoundVote(ctx, epoch, tb.incomingProposals)
}

func (tb *TortoiseBeacon) sendVotesDifference(ctx context.Context, epoch types.EpochID, round types.RoundID, coinflip bool) error {
	// next rounds, send vote
	// construct a message that points to all messages from previous round received by δ
	ownCurrentRoundVotes, err := tb.calcVotes(epoch, round, coinflip)
	if err != nil {
		return fmt.Errorf("calculate votes: %w", err)
	}

	return tb.sendFollowingVote(ctx, epoch, round, ownCurrentRoundVotes)
}

func (tb *TortoiseBeacon) sendFirstRoundVote(ctx context.Context, epoch types.EpochID, vote proposals) error {
	valid := make([][]byte, 0)
	potentiallyValid := make([][]byte, 0)

	for _, v := range vote.ValidProposals {
		valid = append(valid, []byte(v))
	}

	for _, v := range vote.PotentiallyValidProposals {
		potentiallyValid = append(potentiallyValid, []byte(v))
	}

	mb := FirstVotingMessageBody{
		MinerID:                   tb.minerID,
		ValidProposals:            valid,
		PotentiallyValidProposals: potentiallyValid,
	}

	sig, err := tb.signMessage(mb)
	if err != nil {
		return fmt.Errorf("signMessage: %w", err)
	}

	m := FirstVotingMessage{
		FirstVotingMessageBody: mb,
		Signature:              sig,
	}

	tb.Log.With().Debug("Going to send first round vote",
		log.Uint64("epoch_id", uint64(epoch)),
		log.Uint64("round_id", uint64(1)),
		log.String("message", m.String()))

	if err := tb.sendToGossip(ctx, TBFirstVotingProtocol, m); err != nil {
		return fmt.Errorf("sendToGossip: %w", err)
	}

	return nil
}

func (tb *TortoiseBeacon) sendFollowingVote(ctx context.Context, epoch types.EpochID, round types.RoundID, ownCurrentRoundVotes votesSetPair) error {
	bitVector := tb.encodeVotes(ownCurrentRoundVotes, tb.incomingProposals)

	mb := FollowingVotingMessageBody{
		MinerID:        tb.minerID,
		EpochID:        epoch,
		RoundID:        round,
		VotesBitVector: bitVector,
	}

	sig, err := tb.signMessage(mb)
	if err != nil {
		return fmt.Errorf("getSignedProposal: %w", err)
	}

	m := FollowingVotingMessage{
		FollowingVotingMessageBody: mb,
		Signature:                  sig,
	}

	tb.Log.With().Debug("Going to send following round vote",
		log.Uint64("epoch_id", uint64(epoch)),
		log.Uint64("round_id", uint64(round)),
		log.String("message", m.String()))

	if err := tb.sendToGossip(ctx, TBFollowingVotingProtocol, m); err != nil {
		return fmt.Errorf("broadcast voting message: %w", err)
	}

	return nil
}

func (tb *TortoiseBeacon) voteWeight(pk nodeID, epochID types.EpochID) (uint64, error) {
	// TODO(nkryuchkov): enable
	enabled := false
	if !enabled {
		return 1, nil
	}

	nodeID := types.NodeID{
		Key:          pk,
		VRFPublicKey: nil,
	}

	atxID, err := tb.atxDB.GetNodeAtxIDForEpoch(nodeID, epochID-1)
	if err != nil {
		return 0, fmt.Errorf("atx ID for epoch: %w", err)
	}

	atx, err := tb.atxDB.GetAtxHeader(atxID)
	if err != nil {
		return 0, fmt.Errorf("atx header: %w", err)
	}

	return atx.GetWeight(), nil
}

func (tb *TortoiseBeacon) votingThreshold(epochWeight uint64) int64 {
	v, _ := new(big.Float).Mul(
		new(big.Float).SetRat(tb.config.Theta),
		new(big.Float).SetUint64(epochWeight),
	).Int64()

	return v
}

// TODO(nkryuchkov): Consider replacing github.com/ALTree/bigfloat.
func (tb *TortoiseBeacon) atxThresholdFraction(epochWeight uint64) (*big.Float, error) {
	if epochWeight == 0 {
		return big.NewFloat(0), ErrZeroEpochWeight
	}

	// threshold(k, q, W) = 1 - (2 ^ (- (k/((1-q)*W))
	// Floating point: 1 - math.Pow(2.0, -(float64(tb.config.Kappa)/((1.0-tb.config.Q)*float64(epochWeight))))
	// Fixed point:
	v := new(big.Float).Sub(
		new(big.Float).SetInt64(1),
		bigfloat.Pow(
			new(big.Float).SetInt64(2),
			new(big.Float).SetRat(
				new(big.Rat).Neg(
					new(big.Rat).Quo(
						new(big.Rat).SetUint64(tb.config.Kappa),
						new(big.Rat).Mul(
							new(big.Rat).Sub(
								new(big.Rat).SetInt64(1.0),
								tb.config.Q,
							),
							new(big.Rat).SetUint64(epochWeight),
						),
					),
				),
			),
		),
	)

	return v, nil
}

// TODO: Consider having a generic function for probabilities.
func (tb *TortoiseBeacon) atxThreshold(epochWeight uint64) (*big.Int, error) {
	const signatureLength = 64 * 8

	fraction, err := tb.atxThresholdFraction(epochWeight)
	if err != nil {
		return nil, err
	}

	two := big.NewInt(2)
	signatureLengthBigInt := big.NewInt(signatureLength)

	maxPossibleNumberBigInt := new(big.Int).Exp(two, signatureLengthBigInt, nil)
	maxPossibleNumberBigFloat := new(big.Float).SetInt(maxPossibleNumberBigInt)

	thresholdBigFloat := new(big.Float).Mul(maxPossibleNumberBigFloat, fraction)
	threshold, _ := thresholdBigFloat.Int(nil)

	return threshold, nil
}

func (tb *TortoiseBeacon) getSignedProposal(epoch types.EpochID) ([]byte, error) {
	p, err := tb.buildProposal(epoch)
	if err != nil {
		return nil, fmt.Errorf("calculate proposal: %w", err)
	}

	signature := tb.vrfSigner.Sign(p)
	tb.Log.With().Debug("Calculated signature",
		log.Uint64("epoch_id", uint64(epoch)),
		log.String("proposal", string(p)),
		log.String("signature", string(signature)))

	return signature, nil
}

func (tb *TortoiseBeacon) signMessage(message interface{}) ([]byte, error) {
	encoded, err := types.InterfaceToBytes(message)
	if err != nil {
		return nil, fmt.Errorf("InterfaceToBytes: %w", err)
	}

	return tb.edSigner.Sign(encoded), nil
}

func (tb *TortoiseBeacon) buildProposal(epoch types.EpochID) ([]byte, error) {
	message := &struct {
		Prefix string
		Epoch  uint64
	}{
		Prefix: proposalPrefix,
		Epoch:  uint64(epoch),
	}

	b, err := types.InterfaceToBytes(message)
	if err != nil {
		return nil, fmt.Errorf("InterfaceToBytes: %w", err)
	}

	return b, nil
}

func ceilDuration(duration, multiple time.Duration) time.Duration {
	result := duration.Truncate(multiple)
	if duration%multiple != 0 {
		result += multiple
	}

	return result
}

func (tb *TortoiseBeacon) sendToGossip(ctx context.Context, channel string, data interface{}) error {
	serialized, err := types.InterfaceToBytes(data)
	if err != nil {
		return fmt.Errorf("serializing: %w", err)
	}

	if err := tb.net.Broadcast(ctx, channel, serialized); err != nil {
		return fmt.Errorf("broadcast: %w", err)
	}

	return nil
}

func (tb *TortoiseBeacon) proposalPassesEligibilityThreshold(proposal []byte, epochWeight uint64) (bool, error) {
	proposalInt := new(big.Int).SetBytes(proposal)

	threshold, err := tb.atxThreshold(epochWeight)
	if err != nil {
		return false, fmt.Errorf("atxThreshold: %w", err)
	}

	tb.Log.With().Debug("Checking proposal for ATX threshold",
		log.String("proposal", proposalInt.String()),
		log.String("threshold", threshold.String()))

	return proposalInt.Cmp(threshold) == -1, nil
}<|MERGE_RESOLUTION|>--- conflicted
+++ resolved
@@ -108,18 +108,6 @@
 		vrfSigner:                       vrfSigner,
 		weakCoin:                        weakCoin,
 		clock:                           clock,
-<<<<<<< HEAD
-		q:                               q,
-		gracePeriodDuration:             time.Duration(conf.GracePeriodDurationMs) * time.Millisecond,
-		proposalDuration:                time.Duration(conf.ProposalDurationMs) * time.Millisecond,
-		firstVotingRoundDuration:        time.Duration(conf.FirstVotingRoundDurationMs) * time.Millisecond,
-		votingRoundDuration:             time.Duration(conf.VotingRoundDurationMs) * time.Millisecond,
-		weakCoinRoundDuration:           time.Duration(conf.WeakCoinRoundDurationMs) * time.Millisecond,
-		waitAfterEpochStart:             time.Duration(conf.WaitAfterEpochStart) * time.Millisecond,
-=======
-		validProposals:                  make(map[types.EpochID]hashSet),
-		potentiallyValidProposals:       make(map[types.EpochID]hashSet),
->>>>>>> 13811797
 		ownVotes:                        make(ownVotes),
 		beacons:                         make(map[types.EpochID]types.Hash32),
 		proposalPhaseFinishedTimestamps: make(map[types.EpochID]time.Time),
@@ -153,31 +141,13 @@
 	seenEpochsMu sync.Mutex
 	seenEpochs   map[types.EpochID]struct{}
 
-<<<<<<< HEAD
 	clock                    layerClock
 	layerTicker              chan types.LayerID
-	q                        *big.Rat
-	gracePeriodDuration      time.Duration
-	proposalDuration         time.Duration
-	firstVotingRoundDuration time.Duration
-	votingRoundDuration      time.Duration
-	weakCoinRoundDuration    time.Duration
-	waitAfterEpochStart      time.Duration
+	layerMu     sync.RWMutex
+	lastLayer   types.LayerID
 
 	votesMu                 sync.RWMutex
 	firstRoundIncomingVotes firstRoundVotesPerEpoch // all rounds - votes (decoded votes)
-=======
-	clock       layerClock
-	layerTicker chan types.LayerID
-	layerMu     sync.RWMutex
-	lastLayer   types.LayerID
-
-	validProposalsMu sync.RWMutex
-	validProposals   proposalsMap
-
-	potentiallyValidProposalsMu sync.RWMutex
-	potentiallyValidProposals   proposalsMap
->>>>>>> 13811797
 
 	// TODO: have a mixed list of all sorted proposals
 	// have one bit vector: valid proposals
@@ -580,13 +550,8 @@
 	ticker := time.NewTicker(tb.config.VotingRoundDuration + tb.config.WeakCoinRoundDuration)
 	defer ticker.Stop()
 
-<<<<<<< HEAD
 	var coinFlip bool
-	for round := firstRound; round <= tb.lastPossibleRound(); round++ {
-=======
-	var coinflip bool
 	for round := firstRound; round <= tb.config.RoundsNumber; round++ {
->>>>>>> 13811797
 		// always use coinflip from the previous round for current round.
 		// round 1 is running without coinflip (e.g. value is false) intentionally
 		round := round
