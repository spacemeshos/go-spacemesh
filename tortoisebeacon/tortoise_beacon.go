package tortoisebeacon

import (
	"context"
	"errors"
	"fmt"
	"math/big"
	"sync"
	"sync/atomic"
	"time"

	"github.com/ALTree/bigfloat"
	"github.com/prometheus/client_golang/prometheus"
	"golang.org/x/sync/errgroup"

	"github.com/spacemeshos/go-spacemesh/common/types"
	"github.com/spacemeshos/go-spacemesh/common/util"
	"github.com/spacemeshos/go-spacemesh/database"
	"github.com/spacemeshos/go-spacemesh/log"
	"github.com/spacemeshos/go-spacemesh/p2p/pubsub"
	"github.com/spacemeshos/go-spacemesh/signing"
	"github.com/spacemeshos/go-spacemesh/timesync"
	"github.com/spacemeshos/go-spacemesh/tortoisebeacon/metrics"
	"github.com/spacemeshos/go-spacemesh/tortoisebeacon/weakcoin"
)

const (
	protoName            = "TORTOISE_BEACON_PROTOCOL"
	proposalPrefix       = "TBP"
	genesisBeacon        = "0xaeebad4a796fcc2e15dc4c6061b45ed9b373f26adfc798ca7d2d8cc58182718e" // sha256("genesis")
	proposalChanCapacity = 1024
	numEpochsToKeep      = 10
)

// Tortoise Beacon errors.
var (
	ErrBeaconNotCalculated = errors.New("beacon is not calculated for this epoch")
	ErrZeroEpochWeight     = errors.New("zero epoch weight provided")
	ErrZeroEpoch           = errors.New("zero epoch provided")
)

type broadcaster interface {
	Broadcast(ctx context.Context, channel string, data []byte) error
}

//go:generate mockgen -package=mocks -destination=./mocks/mocks.go -source=./tortoise_beacon.go

type coin interface {
	StartEpoch(context.Context, types.EpochID, weakcoin.UnitAllowances)
	StartRound(context.Context, types.RoundID) error
	FinishRound(context.Context)
	Get(context.Context, types.EpochID, types.RoundID) bool
	FinishEpoch(context.Context, types.EpochID)
}

type eligibilityChecker interface {
	IsProposalEligible(proposal []byte) bool
}

type (
	proposals   = struct{ valid, potentiallyValid [][]byte }
	allVotes    = struct{ valid, invalid proposalSet }
	epochBeacon = struct {
		weight uint64
		blocks map[types.BlockID]struct{}
	}
)

type layerClock interface {
	Subscribe() timesync.LayerTimer
	Unsubscribe(timesync.LayerTimer)
	LayerToTime(types.LayerID) time.Time
}

// SyncState interface to check the state the sync.
type SyncState interface {
	IsSynced(context.Context) bool
}

// New returns a new TortoiseBeacon.
func New(
	conf Config,
	nodeID types.NodeID,
	publisher pubsub.Publisher,
	atxDB activationDB,
	edSigner signing.Signer,
	edVerifier signing.VerifyExtractor,
	vrfSigner signing.Signer,
	vrfVerifier signing.Verifier,
	weakCoin coin,
	db database.Database,
	clock layerClock,
	logger log.Log,
) *TortoiseBeacon {
	tb := &TortoiseBeacon{
		logger:                  logger,
		config:                  conf,
		nodeID:                  nodeID,
<<<<<<< HEAD
		theta:                   new(big.Float).SetRat(conf.Theta),
		net:                     net,
=======
		publisher:               publisher,
>>>>>>> 0902cb27
		atxDB:                   atxDB,
		edSigner:                edSigner,
		edVerifier:              edVerifier,
		vrfSigner:               vrfSigner,
		vrfVerifier:             vrfVerifier,
		weakCoin:                weakCoin,
		db:                      db,
		clock:                   clock,
		beacons:                 make(map[types.EpochID]types.Hash32),
		beaconsFromBlocks:       make(map[types.EpochID]map[string]*epochBeacon),
		hasProposed:             make(map[string]struct{}),
		hasVoted:                make([]map[string]struct{}, conf.RoundsNumber),
		firstRoundIncomingVotes: make(map[string]proposals),
		proposalChans:           make(map[types.EpochID]chan *proposalMessageWithReceiptData),
		votesMargin:             map[string]*big.Int{},
	}
	tb.metricsCollector = metrics.NewBeaconMetricsCollector(tb.gatherMetricsData, logger.WithName("metrics"))
	return tb
}

// TortoiseBeacon represents Tortoise Beacon.
type TortoiseBeacon struct {
	running    uint64
	inProtocol uint64
	eg         errgroup.Group
	cancel     context.CancelFunc

	logger log.Log

	config      Config
	nodeID      types.NodeID
	sync        SyncState
	publisher   pubsub.Publisher
	atxDB       activationDB
	edSigner    signing.Signer
	edVerifier  signing.VerifyExtractor
	vrfSigner   signing.Signer
	vrfVerifier signing.Verifier
	weakCoin    coin
	theta       *big.Float

	clock       layerClock
	layerTicker chan types.LayerID
	db          database.Database

	mu              sync.RWMutex
	lastTickedEpoch types.EpochID
	epochInProgress types.EpochID
	epochWeight     uint64

	// beacons store calculated beacons as the result of the tortoise beacon protocol.
	// the map key is the epoch when beacon is calculated. the beacon is used in the following epoch
	beacons map[types.EpochID]types.Hash32
	// beaconsFromBlocks store beacons collected from blocks.
	// the map key is the epoch when the block is published. the beacon value is calculated in the
	// previous epoch and used in the current epoch
	beaconsFromBlocks map[types.EpochID]map[string]*epochBeacon

	// TODO(nkryuchkov): have a mixed list of all sorted proposals
	// have one bit vector: valid proposals
	incomingProposals       proposals
	firstRoundIncomingVotes map[string]proposals // sorted votes for bit vector decoding
	// TODO(nkryuchkov): For every round excluding first round consider having a vector of opinions.
	votesMargin               map[string]*big.Int
	hasProposed               map[string]struct{}
	hasVoted                  []map[string]struct{}
	proposalPhaseFinishedTime time.Time
	proposalChans             map[types.EpochID]chan *proposalMessageWithReceiptData
	proposalChecker           eligibilityChecker

	// metrics
	metricsCollector *metrics.BeaconMetricsCollector
	metricsRegistry  *prometheus.Registry
}

// SetSyncState updates sync state provider. Must be executed only once.
func (tb *TortoiseBeacon) SetSyncState(sync SyncState) {
	if tb.sync != nil {
		tb.logger.Panic("sync state provider can be updated only once")
	}
	tb.sync = sync
}

// for testing.
func (tb *TortoiseBeacon) setMetricsRegistry(registry *prometheus.Registry) {
	tb.mu.Lock()
	defer tb.mu.Unlock()
	tb.metricsRegistry = registry
}

// Start starts listening for layers and outputs.
func (tb *TortoiseBeacon) Start(ctx context.Context) error {
	if !atomic.CompareAndSwapUint64(&tb.running, 0, 1) {
		tb.logger.WithContext(ctx).Warning("attempt to start tortoise beacon more than once")
		return nil
	}
	tb.logger.Info("starting %v with the following config: %+v", protoName, tb.config)
	if tb.sync == nil {
		tb.logger.Panic("update sync state provider can't be nil")
	}

	ctx, cancel := context.WithCancel(ctx)
	tb.cancel = cancel

	tb.initGenesisBeacons()
	tb.layerTicker = tb.clock.Subscribe()
	tb.metricsCollector.Start(nil)

	tb.eg.Go(func() error {
		tb.listenLayers(ctx)
		return fmt.Errorf("context error: %w", ctx.Err())
	})

	return nil
}

// Close closes TortoiseBeacon.
func (tb *TortoiseBeacon) Close() {
	if !atomic.CompareAndSwapUint64(&tb.running, 1, 0) {
		return
	}
	tb.logger.Info("closing %v", protoName)
	tb.cancel()
	tb.metricsCollector.Stop()
	tb.clock.Unsubscribe(tb.layerTicker)
	tb.logger.Info("waiting for tortoise beacon goroutines to finish")
	if err := tb.eg.Wait(); err != nil {
		tb.logger.With().Info("received error waiting for goroutines to finish", log.Err(err))
	}
	tb.logger.Info("tortoise beacon goroutines finished")
}

// isClosed returns true if background workers are not running.
func (tb *TortoiseBeacon) isClosed() bool {
	return atomic.LoadUint64(&tb.running) == 0
}

// ReportBeaconFromBlock reports the beacon value in a block along with the miner's weight unit.
func (tb *TortoiseBeacon) ReportBeaconFromBlock(epoch types.EpochID, blockID types.BlockID, beacon []byte, weight uint64) {
	tb.recordBlockBeacon(epoch, blockID, beacon, weight)

	if _, err := tb.GetBeacon(epoch); err == nil {
		// already has beacon. i.e. we had participated in tortoise beacon protocol during last epoch
		return
	}

	if epochBeacon := tb.findMostWeightedBeaconForEpoch(epoch); epochBeacon != nil {
		tb.setBeacon(epoch-1, types.BytesToHash(epochBeacon))
	}
}

func (tb *TortoiseBeacon) recordBlockBeacon(epochID types.EpochID, blockID types.BlockID, beacon []byte, weight uint64) {
	beaconStr := types.BytesToHash(beacon).ShortString()

	tb.mu.Lock()
	defer tb.mu.Unlock()

	if _, ok := tb.beaconsFromBlocks[epochID]; !ok {
		tb.beaconsFromBlocks[epochID] = make(map[string]*epochBeacon)
	}
	key := string(beacon)
	entry, ok := tb.beaconsFromBlocks[epochID][key]
	if !ok {
		tb.beaconsFromBlocks[epochID][key] = &epochBeacon{
			weight: weight,
			blocks: map[types.BlockID]struct{}{blockID: {}},
		}
		tb.logger.With().Debug("added beacon from block",
			epochID,
			blockID,
			log.String("beacon", beaconStr),
			log.Uint64("weight", weight))
		return
	}

	// checks if we have recorded this blockID before
	if _, ok := entry.blocks[blockID]; ok {
		tb.logger.With().Warning("block already reported beacon", epochID, blockID)
		return
	}

	entry.blocks[blockID] = struct{}{}
	entry.weight += weight
	tb.logger.With().Debug("added beacon from block",
		epochID,
		blockID,
		log.String("beacon", beaconStr),
		log.Uint64("weight", weight))
}

func (tb *TortoiseBeacon) findMostWeightedBeaconForEpoch(epoch types.EpochID) []byte {
	tb.mu.RLock()
	defer tb.mu.RUnlock()
	epochBeacons, ok := tb.beaconsFromBlocks[epoch]
	if !ok {
		return nil
	}
	var mostWeight uint64
	var beacon []byte
	numBlocks := 0
	for k, v := range epochBeacons {
		if v.weight > mostWeight {
			beacon = []byte(k)
			mostWeight = v.weight
		}
		numBlocks += len(v.blocks)
	}

	logger := tb.logger.WithFields(epoch, log.Int("num_blocks", numBlocks))

	if uint32(numBlocks) < tb.config.BeaconSyncNumBlocks {
		logger.Debug("not enough blocks to determine beacon")
		return nil
	}

	logger.With().Info("beacon determined for epoch",
		log.String("beacon", types.BytesToHash(beacon).ShortString()),
		log.Uint64("weight", mostWeight))
	return beacon
}

// GetBeacon returns a Tortoise Beacon value as []byte for a certain epoch or an error if it doesn't exist.
// TODO(nkryuchkov): consider not using (using DB instead).
func (tb *TortoiseBeacon) GetBeacon(epochID types.EpochID) ([]byte, error) {
	if epochID == 0 {
		return nil, ErrZeroEpoch
	}

	beaconEpoch := epochID - 1
	if beaconEpoch.IsGenesis() {
		return types.HexToHash32(genesisBeacon).Bytes(), nil
	}

	beacon := tb.getBeacon(beaconEpoch)
	if beacon != nil {
		return beacon, nil
	}

	beacon, err := tb.getPersistedBeacon(beaconEpoch)
	if err == nil {
		return beacon, nil
	}

	if errors.Is(err, database.ErrNotFound) {
		tb.logger.With().Warning("beacon not available",
			epochID,
			log.Uint32("beacon_epoch", uint32(beaconEpoch)))
		return nil, ErrBeaconNotCalculated
	}
	tb.logger.With().Error("failed to get beacon from db",
		epochID,
		log.Uint32("beacon_epoch", uint32(beaconEpoch)),
		log.Err(err))
	return nil, fmt.Errorf("get beacon from DB: %w", err)
}

func (tb *TortoiseBeacon) getBeacon(epoch types.EpochID) []byte {
	tb.mu.RLock()
	defer tb.mu.RUnlock()
	if beacon, ok := tb.beacons[epoch]; ok {
		return beacon.Bytes()
	}
	return nil
}

func (tb *TortoiseBeacon) setBeacon(epoch types.EpochID, beacon types.Hash32) error {
	if err := tb.persistBeacon(epoch, beacon); err != nil {
		return err
	}
	tb.mu.Lock()
	defer tb.mu.Unlock()
	tb.beacons[epoch] = beacon
	return nil
}

func (tb *TortoiseBeacon) persistBeacon(epoch types.EpochID, beacon types.Hash32) error {
	if err := tb.db.Put(epoch.ToBytes(), beacon.Bytes()); err != nil {
		tb.logger.With().Error("failed to persist beacon",
			epoch,
			log.String("beacon", beacon.ShortString()), log.Err(err))
		return fmt.Errorf("persist beacon: %w", err)
	}

	return nil
}

func (tb *TortoiseBeacon) getPersistedBeacon(epoch types.EpochID) ([]byte, error) {
	beacon, err := tb.db.Get(epoch.ToBytes())
	if err != nil {
		return beacon, fmt.Errorf("get from DB: %w", err)
	}

	return beacon, nil
}

func (tb *TortoiseBeacon) initGenesisBeacons() {
	tb.mu.Lock()
	defer tb.mu.Unlock()
	for epoch := types.EpochID(0); epoch.IsGenesis(); epoch++ {
		genesis := types.HexToHash32(genesisBeacon)
		tb.beacons[epoch] = genesis
	}
}

func (tb *TortoiseBeacon) setBeginProtocol(ctx context.Context) {
	if !atomic.CompareAndSwapUint64(&tb.inProtocol, 0, 1) {
		tb.logger.WithContext(ctx).Error("attempt to begin tortoise beacon protocol more than once")
	}
}

func (tb *TortoiseBeacon) setEndProtocol(ctx context.Context) {
	if !atomic.CompareAndSwapUint64(&tb.inProtocol, 1, 0) {
		tb.logger.WithContext(ctx).Error("attempt to end tortoise beacon protocol more than once")
	}
}

func (tb *TortoiseBeacon) isInProtocol() bool {
	return atomic.LoadUint64(&tb.inProtocol) == 1
}

func (tb *TortoiseBeacon) setupEpoch(epoch types.EpochID, epochWeight uint64, logger log.Log) chan *proposalMessageWithReceiptData {
	tb.cleanupEpoch(epoch - 1) // just in case we processed any gossip messages before the protocol started

	tb.mu.Lock()
	defer tb.mu.Unlock()

	tb.epochWeight = epochWeight
	tb.proposalChecker = createProposalChecker(tb.config.Kappa, tb.config.Q, epochWeight, logger)
	ch := tb.getOrCreateProposalChannel(epoch)
	// allow proposals for the next epoch to come in early
	_ = tb.getOrCreateProposalChannel(epoch + 1)
	return ch
}

func (tb *TortoiseBeacon) cleanupEpoch(epoch types.EpochID) {
	tb.mu.Lock()
	defer tb.mu.Unlock()

	tb.incomingProposals = proposals{}
	tb.firstRoundIncomingVotes = map[string]proposals{}
	tb.votesMargin = map[string]*big.Int{}
	tb.hasProposed = make(map[string]struct{})
	tb.hasVoted = make([]map[string]struct{}, tb.config.RoundsNumber)
	tb.proposalPhaseFinishedTime = time.Time{}

	if ch, ok := tb.proposalChans[epoch]; ok {
		close(ch)
		delete(tb.proposalChans, epoch)
	}

	if epoch <= numEpochsToKeep {
		return
	}
	oldest := epoch - numEpochsToKeep
	if _, ok := tb.beacons[oldest]; ok {
		delete(tb.beacons, oldest)
	}
	if _, ok := tb.beaconsFromBlocks[oldest]; ok {
		delete(tb.beaconsFromBlocks, oldest)
	}
}

// listens to new layers.
func (tb *TortoiseBeacon) listenLayers(ctx context.Context) {
	tb.logger.With().Info("starting listening layers")

	for {
		select {
		case <-ctx.Done():
			return
		case layer := <-tb.layerTicker:
			tb.logger.With().Debug("received tick", layer)
			tb.eg.Go(func() error {
				tb.handleLayer(ctx, layer)
				return nil
			})
		}
	}
}

func (tb *TortoiseBeacon) setTickedEpoch(epoch types.EpochID) {
	tb.mu.Lock()
	defer tb.mu.Unlock()
	tb.lastTickedEpoch = epoch
}

func (tb *TortoiseBeacon) setEpochInProgress(epoch types.EpochID) {
	tb.mu.Lock()
	defer tb.mu.Unlock()
	tb.epochInProgress = epoch
}

// the logic that happens when a new layer arrives.
// this function triggers the start of new CPs.
func (tb *TortoiseBeacon) handleLayer(ctx context.Context, layer types.LayerID) {
	epoch := layer.GetEpoch()
	logger := tb.logger.WithContext(ctx).WithFields(layer, epoch)

	tb.setTickedEpoch(epoch)
	if !layer.FirstInEpoch() {
		logger.Debug("not first layer in epoch, skipping")
		return
	}
	if tb.isInProtocol() {
		logger.Error("last beacon protocol is still running, skipping")
		return
	}
	logger.Info("first layer in epoch, proceeding")
	tb.handleEpoch(ctx, epoch)
}

func (tb *TortoiseBeacon) handleEpoch(ctx context.Context, epoch types.EpochID) {
	ctx = log.WithNewSessionID(ctx)
	logger := tb.logger.WithContext(ctx).WithFields(epoch)
	// TODO(nkryuchkov): check when epoch started, adjust waiting time for this timestamp
	if epoch.IsGenesis() {
		logger.Debug("not starting tortoise beacon since we are in genesis epoch")
		return
	}
	if !tb.sync.IsSynced(ctx) {
		logger.Info("tortoise beacon protocol is skipped while node is not synced")
		return
	}

	// make sure this node has ATX in the last epoch and is eligible to participate in tortoise beacon
	atxID, err := tb.atxDB.GetNodeAtxIDForEpoch(tb.nodeID, epoch-1)
	if err != nil {
		logger.With().Info("node has no ATX in last epoch, not participating in tortoise beacon", log.Err(err))
		return
	}

	logger.With().Info("participating in tortoise beacon protocol with ATX", atxID)

	epochWeight, atxs, err := tb.atxDB.GetEpochWeight(epoch)
	if err != nil {
		logger.With().Error("failed to get weight targeting epoch", log.Err(err))
		return
	}
	if epochWeight == 0 {
		logger.With().Error("zero weight targeting epoch", log.Err(ErrZeroEpochWeight))
		return
	}

	tb.setEpochInProgress(epoch)
	tb.setBeginProtocol(ctx)
	defer tb.setEndProtocol(ctx)

	ch := tb.setupEpoch(epoch, epochWeight, logger)
	defer tb.cleanupEpoch(epoch)

	tb.eg.Go(func() error {
		tb.readProposalMessagesLoop(ctx, ch)
		return nil
	})

	tb.startWeakCoinEpoch(ctx, epoch, atxs)
	defer tb.weakCoin.FinishEpoch(ctx, epoch)

	tb.runProposalPhase(ctx, epoch)
	lastRoundOwnVotes, err := tb.runConsensusPhase(ctx, epoch)
	if err != nil {
		logger.With().Warning("consensus execution canceled", log.Err(err))
		return
	}

	// K rounds passed
	// After K rounds had passed, tally up votes for proposals using simple tortoise vote counting
	if err := tb.calcBeacon(ctx, epoch, lastRoundOwnVotes); err != nil {
		logger.With().Error("failed to calculate beacon", log.Err(err))
	}

	logger.With().Debug("finished handling epoch")
}

func (tb *TortoiseBeacon) getOrCreateProposalChannel(epoch types.EpochID) chan *proposalMessageWithReceiptData {
	ch, ok := tb.proposalChans[epoch]
	if !ok {
		ch = make(chan *proposalMessageWithReceiptData, proposalChanCapacity)
		tb.proposalChans[epoch] = ch
	}

	return ch
}

func (tb *TortoiseBeacon) runProposalPhase(ctx context.Context, epoch types.EpochID) {
	logger := tb.logger.WithContext(ctx).WithFields(epoch)
	logger.Debug("starting proposal phase")

	var cancel func()
	ctx, cancel = context.WithTimeout(ctx, tb.config.ProposalDuration)
	defer cancel()

	tb.eg.Go(func() error {
		logger.Debug("starting proposal message sender")

		if err := tb.proposalPhaseImpl(ctx, epoch); err != nil {
			logger.With().Error("failed to send proposal message", log.Err(err))
		}

		logger.Debug("proposal message sender finished")
		return nil
	})

	<-ctx.Done()

	tb.markProposalPhaseFinished(epoch)

	logger.Debug("proposal phase finished")
}

func (tb *TortoiseBeacon) proposalPhaseImpl(ctx context.Context, epoch types.EpochID) error {
	if tb.isClosed() {
		return nil
	}

	logger := tb.logger.WithContext(ctx).WithFields(epoch)
	proposedSignature := buildSignedProposal(ctx, tb.vrfSigner, epoch, tb.logger)

	tb.mu.RLock()
	logger.With().Debug("calculated proposal signature",
		log.String("signature", string(proposedSignature)),
		log.Uint64("total_weight", tb.epochWeight))

	passes := tb.proposalChecker.IsProposalEligible(proposedSignature)
	tb.mu.RUnlock()

	if !passes {
		logger.With().Debug("proposal to be sent doesn't pass threshold",
			log.String("proposal", string(proposedSignature)))
		// proposal is not sent
		return nil
	}

	logger.With().Debug("Proposal to be sent passes threshold",
		log.String("proposal", string(proposedSignature)))

	// concat them into a single proposal message
	m := ProposalMessage{
		EpochID:      epoch,
		NodeID:       tb.nodeID,
		VRFSignature: proposedSignature,
	}

	logger.With().Debug("going to send proposal", log.String("message", m.String()))

	if err := tb.sendToGossip(ctx, TBProposalProtocol, m); err != nil {
		return fmt.Errorf("broadcast proposal message: %w", err)
	}

	logger.With().Info("sent proposal", log.String("message", m.String()))
	return nil
}

func (tb *TortoiseBeacon) getProposalChannel(ctx context.Context, epoch types.EpochID) chan *proposalMessageWithReceiptData {
	tb.mu.RLock()
	defer tb.mu.RUnlock()

	logger := tb.logger.WithContext(ctx).WithFields(
		log.FieldNamed("current_epoch", tb.epochInProgress),
		log.FieldNamed("proposal_epoch", epoch))
	switch {
	case epoch < tb.epochInProgress:
		logger.With().Debug("proposal too old, do not accept")
		return nil
	case epoch == tb.epochInProgress:
		ongoing := tb.proposalPhaseFinishedTime == time.Time{}
		if ongoing {
			return tb.getOrCreateProposalChannel(epoch)
		}
		logger.With().Debug("proposal phase ended, do not accept")
		return nil
	case epoch == tb.epochInProgress+1:
		// always accept proposals for the next epoch, but not too far in the future
		logger.Debug("accepting proposal for the next epoch")
		ch := tb.getOrCreateProposalChannel(epoch)
		if len(ch) == proposalChanCapacity {
			// the reader loop is not started for the next epoch yet. drop old messages if it's already full
			// channel receive is not synchronous with length check, use select+default here to prevent potential blocking
			select {
			case msg := <-ch:
				logger.With().Warning("proposal channel for next epoch is full, dropping oldest msg",
					log.String("message", msg.message.String()))
			default:
			}
		}
		return ch
	default:
		return nil
	}
}

// runConsensusPhase runs K voting rounds and returns result from last weak coin round.
func (tb *TortoiseBeacon) runConsensusPhase(ctx context.Context, epoch types.EpochID) (allVotes, error) {
	logger := tb.logger.WithContext(ctx).WithFields(epoch)
	logger.Debug("starting consensus phase")

	// For K rounds: In each round that lasts δ, wait for votes to come in.
	// For next rounds,
	// wait for δ time, and construct a message that points to all messages from previous round received by δ.
	// rounds 1 to K
	timer := time.NewTimer(tb.config.FirstVotingRoundDuration)
	defer timer.Stop()

	var (
		ownVotes  allVotes
		undecided []string
		err       error
	)
	for round := types.FirstRound; round <= tb.lastRound(); round++ {
		round := round
		rLogger := logger.WithFields(round)
		votes := ownVotes
		tb.eg.Go(func() error {
			if round == types.FirstRound {
				if err := tb.sendProposalVote(ctx, epoch); err != nil {
					rLogger.With().Error("failed to send proposal vote", log.Err(err))
				}
			} else {
				if err := tb.sendFollowingVote(ctx, epoch, round, votes); err != nil {
					rLogger.With().Error("failed to send following vote", log.Err(err))
				}
			}
			return nil
		})

		select {
		case <-timer.C:
		case <-ctx.Done():
			return allVotes{}, fmt.Errorf("context done: %w", ctx.Err())
		}

		// note that votes after this calcVotes() call will _not_ be counted towards our votes
		// for this round, as the late votes can be cast after the weak coin is revealed. we
		// count them towards our votes in the next round.
		ownVotes, undecided, err = tb.calcVotes(ctx, epoch, round)
		if err != nil {
			logger.With().Error("failed to calculate votes", log.Err(err))
		}
		if round != types.FirstRound {
			timer.Reset(tb.config.WeakCoinRoundDuration)

			tb.eg.Go(func() error {
				if err := tb.weakCoin.StartRound(ctx, round); err != nil {
					rLogger.With().Error("failed to publish weak coin proposal", log.Err(err))
				}
				return nil
			})
			select {
			case <-timer.C:
			case <-ctx.Done():
				return allVotes{}, fmt.Errorf("context done: %w", ctx.Err())
			}
			tb.weakCoin.FinishRound(ctx)
			tallyUndecided(&ownVotes, undecided, tb.weakCoin.Get(ctx, epoch, round))
		}
		timer.Reset(tb.config.VotingRoundDuration)
	}

	logger.Debug("consensus phase finished")
	return ownVotes, nil
}

func (tb *TortoiseBeacon) startWeakCoinEpoch(ctx context.Context, epoch types.EpochID, atxs []types.ATXID) {
	// we need to pass a map with spacetime unit allowances before any round is started
	ua := weakcoin.UnitAllowances{}
	for _, id := range atxs {
		header, err := tb.atxDB.GetAtxHeader(id)
		if err != nil {
			tb.logger.WithContext(ctx).With().Panic("unable to load atx header", log.Err(err))
		}
		ua[string(header.NodeID.VRFPublicKey)] += uint64(header.NumUnits)
	}

	tb.weakCoin.StartEpoch(ctx, epoch, ua)
}

func (tb *TortoiseBeacon) markProposalPhaseFinished(epoch types.EpochID) {
	finishedAt := time.Now()
	tb.mu.Lock()
	tb.proposalPhaseFinishedTime = finishedAt
	tb.mu.Unlock()
	tb.logger.Debug("marked proposal phase for epoch %v finished at %v", epoch, finishedAt.String())
}

func (tb *TortoiseBeacon) receivedBeforeProposalPhaseFinished(epoch types.EpochID, receivedAt time.Time) bool {
	tb.mu.RLock()
	finishedAt := tb.proposalPhaseFinishedTime
	tb.mu.RUnlock()
	hasFinished := !finishedAt.IsZero()

	tb.logger.Debug("checking if timestamp %v was received before proposal phase finished in epoch %v, is phase finished: %v, finished at: %v", receivedAt.String(), epoch, hasFinished, finishedAt.String())

	return !hasFinished || receivedAt.Before(finishedAt)
}

func (tb *TortoiseBeacon) sendProposalVote(ctx context.Context, epoch types.EpochID) error {
	// round 1, send hashed proposal
	// create a voting message that references all seen proposals within δ time frame and send it

	// TODO(nkryuchkov): also send a bit vector
	// TODO(nkryuchkov): initialize margin vector to initial votes
	// TODO(nkryuchkov): use weight

	tb.mu.RLock()
	defer tb.mu.RUnlock()

	return tb.sendFirstRoundVote(ctx, epoch, tb.incomingProposals)
}

func (tb *TortoiseBeacon) sendFirstRoundVote(ctx context.Context, epoch types.EpochID, proposals proposals) error {
	mb := FirstVotingMessageBody{
		EpochID:                   epoch,
		ValidProposals:            proposals.valid,
		PotentiallyValidProposals: proposals.potentiallyValid,
	}

	sig := signMessage(tb.edSigner, mb, tb.logger)

	m := FirstVotingMessage{
		FirstVotingMessageBody: mb,
		Signature:              sig,
	}

	tb.logger.WithContext(ctx).With().Debug("sending first round vote",
		epoch,
		types.FirstRound,
		log.String("message", m.String()))

	if err := tb.sendToGossip(ctx, TBFirstVotingProtocol, m); err != nil {
		return fmt.Errorf("sendToGossip: %w", err)
	}

	return nil
}

func (tb *TortoiseBeacon) sendFollowingVote(ctx context.Context, epoch types.EpochID, round types.RoundID, ownCurrentRoundVotes allVotes) error {
	tb.mu.RLock()
	bitVector := tb.encodeVotes(ownCurrentRoundVotes, tb.incomingProposals)
	tb.mu.RUnlock()

	mb := FollowingVotingMessageBody{
		EpochID:        epoch,
		RoundID:        round,
		VotesBitVector: bitVector,
	}

	sig := signMessage(tb.edSigner, mb, tb.logger)

	m := FollowingVotingMessage{
		FollowingVotingMessageBody: mb,
		Signature:                  sig,
	}

	tb.logger.WithContext(ctx).With().Debug("sending following round vote",
		epoch,
		round,
		log.String("message", m.String()))

	if err := tb.sendToGossip(ctx, TBFollowingVotingProtocol, m); err != nil {
		return fmt.Errorf("broadcast voting message: %w", err)
	}

	return nil
}

func (tb *TortoiseBeacon) votingThreshold(epochWeight uint64) *big.Int {
	v, _ := new(big.Float).Mul(
		tb.theta,
		new(big.Float).SetUint64(epochWeight),
	).Int(nil)

	return v
}

type proposalChecker struct {
	threshold *big.Int
}

func createProposalChecker(kappa uint64, q *big.Rat, epochWeight uint64, logger log.Log) *proposalChecker {
	if epochWeight == 0 {
		logger.Panic("creating proposal checker with zero weight")
	}

	threshold := atxThreshold(kappa, q, epochWeight)
	logger.With().Info("created proposal checker with ATX threshold",
		log.Uint64("epoch_weight", epochWeight),
		log.String("threshold", threshold.String()))
	return &proposalChecker{threshold: threshold}
}

func (pc *proposalChecker) IsProposalEligible(proposal []byte) bool {
	proposalInt := new(big.Int).SetBytes(proposal)
	return proposalInt.Cmp(pc.threshold) == -1
}

// TODO(nkryuchkov): Consider replacing github.com/ALTree/bigfloat.
func atxThresholdFraction(kappa uint64, q *big.Rat, epochWeight uint64) *big.Float {
	if epochWeight == 0 {
		return big.NewFloat(0)
	}

	// threshold(k, q, W) = 1 - (2 ^ (- (k/((1-q)*W))))
	// Floating point: 1 - math.Pow(2.0, -(float64(tb.config.Kappa)/((1.0-tb.config.Q)*float64(epochWeight))))
	// Fixed point:
	v := new(big.Float).Sub(
		new(big.Float).SetInt64(1),
		bigfloat.Pow(
			new(big.Float).SetInt64(2),
			new(big.Float).SetRat(
				new(big.Rat).Neg(
					new(big.Rat).Quo(
						new(big.Rat).SetUint64(kappa),
						new(big.Rat).Mul(
							new(big.Rat).Sub(
								new(big.Rat).SetInt64(1.0),
								q,
							),
							new(big.Rat).SetUint64(epochWeight),
						),
					),
				),
			),
		),
	)

	return v
}

// TODO(nkryuchkov): Consider having a generic function for probabilities.
func atxThreshold(kappa uint64, q *big.Rat, epochWeight uint64) *big.Int {
	const signatureLength = 64 * 8

	fraction := atxThresholdFraction(kappa, q, epochWeight)
	two := big.NewInt(2)
	signatureLengthBigInt := big.NewInt(signatureLength)

	maxPossibleNumberBigInt := new(big.Int).Exp(two, signatureLengthBigInt, nil)
	maxPossibleNumberBigFloat := new(big.Float).SetInt(maxPossibleNumberBigInt)

	thresholdBigFloat := new(big.Float).Mul(maxPossibleNumberBigFloat, fraction)
	threshold, _ := thresholdBigFloat.Int(nil)

	return threshold
}

func buildSignedProposal(ctx context.Context, signer signing.Signer, epoch types.EpochID, logger log.Log) []byte {
	p := buildProposal(epoch, logger)
	signature := signer.Sign(p)
	logger.WithContext(ctx).With().Debug("calculated signature",
		epoch,
		log.String("proposal", util.Bytes2Hex(p)),
		log.String("signature", string(signature)))

	return signature
}

func signMessage(signer signing.Signer, message interface{}, logger log.Log) []byte {
	encoded, err := types.InterfaceToBytes(message)
	if err != nil {
		logger.With().Panic("failed to serialize message for signing", log.Err(err))
	}
	return signer.Sign(encoded)
}

func buildProposal(epoch types.EpochID, logger log.Log) []byte {
	message := &struct {
		Prefix string
		Epoch  uint32
	}{
		Prefix: proposalPrefix,
		Epoch:  uint32(epoch),
	}

	b, err := types.InterfaceToBytes(message)
	if err != nil {
		logger.With().Panic("failed to serialize proposal", log.Err(err))
	}
	return b
}

func (tb *TortoiseBeacon) sendToGossip(ctx context.Context, protocol string, data interface{}) error {
	serialized, err := types.InterfaceToBytes(data)
	if err != nil {
		tb.logger.With().Panic("failed to serialize message for gossip", log.Err(err))
	}

	// NOTE(dshulyak) moved to goroutine because self-broadcast is applied synchronously
	tb.eg.Go(func() error {
		if err := tb.publisher.Publish(ctx, protocol, serialized); err != nil {
			tb.logger.With().Error("failed to broadcast",
				log.String("protocol", protocol),
				log.Err(err),
			)
		}
		return nil
	})
	return nil
}

func (tb *TortoiseBeacon) getOwnWeight(epoch types.EpochID) uint64 {
	atxID, err := tb.atxDB.GetNodeAtxIDForEpoch(tb.nodeID, epoch)
	if err != nil {
		tb.logger.With().Error("failed to look up own ATX for epoch", epoch, log.Err(err))
		return 0
	}
	hdr, err := tb.atxDB.GetAtxHeader(atxID)
	if err != nil {
		tb.logger.With().Error("failed to look up own weight for epoch", epoch, log.Err(err))
		return 0
	}
	return hdr.GetWeight()
}

func (tb *TortoiseBeacon) gatherMetricsData() ([]*metrics.BeaconStats, *metrics.BeaconStats) {
	tb.mu.RLock()
	defer tb.mu.RUnlock()

	epoch := tb.lastTickedEpoch
	var observed []*metrics.BeaconStats
	if beacons, ok := tb.beaconsFromBlocks[epoch]; ok {
		for beacon, stats := range beacons {
			stat := &metrics.BeaconStats{
				Epoch:  epoch,
				Beacon: types.BytesToHash([]byte(beacon)).ShortString(),
				Count:  uint64(len(stats.blocks)),
				Weight: stats.weight,
			}
			observed = append(observed, stat)
		}
	}
	var calculated *metrics.BeaconStats
	ownWeight := uint64(0)
	if !epoch.IsGenesis() {
		ownWeight = tb.getOwnWeight(epoch - 1)
	}
	if beacon, ok := tb.beacons[epoch]; ok {
		calculated = &metrics.BeaconStats{
			Epoch:  epoch,
			Beacon: beacon.ShortString(),
			Count:  1,
			Weight: ownWeight,
		}
	}

	return observed, calculated
}<|MERGE_RESOLUTION|>--- conflicted
+++ resolved
@@ -96,12 +96,8 @@
 		logger:                  logger,
 		config:                  conf,
 		nodeID:                  nodeID,
-<<<<<<< HEAD
 		theta:                   new(big.Float).SetRat(conf.Theta),
-		net:                     net,
-=======
 		publisher:               publisher,
->>>>>>> 0902cb27
 		atxDB:                   atxDB,
 		edSigner:                edSigner,
 		edVerifier:              edVerifier,
