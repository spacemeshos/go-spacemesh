--- conflicted
+++ resolved
@@ -371,19 +371,12 @@
 		log.Uint64("epoch_id", uint64(epoch)))
 
 	epochStartTimer := time.NewTimer(tb.proposalDuration + tb.gracePeriodDuration)
-<<<<<<< HEAD
-	defer epochStartTimer.Stop()
-
-	select {
-	case <-tb.CloseChannel():
-=======
 
 	select {
 	case <-tb.CloseChannel():
 		if !epochStartTimer.Stop() {
 			<-epochStartTimer.C
 		}
->>>>>>> e13b3aa4
 	case <-epochStartTimer.C:
 		tb.handleEpoch(ctx, epoch)
 	}
